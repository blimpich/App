/**
 *   _____                      __         __
 *  / ___/__ ___  ___ _______ _/ /____ ___/ /
 * / (_ / -_) _ \/ -_) __/ _ \`/ __/ -_) _  /
 * \___/\__/_//_/\__/_/  \_,_/\__/\__/\_,_/
 *
 * This file was automatically generated. Please consider these alternatives before manually editing it:
 *
 * - Improve the prompts in prompts/translation, or
 * - Improve context annotations in src/languages/en.ts
 */
import {CONST as COMMON_CONST} from 'expensify-common';
import startCase from 'lodash/startCase';
import type {OnboardingTask} from '@libs/actions/Welcome/OnboardingFlow';
import CONST from '@src/CONST';
import type {Country} from '@src/CONST';
import type OriginalMessage from '@src/types/onyx/OriginalMessage';
import type en from './en';
import type {
    AccountOwnerParams,
    ActionsAreCurrentlyRestricted,
    AddedOrDeletedPolicyReportFieldParams,
    AddedPolicyApprovalRuleParams,
    AddEmployeeParams,
    AddOrDeletePolicyCustomUnitRateParams,
    AddressLineParams,
    AdminCanceledRequestParams,
    AirlineParams,
    AlreadySignedInParams,
    ApprovalWorkflowErrorParams,
    ApprovedAmountParams,
    AssignCardParams,
    AssignedCardParams,
    AssigneeParams,
    AuthenticationErrorParams,
    AutoPayApprovedReportsLimitErrorParams,
    BadgeFreeTrialParams,
    BankAccountLastFourParams,
    BeginningOfArchivedRoomParams,
    BeginningOfChatHistoryAdminRoomParams,
    BeginningOfChatHistoryAnnounceRoomParams,
    BeginningOfChatHistoryDomainRoomParams,
    BeginningOfChatHistoryInvoiceRoomParams,
    BeginningOfChatHistoryPolicyExpenseChatParams,
    BeginningOfChatHistoryUserRoomParams,
    BillableDefaultDescriptionParams,
    BillingBannerCardAuthenticationRequiredParams,
    BillingBannerCardExpiredParams,
    BillingBannerCardOnDisputeParams,
    BillingBannerDisputePendingParams,
    BillingBannerInsufficientFundsParams,
    BillingBannerOwnerAmountOwedOverdueParams,
    BillingBannerSubtitleWithDateParams,
    BusinessBankAccountParams,
    BusinessTaxIDParams,
    CanceledRequestParams,
    CardEndingParams,
    CardInfoParams,
    CardNextPaymentParams,
    CategoryNameParams,
    ChangeFieldParams,
    ChangeOwnerDuplicateSubscriptionParams,
    ChangeOwnerHasFailedSettlementsParams,
    ChangeOwnerSubscriptionParams,
    ChangeReportPolicyParams,
    ChangeTypeParams,
    CharacterLengthLimitParams,
    CharacterLimitParams,
    ChatWithAccountManagerParams,
    CompanyCardBankName,
    CompanyCardFeedNameParams,
    CompanyNameParams,
    ConfirmThatParams,
    ConnectionNameParams,
    ConnectionParams,
    ContactMethodParams,
    ContactMethodsRouteParams,
    CreateExpensesParams,
    CurrencyCodeParams,
    CurrencyInputDisabledTextParams,
    CustomersOrJobsLabelParams,
    CustomUnitRateParams,
    DateParams,
    DateShouldBeAfterParams,
    DateShouldBeBeforeParams,
    DefaultAmountParams,
    DefaultVendorDescriptionParams,
    DelegateRoleParams,
    DelegatorParams,
    DeleteActionParams,
    DeleteConfirmationParams,
    DeleteTransactionParams,
    DemotedFromWorkspaceParams,
    DidSplitAmountMessageParams,
    DomainPermissionInfoRestrictionParams,
    DuplicateTransactionParams,
    EarlyDiscountSubtitleParams,
    EarlyDiscountTitleParams,
    EditActionParams,
    EditDestinationSubtitleParams,
    ElectronicFundsParams,
    EmployeeInviteMessageParams,
    EmptyCategoriesSubtitleWithAccountingParams,
    EmptyTagsSubtitleWithAccountingParams,
    EnterMagicCodeParams,
    ExportAgainModalDescriptionParams,
    ExportedToIntegrationParams,
    ExportIntegrationSelectedParams,
    FeatureNameParams,
    FileLimitParams,
    FileTypeParams,
    FiltersAmountBetweenParams,
    FlightLayoverParams,
    FlightParams,
    FormattedMaxLengthParams,
    GoBackMessageParams,
    ImportedTagsMessageParams,
    ImportedTypesParams,
    ImportFieldParams,
    ImportMembersSuccessfulDescriptionParams,
    ImportPerDiemRatesSuccessfulDescriptionParams,
    ImportTagsSuccessfulDescriptionParams,
    IncorrectZipFormatParams,
    IndividualExpenseRulesSubtitleParams,
    InstantSummaryParams,
    IntacctMappingTitleParams,
    IntegrationExportParams,
    IntegrationSyncFailedParams,
    InvalidPropertyParams,
    InvalidValueParams,
    IssueVirtualCardParams,
    LastSyncAccountingParams,
    LastSyncDateParams,
    LeftWorkspaceParams,
    LocalTimeParams,
    LoggedInAsParams,
    LogSizeParams,
    ManagerApprovedAmountParams,
    ManagerApprovedParams,
    MarkedReimbursedParams,
    MarkReimbursedFromIntegrationParams,
    MergeFailureDescriptionGenericParams,
    MergeFailureUncreatedAccountDescriptionParams,
    MergeSuccessDescriptionParams,
    MissingPropertyParams,
    MovedActionParams,
    MovedFromPersonalSpaceParams,
    MovedFromReportParams,
    MovedTransactionParams,
    NeedCategoryForExportToIntegrationParams,
    NewWorkspaceNameParams,
    NoLongerHaveAccessParams,
    NotAllowedExtensionParams,
    NotYouParams,
    OOOEventSummaryFullDayParams,
    OOOEventSummaryPartialDayParams,
    OptionalParam,
    OurEmailProviderParams,
    OwnerOwesAmountParams,
    PaidElsewhereParams,
    PaidWithExpensifyParams,
    ParentNavigationSummaryParams,
    PayerOwesAmountParams,
    PayerOwesParams,
    PayerPaidAmountParams,
    PayerPaidParams,
    PayerSettledParams,
    PaySomeoneParams,
    PolicyAddedReportFieldOptionParams,
    PolicyDisabledReportFieldAllOptionsParams,
    PolicyDisabledReportFieldOptionParams,
    PolicyExpenseChatNameParams,
    QBDSetupErrorBodyParams,
    RailTicketParams,
    ReconciliationWorksParams,
    RemovedFromApprovalWorkflowParams,
    RemovedTheRequestParams,
    RemoveMemberPromptParams,
    RemoveMembersWarningPrompt,
    RenamedRoomActionParams,
    RenamedWorkspaceNameActionParams,
    ReportArchiveReasonsClosedParams,
    ReportArchiveReasonsInvoiceReceiverPolicyDeletedParams,
    ReportArchiveReasonsMergedParams,
    ReportArchiveReasonsRemovedFromPolicyParams,
    ReportPolicyNameParams,
    RequestAmountParams,
    RequestCountParams,
    RequestedAmountMessageParams,
    RequiredFieldParams,
    ResolutionConstraintsParams,
    ReviewParams,
    RoleNamesParams,
    RoomNameReservedErrorParams,
    RoomRenamedToParams,
    RulesEnableWorkflowsParams,
    SecondaryLoginParams,
    SetTheDistanceMerchantParams,
    SetTheRequestParams,
    SettledAfterAddedBankAccountParams,
    SettleExpensifyCardParams,
    SettlementAccountInfoParams,
    SettlementDateParams,
    ShareParams,
    SignUpNewFaceCodeParams,
    SizeExceededParams,
    SplitAmountParams,
    SplitExpenseEditTitleParams,
    SplitExpenseSubtitleParams,
    SpreadCategoriesParams,
    SpreadFieldNameParams,
    SpreadSheetColumnParams,
    StatementTitleParams,
    StepCounterParams,
    StripePaidParams,
    SubmitsToParams,
    SubmittedToVacationDelegateParams,
    SubmittedWithMemoParams,
    SubscriptionCommitmentParams,
    SubscriptionSettingsRenewsOnParams,
    SubscriptionSettingsSaveUpToParams,
    SubscriptionSettingsSummaryParams,
    SubscriptionSizeParams,
    SyncStageNameConnectionsParams,
    TaskCreatedActionParams,
    TaxAmountParams,
    TermsParams,
    ThreadRequestReportNameParams,
    ThreadSentMoneyReportNameParams,
    TotalAmountGreaterOrLessThanOriginalParams,
    ToValidateLoginParams,
    TransferParams,
    TravelTypeParams,
    TrialStartedTitleParams,
    UnapproveWithIntegrationWarningParams,
    UnshareParams,
    UntilTimeParams,
    UpdatedCustomFieldParams,
    UpdatedPolicyApprovalRuleParams,
    UpdatedPolicyAuditRateParams,
    UpdatedPolicyCategoryDescriptionHintTypeParams,
    UpdatedPolicyCategoryExpenseLimitTypeParams,
    UpdatedPolicyCategoryGLCodeParams,
    UpdatedPolicyCategoryMaxAmountNoReceiptParams,
    UpdatedPolicyCategoryMaxExpenseAmountParams,
    UpdatedPolicyCategoryNameParams,
    UpdatedPolicyCategoryParams,
    UpdatedPolicyCurrencyParams,
    UpdatedPolicyCustomUnitRateParams,
    UpdatedPolicyCustomUnitTaxClaimablePercentageParams,
    UpdatedPolicyCustomUnitTaxRateExternalIDParams,
    UpdatedPolicyDescriptionParams,
    UpdatedPolicyFieldWithNewAndOldValueParams,
    UpdatedPolicyFieldWithValueParam,
    UpdatedPolicyFrequencyParams,
    UpdatedPolicyManualApprovalThresholdParams,
    UpdatedPolicyPreventSelfApprovalParams,
    UpdatedPolicyReportFieldDefaultValueParams,
    UpdatedPolicyTagFieldParams,
    UpdatedPolicyTagNameParams,
    UpdatedPolicyTagParams,
    UpdatedTheDistanceMerchantParams,
    UpdatedTheRequestParams,
    UpdatePolicyCustomUnitParams,
    UpdatePolicyCustomUnitTaxEnabledParams,
    UpdateRoleParams,
    UpgradeSuccessMessageParams,
    UsePlusButtonParams,
    UserIsAlreadyMemberParams,
    UserSplitParams,
    VacationDelegateParams,
    ViolationsAutoReportedRejectedExpenseParams,
    ViolationsCashExpenseWithNoReceiptParams,
    ViolationsConversionSurchargeParams,
    ViolationsCustomRulesParams,
    ViolationsInvoiceMarkupParams,
    ViolationsMaxAgeParams,
    ViolationsMissingTagParams,
    ViolationsModifiedAmountParams,
    ViolationsOverCategoryLimitParams,
    ViolationsOverLimitParams,
    ViolationsPerDayLimitParams,
    ViolationsProhibitedExpenseParams,
    ViolationsReceiptRequiredParams,
    ViolationsRterParams,
    ViolationsTagOutOfPolicyParams,
    ViolationsTaxOutOfPolicyParams,
    WaitingOnBankAccountParams,
    WalletProgramParams,
    WelcomeEnterMagicCodeParams,
    WelcomeToRoomParams,
    WeSentYouMagicSignInLinkParams,
    WorkEmailMergingBlockedParams,
    WorkEmailResendCodeParams,
    WorkspaceLockedPlanTypeParams,
    WorkspaceMemberList,
    WorkspaceMembersCountParams,
    WorkspaceOwnerWillNeedToAddOrUpdatePaymentCardParams,
    WorkspaceRouteParams,
    WorkspaceShareNoteParams,
    WorkspacesListRouteParams,
    WorkspaceYouMayJoin,
    YourPlanPriceParams,
    YourPlanPriceValueParams,
    ZipCodeExampleFormatParams,
} from './params';
import type {TranslationDeepObject} from './types';

type StateValue = {
    stateISO: string;
    stateName: string;
};
type States = Record<keyof typeof COMMON_CONST.STATES, StateValue>;
type AllCountries = Record<Country, string>;
/* eslint-disable max-len */
const translations = {
    common: {
        count: '计数',
        cancel: '取消',
        dismiss: '忽略',
        yes: '是的',
        no: '不',
        ok: '好的',
        notNow: '暂时不需要',
        learnMore: '了解更多',
        buttonConfirm: '明白了',
        name: '名称',
        attachment: '附件',
        attachments: '附件',
        center: '中心',
        from: '从',
        to: '至',
        in: '在',
        optional: '可选',
        new: '新建',
        search: '搜索',
        reports: '报告',
        find: '查找',
        searchWithThreeDots: '搜索...',
        next: '下一个',
        previous: '上一个',
        goBack: '返回',
        create: '创建',
        add: '添加',
        resend: '重新发送',
        save: '保存',
        select: '选择',
        deselect: '取消选择',
        selectMultiple: '选择多个',
        saveChanges: '保存更改',
        submit: '提交',
        rotate: '旋转',
        zoom: 'Zoom',
        password: '密码',
        magicCode: 'Magic code',
        twoFactorCode: '双因素验证码',
        workspaces: '工作区',
        inbox: '收件箱',
        group: '组',
        success: '成功',
        profile: '个人资料',
        referral: '推荐',
        payments: '付款',
        approvals: '审批',
        wallet: '钱包',
        preferences: '偏好设置',
        view: '查看',
        review: (reviewParams?: ReviewParams) => `Review${reviewParams?.amount ? ` ${reviewParams?.amount}` : ''}`,
        not: '不',
        signIn: '登录',
        signInWithGoogle: '使用 Google 登录',
        signInWithApple: '使用 Apple 登录',
        signInWith: '使用登录',
        continue: '继续',
        firstName: '名字',
        lastName: '姓氏',
        scanning: '扫描中',
        addCardTermsOfService: 'Expensify 服务条款',
        perPerson: '每人',
        phone: '电话',
        phoneNumber: '电话号码',
        phoneNumberPlaceholder: '(xxx) xxx-xxxx',
        email: '电子邮件',
        and: '和',
        or: '或',
        details: '详情',
        privacy: '隐私',
        privacyPolicy: '隐私政策',
        hidden: 'Hidden',
        visible: '可见',
        delete: '删除',
        archived: '已归档',
        contacts: '联系人',
        recents: '最近',
        close: '关闭',
        download: '下载',
        downloading: '下载中',
        uploading: '上传中',
        pin: '固定',
        unPin: '取消固定',
        back: '返回',
        saveAndContinue: '保存并继续',
        settings: '设置',
        termsOfService: '服务条款',
        members: '成员',
        invite: '邀请',
        here: '这里',
        date: '日期',
        dob: '出生日期',
        currentYear: 'Current year',
        currentMonth: '当前月份',
        ssnLast4: 'SSN的最后四位数字',
        ssnFull9: '完整的9位数社会安全号码',
        addressLine: ({lineNumber}: AddressLineParams) => `地址行 ${lineNumber}`,
        personalAddress: '个人地址',
        companyAddress: '公司地址',
        noPO: '请不要使用邮政信箱或邮件投递地址。',
        city: '城市',
        state: '状态',
        streetAddress: '街道地址',
        stateOrProvince: '州/省份',
        country: '国家',
        zip: '邮政编码',
        zipPostCode: '邮政编码',
        whatThis: '这是什么？',
        iAcceptThe: '我接受',
        remove: '移除',
        admin: '管理员',
        owner: '所有者',
        dateFormat: 'YYYY-MM-DD',
        send: '发送',
        na: 'N/A',
        noResultsFound: '未找到结果',
        noResultsFoundMatching: ({searchString}: {searchString: string}) => `未找到与“${searchString}”匹配的结果`,
        recentDestinations: '最近的目的地',
        timePrefix: '它是',
        conjunctionFor: '为',
        todayAt: '今天在',
        tomorrowAt: '明天在',
        yesterdayAt: '昨天在',
        conjunctionAt: '在',
        conjunctionTo: '到',
        genericErrorMessage: '糟糕……出现了一些问题，您的请求无法完成。请稍后再试。',
        percentage: '百分比',
        error: {
            invalidAmount: '无效金额',
            acceptTerms: '您必须接受服务条款才能继续',
            phoneNumber: `请输入有效的电话号码，并包含国家代码（例如 ${CONST.EXAMPLE_PHONE_NUMBER}）`,
            fieldRequired: '此字段为必填项',
            requestModified: '此请求正在被另一位成员修改中',
            characterLimitExceedCounter: ({length, limit}: CharacterLengthLimitParams) => `字符数超出限制 (${length}/${limit})`,
            dateInvalid: '请选择一个有效日期',
            invalidDateShouldBeFuture: '请选择今天或将来的日期',
            invalidTimeShouldBeFuture: '请选择一个至少提前一分钟的时间',
            invalidCharacter: '无效字符',
            enterMerchant: '输入商家名称',
            enterAmount: '输入金额',
            missingMerchantName: '缺少商家名称',
            missingAmount: '缺少金额',
            missingDate: '缺少日期',
            enterDate: '输入日期',
            invalidTimeRange: '请输入使用12小时制的时间（例如，下午2:30）',
            pleaseCompleteForm: '请填写上面的表格以继续',
            pleaseSelectOne: '请选择上面的一个选项',
            invalidRateError: '请输入有效的费率',
            lowRateError: '费率必须大于0',
            email: '请输入有效的电子邮件地址',
            login: '登录时发生错误。请重试。',
        },
        comma: 'comma',
        semicolon: 'semicolon',
        please: '请',
        contactUs: '联系我们',
        pleaseEnterEmailOrPhoneNumber: '请输入电子邮件或电话号码',
        fixTheErrors: '修复错误',
        inTheFormBeforeContinuing: '在继续之前填写表格',
        confirm: '确认',
        reset: '重置',
        done: '完成',
        more: '更多',
        debitCard: '借记卡',
        bankAccount: '银行账户',
        personalBankAccount: '个人银行账户',
        businessBankAccount: '企业银行账户',
        join: '加入',
        leave: '离开',
        decline: '拒绝',
        transferBalance: '转账余额',
        cantFindAddress: '找不到您的地址？',
        enterManually: '手动输入',
        message: '消息',
        leaveThread: '离开线程',
        you: '你',
        me: '我',
        youAfterPreposition: '你',
        your: '你的',
        conciergeHelp: '请联系Concierge寻求帮助。',
        youAppearToBeOffline: '您似乎处于离线状态。',
        thisFeatureRequiresInternet: '此功能需要有效的互联网连接。',
        attachmentWillBeAvailableOnceBackOnline: '附件将在重新上线后可用。',
        errorOccurredWhileTryingToPlayVideo: '尝试播放此视频时发生错误。',
        areYouSure: '你确定吗？',
        verify: '验证',
        yesContinue: '是的，继续',
        websiteExample: 'e.g. https://www.expensify.com',
        zipCodeExampleFormat: ({zipSampleFormat}: ZipCodeExampleFormatParams) => (zipSampleFormat ? `e.g. ${zipSampleFormat}` : ''),
        description: '描述',
        title: '标题',
        assignee: '受让人',
        createdBy: '创建者',
        with: '与',
        shareCode: '共享代码',
        share: '分享',
        per: '每',
        mi: '英里',
        km: '公里',
        copied: '已复制！',
        someone: '某人',
        total: '总计',
        edit: '编辑',
        letsDoThis: `来吧！`,
        letsStart: `开始吧`,
        showMore: '显示更多',
        merchant: '商家',
        category: '类别',
        report: '报告',
        billable: '可计费的',
        nonBillable: '非计费',
        tag: '标签',
        receipt: '收据',
        verified: '已验证',
        replace: '替换',
        distance: '距离',
        mile: '英里',
        miles: '英里',
        kilometer: '公里',
        kilometers: '公里',
        recent: '最近的',
        all: '所有',
        am: 'AM',
        pm: 'PM',
        tbd: 'TBD',
        selectCurrency: '选择货币',
        selectSymbolOrCurrency: '选择一个符号或货币',
        card: '卡片',
        whyDoWeAskForThis: '我们为什么要求这个？',
        required: '必填',
        showing: '显示中',
        of: '的',
        default: '默认',
        update: '更新',
        member: '成员',
        auditor: '审计员',
        role: '角色',
        currency: '货币',
        groupCurrency: '集团货币',
        rate: '费率',
        emptyLHN: {
            title: '太好了！全部搞定了。',
            subtitleText1: '使用以下内容查找聊天',
            subtitleText2: '上面的按钮，或使用以下内容创建某些内容',
            subtitleText3: '下方按钮。',
        },
        businessName: '公司名称',
        clear: '清除',
        type: '类型',
        action: '操作',
        expenses: '费用',
        totalSpend: '总支出',
        tax: '税务',
        shared: '共享',
        drafts: '草稿',
        draft: '草稿',
        finished: '完成',
        upgrade: '升级',
        downgradeWorkspace: '降级工作区',
        companyID: '公司ID',
        userID: '用户 ID',
        disable: '禁用',
        export: '导出',
        initialValue: '初始值',
        currentDate: '当前日期',
        value: '值',
        downloadFailedTitle: '下载失败',
        downloadFailedDescription: '您的下载未能完成。请稍后再试。',
        filterLogs: '过滤日志',
        network: '网络',
        reportID: '报告 ID',
        longID: 'Long ID',
        bankAccounts: '银行账户',
        chooseFile: '选择文件',
        chooseFiles: '选择文件',
        dropTitle: 'Let it go',
        dropMessage: '在此处拖放您的文件',
        ignore: 'Ignore',
        enabled: '已启用',
        disabled: '禁用',
        import: '导入',
        offlinePrompt: '您现在无法执行此操作。',
        outstanding: '优秀',
        chats: '聊天',
        tasks: '任务',
        unread: '未读',
        sent: '已发送',
        links: 'Links',
        day: '天',
        days: '天',
        rename: '重命名',
        address: '地址',
        hourAbbreviation: 'h',
        minuteAbbreviation: 'm',
        skip: 'Skip',
        chatWithAccountManager: ({accountManagerDisplayName}: ChatWithAccountManagerParams) => `需要特定帮助？请与您的客户经理${accountManagerDisplayName}聊天。`,
        chatNow: '立即聊天',
        workEmail: '工作邮箱',
        destination: '目的地',
        subrate: 'Subrate',
        perDiem: '每日津贴',
        validate: '验证',
        downloadAsPDF: '下载为PDF',
        downloadAsCSV: '下载为CSV',
        help: '帮助',
        expenseReports: '费用报告',
        rateOutOfPolicy: '超出政策的费率',
        reimbursable: '可报销的',
        editYourProfile: '编辑您的个人资料',
        comments: '评论',
        sharedIn: '共享于',
        unreported: '未报告',
        explore: '探索',
        todo: '待办事项',
        invoice: '发票',
        expense: '费用',
        chat: '聊天',
        task: '任务',
        trip: '旅行',
        apply: '申请',
        status: '状态',
        on: '开启',
        before: '之前',
        after: '后',
        reschedule: '重新安排',
        general: '常规',
        workspacesTabTitle: '工作区',
        getTheApp: '获取应用程序',
        scanReceiptsOnTheGo: '用手机扫描收据',
        headsUp: '\u6CE8\u610F\uFF01',
        merge: '合并',
        unstableInternetConnection: '互联网连接不稳定。请检查你的网络，然后重试。',
    },
    supportalNoAccess: {
        title: '慢一点',
        description: '当支持人员登录时，您无权执行此操作。',
    },
    lockedAccount: {
        title: '账户已锁定',
        description: '您无法完成此操作，因为此账户已被锁定。请联系 concierge@expensify.com 以获取下一步操作。',
    },
    location: {
        useCurrent: '使用当前位置',
        notFound: '我们无法找到您的位置。请重试或手动输入地址。',
        permissionDenied: '看起来您已拒绝访问您的位置。',
        please: '请',
        allowPermission: '在设置中允许位置访问',
        tryAgain: '并重试。',
    },
    contact: {
        importContacts: '导入联系人',
        importContactsTitle: '导入您的联系人',
        importContactsText: '从手机导入联系人，这样您最喜欢的人总是触手可及。',
        importContactsExplanation: '这样您最喜欢的人总是触手可及。',
        importContactsNativeText: '只差一步！请授权我们导入您的联系人。',
    },
    anonymousReportFooter: {
        logoTagline: '加入讨论。',
    },
    attachmentPicker: {
        cameraPermissionRequired: '相机访问权限',
        expensifyDoesNotHaveAccessToCamera: 'Expensify无法在没有相机访问权限的情况下拍照。点击设置以更新权限。',
        attachmentError: '附件错误',
        errorWhileSelectingAttachment: '选择附件时发生错误。请重试。',
        errorWhileSelectingCorruptedAttachment: '选择损坏的附件时发生错误。请尝试其他文件。',
        takePhoto: '拍照',
        chooseFromGallery: '从图库中选择',
        chooseDocument: '选择文件',
        attachmentTooLarge: '附件太大了',
        sizeExceeded: '附件大小超过24 MB限制',
        sizeExceededWithLimit: ({maxUploadSizeInMB}: SizeExceededParams) => `附件大小超过 ${maxUploadSizeInMB} MB 的限制`,
        attachmentTooSmall: '附件太小了',
        sizeNotMet: '附件大小必须大于240字节',
        wrongFileType: '无效的文件类型',
        notAllowedExtension: '不允许此文件类型。请尝试其他文件类型。',
        folderNotAllowedMessage: '不允许上传文件夹。请尝试其他文件。',
        protectedPDFNotSupported: '不支持受密码保护的PDF',
        attachmentImageResized: '此图像已调整大小以供预览。下载以获取完整分辨率。',
        attachmentImageTooLarge: '此图像太大，无法在上传前预览。',
        tooManyFiles: ({fileLimit}: FileLimitParams) => `您一次最多只能上传 ${fileLimit} 个文件。`,
        sizeExceededWithValue: ({maxUploadSizeInMB}: SizeExceededParams) => `文件超过 ${maxUploadSizeInMB} MB。请重试。`,
        someFilesCantBeUploaded: '有些文件无法上传',
        sizeLimitExceeded: ({maxUploadSizeInMB}: SizeExceededParams) => `文件必须小于${maxUploadSizeInMB} MB。较大的文件将不会被上传。`,
        maxFileLimitExceeded: '您一次最多可上传30张收据。额外的将不会被上传。',
        unsupportedFileType: ({fileType}: FileTypeParams) => `${fileType} 文件不受支持。只有受支持的文件类型才会被上传。`,
        learnMoreAboutSupportedFiles: '了解更多关于支持的格式。',
        passwordProtected: '不支持密码保护的PDF。只有受支持的文件才会被上传。',
    },
    dropzone: {
        addAttachments: '添加附件',
        addReceipt: '添加收据',
        scanReceipts: '扫描收据',
        replaceReceipt: '替换收据',
    },
    filePicker: {
        fileError: '文件错误',
        errorWhileSelectingFile: '选择文件时发生错误。请再试一次。',
    },
    connectionComplete: {
        title: '连接完成',
        supportingText: '您可以关闭此窗口并返回Expensify应用程序。',
    },
    avatarCropModal: {
        title: '编辑照片',
        description: '随意拖动、缩放和旋转您的图像。',
    },
    composer: {
        noExtensionFoundForMimeType: '未找到与 MIME 类型对应的扩展名',
        problemGettingImageYouPasted: '获取您粘贴的图片时出现问题。',
        commentExceededMaxLength: ({formattedMaxLength}: FormattedMaxLengthParams) => `最大评论长度为${formattedMaxLength}个字符。`,
        taskTitleExceededMaxLength: ({formattedMaxLength}: FormattedMaxLengthParams) => `任务标题的最大长度为${formattedMaxLength}个字符。`,
    },
    baseUpdateAppModal: {
        updateApp: '更新应用程序',
        updatePrompt: '此应用程序的新版本可用。立即更新或稍后重新启动应用程序以下载最新更改。',
    },
    deeplinkWrapper: {
        launching: '启动 Expensify',
        expired: '您的会话已过期。',
        signIn: '请重新登录。',
        redirectedToDesktopApp: '我们已将您重定向到桌面应用程序。',
        youCanAlso: '您也可以',
        openLinkInBrowser: '在浏览器中打开此链接',
        loggedInAs: ({email}: LoggedInAsParams) => `您已登录为${email}。在提示中点击“打开链接”以使用此账户登录桌面应用程序。`,
        doNotSeePrompt: '看不到提示？',
        tryAgain: '再试一次',
        or: '，或',
        continueInWeb: '继续到网页应用程序',
    },
    validateCodeModal: {
        successfulSignInTitle: '魔法咒语，  \n您已登录！',
        successfulSignInDescription: '返回到原始标签页继续。',
        title: '这是您的魔法代码',
        description: '请输入从最初请求的设备上获取的代码',
        doNotShare: '不要与任何人分享您的代码。Expensify 永远不会向您索要代码！',
        or: '，或',
        signInHere: '只需在这里登录',
        expiredCodeTitle: '魔法代码已过期',
        expiredCodeDescription: '返回原始设备并请求新代码',
        successfulNewCodeRequest: '请求的代码已发送。请检查您的设备。',
        tfaRequiredTitle: '需要双重身份验证',
        tfaRequiredDescription: '请输入您尝试登录时的双因素认证代码。',
        requestOneHere: '在这里请求一个。',
    },
    moneyRequestConfirmationList: {
        paidBy: '支付方',
        whatsItFor: '这是做什么用的？',
    },
    selectionList: {
        nameEmailOrPhoneNumber: '姓名、电子邮件或电话号码',
        findMember: '查找成员',
        searchForSomeone: '搜索某人',
    },
    emptyList: {
        [CONST.IOU.TYPE.CREATE]: {
            title: '提交报销，推荐给您的老板',
            subtitleText: '想让你的老板也使用Expensify吗？只需向他们提交一笔费用，其余的交给我们。',
        },
    },
    videoChatButtonAndMenu: {
        tooltip: '预约电话',
    },
    hello: '你好',
    phoneCountryCode: '1',
    welcomeText: {
        getStarted: '请从下面开始。',
        anotherLoginPageIsOpen: '另一个登录页面已打开。',
        anotherLoginPageIsOpenExplanation: '您已在单独的标签页中打开了登录页面。请从该标签页登录。',
        welcome: '欢迎！',
        welcomeWithoutExclamation: '欢迎',
        phrase2: '金钱会说话。现在聊天和支付合二为一，这也变得简单了。',
        phrase3: '只要你能表达清楚，你的付款就能快速到达。',
        enterPassword: '请输入您的密码',
        welcomeNewFace: ({login}: SignUpNewFaceCodeParams) => `${login}，在这里看到新面孔总是很高兴！`,
        welcomeEnterMagicCode: ({login}: WelcomeEnterMagicCodeParams) => `请输入发送到${login}的魔法代码。它应该会在一两分钟内到达。`,
    },
    login: {
        hero: {
            header: '旅行和报销，以聊天的速度进行',
            body: '欢迎来到新一代的Expensify，在这里，借助上下文实时聊天，您的差旅和费用处理速度更快。',
        },
    },
    thirdPartySignIn: {
        alreadySignedIn: ({email}: AlreadySignedInParams) => `您已使用 ${email} 登录。`,
        goBackMessage: ({provider}: GoBackMessageParams) => `不想使用${provider}登录？`,
        continueWithMyCurrentSession: '继续我的当前会话',
        redirectToDesktopMessage: '完成登录后，我们会将您重定向到桌面应用程序。',
        signInAgreementMessage: '通过登录，您同意',
        termsOfService: '服务条款',
        privacy: '隐私',
    },
    samlSignIn: {
        welcomeSAMLEnabled: '继续使用单点登录登录：',
        orContinueWithMagicCode: '您还可以使用魔法代码登录',
        useSingleSignOn: '使用单点登录',
        useMagicCode: '使用魔法代码',
        launching: '启动中...',
        oneMoment: '请稍等，我们正在将您重定向到您公司的单点登录门户。',
    },
    reportActionCompose: {
        dropToUpload: '拖放上传',
        sendAttachment: '发送附件',
        addAttachment: '添加附件',
        writeSomething: '写点什么...',
        blockedFromConcierge: '通信被禁止',
        fileUploadFailed: '上传失败。文件不受支持。',
        localTime: ({user, time}: LocalTimeParams) => `现在是${time}，适合${user}`,
        edited: '(已编辑)',
        emoji: 'Emoji',
        collapse: '折叠',
        expand: '展开',
    },
    reportActionContextMenu: {
        copyToClipboard: '复制到剪贴板',
        copied: '已复制！',
        copyLink: '复制链接',
        copyURLToClipboard: '复制网址到剪贴板',
        copyEmailToClipboard: '复制电子邮件到剪贴板',
        markAsUnread: '标记为未读',
        markAsRead: '标记为已读',
        editAction: ({action}: EditActionParams) => `Edit ${action?.actionName === CONST.REPORT.ACTIONS.TYPE.IOU ? '费用' : '评论'}`,
        deleteAction: ({action}: DeleteActionParams) => `删除 ${action?.actionName === CONST.REPORT.ACTIONS.TYPE.IOU ? '费用' : '评论'}`,
        deleteConfirmation: ({action}: DeleteConfirmationParams) => `您确定要删除此${action?.actionName === CONST.REPORT.ACTIONS.TYPE.IOU ? '费用' : '评论'}吗？`,
        onlyVisible: '仅对...可见',
        replyInThread: '在线程中回复',
        joinThread: '加入线程',
        leaveThread: '离开线程',
        copyOnyxData: '复制 Onyx 数据',
        flagAsOffensive: '标记为攻击性内容',
        menu: '菜单',
    },
    emojiReactions: {
        addReactionTooltip: '添加反应',
        reactedWith: '做出了反应',
    },
    reportActionsView: {
        beginningOfArchivedRoom: ({reportName, reportDetailsLink}: BeginningOfArchivedRoomParams) =>
            `你错过了 <strong><a class="no-style-link" href="${reportDetailsLink}">${reportName}</a></strong> 的派对，这里没什么好看的。`,
        beginningOfChatHistoryDomainRoom: ({domainRoom}: BeginningOfChatHistoryDomainRoomParams) =>
            `此聊天是与 <strong>${domainRoom}</strong> 域名上的所有 Expensify 会员进行的。使用它与同事聊天、分享技巧和提问。`,
        beginningOfChatHistoryAdminRoom: ({workspaceName}: BeginningOfChatHistoryAdminRoomParams) =>
            `此聊天是与 <strong>${workspaceName}</strong> 管理员进行的。您可以用它来聊天，讨论工作空间设置等问题。`,
        beginningOfChatHistoryAnnounceRoom: ({workspaceName}: BeginningOfChatHistoryAnnounceRoomParams) =>
            `此聊天室面向 <strong>${workspaceName}</strong> 的所有人。最重要的公告请使用此聊天室。`,
        beginningOfChatHistoryUserRoom: ({reportName, reportDetailsLink}: BeginningOfChatHistoryUserRoomParams) =>
            `本聊天室用于与 <strong><a class="no-style-link" href="${reportDetailsLink}">${reportName}</a></strong> 有关的任何内容。`,
        beginningOfChatHistoryInvoiceRoom: ({invoicePayer, invoiceReceiver}: BeginningOfChatHistoryInvoiceRoomParams) =>
            `该聊天用于 <strong>${invoicePayer}</strong> 和 <strong>${invoiceReceiver}</strong> 之间的发票。使用 + 按钮发送发票。`,
        beginningOfChatHistory: '此聊天是与',
        beginningOfChatHistoryPolicyExpenseChat: ({workspaceName, submitterDisplayName}: BeginningOfChatHistoryPolicyExpenseChatParams) =>
            `这是<strong>${submitterDisplayName}</strong> 向<strong>${workspaceName}</strong> 提交费用的地方。使用 + 按钮即可。`,
        beginningOfChatHistorySelfDM: '这是您的个人空间。用于记录笔记、任务、草稿和提醒。',
        beginningOfChatHistorySystemDM: '欢迎！让我们为您进行设置。',
        chatWithAccountManager: '在这里与您的客户经理聊天',
        sayHello: '说你好！',
        yourSpace: '您的空间',
        welcomeToRoom: ({roomName}: WelcomeToRoomParams) => `欢迎来到${roomName}！`,
        usePlusButton: ({additionalText}: UsePlusButtonParams) => `使用 + 按钮${additionalText}一笔费用。`,
        askConcierge: '随时提问并获得全天候实时支持。',
        conciergeSupport: '24/7 支持',
        create: '创建',
        iouTypes: {
            pay: '支付',
            split: 'split',
            submit: '提交',
            track: '跟踪',
            invoice: '发票',
        },
    },
    adminOnlyCanPost: '只有管理员可以在此房间发送消息。',
    reportAction: {
        asCopilot: '作为副驾驶',
    },
    mentionSuggestions: {
        hereAlternateText: '通知此对话中的所有人',
    },
    newMessages: '新消息',
    latestMessages: '最新消息',
    youHaveBeenBanned: '注意：您已被禁止在此频道聊天。',
    reportTypingIndicator: {
        isTyping: '正在输入...',
        areTyping: '正在输入...',
        multipleMembers: '多个成员',
    },
    reportArchiveReasons: {
        [CONST.REPORT.ARCHIVE_REASON.DEFAULT]: '此聊天室已被存档。',
        [CONST.REPORT.ARCHIVE_REASON.ACCOUNT_CLOSED]: ({displayName}: ReportArchiveReasonsClosedParams) => `由于${displayName}关闭了他们的账户，此聊天不再活跃。`,
        [CONST.REPORT.ARCHIVE_REASON.ACCOUNT_MERGED]: ({displayName, oldDisplayName}: ReportArchiveReasonsMergedParams) =>
            `此聊天不再活跃，因为${oldDisplayName}已将其帐户与${displayName}合并。`,
        [CONST.REPORT.ARCHIVE_REASON.REMOVED_FROM_POLICY]: ({displayName, policyName, shouldUseYou = false}: ReportArchiveReasonsRemovedFromPolicyParams) =>
            shouldUseYou ? `此聊天不再活跃，因为<strong>您</strong>已不再是${policyName}工作区的成员。` : `此聊天不再活跃，因为${displayName}不再是${policyName}工作区的成员。`,
        [CONST.REPORT.ARCHIVE_REASON.POLICY_DELETED]: ({policyName}: ReportArchiveReasonsInvoiceReceiverPolicyDeletedParams) => `此聊天不再活跃，因为${policyName}不再是一个活跃的工作区。`,
        [CONST.REPORT.ARCHIVE_REASON.INVOICE_RECEIVER_POLICY_DELETED]: ({policyName}: ReportArchiveReasonsInvoiceReceiverPolicyDeletedParams) =>
            `此聊天不再活跃，因为${policyName}不再是一个活跃的工作区。`,
        [CONST.REPORT.ARCHIVE_REASON.BOOKING_END_DATE_HAS_PASSED]: '此预订已归档。',
    },
    writeCapabilityPage: {
        label: '谁可以发布',
        writeCapability: {
            all: '所有成员',
            admins: '仅限管理员',
        },
    },
    sidebarScreen: {
        buttonFind: '寻找某物...',
        buttonMySettings: '我的设置',
        fabNewChat: '开始聊天',
        fabNewChatExplained: '开始聊天（浮动操作）',
        chatPinned: '聊天已置顶',
        draftedMessage: '草稿消息',
        listOfChatMessages: '聊天消息列表',
        listOfChats: '聊天列表',
        saveTheWorld: '拯救世界',
        tooltip: '从这里开始！',
        redirectToExpensifyClassicModal: {
            title: '即将推出',
            description: '我们正在微调新 Expensify 的一些细节，以适应您的特定设置。同时，请前往 Expensify Classic。',
        },
    },
    allSettingsScreen: {
        subscription: '订阅',
        domains: '域名',
    },
    tabSelector: {
        chat: '聊天',
        room: '房间',
        distance: '距离',
        manual: '手册',
        scan: '扫描',
    },
    spreadsheet: {
        upload: '上传电子表格',
        import: '导入电子表格',
        dragAndDrop: '<muted-link>将您的电子表格拖放到此处，或在下方选择一个文件。支持的格式：.csv、.txt、.xls 和 .xlsx。</muted-link>',
        dragAndDropMultiLevelTag: `<muted-link>将您的电子表格拖放到此处，或在下方选择一个文件。 <a href="${CONST.IMPORT_SPREADSHEET.MULTI_LEVEL_TAGS_ARTICLE_LINK}">了解更多</a> 支持的文件格式。</muted-link>`,
        chooseSpreadsheet: '<muted-link>选择要导入的电子表格文件。支持的格式：.csv、.txt、.xls 和 .xlsx。</muted-link>',
        chooseSpreadsheetMultiLevelTag: `<muted-link>选择要导入的电子表格文件。 <a href="${CONST.IMPORT_SPREADSHEET.MULTI_LEVEL_TAGS_ARTICLE_LINK}">了解更多</a> 支持的文件格式。</muted-link>`,
        fileContainsHeader: '文件包含列标题',
        column: ({name}: SpreadSheetColumnParams) => `列 ${name}`,
        fieldNotMapped: ({fieldName}: SpreadFieldNameParams) => `哎呀！一个必填字段（“${fieldName}”）尚未映射。请检查并重试。`,
        singleFieldMultipleColumns: ({fieldName}: SpreadFieldNameParams) => `糟糕！您已将单个字段（"${fieldName}"）映射到多个列。请检查并重试。`,
        emptyMappedField: ({fieldName}: SpreadFieldNameParams) => `糟糕！字段（“${fieldName}”）包含一个或多个空值。请检查并重试。`,
        importSuccessfulTitle: '导入成功',
        importCategoriesSuccessfulDescription: ({categories}: SpreadCategoriesParams) => (categories > 1 ? `已添加${categories}个类别。` : '已添加1个类别。'),
        importMembersSuccessfulDescription: ({added, updated}: ImportMembersSuccessfulDescriptionParams) => {
            if (!added && !updated) {
                return '没有成员被添加或更新。';
            }
            if (added && updated) {
                return `${added} 名成员${added > 1 ? 's' : ''}已添加，${updated} 名成员${updated > 1 ? 's' : ''}已更新。`;
            }
            if (updated) {
                return updated > 1 ? `${updated} 名成员已更新。` : '1 名成员已更新。';
            }
            return added > 1 ? `已添加 ${added} 名成员。` : '1 名成员已被添加。';
        },
        importTagsSuccessfulDescription: ({tags}: ImportTagsSuccessfulDescriptionParams) => (tags > 1 ? `已添加${tags}个标签。` : '已添加1个标签。'),
        importMultiLevelTagsSuccessfulDescription: '已添加多级标签。',
        importPerDiemRatesSuccessfulDescription: ({rates}: ImportPerDiemRatesSuccessfulDescriptionParams) => (rates > 1 ? `已添加${rates}个每日津贴费率。` : '1个每日津贴费率已添加。'),
        importFailedTitle: '导入失败',
        importFailedDescription: '请确保所有字段均已正确填写，然后重试。如果问题仍然存在，请联系Concierge。',
        importDescription: '通过点击每个导入列旁边的下拉菜单，选择要从电子表格中映射的字段。',
        sizeNotMet: '文件大小必须大于0字节',
        invalidFileMessage: '您上传的文件要么是空的，要么包含无效数据。请确保文件格式正确并包含必要的信息，然后再重新上传。',
        importSpreadsheet: '导入电子表格',
        downloadCSV: '下载 CSV',
    },
    receipt: {
        upload: '上传收据',
        uploadMultiple: '上传收据',
        dragReceiptBeforeEmail: '将收据拖到此页面上，转发收据到',
        dragReceiptsBeforeEmail: '将收据拖到此页面上，转发收据到',
        dragReceiptAfterEmail: '或选择下面的文件上传。',
        dragReceiptsAfterEmail: '或选择下面的文件上传。',
        chooseReceipt: '选择要上传的收据或转发收据到',
        chooseReceipts: '选择要上传的收据或转发收据到',
        takePhoto: '拍照',
        cameraAccess: '需要相机权限来拍摄收据照片。',
        deniedCameraAccess: '相机访问权限仍未授予，请按照以下步骤操作',
        deniedCameraAccessInstructions: '这些说明',
        cameraErrorTitle: '相机错误',
        cameraErrorMessage: '拍照时发生错误。请再试一次。',
        locationAccessTitle: '允许位置访问',
        locationAccessMessage: '位置访问帮助我们在您旅行时保持时区和货币的准确性。',
        locationErrorTitle: '允许位置访问',
        locationErrorMessage: '位置访问帮助我们在您旅行时保持时区和货币的准确性。',
        allowLocationFromSetting: `位置访问帮助我们在您出行时保持时区和货币的准确性。请在设备的权限设置中允许位置访问。`,
        dropTitle: 'Let it go',
        dropMessage: '在此处拖放您的文件',
        flash: '闪光灯',
        multiScan: '多重扫描',
        shutter: '快门',
        gallery: '画廊',
        deleteReceipt: '删除收据',
        deleteConfirmation: '您确定要删除此收据吗？',
        addReceipt: '添加收据',
        scanFailed: '无法扫描收据，因为缺少商家、日期或金额。',
    },
    quickAction: {
        scanReceipt: '扫描收据',
        recordDistance: '跟踪距离',
        requestMoney: '创建报销单',
        perDiem: '创建每日津贴',
        splitBill: '拆分费用',
        splitScan: '拆分收据',
        splitDistance: '分割距离',
        paySomeone: ({name}: PaySomeoneParams = {}) => `支付${name ?? '某人'}`,
        assignTask: '分配任务',
        header: '快速操作',
        noLongerHaveReportAccess: '您不再拥有之前快速操作目的地的访问权限。请在下面选择一个新的。',
        updateDestination: '更新目的地',
        createReport: '创建报告',
    },
    iou: {
        amount: '金额',
        taxAmount: '税额',
        taxRate: '税率',
        approve: ({
            formattedAmount,
        }: {
            formattedAmount?: string;
        } = {}) => (formattedAmount ? `批准 ${formattedAmount}` : '批准'),
        approved: '批准',
        cash: '现金',
        card: '卡片',
        original: 'Original',
        split: '拆分',
        splitExpense: '拆分费用',
        splitExpenseSubtitle: ({amount, merchant}: SplitExpenseSubtitleParams) => `来自${merchant}的${amount}`,
        addSplit: '添加分账',
        totalAmountGreaterThanOriginal: ({amount}: TotalAmountGreaterOrLessThanOriginalParams) => `总金额比原始费用多${amount}。`,
        totalAmountLessThanOriginal: ({amount}: TotalAmountGreaterOrLessThanOriginalParams) => `总金额比原始费用少 ${amount}。`,
        splitExpenseZeroAmount: '请在继续之前输入有效金额。',
        splitExpenseEditTitle: ({amount, merchant}: SplitExpenseEditTitleParams) => `为${merchant}编辑${amount}`,
        removeSplit: '移除拆分',
        paySomeone: ({name}: PaySomeoneParams = {}) => `支付${name ?? '某人'}`,
        expense: '费用',
        categorize: '分类',
        share: '分享',
        participants: '参与者',
        createExpense: '创建报销单',
        trackDistance: '跟踪距离',
        createExpenses: ({expensesNumber}: CreateExpensesParams) => `创建${expensesNumber}笔费用`,
        removeExpense: '删除费用',
        removeThisExpense: '删除此费用',
        removeExpenseConfirmation: '您确定要删除这张收据吗？此操作不可撤销。',
        addExpense: '添加费用',
        chooseRecipient: '选择收件人',
        createExpenseWithAmount: ({amount}: {amount: string}) => `创建 ${amount} 报销单`,
        confirmDetails: '确认详情',
        pay: '支付',
        cancelPayment: '取消付款',
        cancelPaymentConfirmation: '您确定要取消此付款吗？',
        viewDetails: '查看详情',
        pending: '待处理',
        canceled: '已取消',
        posted: '已发布',
        deleteReceipt: '删除收据',
        deletedTransaction: ({amount, merchant}: DeleteTransactionParams) => `删除了一笔费用 (${merchant} 的 ${amount})`,
        movedFromReport: ({reportName}: MovedFromReportParams) => `移动了一笔费用${reportName ? `来自${reportName}` : ''}`,
        movedTransaction: ({reportUrl, reportName}: MovedTransactionParams) => `移动了此费用${reportName ? `至 <a href="${reportUrl}">${reportName}</a>` : ''}`,
        movedAction: ({shouldHideMovedReportUrl, movedReportUrl, newParentReportUrl, toPolicyName}: MovedActionParams) => {
            if (shouldHideMovedReportUrl) {
                return `已将此报告移动到 <a href="${newParentReportUrl}">${toPolicyName}</a> 工作区`;
            }
            return `已将此 <a href="${movedReportUrl}">报告</a> 移动到 <a href="${newParentReportUrl}">${toPolicyName}</a> 工作区`;
        },
        unreportedTransaction: '已将此费用移动到您的个人空间',
        pendingMatchWithCreditCard: '收据待与卡交易匹配',
        pendingMatch: '待匹配',
        pendingMatchWithCreditCardDescription: '收据待与卡交易匹配。标记为现金以取消。',
        markAsCash: '标记为现金',
        routePending: '路由处理中...',
        receiptScanning: () => ({
            one: '收据扫描中...',
            other: '正在扫描收据...',
        }),
        scanMultipleReceipts: '扫描多张收据',
        scanMultipleReceiptsDescription: '一次拍摄所有收据的照片，然后自行确认详细信息或让SmartScan处理。',
        receiptScanInProgress: '正在扫描收据',
        receiptScanInProgressDescription: '收据扫描中。稍后查看或立即输入详细信息。',
        removeFromReport: '不在此报告中',
        moveToPersonalSpace: '移动费用到个人空间',
        duplicateTransaction: ({isSubmitted}: DuplicateTransactionParams) => (!isSubmitted ? '发现潜在的重复费用。请查看重复项以启用提交。' : '发现潜在的重复费用。请审查重复项以启用批准。'),
        receiptIssuesFound: () => ({
            one: '发现问题',
            other: '发现的问题',
        }),
        fieldPending: '待处理...',
        defaultRate: '默认费率',
        receiptMissingDetails: '收据缺少详细信息',
        missingAmount: '缺少金额',
        missingMerchant: '缺少商户',
        receiptStatusTitle: '扫描中…',
        receiptStatusText: '只有您在扫描时可以看到此收据。稍后查看或立即输入详细信息。',
        receiptScanningFailed: '收据扫描失败。请手动输入详细信息。',
        transactionPendingDescription: '交易待处理。可能需要几天时间才能发布。',
        companyInfo: '公司信息',
        companyInfoDescription: '在您发送第一张发票之前，我们需要更多详细信息。',
        yourCompanyName: '您的公司名称',
        yourCompanyWebsite: '您的公司网站',
        yourCompanyWebsiteNote: '如果您没有网站，可以提供您公司的 LinkedIn 或社交媒体资料。',
        invalidDomainError: '您输入了无效的域名。要继续，请输入有效的域名。',
        publicDomainError: '您已进入公共域。要继续，请输入私人域。',
        // TODO: This key should be deprecated. More details: https://github.com/Expensify/App/pull/59653#discussion_r2028653252
        expenseCountWithStatus: ({scanningReceipts = 0, pendingReceipts = 0}: RequestCountParams) => {
            const statusText: string[] = [];
            if (scanningReceipts > 0) {
                statusText.push(`${scanningReceipts} 扫描中`);
            }
            if (pendingReceipts > 0) {
                statusText.push(`${pendingReceipts} 个待处理`);
            }
            return {
                one: statusText.length > 0 ? `1 笔费用 (${statusText.join(', ')})` : `1 笔报销`,
                other: (count: number) => (statusText.length > 0 ? `${count} 笔费用 (${statusText.join(', ')})` : `${count} 笔费用`),
            };
        },
        expenseCount: () => {
            return {
                one: '1 笔报销',
                other: (count: number) => `${count} 笔费用`,
            };
        },
        deleteExpense: () => ({
            one: '删除报销',
            other: '删除费用',
        }),
        deleteConfirmation: () => ({
            one: '您确定要删除此费用吗？',
            other: '您确定要删除这些费用吗？',
        }),
        deleteReport: '删除报告',
        deleteReportConfirmation: '您确定要删除此报告吗？',
        settledExpensify: '已支付',
        done: '完成',
        settledElsewhere: '在其他地方支付',
        individual: '个人',
        business: '商务',
        settleExpensify: ({formattedAmount}: SettleExpensifyCardParams) => (formattedAmount ? `使用 Expensify 支付 ${formattedAmount}` : `使用Expensify支付`),
        settlePersonal: ({formattedAmount}: SettleExpensifyCardParams) => (formattedAmount ? `以个人身份支付${formattedAmount}` : `用个人账户支付`),
        settleWallet: ({formattedAmount}: SettleExpensifyCardParams) => (formattedAmount ? `用钱包支付${formattedAmount}` : `用钱包支付`),
        settlePayment: ({formattedAmount}: SettleExpensifyCardParams) => `支付 ${formattedAmount}`,
        settleBusiness: ({formattedAmount}: SettleExpensifyCardParams) => (formattedAmount ? `以企业身份支付${formattedAmount}` : `用企业账户支付`),
        payElsewhere: ({formattedAmount}: SettleExpensifyCardParams) => (formattedAmount ? `标记${formattedAmount}为已支付` : `标记为已支付`),
        settleInvoicePersonal: ({amount, last4Digits}: BusinessBankAccountParams) => (amount ? `已用个人账户${last4Digits}支付${amount}` : `已用个人账户支付`),
        settleInvoiceBusiness: ({amount, last4Digits}: BusinessBankAccountParams) => (amount ? `已用企业账户${last4Digits}支付${amount}` : `已用企业账户支付`),
        payWithPolicy: ({formattedAmount, policyName}: SettleExpensifyCardParams & {policyName: string}) =>
            formattedAmount ? `通过${policyName}支付${formattedAmount}` : `通过${policyName}支付`,
        businessBankAccount: ({amount, last4Digits}: BusinessBankAccountParams) => (amount ? `已用银行账户${last4Digits}支付${amount} ` : `已用银行账户${last4Digits}支付 `),
        automaticallyPaidWithBusinessBankAccount: ({amount, last4Digits}: BusinessBankAccountParams) =>
            `已使用尾号为${last4Digits}的银行账户支付${amount} 通过<a href="${CONST.CONFIGURE_EXPENSE_REPORT_RULES_HELP_URL}">工作区规则</a>`,
        invoicePersonalBank: ({lastFour}: BankAccountLastFourParams) => `个人账户 • ${lastFour}`,
        invoiceBusinessBank: ({lastFour}: BankAccountLastFourParams) => `企业账户 • ${lastFour}`,
        nextStep: '下一步',
        finished: '完成',
        sendInvoice: ({amount}: RequestAmountParams) => `发送 ${amount} 发票`,
        submitAmount: ({amount}: RequestAmountParams) => `提交 ${amount}`,
        expenseAmount: ({formattedAmount, comment}: RequestedAmountMessageParams) => `${formattedAmount}${comment ? `对于${comment}` : ''}`,
        submitted: ({memo}: SubmittedWithMemoParams) => `已提交${memo ? `, 备注 ${memo}` : ''}`,
        automaticallySubmitted: `通过<a href="${CONST.SELECT_WORKFLOWS_HELP_URL}">延迟提交</a>提交`,
        trackedAmount: ({formattedAmount, comment}: RequestedAmountMessageParams) => `跟踪 ${formattedAmount}${comment ? `对于${comment}` : ''}`,
        splitAmount: ({amount}: SplitAmountParams) => `拆分 ${amount}`,
        didSplitAmount: ({formattedAmount, comment}: DidSplitAmountMessageParams) => `split ${formattedAmount}${comment ? `对于${comment}` : ''}`,
        yourSplit: ({amount}: UserSplitParams) => `您分摊的金额 ${amount}`,
        payerOwesAmount: ({payer, amount, comment}: PayerOwesAmountParams) => `${payer} 欠 ${amount}${comment ? `对于${comment}` : ''}`,
        payerOwes: ({payer}: PayerOwesParams) => `${payer} 欠：`,
        payerPaidAmount: ({payer, amount}: PayerPaidAmountParams) => `${payer ? `${payer} ` : ''}支付了${amount}`,
        payerPaid: ({payer}: PayerPaidParams) => `${payer} 支付了:`,
        payerSpentAmount: ({payer, amount}: PayerPaidAmountParams) => `${payer} 花费了 ${amount}`,
        payerSpent: ({payer}: PayerPaidParams) => `${payer} 花费：`,
        managerApproved: ({manager}: ManagerApprovedParams) => `${manager} 已批准：`,
        managerApprovedAmount: ({manager, amount}: ManagerApprovedAmountParams) => `${manager} 批准了 ${amount}`,
        payerSettled: ({amount}: PayerSettledParams) => `支付了${amount}`,
        payerSettledWithMissingBankAccount: ({amount}: PayerSettledParams) => `已支付${amount}。添加一个银行账户以接收您的付款。`,
        automaticallyApproved: `通过<a href="${CONST.CONFIGURE_EXPENSE_REPORT_RULES_HELP_URL}">工作区规则</a>批准`,
        approvedAmount: ({amount}: ApprovedAmountParams) => `批准 ${amount}`,
        approvedMessage: `批准`,
        unapproved: `未批准`,
        automaticallyForwarded: `通过<a href="${CONST.CONFIGURE_EXPENSE_REPORT_RULES_HELP_URL}">工作区规则</a>批准`,
        forwarded: `批准`,
        rejectedThisReport: '拒绝了此报告',
        waitingOnBankAccount: ({submitterDisplayName}: WaitingOnBankAccountParams) => `已开始付款，但正在等待${submitterDisplayName}添加银行账户。`,
        adminCanceledRequest: ({manager}: AdminCanceledRequestParams) => `${manager ? `${manager}: ` : ''}取消了付款`,
        canceledRequest: ({amount, submitterDisplayName}: CanceledRequestParams) => `取消了${amount}付款，因为${submitterDisplayName}在30天内未启用他们的Expensify Wallet。`,
        settledAfterAddedBankAccount: ({submitterDisplayName, amount}: SettledAfterAddedBankAccountParams) => `${submitterDisplayName} 添加了一个银行账户。${amount} 付款已完成。`,
        paidElsewhere: ({payer}: PaidElsewhereParams = {}) => `${payer ? `${payer} ` : ''}已标记为已支付`,
        paidWithExpensify: ({payer}: PaidWithExpensifyParams = {}) => `${payer ? `${payer} ` : ''}已用钱包支付`,
        automaticallyPaidWithExpensify: ({payer}: PaidWithExpensifyParams = {}) =>
            `${payer ? `${payer} ` : ''}通过<a href="${CONST.CONFIGURE_EXPENSE_REPORT_RULES_HELP_URL}">工作区规则</a>使用Expensify支付`,
        noReimbursableExpenses: '此报告的金额无效',
        pendingConversionMessage: '您重新联网后，总计将更新',
        changedTheExpense: '更改了费用',
        setTheRequest: ({valueName, newValueToDisplay}: SetTheRequestParams) => `将${valueName}更改为${newValueToDisplay}`,
        setTheDistanceMerchant: ({translatedChangedField, newMerchant, newAmountToDisplay}: SetTheDistanceMerchantParams) =>
            `将${translatedChangedField}设置为${newMerchant}，这将金额设置为${newAmountToDisplay}`,
        removedTheRequest: ({valueName, oldValueToDisplay}: RemovedTheRequestParams) => `${valueName}（之前为${oldValueToDisplay}）`,
        updatedTheRequest: ({valueName, newValueToDisplay, oldValueToDisplay}: UpdatedTheRequestParams) => `${valueName} 改为 ${newValueToDisplay}（之前为 ${oldValueToDisplay}）`,
        updatedTheDistanceMerchant: ({translatedChangedField, newMerchant, oldMerchant, newAmountToDisplay, oldAmountToDisplay}: UpdatedTheDistanceMerchantParams) =>
            `将${translatedChangedField}更改为${newMerchant}（之前为${oldMerchant}），这更新了金额为${newAmountToDisplay}（之前为${oldAmountToDisplay}）`,
        threadExpenseReportName: ({formattedAmount, comment}: ThreadRequestReportNameParams) => `${formattedAmount} ${comment ? `为${comment}` : '费用'}`,
        invoiceReportName: ({linkedReportID}: OriginalMessage<typeof CONST.REPORT.ACTIONS.TYPE.REPORT_PREVIEW>) => `发票报告 #${linkedReportID}`,
        threadPaySomeoneReportName: ({formattedAmount, comment}: ThreadSentMoneyReportNameParams) => `${formattedAmount} 已发送${comment ? `对于${comment}` : ''}`,
        movedFromPersonalSpace: ({workspaceName, reportName}: MovedFromPersonalSpaceParams) => `将费用从个人空间移动到${workspaceName ?? `与${reportName}聊天`}`,
        movedToPersonalSpace: '将费用移至个人空间',
        tagSelection: '选择一个标签以更好地组织您的支出。',
        categorySelection: '选择一个类别以更好地组织您的支出。',
        error: {
            invalidCategoryLength: '类别名称超过255个字符。请缩短或选择不同的类别。',
            invalidTagLength: '标签名称超过255个字符。请缩短它或选择一个不同的标签。',
            invalidAmount: '请在继续之前输入有效金额',
            invalidIntegerAmount: '请在继续之前输入一个完整的美元金额',
            invalidTaxAmount: ({amount}: RequestAmountParams) => `最大税额为${amount}`,
            invalidSplit: '拆分的总和必须等于总金额',
            invalidSplitParticipants: '请输入一个大于零的金额，至少适用于两个参与者。',
            invalidSplitYourself: '请输入一个非零金额进行拆分',
            noParticipantSelected: '请选择一位参与者',
            other: '发生意外错误。请稍后再试。',
            genericCreateFailureMessage: '提交此费用时发生意外错误。请稍后再试。',
            genericCreateInvoiceFailureMessage: '发送此发票时出现意外错误。请稍后再试。',
            genericHoldExpenseFailureMessage: '暂时无法暂扣此费用，请稍后再试。',
            genericUnholdExpenseFailureMessage: '将此费用从保留状态中移除时发生意外错误。请稍后再试。',
            receiptDeleteFailureError: '删除此收据时发生意外错误。请稍后再试。',
            receiptFailureMessage: '上传您的收据时出错。请',
            receiptFailureMessageShort: '上传您的收据时出错。',
            tryAgainMessage: '再试一次',
            saveFileMessage: '保存收据',
            uploadLaterMessage: '稍后上传。',
            genericDeleteFailureMessage: '删除此费用时出现意外错误。请稍后再试。',
            genericEditFailureMessage: '编辑此费用时发生意外错误。请稍后再试。',
            genericSmartscanFailureMessage: '交易缺少字段',
            duplicateWaypointsErrorMessage: '请删除重复的航点',
            atLeastTwoDifferentWaypoints: '请输入至少两个不同的地址',
            splitExpenseMultipleParticipantsErrorMessage: '无法在工作区和其他成员之间拆分费用。请更新您的选择。',
            invalidMerchant: '请输入有效的商家名称',
            atLeastOneAttendee: '必须至少选择一位参与者',
            invalidQuantity: '请输入有效的数量',
            quantityGreaterThanZero: '数量必须大于零',
            invalidSubrateLength: '必须至少有一个子费率',
            invalidRate: '此工作区的费率无效。请选择工作区中可用的费率。',
        },
        dismissReceiptError: '忽略错误',
        dismissReceiptErrorConfirmation: '注意！忽略此错误将完全删除您上传的收据。您确定吗？',
        waitingOnEnabledWallet: ({submitterDisplayName}: WaitingOnBankAccountParams) => `开始结算。在${submitterDisplayName}启用他们的钱包之前，付款将被暂停。`,
        enableWallet: '启用钱包',
        hold: '保持',
        unhold: '移除保留',
        holdExpense: '保留费用',
        unholdExpense: '取消保留费用',
        heldExpense: '保留此费用',
        unheldExpense: '取消搁置此费用',
        moveUnreportedExpense: '移动未报告的费用',
        addUnreportedExpense: '添加未报告的费用',
        selectUnreportedExpense: '请选择至少一个费用添加到报告中。',
        emptyStateUnreportedExpenseTitle: '没有未报告的费用',
        emptyStateUnreportedExpenseSubtitle: '看起来您没有未报告的费用。请尝试在下面创建一个。',
        addUnreportedExpenseConfirm: '添加到报告',
        explainHold: '请解释您为何保留此费用。',
        undoSubmit: '撤销提交',
        retracted: '撤回',
        undoClose: '撤销关闭',
        reopened: '重新打开',
        reopenReport: '重新打开报告',
        reopenExportedReportConfirmation: ({connectionName}: {connectionName: string}) => `此报告已导出到${connectionName}。更改它可能会导致数据不一致。您确定要重新打开此报告吗？`,
        reason: '原因',
        holdReasonRequired: '暂停时需要提供原因。',
        expenseWasPutOnHold: '费用已被搁置',
        expenseOnHold: '此费用已被搁置。请查看评论以了解下一步。',
        expensesOnHold: '所有费用已被暂停。请查看评论以了解下一步。',
        expenseDuplicate: '此费用与另一项费用的详细信息相似。请查看重复项以继续。',
        someDuplicatesArePaid: '其中一些重复项已经被批准或支付。',
        reviewDuplicates: '审核重复项',
        keepAll: '保留全部',
        confirmApprove: '确认批准金额',
        confirmApprovalAmount: '仅批准合规的费用，或批准整个报告。',
        confirmApprovalAllHoldAmount: () => ({
            one: '此费用已暂停。您仍然想要批准吗？',
            other: '这些费用已被搁置。您仍然想要批准吗？',
        }),
        confirmPay: '确认付款金额',
        confirmPayAmount: '支付未冻结的部分，或支付整个报告。',
        confirmPayAllHoldAmount: () => ({
            one: '此费用已被搁置。您仍然想要支付吗？',
            other: '这些费用已被搁置。您还要继续支付吗？',
        }),
        payOnly: '仅支付',
        approveOnly: '仅批准',
        holdEducationalTitle: '此请求正在处理中',
        holdEducationalText: '保持',
        whatIsHoldExplain: '将“暂停”用于费用上，以便在批准或付款前请求更多详细信息。',
        holdIsLeftBehind: '待处理费用在批准或支付后移至另一份报告。',
        unholdWhenReady: '审批者可以在准备好审批或付款时解除费用保留。',
        changePolicyEducational: {
            title: '您已移动此报告！',
            description: '请仔细检查这些项目，因为在将报告移动到新工作区时，它们往往会发生变化。',
            reCategorize: '<strong>重新分类任何费用</strong>以符合工作区规则。',
            workflows: '此报告现在可能需要遵循不同的<strong>审批流程。</strong>',
        },
        changeWorkspace: '更改工作区',
        set: 'set',
        changed: '未更改',
        removed: 'removed',
        transactionPending: '交易待处理。',
        chooseARate: '选择每英里或每公里的工作区报销费率',
        unapprove: '取消批准',
        unapproveReport: '取消批准报告',
        headsUp: '注意！',
        unapproveWithIntegrationWarning: ({accountingIntegration}: UnapproveWithIntegrationWarningParams) =>
            `此报告已导出到${accountingIntegration}。更改它可能会导致数据不一致。您确定要取消批准此报告吗？`,
        reimbursable: '可报销的',
        nonReimbursable: '不可报销',
        bookingPending: '此预订正在等待处理中',
        bookingPendingDescription: '此预订待定，因为尚未付款。',
        bookingArchived: '此预订已存档',
        bookingArchivedDescription: '此预订已归档，因为旅行日期已过。如有需要，请添加最终金额的费用。',
        attendees: '与会者',
        whoIsYourAccountant: '谁是你的会计师？',
        paymentComplete: '付款完成',
        time: '时间',
        startDate: '开始日期',
        endDate: '结束日期',
        startTime: '开始时间',
        endTime: '结束时间',
        deleteSubrate: '删除子费率',
        deleteSubrateConfirmation: '您确定要删除此子费率吗？',
        quantity: '数量',
        subrateSelection: '选择一个子费率并输入数量。',
        qty: '数量',
        firstDayText: () => ({
            one: `第一天：1小时`,
            other: (count: number) => `第一天：${count.toFixed(2)} 小时`,
        }),
        lastDayText: () => ({
            one: `最后一天：1小时`,
            other: (count: number) => `最后一天：${count.toFixed(2)} 小时`,
        }),
        tripLengthText: () => ({
            one: `行程：1整天`,
            other: (count: number) => `行程：${count}整天`,
        }),
        dates: '日期',
        rates: '费率',
        submitsTo: ({name}: SubmitsToParams) => `提交给${name}`,
        moveExpenses: () => ({one: '移动费用', other: '移动费用'}),
    },
    transactionMerge: {
        listPage: {
            header: '合并费用',
            noEligibleExpenseFound: '未找到可合并的费用',
            noEligibleExpenseFoundSubtitle: `您没有可与此合并的费用。<a href="${CONST.HELP_DOC_LINKS.MERGE_EXPENSES}">了解更多</a>关于可合并费用的信息。`,
            selectTransactionToMerge: ({reportName}: {reportName: string}) => `选择一个<a href="${CONST.HELP_DOC_LINKS.MERGE_EXPENSES}">可合并的费用</a> <strong>${reportName}</strong>.`,
        },
        receiptPage: {
            header: '选择收据',
            pageTitle: '选择您想保留的收据：',
        },
        detailsPage: {
            header: '选择详情',
            pageTitle: '选择您想保留的详情：',
            noDifferences: '发现交易无差异',
            pleaseSelectError: ({field}: {field: string}) => `请选择一个${field}`,
            selectAllDetailsError: '继续前请选取所有详情。',
        },
        confirmationPage: {
            header: '确认详情',
            pageTitle: '确认您保留的详情。未保留的详情将被删除。',
            confirmButton: '合并费用',
        },
    },
    share: {
        shareToExpensify: '分享到Expensify',
        messageInputLabel: '消息',
    },
    notificationPreferencesPage: {
        header: '通知偏好设置',
        label: '通知我新消息',
        notificationPreferences: {
            always: '立即',
            daily: '每日',
            mute: '静音',
            hidden: 'Hidden',
        },
    },
    loginField: {
        numberHasNotBeenValidated: '号码尚未验证。点击按钮通过短信重新发送验证链接。',
        emailHasNotBeenValidated: '电子邮件尚未验证。点击按钮通过短信重新发送验证链接。',
    },
    avatarWithImagePicker: {
        uploadPhoto: '上传照片',
        removePhoto: '删除照片',
        editImage: '编辑照片',
        viewPhoto: '查看照片',
        imageUploadFailed: '图片上传失败',
        deleteWorkspaceError: '抱歉，删除您的工作区头像时出现了意外问题。',
        sizeExceeded: ({maxUploadSizeInMB}: SizeExceededParams) => `所选图像超过了最大上传大小 ${maxUploadSizeInMB} MB。`,
        resolutionConstraints: ({minHeightInPx, minWidthInPx, maxHeightInPx, maxWidthInPx}: ResolutionConstraintsParams) =>
            `请上传大于${minHeightInPx}x${minWidthInPx}像素且小于${maxHeightInPx}x${maxWidthInPx}像素的图片。`,
        notAllowedExtension: ({allowedExtensions}: NotAllowedExtensionParams) => `头像必须是以下类型之一：${allowedExtensions.join(', ')}。`,
    },
    modal: {
        backdropLabel: '模态背景',
    },
    profilePage: {
        profile: '个人资料',
        preferredPronouns: '首选代词',
        selectYourPronouns: '选择您的代词',
        selfSelectYourPronoun: '自选您的代词',
        emailAddress: '电子邮件地址',
        setMyTimezoneAutomatically: '自动设置我的时区',
        timezone: '时区',
        invalidFileMessage: '无效文件。请尝试其他图像。',
        avatarUploadFailureMessage: '上传头像时发生错误。请再试一次。',
        online: '在线',
        offline: '离线',
        syncing: '同步中',
        profileAvatar: '个人头像',
        publicSection: {
            title: '公开',
            subtitle: '这些信息会显示在您的公开资料上。任何人都可以看到。',
        },
        privateSection: {
            title: '私人',
            subtitle: '这些信息用于旅行和支付。它们不会显示在您的公开资料上。',
        },
    },
    securityPage: {
        title: '安全选项',
        subtitle: '启用双因素认证以确保您的账户安全。',
        goToSecurity: '返回安全页面',
    },
    shareCodePage: {
        title: '您的代码',
        subtitle: '通过分享您的个人二维码或推荐链接邀请成员加入Expensify。',
    },
    pronounsPage: {
        pronouns: '代词',
        isShownOnProfile: '您的代词显示在您的个人资料上。',
        placeholderText: '搜索以查看选项',
    },
    contacts: {
        contactMethod: '联系方式',
        contactMethods: '联系方式',
        featureRequiresValidate: '此功能需要您验证您的账户。',
        validateAccount: '验证您的账户',
        helpTextBeforeEmail: '添加更多方式让人们找到您，并转发收据到',
        helpTextAfterEmail: '从多个电子邮件地址。',
        pleaseVerify: '请验证此联系方式',
        getInTouch: '每当我们需要联系您时，我们将使用此联系方式。',
        enterMagicCode: ({contactMethod}: EnterMagicCodeParams) => `请输入发送到${contactMethod}的验证码。验证码将在一分钟内到达。`,
        setAsDefault: '设为默认',
        yourDefaultContactMethod: '这是您当前的默认联系方式。在删除它之前，您需要选择另一种联系方式并点击“设为默认”。',
        removeContactMethod: '移除联系方式',
        removeAreYouSure: '您确定要删除此联系方式吗？此操作无法撤销。',
        failedNewContact: '无法添加此联系方式。',
        genericFailureMessages: {
            requestContactMethodValidateCode: '发送新的魔法代码失败。请稍等片刻再试。',
            validateSecondaryLogin: '魔法代码不正确或无效。请重试或请求新代码。',
            deleteContactMethod: '删除联系方式失败。请联系Concierge寻求帮助。',
            setDefaultContactMethod: '无法设置新的默认联系方式。请联系Concierge寻求帮助。',
            addContactMethod: '无法添加此联系方式。请联系Concierge寻求帮助。',
            enteredMethodIsAlreadySubmitted: '此联系方式已存在',
            passwordRequired: '需要密码。',
            contactMethodRequired: '联系方式是必需的',
            invalidContactMethod: '无效的联系方式',
        },
        newContactMethod: '新联系方式',
        goBackContactMethods: '返回到联系方式',
    },
    // cspell:disable
    pronouns: {
        coCos: 'Co / Cos',
        eEyEmEir: 'E / Ey / Em / Eir',
        faeFaer: 'Fae / Faer',
        heHimHis: '他/他/他的',
        heHimHisTheyThemTheirs: 'He / Him / His / They / Them / Theirs',
        sheHerHers: '她/她/她的',
        sheHerHersTheyThemTheirs: '她 / 她 / 她的 / 他们 / 他们 / 他们的',
        merMers: 'Mer / Mers',
        neNirNirs: 'Ne / Nir / Nirs',
        neeNerNers: 'Nee / Ner / Ners',
        perPers: '每 / 每人',
        theyThemTheirs: '他们/他们/他们的',
        thonThons: 'Thon / Thons',
        veVerVis: 'Ve / Ver / Vis',
        viVir: 'Vi / Vir',
        xeXemXyr: 'Xe / Xem / Xyr',
        zeZieZirHir: 'Ze / Zie / Zir / Hir',
        zeHirHirs: 'Ze / Hir',
        callMeByMyName: '叫我我的名字',
    },
    // cspell:enable
    displayNamePage: {
        headerTitle: '显示名称',
        isShownOnProfile: '您的显示名称会显示在您的个人资料上。',
    },
    timezonePage: {
        timezone: '时区',
        isShownOnProfile: '您的时区显示在您的个人资料上。',
        getLocationAutomatically: '自动确定您的位置',
    },
    updateRequiredView: {
        updateRequired: '需要更新',
        pleaseInstall: '请更新到最新版本的 New Expensify',
        pleaseInstallExpensifyClassic: '请安装最新版本的Expensify',
        toGetLatestChanges: '对于移动设备或桌面设备，下载并安装最新版本。对于网页，刷新您的浏览器。',
        newAppNotAvailable: '新版Expensify应用已不再可用。',
    },
    initialSettingsPage: {
        about: '关于',
        aboutPage: {
            description: '全新的 Expensify 应用由来自世界各地的开源开发者社区构建。帮助我们构建 Expensify 的未来。',
            appDownloadLinks: '应用下载链接',
            viewKeyboardShortcuts: '查看键盘快捷键',
            viewTheCode: '查看代码',
            viewOpenJobs: '查看开放职位',
            reportABug: '报告一个错误',
            troubleshoot: '故障排除',
        },
        appDownloadLinks: {
            android: {
                label: 'Android',
            },
            ios: {
                label: 'iOS',
            },
            desktop: {
                label: 'macOS',
            },
        },
        troubleshoot: {
            clearCacheAndRestart: '清除缓存并重启',
            viewConsole: '查看调试控制台',
            debugConsole: '调试控制台',
            description: '<muted-text>使用以下工具帮助排除 Expensify 体验中的故障。如果遇到任何问题，<concierge-link>请提交错误</concierge-link>。</muted-text>',
            confirmResetDescription: '所有未发送的草稿消息将会丢失，但您的其他数据是安全的。',
            resetAndRefresh: '重置并刷新',
            clientSideLogging: '客户端日志记录',
            noLogsToShare: '没有日志可分享',
            useProfiling: '使用分析工具',
            profileTrace: '个人资料追踪',
            results: '成果',
            releaseOptions: '发布选项',
            testingPreferences: '测试偏好设置',
            useStagingServer: '使用测试服务器',
            forceOffline: '强制离线',
            simulatePoorConnection: '模拟网络连接不良',
            simulateFailingNetworkRequests: '模拟网络请求失败',
            authenticationStatus: '身份验证状态',
            deviceCredentials: '设备凭证',
            invalidate: '作废',
            destroy: '销毁',
            maskExportOnyxStateData: '导出 Onyx 状态时屏蔽敏感成员数据',
            exportOnyxState: '导出 Onyx 状态',
            importOnyxState: '导入 Onyx 状态',
            testCrash: '测试崩溃',
            resetToOriginalState: '重置为原始状态',
            usingImportedState: '您正在使用导入的状态。点击这里清除它。',
            shouldBlockTransactionThreadReportCreation: '阻止创建交易线程报告',
            debugMode: '调试模式',
            invalidFile: '文件无效',
            invalidFileDescription: '您尝试导入的文件无效。请再试一次。',
            invalidateWithDelay: '延迟失效',
            recordTroubleshootData: '记录故障排除数据',
            softKillTheApp: '软删除应用程序',
            kill: '杀戮',
        },
        debugConsole: {
            saveLog: '保存日志',
            shareLog: '共享日志',
            enterCommand: '输入命令',
            execute: '执行',
            noLogsAvailable: '没有可用日志',
            logSizeTooLarge: ({size}: LogSizeParams) => `日志大小超过 ${size} MB。请使用“保存日志”来下载日志文件。`,
            logs: '日志',
            viewConsole: '查看控制台',
        },
        security: '安全性',
        signOut: '登出',
        restoreStashed: '恢复暂存的登录信息',
        signOutConfirmationText: '如果您退出登录，任何离线更改都将丢失。',
        versionLetter: 'v',
        readTheTermsAndPrivacy: {
            phrase1: '阅读该内容',
            phrase2: '服务条款',
            phrase3: '和',
            phrase4: '隐私',
        },
        help: '帮助',
        whatIsNew: '新内容',
        accountSettings: '账户设置',
        account: '账户',
        general: '常规',
    },
    closeAccountPage: {
        closeAccount: '关闭账户',
        reasonForLeavingPrompt: '我们不想看到您离开！您能否告诉我们原因，以便我们改进？',
        enterMessageHere: '输入消息内容',
        closeAccountWarning: '关闭您的账户无法撤销。',
        closeAccountPermanentlyDeleteData: '您确定要删除您的账户吗？这将永久删除所有未结费用。',
        enterDefaultContactToConfirm: '请输入您的默认联系方式以确认您希望关闭账户。您的默认联系方式是：',
        enterDefaultContact: '输入您的默认联系方式',
        defaultContact: '默认联系方式：',
        enterYourDefaultContactMethod: '请输入您的默认联系方式以关闭您的账户。',
    },
    mergeAccountsPage: {
        mergeAccount: '合并账户',
        accountDetails: {
            accountToMergeInto: '输入您想要合并的账户',
            notReversibleConsent: '我明白这是不可逆的。',
        },
        accountValidate: {
            confirmMerge: '您确定要合并账户吗？',
            lossOfUnsubmittedData: `合并您的账户是不可逆的，并且将导致任何未提交费用的丢失`,
            enterMagicCode: `要继续，请输入发送到的验证码`,
            errors: {
                incorrectMagicCode: '魔法代码不正确或无效。请重试或请求新代码。',
                fallback: '出现问题。请稍后再试。',
            },
        },
        mergeSuccess: {
            accountsMerged: '账户已合并！',
            description: ({from, to}: MergeSuccessDescriptionParams) =>
                `<muted-text><centered-text>您已成功将 <strong>${from}</strong> 中的所有数据合并到 <strong>${to}</strong>。今后，您可以使用该账户的任意一个登录名。</centered-text></muted-text>`,
        },
        mergePendingSAML: {
            weAreWorkingOnIt: '我们正在处理此事',
            limitedSupport: '我们尚未支持在 New Expensify 上合并账户。请在 Expensify Classic 上执行此操作。',
            reachOutForHelp: '<muted-text><centered-text>如有任何疑问，请随时<concierge-link>联系Concierge</concierge-link>！</centered-text></muted-text>',
            goToExpensifyClassic: '前往 Expensify Classic',
        },
        mergeFailureSAMLDomainControlDescription: ({email}: MergeFailureDescriptionGenericParams) =>
            `<muted-text><centered-text>您无法合并 <strong>${email}</strong>，因为它受 <strong>${email.split('@').at(1) ?? ''}</strong> 控制。请<concierge-link>联系Concierge</concierge-link>寻求帮助。</centered-text></muted-text>`,
        mergeFailureSAMLAccountDescription: ({email}: MergeFailureDescriptionGenericParams) =>
            `<muted-text><centered-text>您不能将 <strong>${email}</strong> 并入其他账户，因为您的域名管理员已将其设置为您的主登录名。请将其他账户合并到该账户中。</centered-text></muted-text>`,
        mergeFailure2FA: {
            description: ({email}: MergeFailureDescriptionGenericParams) =>
                `<muted-text><centered-text>您无法合并账户，因为 <strong>${email}</strong> 启用了双因素身份验证 (2FA)。请禁用 <strong>${email}</strong> 的 2FA，然后重试。</centered-text></muted-text>`,
            learnMore: '了解更多关于合并账户的信息。',
        },
        mergeFailureAccountLockedDescription: ({email}: MergeFailureDescriptionGenericParams) =>
            `<muted-text><centered-text>您无法合并 <strong>${email}</strong>，因为它已被锁定。请<concierge-link>联系Concierge</concierge-link>寻求帮助。</centered-text></muted-text>`,
        mergeFailureUncreatedAccountDescription: ({email, contactMethodLink}: MergeFailureUncreatedAccountDescriptionParams) =>
            `<muted-text><centered-text>您无法合并账户，因为 <strong>${email}</strong> 没有 Expensify 账户。请将<a href="${contactMethodLink}">其添加为联系方式</a>。</centered-text></muted-text>`,
        mergeFailureSmartScannerAccountDescription: ({email}: MergeFailureDescriptionGenericParams) =>
            `<muted-text><centered-text>您不能将 <strong>${email}</strong> 并入其他账户。请将其他账户合并到其中。</centered-text></muted-text>`,
        mergeFailureInvoicedAccountDescription: ({email}: MergeFailureDescriptionGenericParams) =>
            `<muted-text><centered-text>您不能将账户合并到 <strong>${email}</strong>，因为该账户拥有发票账单关系。</centered-text></muted-text>`,
        mergeFailureTooManyAttempts: {
            heading: '请稍后再试',
            description: '尝试合并账户的次数过多。请稍后再试。',
        },
        mergeFailureUnvalidatedAccount: {
            description: '您无法合并到其他账户，因为该账户尚未验证。请验证该账户后重试。',
        },
        mergeFailureSelfMerge: {
            description: '您不能将一个账户合并到其自身。',
        },
        mergeFailureGenericHeading: '无法合并账户',
    },
    lockAccountPage: {
        reportSuspiciousActivity: '报告可疑活动',
        lockAccount: '锁定账户',
        unlockAccount: '解锁账户',
        compromisedDescription: '发现您的账户有异常? 报告后将立即锁定账户, 阻止新的Expensify卡交易, 并防止任何账户更改。',
        domainAdminsDescription: '对于域管理员: 这也会暂停您域中所有Expensify卡活动和管理员操作。',
        areYouSure: '您确定要锁定您的Expensify账户吗?',
        ourTeamWill: '我们的团队将调查并移除任何未经授权的访问。若要恢复访问权限, 您需与Concierge协作。',
    },
    failedToLockAccountPage: {
        failedToLockAccount: '无法锁定账户',
        failedToLockAccountDescription: `我们无法锁定您的账户。请与Concierge聊天以解决此问题。`,
        chatWithConcierge: '与Concierge聊天',
    },
    unlockAccountPage: {
        accountLocked: '账户已锁定',
        yourAccountIsLocked: '您的账户已被锁定',
        chatToConciergeToUnlock: '与Concierge聊天以解决安全问题并解锁您的账户。',
        chatWithConcierge: '与Concierge聊天',
    },
    passwordPage: {
        changePassword: '更改密码',
        changingYourPasswordPrompt: '更改密码将同时更新您在 Expensify.com 和 New Expensify 账户的密码。',
        currentPassword: '当前密码',
        newPassword: '新密码',
        newPasswordPrompt: '您的新密码必须与旧密码不同，并且至少包含8个字符、1个大写字母、1个小写字母和1个数字。',
    },
    twoFactorAuth: {
        headerTitle: '双重身份验证',
        twoFactorAuthEnabled: '已启用双重身份验证',
        whatIsTwoFactorAuth: '两因素认证 (2FA) 有助于保护您的账户安全。登录时，您需要输入由您首选的身份验证应用程序生成的代码。',
        disableTwoFactorAuth: '禁用双重身份验证',
        explainProcessToRemove: '为了禁用双重身份验证 (2FA)，请输入来自您的身份验证应用程序的有效代码。',
        disabled: '双重身份验证现已禁用',
        noAuthenticatorApp: '您将不再需要验证器应用程序来登录Expensify。',
        stepCodes: '恢复代码',
        keepCodesSafe: '请妥善保管这些恢复代码！',
        codesLoseAccess: '如果您失去了对身份验证器应用的访问权限并且没有这些代码，您将失去对账户的访问权限。\n\n注意：设置双因素身份验证会将您从所有其他活动会话中注销。',
        errorStepCodes: '请在继续之前复制或下载代码',
        stepVerify: '验证',
        scanCode: '使用您的设备扫描二维码',
        authenticatorApp: '身份验证器应用程序',
        addKey: '或者将此密钥添加到您的身份验证器应用中：',
        enterCode: '然后输入您的身份验证器应用生成的六位数代码。',
        stepSuccess: '完成',
        enabled: '已启用双重身份验证',
        congrats: '恭喜！现在您拥有了额外的安全保障。',
        copy: '复制',
        disable: '禁用',
        enableTwoFactorAuth: '启用双重身份验证',
        pleaseEnableTwoFactorAuth: '请启用双因素认证。',
        twoFactorAuthIsRequiredDescription: '出于安全考虑，Xero 需要双重身份验证才能连接集成。',
        twoFactorAuthIsRequiredForAdminsHeader: '需要双重身份验证',
        twoFactorAuthIsRequiredForAdminsTitle: '请启用双重身份验证',
        twoFactorAuthIsRequiredForAdminsDescription: '您的Xero会计连接需要使用双重身份验证。要继续使用Expensify，请启用它。',
        twoFactorAuthCannotDisable: '无法禁用双重身份验证',
        twoFactorAuthRequired: '您的Xero连接需要双因素认证（2FA），且无法禁用。',
    },
    recoveryCodeForm: {
        error: {
            pleaseFillRecoveryCode: '请输入您的恢复代码',
            incorrectRecoveryCode: '恢复代码不正确。请重试。',
        },
        useRecoveryCode: '使用恢复代码',
        recoveryCode: '恢复代码',
        use2fa: '使用双重身份验证代码',
    },
    twoFactorAuthForm: {
        error: {
            pleaseFillTwoFactorAuth: '请输入您的双因素认证代码',
            incorrect2fa: '两步验证代码不正确。请重试。',
        },
    },
    passwordConfirmationScreen: {
        passwordUpdated: '密码已更新！',
        allSet: '一切就绪。请妥善保管您的新密码。',
    },
    privateNotes: {
        title: '私人备注',
        personalNoteMessage: '在此处记录有关此聊天的笔记。您是唯一可以添加、编辑或查看这些笔记的人。',
        sharedNoteMessage: '在此处记录有关此聊天的笔记。Expensify员工和team.expensify.com域上的其他成员可以查看这些笔记。',
        composerLabel: '备注',
        myNote: '我的备注',
        error: {
            genericFailureMessage: '私人备注无法保存',
        },
    },
    billingCurrency: {
        error: {
            securityCode: '请输入有效的安全代码',
        },
        securityCode: '安全代码',
        changeBillingCurrency: '更改结算货币',
        changePaymentCurrency: '更改支付货币',
        paymentCurrency: '付款货币',
        paymentCurrencyDescription: '选择一个标准化货币，将所有个人费用转换为该货币。',
        note: `注意：更改支付货币会影响您为 Expensify 支付的费用。请参阅我们的<a href="${CONST.PRICING}">定价页面</a>了解详情。`,
    },
    addDebitCardPage: {
        addADebitCard: '添加借记卡',
        nameOnCard: '卡上的姓名',
        debitCardNumber: '借记卡号',
        expiration: '到期日期',
        expirationDate: 'MMYY',
        cvv: 'CVV',
        billingAddress: '账单地址',
        growlMessageOnSave: '您的借记卡已成功添加',
        expensifyPassword: 'Expensify密码',
        error: {
            invalidName: '名称只能包含字母',
            addressZipCode: '请输入有效的邮政编码',
            debitCardNumber: '请输入有效的借记卡号',
            expirationDate: '请选择一个有效的到期日期',
            securityCode: '请输入有效的安全代码',
            addressStreet: '请输入一个有效的账单地址，不能是邮政信箱。',
            addressState: '请选择一个州',
            addressCity: '请输入城市名称',
            genericFailureMessage: '添加您的卡时发生错误。请重试。',
            password: '请输入您的Expensify密码',
        },
    },
    addPaymentCardPage: {
        addAPaymentCard: '添加支付卡',
        nameOnCard: '卡上的姓名',
        paymentCardNumber: '卡号',
        expiration: '到期日期',
        expirationDate: 'MM/YY',
        cvv: 'CVV',
        billingAddress: '账单地址',
        growlMessageOnSave: '您的支付卡已成功添加',
        expensifyPassword: 'Expensify密码',
        error: {
            invalidName: '名称只能包含字母',
            addressZipCode: '请输入有效的邮政编码',
            paymentCardNumber: '请输入有效的卡号',
            expirationDate: '请选择一个有效的到期日期',
            securityCode: '请输入有效的安全代码',
            addressStreet: '请输入一个有效的账单地址，不能是邮政信箱。',
            addressState: '请选择一个州',
            addressCity: '请输入城市名称',
            genericFailureMessage: '添加您的卡时发生错误。请重试。',
            password: '请输入您的Expensify密码',
        },
    },
    walletPage: {
        balance: '余额',
        paymentMethodsTitle: '支付方式',
        setDefaultConfirmation: '设为默认付款方式',
        setDefaultSuccess: '默认支付方式已设置！',
        deleteAccount: '删除账户',
        deleteConfirmation: '您确定要删除此账户吗？',
        error: {
            notOwnerOfBankAccount: '将此银行账户设置为默认支付方式时发生错误。',
            invalidBankAccount: '此银行账户已被暂时冻结',
            notOwnerOfFund: '将此卡设置为默认付款方式时发生错误',
            setDefaultFailure: '出现问题。请与Concierge聊天以获得进一步帮助。',
        },
        addBankAccountFailure: '尝试添加您的银行账户时发生意外错误。请再试一次。',
        getPaidFaster: '更快收到付款',
        addPaymentMethod: '添加支付方式以便直接在应用中发送和接收付款。',
        getPaidBackFaster: '更快获得偿还',
        secureAccessToYourMoney: '安全访问您的资金',
        receiveMoney: '以本地货币接收款项',
        expensifyWallet: 'Expensify Wallet（测试版）',
        sendAndReceiveMoney: '与朋友发送和接收资金。仅限美国银行账户。',
        enableWallet: '启用钱包',
        addBankAccountToSendAndReceive: '添加银行账户以进行付款或收款。',
        addDebitOrCreditCard: '添加借记卡或信用卡',
        assignedCards: '已分配的卡片',
        assignedCardsDescription: '这些是由工作区管理员分配的卡片，用于管理公司支出。',
        expensifyCard: 'Expensify Card',
        walletActivationPending: '我们正在审核您的信息。请几分钟后再查看！',
        walletActivationFailed: '很遗憾，您的钱包目前无法启用。请与Concierge聊天以获得进一步帮助。',
        addYourBankAccount: '添加您的银行账户',
        addBankAccountBody: '让我们将您的银行账户连接到Expensify，这样在应用程序中直接发送和接收付款将变得比以往任何时候都更容易。',
        chooseYourBankAccount: '选择您的银行账户',
        chooseAccountBody: '确保您选择正确的选项。',
        confirmYourBankAccount: '确认您的银行账户',
        personalBankAccounts: '个人银行账户',
        businessBankAccounts: '企业银行账户',
    },
    cardPage: {
        expensifyCard: 'Expensify Card',
        expensifyTravelCard: 'Expensify Travel Card',
        availableSpend: '剩余额度',
        smartLimit: {
            name: '智能限制',
            title: ({formattedLimit}: ViolationsOverLimitParams) => `您可以在此卡上消费最多 ${formattedLimit}，并且随着您提交的费用被批准，限额将重置。`,
        },
        fixedLimit: {
            name: '固定限额',
            title: ({formattedLimit}: ViolationsOverLimitParams) => `您可以在这张卡上消费最多${formattedLimit}，然后它将停用。`,
        },
        monthlyLimit: {
            name: '每月限额',
            title: ({formattedLimit}: ViolationsOverLimitParams) => `您每月最多可以在此卡上花费${formattedLimit}。限额将在每个日历月的第一天重置。`,
        },
        virtualCardNumber: '虚拟卡号',
        travelCardCvv: '旅行卡 CVV',
        physicalCardNumber: '实体卡号',
        getPhysicalCard: '获取实体卡',
        reportFraud: '报告虚拟卡欺诈',
        reportTravelFraud: '报告旅行卡欺诈',
        reviewTransaction: '查看交易',
        suspiciousBannerTitle: '可疑交易',
        suspiciousBannerDescription: '我们注意到您的卡上有可疑交易。点击下方查看。',
        cardLocked: '在我们的团队审核您公司的账户期间，您的卡已被暂时锁定。',
        cardDetails: {
            cardNumber: '虚拟卡号',
            expiration: '过期',
            cvv: 'CVV',
            address: '地址',
            revealDetails: '显示详细信息',
            revealCvv: '显示CVV',
            copyCardNumber: '复制卡号',
            updateAddress: '更新地址',
        },
        cardAddedToWallet: ({platform}: {platform: 'Google' | 'Apple'}) => `已添加到${platform}钱包`,
        cardDetailsLoadingFailure: '加载卡片详情时发生错误。请检查您的互联网连接并重试。',
        validateCardTitle: '让我们确认一下身份',
        enterMagicCode: ({contactMethod}: EnterMagicCodeParams) => `请输入发送到${contactMethod}的验证码以查看您的卡详细信息。验证码应在一两分钟内到达。`,
    },
    workflowsPage: {
        workflowTitle: '花费',
        workflowDescription: '配置从支出发生到审批和支付的工作流程。',
        delaySubmissionTitle: '延迟提交',
        delaySubmissionDescription: '选择自定义的费用提交时间表，或者关闭此选项以实时更新支出。',
        submissionFrequency: '提交频率',
        submissionFrequencyDateOfMonth: '月份日期',
        addApprovalsTitle: '添加审批',
        addApprovalButton: '添加审批工作流程',
        addApprovalTip: '此默认工作流程适用于所有成员，除非存在更具体的工作流程。',
        approver: '审批人',
        addApprovalsDescription: '在授权付款之前需要额外批准。',
        makeOrTrackPaymentsTitle: '进行或跟踪付款',
        makeOrTrackPaymentsDescription: '添加授权付款人以便在Expensify中进行付款或跟踪在其他地方进行的付款。',
        editor: {
            submissionFrequency: '选择Expensify在分享无错误支出前应等待的时间。',
        },
        frequencyDescription: '选择您希望自动提交费用的频率，或者选择手动提交',
        frequencies: {
            instant: '即时',
            weekly: '每周',
            monthly: '每月',
            twiceAMonth: '每月两次',
            byTrip: '按行程',
            manually: '手动',
            daily: '每日',
            lastDayOfMonth: '月末最后一天',
            lastBusinessDayOfMonth: '每月的最后一个工作日',
            ordinals: {
                one: 'st',
                two: 'nd',
                few: 'rd',
                other: 'th',
                /* eslint-disable @typescript-eslint/naming-convention */
                '1': '第一',
                '2': '第二',
                '3': '第三',
                '4': '第四',
                '5': '第五',
                '6': '第六',
                '7': 'Seventh',
                '8': '第八',
                '9': '第九',
                '10': '第十',
                /* eslint-enable @typescript-eslint/naming-convention */
            },
        },
        approverInMultipleWorkflows: '该成员已属于另一个审批流程。此处的任何更新也会反映在那里。',
        approverCircularReference: ({name1, name2}: ApprovalWorkflowErrorParams) =>
            `<strong>${name1}</strong> 已经批准报告给 <strong>${name2}</strong>。请选择不同的审批人以避免循环工作流。`,
        emptyContent: {
            title: '没有成员可显示',
            expensesFromSubtitle: '所有工作区成员已属于现有的审批工作流程。',
            approverSubtitle: '所有审批者都属于现有的工作流程。',
        },
    },
    workflowsDelayedSubmissionPage: {
        autoReportingErrorMessage: '延迟提交无法更改。请重试或联系客服。',
        autoReportingFrequencyErrorMessage: '提交频率无法更改。请重试或联系客服。',
        monthlyOffsetErrorMessage: '无法更改每月频率。请重试或联系支持。',
    },
    workflowsCreateApprovalsPage: {
        title: '确认',
        header: '添加更多审批人并确认。',
        additionalApprover: '额外审批人',
        submitButton: '添加工作流程',
    },
    workflowsEditApprovalsPage: {
        title: '编辑审批流程',
        deleteTitle: '删除审批流程',
        deletePrompt: '您确定要删除此审批工作流程吗？所有成员将随后遵循默认工作流程。',
    },
    workflowsExpensesFromPage: {
        title: '来自的费用',
        header: '当以下成员提交费用时：',
    },
    workflowsApproverPage: {
        genericErrorMessage: '无法更改审批人。请重试或联系客服。',
        header: '发送给此成员以供批准：',
    },
    workflowsPayerPage: {
        title: '授权付款人',
        genericErrorMessage: '授权付款人无法更改。请再试一次。',
        admins: '管理员',
        payer: '付款人',
        paymentAccount: '付款账户',
    },
    reportFraudPage: {
        title: '报告虚拟卡欺诈',
        description: '如果您的虚拟卡信息被盗或泄露，我们将永久停用您现有的卡，并为您提供一张新的虚拟卡和号码。',
        deactivateCard: '停用卡片',
        reportVirtualCardFraud: '报告虚拟卡欺诈',
    },
    reportFraudConfirmationPage: {
        title: '已报告卡片欺诈',
        description: '我们已永久停用您的现有卡。当您返回查看卡详细信息时，您将有一张新的虚拟卡可用。',
        buttonText: '知道了，谢谢！',
    },
    activateCardPage: {
        activateCard: '激活卡片',
        pleaseEnterLastFour: '请输入您卡片的最后四位数字。',
        activatePhysicalCard: '激活实体卡',
        error: {
            thatDidNotMatch: '这与您卡上的最后四位数字不匹配。请再试一次。',
            throttled: '您多次错误输入了您的 Expensify Card 的最后四位数字。如果您确认数字正确，请联系 Concierge 解决。否则，请稍后再试。',
        },
    },
    getPhysicalCard: {
        header: '获取实体卡',
        nameMessage: '请输入您的名字和姓氏，因为这将显示在您的卡片上。',
        legalName: '法定名称',
        legalFirstName: '法定名字',
        legalLastName: '法定姓氏',
        phoneMessage: '输入您的电话号码。',
        phoneNumber: '电话号码',
        address: '地址',
        addressMessage: '请输入您的送货地址。',
        streetAddress: '街道地址',
        city: '城市',
        state: '状态',
        zipPostcode: '邮政编码',
        country: '国家',
        confirmMessage: '请确认以下信息。',
        estimatedDeliveryMessage: '您的实体卡将在2-3个工作日内送达。',
        next: '下一个',
        getPhysicalCard: '获取实体卡',
        shipCard: '运送卡片',
    },
    transferAmountPage: {
        transfer: ({amount}: TransferParams) => `Transfer${amount ? ` ${amount}` : ''}`,
        instant: '即时（借记卡）',
        instantSummary: ({rate, minAmount}: InstantSummaryParams) => `${rate}% 费用（最低 ${minAmount}）`,
        ach: '1-3 个工作日（银行账户）',
        achSummary: '无费用',
        whichAccount: '哪个账户？',
        fee: '费用',
        transferSuccess: '转账成功！',
        transferDetailBankAccount: '您的资金应在接下来的1-3个工作日内到账。',
        transferDetailDebitCard: '您的资金应立即到账。',
        failedTransfer: '您的余额尚未完全结清。请转账到银行账户。',
        notHereSubTitle: '请从钱包页面转移您的余额',
        goToWallet: '前往钱包',
    },
    chooseTransferAccountPage: {
        chooseAccount: '选择账户',
    },
    paymentMethodList: {
        addPaymentMethod: '添加支付方式',
        addNewDebitCard: '添加新的借记卡',
        addNewBankAccount: '添加新银行账户',
        accountLastFour: '结束于',
        cardLastFour: '卡号末尾为',
        addFirstPaymentMethod: '添加支付方式以便直接在应用中发送和接收付款。',
        defaultPaymentMethod: '默认',
        bankAccountLastFour: ({lastFour}: BankAccountLastFourParams) => `银行账户 • ${lastFour}`,
    },
    preferencesPage: {
        appSection: {
            title: '应用偏好设置',
        },
        testSection: {
            title: '测试偏好设置',
            subtitle: '用于在预发布环境中调试和测试应用程序的设置。',
        },
        receiveRelevantFeatureUpdatesAndExpensifyNews: '接收相关功能更新和Expensify新闻',
        muteAllSounds: '将所有来自Expensify的声音静音',
    },
    priorityModePage: {
        priorityMode: '优先模式',
        explainerText: '选择是否仅#关注未读和置顶聊天，或显示所有内容，最近和置顶聊天置顶。',
        priorityModes: {
            default: {
                label: '最新',
                description: '显示所有聊天，按最近排序',
            },
            gsd: {
                label: '#专注',
                description: '仅显示按字母顺序排序的未读内容',
            },
        },
    },
    reportDetailsPage: {
        inWorkspace: ({policyName}: ReportPolicyNameParams) => `在${policyName}中`,
        generatingPDF: '生成PDF',
        waitForPDF: '请稍候，我们正在生成 PDF。',
        errorPDF: '生成PDF时出现错误。',
        generatedPDF: '您的报告 PDF 已生成！',
    },
    reportDescriptionPage: {
        roomDescription: '房间描述',
        roomDescriptionOptional: '房间描述（可选）',
        explainerText: '为房间设置自定义描述。',
    },
    groupChat: {
        lastMemberTitle: '注意！',
        lastMemberWarning: '由于您是这里的最后一个人，离开将使所有成员无法访问此聊天。您确定要离开吗？',
        defaultReportName: ({displayName}: ReportArchiveReasonsClosedParams) => `${displayName}的群聊`,
    },
    languagePage: {
        language: '语言',
        aiGenerated: '此语言的翻译是自动生成的，可能包含错误。',
    },
    themePage: {
        theme: '主题',
        themes: {
            dark: {
                label: 'Dark',
            },
            light: {
                label: '光',
            },
            system: {
                label: '使用设备设置',
            },
        },
        chooseThemeBelowOrSync: '选择下面的主题，或与您的设备设置同步。',
    },
    termsOfUse: {
        phrase1: '通过登录，您同意',
        phrase2: '服务条款',
        phrase3: '和',
        phrase4: '隐私',
        phrase5: `资金传输由${CONST.WALLET.PROGRAM_ISSUERS.EXPENSIFY_PAYMENTS}（NMLS ID:2017010）根据其提供`,
        phrase6: '许可证',
    },
    validateCodeForm: {
        magicCodeNotReceived: '没有收到魔法代码？',
        enterAuthenticatorCode: '请输入您的身份验证器代码',
        enterRecoveryCode: '请输入您的恢复代码',
        requiredWhen2FAEnabled: '启用双重身份验证时必需',
        requestNewCode: '请求新代码',
        requestNewCodeAfterErrorOccurred: '请求新代码',
        error: {
            pleaseFillMagicCode: '请输入您的魔法代码',
            incorrectMagicCode: '魔法代码不正确或无效。请重试或请求新代码。',
            pleaseFillTwoFactorAuth: '请输入您的双因素认证代码',
        },
    },
    passwordForm: {
        pleaseFillOutAllFields: '请填写所有字段',
        pleaseFillPassword: '请输入您的密码',
        pleaseFillTwoFactorAuth: '请输入您的双重验证代码',
        enterYourTwoFactorAuthenticationCodeToContinue: '请输入您的双因素认证代码以继续',
        forgot: '忘记了吗？',
        requiredWhen2FAEnabled: '启用双重身份验证时必需',
        error: {
            incorrectPassword: '密码错误。请重试。',
            incorrectLoginOrPassword: '登录名或密码错误。请再试一次。',
            incorrect2fa: '两步验证代码不正确。请重试。',
            twoFactorAuthenticationEnabled: '您在此账户上启用了双重身份验证。请使用您的电子邮件或电话号码登录。',
            invalidLoginOrPassword: '登录名或密码无效。请重试或重置您的密码。',
            unableToResetPassword:
                '我们无法更改您的密码。这可能是由于旧的密码重置电子邮件中的密码重置链接已过期。我们已向您发送了一条新链接，您可以再次尝试。请检查您的收件箱和垃圾邮件文件夹；它应该会在几分钟内到达。',
            noAccess: '您无权访问此应用程序。请添加您的GitHub用户名以获取访问权限。',
            accountLocked: '由于多次尝试失败，您的账户已被锁定。请在1小时后再试。',
            fallback: '出现问题。请稍后再试。',
        },
    },
    loginForm: {
        phoneOrEmail: '电话或电子邮件',
        error: {
            invalidFormatEmailLogin: '输入的电子邮件无效。请修正格式并重试。',
        },
        cannotGetAccountDetails: '无法检索账户详细信息。请尝试重新登录。',
        loginForm: '登录表单',
        notYou: ({user}: NotYouParams) => `不是${user}？`,
    },
    onboarding: {
        welcome: '欢迎！',
        welcomeSignOffTitleManageTeam: '一旦您完成上述任务，我们可以探索更多功能，如审批工作流和规则！',
        welcomeSignOffTitle: '很高兴见到你！',
        explanationModal: {
            title: '欢迎使用Expensify',
            description: '一个应用程序即可以聊天的速度处理您的商业和个人支出。试试看，让我们知道您的想法。更多精彩即将到来！',
            secondaryDescription: '要切换回 Expensify Classic，只需点击您的个人资料图片 > 转到 Expensify Classic。',
        },
        welcomeVideo: {
            title: '欢迎使用Expensify',
            description: '一个应用程序即可在聊天中处理您所有的商务和个人支出。为您的企业、团队和朋友而打造。',
        },
        getStarted: '开始使用',
        whatsYourName: '你叫什么名字？',
        peopleYouMayKnow: '您可能认识的人已经在这里了！验证您的电子邮件以加入他们。',
        workspaceYouMayJoin: ({domain, email}: WorkspaceYouMayJoin) => `来自${domain}的某人已经创建了一个工作区。请输入发送到${email}的魔法代码。`,
        joinAWorkspace: '加入工作区',
        listOfWorkspaces: '这是您可以加入的工作区列表。别担心，如果您愿意，您可以稍后再加入。',
        workspaceMemberList: ({employeeCount, policyOwner}: WorkspaceMemberList) => `${employeeCount} 名成员${employeeCount > 1 ? 's' : ''} • ${policyOwner}`,
        whereYouWork: '你在哪里工作？',
        errorSelection: '选择一个选项继续',
        purpose: {
            title: '你今天想做什么？',
            errorContinue: '请按继续进行设置',
            errorBackButton: '请完成设置问题以开始使用该应用程序',
            [CONST.ONBOARDING_CHOICES.EMPLOYER]: '由我的雇主报销',
            [CONST.ONBOARDING_CHOICES.MANAGE_TEAM]: '管理我团队的费用',
            [CONST.ONBOARDING_CHOICES.PERSONAL_SPEND]: '跟踪和预算费用',
            [CONST.ONBOARDING_CHOICES.CHAT_SPLIT]: '与朋友聊天并分摊费用',
            [CONST.ONBOARDING_CHOICES.LOOKING_AROUND]: '其他内容',
        },
        employees: {
            title: '你有多少员工？',
            [CONST.ONBOARDING_COMPANY_SIZE.MICRO]: '1-10 名员工',
            [CONST.ONBOARDING_COMPANY_SIZE.SMALL]: '11-50名员工',
            [CONST.ONBOARDING_COMPANY_SIZE.MEDIUM_SMALL]: '51-100名员工',
            [CONST.ONBOARDING_COMPANY_SIZE.MEDIUM]: '101-1,000名员工',
            [CONST.ONBOARDING_COMPANY_SIZE.LARGE]: '超过1,000名员工',
        },
        accounting: {
            title: '您是否使用任何会计软件？',
            none: 'None',
        },
        interestedFeatures: {
            title: '您对哪些功能感兴趣？',
            featuresAlreadyEnabled: '您的工作区已启用以下功能：',
            featureYouMayBeInterestedIn: '启用您可能感兴趣的其他功能：',
        },
        error: {
            requiredFirstName: '请输入您的名字以继续',
        },
        workEmail: {
            title: '你的工作邮箱是什么？',
            subtitle: 'Expensify 在连接您的工作邮箱时效果最佳。',
            explanationModal: {
                descriptionOne: '转发到receipts@expensify.com进行扫描',
                descriptionTwo: '加入已经在使用Expensify的同事们',
                descriptionThree: '享受更个性化的体验',
            },
            addWorkEmail: '添加工作邮箱',
        },
        workEmailValidation: {
            title: '验证您的工作邮箱',
            magicCodeSent: ({workEmail}: WorkEmailResendCodeParams) => `请输入发送到${workEmail}的验证码。它将在一两分钟内到达。`,
        },
        workEmailValidationError: {
            publicEmail: '请输入有效的私人域名工作邮箱，例如 mitch@company.com',
            offline: '由于您似乎处于离线状态，我们无法添加您的工作邮箱。',
        },
        mergeBlockScreen: {
            title: '无法添加工作邮箱',
            subtitle: ({workEmail}: WorkEmailMergingBlockedParams) => `我们无法添加${workEmail}。请稍后在设置中重试，或与Concierge聊天以获取指导。`,
        },
        tasks: {
            testDriveAdminTask: {
                title: ({testDriveURL}) => `\u8fdb\u884c\u3010\u8bd5\u9a7e\u3011(${testDriveURL})`,
                description: ({testDriveURL}) =>
                    `\u3010\u5feb\u901f\u4ea7\u54c1\u6f14\u793a\u3011(${testDriveURL})\u4ee5\u4e86\u89e3 Expensify \u4e3a\u4f55\u662f\u6700\u5feb\u7684\u62a5\u9500\u65b9\u5f0f\u3002`,
            },
            testDriveEmployeeTask: {
                title: ({testDriveURL}) => `\u8fdb\u884c\u3010\u8bd5\u9a7e\u3011(${testDriveURL})`,
                description: ({testDriveURL}) =>
                    `\u8fdb\u884c\u3010\u8bd5\u9a7e\u3011(${testDriveURL})\u5373\u53ef\u83b7\u5f97\u56e2\u961f *3 \u4e2a\u6708\u7684 Expensify \u514d\u8d39\u4f7f\u7528\u6743\uff01*`,
            },
            createTestDriveAdminWorkspaceTask: {
                title: ({workspaceConfirmationLink}) => `\u3010\u521b\u5efa\u3011(${workspaceConfirmationLink})\u4e00\u4e2a\u5de5\u4f5c\u533a`,
                description:
                    '\u521b\u5efa\u4e00\u4e2a\u5de5\u4f5c\u533a\uff0c\u5e76\u5728\u60a8\u7684\u8bbe\u7f6e\u4e13\u5bb6\u7684\u5e2e\u52a9\u4e0b\u914d\u7f6e\u5404\u9879\u8bbe\u7f6e\uff01',
            },
            createWorkspaceTask: {
                title: ({workspaceSettingsLink}) => `\u521b\u5efa\u4e00\u4e2a\u3010\u5de5\u4f5c\u533a\u3011(${workspaceSettingsLink})`,
                description: ({workspaceSettingsLink}) =>
                    `*\u521b\u5efa\u4e00\u4e2a\u5de5\u4f5c\u533a*\u4ee5\u8ddf\u8e2a\u652f\u6301\u3001\u626b\u63cf\u6536\u636e\u3001\u804a\u5929\u7b49\u3002\n\n1. \u70b9\u51fb *\u5de5\u4f5c\u533a* > *\u65b0\u5efa\u5de5\u4f5c\u533a*\u3002\n\n*\u60a8\u7684\u65b0\u5de5\u4f5c\u533a\u5df2\u51c6\u5907\u5c31\u7eea\uff01* \u3010\u67e5\u770b\u3011(${workspaceSettingsLink})\u3002`,
            },

            setupCategoriesTask: {
                title: ({workspaceCategoriesLink}) => `\u8bbe\u7f6e\u3010\u5206\u7c7b\u3011(${workspaceCategoriesLink})`,
                description: ({workspaceCategoriesLink}) =>
                    '*\u8bbe\u7f6e\u5206\u7c7b*\uff0c\u4ee5\u4fbf\u60a8\u7684\u56e2\u961f\u53ef\u4ee5\u5bf9\u652f\u51fa\u8fdb\u884c\u7f16\u7801\uff0c\u4ee5\u4fbf\u4e8e\u62a5\u544a\u3002\n' +
                    '\n' +
                    '1. \u70b9\u51fb *\u5de5\u4f5c\u533a*\u3002\n' +
                    '3. \u9009\u62e9\u60a8\u7684\u5de5\u4f5c\u533a\u3002\n' +
                    '4. \u70b9\u51fb *\u5206\u7c7b*\u3002\n' +
                    '5. \u7981\u7528\u6240\u6709\u4e0d\u9700\u8981\u7684\u5206\u7c7b\u3002\n' +
                    '6. \u5728\u53f3\u4e0a\u89d2\u6dfb\u52a0\u81ea\u5df1\u7684\u5206\u7c7b\u3002\n' +
                    '\n' +
                    `\u3010\u5e26\u6211\u5230\u5de5\u4f5c\u533a\u5206\u7c7b\u8bbe\u7f6e\u3011(${workspaceCategoriesLink})\u3002\n` +
                    '\n' +
                    `![Set up categories](${CONST.CLOUDFRONT_URL}/videos/walkthrough-categories-v2.mp4)`,
            },
            combinedTrackSubmitExpenseTask: {
                title: '\u63d0\u4ea4\u4e00\u7b14\u652f\u51fa',
                description:
                    '*\u901a\u8fc7\u8f93\u5165\u91d1\u989d\u6216\u626b\u63cf\u6536\u636e*\u63d0\u4ea4\u4e00\u7b14\u652f\u51fa\u3002\n' +
                    '\n' +
                    '1. \u70b9\u51fb\u7eff\u8272\u7684 *+* \u6309\u94ae\u3002\n' +
                    '2. \u9009\u62e9 *\u521b\u5efa\u652f\u51fa*\u3002\n' +
                    '3. \u8f93\u5165\u91d1\u989d\u6216\u626b\u63cf\u6536\u636e\u3002\n' +
                    `4. \u6dfb\u52a0\u60a8\u4e0a\u53f8\u7684\u7535\u5b50\u90ae\u4ef6\u6216\u7535\u8bdd\u53f7\u7801\u3002\n` +
                    '5. \u70b9\u51fb *\u521b\u5efa*\u3002\n' +
                    '\n' +
                    '\u60a8\u5df2\u7ecf\u5b8c\u6210\uff01',
            },
            adminSubmitExpenseTask: {
                title: '\u63d0\u4ea4\u4e00\u7b14\u652f\u51fa',
                description:
                    '*\u901a\u8fc7\u8f93\u5165\u91d1\u989d\u6216\u626b\u63cf\u6536\u636e*\u63d0\u4ea4\u4e00\u7b14\u652f\u51fa\u3002\n' +
                    '\n' +
                    '1. \u70b9\u51fb\u7eff\u8272\u7684 *+* \u6309\u94ae\u3002\n' +
                    '2. \u9009\u62e9 *\u521b\u5efa\u652f\u51fa*\u3002\n' +
                    '3. \u8f93\u5165\u91d1\u989d\u6216\u626b\u63cf\u6536\u636e\u3002\n' +
                    '4. \u786e\u8ba4\u8be6\u60c5\u3002\n' +
                    '5. \u70b9\u51fb *\u521b\u5efa*\u3002\n' +
                    '\n' +
                    `\u60a8\u5df2\u7ecf\u5b8c\u6210\uff01`,
            },
            trackExpenseTask: {
                title: '\u8ddf\u8e2a\u4e00\u7b14\u652f\u51fa',
                description:
                    '*\u8ddf\u8e2a\u4e00\u7b14\u652f\u51fa*\uff0c\u65e0\u8bba\u662f\u4ec0\u4e48\u8d27\u5e01\uff0c\u4e5f\u65e0\u8bba\u60a8\u662f\u5426\u6709\u6536\u636e\u3002\n' +
                    '\n' +
                    '1. \u70b9\u51fb\u7eff\u8272\u7684 *+* \u6309\u94ae\u3002\n' +
                    '2. \u9009\u62e9 *\u521b\u5efa\u652f\u51fa*\u3002\n' +
                    '3. \u8f93\u5165\u91d1\u989d\u6216\u626b\u63cf\u6536\u636e\u3002\n' +
                    '4. \u9009\u62e9\u60a8\u7684 *\u4e2a\u4eba*\u7a7a\u95f4\u3002\n' +
                    '5. \u70b9\u51fb *\u521b\u5efa*\u3002\n' +
                    '\n' +
                    '\u60a8\u5df2\u7ecf\u5b8c\u6210\uff01\u662f\u7684\uff0c\u5c31\u8fd9\u4e48\u7b80\u5355\u3002',
            },
            addAccountingIntegrationTask: {
                title: ({integrationName, workspaceAccountingLink}) =>
                    `\u8FDE\u63A5${integrationName === CONST.ONBOARDING_ACCOUNTING_MAPPING.other ? '' : '\u5230'}[${integrationName === CONST.ONBOARDING_ACCOUNTING_MAPPING.other ? '\u60A8\u7684' : ''} ${integrationName}](${workspaceAccountingLink})`,
                description: ({integrationName, workspaceAccountingLink}) =>
                    `\u8FDE\u63A5${integrationName === CONST.ONBOARDING_ACCOUNTING_MAPPING.other ? '\u60A8\u7684' : '\u5230'} ${integrationName}\uFF0C\u5B9E\u73B0\u81EA\u52A8\u8D39\u7528\u7F16\u7801\u548C\u540C\u6B65\uFF0C\u8BA9\u6708\u672B\u7ED3\u8D26\u53D8\u5F97\u8F7B\u800C\u6613\u4E3E\u3002\n` +
                    '\n' +
                    '1. \u70B9\u51FB *\u8BBE\u7F6E*。\n' +
                    '2. \u524D\u5F80 *\u5DE5\u4F5C\u533A*。\n' +
                    '3. \u9009\u62E9\u60A8\u7684\u5DE5\u4F5C\u533A\u3002\n' +
                    '4. \u70B9\u51FB *\u4F1A\u8BA1*。\n' +
                    `5. \u627E\u5230 ${integrationName}\u3002\n` +
                    '6. \u70B9\u51FB *\u8FDE\u63A5*。\n' +
                    '\n' +
                    `${
                        integrationName && CONST.connectionsVideoPaths[integrationName]
                            ? `[\u5E26\u6211\u5230\u4F1A\u8BA1\u9875\u9762](${workspaceAccountingLink})\u3002\n\n![\u8FDE\u63A5\u5230 ${integrationName}](${CONST.CLOUDFRONT_URL}/${CONST.connectionsVideoPaths[integrationName]})`
                            : `[\u5E26\u6211\u5230\u4F1A\u8BA1\u9875\u9762](${workspaceAccountingLink})\u3002`
                    }`,
            },
            connectCorporateCardTask: {
                title: ({corporateCardLink}) => `\u8fde\u63a5\u3010\u60a8\u7684\u516c\u53f8\u5361\u3011(${corporateCardLink})`,
                description: ({corporateCardLink}) =>
                    `\u8fde\u63a5\u60a8\u7684\u516c\u53f8\u5361\u4ee5\u81ea\u52a8\u5bfc\u5165\u548c\u7f16\u7801\u652f\u51fa\u3002\n` +
                    '\n' +
                    '1. \u70b9\u51fb *\u5de5\u4f5c\u533a*\u3002\n' +
                    '2. \u9009\u62e9\u60a8\u7684\u5de5\u4f5c\u533a\u3002\n' +
                    '3. \u70b9\u51fb *\u516c\u53f8\u5361*\u3002\n' +
                    '4. \u6309\u7167\u63d0\u793a\u8fde\u63a5\u60a8\u7684\u5361\u3002\n' +
                    '\n' +
                    `\u3010\u5e26\u6211\u53bb\u8fde\u63a5\u6211\u7684\u516c\u53f8\u5361\u3011(${corporateCardLink})\u3002`,
            },
            inviteTeamTask: {
                title: ({workspaceMembersLink}) => `\u9080\u8bf7\u3010\u60a8\u7684\u56e2\u961f\u3011(${workspaceMembersLink})`,
                description: ({workspaceMembersLink}) =>
                    '*\u9080\u8bf7\u60a8\u7684\u56e2\u961f*\u5230 Expensify\uff0c\u4f7f\u4ed6\u4eec\u53ef\u4ee5\u4ece\u4eca\u5929\u5f00\u59cb\u8ddf\u8e2a\u652f\u51fa\u3002\n' +
                    '\n' +
                    '1. \u70b9\u51fb *\u5de5\u4f5c\u533a*\u3002\n' +
                    '3. \u9009\u62e9\u60a8\u7684\u5de5\u4f5c\u533a\u3002\n' +
                    '4. \u70b9\u51fb *\u6210\u5458* > *\u9080\u8bf7\u6210\u5458*\u3002\n' +
                    '5. \u8f93\u5165\u7535\u5b50\u90ae\u4ef6\u6216\u7535\u8bdd\u53f7\u7801\u3002 \n' +
                    '6. \u5982\u6709\u9700\u8981\uff0c\u53ef\u6dfb\u52a0\u81ea\u5b9a\u4e49\u9080\u8bf7\u4fe1\u606f\uff01\n' +
                    '\n' +
                    `\u3010\u5e26\u6211\u5230\u5de5\u4f5c\u533a\u6210\u5458\u3011(${workspaceMembersLink})\u3002\n` +
                    '\n' +
                    `![Invite your team](${CONST.CLOUDFRONT_URL}/videos/walkthrough-invite_members-v2.mp4)`,
            },
            setupCategoriesAndTags: {
                title: ({workspaceCategoriesLink, workspaceTagsLink}) =>
                    `\u8bbe\u7f6e\u3010\u5206\u7c7b\u3011(${workspaceCategoriesLink})\u548c\u3010\u6807\u7b7e\u3011(${workspaceTagsLink})`,
                description: ({workspaceCategoriesLink, workspaceAccountingLink}) =>
                    '*\u8bbe\u7f6e\u5206\u7c7b\u548c\u6807\u7b7e*\uff0c\u4ee5\u4fbf\u60a8\u7684\u56e2\u961f\u53ef\u4ee5\u5bf9\u652f\u51fa\u8fdb\u884c\u7f16\u7801\uff0c\u4ee5\u4fbf\u4e8e\u62a5\u544a\u3002\n' +
                    '\n' +
                    `\u901a\u8fc7\u3010\u8fde\u63a5\u60a8\u7684\u4f1a\u8ba1\u8f6f\u4ef6\u3011(${workspaceAccountingLink})\u81ea\u52a8\u5bfc\u5165\u5b83\u4eec\uff0c\u6216\u5728\u60a8\u7684\u3010\u5de5\u4f5c\u533a\u8bbe\u7f6e\u3011(${workspaceCategoriesLink})\u4e2d\u624b\u52a8\u8bbe\u7f6e\u3002`,
            },
            setupTagsTask: {
                title: ({workspaceTagsLink}) => `\u8bbe\u7f6e\u3010\u6807\u7b7e\u3011(${workspaceTagsLink})`,
                description: ({workspaceMoreFeaturesLink}) =>
                    '\u4f7f\u7528\u6807\u7b7e\u6dfb\u52a0\u989d\u5916\u7684\u652f\u51fa\u8be6\u60c5\uff0c\u4f8b\u5982\u9879\u76ee\u3001\u5ba2\u6237\u3001\u5730\u70b9\u548c\u90e8\u95e8\u3002\u5982\u679c\u60a8\u9700\u8981\u591a\u7ea7\u6807\u7b7e\uff0c\u53ef\u4ee5\u5347\u7ea7\u5230 Control \u8ba1\u5212\u3002\n' +
                    '\n' +
                    '1. \u70b9\u51fb *\u5de5\u4f5c\u533a*\u3002\n' +
                    '3. \u9009\u62e9\u60a8\u7684\u5de5\u4f5c\u533a\u3002\n' +
                    '4. \u70b9\u51fb *\u66f4\u591a\u529f\u80fd*\u3002\n' +
                    '5. \u542f\u7528 *\u6807\u7b7e*\u3002\n' +
                    '6. \u5bfc\u822a\u5230\u5de5\u4f5c\u533a\u7f16\u8f91\u5668\u4e2d\u7684 *\u6807\u7b7e*\u3002\n' +
                    '7. \u70b9\u51fb *+\u6dfb\u52a0\u6807\u7b7e*\u4ee5\u521b\u5efa\u81ea\u5df1\u7684\u6807\u7b7e\u3002\n' +
                    '\n' +
                    `\u3010\u5e26\u6211\u5230\u66f4\u591a\u529f\u80fd\u3011(${workspaceMoreFeaturesLink})\u3002\n` +
                    '\n' +
                    `![Set up tags](${CONST.CLOUDFRONT_URL}/videos/walkthrough-tags-v2.mp4)`,
            },
            inviteAccountantTask: {
                title: ({workspaceMembersLink}) => `\u9080\u8BF7\u60A8\u7684[\u4F1A\u8BA1](${workspaceMembersLink})`,
                description: ({workspaceMembersLink}) =>
                    '*\u9080\u8BF7\u60A8\u7684\u4F1A\u8BA1* \u4E0E\u60A8\u540C\u6B65\u5408\u4F5C\uFF0C\u5E76\u7BA1\u7406\u60A8\u7684\u5546\u52A1\u652F\u51FA\u3002\n' +
                    '\n' +
                    '1. \u70B9\u51FB *\u5DE5\u4F5C\u533A*。\n' +
                    '2. \u9009\u62E9\u60A8\u7684\u5DE5\u4F5C\u533A\u3002\n' +
                    '3. \u70B9\u51FB *\u6210\u5458*。\n' +
                    '4. \u70B9\u51FB *\u9080\u8BF7\u6210\u5458*。\n' +
                    '5. \u8F93\u5165\u60A8\u4F1A\u8BA1\u7684\u90AE\u7BB1\u5730\u5740\u3002\n' +
                    '\n' +
                    `[\u7ACB\u5373\u9080\u8BF7\u60A8\u7684\u4F1A\u8BA1](${workspaceMembersLink})\u3002`,
            },
            startChatTask: {
                title: '\u5f00\u59cb\u804a\u5929',
                description:
                    '*\u901a\u8fc7\u4efb\u4f55\u4eba\u7684\u7535\u5b50\u90ae\u4ef6\u6216\u7535\u8bdd\u53f7\u7801*\u5f00\u59cb\u804a\u5929\u3002\n' +
                    '\n' +
                    '1. \u70b9\u51fb\u7eff\u8272\u7684 *+* \u6309\u94ae\u3002\n' +
                    '2. \u9009\u62e9 *\u5f00\u59cb\u804a\u5929*\u3002\n' +
                    '3. \u8f93\u5165\u7535\u5b50\u90ae\u4ef6\u6216\u7535\u8bdd\u53f7\u7801\u3002\n' +
                    '\n' +
                    '\u5982\u679c\u4ed6\u4eec\u5c1a\u672a\u4f7f\u7528 Expensify\uff0c\u4ed6\u4eec\u5c06\u81ea\u52a8\u88ab\u9080\u8bf7\u3002\n' +
                    '\n' +
                    '\u6bcf\u6b21\u804a\u5929\u4e5f\u4f1a\u8f6c\u5316\u4e3a\u4e00\u5c01\u7535\u5b50\u90ae\u4ef6\u6216\u77ed\u4fe1\uff0c\u4ed6\u4eec\u53ef\u4ee5\u76f4\u63a5\u56de\u590d\u3002',
            },

            splitExpenseTask: {
                title: '\u62c6\u5206\u652f\u51fa',
                description:
                    '*\u4e0e\u4e00\u4e2a\u6216\u591a\u4e2a\u4eba\u62c6\u5206\u652f\u51fa*\u3002\n' +
                    '\n' +
                    '1. \u70b9\u51fb\u7eff\u8272\u7684 *+* \u6309\u94ae\u3002\n' +
                    '2. \u9009\u62e9 *\u5f00\u59cb\u804a\u5929*\u3002\n' +
                    '3. \u8f93\u5165\u7535\u5b50\u90ae\u4ef6\u6216\u7535\u8bdd\u53f7\u7801\u3002\n' +
                    '4. \u70b9\u51fb\u804a\u5929\u4e2d\u7684\u7070\u8272 *+* \u6309\u94ae > *\u62c6\u5206\u652f\u51fa*\u3002\n' +
                    '5. \u901a\u8fc7\u9009\u62e9 *\u624b\u52a8*\u3001*\u626b\u63cf*\u6216 *\u8ddd\u79bb*\u521b\u5efa\u652f\u51fa\u3002\n' +
                    '\n' +
                    '\u5982\u6709\u9700\u8981\uff0c\u968f\u610f\u6dfb\u52a0\u66f4\u591a\u8be6\u60c5\uff0c\u6216\u76f4\u63a5\u53d1\u9001\u3002\u8ba9\u6211\u4eec\u8ba9\u60a8\u83b7\u5f97\u62a5\u9500\uff01',
            },
            reviewWorkspaceSettingsTask: {
                title: ({workspaceSettingsLink}) => `\u67e5\u770b\u60a8\u7684\u3010\u5de5\u4f5c\u533a\u8bbe\u7f6e\u3011(${workspaceSettingsLink})`,
                description: ({workspaceSettingsLink}) =>
                    '\u4ee5\u4e0b\u662f\u67e5\u770b\u548c\u66f4\u65b0\u60a8\u5de5\u4f5c\u533a\u8bbe\u7f6e\u7684\u65b9\u6cd5\uff1a\n' +
                    '1. \u70b9\u51fb\u8bbe\u7f6e\u9009\u9879\u5361\u3002\n' +
                    '2. \u70b9\u51fb *\u5de5\u4f5c\u533a* > [\u60a8\u7684\u5de5\u4f5c\u533a]\u3002\n' +
                    `\u3010\u524d\u5f80\u60a8\u7684\u5de5\u4f5c\u533a\u3011(${workspaceSettingsLink})\u3002\u6211\u4eec\u5c06\u5728 #admins \u804a\u5929\u5ba4\u4e2d\u8ddf\u8e2a\u5b83\u4eec\u3002`,
            },
            createReportTask: {
                title: '\u521b\u5efa\u60a8\u7684\u7b2c\u4e00\u4efd\u62a5\u544a',
                description:
                    '\u4ee5\u4e0b\u662f\u521b\u5efa\u62a5\u544a\u7684\u65b9\u6cd5\uff1a\n' +
                    '\n' +
                    '1. \u70b9\u51fb\u7eff\u8272\u7684 *+* \u6309\u94ae\u3002\n' +
                    '2. \u9009\u62e9 *\u521b\u5efa\u62a5\u544a*\u3002\n' +
                    '3. \u70b9\u51fb *\u6dfb\u52a0\u652f\u51fa*\u3002\n' +
                    '4. \u6dfb\u52a0\u60a8\u7684\u7b2c\u4e00\u7b14\u652f\u51fa\u3002\n' +
                    '\n' +
                    '\u60a8\u5df2\u7ecf\u5b8c\u6210\uff01',
            },
        } satisfies Record<string, Pick<OnboardingTask, 'title' | 'description'>>,
        testDrive: {
            name: ({testDriveURL}: {testDriveURL?: string}) => (testDriveURL ? `\u8fdb\u884c\u3010\u8bd5\u9a7e\u3011(${testDriveURL})` : '\u8fdb\u884c\u8bd5\u9a7e'),
            embeddedDemoIframeTitle: '\u8bd5\u9a7e',
            employeeFakeReceipt: {
                description: '\u6211\u7684\u8bd5\u9a7e\u6536\u636e\uff01',
            },
        },
        messages: {
            onboardingEmployerOrSubmitMessage:
                '\u62a5\u9500\u5c31\u50cf\u53d1\u9001\u6d88\u606f\u4e00\u6837\u7b80\u5355\u3002\u8ba9\u6211\u4eec\u6765\u770b\u770b\u57fa\u672c\u77e5\u8bc6\u3002',
            onboardingPersonalSpendMessage: '\u4ee5\u4e0b\u662f\u5982\u4f55\u5728\u51e0\u6b21\u70b9\u51fb\u4e2d\u8ddf\u8e2a\u60a8\u7684\u652f\u51fa\u3002',
            onboardingManageTeamMessage:
                '\u0023 \u60a8\u7684\u514d\u8d39\u8bd5\u7528\u5df2\u7ecf\u5f00\u59cb\uff01\u8ba9\u6211\u4eec\u5e2e\u60a8\u5b8c\u6210\u8bbe\u7f6e\u3002\n\ud83d\udc4b \u60a8\u597d\uff0c\u6211\u662f\u60a8\u7684 Expensify \u8bbe\u7f6e\u4e13\u5458\u3002\u73b0\u5728\u60a8\u5df2\u7ecf\u521b\u5efa\u4e86\u4e00\u4e2a\u5de5\u4f5c\u533a\uff0c\u8bf7\u5145\u5206\u5229\u7528 30 \u5929\u514d\u8d39\u8bd5\u7528\uff0c\u5e76\u6309\u7167\u4e0b\u9762\u7684\u6b65\u9aa4\u64cd\u4f5c\uff01',
            onboardingTrackWorkspaceMessage:
                '# \u8ba9\u6211\u4eec\u6765\u8bbe\u7f6e\u60a8\u7684\u5e10\u6237\n\u00f0\u009f\u0091\u008b \u6211\u6765\u5e2e\u5fd9\u4e86\uff01\u4e3a\u4e86\u5e2e\u52a9\u60a8\u5f00\u59cb\uff0c\u6211\u5df2\u4e3a\u4e2a\u4f53\u7ecf\u8425\u8005\u548c\u7c7b\u4f3c\u4f01\u4e1a\u91cf\u8eab\u5b9a\u5236\u4e86\u60a8\u7684\u5de5\u4f5c\u533a\u8bbe\u7f6e\u3002\u60a8\u53ef\u4ee5\u901a\u8fc7\u70b9\u51fb\u4e0b\u9762\u7684\u94fe\u63a5\u6765\u8c03\u6574\u60a8\u7684\u5de5\u4f5c\u533a\uff01\n\n\u4ee5\u4e0b\u662f\u5982\u4f55\u5728\u51e0\u6b21\u70b9\u51fb\u4e2d\u8ddf\u8e2a\u60a8\u7684\u652f\u51fa\uff1a',
            onboardingChatSplitMessage: '\u4e0e\u670b\u53cb\u5206\u644a\u8d26\u5355\u5c31\u50cf\u53d1\u9001\u6d88\u606f\u4e00\u6837\u7b80\u5355\u3002\u4ee5\u4e0b\u662f\u65b9\u6cd5\u3002',
            onboardingAdminMessage:
                '\u4e86\u89e3\u5982\u4f55\u4f5c\u4e3a\u7ba1\u7406\u5458\u7ba1\u7406\u56e2\u961f\u7684\u5de5\u4f5c\u533a\u5e76\u63d0\u4ea4\u81ea\u5df1\u7684\u652f\u51fa\u3002',
            onboardingLookingAroundMessage:
                'Expensify \u4ee5\u5176\u652f\u51fa\u3001\u5dee\u65c5\u548c\u516c\u53f8\u5361\u7ba1\u7406\u800c\u95fb\u540d\uff0c\u4f46\u6211\u4eec\u6240\u505a\u7684\u8fdc\u4e0d\u6b62\u4e8e\u6b64\u3002\u8ba9\u6211\u77e5\u9053\u60a8\u5bf9\u4ec0\u4e48\u611f\u5174\u8da3\uff0c\u6211\u4f1a\u5e2e\u52a9\u60a8\u5f00\u59cb\u3002',
            onboardingTestDriveReceiverMessage: '*\u60a8\u5df2\u83b7\u5f97 3 \u4e2a\u6708\u514d\u8d39\u4f7f\u7528\u6743\uff01\u5728\u4e0b\u9762\u5f00\u59cb\u3002*',
        },
        workspace: {
            title: '使用工作区保持井井有条',
            subtitle: '解锁强大的工具来简化您的费用管理，一切尽在一个地方。通过工作区，您可以：',
            explanationModal: {
                descriptionOne: '跟踪和整理收据',
                descriptionTwo: '分类和标记费用',
                descriptionThree: '创建和分享报告',
            },
            price: '免费试用30天，然后只需<strong>$5/月</strong>升级。',
            createWorkspace: '创建工作区',
        },
        confirmWorkspace: {
            title: '确认工作区',
            subtitle: '创建一个工作区来跟踪收据、报销费用、管理旅行、创建报告等——所有这些都能以聊天的速度完成。',
        },
        inviteMembers: {
            title: '邀请成员',
            subtitle: '与会计师管理和分享您的费用，或与朋友组建旅行团体。',
        },
    },
    featureTraining: {
        doNotShowAgain: '不再显示此内容',
    },
    personalDetails: {
        error: {
            containsReservedWord: '名称不能包含“Expensify”或“Concierge”字样。',
            hasInvalidCharacter: '名称不能包含逗号或分号',
            requiredFirstName: '名字不能为空',
        },
    },
    privatePersonalDetails: {
        enterLegalName: '您的法定姓名是什么？',
        enterDateOfBirth: '你的出生日期是什么时候？',
        enterAddress: '你的地址是什么？',
        enterPhoneNumber: '你的电话号码是多少？',
        personalDetails: '个人信息',
        privateDataMessage: '这些详细信息用于旅行和支付。它们永远不会显示在您的公开资料上。',
        legalName: '法定名称',
        legalFirstName: '法定名字',
        legalLastName: '法定姓氏',
        address: '地址',
        error: {
            dateShouldBeBefore: ({dateString}: DateShouldBeBeforeParams) => `日期应早于${dateString}`,
            dateShouldBeAfter: ({dateString}: DateShouldBeAfterParams) => `日期应在${dateString}之后`,
            hasInvalidCharacter: '名称只能包含拉丁字符',
            incorrectZipFormat: ({zipFormat}: IncorrectZipFormatParams = {}) => `邮政编码格式不正确${zipFormat ? `可接受的格式：${zipFormat}` : ''}`,
            invalidPhoneNumber: `请确保电话号码有效（例如 ${CONST.EXAMPLE_PHONE_NUMBER}）`,
        },
    },
    resendValidationForm: {
        linkHasBeenResent: '链接已重新发送',
        weSentYouMagicSignInLink: ({login, loginType}: WeSentYouMagicSignInLinkParams) => `我已发送一个魔法登录链接到${login}。请检查您的${loginType}以登录。`,
        resendLink: '重新发送链接',
    },
    unlinkLoginForm: {
        toValidateLogin: ({primaryLogin, secondaryLogin}: ToValidateLoginParams) => `要验证${secondaryLogin}，请从${primaryLogin}的账户设置中重新发送魔法代码。`,
        noLongerHaveAccess: ({primaryLogin}: NoLongerHaveAccessParams) => `如果您不再能访问${primaryLogin}，请取消链接您的账户。`,
        unlink: '取消链接',
        linkSent: '链接已发送！',
        successfullyUnlinkedLogin: '辅助登录已成功取消关联！',
    },
    emailDeliveryFailurePage: {
        ourEmailProvider: ({login}: OurEmailProviderParams) => `由于发送问题，我们的电子邮件提供商已暂时暂停向${login}发送电子邮件。要解除对您登录的阻止，请按照以下步骤操作：`,
        confirmThat: ({login}: ConfirmThatParams) => `确认${login}的拼写正确，并且是一个真实可投递的电子邮件地址。`,
        emailAliases: '像“expenses@domain.com”这样的电子邮件别名必须能够访问其自己的电子邮件收件箱，才能成为有效的Expensify登录。',
        ensureYourEmailClient: '确保您的电子邮件客户端允许接收来自expensify.com的电子邮件。',
        youCanFindDirections: '您可以找到有关如何完成此步骤的说明',
        helpConfigure: '但您可能需要 IT 部门的帮助来配置您的电子邮件设置。',
        onceTheAbove: '完成上述步骤后，请联系',
        toUnblock: '以解除您的登录阻止。',
    },
    smsDeliveryFailurePage: {
        smsDeliveryFailureMessage: ({login}: OurEmailProviderParams) => `我们无法向${login}发送短信，因此已暂时暂停。请尝试验证您的号码：`,
        validationSuccess: '您的号码已验证！点击下方发送新的魔法登录代码。',
        validationFailed: ({
            timeData,
        }: {
            timeData?: {
                days?: number;
                hours?: number;
                minutes?: number;
            } | null;
        }) => {
            if (!timeData) {
                return '请稍等片刻再试。';
            }
            const timeParts = [];
            if (timeData.days) {
                timeParts.push(`${timeData.days} ${timeData.days === 1 ? '天' : '天'}`);
            }
            if (timeData.hours) {
                timeParts.push(`${timeData.hours} ${timeData.hours === 1 ? '小时' : '小时'}`);
            }
            if (timeData.minutes) {
                timeParts.push(`${timeData.minutes} ${timeData.minutes === 1 ? '分钟' : '分钟'}`);
            }
            let timeText = '';
            if (timeParts.length === 1) {
                timeText = timeParts.at(0) ?? '';
            } else if (timeParts.length === 2) {
                timeText = `${timeParts.at(0)} and ${timeParts.at(1)}`;
            } else if (timeParts.length === 3) {
                timeText = `${timeParts.at(0)}, ${timeParts.at(1)}, and ${timeParts.at(2)}`;
            }
            return `请稍等！您需要等待${timeText}后才能再次尝试验证您的号码。`;
        },
    },
    welcomeSignUpForm: {
        join: '加入',
    },
    detailsPage: {
        localTime: '当地时间',
    },
    newChatPage: {
        startGroup: '开始群组',
        addToGroup: '添加到群组',
    },
    yearPickerPage: {
        year: '年',
        selectYear: '请选择年份',
    },
    focusModeUpdateModal: {
        title: '欢迎进入#专注模式！',
        prompt: '通过仅查看未读聊天或需要您注意的聊天来保持对事物的掌控。别担心，您可以随时在',
        settings: '设置',
    },
    notFound: {
        chatYouLookingForCannotBeFound: '您要查找的聊天无法找到。',
        getMeOutOfHere: '带我离开这里',
        iouReportNotFound: '您正在寻找的付款详情无法找到。',
        notHere: '嗯……它不在这里。',
        pageNotFound: '抱歉，无法找到此页面。',
        noAccess: '此聊天或费用可能已被删除，或者您无权访问。\n\n如有任何疑问，请联系 concierge@expensify.com',
        goBackHome: '返回主页',
        commentYouLookingForCannotBeFound: '找不到您要查找的评论。返回聊天',
        contactConcierge: '如有任何疑问，请联系 concierge@expensify.com',
        goToChatInstead: '请前往聊天界面。',
    },
    errorPage: {
        title: ({isBreakLine}: {isBreakLine: boolean}) => `抱歉... ${isBreakLine ? '\n' : ''}出现了问题`,
        subtitle: '您的请求无法完成。请稍后再试。',
    },
    setPasswordPage: {
        enterPassword: '输入密码',
        setPassword: '设置密码',
        newPasswordPrompt: '您的密码必须至少包含8个字符，1个大写字母，1个小写字母和1个数字。',
        passwordFormTitle: '欢迎回到 New Expensify！请设置您的密码。',
        passwordNotSet: '我们无法设置您的新密码。我们已发送新的密码链接以便您重试。',
        setPasswordLinkInvalid: '此设置密码的链接无效或已过期。新的链接已发送到您的电子邮箱中！',
        validateAccount: '验证账户',
    },
    statusPage: {
        status: '状态',
        statusExplanation: '添加一个表情符号，让你的同事和朋友轻松了解发生了什么。你也可以选择添加一条消息！',
        today: '今天',
        clearStatus: '清除状态',
        save: '保存',
        message: '消息',
        timePeriods: {
            never: '从不',
            thirtyMinutes: '30分钟',
            oneHour: '1小时',
            afterToday: '今天',
            afterWeek: '一周',
            custom: '自定义',
        },
        untilTomorrow: '直到明天',
        untilTime: ({time}: UntilTimeParams) => `直到${time}`,
        date: '日期',
        time: '时间',
        clearAfter: '清除后',
        whenClearStatus: '我们应该何时清除您的状态？',
        vacationDelegate: '\u4F11\u5047\u4EE3\u7406\u4EBA',
        setVacationDelegate: '\u8BBE\u7F6E\u4E00\u4F4D\u4F11\u5047\u4EE3\u7406\u4EBA\uFF0C\u5728\u60A8\u5916\u51FA\u65F6\u4EE3\u60A8\u6279\u51C6\u62A5\u544A\u3002',
        vacationDelegateError: '\u66F4\u65B0\u4F11\u5047\u4EE3\u7406\u4EBA\u65F6\u51FA\u9519\u3002',
        asVacationDelegate: ({nameOrEmail: managerName}: VacationDelegateParams) => `\u4F5C\u4E3A ${managerName} \u7684\u4F11\u5047\u4EE3\u7406\u4EBA`,
        toAsVacationDelegate: ({submittedToName, vacationDelegateName}: SubmittedToVacationDelegateParams) =>
            `\u53D1\u9001\u7ED9 ${submittedToName}\uFF0C\u4F5C\u4E3A ${vacationDelegateName} \u7684\u4F11\u5047\u4EE3\u7406\u4EBA`,
        vacationDelegateWarning: ({nameOrEmail}: VacationDelegateParams) =>
            `\u60A8\u6B63\u5728\u6307\u5B9A ${nameOrEmail} \u4F5C\u4E3A\u60A8\u7684\u4F11\u5047\u4EE3\u7406\u4EBA\u3002\u4ED6/\u5979\u8FD8\u672A\u52A0\u5165\u60A8\u7684\u6240\u6709\u5DE5\u4F5C\u7A7A\u95F4\u3002\u5982\u679C\u60A8\u9009\u62E9\u7EE7\u7EED\uFF0C\u5C06\u5411\u6240\u6709\u5DE5\u4F5C\u7A7A\u95F4\u7BA1\u7406\u5458\u53D1\u9001\u90AE\u4EF6\uFF0C\u901A\u77E5\u4ED6\u4EEC\u6DFB\u52A0\u8BE5\u4EBA\u3002`,
    },
    stepCounter: ({step, total, text}: StepCounterParams) => {
        let result = `步骤 ${step}`;
        if (total) {
            result = `${result} of ${total}`;
        }
        if (text) {
            result = `${result}: ${text}`;
        }
        return result;
    },
    bankAccount: {
        bankInfo: '银行信息',
        confirmBankInfo: '确认银行信息',
        manuallyAdd: '手动添加您的银行账户',
        letsDoubleCheck: '让我们仔细检查一下，确保一切都正确。',
        accountEnding: '账户末尾为',
        thisBankAccount: '此银行账户将用于您工作区的业务付款。',
        accountNumber: '账号号码',
        routingNumber: '路由号码',
        chooseAnAccountBelow: '选择下面的账户',
        addBankAccount: '添加银行账户',
        chooseAnAccount: '选择一个账户',
        connectOnlineWithPlaid: '登录您的银行账户',
        connectManually: '手动连接',
        desktopConnection: '注意：要连接Chase、Wells Fargo、Capital One或Bank of America，请点击此处在浏览器中完成此过程。',
        yourDataIsSecure: '您的数据是安全的',
        toGetStarted: '添加一个银行账户以报销费用、发行Expensify卡、收取发票付款并从一个地方支付账单。',
        plaidBodyCopy: '为您的员工提供一种更简单的方式来支付公司费用并获得报销。',
        checkHelpLine: '您的银行路由号码和账户号码可以在该账户的支票上找到。',
        hasPhoneLoginError: ({contactMethodRoute}: ContactMethodParams) =>
            `要连接银行账户，请 <a href="${contactMethodRoute}">添加一个电子邮件作为您的主要登录方式</a> 并重试。您可以添加电话号码作为辅助登录。`,
        hasBeenThrottledError: '添加您的银行账户时发生错误。请稍等几分钟后重试。',
        hasCurrencyError: ({workspaceRoute}: WorkspaceRouteParams) =>
            `哎呀！您的工作区货币似乎设置为不同于 USD 的货币。要继续，请前往 <a href="${workspaceRoute}">您的工作区设置</a> 将其设置为美元，然后重试。`,
        error: {
            youNeedToSelectAnOption: '请选择一个选项继续',
            noBankAccountAvailable: '抱歉，没有可用的银行账户。',
            noBankAccountSelected: '请选择一个账户',
            taxID: '请输入有效的税号',
            website: '请输入一个有效的网站',
            zipCode: `请输入有效的邮政编码，格式为：${CONST.COUNTRY_ZIP_REGEX_DATA.US.samples}`,
            phoneNumber: '请输入有效的电话号码',
            email: '请输入有效的电子邮件地址',
            companyName: '请输入有效的企业名称',
            addressCity: '请输入一个有效的城市名称',
            addressStreet: '请输入有效的街道地址',
            addressState: '请选择一个有效的州',
            incorporationDateFuture: '成立日期不能在未来',
            incorporationState: '请选择一个有效的州',
            industryCode: '请输入一个有效的六位数行业分类代码',
            restrictedBusiness: '请确认该企业不在受限企业名单中。',
            routingNumber: '请输入有效的路由号码',
            accountNumber: '请输入有效的账号',
            routingAndAccountNumberCannotBeSame: '路由和账户号码不能匹配',
            companyType: '请选择一个有效的公司类型',
            tooManyAttempts: '由于登录尝试次数过多，此选项已被禁用24小时。请稍后再试，或手动输入详细信息。',
            address: '请输入有效地址',
            dob: '请选择一个有效的出生日期',
            age: '必须年满18岁',
            ssnLast4: '请输入有效的SSN后四位数字',
            firstName: '请输入有效的名字',
            lastName: '请输入有效的姓氏',
            noDefaultDepositAccountOrDebitCardAvailable: '请添加一个默认的存款账户或借记卡',
            validationAmounts: '您输入的验证金额不正确。请仔细检查您的银行对账单，然后重试。',
            fullName: '请输入有效的全名',
            ownershipPercentage: '请输入一个有效的百分比数字',
            deletePaymentBankAccount: '由于该银行账户用于Expensify卡支付，因此无法删除。如果您仍希望删除此账户，请联系Concierge。',
        },
    },
    addPersonalBankAccount: {
        countrySelectionStepHeader: '您的银行账户在哪里？',
        accountDetailsStepHeader: '你的账户详情是什么？',
        accountTypeStepHeader: '这是什么类型的账户？',
        bankInformationStepHeader: '你的银行详细信息是什么？',
        accountHolderInformationStepHeader: '账户持有人详细信息是什么？',
        howDoWeProtectYourData: '我们如何保护您的数据？',
        currencyHeader: '您的银行账户货币是什么？',
        confirmationStepHeader: '检查您的信息。',
        confirmationStepSubHeader: '请仔细核对以下详细信息，并勾选条款框以确认。',
    },
    addPersonalBankAccountPage: {
        enterPassword: '输入Expensify密码',
        alreadyAdded: '此账户已被添加。',
        chooseAccountLabel: '账户',
        successTitle: '个人银行账户已添加！',
        successMessage: '恭喜，您的银行账户已设置完毕，可以接收报销款项。',
    },
    attachmentView: {
        unknownFilename: '未知文件名',
        passwordRequired: '请输入密码',
        passwordIncorrect: '密码错误。请重试。',
        failedToLoadPDF: '无法加载PDF文件',
        pdfPasswordForm: {
            title: '密码保护的PDF',
            infoText: '此 PDF 受密码保护。',
            beforeLinkText: '请',
            linkText: '输入密码',
            afterLinkText: '查看。',
            formLabel: '查看PDF',
        },
        attachmentNotFound: '未找到附件',
    },
    messages: {
        errorMessageInvalidPhone: `请输入一个有效的电话号码，不要使用括号或破折号。如果您在美国以外，请包括您的国家代码（例如 ${CONST.EXAMPLE_PHONE_NUMBER}）。`,
        errorMessageInvalidEmail: '无效的电子邮件',
        userIsAlreadyMember: ({login, name}: UserIsAlreadyMemberParams) => `${login} 已经是 ${name} 的成员`,
    },
    onfidoStep: {
        acceptTerms: '通过继续请求激活您的Expensify钱包，您确认您已阅读、理解并接受',
        facialScan: 'Onfido的人脸扫描政策和授权书',
        tryAgain: '再试一次',
        verifyIdentity: '验证身份',
        letsVerifyIdentity: '让我们验证您的身份',
        butFirst: `但首先，是一些无聊的内容。在下一步阅读法律条款，准备好后点击“接受”。`,
        genericError: '处理此步骤时发生错误。请重试。',
        cameraPermissionsNotGranted: '启用相机访问权限',
        cameraRequestMessage: '我们需要访问您的相机以完成银行账户验证。请通过设置 > New Expensify 启用。',
        microphonePermissionsNotGranted: '启用麦克风访问权限',
        microphoneRequestMessage: '我们需要访问您的麦克风以完成银行账户验证。请通过设置 > New Expensify 启用。',
        originalDocumentNeeded: '请上传您的身份证原件照片，而不是截图或扫描图像。',
        documentNeedsBetterQuality: '您的身份证似乎已损坏或缺少安全特征。请上传一张未损坏且完全可见的身份证原始图像。',
        imageNeedsBetterQuality: '您的身份证图像质量有问题。请上传一张新的图像，确保您的整个身份证清晰可见。',
        selfieIssue: '您的自拍/视频有问题。请上传实时自拍/视频。',
        selfieNotMatching: '您的自拍/视频与您的身份证不匹配。请上传一张能清晰看到您面部的新自拍/视频。',
        selfieNotLive: '您的自拍/视频似乎不是实时照片/视频。请上传实时自拍/视频。',
    },
    additionalDetailsStep: {
        headerTitle: '附加详情',
        helpText: '在您可以从钱包发送和接收资金之前，我们需要确认以下信息。',
        helpTextIdologyQuestions: '我们需要再问您几个问题，以完成您的身份验证。',
        helpLink: '了解更多关于我们为何需要这个的信息。',
        legalFirstNameLabel: '法定名字',
        legalMiddleNameLabel: '法定中间名',
        legalLastNameLabel: '法定姓氏',
        selectAnswer: '请选择一个响应以继续',
        ssnFull9Error: '请输入有效的九位数社会安全号码',
        needSSNFull9: '我们无法验证您的SSN。请输入您SSN的完整九位数字。',
        weCouldNotVerify: '我们无法验证',
        pleaseFixIt: '请在继续之前修正此信息',
        failedKYCTextBefore: '我们无法验证您的身份。请稍后再试或联系',
        failedKYCTextAfter: '如果您有任何问题。',
    },
    termsStep: {
        headerTitle: '条款和费用',
        headerTitleRefactor: '费用和条款',
        haveReadAndAgree: '我已阅读并同意接收',
        electronicDisclosures: '电子披露',
        agreeToThe: '我同意',
        walletAgreement: '钱包协议',
        enablePayments: '启用支付',
        monthlyFee: '月费',
        inactivity: '不活跃',
        noOverdraftOrCredit: '无透支/信用功能。',
        electronicFundsWithdrawal: '电子资金提取',
        standard: '标准',
        reviewTheFees: '查看一些费用。',
        checkTheBoxes: '请勾选下面的框。',
        agreeToTerms: '同意条款后，您就可以开始了！',
        shortTermsForm: {
            expensifyPaymentsAccount: ({walletProgram}: WalletProgramParams) => `Expensify Wallet由${walletProgram}发行。`,
            perPurchase: '每次购买',
            atmWithdrawal: 'ATM取款',
            cashReload: '现金充值',
            inNetwork: '网络内',
            outOfNetwork: '网络外',
            atmBalanceInquiry: 'ATM余额查询',
            inOrOutOfNetwork: '（网络内或网络外）',
            customerService: '客户服务',
            automatedOrLive: '（自动或人工客服）',
            afterTwelveMonths: '（12个月没有交易后）',
            weChargeOneFee: '我们收取另外一种费用。它是：',
            fdicInsurance: '您的资金符合FDIC保险资格。',
            generalInfo: '有关预付账户的一般信息，请访问',
            conditionsDetails: '有关所有费用和服务的详细信息和条件，请访问',
            conditionsPhone: '或拨打 +1 833-400-0904。',
            instant: '(instant)',
            electronicFundsInstantFeeMin: ({amount}: TermsParams) => `(min ${amount})`,
        },
        longTermsForm: {
            listOfAllFees: '所有Expensify Wallet费用的列表',
            typeOfFeeHeader: '所有费用',
            feeAmountHeader: '金额',
            moreDetailsHeader: '详情',
            openingAccountTitle: '开设账户',
            openingAccountDetails: '开设账户没有费用。',
            monthlyFeeDetails: '没有月费。',
            customerServiceTitle: '客户服务',
            customerServiceDetails: '没有客户服务费用。',
            inactivityDetails: '没有不活动费用。',
            sendingFundsTitle: '将资金发送到另一个账户持有人',
            sendingFundsDetails: '使用您的余额、银行账户或借记卡向其他账户持有人发送资金是免费的。',
            electronicFundsStandardDetails:
                "There's no fee to transfer funds from your Expensify Wallet " +
                'to your bank account using the standard option. This transfer usually completes within 1-3 business' +
                ' days.',
            electronicFundsInstantDetails: ({percentage, amount}: ElectronicFundsParams) =>
                "There's a fee to transfer funds from your Expensify Wallet to " +
                'your linked debit card using the instant transfer option. This transfer usually completes within ' +
                `several minutes. The fee is ${percentage}% of the transfer amount (with a minimum fee of ${amount}).`,
            fdicInsuranceBancorp: ({amount}: TermsParams) =>
                'Your funds are eligible for FDIC insurance. Your funds will be held at or ' +
                `transferred to ${CONST.WALLET.PROGRAM_ISSUERS.BANCORP_BANK}, an FDIC-insured institution. Once there, your funds are insured up ` +
                `to ${amount} by the FDIC in the event ${CONST.WALLET.PROGRAM_ISSUERS.BANCORP_BANK} fails, if specific deposit insurance requirements ` +
                `are met and your card is registered. See`,
            fdicInsuranceBancorp2: '详情。',
            contactExpensifyPayments: `通过拨打 +1 833-400-0904 或发送电子邮件联系 ${CONST.WALLET.PROGRAM_ISSUERS.EXPENSIFY_PAYMENTS}`,
            contactExpensifyPayments2: '或登录在',
            generalInformation: '有关预付账户的一般信息，请访问',
            generalInformation2: '如果您对预付账户有投诉，请致电消费者金融保护局 1-855-411-2372 或访问',
            printerFriendlyView: '查看打印友好版本',
            automated: '自动化的',
            liveAgent: '实时客服代理',
            instant: '即时',
            electronicFundsInstantFeeMin: ({amount}: TermsParams) => `最低 ${amount}`,
        },
    },
    activateStep: {
        headerTitle: '启用支付',
        activatedTitle: '钱包已激活！',
        activatedMessage: '恭喜，您的钱包已设置完毕，可以进行支付。',
        checkBackLaterTitle: '稍等一下...',
        checkBackLaterMessage: '我们仍在审核您的信息。请稍后再查看。',
        continueToPayment: '继续付款',
        continueToTransfer: '继续转账',
    },
    companyStep: {
        headerTitle: '公司信息',
        subtitle: '快完成了！出于安全考虑，我们需要确认一些信息：',
        legalBusinessName: '法定公司名称',
        companyWebsite: '公司网站',
        taxIDNumber: '税号',
        taxIDNumberPlaceholder: '9位数字',
        companyType: '公司类型',
        incorporationDate: '成立日期',
        incorporationState: '注册州',
        industryClassificationCode: '行业分类代码',
        confirmCompanyIsNot: '我确认这家公司不在',
        listOfRestrictedBusinesses: '受限业务列表',
        incorporationDatePlaceholder: '开始日期 (yyyy-mm-dd)',
        incorporationTypes: {
            LLC: 'LLC',
            CORPORATION: 'Corp',
            PARTNERSHIP: '合作伙伴关系',
            COOPERATIVE: '合作社',
            SOLE_PROPRIETORSHIP: '独资企业',
            OTHER: '其他',
        },
        industryClassification: '该企业属于哪个行业？',
        industryClassificationCodePlaceholder: '搜索行业分类代码',
    },
    requestorStep: {
        headerTitle: '个人信息',
        learnMore: '了解更多',
        isMyDataSafe: '我的数据安全吗？',
    },
    personalInfoStep: {
        personalInfo: '个人信息',
        enterYourLegalFirstAndLast: '您的法定姓名是什么？',
        legalFirstName: '法定名字',
        legalLastName: '法定姓氏',
        legalName: '法定名称',
        enterYourDateOfBirth: '你的出生日期是什么时候？',
        enterTheLast4: '您的社会安全号码的最后四位数字是什么？',
        dontWorry: '别担心，我们不会进行任何个人信用检查！',
        last4SSN: 'SSN的后四位',
        enterYourAddress: '你的地址是什么？',
        address: '地址',
        letsDoubleCheck: '让我们仔细检查一下，确保一切都正确。',
        byAddingThisBankAccount: '通过添加此银行账户，您确认您已阅读、理解并接受',
        whatsYourLegalName: '您的法定姓名是什么？',
        whatsYourDOB: '你的出生日期是什么？',
        whatsYourAddress: '你的地址是什么？',
        whatsYourSSN: '您的社会安全号码的最后四位数字是什么？',
        noPersonalChecks: '别担心，这里不会进行个人信用检查！',
        whatsYourPhoneNumber: '你的电话号码是多少？',
        weNeedThisToVerify: '我们需要这个来验证您的钱包。',
    },
    businessInfoStep: {
        businessInfo: '公司信息',
        enterTheNameOfYourBusiness: '你们公司的名字是什么？',
        businessName: '法定公司名称',
        enterYourCompanyTaxIdNumber: '贵公司的税号是多少？',
        taxIDNumber: '税号',
        taxIDNumberPlaceholder: '9位数字',
        enterYourCompanyWebsite: '贵公司的网站是什么？',
        companyWebsite: '公司网站',
        enterYourCompanyPhoneNumber: '你们公司的电话号码是多少？',
        enterYourCompanyAddress: '你们公司的地址是什么？',
        selectYourCompanyType: '这是什么类型的公司？',
        companyType: '公司类型',
        incorporationType: {
            LLC: 'LLC',
            CORPORATION: 'Corp',
            PARTNERSHIP: '合作伙伴关系',
            COOPERATIVE: '合作社',
            SOLE_PROPRIETORSHIP: '独资企业',
            OTHER: '其他',
        },
        selectYourCompanyIncorporationDate: '贵公司的注册日期是什么时候？',
        incorporationDate: '成立日期',
        incorporationDatePlaceholder: '开始日期 (yyyy-mm-dd)',
        incorporationState: '注册州',
        pleaseSelectTheStateYourCompanyWasIncorporatedIn: '您的公司在哪个州注册成立的？',
        letsDoubleCheck: '让我们仔细检查一下，确保一切都正确。',
        companyAddress: '公司地址',
        listOfRestrictedBusinesses: '受限业务列表',
        confirmCompanyIsNot: '我确认这家公司不在',
        businessInfoTitle: '商业信息',
        legalBusinessName: '法定公司名称',
        whatsTheBusinessName: '企业名称是什么？',
        whatsTheBusinessAddress: '公司的地址是什么？',
        whatsTheBusinessContactInformation: '商业联系信息是什么？',
        whatsTheBusinessRegistrationNumber: '营业登记号码是多少？',
        whatsTheBusinessTaxIDEIN: ({country}: BusinessTaxIDParams) => {
            switch (country) {
                case CONST.COUNTRY.US:
                    return '什么是雇主识别号（EIN）？';
                case CONST.COUNTRY.CA:
                    return '什么是商业号码（BN）？';
                case CONST.COUNTRY.GB:
                    return '什么是增值税注册号（VRN）？';
                case CONST.COUNTRY.AU:
                    return '什么是澳大利亚商业号码（ABN）？';
                default:
                    return '什么是欧盟增值税号？';
            }
        },
        whatsThisNumber: '这个号码是什么？',
        whereWasTheBusinessIncorporated: '公司在哪里注册成立的？',
        whatTypeOfBusinessIsIt: '这是什么类型的业务？',
        whatsTheBusinessAnnualPayment: '企业的年度支付总额是多少？',
        whatsYourExpectedAverageReimbursements: '您的预期平均报销金额是多少？',
        registrationNumber: '注册号码',
        taxIDEIN: ({country}: BusinessTaxIDParams) => {
            switch (country) {
                case CONST.COUNTRY.US:
                    return 'EIN';
                case CONST.COUNTRY.CA:
                    return 'BN';
                case CONST.COUNTRY.GB:
                    return 'VRN';
                case CONST.COUNTRY.AU:
                    return 'ABN';
                default:
                    return '欧盟VAT';
            }
        },
        businessAddress: '公司地址',
        businessType: '业务类型',
        incorporation: '公司注册',
        incorporationCountry: '注册国家/地区',
        incorporationTypeName: '公司类型',
        businessCategory: '业务类别',
        annualPaymentVolume: '年度支付总额',
        annualPaymentVolumeInCurrency: ({currencyCode}: CurrencyCodeParams) => `年度支付量（${currencyCode}）`,
        averageReimbursementAmount: '平均报销金额',
        averageReimbursementAmountInCurrency: ({currencyCode}: CurrencyCodeParams) => `平均报销金额（${currencyCode}）`,
        selectIncorporationType: '选择公司类型',
        selectBusinessCategory: '选择业务类别',
        selectAnnualPaymentVolume: '选择年度支付金额',
        selectIncorporationCountry: '选择注册国家/地区',
        selectIncorporationState: '选择注册州',
        selectAverageReimbursement: '选择平均报销金额',
        findIncorporationType: '查找公司注册类型',
        findBusinessCategory: '查找业务类别',
        findAnnualPaymentVolume: '查找年度支付量',
        findIncorporationState: '查找注册州',
        findAverageReimbursement: '查找平均报销金额',
        error: {
            registrationNumber: '请提供有效的注册号码',
            taxIDEIN: ({country}: BusinessTaxIDParams) => {
                switch (country) {
                    case CONST.COUNTRY.US:
                        return '请输入有效的雇主识别号（EIN）';
                    case CONST.COUNTRY.CA:
                        return '请输入有效的商业号码（BN）';
                    case CONST.COUNTRY.GB:
                        return '请输入有效的增值税注册号（VRN）';
                    case CONST.COUNTRY.AU:
                        return '请输入有效的澳大利亚商业号码（ABN）';
                    default:
                        return '请输入有效的欧盟增值税号';
                }
            },
        },
    },
    beneficialOwnerInfoStep: {
        doYouOwn25percent: '您是否拥有25%或以上的',
        doAnyIndividualOwn25percent: '是否有个人拥有25%或更多的股份',
        areThereMoreIndividualsWhoOwn25percent: '是否有更多个人拥有25%或以上的股份',
        regulationRequiresUsToVerifyTheIdentity: '法规要求我们核实任何拥有超过25%业务的个人的身份。',
        companyOwner: '企业主',
        enterLegalFirstAndLastName: '所有者的法定姓名是什么？',
        legalFirstName: '法定名字',
        legalLastName: '法定姓氏',
        enterTheDateOfBirthOfTheOwner: '所有者的出生日期是什么时候？',
        enterTheLast4: '业主社会安全号码的最后四位数字是什么？',
        last4SSN: 'SSN的后四位',
        dontWorry: '别担心，我们不会进行任何个人信用检查！',
        enterTheOwnersAddress: '业主的地址是什么？',
        letsDoubleCheck: '让我们仔细检查一下，确保一切正常。',
        legalName: '法定名称',
        address: '地址',
        byAddingThisBankAccount: '通过添加此银行账户，您确认您已阅读、理解并接受',
        owners: '所有者',
    },
    ownershipInfoStep: {
        ownerInfo: '所有者信息',
        businessOwner: '企业主',
        signerInfo: '签署人信息',
        doYouOwn: ({companyName}: CompanyNameParams) => `您是否拥有${companyName}的25%或更多股份？`,
        doesAnyoneOwn: ({companyName}: CompanyNameParams) => `是否有任何个人拥有${companyName}的25%或以上股份？`,
        regulationsRequire: '法规要求我们核实任何拥有超过25%业务的个人的身份。',
        legalFirstName: '法定名字',
        legalLastName: '法定姓氏',
        whatsTheOwnersName: '所有者的法定姓名是什么？',
        whatsYourName: '您的法定姓名是什么？',
        whatPercentage: '企业中有多少百分比属于所有者？',
        whatsYoursPercentage: '您拥有多少百分比的业务？',
        ownership: '所有权',
        whatsTheOwnersDOB: '所有者的出生日期是什么时候？',
        whatsYourDOB: '你的出生日期是什么时候？',
        whatsTheOwnersAddress: '业主的地址是什么？',
        whatsYourAddress: '你的地址是什么？',
        whatAreTheLast: '业主社会安全号码的最后四位数字是什么？',
        whatsYourLast: '您的社会安全号码的最后四位数字是什么？',
        dontWorry: '别担心，我们不会进行任何个人信用检查！',
        last4: 'SSN的后四位',
        whyDoWeAsk: '我们为什么要求这个？',
        letsDoubleCheck: '让我们仔细检查一下，确保一切正常。',
        legalName: '法定名称',
        ownershipPercentage: '所有权百分比',
        areThereOther: ({companyName}: CompanyNameParams) => `是否有其他人拥有${companyName}的25%或更多股份？`,
        owners: '所有者',
        addCertified: '添加一份认证的组织结构图，显示受益所有者。',
        regulationRequiresChart: '根据规定，我们需要收集一份经过认证的所有权图副本，该图显示了拥有公司25%或以上股份的每个个人或实体。',
        uploadEntity: '上传实体所有权图表',
        noteEntity: '注意：实体所有权图必须由您的会计师、法律顾问签署或经过公证。',
        certified: '认证实体所有权图表',
        selectCountry: '选择国家/地区',
        findCountry: '查找国家',
        address: '地址',
        chooseFile: '选择文件',
        uploadDocuments: '上传附加文档',
        pleaseUpload: '请在下方上传其他文件，以帮助我们验证您是否为该企业实体的直接或间接拥有25%或以上股份的所有者。',
        acceptedFiles: '接受的文件格式：PDF、PNG、JPEG。每个部分的文件总大小不能超过5 MB。',
        proofOfBeneficialOwner: '实益所有人证明',
        proofOfBeneficialOwnerDescription: '请提供由注册会计师、公证员或律师签署的证明和组织结构图，以验证对业务25%或以上的所有权。必须注明在过去三个月内的日期，并包含签署者的执照号码。',
        copyOfID: '受益所有人的身份证复印件',
        copyOfIDDescription: '例如：护照、驾驶执照等。',
        proofOfAddress: '受益所有人的地址证明',
        proofOfAddressDescription: '例如：水电费账单、租赁协议等。',
        codiceFiscale: 'Codice fiscale/Tax ID',
        codiceFiscaleDescription: '请上传现场访问的视频或与签署官员的录音通话。官员必须提供：全名、出生日期、公司名称、注册号码、税号、注册地址、业务性质和账户用途。',
    },
    validationStep: {
        headerTitle: '验证银行账户',
        buttonText: '完成设置',
        maxAttemptsReached: '由于多次尝试错误，此银行账户的验证已被禁用。',
        description: `在1-2个工作日内，我们会从类似“Expensify, Inc. Validation”的名称向您的银行账户发送三（3）笔小额交易。`,
        descriptionCTA: '请在下面的字段中输入每笔交易金额。示例：1.51。',
        reviewingInfo: '谢谢！我们正在审核您的信息，很快会与您联系。请查看您与Concierge的聊天。',
        forNextStep: '接下来的步骤以完成您的银行账户设置。',
        letsChatCTA: '好的，我们聊聊吧。',
        letsChatText: '快完成了！我们需要您的帮助，通过聊天验证最后一些信息。准备好了吗？',
        letsChatTitle: '让我们聊天吧！',
        enable2FATitle: '防止欺诈，启用双因素认证 (2FA)',
        enable2FAText: '我们非常重视您的安全。请立即设置双重身份验证（2FA），为您的账户增加一层额外的保护。',
        secureYourAccount: '保护您的账户',
    },
    beneficialOwnersStep: {
        additionalInformation: '附加信息',
        checkAllThatApply: '检查所有适用项，否则留空。',
        iOwnMoreThan25Percent: '我拥有超过25%的',
        someoneOwnsMoreThan25Percent: '其他人拥有超过25%的股份',
        additionalOwner: '额外的受益所有人',
        removeOwner: '移除此受益所有人',
        addAnotherIndividual: '添加另一位拥有超过25%股份的个人',
        agreement: '协议：',
        termsAndConditions: '条款和条件',
        certifyTrueAndAccurate: '我保证所提供的信息真实准确。',
        error: {
            certify: '必须确认信息真实准确',
        },
    },
    completeVerificationStep: {
        completeVerification: '完成验证',
        confirmAgreements: '请确认以下协议。',
        certifyTrueAndAccurate: '我保证所提供的信息真实准确。',
        certifyTrueAndAccurateError: '请确认信息真实准确。',
        isAuthorizedToUseBankAccount: '我被授权使用此企业银行账户进行业务支出',
        isAuthorizedToUseBankAccountError: '您必须是具有授权操作企业银行账户的控制官员。',
        termsAndConditions: '条款和条件',
    },
    connectBankAccountStep: {
        finishButtonText: '完成设置',
        validateYourBankAccount: '验证您的银行账户',
        validateButtonText: '验证',
        validationInputLabel: '交易',
        maxAttemptsReached: '由于多次尝试错误，此银行账户的验证已被禁用。',
        description: `在1-2个工作日内，我们会从类似“Expensify, Inc. Validation”的名称向您的银行账户发送三（3）笔小额交易。`,
        descriptionCTA: '请在下面的字段中输入每笔交易金额。示例：1.51。',
        reviewingInfo: '谢谢！我们正在审核您的信息，并会很快与您联系。请查看您与Concierge的聊天。',
        forNextSteps: '接下来的步骤以完成您的银行账户设置。',
        letsChatCTA: '好的，我们聊聊吧。',
        letsChatText: '快完成了！我们需要您的帮助，通过聊天验证最后一些信息。准备好了吗？',
        letsChatTitle: '让我们聊天吧！',
        enable2FATitle: '防止欺诈，启用双因素认证 (2FA)',
        enable2FAText: '我们非常重视您的安全。请立即设置双重身份验证（2FA），为您的账户增加一层额外的保护。',
        secureYourAccount: '保护您的账户',
    },
    countryStep: {
        confirmBusinessBank: '确认企业银行账户的货币和国家/地区',
        confirmCurrency: '确认货币和国家/地区',
        yourBusiness: '您的企业银行账户货币必须与您的工作区货币匹配。',
        youCanChange: '您可以在您的工作区中更改货币',
        findCountry: '查找国家',
        selectCountry: '选择国家/地区',
    },
    bankInfoStep: {
        whatAreYour: '您的企业银行账户详细信息是什么？',
        letsDoubleCheck: '让我们仔细检查一下，确保一切正常。',
        thisBankAccount: '此银行账户将用于您工作区的业务付款。',
        accountNumber: '账号号码',
        accountHolderNameDescription: '授权签署人全名',
    },
    signerInfoStep: {
        signerInfo: '签署人信息',
        areYouDirector: ({companyName}: CompanyNameParams) => `您是${companyName}的董事或高级管理人员吗？`,
        regulationRequiresUs: '法规要求我们核实签署人是否有权代表企业采取此行动。',
        whatsYourName: '您的法定姓名是什么',
        fullName: '法定全名',
        whatsYourJobTitle: '你的职位是什么？',
        jobTitle: '职位名称',
        whatsYourDOB: '你的出生日期是什么时候？',
        uploadID: '上传身份证明和地址证明',
        personalAddress: '个人地址证明（例如，水电费账单）',
        letsDoubleCheck: '让我们仔细检查一下，确保一切正常。',
        legalName: '法定名称',
        proofOf: '个人地址证明',
        enterOneEmail: ({companyName}: CompanyNameParams) => `输入${companyName}的董事或高级职员的电子邮件地址`,
        regulationRequiresOneMoreDirector: '法规要求至少有一位以上的董事或高级管理人员作为签署人。',
        hangTight: '请稍等...',
        enterTwoEmails: ({companyName}: CompanyNameParams) => `输入${companyName}的两位董事或高级管理人员的电子邮件地址`,
        sendReminder: '发送提醒',
        chooseFile: '选择文件',
        weAreWaiting: '我们正在等待其他人验证他们作为公司董事或高级管理人员的身份。',
        id: '身份证复印件',
        proofOfDirectors: '董事证明',
        proofOfDirectorsDescription: '示例：Oncorp公司简介或商业注册。',
        codiceFiscale: 'Codice Fiscale',
        codiceFiscaleDescription: '签署人、授权用户和实益所有人的税号。',
        PDSandFSG: 'PDS + FSG 披露文件',
        PDSandFSGDescription:
            '我们与 Corpay 的合作利用了 API 连接，以利用其庞大的国际银行合作伙伴网络来支持 Expensify 的全球报销。根据澳大利亚法规，我们向您提供 Corpay 的金融服务指南 (FSG) 和产品披露声明 (PDS)。\n\n请仔细阅读 FSG 和 PDS 文件，因为它们包含 Corpay 提供的产品和服务的完整详细信息和重要信息。请保留这些文件以备将来参考。',
        pleaseUpload: '请在下方上传其他文件，以帮助我们验证您作为企业实体的董事或高级管理人员的身份。',
    },
    agreementsStep: {
        agreements: '协议',
        pleaseConfirm: '请确认以下协议',
        regulationRequiresUs: '法规要求我们核实任何拥有超过25%业务的个人的身份。',
        iAmAuthorized: '我被授权使用公司银行账户进行业务支出。',
        iCertify: '我证明所提供的信息是真实准确的。',
        termsAndConditions: '条款和条件',
        accept: '接受并添加银行账户',
        iConsentToThe: '我同意',
        privacyNotice: '隐私声明',
        error: {
            authorized: '您必须是具有授权操作企业银行账户的控制官员。',
            certify: '请确认信息真实准确。',
            consent: '请同意隐私声明',
        },
    },
    docusignStep: {
        subheader: 'Docusign 表格',
        pleaseComplete: '请通过以下 Docusign 链接填写 ACH 授权表格，并将签署后的副本上传到此处，以便我们可以直接从您的银行账户扣款。',
        pleaseCompleteTheBusinessAccount: '请填写企业账户申请表及直接借记协议。',
        pleaseCompleteTheDirect: '请通过以下 Docusign 链接填写直接借记协议，并将签署后的副本上传到此处，以便我们可以直接从您的银行账户扣款。',
        takeMeTo: '前往 Docusign',
        uploadAdditional: '上传其他文件',
        pleaseUpload: '请上传 DEFT 表格和 Docusign 签名页。',
        pleaseUploadTheDirect: '请上传直接借记协议和 Docusign 签名页。',
    },
    finishStep: {
        letsFinish: '让我们在聊天中完成！',
        thanksFor: '感谢您提供这些详细信息。专属客服人员将会审核您的信息。如果我们需要其他信息，会再联系您。同时，如果您有任何问题，请随时联系我们。',
        iHaveA: '我有一个问题',
        enable2FA: '启用双因素认证（2FA）以防止欺诈',
        weTake: '我们非常重视您的安全。请立即设置双重身份验证（2FA），为您的账户增加一层额外的保护。',
        secure: '保护您的账户',
    },
    reimbursementAccountLoadingAnimation: {
        oneMoment: '请稍等',
        explanationLine: '我们正在查看您的信息。您很快就能继续进行下一步。',
    },
    session: {
        offlineMessageRetry: '看起来您已离线。请检查您的连接并重试。',
    },
    travel: {
        header: '预订旅行',
        title: '聪明旅行',
        subtitle: '使用 Expensify Travel 获得最佳旅行优惠，并在一个地方管理您所有的商务开支。',
        features: {
            saveMoney: '在您的预订上省钱',
            alerts: '获取实时更新和提醒',
        },
        bookTravel: '预订旅行',
        bookDemo: '预订演示',
        bookADemo: '预约演示',
        toLearnMore: '了解更多。',
        termsAndConditions: {
            header: '在我们继续之前...',
            title: '条款和条件',
            label: '我同意条款和条件',
            subtitle: `请同意 Expensify Travel <a href="${CONST.TRAVEL_TERMS_URL}">条款和条件</a>。`,
            error: '您必须同意Expensify Travel的条款和条件才能继续',
            defaultWorkspaceError: '您需要设置一个默认工作区以启用Expensify Travel。请前往设置 > 工作区 > 点击工作区旁边的三个竖点 > 设为默认工作区，然后重试！',
        },
        flight: '航班',
        flightDetails: {
            passenger: '乘客',
            layover: ({layover}: FlightLayoverParams) => `<muted-text-label>在此航班之前，您有<strong>${layover}小时的中转</strong></muted-text-label>`,
            takeOff: '起飞',
            landing: '着陆',
            seat: '座位',
            class: '舱位等级',
            recordLocator: '记录定位器',
            cabinClasses: {
                unknown: 'Unknown',
                economy: '经济',
                premiumEconomy: '高级经济舱',
                business: '商务',
                first: '第一',
            },
        },
        hotel: '酒店',
        hotelDetails: {
            guest: '访客',
            checkIn: '签到',
            checkOut: '退房',
            roomType: '房间类型',
            cancellation: '取消政策',
            cancellationUntil: '在此之前可免费取消',
            confirmation: '确认号码',
            cancellationPolicies: {
                unknown: 'Unknown',
                nonRefundable: '不可退款',
                freeCancellationUntil: '在此之前可免费取消',
                partiallyRefundable: '部分可退',
            },
        },
        car: '汽车',
        carDetails: {
            rentalCar: '汽车租赁',
            pickUp: '接送',
            dropOff: '下车点',
            driver: '司机',
            carType: '车型',
            cancellation: '取消政策',
            cancellationUntil: '在此之前可免费取消',
            freeCancellation: '免费取消',
            confirmation: '确认号码',
        },
        train: '铁路',
        trainDetails: {
            passenger: '乘客',
            departs: '出发',
            arrives: '到达',
            coachNumber: '教练编号',
            seat: '座位',
            fareDetails: '费用详情',
            confirmation: '确认号码',
        },
        viewTrip: '查看行程',
        modifyTrip: '修改行程',
        tripSupport: '行程支持',
        tripDetails: '行程详情',
        viewTripDetails: '查看行程详情',
        trip: '旅行',
        trips: '行程',
        tripSummary: '行程总结',
        departs: '出发',
        errorMessage: '出现问题。请稍后再试。',
        phoneError: {
            phrase1: '请',
            link: '添加工作邮箱作为您的主要登录邮箱',
            phrase2: '预订旅行。',
        },
        domainSelector: {
            title: '域名',
            subtitle: '为 Expensify Travel 设置选择一个域名。',
            recommended: '推荐',
        },
        domainPermissionInfo: {
            title: '域名',
            restriction: ({domain}: DomainPermissionInfoRestrictionParams) => `您没有为域名 <strong>${domain}</strong> 启用 Expensify 旅行的权限。您需要让该域的其他人代替您启用旅行功能。`,
            accountantInvitation: `如果您是会计师，建议您加入<a href="${CONST.OLD_DOT_PUBLIC_URLS.EXPENSIFY_APPROVED_PROGRAM_URL}">ExpensifyApproved!会计师计划</a>，以便为该领域启用差旅功能。`,
        },
        publicDomainError: {
            title: '开始使用 Expensify Travel',
            message: `您需要在Expensify Travel中使用您的工作邮箱（例如，name@company.com），而不是您的个人邮箱（例如，name@gmail.com）。`,
        },
        blockedFeatureModal: {
            title: 'Expensify Travel 已被禁用',
            message: `您的管理员已关闭Expensify Travel。请遵循您公司的预订政策进行差旅安排。`,
        },
        verifyCompany: {
            title: '立即开始旅行吧！',
            message: `请联系您的客户经理或发送电子邮件至 salesteam@expensify.com 以获取旅行演示并为您的公司启用该功能。`,
        },
        updates: {
            bookingTicketed: ({airlineCode, origin, destination, startDate, confirmationID = ''}: FlightParams) =>
                `您已预订航班 ${airlineCode} (${origin} → ${destination})，出发日期为 ${startDate}。确认码：${confirmationID}`,
            ticketVoided: ({airlineCode, origin, destination, startDate}: FlightParams) => `您${startDate}的航班${airlineCode}（${origin} → ${destination}）的机票已被作废。`,
            ticketRefunded: ({airlineCode, origin, destination, startDate}: FlightParams) => `您${startDate}从${origin}飞往${destination}的${airlineCode}航班机票已被退款或更换。`,
            flightCancelled: ({airlineCode, origin, destination, startDate}: FlightParams) => `您的航班 ${airlineCode} (${origin} → ${destination}) 于 ${startDate} 已被航空公司取消。`,
            flightScheduleChangePending: ({airlineCode}: AirlineParams) => `航空公司已提议更改航班 ${airlineCode} 的时间表；我们正在等待确认。`,
            flightScheduleChangeClosed: ({airlineCode, startDate}: AirlineParams) => `航班变更已确认：航班 ${airlineCode} 现在的起飞时间为 ${startDate}。`,
            flightUpdated: ({airlineCode, origin, destination, startDate}: FlightParams) => `您在${startDate}的航班${airlineCode}（${origin} → ${destination}）已更新。`,
            flightCabinChanged: ({airlineCode, cabinClass}: AirlineParams) => `您的舱位等级已在航班 ${airlineCode} 上更新为 ${cabinClass}。`,
            flightSeatConfirmed: ({airlineCode}: AirlineParams) => `您在航班 ${airlineCode} 上的座位已确认。`,
            flightSeatChanged: ({airlineCode}: AirlineParams) => `您在航班 ${airlineCode} 上的座位已被更改。`,
            flightSeatCancelled: ({airlineCode}: AirlineParams) => `您在航班 ${airlineCode} 上的座位分配已被取消。`,
            paymentDeclined: '您的机票预订付款失败。请重试。',
            bookingCancelledByTraveler: ({type, id = ''}: TravelTypeParams) => `您已取消您的${type}预订${id}。`,
            bookingCancelledByVendor: ({type, id = ''}: TravelTypeParams) => `供应商取消了您的${type}预订${id}。`,
            bookingRebooked: ({type, id = ''}: TravelTypeParams) => `您的${type}预订已重新预订。新的确认号：${id}。`,
            bookingUpdated: ({type}: TravelTypeParams) => `您的${type}预订已更新。请查看行程中的新详情。`,
            railTicketRefund: ({origin, destination, startDate}: RailTicketParams) => `您从${origin}到${destination}的火车票已于${startDate}退票。退款将被处理。`,
            railTicketExchange: ({origin, destination, startDate}: RailTicketParams) => `您从 ${origin} 到 ${destination} 的火车票已于 ${startDate} 更换。`,
            railTicketUpdate: ({origin, destination, startDate}: RailTicketParams) => `您从${origin}到${destination}的火车票已在${startDate}更新。`,
            defaultUpdate: ({type}: TravelTypeParams) => `您的${type}预订已更新。`,
        },
        flightTo: '飞往',
        trainTo: '火车前往',
        carRental: '汽车租赁',
        nightIn: '晚住宿',
        nightsIn: '晚住宿',
    },
    workspace: {
        common: {
            card: '卡片',
            expensifyCard: 'Expensify Card',
            companyCards: '公司卡片',
            workflows: '工作流程',
            workspace: '工作区',
            findWorkspace: '查找工作区',
            edit: '编辑工作区',
            enabled: '已启用',
            disabled: '禁用',
            everyone: '每个人',
            delete: '删除工作区',
            settings: '设置',
            reimburse: '报销',
            categories: '类别',
            tags: '标签',
            customField1: '自定义字段 1',
            customField2: '自定义字段2',
            customFieldHint: '添加适用于该成员所有支出的自定义编码。',
            reportFields: '报告字段',
            reportTitle: '报告标题',
            reportField: '报告字段',
            taxes: '税款',
            bills: '账单',
            invoices: '发票',
            travel: '旅行',
            members: '成员',
            accounting: '会计',
            receiptPartners: '收据合作伙伴',
            rules: '规则',
            displayedAs: '显示为',
            plan: '计划',
            profile: '概述',
            bankAccount: '银行账户',
            testTransactions: '测试交易',
            issueAndManageCards: '发行和管理卡片',
            reconcileCards: '对账卡片',
            selected: () => ({
                one: '1 已选择',
                other: (count: number) => `已选择${count}个`,
            }),
            settlementFrequency: '结算频率',
            setAsDefault: '设为默认工作区',
            defaultNote: `发送到${CONST.EMAIL.RECEIPTS}的收据将显示在此工作区中。`,
            deleteConfirmation: '您确定要删除此工作区吗？',
            deleteWithCardsConfirmation: '您确定要删除此工作区吗？这将删除所有卡片源和已分配的卡片。',
            unavailable: '工作区不可用',
            memberNotFound: '未找到成员。要邀请新成员加入工作区，请使用上面的邀请按钮。',
            notAuthorized: `您无权访问此页面。如果您正在尝试加入此工作区，请请求工作区所有者将您添加为成员。还有其他问题？请联系${CONST.EMAIL.CONCIERGE}。`,
            goToWorkspace: '前往工作区',
            goToWorkspaces: '前往工作区',
            clearFilter: '清除筛选器',
            workspaceName: '工作区名称',
            workspaceOwner: '所有者',
            workspaceType: '工作区类型',
            workspaceAvatar: '工作区头像',
            mustBeOnlineToViewMembers: '您需要在线才能查看此工作区的成员。',
            moreFeatures: '更多功能',
            requested: '请求的',
            distanceRates: '距离费率',
            defaultDescription: '一个地方管理您所有的收据和费用。',
            descriptionHint: '与所有成员共享此工作区的信息。',
            welcomeNote: '请使用Expensify提交您的报销收据，谢谢！',
            subscription: '订阅',
            markAsEntered: '标记为手动输入',
            markAsExported: '标记为已出口',
            exportIntegrationSelected: ({connectionName}: ExportIntegrationSelectedParams) => `导出到${CONST.POLICY.CONNECTIONS.NAME_USER_FRIENDLY[connectionName]}`,
            letsDoubleCheck: '让我们仔细检查一下，确保一切都正确。',
            lineItemLevel: '逐项级别',
            reportLevel: '报告级别',
            topLevel: '顶级',
            appliedOnExport: '未导入Expensify，已在导出时应用',
            shareNote: {
                header: '与其他成员共享您的工作区',
                content: ({adminsRoomLink}: WorkspaceShareNoteParams) =>
                    `分享此二维码或复制下面的链接，方便成员申请加入您的工作区。所有加入工作区的请求都将显示在 <a href="${adminsRoomLink}">${CONST.REPORT.WORKSPACE_CHAT_ROOMS.ADMINS}</a> room 中供您查看。`,
            },
            connectTo: ({connectionName}: ConnectionNameParams) => `连接到${CONST.POLICY.CONNECTIONS.NAME_USER_FRIENDLY[connectionName]}`,
            createNewConnection: '创建新连接',
            reuseExistingConnection: '重用现有连接',
            existingConnections: '现有连接',
            existingConnectionsDescription: ({connectionName}: ConnectionNameParams) =>
                `由于您之前已连接到${CONST.POLICY.CONNECTIONS.NAME_USER_FRIENDLY[connectionName]}，您可以选择重用现有连接或创建新连接。`,
            lastSyncDate: ({connectionName, formattedDate}: LastSyncDateParams) => `${connectionName} - 上次同步时间 ${formattedDate}`,
            authenticationError: ({connectionName}: AuthenticationErrorParams) => `由于身份验证错误，无法连接到${connectionName}`,
            learnMore: '了解更多',
            memberAlternateText: '成员可以提交和批准报告。',
            adminAlternateText: '管理员对所有报告和工作区设置拥有完全编辑权限。',
            auditorAlternateText: '审计员可以查看和评论报告。',
            roleName: ({role}: OptionalParam<RoleNamesParams> = {}) => {
                switch (role) {
                    case CONST.POLICY.ROLE.ADMIN:
                        return '管理员';
                    case CONST.POLICY.ROLE.AUDITOR:
                        return '审计员';
                    case CONST.POLICY.ROLE.USER:
                        return '成员';
                    default:
                        return '成员';
                }
            },
            frequency: {
                manual: '手动',
                instant: '即时',
                immediate: '每日',
                trip: '按行程',
                weekly: '每周',
                semimonthly: '每月两次',
                monthly: '每月',
            },
            planType: '计划类型',
            submitExpense: '在下方提交您的费用：',
            defaultCategory: '默认类别',
            viewTransactions: '查看交易记录',
            policyExpenseChatName: ({displayName}: PolicyExpenseChatNameParams) => `${displayName}的费用`,
            deepDiveExpensifyCard: `<muted-text-label>Expensify 卡交易将自动导出到与<a href="${CONST.DEEP_DIVE_EXPENSIFY_CARD}">我们集成</a>创建的 “Expensify 卡责任账户”。</muted-text-label>`,
        },
        receiptPartners: {
            uber: {
                subtitle: '自动化整个组织的差旅和送餐费用。',
            },
        },
        perDiem: {
            subtitle: '设置每日津贴标准以控制员工的日常支出。',
            amount: '金额',
            deleteRates: () => ({
                one: '删除费率',
                other: '删除费率',
            }),
            deletePerDiemRate: '删除每日津贴标准',
            findPerDiemRate: '查找每日津贴费率',
            areYouSureDelete: () => ({
                one: '您确定要删除此费率吗？',
                other: '您确定要删除这些费率吗？',
            }),
            emptyList: {
                title: '每日津贴',
                subtitle: '设置每日津贴标准以控制员工的每日支出。从电子表格导入费率以开始。',
            },
            errors: {
                existingRateError: ({rate}: CustomUnitRateParams) => `值为${rate}的费率已存在`,
            },
            importPerDiemRates: '导入每日津贴标准',
            editPerDiemRate: '编辑每日津贴费率',
            editPerDiemRates: '编辑每日津贴标准',
            editDestinationSubtitle: ({destination}: EditDestinationSubtitleParams) => `更新此目的地将更改所有${destination}的每日津贴子费率。`,
            editCurrencySubtitle: ({destination}: EditDestinationSubtitleParams) => `更新此货币将更改所有${destination}的每日津贴子费率。`,
        },
        qbd: {
            exportOutOfPocketExpensesDescription: '设置自付费用如何导出到QuickBooks Desktop。',
            exportOutOfPocketExpensesCheckToggle: '将支票标记为“稍后打印”',
            exportDescription: '配置如何将Expensify数据导出到QuickBooks Desktop。',
            date: '导出日期',
            exportInvoices: '导出发票到',
            exportExpensifyCard: '将 Expensify 卡交易导出为',
            account: '账户',
            accountDescription: '选择发布分录的位置。',
            accountsPayable: '应付账款',
            accountsPayableDescription: '选择在哪里创建供应商账单。',
            bankAccount: '银行账户',
            notConfigured: '未配置',
            bankAccountDescription: '选择从哪里发送支票。',
            creditCardAccount: '信用卡账户',
            exportDate: {
                label: '导出日期',
                description: '导出报告到QuickBooks Desktop时使用此日期。',
                values: {
                    [CONST.QUICKBOOKS_EXPORT_DATE.LAST_EXPENSE]: {
                        label: '最后报销日期',
                        description: '报告中最近费用的日期。',
                    },
                    [CONST.QUICKBOOKS_EXPORT_DATE.REPORT_EXPORTED]: {
                        label: '导出日期',
                        description: '报告导出到QuickBooks Desktop的日期。',
                    },
                    [CONST.QUICKBOOKS_EXPORT_DATE.REPORT_SUBMITTED]: {
                        label: '提交日期',
                        description: '报告提交审批的日期。',
                    },
                },
            },
            exportCheckDescription: '我们将为每个Expensify报告创建一张分项支票，并从以下银行账户发送。',
            exportJournalEntryDescription: '我们将为每个Expensify报告创建一项分项日记账分录，并将其发布到以下账户。',
            exportVendorBillDescription: '我们将为每个Expensify报告创建一张分项供应商账单，并将其添加到以下账户中。如果此期间已关闭，我们将发布到下一个开放期间的第一天。',
            outOfPocketTaxEnabledDescription: 'QuickBooks Desktop 不支持日记账分录导出的税款。由于您在工作区启用了税款，此导出选项不可用。',
            outOfPocketTaxEnabledError: '启用税收时，日记分录不可用。请选择其他导出选项。',
            accounts: {
                [CONST.QUICKBOOKS_DESKTOP_NON_REIMBURSABLE_EXPORT_ACCOUNT_TYPE.CREDIT_CARD]: '信用卡',
                [CONST.QUICKBOOKS_DESKTOP_REIMBURSABLE_ACCOUNT_TYPE.VENDOR_BILL]: '供应商账单',
                [CONST.QUICKBOOKS_DESKTOP_REIMBURSABLE_ACCOUNT_TYPE.JOURNAL_ENTRY]: '日记条目',
                [CONST.QUICKBOOKS_DESKTOP_REIMBURSABLE_ACCOUNT_TYPE.CHECK]: '检查',
                [`${CONST.QUICKBOOKS_DESKTOP_NON_REIMBURSABLE_EXPORT_ACCOUNT_TYPE.CHECK}Description`]: '我们将为每个Expensify报告创建一张分项支票，并从以下银行账户发送。',
                [`${CONST.QUICKBOOKS_DESKTOP_NON_REIMBURSABLE_EXPORT_ACCOUNT_TYPE.CREDIT_CARD}Description`]:
                    '我们会自动将信用卡交易中的商家名称与QuickBooks中的任何对应供应商匹配。如果没有供应商存在，我们将创建一个“信用卡杂项”供应商进行关联。',
                [`${CONST.QUICKBOOKS_DESKTOP_REIMBURSABLE_ACCOUNT_TYPE.VENDOR_BILL}Description`]:
                    '我们将为每个Expensify报告创建一份逐项列出的供应商账单，其中包含最后一笔费用的日期，并将其添加到下面的账户中。如果该期间已关闭，我们将发布到下一个开放期间的第一天。',
                [`${CONST.QUICKBOOKS_DESKTOP_NON_REIMBURSABLE_EXPORT_ACCOUNT_TYPE.CREDIT_CARD}AccountDescription`]: '选择导出信用卡交易的目的地。',
                [`${CONST.QUICKBOOKS_DESKTOP_REIMBURSABLE_ACCOUNT_TYPE.VENDOR_BILL}AccountDescription`]: '选择一个供应商以应用于所有信用卡交易。',
                [`${CONST.QUICKBOOKS_DESKTOP_REIMBURSABLE_ACCOUNT_TYPE.CHECK}AccountDescription`]: '选择从哪里发送支票。',
                [`${CONST.QUICKBOOKS_DESKTOP_REIMBURSABLE_ACCOUNT_TYPE.VENDOR_BILL}Error`]: '启用位置时，供应商账单不可用。请选择其他导出选项。',
                [`${CONST.QUICKBOOKS_DESKTOP_REIMBURSABLE_ACCOUNT_TYPE.CHECK}Error`]: '启用位置时无法使用支票。请选择其他导出选项。',
                [`${CONST.QUICKBOOKS_DESKTOP_REIMBURSABLE_ACCOUNT_TYPE.JOURNAL_ENTRY}Error`]: '启用税收时，日记分录不可用。请选择其他导出选项。',
            },
            noAccountsFound: '未找到账户',
            noAccountsFoundDescription: '在 QuickBooks Desktop 中添加账户并再次同步连接',
            qbdSetup: 'QuickBooks Desktop 设置',
            requiredSetupDevice: {
                title: '无法从此设备连接',
                body1: '您需要从托管 QuickBooks Desktop 公司文件的计算机上设置此连接。',
                body2: '一旦连接，您就可以随时随地同步和导出。',
            },
            setupPage: {
                title: '打开此链接进行连接',
                body: '要完成设置，请在运行QuickBooks Desktop的计算机上打开以下链接。',
                setupErrorTitle: '出现错误',
                setupErrorBody: ({conciergeLink}: QBDSetupErrorBodyParams) =>
                    `<muted-text><centered-text>QuickBooks Desktop 连接暂时无法正常工作。请稍后再试，如果问题仍然存在，<a href="${conciergeLink}">请联系Concierge</a>。</centered-text></muted-text>`,
            },
            importDescription: '选择从 QuickBooks Desktop 导入到 Expensify 的编码配置。',
            classes: '类',
            items: '项目',
            customers: '客户/项目',
            exportCompanyCardsDescription: '设置公司卡购买如何导出到QuickBooks Desktop。',
            defaultVendorDescription: '设置一个默认供应商，该供应商将适用于导出时的所有信用卡交易。',
            accountsDescription: '您的 QuickBooks Desktop 科目表将作为类别导入到 Expensify。',
            accountsSwitchTitle: '选择将新账户导入为启用或禁用的类别。',
            accountsSwitchDescription: '启用的类别将在成员创建费用时可供选择。',
            classesDescription: '选择如何在Expensify中处理QuickBooks Desktop类别。',
            tagsDisplayedAsDescription: '行项目级别',
            reportFieldsDisplayedAsDescription: '报告级别',
            customersDescription: '选择如何在Expensify中处理QuickBooks Desktop客户/项目。',
            advancedConfig: {
                autoSyncDescription: 'Expensify将每天自动与QuickBooks Desktop同步。',
                createEntities: '自动创建实体',
                createEntitiesDescription: '如果供应商尚不存在，Expensify 将在 QuickBooks Desktop 中自动创建供应商。',
            },
            itemsDescription: '选择如何在Expensify中处理QuickBooks Desktop项目。',
        },
        qbo: {
            connectedTo: '已连接到',
            importDescription: '选择要从QuickBooks Online导入到Expensify的编码配置。',
            classes: '类',
            locations: '位置',
            customers: '客户/项目',
            accountsDescription: '您的 QuickBooks Online 科目表将作为类别导入到 Expensify。',
            accountsSwitchTitle: '选择将新账户导入为启用或禁用的类别。',
            accountsSwitchDescription: '启用的类别将在成员创建费用时可供选择。',
            classesDescription: '选择如何在Expensify中处理QuickBooks Online类别。',
            customersDescription: '选择如何在Expensify中处理QuickBooks Online客户/项目。',
            locationsDescription: '选择如何在Expensify中处理QuickBooks Online位置。',
            taxesDescription: '选择如何在Expensify中处理QuickBooks Online税款。',
            locationsLineItemsRestrictionDescription: 'QuickBooks Online 不支持在支票或供应商账单的行级别设置位置。如果您希望在行级别设置位置，请确保您使用的是分录和信用/借记卡费用。',
            taxesJournalEntrySwitchNote: 'QuickBooks Online 不支持日记账分录中的税款。请将您的导出选项更改为供应商账单或支票。',
            exportDescription: '配置如何将Expensify数据导出到QuickBooks Online。',
            date: '导出日期',
            exportInvoices: '导出发票到',
            exportExpensifyCard: '将 Expensify 卡交易导出为',
            exportDate: {
                label: '导出日期',
                description: '在导出报告到QuickBooks Online时使用此日期。',
                values: {
                    [CONST.QUICKBOOKS_EXPORT_DATE.LAST_EXPENSE]: {
                        label: '最后报销日期',
                        description: '报告中最近费用的日期。',
                    },
                    [CONST.QUICKBOOKS_EXPORT_DATE.REPORT_EXPORTED]: {
                        label: '导出日期',
                        description: '报告导出到QuickBooks Online的日期。',
                    },
                    [CONST.QUICKBOOKS_EXPORT_DATE.REPORT_SUBMITTED]: {
                        label: '提交日期',
                        description: '报告提交审批的日期。',
                    },
                },
            },
            receivable: '应收账款', // This is an account name that will come directly from QBO, so I don't know why we need a translation for it. It should take whatever the name of the account is in QBO. Leaving this note for CS.
            archive: '应收账款存档', // This is an account name that will come directly from QBO, so I don't know why we need a translation for it. It should take whatever the name of the account is in QBO. Leaving this note for CS.
            exportInvoicesDescription: '将此账户用于导出发票到QuickBooks Online。',
            exportCompanyCardsDescription: '设置公司卡购买如何导出到QuickBooks Online。',
            vendor: '供应商',
            defaultVendorDescription: '设置一个默认供应商，该供应商将适用于导出时的所有信用卡交易。',
            exportOutOfPocketExpensesDescription: '设置自付费用如何导出到QuickBooks Online。',
            exportCheckDescription: '我们将为每个Expensify报告创建一张分项支票，并从以下银行账户发送。',
            exportJournalEntryDescription: '我们将为每个Expensify报告创建一项分项日记账分录，并将其发布到以下账户。',
            exportVendorBillDescription: '我们将为每个Expensify报告创建一张分项供应商账单，并将其添加到以下账户中。如果此期间已关闭，我们将发布到下一个开放期间的第一天。',
            account: '账户',
            accountDescription: '选择发布分录的位置。',
            accountsPayable: '应付账款',
            accountsPayableDescription: '选择在哪里创建供应商账单。',
            bankAccount: '银行账户',
            notConfigured: '未配置',
            bankAccountDescription: '选择从哪里发送支票。',
            creditCardAccount: '信用卡账户',
            companyCardsLocationEnabledDescription: 'QuickBooks Online不支持供应商账单导出的地点功能。由于您在工作区启用了地点功能，此导出选项不可用。',
            outOfPocketTaxEnabledDescription: 'QuickBooks Online不支持日记账分录导出的税项。由于您在工作区启用了税项，此导出选项不可用。',
            outOfPocketTaxEnabledError: '启用税收时，日记分录不可用。请选择其他导出选项。',
            advancedConfig: {
                autoSyncDescription: 'Expensify将每天自动与QuickBooks Online同步。',
                inviteEmployees: '邀请员工',
                inviteEmployeesDescription: '导入 QuickBooks Online 员工记录并邀请员工加入此工作区。',
                createEntities: '自动创建实体',
                createEntitiesDescription: '如果供应商尚不存在，Expensify 将在 QuickBooks Online 中自动创建供应商，并在导出发票时自动创建客户。',
                reimbursedReportsDescription: '每当使用 Expensify ACH 支付报告时，相应的账单付款将在下面的 QuickBooks Online 帐户中创建。',
                qboBillPaymentAccount: 'QuickBooks 账单支付账户',
                qboInvoiceCollectionAccount: 'QuickBooks 发票收款账户',
                accountSelectDescription: '选择从哪里支付账单，我们将在 QuickBooks Online 中创建付款。',
                invoiceAccountSelectorDescription: '选择接收发票付款的地方，我们将在QuickBooks Online中创建付款。',
            },
            accounts: {
                [CONST.QUICKBOOKS_NON_REIMBURSABLE_EXPORT_ACCOUNT_TYPE.DEBIT_CARD]: '借记卡',
                [CONST.QUICKBOOKS_NON_REIMBURSABLE_EXPORT_ACCOUNT_TYPE.CREDIT_CARD]: '信用卡',
                [CONST.QUICKBOOKS_REIMBURSABLE_ACCOUNT_TYPE.VENDOR_BILL]: '供应商账单',
                [CONST.QUICKBOOKS_REIMBURSABLE_ACCOUNT_TYPE.JOURNAL_ENTRY]: '日记条目',
                [CONST.QUICKBOOKS_REIMBURSABLE_ACCOUNT_TYPE.CHECK]: '检查',
                [`${CONST.QUICKBOOKS_NON_REIMBURSABLE_EXPORT_ACCOUNT_TYPE.DEBIT_CARD}Description`]:
                    '我们会自动将借记卡交易中的商户名称与QuickBooks中的任何相应供应商匹配。如果不存在供应商，我们将创建一个“借记卡杂项”供应商进行关联。',
                [`${CONST.QUICKBOOKS_NON_REIMBURSABLE_EXPORT_ACCOUNT_TYPE.CREDIT_CARD}Description`]:
                    '我们会自动将信用卡交易中的商家名称与QuickBooks中的任何对应供应商匹配。如果没有供应商存在，我们将创建一个“信用卡杂项”供应商进行关联。',
                [`${CONST.QUICKBOOKS_REIMBURSABLE_ACCOUNT_TYPE.VENDOR_BILL}Description`]:
                    '我们将为每个Expensify报告创建一份逐项列出的供应商账单，其中包含最后一笔费用的日期，并将其添加到下面的账户中。如果该期间已关闭，我们将发布到下一个开放期间的第一天。',
                [`${CONST.QUICKBOOKS_NON_REIMBURSABLE_EXPORT_ACCOUNT_TYPE.DEBIT_CARD}AccountDescription`]: '选择导出借记卡交易的位置。',
                [`${CONST.QUICKBOOKS_NON_REIMBURSABLE_EXPORT_ACCOUNT_TYPE.CREDIT_CARD}AccountDescription`]: '选择导出信用卡交易的目的地。',
                [`${CONST.QUICKBOOKS_REIMBURSABLE_ACCOUNT_TYPE.VENDOR_BILL}AccountDescription`]: '选择一个供应商以应用于所有信用卡交易。',
                [`${CONST.QUICKBOOKS_REIMBURSABLE_ACCOUNT_TYPE.VENDOR_BILL}Error`]: '启用位置时，供应商账单不可用。请选择其他导出选项。',
                [`${CONST.QUICKBOOKS_REIMBURSABLE_ACCOUNT_TYPE.CHECK}Error`]: '启用位置时无法使用支票。请选择其他导出选项。',
                [`${CONST.QUICKBOOKS_REIMBURSABLE_ACCOUNT_TYPE.JOURNAL_ENTRY}Error`]: '启用税收时，日记分录不可用。请选择其他导出选项。',
            },
            exportDestinationAccountsMisconfigurationError: {
                [CONST.QUICKBOOKS_REIMBURSABLE_ACCOUNT_TYPE.VENDOR_BILL]: '选择一个有效的账户进行供应商账单导出',
                [CONST.QUICKBOOKS_REIMBURSABLE_ACCOUNT_TYPE.JOURNAL_ENTRY]: '选择一个有效的账户进行日记账导出',
                [CONST.QUICKBOOKS_REIMBURSABLE_ACCOUNT_TYPE.CHECK]: '选择一个有效的账户进行支票导出',
            },
            exportDestinationSetupAccountsInfo: {
                [CONST.QUICKBOOKS_REIMBURSABLE_ACCOUNT_TYPE.VENDOR_BILL]: '要使用供应商账单导出，请在QuickBooks Online中设置应付账款账户。',
                [CONST.QUICKBOOKS_REIMBURSABLE_ACCOUNT_TYPE.JOURNAL_ENTRY]: '要使用分录导出，请在QuickBooks Online中设置一个分录账户。',
                [CONST.QUICKBOOKS_REIMBURSABLE_ACCOUNT_TYPE.CHECK]: '要使用支票导出，请在QuickBooks Online中设置一个银行账户。',
            },
            noAccountsFound: '未找到账户',
            noAccountsFoundDescription: '在 QuickBooks Online 中添加账户并再次同步连接。',
            accountingMethods: {
                label: '何时导出',
                description: '选择何时导出费用：',
                values: {
                    [COMMON_CONST.INTEGRATIONS.ACCOUNTING_METHOD.ACCRUAL]: '应计',
                    [COMMON_CONST.INTEGRATIONS.ACCOUNTING_METHOD.CASH]: '现金',
                },
                alternateText: {
                    [COMMON_CONST.INTEGRATIONS.ACCOUNTING_METHOD.ACCRUAL]: '自付费用将在最终批准时导出',
                    [COMMON_CONST.INTEGRATIONS.ACCOUNTING_METHOD.CASH]: '自付费用将在支付时导出',
                },
            },
        },
        workspaceList: {
            joinNow: '立即加入',
            askToJoin: '请求加入',
        },
        xero: {
            organization: 'Xero 组织',
            organizationDescription: '选择您想要从中导入数据的Xero组织。',
            importDescription: '选择从Xero导入到Expensify的编码配置。',
            accountsDescription: '您的Xero会计科目表将作为类别导入到Expensify中。',
            accountsSwitchTitle: '选择将新账户导入为启用或禁用的类别。',
            accountsSwitchDescription: '启用的类别将在成员创建费用时可供选择。',
            trackingCategories: '跟踪类别',
            trackingCategoriesDescription: '选择如何在Expensify中处理Xero跟踪类别。',
            mapTrackingCategoryTo: ({categoryName}: CategoryNameParams) => `将 Xero ${categoryName} 映射到`,
            mapTrackingCategoryToDescription: ({categoryName}: CategoryNameParams) => `选择将 ${categoryName} 映射到 Xero 的位置。`,
            customers: '重新向客户开账单',
            customersDescription: '选择是否在Expensify中重新向客户开账单。您的Xero客户联系人可以被标记到费用中，并将作为销售发票导出到Xero。',
            taxesDescription: '选择如何在Expensify中处理Xero税款。',
            notImported: '未导入',
            notConfigured: '未配置',
            trackingCategoriesOptions: {
                [CONST.XERO_CONFIG.TRACKING_CATEGORY_OPTIONS.DEFAULT]: 'Xero 联系人默认值',
                [CONST.XERO_CONFIG.TRACKING_CATEGORY_OPTIONS.TAG]: '标签',
                [CONST.XERO_CONFIG.TRACKING_CATEGORY_OPTIONS.REPORT_FIELD]: '报告字段',
            },
            exportDescription: '配置如何将Expensify数据导出到Xero。',
            purchaseBill: '采购账单',
            exportDeepDiveCompanyCard: '导出的费用将作为银行交易发布到下面的Xero银行账户，交易日期将与您的银行对账单上的日期相匹配。',
            bankTransactions: '银行交易',
            xeroBankAccount: 'Xero 银行账户',
            xeroBankAccountDescription: '选择将费用发布为银行交易的位置。',
            exportExpensesDescription: '报告将导出为采购账单，并带有以下选择的日期和状态。',
            purchaseBillDate: '购买账单日期',
            exportInvoices: '将发票导出为',
            salesInvoice: '销售发票',
            exportInvoicesDescription: '销售发票始终显示发票发送的日期。',
            advancedConfig: {
                autoSyncDescription: 'Expensify将每天自动与Xero同步。',
                purchaseBillStatusTitle: '购买账单状态',
                reimbursedReportsDescription: '每当使用 Expensify ACH 支付报告时，相应的账单付款将在下面的 Xero 账户中创建。',
                xeroBillPaymentAccount: 'Xero账单支付账户',
                xeroInvoiceCollectionAccount: 'Xero发票收款账户',
                xeroBillPaymentAccountDescription: '选择支付账单的账户，我们将在Xero中创建付款。',
                invoiceAccountSelectorDescription: '选择接收发票付款的账户，我们将在Xero中创建付款。',
            },
            exportDate: {
                label: '购买账单日期',
                description: '导出报告到Xero时使用此日期。',
                values: {
                    [CONST.XERO_EXPORT_DATE.LAST_EXPENSE]: {
                        label: '最后报销日期',
                        description: '报告中最近费用的日期。',
                    },
                    [CONST.XERO_EXPORT_DATE.REPORT_EXPORTED]: {
                        label: '导出日期',
                        description: '报告导出到Xero的日期。',
                    },
                    [CONST.XERO_EXPORT_DATE.REPORT_SUBMITTED]: {
                        label: '提交日期',
                        description: '报告提交审批的日期。',
                    },
                },
            },
            invoiceStatus: {
                label: '购买账单状态',
                description: '将此状态用于导出采购账单到Xero。',
                values: {
                    [CONST.XERO_CONFIG.INVOICE_STATUS.DRAFT]: '草稿',
                    [CONST.XERO_CONFIG.INVOICE_STATUS.AWAITING_APPROVAL]: '等待批准',
                    [CONST.XERO_CONFIG.INVOICE_STATUS.AWAITING_PAYMENT]: '等待付款',
                },
            },
            noAccountsFound: '未找到账户',
            noAccountsFoundDescription: '请在Xero中添加账户并再次同步连接',
            accountingMethods: {
                label: '何时导出',
                description: '选择何时导出费用：',
                values: {
                    [COMMON_CONST.INTEGRATIONS.ACCOUNTING_METHOD.ACCRUAL]: '应计',
                    [COMMON_CONST.INTEGRATIONS.ACCOUNTING_METHOD.CASH]: '现金',
                },
                alternateText: {
                    [COMMON_CONST.INTEGRATIONS.ACCOUNTING_METHOD.ACCRUAL]: '自付费用将在最终批准时导出',
                    [COMMON_CONST.INTEGRATIONS.ACCOUNTING_METHOD.CASH]: '自付费用将在支付时导出',
                },
            },
        },
        sageIntacct: {
            preferredExporter: '首选导出工具',
            taxSolution: '税务解决方案',
            notConfigured: '未配置',
            exportDate: {
                label: '导出日期',
                description: '导出报告到 Sage Intacct 时使用此日期。',
                values: {
                    [CONST.SAGE_INTACCT_EXPORT_DATE.LAST_EXPENSE]: {
                        label: '最后报销日期',
                        description: '报告中最近费用的日期。',
                    },
                    [CONST.SAGE_INTACCT_EXPORT_DATE.EXPORTED]: {
                        label: '导出日期',
                        description: '报告导出到 Sage Intacct 的日期。',
                    },
                    [CONST.SAGE_INTACCT_EXPORT_DATE.SUBMITTED]: {
                        label: '提交日期',
                        description: '报告提交审批的日期。',
                    },
                },
            },
            reimbursableExpenses: {
                description: '设置自付费用如何导出到 Sage Intacct。',
                values: {
                    [CONST.SAGE_INTACCT_REIMBURSABLE_EXPENSE_TYPE.EXPENSE_REPORT]: '费用报告',
                    [CONST.SAGE_INTACCT_REIMBURSABLE_EXPENSE_TYPE.VENDOR_BILL]: '供应商账单',
                },
            },
            nonReimbursableExpenses: {
                description: '设置公司卡购买如何导出到 Sage Intacct。',
                values: {
                    [CONST.SAGE_INTACCT_NON_REIMBURSABLE_EXPENSE_TYPE.CREDIT_CARD_CHARGE]: '信用卡',
                    [CONST.SAGE_INTACCT_NON_REIMBURSABLE_EXPENSE_TYPE.VENDOR_BILL]: '供应商账单',
                },
            },
            creditCardAccount: '信用卡账户',
            defaultVendor: '默认供应商',
            defaultVendorDescription: ({isReimbursable}: DefaultVendorDescriptionParams) =>
                `设置一个默认供应商，将适用于在 Sage Intacct 中没有匹配供应商的${isReimbursable ? '' : 'non-'}可报销费用。`,
            exportDescription: '配置如何将Expensify数据导出到Sage Intacct。',
            exportPreferredExporterNote: '首选导出者可以是任何工作区管理员，但如果您在域设置中为单个公司卡设置不同的导出账户，则必须也是域管理员。',
            exportPreferredExporterSubNote: '一旦设置，首选导出者将在其账户中看到可导出的报告。',
            noAccountsFound: '未找到账户',
            noAccountsFoundDescription: `请在 Sage Intacct 中添加账户并再次同步连接。`,
            autoSync: '自动同步',
            autoSyncDescription: 'Expensify将每天自动与Sage Intacct同步。',
            inviteEmployees: '邀请员工',
            inviteEmployeesDescription: '导入 Sage Intacct 员工记录并邀请员工加入此工作区。您的审批流程将默认设置为经理审批，并可以在成员页面上进一步配置。',
            syncReimbursedReports: '同步已报销的报告',
            syncReimbursedReportsDescription: '每当使用 Expensify ACH 支付报告时，相应的账单付款将在以下 Sage Intacct 账户中创建。',
            paymentAccount: 'Sage Intacct付款账户',
        },
        netsuite: {
            subsidiary: '子公司',
            subsidiarySelectDescription: '选择您希望从中导入数据的 NetSuite 子公司。',
            exportDescription: '配置如何将Expensify数据导出到NetSuite。',
            exportInvoices: '导出发票到',
            journalEntriesTaxPostingAccount: '日记账分录税务过账账户',
            journalEntriesProvTaxPostingAccount: '分录省税入账账户',
            foreignCurrencyAmount: '导出外币金额',
            exportToNextOpenPeriod: '导出到下一个开放期',
            nonReimbursableJournalPostingAccount: '不可报销的记账账户',
            reimbursableJournalPostingAccount: '可报销的日记账过账账户',
            journalPostingPreference: {
                label: '过账偏好设置',
                values: {
                    [CONST.NETSUITE_JOURNAL_POSTING_PREFERENCE.JOURNALS_POSTING_INDIVIDUAL_LINE]: '每个报告的单项明细条目',
                    [CONST.NETSUITE_JOURNAL_POSTING_PREFERENCE.JOURNALS_POSTING_TOTAL_LINE]: '每笔费用的单项录入',
                },
            },
            invoiceItem: {
                label: '发票项目',
                values: {
                    [CONST.NETSUITE_INVOICE_ITEM_PREFERENCE.CREATE]: {
                        label: '为我创建一个',
                        description: '在导出时，我们会为您创建一个“Expensify 发票项目”（如果尚不存在）。',
                    },
                    [CONST.NETSUITE_INVOICE_ITEM_PREFERENCE.SELECT]: {
                        label: '选择现有的',
                        description: '我们会将Expensify的发票与下面选择的项目关联。',
                    },
                },
            },
            exportDate: {
                label: '导出日期',
                description: '将此日期用于导出报告到NetSuite。',
                values: {
                    [CONST.NETSUITE_EXPORT_DATE.LAST_EXPENSE]: {
                        label: '最后报销日期',
                        description: '报告中最近费用的日期。',
                    },
                    [CONST.NETSUITE_EXPORT_DATE.EXPORTED]: {
                        label: '导出日期',
                        description: '报告导出到NetSuite的日期。',
                    },
                    [CONST.NETSUITE_EXPORT_DATE.SUBMITTED]: {
                        label: '提交日期',
                        description: '报告提交审批的日期。',
                    },
                },
            },
            exportDestination: {
                values: {
                    [CONST.NETSUITE_EXPORT_DESTINATION.EXPENSE_REPORT]: {
                        label: '费用报告',
                        reimbursableDescription: '自付费用将作为费用报告导出到NetSuite。',
                        nonReimbursableDescription: '公司卡费用将作为费用报告导出到NetSuite。',
                    },
                    [CONST.NETSUITE_EXPORT_DESTINATION.VENDOR_BILL]: {
                        label: '供应商账单',
                        reimbursableDescription:
                            'Out-of-pocket expenses will export as bills payable to the NetSuite vendor specified below.\n' +
                            '\n' +
                            'If you’d like to set a specific vendor for each card, go to *Settings > Domains > Company Cards*.',
                        nonReimbursableDescription:
                            'Company card expenses will export as bills payable to the NetSuite vendor specified below.\n' +
                            '\n' +
                            'If you’d like to set a specific vendor for each card, go to *Settings > Domains > Company Cards*.',
                    },
                    [CONST.NETSUITE_EXPORT_DESTINATION.JOURNAL_ENTRY]: {
                        label: '日记条目',
                        reimbursableDescription:
                            'Out-of-pocket expenses will export as journal entries to the NetSuite account specified below.\n' +
                            '\n' +
                            'If you’d like to set a specific vendor for each card, go to *Settings > Domains > Company Cards*.',
                        nonReimbursableDescription:
                            'Company card expenses will export as journal entries to the NetSuite account specified below.\n' +
                            '\n' +
                            'If you’d like to set a specific vendor for each card, go to *Settings > Domains > Company Cards*.',
                    },
                },
            },
            advancedConfig: {
                autoSyncDescription: 'Expensify将每天自动与NetSuite同步。',
                reimbursedReportsDescription: '每当使用Expensify ACH支付报告时，相应的账单付款将在下面的NetSuite账户中创建。',
                reimbursementsAccount: '报销账户',
                reimbursementsAccountDescription: '选择您用于报销的银行账户，我们将在NetSuite中创建相关付款。',
                collectionsAccount: '催收账户',
                collectionsAccountDescription: '一旦发票在Expensify中标记为已支付并导出到NetSuite，它将显示在以下账户中。',
                approvalAccount: 'A/P审批账户',
                approvalAccountDescription: '选择在 NetSuite 中批准交易的账户。如果您正在同步报销报告，这也是创建账单付款的账户。',
                defaultApprovalAccount: 'NetSuite 默认',
                inviteEmployees: '邀请员工并设置审批流程',
                inviteEmployeesDescription: '导入 NetSuite 员工记录并邀请员工加入此工作区。您的审批流程将默认设置为经理审批，并可以在*成员*页面上进一步配置。',
                autoCreateEntities: '自动创建员工/供应商',
                enableCategories: '启用新导入的类别',
                customFormID: '自定义表单ID',
                customFormIDDescription: '默认情况下，Expensify 将使用 NetSuite 中设置的首选交易表单创建条目。或者，您可以指定要使用的特定交易表单。',
                customFormIDReimbursable: '自付费用',
                customFormIDNonReimbursable: '公司卡费用',
                exportReportsTo: {
                    label: '费用报告审批级别',
                    description: '一旦在Expensify中批准了费用报告并导出到NetSuite，您可以在NetSuite中设置额外的审批级别，然后再进行发布。',
                    values: {
                        [CONST.NETSUITE_REPORTS_APPROVAL_LEVEL.REPORTS_APPROVED_NONE]: 'NetSuite 默认偏好设置',
                        [CONST.NETSUITE_REPORTS_APPROVAL_LEVEL.REPORTS_SUPERVISOR_APPROVED]: '仅限主管批准',
                        [CONST.NETSUITE_REPORTS_APPROVAL_LEVEL.REPORTS_ACCOUNTING_APPROVED]: '仅会计批准',
                        [CONST.NETSUITE_REPORTS_APPROVAL_LEVEL.REPORTS_APPROVED_BOTH]: '主管和会计已批准',
                    },
                },
                accountingMethods: {
                    label: '何时导出',
                    description: '选择何时导出费用：',
                    values: {
                        [COMMON_CONST.INTEGRATIONS.ACCOUNTING_METHOD.ACCRUAL]: '应计',
                        [COMMON_CONST.INTEGRATIONS.ACCOUNTING_METHOD.CASH]: '现金',
                    },
                    alternateText: {
                        [COMMON_CONST.INTEGRATIONS.ACCOUNTING_METHOD.ACCRUAL]: '自付费用将在最终批准时导出',
                        [COMMON_CONST.INTEGRATIONS.ACCOUNTING_METHOD.CASH]: '自付费用将在支付时导出',
                    },
                },
                exportVendorBillsTo: {
                    label: '供应商账单审批级别',
                    description: '一旦供应商账单在Expensify中获得批准并导出到NetSuite，您可以在NetSuite中设置额外的审批级别，然后再进行过账。',
                    values: {
                        [CONST.NETSUITE_VENDOR_BILLS_APPROVAL_LEVEL.VENDOR_BILLS_APPROVED_NONE]: 'NetSuite 默认偏好设置',
                        [CONST.NETSUITE_VENDOR_BILLS_APPROVAL_LEVEL.VENDOR_BILLS_APPROVAL_PENDING]: '待批准',
                        [CONST.NETSUITE_VENDOR_BILLS_APPROVAL_LEVEL.VENDOR_BILLS_APPROVED]: '批准发布',
                    },
                },
                exportJournalsTo: {
                    label: '日记分录审批级别',
                    description: '一旦在Expensify中批准了日记账分录并导出到NetSuite，您可以在NetSuite中设置额外的审批级别，然后再进行过账。',
                    values: {
                        [CONST.NETSUITE_JOURNALS_APPROVAL_LEVEL.JOURNALS_APPROVED_NONE]: 'NetSuite 默认偏好设置',
                        [CONST.NETSUITE_JOURNALS_APPROVAL_LEVEL.JOURNALS_APPROVAL_PENDING]: '待批准',
                        [CONST.NETSUITE_JOURNALS_APPROVAL_LEVEL.JOURNALS_APPROVED]: '批准发布',
                    },
                },
                error: {
                    customFormID: '请输入有效的数字自定义表单ID',
                },
            },
            noAccountsFound: '未找到账户',
            noAccountsFoundDescription: '请在NetSuite中添加账户并再次同步连接。',
            noVendorsFound: '未找到供应商',
            noVendorsFoundDescription: '请在NetSuite中添加供应商并再次同步连接',
            noItemsFound: '未找到发票项目',
            noItemsFoundDescription: '请在NetSuite中添加发票项目并再次同步连接',
            noSubsidiariesFound: '未找到子公司',
            noSubsidiariesFoundDescription: '请在NetSuite中添加一个子公司并再次同步连接',
            tokenInput: {
                title: 'NetSuite设置',
                formSteps: {
                    installBundle: {
                        title: '安装 Expensify 套件',
                        description: '在 NetSuite 中，依次进入*Customization > SuiteBundler > Search & Install Bundles* > 搜索“Expensify” > 安装该捆绑包。',
                    },
                    enableTokenAuthentication: {
                        title: '启用基于令牌的身份验证',
                        description: '在 NetSuite 中，依次转到 *Setup > Company > Enable Features > SuiteCloud* > 启用 *token-based authentication*。',
                    },
                    enableSoapServices: {
                        title: '启用SOAP Web服务',
                        description: '在 NetSuite 中，依次转到 *Setup > Company > Enable Features > SuiteCloud* > 启用 *SOAP Web Services*。',
                    },
                    createAccessToken: {
                        title: '创建访问令牌',
                        description:
                            '在 NetSuite 中，进入 *Setup > Users/Roles > Access Tokens*，为 "Expensify" 应用和 "Expensify Integration" 或 "Administrator" 角色创建一个访问令牌。\n\n*重要提示：* 确保保存此步骤中的 *Token ID* 和 *Token Secret*。您将在下一步需要用到它。',
                    },
                    enterCredentials: {
                        title: '输入您的 NetSuite 凭据',
                        formInputs: {
                            netSuiteAccountID: 'NetSuite Account ID',
                            netSuiteTokenID: '令牌 ID',
                            netSuiteTokenSecret: '令牌密钥',
                        },
                        netSuiteAccountIDDescription: '在 NetSuite 中，转到 *Setup > Integration > SOAP Web Services Preferences*。',
                    },
                },
            },
            import: {
                expenseCategories: '费用类别',
                expenseCategoriesDescription: '您的 NetSuite 费用类别将作为类别导入到 Expensify 中。',
                crossSubsidiaryCustomers: '跨子公司客户/项目',
                importFields: {
                    departments: {
                        title: '部门',
                        subtitle: '选择如何在Expensify中处理NetSuite的*部门*。',
                    },
                    classes: {
                        title: '类',
                        subtitle: '选择如何在Expensify中处理*类别*。',
                    },
                    locations: {
                        title: '位置',
                        subtitle: '选择如何在Expensify中处理*位置*。',
                    },
                },
                customersOrJobs: {
                    title: '客户/项目',
                    subtitle: '选择如何在Expensify中处理NetSuite的*客户*和*项目*。',
                    importCustomers: '导入客户',
                    importJobs: '导入项目',
                    customers: '客户',
                    jobs: '项目',
                    label: ({importFields, importType}: CustomersOrJobsLabelParams) => `${importFields.join('和')}, ${importType}`,
                },
                importTaxDescription: '从 NetSuite 导入税务组。',
                importCustomFields: {
                    chooseOptionBelow: '选择以下选项：',
                    label: ({importedTypes}: ImportedTypesParams) => `Imported as ${importedTypes.join('和')}`,
                    requiredFieldError: ({fieldName}: RequiredFieldParams) => `请输入${fieldName}`,
                    customSegments: {
                        title: '自定义段/记录',
                        addText: '添加自定义段/记录',
                        recordTitle: '自定义段/记录',
                        helpLink: CONST.NETSUITE_IMPORT.HELP_LINKS.CUSTOM_SEGMENTS,
                        helpLinkText: '查看详细说明',
                        helpText: '关于配置自定义段/记录。',
                        emptyTitle: '添加自定义段或自定义记录',
                        fields: {
                            segmentName: '名称',
                            internalID: '内部ID',
                            scriptID: '脚本 ID',
                            customRecordScriptID: '交易列ID',
                            mapping: '显示为',
                        },
                        removeTitle: '删除自定义段/记录',
                        removePrompt: '您确定要删除此自定义段/记录吗？',
                        addForm: {
                            customSegmentName: '自定义段名称',
                            customRecordName: '自定义记录名称',
                            segmentTitle: '自定义段',
                            customSegmentAddTitle: '添加自定义段',
                            customRecordAddTitle: '添加自定义记录',
                            recordTitle: '自定义记录',
                            segmentRecordType: '您想添加自定义段还是自定义记录？',
                            customSegmentNameTitle: '自定义分段名称是什么？',
                            customRecordNameTitle: '自定义记录名称是什么？',
                            customSegmentNameFooter: `您可以在 NetSuite 的 *Customizations > Links, Records & Fields > Custom Segments* 页面下找到自定义段名称。\n\n_有关更详细的说明，请[访问我们的帮助网站](${CONST.NETSUITE_IMPORT.HELP_LINKS.CUSTOM_SEGMENTS})_。`,
                            customRecordNameFooter: `您可以通过在全局搜索中输入“Transaction Column Field”来查找NetSuite中的自定义记录名称。\n\n_有关更详细的说明，请[访问我们的帮助网站](${CONST.NETSUITE_IMPORT.HELP_LINKS.CUSTOM_SEGMENTS})_。`,
                            customSegmentInternalIDTitle: '内部ID是什么？',
                            customSegmentInternalIDFooter: `首先，请确保您在 NetSuite 中启用了内部 ID，路径为 *Home > Set Preferences > Show Internal ID*。\n\n您可以在 NetSuite 中找到自定义段的内部 ID，路径为：\n\n1. *Customization > Lists, Records, & Fields > Custom Segments*。\n2. 点击进入一个自定义段。\n3. 点击 *Custom Record Type* 旁边的超链接。\n4. 在底部的表格中找到内部 ID。\n\n_有关更详细的说明，请[访问我们的帮助网站](${CONST.NETSUITE_IMPORT.HELP_LINKS.CUSTOM_LISTS})_。`,
                            customRecordInternalIDFooter: `您可以通过以下步骤在 NetSuite 中找到自定义记录的内部 ID：\n\n1. 在全局搜索中输入“Transaction Line Fields”。\n2. 点击进入一个自定义记录。\n3. 在左侧找到内部 ID。\n\n_有关更详细的说明，请[访问我们的帮助网站](${CONST.NETSUITE_IMPORT.HELP_LINKS.CUSTOM_SEGMENTS})_。`,
                            customSegmentScriptIDTitle: '脚本ID是什么？',
                            customSegmentScriptIDFooter: `您可以在 NetSuite 中找到自定义段脚本 ID，路径为：\n\n1. *Customization > Lists, Records, & Fields > Custom Segments*。\n2. 点击进入一个自定义段。\n3. 点击靠近底部的 *Application and Sourcing* 标签页，然后：\n    a. 如果您想在 Expensify 中将自定义段显示为 *标签*（在单项级别），请点击 *Transaction Columns* 子标签页并使用 *Field ID*。\n    b. 如果您想在 Expensify 中将自定义段显示为 *报告字段*（在报告级别），请点击 *Transactions* 子标签页并使用 *Field ID*。\n\n_有关更详细的说明，请[访问我们的帮助网站](${CONST.NETSUITE_IMPORT.HELP_LINKS.CUSTOM_LISTS})_。`,
                            customRecordScriptIDTitle: '交易列ID是什么？',
                            customRecordScriptIDFooter: `您可以在 NetSuite 中找到自定义记录脚本 ID，步骤如下：\n\n1. 在全局搜索中输入“Transaction Line Fields”。\n2. 点击进入一个自定义记录。\n3. 在左侧找到脚本 ID。\n\n_有关更详细的说明，请[访问我们的帮助网站](${CONST.NETSUITE_IMPORT.HELP_LINKS.CUSTOM_SEGMENTS})_。`,
                            customSegmentMappingTitle: '如何在Expensify中显示此自定义段？',
                            customRecordMappingTitle: '在Expensify中，这个自定义记录应该如何显示？',
                        },
                        errors: {
                            uniqueFieldError: ({fieldName}: RequiredFieldParams) => `具有此 ${fieldName?.toLowerCase()} 的自定义段/记录已存在`,
                        },
                    },
                    customLists: {
                        title: '自定义列表',
                        addText: '添加自定义列表',
                        recordTitle: '自定义列表',
                        helpLink: CONST.NETSUITE_IMPORT.HELP_LINKS.CUSTOM_LISTS,
                        helpLinkText: '查看详细说明',
                        helpText: '关于配置自定义列表。',
                        emptyTitle: '添加自定义列表',
                        fields: {
                            listName: '名称',
                            internalID: '内部ID',
                            transactionFieldID: '交易字段ID',
                            mapping: '显示为',
                        },
                        removeTitle: '删除自定义列表',
                        removePrompt: '您确定要删除此自定义列表吗？',
                        addForm: {
                            listNameTitle: '选择自定义列表',
                            transactionFieldIDTitle: '交易字段ID是什么？',
                            transactionFieldIDFooter: `您可以通过以下步骤在 NetSuite 中找到交易字段 ID：\n\n1. 在全局搜索中输入“Transaction Line Fields”。\n2. 点击进入自定义列表。\n3. 在左侧找到交易字段 ID。\n\n_有关更详细的说明，请[访问我们的帮助网站](${CONST.NETSUITE_IMPORT.HELP_LINKS.CUSTOM_LISTS})_。`,
                            mappingTitle: '在Expensify中，这个自定义列表应该如何显示？',
                        },
                        errors: {
                            uniqueTransactionFieldIDError: `已存在具有此交易字段ID的自定义列表`,
                        },
                    },
                },
                importTypes: {
                    [CONST.INTEGRATION_ENTITY_MAP_TYPES.NETSUITE_DEFAULT]: {
                        label: 'NetSuite 员工默认值',
                        description: '未导入Expensify，已在导出时应用',
                        footerContent: ({importField}: ImportFieldParams) => `如果您在NetSuite中使用${importField}，我们将在导出到费用报告或日记账分录时应用员工记录上设置的默认值。`,
                    },
                    [CONST.INTEGRATION_ENTITY_MAP_TYPES.TAG]: {
                        label: '标签',
                        description: '逐项级别',
                        footerContent: ({importField}: ImportFieldParams) => `${startCase(importField)} 将可用于员工报告中的每一笔费用。`,
                    },
                    [CONST.INTEGRATION_ENTITY_MAP_TYPES.REPORT_FIELD]: {
                        label: '报告字段',
                        description: '报告级别',
                        footerContent: ({importField}: ImportFieldParams) => `${startCase(importField)} 选择将适用于员工报告中的所有费用。`,
                    },
                },
            },
        },
        intacct: {
            sageIntacctSetup: 'Sage Intacct 设置',
            prerequisitesTitle: '在您连接之前...',
            downloadExpensifyPackage: '下载适用于Sage Intacct的Expensify软件包',
            followSteps: '按照我们的操作指南中的步骤：连接到 Sage Intacct 说明书',
            enterCredentials: '输入您的 Sage Intacct 凭证',
            entity: '实体',
            employeeDefault: 'Sage Intacct 员工默认值',
            employeeDefaultDescription: '如果存在，员工的默认部门将应用于他们在 Sage Intacct 中的费用。',
            displayedAsTagDescription: '部门将可在员工报告的每一笔费用中选择。',
            displayedAsReportFieldDescription: '部门选择将适用于员工报告中的所有费用。',
            toggleImportTitleFirstPart: '选择如何处理 Sage Intacct',
            toggleImportTitleSecondPart: '在Expensify中。',
            expenseTypes: '费用类型',
            expenseTypesDescription: '您的 Sage Intacct 费用类型将作为类别导入到 Expensify。',
            accountTypesDescription: '您的 Sage Intacct 科目表将作为类别导入到 Expensify 中。',
            importTaxDescription: '从 Sage Intacct 导入采购税率。',
            userDefinedDimensions: '用户定义的维度',
            addUserDefinedDimension: '添加用户定义的维度',
            integrationName: '集成名称',
            dimensionExists: '已存在具有此名称的维度。',
            removeDimension: '删除用户定义的维度',
            removeDimensionPrompt: '您确定要删除此用户定义的维度吗？',
            userDefinedDimension: '用户定义维度',
            addAUserDefinedDimension: '添加用户定义的维度',
            detailedInstructionsLink: '查看详细说明',
            detailedInstructionsRestOfSentence: '关于添加用户定义的维度。',
            userDimensionsAdded: () => ({
                one: '1 UDD 已添加',
                other: (count: number) => `添加了${count}个UDD`,
            }),
            mappingTitle: ({mappingName}: IntacctMappingTitleParams) => {
                switch (mappingName) {
                    case CONST.SAGE_INTACCT_CONFIG.MAPPINGS.DEPARTMENTS:
                        return '部门';
                    case CONST.SAGE_INTACCT_CONFIG.MAPPINGS.CLASSES:
                        return 'classes';
                    case CONST.SAGE_INTACCT_CONFIG.MAPPINGS.LOCATIONS:
                        return '地点';
                    case CONST.SAGE_INTACCT_CONFIG.MAPPINGS.CUSTOMERS:
                        return '客户';
                    case CONST.SAGE_INTACCT_CONFIG.MAPPINGS.PROJECTS:
                        return '项目（工作）';
                    default:
                        return 'mappings';
                }
            },
        },
        type: {
            free: '免费',
            control: '控制',
            collect: '收集',
        },
        companyCards: {
            addCards: '添加卡片',
            selectCards: '选择卡片',
            addNewCard: {
                other: '其他',
                cardProviders: {
                    gl1025: 'American Express Corporate Cards',
                    cdf: 'Mastercard 商业卡',
                    vcf: 'Visa 商业卡',
                    stripe: 'Stripe Cards',
                },
                yourCardProvider: `您的银行卡提供商是谁？`,
                whoIsYourBankAccount: '您的银行是哪家？',
                whereIsYourBankLocated: '您的银行在哪里？',
                howDoYouWantToConnect: '您想如何连接到您的银行？',
                learnMoreAboutOptions: {
                    text: '了解更多关于这些的信息',
                    linkText: '选项。',
                },
                commercialFeedDetails: '需要与您的银行进行设置。这通常由较大的公司使用，并且如果您符合条件，这通常是最佳选择。',
                commercialFeedPlaidDetails: `需要与您的银行进行设置，但我们会指导您。通常这仅限于较大的公司。`,
                directFeedDetails: '最简单的方法。使用您的主账户凭证立即连接。这是最常见的方法。',
                enableFeed: {
                    title: ({provider}: GoBackMessageParams) => `启用您的${provider}提要`,
                    heading: '我们与您的发卡机构有直接集成，可以快速准确地将您的交易数据导入Expensify。\n\n要开始，请简单地：',
                    visa: '我们与Visa有全球集成，但资格因银行和卡计划而异。\n\n要开始，请简单地：',
                    mastercard: '我们与万事达卡有全球集成，但资格因银行和卡片计划而异。\n\n要开始，只需：',
                    vcf: `1. 请访问[此帮助文章](${CONST.COMPANY_CARDS_VISA_COMMERCIAL_CARD_HELP})，获取有关如何设置您的Visa Commercial Cards的详细说明。\n\n2. [联系您的银行](${CONST.COMPANY_CARDS_VISA_COMMERCIAL_CARD_HELP})以确认他们是否支持您的项目的商业数据流，并要求他们启用它。\n\n3. *一旦数据流启用并且您拥有其详细信息，请继续到下一个屏幕。*`,
                    gl1025: `1. 请访问[此帮助文章](${CONST.COMPANY_CARDS_AMEX_COMMERCIAL_CARD_HELP})，了解American Express是否可以为您的项目启用商业数据流。\n\n2. 数据流启用后，Amex将向您发送生产信函。\n\n3. *一旦您拥有数据流信息，请继续到下一个屏幕。*`,
                    cdf: `1. 请访问[此帮助文章](${CONST.COMPANY_CARDS_MASTERCARD_COMMERCIAL_CARDS})，获取有关如何设置您的Mastercard Commercial Cards的详细说明。\n\n2. [联系您的银行](${CONST.COMPANY_CARDS_MASTERCARD_COMMERCIAL_CARDS})以确认他们是否支持您计划的商业数据流，并要求他们启用它。\n\n3. *一旦数据流启用并获得其详细信息后，继续到下一个屏幕。*`,
                    stripe: `1. 访问 Stripe 的仪表板，然后转到[设置](${CONST.COMPANY_CARDS_STRIPE_HELP})。\n\n2. 在产品集成下，点击 Expensify 旁边的启用。\n\n3. 一旦启用该提要，点击下面的提交，我们将开始添加它。`,
                },
                whatBankIssuesCard: '这些卡是由哪家银行发行的？',
                enterNameOfBank: '输入银行名称',
                feedDetails: {
                    vcf: {
                        title: 'Visa 数据源详情是什么？',
                        processorLabel: '处理器 ID',
                        bankLabel: '金融机构（银行）ID',
                        companyLabel: '公司ID',
                        helpLabel: '我在哪里可以找到这些ID？',
                    },
                    gl1025: {
                        title: `Amex交付文件的名称是什么？`,
                        fileNameLabel: '交付文件名',
                        helpLabel: '我在哪里可以找到交付文件的名称？',
                    },
                    cdf: {
                        title: `Mastercard 分发 ID 是什么？`,
                        distributionLabel: '分发 ID',
                        helpLabel: '我在哪里可以找到分发 ID？',
                    },
                },
                amexCorporate: '如果您的卡片正面写着“Corporate”，请选择此项。',
                amexBusiness: '如果您的卡片正面写着“Business”，请选择此项。',
                amexPersonal: '如果您的卡是个人卡，请选择此项',
                error: {
                    pleaseSelectProvider: '请在继续之前选择一个卡提供商',
                    pleaseSelectBankAccount: '请在继续之前选择一个银行账户',
                    pleaseSelectBank: '请在继续之前选择一个银行',
                    pleaseSelectCountry: '请在继续之前选择一个国家',
                    pleaseSelectFeedType: '请在继续之前选择一个订阅类型',
                },
            },
            statementCloseDate: {
                [CONST.COMPANY_CARDS.STATEMENT_CLOSE_DATE.LAST_DAY_OF_MONTH]: '本月最后一天',
                [CONST.COMPANY_CARDS.STATEMENT_CLOSE_DATE.LAST_BUSINESS_DAY_OF_MONTH]: '本月最后一个工作日',
                [CONST.COMPANY_CARDS.STATEMENT_CLOSE_DATE.CUSTOM_DAY_OF_MONTH]: '本月自定义日期',
            },
            assignCard: '分配卡片',
            findCard: '查找卡片',
            cardNumber: '卡号',
            commercialFeed: '商业信息流',
            feedName: ({feedName}: CompanyCardFeedNameParams) => `${feedName} 卡片`,
            directFeed: '直接馈送',
            whoNeedsCardAssigned: '谁需要分配卡片？',
            chooseCard: '选择一张卡片',
            chooseCardFor: ({assignee, feed}: AssignCardParams) => `从${feed}卡片源中为${assignee}选择一张卡片。`,
            noActiveCards: '此信息流中没有活跃的卡片',
            somethingMightBeBroken:
                '<muted-text><centered-text>或者有什么东西坏了。无论如何，如果您有任何问题，请<concierge-link>联系 Concierge</concierge-link>。</centered-text></muted-text>',
            chooseTransactionStartDate: '选择交易开始日期',
            startDateDescription: '我们将从此日期开始导入所有交易。如果未指定日期，我们将根据您的银行允许的最早日期进行导入。',
            fromTheBeginning: '从头开始',
            customStartDate: '自定义开始日期',
            customCloseDate: '自定义关闭日期',
            letsDoubleCheck: '让我们仔细检查一下，确保一切正常。',
            confirmationDescription: '我们将立即开始导入交易。',
            cardholder: '持卡人',
            card: '卡片',
            cardName: '卡片名称',
            brokenConnectionErrorFirstPart: `卡片信息流连接已断开。请`,
            brokenConnectionErrorLink: '登录您的银行账户',
            brokenConnectionErrorSecondPart: '以便我们可以重新建立连接。',
            assignedCard: ({assignee, link}: AssignedCardParams) => `已分配${assignee}一个${link}！导入的交易将显示在此聊天中。`,
            companyCard: '公司卡',
            chooseCardFeed: '选择卡片信息流',
            ukRegulation:
                'Expensify, Inc. 是 Plaid Financial Ltd. 的代理商，Plaid Financial Ltd. 是一家授权支付机构，受金融行为监管局根据2017年支付服务条例的监管（公司参考编号：804718）。Plaid 通过 Expensify Limited 作为其代理商为您提供受监管的账户信息服务。',
        },
        expensifyCard: {
            issueAndManageCards: '发行和管理您的Expensify卡片',
            getStartedIssuing: '通过申请您的第一张虚拟或实体卡来开始。',
            verificationInProgress: '正在验证中...',
            verifyingTheDetails: '我们正在核实一些细节。Concierge 会在 Expensify 卡准备好发行时通知您。',
            disclaimer:
                'The Expensify Visa® Commercial Card 是由 The Bancorp Bank, N.A. 发行的，FDIC 成员，根据 Visa U.S.A. Inc. 的许可，并且可能无法在所有接受 Visa 卡的商户使用。Apple® 和 Apple logo® 是 Apple Inc. 在美国和其他国家注册的商标。App Store 是 Apple Inc. 的服务标志。Google Play 和 Google Play logo 是 Google LLC 的商标。',
            issueCard: '发卡',
            findCard: '查找卡片',
            newCard: '新卡片',
            name: '名称',
            lastFour: '最后4位数',
            limit: '限制',
            currentBalance: '当前余额',
            currentBalanceDescription: '当前余额是自上次结算日期以来发生的所有已发布Expensify卡交易的总和。',
            balanceWillBeSettledOn: ({settlementDate}: SettlementDateParams) => `余额将在${settlementDate}结清`,
            settleBalance: '结算余额',
            cardLimit: '卡片限额',
            remainingLimit: '剩余额度',
            requestLimitIncrease: '请求增加限制额度',
            remainingLimitDescription: '在计算您的剩余额度时，我们会考虑多个因素：您作为客户的任期、您在注册时提供的业务相关信息以及您企业银行账户中的可用现金。您的剩余额度可能会每天波动。',
            earnedCashback: '现金返还',
            earnedCashbackDescription: '返现余额基于您的工作区内已结算的每月Expensify卡消费。',
            issueNewCard: '发行新卡',
            finishSetup: '完成设置',
            chooseBankAccount: '选择银行账户',
            chooseExistingBank: '选择一个现有的企业银行账户来支付您的Expensify卡余额，或添加一个新的银行账户。',
            accountEndingIn: '账户末尾为',
            addNewBankAccount: '添加新的银行账户',
            settlementAccount: '结算账户',
            settlementAccountDescription: '选择一个账户来支付您的Expensify卡余额。',
            settlementAccountInfo: ({reconciliationAccountSettingsLink, accountNumber}: SettlementAccountInfoParams) =>
                `确保该账户与<a href="${reconciliationAccountSettingsLink}">对账账户</a> (${accountNumber}) 一致，以便连续对账正常工作。`,
            settlementFrequency: '结算频率',
            settlementFrequencyDescription: '选择您支付 Expensify Card 余额的频率。',
            settlementFrequencyInfo: '如果您想切换到每月结算，您需要通过Plaid连接您的银行账户，并拥有90天的正余额历史记录。',
            frequency: {
                daily: '每日',
                monthly: '每月',
            },
            cardDetails: '卡片详情',
            virtual: 'Virtual',
            physical: '物理的',
            deactivate: '停用卡片',
            changeCardLimit: '更改卡片限额',
            changeLimit: '更改限制',
            smartLimitWarning: ({limit}: CharacterLimitParams) => `如果您将此卡的限额更改为${limit}，新的交易将被拒绝，直到您批准卡上的更多费用。`,
            monthlyLimitWarning: ({limit}: CharacterLimitParams) => `如果您将此卡的限额更改为${limit}，新的交易将被拒绝，直到下个月。`,
            fixedLimitWarning: ({limit}: CharacterLimitParams) => `如果您将此卡的限额更改为${limit}，新的交易将被拒绝。`,
            changeCardLimitType: '更改卡片限额类型',
            changeLimitType: '更改限制类型',
            changeCardSmartLimitTypeWarning: ({limit}: CharacterLimitParams) => `如果您将此卡的限额类型更改为智能限额，新交易将被拒绝，因为未批准的限额${limit}已达到。`,
            changeCardMonthlyLimitTypeWarning: ({limit}: CharacterLimitParams) => `如果您将此卡的限额类型更改为每月，由于已达到${limit}的每月限额，新交易将被拒绝。`,
            addShippingDetails: '添加运输详情',
            issuedCard: ({assignee}: AssigneeParams) => `已为${assignee}发放了一张Expensify卡！该卡将在2-3个工作日内送达。`,
            issuedCardNoShippingDetails: ({assignee}: AssigneeParams) => `已为${assignee}发放了一张Expensify卡！一旦添加了运送详情，卡片将被寄出。`,
            issuedCardVirtual: ({assignee, link}: IssueVirtualCardParams) => `已向${assignee}发放了一张虚拟${link}！该卡可以立即使用。`,
            addedShippingDetails: ({assignee}: AssigneeParams) => `${assignee} 添加了送货详情。Expensify Card 将在2-3个工作日内送达。`,
            verifyingHeader: '验证中',
            bankAccountVerifiedHeader: '银行账户已验证',
            verifyingBankAccount: '正在验证银行账户...',
            verifyingBankAccountDescription: '请稍候，我们正在确认此账户是否可以用于发行Expensify卡。',
            bankAccountVerified: '银行账户已验证！',
            bankAccountVerifiedDescription: '您现在可以向您的工作区成员发放Expensify卡。',
            oneMoreStep: '再进一步...',
            oneMoreStepDescription: '看起来我们需要手动验证您的银行账户。请前往Concierge查看您的指示。',
            gotIt: '明白了',
            goToConcierge: '前往Concierge',
        },
        categories: {
            deleteCategories: '删除类别',
            deleteCategoriesPrompt: '您确定要删除这些类别吗？',
            deleteCategory: '删除类别',
            deleteCategoryPrompt: '您确定要删除此类别吗？',
            disableCategories: '禁用类别',
            disableCategory: '禁用类别',
            enableCategories: '启用类别',
            enableCategory: '启用类别',
            defaultSpendCategories: '默认支出类别',
            spendCategoriesDescription: '自定义信用卡交易和扫描收据的商家支出分类方式。',
            deleteFailureMessage: '删除类别时发生错误，请重试。',
            categoryName: '类别名称',
            requiresCategory: '成员必须对所有费用进行分类',
            needCategoryForExportToIntegration: ({connectionName}: NeedCategoryForExportToIntegrationParams) => `所有费用必须分类才能导出到${connectionName}。`,
            subtitle: '更好地了解资金的支出情况。使用我们的默认类别或添加您自己的类别。',
            emptyCategories: {
                title: '您尚未创建任何类别',
                subtitle: '添加一个类别来组织您的支出。',
                subtitleWithAccounting: ({accountingPageURL}: EmptyCategoriesSubtitleWithAccountingParams) =>
                    `<muted-text><centered-text>您的类别目前是从会计连接导入的。请前往<a href="${accountingPageURL}">会计</a>部门进行更改。</centered-text></muted-text>`,
            },
            updateFailureMessage: '更新类别时发生错误，请重试。',
            createFailureMessage: '创建类别时发生错误，请重试。',
            addCategory: '添加类别',
            editCategory: '编辑类别',
            editCategories: '编辑类别',
            findCategory: '查找类别',
            categoryRequiredError: '类别名称是必需的',
            existingCategoryError: '已存在同名类别',
            invalidCategoryName: '无效的类别名称',
            importedFromAccountingSoftware: '以下类别是从您的系统中导入的',
            payrollCode: '工资代码',
            updatePayrollCodeFailureMessage: '更新工资代码时发生错误，请重试。',
            glCode: 'GL代码',
            updateGLCodeFailureMessage: '更新总账代码时发生错误，请重试。',
            importCategories: '导入类别',
            cannotDeleteOrDisableAllCategories: {
                title: '无法删除或禁用所有类别',
                description: `由于您的工作区需要类别，至少必须启用一个类别。`,
            },
        },
        moreFeatures: {
            subtitle: '使用下面的切换按钮来启用更多功能。每个功能都会出现在导航菜单中以供进一步自定义。',
            spendSection: {
                title: '花费',
                subtitle: '启用帮助您扩展团队的功能。',
            },
            manageSection: {
                title: '管理',
                subtitle: '添加控制措施以帮助将支出保持在预算内。',
            },
            earnSection: {
                title: '赚取',
                subtitle: '简化您的收入流程，加快付款速度。',
            },
            organizeSection: {
                title: '组织',
                subtitle: '分组和分析支出，记录每一笔缴纳的税款。',
            },
            integrateSection: {
                title: '集成',
                subtitle: '将 Expensify 连接到流行的金融产品。',
            },
            distanceRates: {
                title: '距离费率',
                subtitle: '添加、更新和执行费率。',
            },
            perDiem: {
                title: '每日津贴',
                subtitle: '设置每日津贴标准以控制员工的日常开支。',
            },
            expensifyCard: {
                title: 'Expensify Card',
                subtitle: '获取支出洞察和控制权。',
                disableCardTitle: '禁用 Expensify Card',
                disableCardPrompt: '您无法禁用 Expensify Card，因为它已在使用中。请联系 Concierge 以获取下一步操作。',
                disableCardButton: '与Concierge聊天',
                feed: {
                    title: '获取Expensify卡',
                    subTitle: '简化您的企业费用管理，并节省多达50%的Expensify账单，此外：',
                    features: {
                        cashBack: '美国每笔消费都有现金返还',
                        unlimited: '无限虚拟卡',
                        spend: '支出控制和自定义限制',
                    },
                    ctaTitle: '发行新卡',
                },
            },
            companyCards: {
                title: '公司卡片',
                subtitle: '从现有公司卡导入支出。',
                feed: {
                    title: '导入公司卡片',
                    features: {
                        support: '支持所有主要的信用卡提供商',
                        assignCards: '将卡片分配给整个团队',
                        automaticImport: '自动交易导入',
                    },
                },
                disableCardTitle: '禁用公司卡',
                disableCardPrompt: '您无法禁用公司卡，因为此功能正在使用中。请联系Concierge以获取下一步指导。',
                disableCardButton: '与Concierge聊天',
                cardDetails: '卡片详情',
                cardNumber: '卡号',
                cardholder: '持卡人',
                cardName: '卡片名称',
                integrationExport: ({integration, type}: IntegrationExportParams) => (integration && type ? `${integration} ${type.toLowerCase()} 导出` : `${integration} 导出`),
                integrationExportTitleFirstPart: ({integration}: IntegrationExportParams) => `选择应导出交易的${integration}账户。`,
                integrationExportTitlePart: '选择不同的',
                integrationExportTitleLinkPart: '导出选项',
                integrationExportTitleSecondPart: '更改可用账户。',
                lastUpdated: '最后更新',
                transactionStartDate: '交易开始日期',
                updateCard: '更新卡片',
                unassignCard: '取消分配卡片',
                unassign: '取消分配',
                unassignCardDescription: '取消分配此卡将从持卡人的账户中移除草稿报告中的所有交易。',
                assignCard: '分配卡片',
                cardFeedName: '卡片摘要名称',
                cardFeedNameDescription: '为卡片信息流取一个独特的名称，以便您能将其与其他信息流区分开来。',
                cardFeedTransaction: '删除交易记录',
                cardFeedTransactionDescription: '选择是否允许持卡人删除卡交易。新交易将遵循这些规则。',
                cardFeedRestrictDeletingTransaction: '限制删除交易',
                cardFeedAllowDeletingTransaction: '允许删除交易',
                removeCardFeed: '移除卡片信息流',
                removeCardFeedTitle: ({feedName}: CompanyCardFeedNameParams) => `删除 ${feedName} 提要`,
                removeCardFeedDescription: '您确定要移除此卡片源吗？这将取消分配所有卡片。',
                error: {
                    feedNameRequired: '卡片摘要名称是必需的',
                    statementCloseDateRequired: '请选择报表关闭日期。',
                },
                corporate: '限制删除交易',
                personal: '允许删除交易',
                setFeedNameDescription: '为卡片提要起一个独特的名字，以便您能将其与其他提要区分开来。',
                setTransactionLiabilityDescription: '启用后，持卡人可以删除卡交易。新交易将遵循此规则。',
                emptyAddedFeedTitle: '分配公司卡',
                emptyAddedFeedDescription: '开始为成员分配您的第一张卡。',
                pendingFeedTitle: `我们正在审核您的请求...`,
                pendingFeedDescription: `我们正在审核您的提要详情。完成后，我们会通过以下方式与您联系`,
                pendingBankTitle: '检查您的浏览器窗口',
                pendingBankDescription: ({bankName}: CompanyCardBankName) => `请通过刚刚打开的浏览器窗口连接到${bankName}。如果没有打开，`,
                pendingBankLink: '请点击这里',
                giveItNameInstruction: '给这张卡片起一个与众不同的名字。',
                updating: '正在更新...',
                noAccountsFound: '未找到账户',
                defaultCard: '默认卡片',
                downgradeTitle: `无法降级工作区`,
                downgradeSubTitleFirstPart: `由于连接了多个卡片馈送（不包括Expensify卡），此工作区无法降级。请`,
                downgradeSubTitleMiddlePart: `仅保留一个卡片信息流`,
                downgradeSubTitleLastPart: '继续。',
                noAccountsFoundDescription: ({connection}: ConnectionParams) => `请在${connection}中添加账户并再次同步连接。`,
                expensifyCardBannerTitle: '获取Expensify卡',
                expensifyCardBannerSubtitle: '享受每笔美国消费的现金返还，Expensify账单最高可享50%折扣，无限虚拟卡等更多优惠。',
                expensifyCardBannerLearnMoreButton: '了解更多',
                statementCloseDateTitle: '对账单关闭日期',
                statementCloseDateDescription: '让我们知道您的银行卡对账单何时关闭，我们将在 Expensify 中创建匹配的对账单。',
            },
            workflows: {
                title: '工作流程',
                subtitle: '配置支出如何被批准和支付。',
                disableApprovalPrompt: '此工作区的Expensify卡目前依赖审批来定义其智能限额。在禁用审批之前，请修改任何具有智能限额的Expensify卡的限额类型。',
            },
            invoices: {
                title: '发票',
                subtitle: '发送和接收发票。',
            },
            categories: {
                title: '类别',
                subtitle: '跟踪和组织支出。',
            },
            tags: {
                title: '标签',
                subtitle: '分类成本并跟踪可计费费用。',
            },
            taxes: {
                title: '税款',
                subtitle: '记录并申报可抵扣税款。',
            },
            reportFields: {
                title: '报告字段',
                subtitle: '为支出设置自定义字段。',
            },
            connections: {
                title: '会计',
                subtitle: '同步您的会计科目表及更多内容。',
            },
            receiptPartners: {
                title: '收据合作伙伴',
                subtitle: '自动导入收据。',
            },
            connectionsWarningModal: {
                featureEnabledTitle: '慢着...',
                featureEnabledText: '要启用或禁用此功能，您需要更改会计导入设置。',
                disconnectText: '要禁用会计功能，您需要从工作区断开会计连接。',
                manageSettings: '管理设置',
            },
            receiptPartnersWarningModal: {
                featureEnabledTitle: '断开Uber连接',
                disconnectText: '要禁用此功能，请先断开Uber for Business集成。',
                confirmText: '明白了',
            },
            workflowWarningModal: {
                featureEnabledTitle: '慢着...',
                featureEnabledText: '此工作区的Expensify卡片依赖审批工作流程来定义其智能限额。\n\n请在禁用工作流程之前更改任何具有智能限额的卡片的限额类型。',
                confirmText: '前往Expensify卡片',
            },
            rules: {
                title: '规则',
                subtitle: '需要收据，标记高消费等。',
            },
        },
        reports: {
            reportsCustomTitleExamples: '示例：',
            customReportNamesSubtitle: `<muted-text>使用我们<a href="${CONST.CUSTOM_REPORT_NAME_HELP_URL}">丰富的公式</a>自定义报告标题。</muted-text>`,
            customNameTitle: '默认报告标题',
            customNameDescription: `使用我们的<a href="${CONST.CUSTOM_REPORT_NAME_HELP_URL}">丰富公式</a>，为费用报告选择自定义名称。`,
            customNameInputLabel: '名称',
            customNameEmailPhoneExample: '成员的电子邮件或电话：{report:submit:from}',
            customNameStartDateExample: '报告开始日期：{report:startdate}',
            customNameWorkspaceNameExample: '工作区名称：{report:workspacename}',
            customNameReportIDExample: '报告 ID: {report:id}',
            customNameTotalExample: '总计：{report:total}。',
            preventMembersFromChangingCustomNamesTitle: '禁止成员更改自定义报告名称',
        },
        reportFields: {
            addField: '添加字段',
            delete: '删除字段',
            deleteFields: '删除字段',
            findReportField: '查找报告字段',
            deleteConfirmation: '您确定要删除此报告字段吗？',
            deleteFieldsConfirmation: '您确定要删除这些报告字段吗？',
            emptyReportFields: {
                title: '您尚未创建任何报告字段',
                subtitle: '在报告中添加一个自定义字段（文本、日期或下拉菜单）。',
            },
            subtitle: '报告字段适用于所有支出，当您希望提示输入额外信息时，它们会很有帮助。',
            disableReportFields: '禁用报告字段',
            disableReportFieldsConfirmation: '您确定吗？文本和日期字段将被删除，列表将被禁用。',
            importedFromAccountingSoftware: '以下报告字段是从您的系统中导入的',
            textType: '文本',
            dateType: '日期',
            dropdownType: '列表',
            textAlternateText: '添加一个字段用于自由文本输入。',
            dateAlternateText: '添加日历以选择日期。',
            dropdownAlternateText: '添加一个选项列表供选择。',
            nameInputSubtitle: '为报告字段选择一个名称。',
            typeInputSubtitle: '选择要使用的报告字段类型。',
            initialValueInputSubtitle: '输入一个起始值以显示在报告字段中。',
            listValuesInputSubtitle: '这些值将出现在您的报告字段下拉菜单中。成员可以选择启用的值。',
            listInputSubtitle: '这些值将出现在您的报告字段列表中。成员可以选择启用的值。',
            deleteValue: '删除值',
            deleteValues: '删除值',
            disableValue: '禁用值',
            disableValues: '禁用值',
            enableValue: '启用值',
            enableValues: '启用值',
            emptyReportFieldsValues: {
                title: '您尚未创建任何列表值',
                subtitle: '在报告中添加自定义值。',
            },
            deleteValuePrompt: '您确定要删除此列表值吗？',
            deleteValuesPrompt: '您确定要删除这些列表值吗？',
            listValueRequiredError: '请输入列表值名称',
            existingListValueError: '已存在具有此名称的列表值',
            editValue: '编辑值',
            listValues: '列出值',
            addValue: '增加价值',
            existingReportFieldNameError: '具有此名称的报表字段已存在',
            reportFieldNameRequiredError: '请输入报告字段名称',
            reportFieldTypeRequiredError: '请选择报告字段类型',
            reportFieldInitialValueRequiredError: '请选择报告字段的初始值',
            genericFailureMessage: '更新报告字段时发生错误。请再试一次。',
        },
        tags: {
            tagName: '标签名称',
            requiresTag: '成员必须标记所有费用',
            trackBillable: '跟踪可计费费用',
            customTagName: '自定义标签名称',
            enableTag: '启用标签',
            enableTags: '启用标签',
            requireTag: 'Require tag',
            requireTags: '需要标签',
            notRequireTags: '不需要',
            disableTag: '禁用标签',
            disableTags: '禁用标签',
            addTag: '添加标签',
            editTag: '编辑标签',
            editTags: '编辑标签',
            findTag: '查找标签',
            subtitle: '标签提供了更详细的方法来分类费用。',
            dependentMultiLevelTagsSubtitle: {
                phrase1: '您正在使用',
                phrase2: '依赖标签',
                phrase3: '. You can',
                phrase4: '重新导入电子表格',
                phrase5: '更新您的标签。',
            },
            emptyTags: {
                title: '您尚未创建任何标签',
                //  We need to remove the subtitle and use the below one when we remove the canUseMultiLevelTags beta
                subtitle: '添加标签以跟踪项目、地点、部门等。',
                subtitleHTML: `<muted-text><centered-text>导入电子表格，为跟踪项目、地点、部门等添加标签。<a href="${CONST.IMPORT_TAGS_EXPENSIFY_URL}">了解有关</a>标签文件格式的更多信息。</centered-text></muted-text>`,
                subtitleWithAccounting: ({accountingPageURL}: EmptyTagsSubtitleWithAccountingParams) =>
                    `<muted-text><centered-text>您的标签目前是从会计连接导入的。请前往<a href="${accountingPageURL}">会计</a>部门进行更改。</centered-text></muted-text>`,
            },
            deleteTag: '删除标签',
            deleteTags: '删除标签',
            deleteTagConfirmation: '您确定要删除此标签吗？',
            deleteTagsConfirmation: '您确定要删除这些标签吗？',
            deleteFailureMessage: '删除标签时发生错误，请重试',
            tagRequiredError: '标签名称是必需的',
            existingTagError: '具有此名称的标签已存在',
            invalidTagNameError: '标签名称不能为0。请选择其他值。',
            genericFailureMessage: '更新标签时发生错误，请重试。',
            importedFromAccountingSoftware: '以下标签是从您的...导入的',
            glCode: 'GL代码',
            updateGLCodeFailureMessage: '更新总账代码时发生错误，请重试。',
            tagRules: '标签规则',
            approverDescription: '审批人',
            importTags: '导入标签',
            importTagsSupportingText: '使用一种或多种标签对您的费用进行编码。',
            configureMultiLevelTags: '配置您的多级标签列表。',
            importMultiLevelTagsSupportingText: `这是您的标签预览。如果一切看起来不错，请点击下面导入它们。`,
            importMultiLevelTags: {
                firstRowTitle: '每个标签列表的第一行是标题。',
                independentTags: '这些是独立标签',
                glAdjacentColumn: '相邻列中有一个GL代码',
            },
            tagLevel: {
                singleLevel: '单级标签',
                multiLevel: '多级标签',
            },
            switchSingleToMultiLevelTagWarning: {
                title: '切换标签级别',
                prompt1: '切换标签级别将清除所有当前标签。',
                prompt2: '我们建议您首先',
                prompt3: '下载备份',
                prompt4: '通过导出您的标签。',
                prompt5: '了解更多',
                prompt6: '关于标签级别。',
            },
            importedTagsMessage: ({columnCounts}: ImportedTagsMessageParams) =>
                `我们在您的电子表格中找到了*${columnCounts} 列*。在包含标签名称的列旁边选择*名称*。您还可以在设置标签状态的列旁边选择*启用*。`,
            cannotDeleteOrDisableAllTags: {
                title: '无法删除或禁用所有标签',
                description: `由于您的工作区需要标签，至少必须启用一个标签。`,
            },
            cannotMakeAllTagsOptional: {
                title: '无法将所有标签设为可选',
                description: `至少需要保留一个标签为必填项，因为您的工作区设置要求使用标签。`,
            },
            tagCount: () => ({
                one: '1 标签',
                other: (count: number) => `${count} 个标签`,
            }),
        },
        taxes: {
            subtitle: '添加税种名称、税率，并设置默认值。',
            addRate: '添加费率',
            workspaceDefault: '工作区默认货币',
            foreignDefault: '外币默认值',
            customTaxName: '自定义税名',
            value: '值',
            taxReclaimableOn: '可退税的',
            taxRate: '税率',
            findTaxRate: '查找税率',
            error: {
                taxRateAlreadyExists: '此税名已被使用',
                taxCodeAlreadyExists: '此税码已被使用',
                valuePercentageRange: '请输入0到100之间的有效百分比',
                customNameRequired: '自定义税名是必需的',
                deleteFailureMessage: '删除税率时发生错误。请重试或向Concierge寻求帮助。',
                updateFailureMessage: '更新税率时发生错误。请重试或向Concierge寻求帮助。',
                createFailureMessage: '创建税率时发生错误。请重试或向Concierge寻求帮助。',
                updateTaxClaimableFailureMessage: '可报销部分必须小于距离费率金额',
            },
            deleteTaxConfirmation: '您确定要删除此税项吗？',
            deleteMultipleTaxConfirmation: ({taxAmount}: TaxAmountParams) => `您确定要删除 ${taxAmount} 税款吗？`,
            actions: {
                delete: '删除费率',
                deleteMultiple: '删除费率',
                enable: '启用费率',
                disable: '禁用费率',
                enableTaxRates: () => ({
                    one: '启用费率',
                    other: '启用费率',
                }),
                disableTaxRates: () => ({
                    one: '禁用费率',
                    other: '禁用费率',
                }),
            },
            importedFromAccountingSoftware: '以下税费是从您的',
            taxCode: '税码',
            updateTaxCodeFailureMessage: '更新税码时发生错误，请重试',
        },
        emptyWorkspace: {
            title: '创建一个工作区',
            subtitle: '创建一个工作区来跟踪收据、报销费用、管理差旅、发送发票等——一切都在聊天的速度下完成。',
            createAWorkspaceCTA: '开始使用',
            features: {
                trackAndCollect: '跟踪并收集收据',
                reimbursements: '报销员工',
                companyCards: '管理公司卡片',
            },
            notFound: '未找到工作区',
            description: '聊天室是一个与多人讨论和合作的好地方。要开始协作，请创建或加入一个工作区。',
        },
        new: {
            newWorkspace: '新工作区',
            getTheExpensifyCardAndMore: '获取Expensify卡及更多内容',
            confirmWorkspace: '确认工作区',
            myGroupWorkspace: ({workspaceNumber}: {workspaceNumber?: number}) => `我的群组工作区${workspaceNumber ? ` ${workspaceNumber}` : ''}`,
            workspaceName: ({userName, workspaceNumber}: NewWorkspaceNameParams) => `${userName}的工作区${workspaceNumber ? ` ${workspaceNumber}` : ''}`,
        },
        people: {
            genericFailureMessage: '从工作区移除成员时发生错误，请重试。',
            removeMembersPrompt: ({memberName}: {memberName: string}) => ({
                one: `您确定要移除${memberName}吗？`,
                other: '您确定要移除这些成员吗？',
            }),
            removeMembersWarningPrompt: ({memberName, ownerName}: RemoveMembersWarningPrompt) =>
                `${memberName} 是此工作区的审批人。当您取消与他们共享此工作区时，我们将用工作区所有者 ${ownerName} 替换他们在审批流程中的角色。`,
            removeMembersTitle: () => ({
                one: '移除成员',
                other: '移除成员',
            }),
            findMember: '查找成员',
            removeWorkspaceMemberButtonTitle: '从工作区移除',
            removeGroupMemberButtonTitle: '从群组中移除',
            removeRoomMemberButtonTitle: '从聊天中移除',
            removeMemberPrompt: ({memberName}: RemoveMemberPromptParams) => `您确定要移除${memberName}吗？`,
            removeMemberTitle: '移除成员',
            transferOwner: '转移所有者',
            makeMember: '成为成员',
            makeAdmin: '设为管理员',
            makeAuditor: '创建审计员',
            selectAll: '全选',
            error: {
                genericAdd: '添加此工作区成员时出现问题。',
                cannotRemove: '您无法移除自己或工作区所有者',
                genericRemove: '移除该工作区成员时出现问题。',
            },
            addedWithPrimary: '一些成员已使用他们的主要登录信息添加。',
            invitedBySecondaryLogin: ({secondaryLogin}: SecondaryLoginParams) => `由次要登录 ${secondaryLogin} 添加。`,
            workspaceMembersCount: ({count}: WorkspaceMembersCountParams) => `工作区成员总数：${count}`,
            importMembers: '导入成员',
        },
        card: {
            getStartedIssuing: '通过申请您的第一张虚拟或实体卡来开始。',
            issueCard: '发卡',
            issueNewCard: {
                whoNeedsCard: '谁需要一张卡？',
                findMember: '查找成员',
                chooseCardType: '选择卡类型',
                physicalCard: '实体卡',
                physicalCardDescription: '非常适合经常消费的人',
                virtualCard: '虚拟卡',
                virtualCardDescription: '即时且灵活',
                chooseLimitType: '选择限制类型',
                smartLimit: '智能限额',
                smartLimitDescription: '在需要批准之前花费不超过某个金额',
                monthly: '每月',
                monthlyDescription: '每月花费不超过一定金额',
                fixedAmount: '固定金额',
                fixedAmountDescription: '仅限一次性支出至某个金额',
                setLimit: '设置限制',
                cardLimitError: '请输入小于 $21,474,836 的金额',
                giveItName: '给它起个名字',
                giveItNameInstruction: '使其足够独特，以便与其他卡片区分开来。具体的使用案例更佳！',
                cardName: '卡片名称',
                letsDoubleCheck: '让我们仔细检查一下，确保一切正常。',
                willBeReady: '此卡将立即可用。',
                cardholder: '持卡人',
                cardType: '卡类型',
                limit: '限制',
                limitType: '限制类型',
                name: '名称',
            },
            deactivateCardModal: {
                deactivate: '停用',
                deactivateCard: '停用卡片',
                deactivateConfirmation: '停用此卡将拒绝所有未来的交易，并且无法撤销。',
            },
        },
        accounting: {
            settings: '设置',
            title: '连接',
            subtitle: '连接到您的会计系统，以使用您的科目表对交易进行编码，自动匹配付款，并保持您的财务同步。',
            qbo: 'QuickBooks Online',
            qbd: 'QuickBooks Desktop',
            xero: 'Xero',
            netsuite: 'NetSuite',
            intacct: 'Sage Intacct',
            sap: 'SAP',
            oracle: 'Oracle',
            microsoftDynamics: 'Microsoft Dynamics',
            talkYourOnboardingSpecialist: '与您的设置专家聊天。',
            talkYourAccountManager: '与您的客户经理聊天。',
            talkToConcierge: '与Concierge聊天。',
            needAnotherAccounting: '需要其他会计软件吗？',
            connectionName: ({connectionName}: ConnectionNameParams) => {
                switch (connectionName) {
                    case CONST.POLICY.CONNECTIONS.NAME.QBO:
                        return 'QuickBooks Online';
                    case CONST.POLICY.CONNECTIONS.NAME.XERO:
                        return 'Xero';
                    case CONST.POLICY.CONNECTIONS.NAME.NETSUITE:
                        return 'NetSuite';
                    case CONST.POLICY.CONNECTIONS.NAME.SAGE_INTACCT:
                        return 'Sage Intacct';
                    default: {
                        return '';
                    }
                }
            },
            errorODIntegration: '在 Expensify Classic 中设置的连接出现错误。',
            goToODToFix: '请前往 Expensify Classic 解决此问题。',
            goToODToSettings: '请前往 Expensify Classic 管理您的设置。',
            setup: '连接',
            lastSync: ({relativeDate}: LastSyncAccountingParams) => `上次同步时间为${relativeDate}`,
            notSync: '未同步',
            import: '导入',
            export: '导出',
            advanced: '高级',
            other: '其他',
            syncNow: '立即同步',
            disconnect: '断开连接',
            reinstall: '重新安装连接器',
            disconnectTitle: ({connectionName}: OptionalParam<ConnectionNameParams> = {}) => {
                const integrationName = connectionName && CONST.POLICY.CONNECTIONS.NAME_USER_FRIENDLY[connectionName] ? CONST.POLICY.CONNECTIONS.NAME_USER_FRIENDLY[connectionName] : '集成';
                return `断开 ${integrationName}`;
            },
            connectTitle: ({connectionName}: ConnectionNameParams) => `Connect ${CONST.POLICY.CONNECTIONS.NAME_USER_FRIENDLY[connectionName] ?? '会计集成'}`,
            syncError: ({connectionName}: ConnectionNameParams) => {
                switch (connectionName) {
                    case CONST.POLICY.CONNECTIONS.NAME.QBO:
                        return '无法连接到 QuickBooks Online';
                    case CONST.POLICY.CONNECTIONS.NAME.XERO:
                        return '无法连接到Xero';
                    case CONST.POLICY.CONNECTIONS.NAME.NETSUITE:
                        return '无法连接到 NetSuite';
                    case CONST.POLICY.CONNECTIONS.NAME.QBD:
                        return '无法连接到 QuickBooks Desktop';
                    default: {
                        return '无法连接到集成';
                    }
                }
            },
            accounts: '科目表',
            taxes: '税款',
            imported: '已导入',
            notImported: '未导入',
            importAsCategory: '导入为类别',
            importTypes: {
                [CONST.INTEGRATION_ENTITY_MAP_TYPES.IMPORTED]: '已导入',
                [CONST.INTEGRATION_ENTITY_MAP_TYPES.TAG]: '导入为标签',
                [CONST.INTEGRATION_ENTITY_MAP_TYPES.DEFAULT]: '已导入',
                [CONST.INTEGRATION_ENTITY_MAP_TYPES.NOT_IMPORTED]: '未导入',
                [CONST.INTEGRATION_ENTITY_MAP_TYPES.NONE]: '未导入',
                [CONST.INTEGRATION_ENTITY_MAP_TYPES.REPORT_FIELD]: '作为报告字段导入',
                [CONST.INTEGRATION_ENTITY_MAP_TYPES.NETSUITE_DEFAULT]: 'NetSuite 员工默认值',
            },
            disconnectPrompt: ({connectionName}: OptionalParam<ConnectionNameParams> = {}) => {
                const integrationName =
                    connectionName && CONST.POLICY.CONNECTIONS.NAME_USER_FRIENDLY[connectionName] ? CONST.POLICY.CONNECTIONS.NAME_USER_FRIENDLY[connectionName] : '此集成';
                return `您确定要断开 ${integrationName} 吗？`;
            },
            connectPrompt: ({connectionName}: ConnectionNameParams) =>
                `您确定要连接${CONST.POLICY.CONNECTIONS.NAME_USER_FRIENDLY[connectionName] ?? '此会计集成'}吗？这将移除任何现有的会计连接。`,
            enterCredentials: '输入您的凭证',
            connections: {
                syncStageName: ({stage}: SyncStageNameConnectionsParams) => {
                    switch (stage) {
                        case 'quickbooksOnlineImportCustomers':
                        case 'quickbooksDesktopImportCustomers':
                            return '导入客户';
                        case 'quickbooksOnlineImportEmployees':
                        case 'netSuiteSyncImportEmployees':
                        case 'intacctImportEmployees':
                        case 'quickbooksDesktopImportEmployees':
                            return '导入员工';
                        case 'quickbooksOnlineImportAccounts':
                        case 'quickbooksDesktopImportAccounts':
                            return '导入账户';
                        case 'quickbooksOnlineImportClasses':
                        case 'quickbooksDesktopImportClasses':
                            return '导入类别';
                        case 'quickbooksOnlineImportLocations':
                            return '导入位置';
                        case 'quickbooksOnlineImportProcessing':
                            return '正在处理导入的数据';
                        case 'quickbooksOnlineSyncBillPayments':
                        case 'intacctImportSyncBillPayments':
                            return '同步已报销报告和账单支付';
                        case 'quickbooksOnlineSyncTaxCodes':
                            return '导入税码';
                        case 'quickbooksOnlineCheckConnection':
                            return '检查 QuickBooks Online 连接';
                        case 'quickbooksOnlineImportMain':
                            return '导入 QuickBooks Online 数据';
                        case 'startingImportXero':
                            return '导入Xero数据';
                        case 'startingImportQBO':
                            return '导入 QuickBooks Online 数据';
                        case 'startingImportQBD':
                        case 'quickbooksDesktopImportMore':
                            return '导入 QuickBooks Desktop 数据';
                        case 'quickbooksDesktopImportTitle':
                            return '导入标题';
                        case 'quickbooksDesktopImportApproveCertificate':
                            return '导入批准证书';
                        case 'quickbooksDesktopImportDimensions':
                            return '导入维度';
                        case 'quickbooksDesktopImportSavePolicy':
                            return '导入保存策略';
                        case 'quickbooksDesktopWebConnectorReminder':
                            return '仍在与QuickBooks同步数据... 请确保Web Connector正在运行';
                        case 'quickbooksOnlineSyncTitle':
                            return '同步 QuickBooks Online 数据';
                        case 'quickbooksOnlineSyncLoadData':
                        case 'xeroSyncStep':
                        case 'intacctImportData':
                            return '正在加载数据';
                        case 'quickbooksOnlineSyncApplyCategories':
                            return '更新类别';
                        case 'quickbooksOnlineSyncApplyCustomers':
                            return '更新客户/项目';
                        case 'quickbooksOnlineSyncApplyEmployees':
                            return '更新人员列表';
                        case 'quickbooksOnlineSyncApplyClassesLocations':
                            return '更新报告字段';
                        case 'jobDone':
                            return '正在等待导入的数据加载';
                        case 'xeroSyncImportChartOfAccounts':
                            return '同步会计科目表';
                        case 'xeroSyncImportCategories':
                            return '同步类别';
                        case 'xeroSyncImportCustomers':
                            return '同步客户';
                        case 'xeroSyncXeroReimbursedReports':
                            return '将Expensify报告标记为已报销';
                        case 'xeroSyncExpensifyReimbursedReports':
                            return '将 Xero 账单和发票标记为已支付';
                        case 'xeroSyncImportTrackingCategories':
                            return '同步跟踪类别';
                        case 'xeroSyncImportBankAccounts':
                            return '同步银行账户';
                        case 'xeroSyncImportTaxRates':
                            return '同步税率';
                        case 'xeroCheckConnection':
                            return '检查 Xero 连接';
                        case 'xeroSyncTitle':
                            return '正在同步 Xero 数据';
                        case 'netSuiteSyncConnection':
                            return '正在初始化与NetSuite的连接';
                        case 'netSuiteSyncCustomers':
                            return '导入客户';
                        case 'netSuiteSyncInitData':
                            return '从NetSuite检索数据';
                        case 'netSuiteSyncImportTaxes':
                            return '导入税款';
                        case 'netSuiteSyncImportItems':
                            return '导入项目';
                        case 'netSuiteSyncData':
                            return '将数据导入Expensify';
                        case 'netSuiteSyncAccounts':
                            return '同步账户';
                        case 'netSuiteSyncCurrencies':
                            return '同步货币种类';
                        case 'netSuiteSyncCategories':
                            return '同步类别';
                        case 'netSuiteSyncReportFields':
                            return '将数据导入为Expensify报告字段';
                        case 'netSuiteSyncTags':
                            return '将数据导入为Expensify标签';
                        case 'netSuiteSyncUpdateConnectionData':
                            return '更新连接信息';
                        case 'netSuiteSyncNetSuiteReimbursedReports':
                            return '将Expensify报告标记为已报销';
                        case 'netSuiteSyncExpensifyReimbursedReports':
                            return '将 NetSuite 账单和发票标记为已支付';
                        case 'netSuiteImportVendorsTitle':
                            return '导入供应商';
                        case 'netSuiteImportCustomListsTitle':
                            return '导入自定义列表';
                        case 'netSuiteSyncImportCustomLists':
                            return '导入自定义列表';
                        case 'netSuiteSyncImportSubsidiaries':
                            return '导入子公司';
                        case 'netSuiteSyncImportVendors':
                        case 'quickbooksDesktopImportVendors':
                            return '导入供应商';
                        case 'intacctCheckConnection':
                            return '检查 Sage Intacct 连接';
                        case 'intacctImportDimensions':
                            return '导入 Sage Intacct 维度';
                        case 'intacctImportTitle':
                            return '导入 Sage Intacct 数据';
                        default: {
                            // eslint-disable-next-line @typescript-eslint/restrict-template-expressions
                            return `阶段的翻译缺失：${stage}`;
                        }
                    }
                },
            },
            preferredExporter: '首选导出工具',
            exportPreferredExporterNote: '首选导出者可以是任何工作区管理员，但如果您在域设置中为单个公司卡设置不同的导出账户，则必须也是域管理员。',
            exportPreferredExporterSubNote: '一旦设置，首选导出者将在其账户中看到可导出的报告。',
            exportAs: '导出为',
            exportOutOfPocket: '导出自付费用为',
            exportCompanyCard: '将公司卡费用导出为',
            exportDate: '导出日期',
            defaultVendor: '默认供应商',
            autoSync: '自动同步',
            autoSyncDescription: '每天自动同步 NetSuite 和 Expensify。实时导出最终报告。',
            reimbursedReports: '同步已报销的报告',
            cardReconciliation: '卡片对账',
            reconciliationAccount: '对账账户',
            continuousReconciliation: '持续对账',
            saveHoursOnReconciliation: '通过让Expensify持续为您对账Expensify卡的对账单和结算，您可以在每个会计期间节省数小时的对账时间。',
            enableContinuousReconciliation: '为了启用持续对账，请启用',
            chooseReconciliationAccount: {
                chooseBankAccount: '选择用于对账您的 Expensify Card 支付的银行账户。',
                accountMatches: '确保此账户与您的账户匹配',
                settlementAccount: 'Expensify Card 结算账户',
                reconciliationWorks: ({lastFourPAN}: ReconciliationWorksParams) => `（以 ${lastFourPAN} 结尾）以便持续对账正常工作。`,
            },
        },
        export: {
            notReadyHeading: '尚未准备好导出',
            notReadyDescription: '草稿或待处理的费用报告无法导出到会计系统。请在导出之前批准或支付这些费用。',
        },
        invoices: {
            sendInvoice: '发送发票',
            sendFrom: '发送自',
            invoicingDetails: '发票详情',
            invoicingDetailsDescription: '此信息将显示在您的发票上。',
            companyName: '公司名称',
            companyWebsite: '公司网站',
            paymentMethods: {
                personal: '个人',
                business: '商务',
                chooseInvoiceMethod: '请选择以下付款方式：',
                payingAsIndividual: '以个人身份付款',
                payingAsBusiness: '以企业身份付款',
            },
            invoiceBalance: '发票余额',
            invoiceBalanceSubtitle: '这是您通过收取发票付款获得的当前余额。如果您已添加银行账户，它将自动转入您的银行账户。',
            bankAccountsSubtitle: '添加银行账户以进行和接收发票付款。',
        },
        invite: {
            member: '邀请成员',
            members: '邀请成员',
            invitePeople: '邀请新成员',
            genericFailureMessage: '邀请成员加入工作区时发生错误。请再试一次。',
            pleaseEnterValidLogin: `请确保电子邮件或电话号码有效（例如 ${CONST.EXAMPLE_PHONE_NUMBER}）。`,
            user: '用户',
            users: '用户',
            invited: '邀请',
            removed: 'removed',
            to: '到',
            from: '从',
        },
        inviteMessage: {
            confirmDetails: '确认详情',
            inviteMessagePrompt: '通过在下方添加消息，使您的邀请更加特别！',
            personalMessagePrompt: '消息',
            genericFailureMessage: '邀请成员加入工作区时发生错误。请再试一次。',
            inviteNoMembersError: '请选择至少一位成员进行邀请',
            joinRequest: ({user, workspaceName}: {user: string; workspaceName: string}) => `${user} 请求加入 ${workspaceName}`,
        },
        distanceRates: {
            oopsNotSoFast: '哎呀！别这么快...',
            workspaceNeeds: '工作区至少需要一个启用的距离费率。',
            distance: '距离',
            centrallyManage: '集中管理费率，跟踪英里或公里，并设置默认类别。',
            rate: '费率',
            addRate: '添加费率',
            findRate: '查找费率',
            trackTax: '跟踪税款',
            deleteRates: () => ({
                one: '删除费率',
                other: '删除费率',
            }),
            enableRates: () => ({
                one: '启用费率',
                other: '启用费率',
            }),
            disableRates: () => ({
                one: '禁用费率',
                other: '禁用费率',
            }),
            enableRate: '启用费率',
            status: '状态',
            unit: '单位',
            taxFeatureNotEnabledMessage: '要使用此功能，必须在工作区启用税费。前往',
            changePromptMessage: '进行该更改。',
            deleteDistanceRate: '删除距离费率',
            areYouSureDelete: () => ({
                one: '您确定要删除此费率吗？',
                other: '您确定要删除这些费率吗？',
            }),
            errors: {
                rateNameRequired: '费率名称是必需的',
                existingRateName: '具有此名称的距离费率已存在',
            },
        },
        editor: {
            descriptionInputLabel: '描述',
            nameInputLabel: '名称',
            typeInputLabel: '类型',
            initialValueInputLabel: '初始值',
            nameInputHelpText: '这是您将在工作区中看到的名称。',
            nameIsRequiredError: '您需要为您的工作区命名',
            currencyInputLabel: '默认货币',
            currencyInputHelpText: '此工作区的所有费用将转换为此货币。',
            currencyInputDisabledText: ({currency}: CurrencyInputDisabledTextParams) => `无法更改默认货币，因为此工作区已链接到${currency}银行账户。`,
            save: '保存',
            genericFailureMessage: '更新工作区时发生错误。请再试一次。',
            avatarUploadFailureMessage: '上传头像时发生错误。请再试一次。',
            addressContext: '启用 Expensify Travel 需要一个工作区地址。请输入与您的业务相关的地址。',
        },
        bankAccount: {
            continueWithSetup: '继续设置',
            youAreAlmostDone: '您几乎完成了银行账户的设置，这将使您能够发行公司卡、报销费用、收集发票和支付账单。',
            streamlinePayments: '简化支付流程',
            connectBankAccountNote: '注意：个人银行账户不能用于工作区的付款。',
            oneMoreThing: '还有一件事！',
            allSet: '一切就绪！',
            accountDescriptionWithCards: '此银行账户将用于发行公司卡、报销费用、收取发票和支付账单。',
            letsFinishInChat: '让我们在聊天中完成！',
            finishInChat: '完成聊天',
            almostDone: '快完成了！',
            disconnectBankAccount: '断开银行账户连接',
            startOver: '重新开始',
            updateDetails: '更新详细信息',
            yesDisconnectMyBankAccount: '是的，断开我的银行账户连接',
            yesStartOver: '是的，重新开始',
            disconnectYour: '断开您的',
            bankAccountAnyTransactions: '银行账户。此账户的任何未完成交易仍将完成。',
            clearProgress: '重新开始将清除您迄今为止取得的进度。',
            areYouSure: '你确定吗？',
            workspaceCurrency: '工作区货币',
            updateCurrencyPrompt: '您的工作区当前设置为不同于USD的货币。请点击下面的按钮立即将您的货币更新为USD。',
            updateToUSD: '更新为美元',
            updateWorkspaceCurrency: '更新工作区货币',
            workspaceCurrencyNotSupported: '工作区货币不支持',
            yourWorkspace: `您的工作区设置为不支持的货币。查看<a href="${CONST.CONNECT_A_BUSINESS_BANK_ACCOUNT_HELP_URL}">支持货币列表</a>。`,
        },
        changeOwner: {
            changeOwnerPageTitle: '转移所有者',
            addPaymentCardTitle: '输入您的支付卡以转移所有权',
            addPaymentCardButtonText: '接受条款并添加支付卡',
            addPaymentCardReadAndAcceptTextPart1: '阅读并接受',
            addPaymentCardReadAndAcceptTextPart2: '将卡添加的政策',
            addPaymentCardTerms: '条款',
            addPaymentCardPrivacy: '隐私',
            addPaymentCardAnd: '&',
            addPaymentCardPciCompliant: '符合PCI-DSS标准',
            addPaymentCardBankLevelEncrypt: '银行级加密',
            addPaymentCardRedundant: '冗余基础设施',
            addPaymentCardLearnMore: `<muted-text>进一步了解我们的<a href="${CONST.PERSONAL_DATA_PROTECTION_INFO_URL}">安全性</a>。</muted-text>`,
            amountOwedTitle: '未结余额',
            amountOwedButtonText: '好的',
            amountOwedText: '此账户有上个月未结清的余额。\n\n您是否想清除余额并接管此工作区的账单？',
            ownerOwesAmountTitle: '未结余额',
            ownerOwesAmountButtonText: '转账余额',
            ownerOwesAmountText: ({email, amount}: OwnerOwesAmountParams) =>
                `拥有此工作区的账户（${email}）有上个月未结清的余额。\n\n您是否希望转移此金额（${amount}）以接管此工作区的账单？您的支付卡将立即被扣款。`,
            subscriptionTitle: '接管年度订阅',
            subscriptionButtonText: '转移订阅',
            subscriptionText: ({usersCount, finalCount}: ChangeOwnerSubscriptionParams) =>
                `接管此工作区将把其年度订阅与您当前的订阅合并。这将使您的订阅人数增加${usersCount}名成员，使您的新订阅人数达到${finalCount}。您想继续吗？`,
            duplicateSubscriptionTitle: '重复订阅提醒',
            duplicateSubscriptionButtonText: '继续',
            duplicateSubscriptionText: ({email, workspaceName}: ChangeOwnerDuplicateSubscriptionParams) =>
                `您似乎正在尝试接管 ${email} 的工作区的账单，但要做到这一点，您需要先成为他们所有工作区的管理员。\n\n如果您只想接管工作区 ${workspaceName} 的账单，请点击“继续”。\n\n如果您想接管他们整个订阅的账单，请先让他们将您添加为所有工作区的管理员，然后再接管账单。`,
            hasFailedSettlementsTitle: '无法转移所有权',
            hasFailedSettlementsButtonText: '明白了',
            hasFailedSettlementsText: ({email}: ChangeOwnerHasFailedSettlementsParams) =>
                `您无法接管账单，因为${email}有一笔逾期的Expensify Card结算。请让他们联系concierge@expensify.com解决此问题。然后，您就可以接管此工作区的账单。`,
            failedToClearBalanceTitle: '清除余额失败',
            failedToClearBalanceButtonText: '好的',
            failedToClearBalanceText: '我们无法清除余额。请稍后再试。',
            successTitle: '哇哦！一切就绪。',
            successDescription: '您现在是此工作区的所有者。',
            errorTitle: '哎呀！别这么快...',
            errorDescription: `<muted-text><centered-text>该工作区所有权的转移出现问题。请重试，或<concierge-link>联系 Concierge </concierge-link>寻求帮助。</centered-text></muted-text>`,
        },
        exportAgainModal: {
            title: '小心！',
            description: ({reportName, connectionName}: ExportAgainModalDescriptionParams) =>
                `以下报告已经导出到${CONST.POLICY.CONNECTIONS.NAME_USER_FRIENDLY[connectionName]}：\n\n${reportName}\n\n您确定要再次导出它们吗？`,
            confirmText: '是的，再次导出',
            cancelText: '取消',
        },
        upgrade: {
            reportFields: {
                title: '报告字段',
                description: `报告字段允许您指定标题级别的详细信息，与适用于单个项目费用的标签不同。这些详细信息可以包括特定的项目名称、商务旅行信息、地点等。`,
                onlyAvailableOnPlan: '报告字段仅在Control计划中可用，起价为',
            },
            [CONST.POLICY.CONNECTIONS.NAME.NETSUITE]: {
                title: 'NetSuite',
                description: `通过 Expensify + NetSuite 集成享受自动同步并减少手动输入。通过原生和自定义分段支持（包括项目和客户映射），获得深入的实时财务洞察。`,
                onlyAvailableOnPlan: '我们的 NetSuite 集成仅在 Control 计划中可用，起价为',
            },
            [CONST.POLICY.CONNECTIONS.NAME.SAGE_INTACCT]: {
                title: 'Sage Intacct',
                description: `通过Expensify + Sage Intacct集成，享受自动同步并减少手动输入。通过用户定义的维度，以及按部门、类别、地点、客户和项目（工作）进行的费用编码，获得深入的实时财务洞察。`,
                onlyAvailableOnPlan: '我们的 Sage Intacct 集成仅在 Control 计划中可用，起价为',
            },
            [CONST.POLICY.CONNECTIONS.NAME.QBD]: {
                title: 'QuickBooks Desktop',
                description: `通过Expensify与QuickBooks Desktop的集成，享受自动同步并减少手动输入。通过实时双向连接以及按类别、项目、客户和项目的费用编码，实现终极效率。`,
                onlyAvailableOnPlan: '我们的 QuickBooks Desktop 集成仅在 Control 计划中提供，起价为',
            },
            [CONST.UPGRADE_FEATURE_INTRO_MAPPING.approvals.id]: {
                title: '高级审批',
                description: `如果您想在审批流程中增加更多层级，或者只是想确保最大额的费用能被再次审核，我们可以满足您的需求。高级审批帮助您在每个层级设置适当的检查，以便控制团队的支出。`,
                onlyAvailableOnPlan: '高级审批仅在Control计划中提供，起价为',
            },
            categories: {
                title: '类别',
                description: `类别帮助您更好地组织费用，以跟踪您的资金去向。使用我们建议的类别列表或创建您自己的类别。`,
                onlyAvailableOnPlan: '类别在 Collect 计划中可用，起价为',
            },
            glCodes: {
                title: 'GL代码',
                description: `为您的类别和标签添加总账代码，以便轻松将费用导出到您的会计和工资系统。`,
                onlyAvailableOnPlan: 'GL 代码仅在 Control 计划中可用，起价为',
            },
            glAndPayrollCodes: {
                title: 'GL 和工资代码',
                description: `为您的类别添加 GL 和工资代码，以便轻松将费用导出到您的会计和工资系统。`,
                onlyAvailableOnPlan: 'GL 和工资代码仅在 Control 计划中提供，起价为',
            },
            taxCodes: {
                title: '税码',
                description: `将税码添加到您的税款中，以便轻松将费用导出到您的会计和工资系统。`,
                onlyAvailableOnPlan: '税码仅在起价为的Control计划中提供，',
            },
            companyCards: {
                title: '无限公司卡',
                description: `需要添加更多的卡片信息流吗？解锁无限公司卡，以同步所有主要发卡机构的交易。`,
                onlyAvailableOnPlan: '这仅在Control计划中提供，起价为',
            },
            rules: {
                title: '规则',
                description: `规则在后台运行，帮助您控制支出，因此您无需为小事操心。\n\n要求提供收据和描述等费用详情，设置限制和默认值，并自动化审批和支付——所有这些都在一个地方完成。`,
                onlyAvailableOnPlan: '规则仅在控制计划中可用，起价为',
            },
            perDiem: {
                title: '每日津贴',
                description: '每日津贴是确保员工出差时日常费用合规且可预测的好方法。享受自定义费率、默认类别以及更详细的信息，如目的地和子费率等功能。',
                onlyAvailableOnPlan: '每日津贴仅在Control计划中提供，起价为',
            },
            travel: {
                title: '旅行',
                description: 'Expensify Travel 是一个新的企业差旅预订和管理平台，允许会员预订住宿、航班、交通等。',
                onlyAvailableOnPlan: '旅行功能在 Collect 计划中提供，起价为',
            },
            multiLevelTags: {
                title: '多级标签',
                description: '多级标签帮助您更精确地跟踪费用。为每个项目分配多个标签，例如部门、客户或成本中心，以捕获每笔费用的完整上下文。这使得更详细的报告、审批流程和会计导出成为可能。',
                onlyAvailableOnPlan: '多级标签仅在Control计划中提供，起价为',
            },
            pricing: {
                perActiveMember: '每位活跃成员每月。',
                perMember: '每位成员每月。',
            },
            note: {
                upgradeWorkspace: '升级您的工作区以访问此功能，或',
                learnMore: '了解更多',
                aboutOurPlans: '关于我们的计划和定价。',
            },
            upgradeToUnlock: '解锁此功能',
            completed: {
                headline: `您的工作区已升级！`,
                successMessage: ({policyName, subscriptionLink}: UpgradeSuccessMessageParams) =>
                    `<centered-text>您已成功将 ${policyName} 升级到控制计划！<a href="${subscriptionLink}">查看订阅详情</a>。</centered-text>`,
                categorizeMessage: `您已成功升级到 Collect 计划的工作区。现在您可以对费用进行分类了！`,
                travelMessage: `您已成功升级到 Collect 计划的工作区。现在您可以开始预订和管理旅行了！`,
                gotIt: '知道了，谢谢',
            },
            commonFeatures: {
                title: '升级到Control计划',
                note: '解锁我们最强大的功能，包括：',
                benefits: {
                    startsAt: 'Control 计划起价为',
                    perMember: '每位活跃成员每月。',
                    learnMore: '了解更多',
                    pricing: '关于我们的计划和定价。',
                    benefit1: '高级会计连接（NetSuite、Sage Intacct 等）',
                    benefit2: '智能费用规则',
                    benefit3: '多级审批工作流程',
                    benefit4: '增强的安全控制',
                    toUpgrade: '要升级，请点击',
                    selectWorkspace: '选择一个工作区，并将计划类型更改为',
                },
            },
        },
        downgrade: {
            commonFeatures: {
                title: '降级到Collect计划',
                note: '如果您降级，您将失去对这些功能及更多功能的访问权限：',
                benefits: {
                    note: '要查看我们计划的完整对比，请查看我们的',
                    pricingPage: '定价页面',
                    confirm: '您确定要降级并删除您的配置吗？',
                    warning: '此操作无法撤销。',
                    benefit1: '会计连接（QuickBooks Online 和 Xero 除外）',
                    benefit2: '智能费用规则',
                    benefit3: '多级审批工作流程',
                    benefit4: '增强的安全控制',
                    headsUp: '注意！',
                    multiWorkspaceNote: '在您的第一次月度付款之前，您需要将所有工作区降级，以便以 Collect 费率开始订阅。点击',
                    selectStep: '> 选择每个工作区 > 将计划类型更改为',
                },
            },
            completed: {
                headline: '您的工作区已被降级',
                description: '您在控制计划中有其他工作区。要按收集费率计费，您必须降级所有工作区。',
                gotIt: '知道了，谢谢',
            },
        },
        payAndDowngrade: {
            title: '支付和降级',
            headline: '您的最终付款',
            description1: '您此订阅的最终账单将是',
            description2: ({date}: DateParams) => `查看您在${date}的明细：`,
            subscription: '注意！此操作将终止您的Expensify订阅，删除此工作区，并移除所有工作区成员。如果您只想移除自己并保留此工作区，请先让其他管理员接管账单。',
            genericFailureMessage: '支付账单时发生错误。请重试。',
        },
        restrictedAction: {
            restricted: 'Restricted',
            actionsAreCurrentlyRestricted: ({workspaceName}: ActionsAreCurrentlyRestricted) => `对${workspaceName}工作区的操作目前受到限制。`,
            workspaceOwnerWillNeedToAddOrUpdatePaymentCard: ({workspaceOwnerName}: WorkspaceOwnerWillNeedToAddOrUpdatePaymentCardParams) =>
                `工作区所有者 ${workspaceOwnerName} 需要添加或更新档案中的支付卡，以解锁新的工作区活动。`,
            youWillNeedToAddOrUpdatePaymentCard: '您需要添加或更新档案中的支付卡，以解锁新的工作区活动。',
            addPaymentCardToUnlock: '添加付款卡以解锁！',
            addPaymentCardToContinueUsingWorkspace: '添加支付卡以继续使用此工作区',
            pleaseReachOutToYourWorkspaceAdmin: '如有任何问题，请联系您的工作区管理员。',
            chatWithYourAdmin: '与您的管理员聊天',
            chatInAdmins: '在#admins中聊天',
            addPaymentCard: '添加支付卡',
        },
        rules: {
            individualExpenseRules: {
                title: '费用',
                subtitle: ({categoriesPageLink, tagsPageLink}: IndividualExpenseRulesSubtitleParams) =>
                    `<muted-text>为单项支出设置支出控制和默认值。您还可以为<a href="${categoriesPageLink}">类别</a>和<a href="${tagsPageLink}">标签</a>创建规则。</muted-text>`,
                receiptRequiredAmount: '所需收据金额',
                receiptRequiredAmountDescription: '当支出超过此金额时需要收据，除非被类别规则覆盖。',
                maxExpenseAmount: '最大报销金额',
                maxExpenseAmountDescription: '标记超过此金额的支出，除非被类别规则覆盖。',
                maxAge: '最大年龄',
                maxExpenseAge: '最大费用年龄',
                maxExpenseAgeDescription: '标记超过特定天数的支出。',
                maxExpenseAgeDays: () => ({
                    one: '1天',
                    other: (count: number) => `${count}天`,
                }),
                cashExpenseDefault: '现金支出默认值',
                cashExpenseDefaultDescription: '选择如何创建现金支出。如果不是导入的公司卡交易，则视为现金支出。这包括手动创建的支出、收据、津贴、里程和工时支出。',
                reimbursableDefault: '可报销',
                reimbursableDefaultDescription: '支出通常会报销给员工',
                nonReimbursableDefault: '不可报销',
                nonReimbursableDefaultDescription: '支出偶尔会报销给员工',
                alwaysReimbursable: '始终可报销',
                alwaysReimbursableDescription: '支出始终会报销给员工',
                alwaysNonReimbursable: '始终不可报销',
                alwaysNonReimbursableDescription: '支出永远不会报销给员工',
                billableDefault: '默认计费',
                billableDefaultDescription: ({tagsPageLink}: BillableDefaultDescriptionParams) =>
                    `<muted-text>C选择现金和信用卡支出是否默认可计费。可计费支出可在<a href="${tagsPageLink}">标签</a>中启用或禁用。</muted-text>`,
                billable: '可计费的',
                billableDescription: '费用通常会重新计费给客户。',
                nonBillable: '非计费',
                nonBillableDescription: '费用有时会重新计入客户账单。',
                eReceipts: 'eReceipts',
                eReceiptsHint: '电子收据是自动创建的',
                eReceiptsHintLink: '对于大多数美元信用交易',
                attendeeTracking: '参与者跟踪',
                attendeeTrackingHint: '跟踪每笔费用的每人成本。',
                prohibitedDefaultDescription: '标记任何包含酒精、赌博或其他受限物品的收据。包含这些项目的收据将需要人工审核。',
                prohibitedExpenses: '禁止的费用',
                alcohol: '酒精',
                hotelIncidentals: '酒店杂费',
                gambling: '赌博',
                tobacco: '烟草',
                adultEntertainment: '成人娱乐',
            },
            expenseReportRules: {
                title: '费用报告',
                subtitle: '自动化费用报告合规、审批和支付。',
                preventSelfApprovalsTitle: '防止自我批准',
                preventSelfApprovalsSubtitle: '防止工作区成员批准自己的费用报告。',
                autoApproveCompliantReportsTitle: '自动批准合规报告',
                autoApproveCompliantReportsSubtitle: '配置哪些费用报告符合自动批准的条件。',
                autoApproveReportsUnderTitle: '自动批准报告低于',
                autoApproveReportsUnderDescription: '低于此金额的合规报销报告将自动批准。',
                randomReportAuditTitle: '随机报告审计',
                randomReportAuditDescription: '要求某些报告必须手动批准，即使符合自动批准的条件。',
                autoPayApprovedReportsTitle: '自动支付已批准的报告',
                autoPayApprovedReportsSubtitle: '配置哪些费用报告符合自动支付条件。',
                autoPayApprovedReportsLimitError: ({currency}: AutoPayApprovedReportsLimitErrorParams = {}) => `请输入一个小于${currency ?? ''}20,000的金额。`,
                autoPayApprovedReportsLockedSubtitle: '转到更多功能并启用工作流，然后添加付款以解锁此功能。',
                autoPayReportsUnderTitle: '自动支付报告低于',
                autoPayReportsUnderDescription: '在此金额以下的完全合规费用报告将自动支付。',
                unlockFeatureEnableWorkflowsSubtitle: ({featureName, moreFeaturesLink}: FeatureNameParams) =>
                    `前往[更多功能](${moreFeaturesLink})并启用工作流，然后添加${featureName}以解锁此功能。`,
                enableFeatureSubtitle: ({featureName, moreFeaturesLink}: FeatureNameParams) => `前往[更多功能](${moreFeaturesLink})并启用${featureName}以解锁此功能。`,
            },
            categoryRules: {
                title: '类别规则',
                approver: '审批人',
                requireDescription: '需要描述',
                descriptionHint: '描述提示',
                descriptionHintDescription: ({categoryName}: CategoryNameParams) => `提醒员工为“${categoryName}”支出提供更多信息。此提示显示在费用的描述字段中。`,
                descriptionHintLabel: '提示',
                descriptionHintSubtitle: '专业提示：越短越好！',
                maxAmount: '最大金额',
                flagAmountsOver: '标记超过的金额',
                flagAmountsOverDescription: ({categoryName}: CategoryNameParams) => `适用于类别“${categoryName}”。`,
                flagAmountsOverSubtitle: '这将覆盖所有费用的最大金额。',
                expenseLimitTypes: {
                    expense: '单笔费用',
                    expenseSubtitle: '按类别标记费用金额。此规则会覆盖工作区的一般最大费用金额规则。',
                    daily: '类别总计',
                    dailySubtitle: '标记每个费用报告的类别总支出。',
                },
                requireReceiptsOver: '要求超过',
                requireReceiptsOverList: {
                    default: ({defaultAmount}: DefaultAmountParams) => `${defaultAmount} ${CONST.DOT_SEPARATOR} 默认`,
                    never: '从不要求收据',
                    always: '始终要求收据',
                },
                defaultTaxRate: '默认税率',
                enableWorkflows: ({moreFeaturesLink}: RulesEnableWorkflowsParams) => `转到[更多功能](${moreFeaturesLink})并启用工作流程，然后添加审批以解锁此功能。`,
            },
            customRules: {
                title: '自定义规则',
                subtitle: '描述',
                description: '输入自定义费用报告规则',
            },
        },
        planTypePage: {
            planTypes: {
                team: {
                    label: '收集',
                    description: '适合希望自动化流程的团队。',
                },
                corporate: {
                    label: '控制',
                    description: '适用于有高级需求的组织。',
                },
            },
            description: '选择适合您的计划。有关功能和价格的详细列表，请查看我们的',
            subscriptionLink: '计划类型和定价帮助页面',
            lockedPlanDescription: ({count, annualSubscriptionEndDate}: WorkspaceLockedPlanTypeParams) => ({
                one: `您已承诺在您的年度订阅到期日${annualSubscriptionEndDate}之前，在控制计划中保留1名活跃成员。您可以选择按使用付费的订阅方式，并在${annualSubscriptionEndDate}之后通过禁用自动续订降级到Collect计划。`,
                other: `您已承诺在控制计划中拥有 ${count} 名活跃成员，直到您的年度订阅在 ${annualSubscriptionEndDate} 结束。您可以通过在 ${annualSubscriptionEndDate} 开始禁用自动续订来切换到按使用付费订阅并降级到 Collect 计划。`,
            }),
            subscriptions: '订阅',
        },
    },
    getAssistancePage: {
        title: '获取帮助',
        subtitle: '我们在这里为您扫清通往成功的道路！',
        description: '从以下支持选项中选择：',
        chatWithConcierge: '与Concierge聊天',
        scheduleSetupCall: '安排设置电话会议',
        scheduleACall: '安排通话',
        questionMarkButtonTooltip: '获取我们团队的协助',
        exploreHelpDocs: '查看帮助文档',
        registerForWebinar: '注册网络研讨会',
        onboardingHelp: '入职帮助',
    },
    emojiPicker: {
        skinTonePickerLabel: '更改默认肤色',
        headers: {
            frequentlyUsed: '常用',
            smileysAndEmotion: '表情符号与情感',
            peopleAndBody: '人和身体',
            animalsAndNature: '动物和自然',
            foodAndDrink: '食品和饮料',
            travelAndPlaces: '旅行和地点',
            activities: '活动',
            objects: 'Objects',
            symbols: 'Symbols',
            flags: '标记',
        },
    },
    newRoomPage: {
        newRoom: '新房间',
        groupName: '群组名称',
        roomName: '房间名称',
        visibility: '可见性',
        restrictedDescription: '您工作区中的人员可以找到此房间',
        privateDescription: '被邀请到此房间的人可以找到它',
        publicDescription: '任何人都可以找到这个房间',
        // eslint-disable-next-line @typescript-eslint/naming-convention
        public_announceDescription: '任何人都可以找到这个房间',
        createRoom: '创建房间',
        roomAlreadyExistsError: '已存在一个具有此名称的房间',
        roomNameReservedError: ({reservedName}: RoomNameReservedErrorParams) => `${reservedName} 是所有工作区的默认房间。请选择另一个名称。`,
        roomNameInvalidError: '房间名称只能包含小写字母、数字和连字符',
        pleaseEnterRoomName: '请输入房间名称',
        pleaseSelectWorkspace: '请选择一个工作区',
        renamedRoomAction: ({oldName, newName, actorName, isExpenseReport}: RenamedRoomActionParams) => {
            const actor = actorName ? `${actorName} ` : '';
            return isExpenseReport ? `${actor}重命名为“${newName}”（之前为“${oldName}”）` : `${actor}将此房间重命名为“${newName}”（之前为“${oldName}”）`;
        },
        roomRenamedTo: ({newName}: RoomRenamedToParams) => `房间重命名为${newName}`,
        social: '社交',
        selectAWorkspace: '选择一个工作区',
        growlMessageOnRenameError: '无法重命名工作区房间。请检查您的连接并重试。',
        visibilityOptions: {
            restricted: '工作区', // the translation for "restricted" visibility is actually workspace. This is so we can display restricted visibility rooms as "workspace" without having to change what's stored.
            private: '私人',
            public: '公开',
            // eslint-disable-next-line @typescript-eslint/naming-convention
            public_announce: '公开公告',
        },
    },
    workspaceApprovalModes: {
        submitAndClose: '提交并关闭',
        submitAndApprove: '提交并批准',
        advanced: '高级',
        dynamicExternal: 'DYNAMIC_EXTERNAL',
        smartReport: 'SMARTREPORT',
        billcom: 'BILLCOM',
    },
    workspaceActions: {
        addApprovalRule: ({approverEmail, approverName, field, name}: AddedPolicyApprovalRuleParams) => `已将${approverName}（${approverEmail}）添加为${field}“${name}”的审批人`,
        deleteApprovalRule: ({approverEmail, approverName, field, name}: AddedPolicyApprovalRuleParams) => `将 ${approverName} (${approverEmail}) 从 ${field} "${name}" 的审批人中移除`,
        updateApprovalRule: ({field, name, newApproverEmail, newApproverName, oldApproverEmail, oldApproverName}: UpdatedPolicyApprovalRuleParams) => {
            const formatApprover = (displayName?: string, email?: string) => (displayName ? `${displayName} (${email})` : email);
            return `将 ${field} "${name}" 的审批者更改为 ${formatApprover(newApproverName, newApproverEmail)}（之前是 ${formatApprover(oldApproverName, oldApproverEmail)}）`;
        },
        addCategory: ({categoryName}: UpdatedPolicyCategoryParams) => `添加了类别“${categoryName}”`,
        deleteCategory: ({categoryName}: UpdatedPolicyCategoryParams) => `已移除类别“${categoryName}”`,
        updateCategory: ({oldValue, categoryName}: UpdatedPolicyCategoryParams) => `${oldValue ? 'disabled' : '启用'} 类别 "${categoryName}"`,
        updateCategoryPayrollCode: ({oldValue, categoryName, newValue}: UpdatedPolicyCategoryGLCodeParams) => {
            if (!oldValue) {
                return `将工资代码“${newValue}”添加到类别“${categoryName}”中`;
            }
            if (!newValue && oldValue) {
                return `从类别“${categoryName}”中删除了工资代码“${oldValue}”`;
            }
            return `将“${categoryName}”类别的工资代码更改为“${newValue}”（之前为“${oldValue}”）`;
        },
        updateCategoryGLCode: ({oldValue, categoryName, newValue}: UpdatedPolicyCategoryGLCodeParams) => {
            if (!oldValue) {
                return `将 GL 代码“${newValue}”添加到类别“${categoryName}”中`;
            }
            if (!newValue && oldValue) {
                return `从类别“${categoryName}”中移除了GL代码“${oldValue}”`;
            }
            return `将“${categoryName}”类别的GL代码更改为“${newValue}”（之前为“${oldValue}”）`;
        },
        updateAreCommentsRequired: ({oldValue, categoryName}: UpdatedPolicyCategoryParams) => {
            return `将“${categoryName}”类别描述更改为${!oldValue ? '必需的' : '不需要'}（之前为${!oldValue ? '不需要' : '必需的'}）`;
        },
        updateCategoryMaxExpenseAmount: ({categoryName, oldAmount, newAmount}: UpdatedPolicyCategoryMaxExpenseAmountParams) => {
            if (newAmount && !oldAmount) {
                return `为类别“${categoryName}”添加了一个${newAmount}的最大金额`;
            }
            if (oldAmount && !newAmount) {
                return `从类别“${categoryName}”中移除了${oldAmount}的最大金额`;
            }
            return `将“${categoryName}”类别的最大金额更改为${newAmount}（之前为${oldAmount}）`;
        },
        updateCategoryExpenseLimitType: ({categoryName, oldValue, newValue}: UpdatedPolicyCategoryExpenseLimitTypeParams) => {
            if (!oldValue) {
                return `将限制类型${newValue}添加到类别"${categoryName}"中`;
            }
            return `将“${categoryName}”类别的限额类型更改为${newValue}（之前为${oldValue}）`;
        },
        updateCategoryMaxAmountNoReceipt: ({categoryName, oldValue, newValue}: UpdatedPolicyCategoryMaxAmountNoReceiptParams) => {
            if (!oldValue) {
                return `通过将收据更改为${newValue}来更新类别“${categoryName}”`;
            }
            return `将“${categoryName}”类别更改为${newValue}（之前为${oldValue}）`;
        },
        setCategoryName: ({oldName, newName}: UpdatedPolicyCategoryNameParams) => `将类别从“${oldName}”重命名为“${newName}”`,
        updatedDescriptionHint: ({categoryName, oldValue, newValue}: UpdatedPolicyCategoryDescriptionHintTypeParams) => {
            if (!newValue) {
                return `从类别“${categoryName}”中移除了描述提示“${oldValue}”`;
            }
            return !oldValue ? `将描述提示“${newValue}”添加到类别“${categoryName}”中` : `将“${categoryName}”类别描述提示更改为“${newValue}”（之前为“${oldValue}”）`;
        },
        updateTagListName: ({oldName, newName}: UpdatedPolicyCategoryNameParams) => `将标签列表名称更改为“${newName}”（之前为“${oldName}”）`,
        addTag: ({tagListName, tagName}: UpdatedPolicyTagParams) => `将标签“${tagName}”添加到列表“${tagListName}”中`,
        updateTagName: ({tagListName, newName, oldName}: UpdatedPolicyTagNameParams) => `通过将标签“${oldName}”更改为“${newName}”，更新了标签列表“${tagListName}”`,
        updateTagEnabled: ({tagListName, tagName, enabled}: UpdatedPolicyTagParams) => `${enabled ? '启用' : 'disabled'} 列表“${tagListName}”中的标签“${tagName}”`,
        deleteTag: ({tagListName, tagName}: UpdatedPolicyTagParams) => `已从列表“${tagListName}”中移除标签“${tagName}”`,
        deleteMultipleTags: ({count, tagListName}: UpdatedPolicyTagParams) => `从列表“${tagListName}”中移除了“${count}”个标签`,
        updateTag: ({tagListName, newValue, tagName, updatedField, oldValue}: UpdatedPolicyTagFieldParams) => {
            if (oldValue) {
                return `在列表“${tagListName}”中更新了标签“${tagName}”，将${updatedField}更改为“${newValue}”（之前为“${oldValue}”）`;
            }
            return `在列表“${tagListName}”中更新了标签“${tagName}”，添加了一个${updatedField}为“${newValue}”`;
        },
        updateCustomUnit: ({customUnitName, newValue, oldValue, updatedField}: UpdatePolicyCustomUnitParams) =>
            `将 ${customUnitName} 的 ${updatedField} 更改为“${newValue}”（之前为“${oldValue}”）`,
        updateCustomUnitTaxEnabled: ({newValue}: UpdatePolicyCustomUnitTaxEnabledParams) => `${newValue ? '启用' : 'disabled'} 税收跟踪距离费率`,
        addCustomUnitRate: ({customUnitName, rateName}: AddOrDeletePolicyCustomUnitRateParams) => `添加了新的“${customUnitName}”费率“${rateName}”`,
        updatedCustomUnitRate: ({customUnitName, customUnitRateName, newValue, oldValue, updatedField}: UpdatedPolicyCustomUnitRateParams) =>
            `将${customUnitName} ${updatedField} "${customUnitRateName}" 的费率更改为 "${newValue}"（之前为 "${oldValue}"）`,
        updatedCustomUnitTaxRateExternalID: ({customUnitRateName, newValue, newTaxPercentage, oldTaxPercentage, oldValue}: UpdatedPolicyCustomUnitTaxRateExternalIDParams) => {
            if (oldTaxPercentage && oldValue) {
                return `将距离费率 "${customUnitRateName}" 的税率更改为 "${newValue} (${newTaxPercentage})"（之前为 "${oldValue} (${oldTaxPercentage})"）`;
            }
            return `将税率“${newValue} (${newTaxPercentage})”添加到距离费率“${customUnitRateName}”中。`;
        },
        updatedCustomUnitTaxClaimablePercentage: ({customUnitRateName, newValue, oldValue}: UpdatedPolicyCustomUnitTaxClaimablePercentageParams) => {
            if (oldValue) {
                return `将距离费率中的可退税部分从 "${oldValue}" 更改为 "${newValue}"（之前为 "${customUnitRateName}"）`;
            }
            return `将税款可退还部分“${newValue}”添加到距离费率“${customUnitRateName}”中。`;
        },
        deleteCustomUnitRate: ({customUnitName, rateName}: AddOrDeletePolicyCustomUnitRateParams) => `已移除“${customUnitName}”费率“${rateName}”`,
        addedReportField: ({fieldType, fieldName}: AddedOrDeletedPolicyReportFieldParams) => `已添加 ${fieldType} 报告字段 "${fieldName}"`,
        updateReportFieldDefaultValue: ({defaultValue, fieldName}: UpdatedPolicyReportFieldDefaultValueParams) => `将报告字段 "${fieldName}" 的默认值设置为 "${defaultValue}"`,
        addedReportFieldOption: ({fieldName, optionName}: PolicyAddedReportFieldOptionParams) => `将选项“${optionName}”添加到报告字段“${fieldName}”中。`,
        removedReportFieldOption: ({fieldName, optionName}: PolicyAddedReportFieldOptionParams) => `从报告字段“${fieldName}”中移除了选项“${optionName}”`,
        updateReportFieldOptionDisabled: ({fieldName, optionName, optionEnabled}: PolicyDisabledReportFieldOptionParams) =>
            `${optionEnabled ? '启用' : 'disabled'} 报告字段 "${fieldName}" 的选项 "${optionName}"`,
        updateReportFieldAllOptionsDisabled: ({fieldName, optionName, allEnabled, toggledOptionsCount}: PolicyDisabledReportFieldAllOptionsParams) => {
            if (toggledOptionsCount && toggledOptionsCount > 1) {
                return `${allEnabled ? '启用' : 'disabled'} 报告字段 "${fieldName}" 的所有选项`;
            }
            return `${allEnabled ? '启用' : 'disabled'} 报告字段 "${fieldName}" 的选项 "${optionName}"，使所有选项 ${allEnabled ? '启用' : 'disabled'}`;
        },
        deleteReportField: ({fieldType, fieldName}: AddedOrDeletedPolicyReportFieldParams) => `已移除${fieldType}报告字段"${fieldName}"`,
        preventSelfApproval: ({oldValue, newValue}: UpdatedPolicyPreventSelfApprovalParams) =>
            `将“Prevent self-approval”更新为“${newValue === 'true' ? '已启用' : '禁用'}”（之前为“${oldValue === 'true' ? '已启用' : '禁用'}”）`,
        updateMaxExpenseAmountNoReceipt: ({oldValue, newValue}: UpdatedPolicyFieldWithNewAndOldValueParams) => `将所需收据的最大报销金额更改为${newValue}（之前为${oldValue}）`,
        updateMaxExpenseAmount: ({oldValue, newValue}: UpdatedPolicyFieldWithNewAndOldValueParams) => `将违规的最大报销金额更改为${newValue}（之前为${oldValue}）`,
        updateMaxExpenseAge: ({oldValue, newValue}: UpdatedPolicyFieldWithNewAndOldValueParams) =>
            `将“最大费用年龄（天数）”更新为“${newValue}”（之前为“${oldValue === 'false' ? CONST.POLICY.DEFAULT_MAX_EXPENSE_AGE : oldValue}”）`,
        updateMonthlyOffset: ({oldValue, newValue}: UpdatedPolicyFieldWithNewAndOldValueParams) => {
            if (!oldValue) {
                return `将月度报告提交日期设置为"${newValue}"`;
            }
            return `将月度报告提交日期更新为“${newValue}”（之前为“${oldValue}”）`;
        },
        updateDefaultBillable: ({oldValue, newValue}: UpdatedPolicyFieldWithNewAndOldValueParams) => `已将“重新向客户计费费用”更新为“${newValue}”（之前为“${oldValue}”）`,
        updateDefaultReimbursable: ({oldValue, newValue}: UpdatedPolicyFieldWithNewAndOldValueParams) => `已将“现金支出默认值”更新为“${newValue}”（之前为“${oldValue}”）`,
        updateDefaultTitleEnforced: ({value}: UpdatedPolicyFieldWithValueParam) => `"强制执行默认报告标题" ${value ? 'on' : '关'}`,
        renamedWorkspaceNameAction: ({oldName, newName}: RenamedWorkspaceNameActionParams) => `已将此工作区的名称更新为“${newName}”（之前为“${oldName}”）`,
        updateWorkspaceDescription: ({newDescription, oldDescription}: UpdatedPolicyDescriptionParams) =>
            !oldDescription ? `将此工作区的描述设置为"${newDescription}"` : `已将此工作区的描述更新为“${newDescription}”（之前为“${oldDescription}”）`,
        removedFromApprovalWorkflow: ({submittersNames}: RemovedFromApprovalWorkflowParams) => {
            let joinedNames = '';
            if (submittersNames.length === 1) {
                joinedNames = submittersNames.at(0) ?? '';
            } else if (submittersNames.length === 2) {
                joinedNames = submittersNames.join('和');
            } else if (submittersNames.length > 2) {
                joinedNames = `${submittersNames.slice(0, submittersNames.length - 1).join(', ')} and ${submittersNames.at(-1)}`;
            }
            return {
                one: `已将您从${joinedNames}的审批流程和费用聊天中移除。之前提交的报告仍将在您的收件箱中可供审批。`,
                other: `已将你从${joinedNames}的审批流程和费用聊天中移除。之前提交的报告仍将在你的收件箱中可供审批。`,
            };
        },
        demotedFromWorkspace: ({policyName, oldRole}: DemotedFromWorkspaceParams) => `已将您在${policyName}中的角色从${oldRole}更新为用户。您已被移除出所有提交者费用聊天，除了您自己的。`,
        updatedWorkspaceCurrencyAction: ({oldCurrency, newCurrency}: UpdatedPolicyCurrencyParams) => `将默认货币更新为${newCurrency}（之前为${oldCurrency}）`,
        updatedWorkspaceFrequencyAction: ({oldFrequency, newFrequency}: UpdatedPolicyFrequencyParams) => `将自动报告频率更新为“${newFrequency}”（之前为“${oldFrequency}”）`,
        updateApprovalMode: ({newValue, oldValue}: ChangeFieldParams) => `将审批模式更新为“${newValue}”（之前为“${oldValue}”）`,
        upgradedWorkspace: '将此工作区升级到Control计划',
        downgradedWorkspace: '已将此工作区降级到 Collect 计划',
        updatedAuditRate: ({oldAuditRate, newAuditRate}: UpdatedPolicyAuditRateParams) =>
            `将随机分配进行人工审批的报告比例更改为${Math.round(newAuditRate * 100)}％（之前为${Math.round(oldAuditRate * 100)}％）`,
        updatedManualApprovalThreshold: ({oldLimit, newLimit}: UpdatedPolicyManualApprovalThresholdParams) => `将所有费用的人工审批限额更改为${newLimit}（之前为${oldLimit}）`,
    },
    roomMembersPage: {
        memberNotFound: '未找到成员。',
        useInviteButton: '要邀请新成员加入聊天，请使用上面的邀请按钮。',
        notAuthorized: `您无权访问此页面。如果您想加入此房间，请让房间成员添加您。还有其他问题？请联系${CONST.EMAIL.CONCIERGE}`,
        removeMembersPrompt: ({memberName}: {memberName: string}) => ({
            one: `您确定要将${memberName}从房间中移除吗？`,
            other: '您确定要从房间中移除选定的成员吗？',
        }),
        error: {
            genericAdd: '添加此房间成员时出现问题。',
        },
    },
    newTaskPage: {
        assignTask: '分配任务',
        assignMe: '分配给我',
        confirmTask: '确认任务',
        confirmError: '请输入标题并选择共享目标',
        descriptionOptional: '描述（可选）',
        pleaseEnterTaskName: '请输入标题',
        pleaseEnterTaskDestination: '请选择您要分享此任务的位置',
    },
    task: {
        task: '任务',
        title: '标题',
        description: '描述',
        assignee: '受让人',
        completed: '已完成',
        action: '完成',
        messages: {
            created: ({title}: TaskCreatedActionParams) => `${title}的任务`,
            completed: '标记为完成',
            canceled: '已删除的任务',
            reopened: '标记为未完成',
            error: '您没有权限执行请求的操作',
        },
        markAsComplete: '标记为完成',
        markAsIncomplete: '标记为未完成',
        assigneeError: '分配此任务时发生错误。请尝试其他受让人。',
        genericCreateTaskFailureMessage: '创建此任务时出错。请稍后再试。',
        deleteTask: '删除任务',
        deleteConfirmation: '您确定要删除此任务吗？',
    },
    statementPage: {
        title: ({year, monthName}: StatementTitleParams) => `${monthName} ${year} 对账单`,
    },
    keyboardShortcutsPage: {
        title: '键盘快捷键',
        subtitle: '使用这些方便的键盘快捷键节省时间：',
        shortcuts: {
            openShortcutDialog: '打开键盘快捷键对话框',
            markAllMessagesAsRead: '将所有消息标记为已读',
            escape: '逃逸对话框',
            search: '打开搜索对话框',
            newChat: '新的聊天屏幕',
            copy: '复制评论',
            openDebug: '打开测试偏好设置对话框',
        },
    },
    guides: {
        screenShare: '屏幕共享',
        screenShareRequest: 'Expensify邀请您进行屏幕共享',
    },
    search: {
        resultsAreLimited: '搜索结果有限。',
        viewResults: '查看结果',
        resetFilters: '重置过滤器',
        searchResults: {
            emptyResults: {
                title: '无内容显示',
                subtitle: '尝试调整您的搜索条件或使用绿色的 + 按钮创建内容。',
            },
            emptyExpenseResults: {
                title: '您还没有创建任何费用',
                subtitle: '创建报销单或试用Expensify以了解更多信息。',
                subtitleWithOnlyCreateButton: '使用下面的绿色按钮创建一笔费用。',
            },
            emptyReportResults: {
                title: '您还没有创建任何报告',
                subtitle: '创建报告或试用Expensify以了解更多信息。',
                subtitleWithOnlyCreateButton: '使用下面的绿色按钮创建报告。',
            },
            emptyInvoiceResults: {
                title: '您还没有创建任何发票',
                subtitle: '发送发票或试用Expensify以了解更多信息。',
                subtitleWithOnlyCreateButton: '使用下面的绿色按钮发送发票。',
            },
            emptyTripResults: {
                title: '没有行程可显示',
                subtitle: '开始预订您的第一次旅行。',
                buttonText: '预订行程',
            },
            emptySubmitResults: {
                title: '没有费用可提交',
                subtitle: '一切顺利。庆祝一下吧！',
                buttonText: '创建报告',
            },
            emptyApproveResults: {
                title: '没有费用需要批准',
                subtitle: '零报销。最大限度地放松。干得好！',
            },
            emptyPayResults: {
                title: '没有费用需要支付',
                subtitle: '恭喜！你冲过终点线了。',
            },
            emptyExportResults: {
                title: '没有费用可导出',
                subtitle: '是时候放松一下了，干得好。',
            },
            emptyStatementsResults: {
                title: '无费用显示',
                subtitle: '无结果。请尝试调整过滤器。',
            },
            emptyUnapprovedResults: {
                title: '没有费用需要批准',
                subtitle: '零报销。最大限度地放松。干得好！',
            },
        },
        statements: '发言',
        unapprovedCash: '未经批准的现金',
        unapprovedCard: '未批准的卡',
        saveSearch: '保存搜索',
        deleteSavedSearch: '删除已保存的搜索',
        deleteSavedSearchConfirm: '您确定要删除此搜索吗？',
        searchName: '搜索名称',
        savedSearchesMenuItemTitle: '已保存',
        groupedExpenses: '分组费用',
        bulkActions: {
            approve: '批准',
            pay: '支付',
            delete: '删除',
            hold: '保持',
            unhold: '移除保留',
            noOptionsAvailable: '所选费用组没有可用选项。',
        },
        filtersHeader: '筛选器',
        filters: {
            date: {
                before: ({date}: OptionalParam<DateParams> = {}) => `Before ${date ?? ''}`,
                after: ({date}: OptionalParam<DateParams> = {}) => `After ${date ?? ''}`,
                on: ({date}: OptionalParam<DateParams> = {}) => `On ${date ?? ''}`,
                presets: {
                    [CONST.SEARCH.DATE_PRESETS.NEVER]: '从未',
                    [CONST.SEARCH.DATE_PRESETS.LAST_MONTH]: '上个月',
                    [CONST.SEARCH.DATE_PRESETS.LAST_STATEMENT]: '最后发言',
                },
            },
            status: '状态',
            keyword: '关键词',
            hasKeywords: '有关键词',
            currency: '货币',
            link: '链接',
            pinned: '固定',
            unread: '未读',
            completed: '已完成',
            amount: {
                lessThan: ({amount}: OptionalParam<RequestAmountParams> = {}) => `少于${amount ?? ''}`,
                greaterThan: ({amount}: OptionalParam<RequestAmountParams> = {}) => `大于${amount ?? ''}`,
                between: ({greaterThan, lessThan}: FiltersAmountBetweenParams) => `在 ${greaterThan} 和 ${lessThan} 之间`,
            },
            card: {
                expensify: 'Expensify',
                individualCards: '个人卡片',
                closedCards: '已关闭的卡片',
                cardFeeds: '卡片提要',
                cardFeedName: ({cardFeedBankName, cardFeedLabel}: {cardFeedBankName: string; cardFeedLabel?: string}) =>
                    `All ${cardFeedBankName}${cardFeedLabel ? ` - ${cardFeedLabel}` : ''}`,
                cardFeedNameCSV: ({cardFeedLabel}: {cardFeedLabel?: string}) => `所有已导入的CSV卡${cardFeedLabel ? ` - ${cardFeedLabel}` : ''}`,
            },
            current: '当前',
            past: '过去',
            submitted: '提交',
            approved: '批准',
            paid: '支付',
            exported: '导出',
            posted: '发布',
            withdrawn: '撤回',
            billable: '可计费的',
            reimbursable: '可报销的',
            groupBy: {
                reports: '报告',
                from: '从',
                card: '卡片',
            },
            feed: '通道',
            withdrawalType: {
                [CONST.SEARCH.WITHDRAWAL_TYPE.EXPENSIFY_CARD]: 'Expensify Card',
                [CONST.SEARCH.WITHDRAWAL_TYPE.REIMBURSEMENT]: '报销',
            },
        },
        groupBy: '组别',
        moneyRequestReport: {
            emptyStateTitle: '此报告没有费用。',
            emptyStateSubtitle: '您可以使用上面的按钮将费用添加到此报告中。',
        },
        noCategory: '无类别',
        noTag: '无标签',
        expenseType: '费用类型',
        withdrawalType: '提款类型',
        recentSearches: '最近的搜索',
        recentChats: '最近的聊天记录',
        searchIn: '搜索在',
        searchPlaceholder: '搜索某物',
        suggestions: '建议',
        exportSearchResults: {
            title: '创建导出',
            description: '哇，物品真多！我们会将它们打包，Concierge 很快会给你发送一个文件。',
        },
        exportAll: {
            selectAllMatchingItems: '选择所有匹配的项目',
            allMatchingItemsSelected: '所有匹配项已选择',
        },
    },
    genericErrorPage: {
        title: '哦哦，出了点问题！',
        body: {
            helpTextMobile: '请关闭并重新打开应用程序，或切换到',
            helpTextWeb: 'web.',
            helpTextConcierge: '如果问题仍然存在，请联系',
        },
        refresh: '刷新',
    },
    fileDownload: {
        success: {
            title: '下载完成！',
            message: '附件下载成功！',
            qrMessage: '检查您的照片或下载文件夹中是否有您的二维码副本。专业提示：将其添加到演示文稿中，以便观众扫描并直接与您联系。',
        },
        generalError: {
            title: '附件错误',
            message: '附件无法下载',
        },
        permissionError: {
            title: '存储访问权限',
            message: 'Expensify无法在没有存储访问权限的情况下保存附件。点击设置以更新权限。',
        },
    },
    desktopApplicationMenu: {
        mainMenu: 'New Expensify',
        about: '关于 New Expensify',
        update: '更新 New Expensify',
        checkForUpdates: '检查更新',
        toggleDevTools: '切换开发者工具',
        viewShortcuts: '查看键盘快捷键',
        services: '服务',
        hide: '隐藏 New Expensify',
        hideOthers: '隐藏其他',
        showAll: '显示全部',
        quit: '退出 New Expensify',
        fileMenu: '文件',
        closeWindow: '关闭窗口',
        editMenu: '编辑',
        undo: '撤销',
        redo: '重做',
        cut: '剪切',
        copy: '复制',
        paste: '粘贴',
        pasteAndMatchStyle: '粘贴并匹配样式',
        pasteAsPlainText: '粘贴为纯文本',
        delete: '删除',
        selectAll: '全选',
        speechSubmenu: '演讲',
        startSpeaking: '开始说话',
        stopSpeaking: '停止说话',
        viewMenu: '查看',
        reload: '重新加载',
        forceReload: '强制重新加载',
        resetZoom: '实际大小',
        zoomIn: '放大',
        zoomOut: '缩小',
        togglefullscreen: '切换全屏',
        historyMenu: '历史',
        back: '返回',
        forward: '转发',
        windowMenu: '窗口',
        minimize: '最小化',
        zoom: 'Zoom',
        front: '全部移到前面',
        helpMenu: '帮助',
        learnMore: '了解更多',
        documentation: '文档',
        communityDiscussions: '社区讨论',
        searchIssues: '搜索问题',
    },
    historyMenu: {
        forward: '转发',
        back: '返回',
    },
    checkForUpdatesModal: {
        available: {
            title: '可用更新',
            message: ({isSilentUpdating}: {isSilentUpdating: boolean}) => `新版本将很快推出。${!isSilentUpdating ? '我们准备好更新时会通知您。' : ''}`,
            soundsGood: '听起来不错',
        },
        notAvailable: {
            title: '更新不可用',
            message: '目前没有可用的更新。请稍后再查看！',
            okay: '好的',
        },
        error: {
            title: '更新检查失败',
            message: '我们无法检查更新。请稍后再试。',
        },
    },
    report: {
        newReport: {
            createReport: '创建报告',
            chooseWorkspace: '为此报告选择一个工作区。',
        },
        genericCreateReportFailureMessage: '创建此聊天时出现意外错误。请稍后再试。',
        genericAddCommentFailureMessage: '发表评论时出现意外错误。请稍后再试。',
        genericUpdateReportFieldFailureMessage: '更新字段时出现意外错误。请稍后再试。',
        genericUpdateReportNameEditFailureMessage: '重命名报告时出现意外错误。请稍后再试。',
        noActivityYet: '暂无活动',
        actions: {
            type: {
                changeField: ({oldValue, newValue, fieldName}: ChangeFieldParams) => `将${fieldName}从${oldValue}更改为${newValue}`,
                changeFieldEmpty: ({newValue, fieldName}: ChangeFieldParams) => `将${fieldName}更改为${newValue}`,
                changeReportPolicy: ({fromPolicyName, toPolicyName}: ChangeReportPolicyParams) => {
                    if (!toPolicyName) {
                        return `已更改工作区${fromPolicyName ? `（之前为 ${fromPolicyName}）` : ''}`;
                    }
                    return `已将工作区更改为 ${toPolicyName}${fromPolicyName ? `（之前为 ${fromPolicyName}）` : ''}`;
                },
                changeType: ({oldType, newType}: ChangeTypeParams) => `类型从${oldType}更改为${newType}`,
                exportedToCSV: `导出为CSV`,
                exportedToIntegration: {
                    automatic: ({label}: ExportedToIntegrationParams) => `导出到${label}`,
                    automaticActionOne: ({label}: ExportedToIntegrationParams) => `通过 ${label} 导出到`,
                    automaticActionTwo: '会计设置',
                    manual: ({label}: ExportedToIntegrationParams) => `将此报告标记为手动导出到${label}。`,
                    automaticActionThree: '并成功创建了一个记录给',
                    reimburseableLink: '自掏腰包的费用',
                    nonReimbursableLink: '公司卡费用',
                    pending: ({label}: ExportedToIntegrationParams) => `开始将此报告导出到${label}...`,
                },
                integrationsMessage: ({errorMessage, label, linkText, linkURL}: IntegrationSyncFailedParams) =>
                    `无法将此报告导出到${label}（"${errorMessage} ${linkText ? `<a href="${linkURL}">${linkText}</a>` : ''}"）`,
                managerAttachReceipt: `添加了一张收据`,
                managerDetachReceipt: `已删除收据`,
                markedReimbursed: ({amount, currency}: MarkedReimbursedParams) => `在其他地方支付了${currency}${amount}`,
                markedReimbursedFromIntegration: ({amount, currency}: MarkReimbursedFromIntegrationParams) => `通过集成支付了${currency}${amount}`,
                outdatedBankAccount: `由于付款人的银行账户出现问题，无法处理付款。`,
                reimbursementACHBounce: `无法处理付款，因为付款人资金不足。`,
                reimbursementACHCancelled: `取消了付款`,
                reimbursementAccountChanged: `无法处理付款，因为付款人更换了银行账户。`,
                reimbursementDelayed: `已处理付款，但会延迟1-2个工作日。`,
                selectedForRandomAudit: `随机选择进行审核`,
                selectedForRandomAuditMarkdown: `[随机选择](https://help.expensify.com/articles/expensify-classic/reports/Set-a-random-report-audit-schedule)进行审核`,
                share: ({to}: ShareParams) => `已邀请成员 ${to}`,
                unshare: ({to}: UnshareParams) => `已移除成员${to}`,
                stripePaid: ({amount, currency}: StripePaidParams) => `支付了 ${currency}${amount}`,
                takeControl: `控制了`,
                integrationSyncFailed: ({label, errorMessage, workspaceAccountingLink}: IntegrationSyncFailedParams) =>
                    `与 ${label} 同步时出现问题${errorMessage ? `（"${errorMessage}"）` : ''}。请在<a href="${workspaceAccountingLink}">工作区设置</a>中解决该问题。`,
                addEmployee: ({email, role}: AddEmployeeParams) => `已将${email}添加为${role === 'member' ? 'a' : '一个'} ${role}`,
                updateRole: ({email, currentRole, newRole}: UpdateRoleParams) => `将 ${email} 的角色更新为 ${newRole}（之前是 ${currentRole}）`,
                updatedCustomField1: ({email, previousValue, newValue}: UpdatedCustomFieldParams) => {
                    if (!newValue) {
                        return `已移除 ${email} 的自定义字段 1（之前为 "${previousValue}"）`;
                    }
                    return !previousValue ? `将“${newValue}”添加到${email}的自定义字段1中` : `将 ${email} 的自定义字段1更改为 "${newValue}"（之前为 "${previousValue}"）`;
                },
                updatedCustomField2: ({email, previousValue, newValue}: UpdatedCustomFieldParams) => {
                    if (!newValue) {
                        return `已移除 ${email} 的自定义字段2（之前为“${previousValue}”）`;
                    }
                    return !previousValue ? `将“${newValue}”添加到${email}的自定义字段2中` : `将 ${email} 的自定义字段2更改为 "${newValue}"（之前为 "${previousValue}"）`;
                },
                leftWorkspace: ({nameOrEmail}: LeftWorkspaceParams) => `${nameOrEmail} 离开了工作区`,
                removeMember: ({email, role}: AddEmployeeParams) => `已移除${role} ${email}`,
                removedConnection: ({connectionName}: ConnectionNameParams) => `已移除与${CONST.POLICY.CONNECTIONS.NAME_USER_FRIENDLY[connectionName]}的连接`,
                addedConnection: ({connectionName}: ConnectionNameParams) => `已连接到${CONST.POLICY.CONNECTIONS.NAME_USER_FRIENDLY[connectionName]}`,
                leftTheChat: '离开了聊天',
            },
        },
    },
    chronos: {
        oooEventSummaryFullDay: ({summary, dayCount, date}: OOOEventSummaryFullDayParams) => `${summary} 为 ${dayCount} ${dayCount === 1 ? '天' : '天'} 直到 ${date}`,
        oooEventSummaryPartialDay: ({summary, timePeriod, date}: OOOEventSummaryPartialDayParams) => `${summary} 从 ${timePeriod} 于 ${date}`,
    },
    footer: {
        features: '功能',
        expenseManagement: '费用管理',
        spendManagement: '支出管理',
        expenseReports: '费用报告',
        companyCreditCard: '公司信用卡',
        receiptScanningApp: '收据扫描应用程序',
        billPay: 'Bill Pay',
        invoicing: '开票',
        CPACard: 'CPA 卡片',
        payroll: '工资单',
        travel: '旅行',
        resources: '资源',
        expensifyApproved: 'ExpensifyApproved!',
        pressKit: '新闻资料包',
        support: '支持',
        expensifyHelp: 'ExpensifyHelp',
        terms: '服务条款',
        privacy: '隐私',
        learnMore: '了解更多',
        aboutExpensify: '关于Expensify',
        blog: '博客',
        jobs: '职位',
        expensifyOrg: 'Expensify.org',
        investorRelations: '投资者关系',
        getStarted: '开始使用',
        createAccount: '创建新账户',
        logIn: '登录',
    },
    allStates: COMMON_CONST.STATES as States,
    allCountries: CONST.ALL_COUNTRIES as AllCountries,
    accessibilityHints: {
        navigateToChatsList: '导航回聊天列表',
        chatWelcomeMessage: '聊天欢迎信息',
        navigatesToChat: '导航到聊天',
        newMessageLineIndicator: '新消息行指示器',
        chatMessage: '聊天消息',
        lastChatMessagePreview: '最后的聊天消息预览',
        workspaceName: '工作区名称',
        chatUserDisplayNames: '聊天成员显示名称',
        scrollToNewestMessages: '滚动到最新消息',
        preStyledText: '预设样式文本',
        viewAttachment: '查看附件',
    },
    parentReportAction: {
        deletedReport: '已删除报告',
        deletedMessage: '已删除消息',
        deletedExpense: '已删除的费用',
        reversedTransaction: '已撤销的交易',
        deletedTask: '已删除任务',
        hiddenMessage: '隐藏信息',
    },
    threads: {
        thread: '线程',
        replies: '回复',
        reply: '回复',
        from: '从',
        in: '在',
        parentNavigationSummary: ({reportName, workspaceName}: ParentNavigationSummaryParams) => `From ${reportName}${workspaceName ? `在${workspaceName}中` : ''}`,
    },
    qrCodes: {
        copy: '复制网址',
        copied: '已复制！',
    },
    moderation: {
        flagDescription: '所有被标记的信息将被发送给管理员审核。',
        chooseAReason: '请选择标记的原因：',
        spam: '垃圾邮件',
        spamDescription: '未经请求的无关促销',
        inconsiderate: '不体谅的',
        inconsiderateDescription: '侮辱性或不尊重的措辞，意图可疑',
        intimidation: '恐吓',
        intimidationDescription: '在有效反对意见下积极推进议程',
        bullying: '欺凌',
        bullyingDescription: '针对个人以获得服从',
        harassment: '骚扰',
        harassmentDescription: '种族歧视、厌女或其他广泛的歧视行为',
        assault: '攻击',
        assaultDescription: '专门针对的情感攻击，意图造成伤害',
        flaggedContent: '此消息已被标记为违反我们的社区规则，内容已被隐藏。',
        hideMessage: '隐藏消息',
        revealMessage: '显示消息',
        levelOneResult: '发送匿名警告，消息已报告以供审核。',
        levelTwoResult: '消息已从频道中隐藏，并附有匿名警告，消息已提交审核。',
        levelThreeResult: '消息已从频道中移除，并收到匿名警告，消息已提交审核。',
    },
    actionableMentionWhisperOptions: {
        invite: '邀请他们',
        nothing: 'Do nothing',
    },
    actionableMentionJoinWorkspaceOptions: {
        accept: '接受',
        decline: '拒绝',
    },
    actionableMentionTrackExpense: {
        submit: '提交给某人',
        categorize: '分类它',
        share: '与我的会计分享',
        nothing: '暂时没有',
    },
    teachersUnitePage: {
        teachersUnite: '教师联合',
        joinExpensifyOrg: '加入 Expensify.org，消除世界各地的不公正现象。目前的“教师联合”运动通过分担基本学校用品的费用来支持各地的教育工作者。',
        iKnowATeacher: '我认识一位老师',
        iAmATeacher: '我是老师',
        getInTouch: '太好了！请分享他们的信息，以便我们可以与他们联系。',
        introSchoolPrincipal: '介绍你的校长',
        schoolPrincipalVerifyExpense: 'Expensify.org 分担基本学习用品的费用，以便低收入家庭的学生能够获得更好的学习体验。您的校长将被要求核实您的费用。',
        principalFirstName: '名',
        principalLastName: '校长姓氏',
        principalWorkEmail: '主要工作邮箱',
        updateYourEmail: '更新您的电子邮件地址',
        updateEmail: '更新电子邮件地址',
        schoolMailAsDefault: ({contactMethodsRoute}: ContactMethodsRouteParams) =>
            `在继续之前，请确保将您的学校电子邮件设置为默认联系方式。您可以在 设置 > 个人资料 > <a href="${contactMethodsRoute}">联系方式</a> 中进行设置。`,
        error: {
            enterPhoneEmail: '请输入有效的电子邮件或电话号码',
            enterEmail: '输入电子邮件地址',
            enterValidEmail: '请输入有效的电子邮件地址',
            tryDifferentEmail: '请尝试使用其他电子邮件',
        },
    },
    cardTransactions: {
        notActivated: '未激活',
        outOfPocket: '自付费用',
        companySpend: '公司支出',
    },
    distance: {
        addStop: '添加站点',
        deleteWaypoint: '删除航点',
        deleteWaypointConfirmation: '您确定要删除此航点吗？',
        address: '地址',
        waypointDescription: {
            start: '开始',
            stop: '停止',
        },
        mapPending: {
            title: '映射待处理',
            subtitle: '当您重新联网时，地图将被生成。',
            onlineSubtitle: '请稍等，我们正在设置地图。',
            errorTitle: '地图错误',
            errorSubtitle: '加载地图时出错。请重试。',
        },
        error: {
            selectSuggestedAddress: '请选择一个建议的地址或使用当前位置',
        },
    },
    reportCardLostOrDamaged: {
        screenTitle: '成绩单丢失或损坏',
        nextButtonLabel: '下一个',
        reasonTitle: '你为什么需要一张新卡？',
        cardDamaged: '我的卡被损坏了',
        cardLostOrStolen: '我的卡丢失或被盗',
        confirmAddressTitle: '请确认您新卡的邮寄地址。',
        cardDamagedInfo: '您的新卡将在2-3个工作日内到达。您的当前卡将继续有效，直到您激活新卡。',
        cardLostOrStolenInfo: '您的当前卡将在下订单后永久停用。大多数卡会在几个工作日内送达。',
        address: '地址',
        deactivateCardButton: '停用卡片',
        shipNewCardButton: '寄送新卡片',
        addressError: '地址是必需的',
        reasonError: '原因是必需的',
        successTitle: '您的卡片正在路上！',
        successDescription: '几天后到达时，您需要激活它。在此期间，您可以使用虚拟卡。',
    },
    eReceipt: {
        guaranteed: '保证电子收据',
        transactionDate: '交易日期',
    },
    referralProgram: {
        [CONST.REFERRAL_PROGRAM.CONTENT_TYPES.START_CHAT]: {
            buttonText: '开始聊天，<success><strong>推荐朋友</strong></success>。',
            header: '开始聊天，推荐朋友',
            body: '想让你的朋友也使用Expensify吗？只需与他们开始聊天，我们会处理剩下的事情。',
        },
        [CONST.REFERRAL_PROGRAM.CONTENT_TYPES.SUBMIT_EXPENSE]: {
            buttonText: '提交费用，<success><strong>推荐你的老板</strong></success>。',
            header: '提交报销，推荐给您的老板',
            body: '想让你的老板也使用Expensify吗？只需向他们提交一笔费用，其余的交给我们。',
        },
        [CONST.REFERRAL_PROGRAM.CONTENT_TYPES.REFER_FRIEND]: {
            header: '推荐朋友',
            body: '想让你的朋友也使用Expensify吗？只需与他们聊天、付款或分摊费用，我们会处理剩下的事情。或者直接分享你的邀请链接！',
        },
        [CONST.REFERRAL_PROGRAM.CONTENT_TYPES.SHARE_CODE]: {
            buttonText: '推荐朋友',
            header: '推荐朋友',
            body: '想让你的朋友也使用Expensify吗？只需与他们聊天、付款或分摊费用，我们会处理剩下的事情。或者直接分享你的邀请链接！',
        },
        copyReferralLink: '复制邀请链接',
    },
    systemChatFooterMessage: {
        [CONST.INTRO_CHOICES.MANAGE_TEAM]: {
            phrase1: '与您的设置专家聊天',
            phrase2: '帮助',
        },
        default: {
            phrase1: '消息',
            phrase2: '帮助设置',
        },
    },
    violations: {
        allTagLevelsRequired: '所有标签均为必填项',
        autoReportedRejectedExpense: ({rejectReason, rejectedBy}: ViolationsAutoReportedRejectedExpenseParams) => `${rejectedBy} 拒绝了此费用，并附上评论：“${rejectReason}”`,
        billableExpense: '可计费项不再有效',
        cashExpenseWithNoReceipt: ({formattedLimit}: ViolationsCashExpenseWithNoReceiptParams = {}) => `需要收据${formattedLimit ? `超过${formattedLimit}` : ''}`,
        categoryOutOfPolicy: '类别不再有效',
        conversionSurcharge: ({surcharge}: ViolationsConversionSurchargeParams) => `已应用${surcharge}%的转换附加费`,
        customUnitOutOfPolicy: '此工作区的费率无效',
        duplicatedTransaction: 'Duplicate',
        fieldRequired: '报告字段是必需的',
        futureDate: '不允许未来日期',
        invoiceMarkup: ({invoiceMarkup}: ViolationsInvoiceMarkupParams) => `上调了 ${invoiceMarkup}%`,
        maxAge: ({maxAge}: ViolationsMaxAgeParams) => `日期超过${maxAge}天`,
        missingCategory: '缺少类别',
        missingComment: '所选类别需要描述',
        missingTag: ({tagName}: ViolationsMissingTagParams = {}) => `Missing ${tagName ?? 'tag'}`,
        modifiedAmount: ({type, displayPercentVariance}: ViolationsModifiedAmountParams) => {
            switch (type) {
                case 'distance':
                    return '金额与计算的距离不同';
                case 'card':
                    return '金额大于卡交易金额';
                default:
                    if (displayPercentVariance) {
                        return `金额比扫描的收据多${displayPercentVariance}%`;
                    }
                    return '金额大于扫描的收据';
            }
        },
        modifiedDate: '日期与扫描的收据不符',
        nonExpensiworksExpense: '非Expensiworks费用',
        overAutoApprovalLimit: ({formattedLimit}: ViolationsOverLimitParams) => `费用超出了自动批准限额 ${formattedLimit}`,
        overCategoryLimit: ({formattedLimit}: ViolationsOverCategoryLimitParams) => `金额超过 ${formattedLimit}/人类别限制`,
        overLimit: ({formattedLimit}: ViolationsOverLimitParams) => `金额超过${formattedLimit}/人限制`,
        overTripLimit: ({formattedLimit}: ViolationsOverLimitParams) => `超过 ${formattedLimit}/次限额的金额`,
        overLimitAttendee: ({formattedLimit}: ViolationsOverLimitParams) => `金额超过${formattedLimit}/人限制`,
        perDayLimit: ({formattedLimit}: ViolationsPerDayLimitParams) => `金额超过每日 ${formattedLimit}/人类别限制`,
<<<<<<< HEAD
        receiptNotSmartScanned: '收据和费用详情手动添加。',
=======
        receiptNotSmartScanned: '收据和费用详情手动添加。<a href="https://help.expensify.com/articles/expensify-classic/reports/Automatic-Receipt-Audit">了解更多</a>。',
>>>>>>> 5aa16193
        receiptRequired: ({formattedLimit, category}: ViolationsReceiptRequiredParams) => {
            let message = '需要收据';
            if (formattedLimit ?? category) {
                message += '结束';
                if (formattedLimit) {
                    message += ` ${formattedLimit}`;
                }
                if (category) {
                    message += '类别限制';
                }
            }
            return message;
        },
        prohibitedExpense: ({prohibitedExpenseType}: ViolationsProhibitedExpenseParams) => {
            const preMessage = '禁止的费用：';
            switch (prohibitedExpenseType) {
                case 'alcohol':
                    return `${preMessage} 酒精`;
                case 'gambling':
                    return `${preMessage} 赌博`;
                case 'tobacco':
                    return `${preMessage} 烟草`;
                case 'adultEntertainment':
                    return `${preMessage} 成人娱乐`;
                case 'hotelIncidentals':
                    return `${preMessage} 酒店杂费`;
                default:
                    return `${preMessage}${prohibitedExpenseType}`;
            }
        },
        customRules: ({message}: ViolationsCustomRulesParams) => message,
        reviewRequired: '需要审核',
        rter: ({brokenBankConnection, email, isAdmin, isTransactionOlderThan7Days, member, rterType}: ViolationsRterParams) => {
            if (rterType === CONST.RTER_VIOLATION_TYPES.BROKEN_CARD_CONNECTION_530) {
                return '由于银行连接中断，无法自动匹配收据。';
            }
            if (brokenBankConnection || rterType === CONST.RTER_VIOLATION_TYPES.BROKEN_CARD_CONNECTION) {
                return isAdmin ? `由于银行连接中断，无法自动匹配收据，需要${email}进行修复。` : '由于需要修复的银行连接中断，无法自动匹配收据。';
            }
            if (!isTransactionOlderThan7Days) {
                return isAdmin ? `请${member}标记为现金，或等待7天后再试一次。` : '正在等待与卡交易合并。';
            }
            return '';
        },
        brokenConnection530Error: '由于银行连接中断，收据待处理',
        adminBrokenConnectionError: '由于银行连接中断，收据待处理。请在',
        memberBrokenConnectionError: '由于银行连接中断，收据待处理。请联系工作区管理员解决。',
        markAsCashToIgnore: '标记为现金以忽略并请求付款。',
        smartscanFailed: ({canEdit = true}) => `扫描收据失败。${canEdit ? '手动输入详细信息。' : ''}`,
        receiptGeneratedWithAI: '潜在的AI生成收据',
        someTagLevelsRequired: ({tagName}: ViolationsTagOutOfPolicyParams = {}) => `缺少 ${tagName ?? '标签'}`,
        tagOutOfPolicy: ({tagName}: ViolationsTagOutOfPolicyParams = {}) => `${tagName ?? '标签'} 不再有效`,
        taxAmountChanged: '税额已修改',
        taxOutOfPolicy: ({taxName}: ViolationsTaxOutOfPolicyParams = {}) => `${taxName ?? '税务'} 不再有效`,
        taxRateChanged: '税率已修改',
        taxRequired: '缺少税率',
        none: 'None',
        taxCodeToKeep: '选择要保留的税码',
        tagToKeep: '选择保留哪个标签',
        isTransactionReimbursable: '选择交易是否可报销',
        merchantToKeep: '选择要保留的商家',
        descriptionToKeep: '选择要保留的描述',
        categoryToKeep: '选择要保留的类别',
        isTransactionBillable: '选择交易是否可计费',
        keepThisOne: 'Keep this one',
        confirmDetails: `确认您保留的详细信息`,
        confirmDuplicatesInfo: `您不保留的重复请求将由成员删除。`,
        hold: '此费用已被搁置',
        resolvedDuplicates: '解决了重复问题',
    },
    reportViolations: {
        [CONST.REPORT_VIOLATIONS.FIELD_REQUIRED]: ({fieldName}: RequiredFieldParams) => `${fieldName} 是必需的`,
    },
    violationDismissal: {
        rter: {
            manual: '将此收据标记为现金',
        },
        duplicatedTransaction: {
            manual: '解决了重复问题',
        },
    },
    videoPlayer: {
        play: '播放',
        pause: '暂停',
        fullscreen: '全屏',
        playbackSpeed: '播放速度',
        expand: '展开',
        mute: '静音',
        unmute: '取消静音',
        normal: '正常',
    },
    exitSurvey: {
        header: '在你走之前',
        reasonPage: {
            title: '请告诉我们您离开的原因',
            subtitle: '在您离开之前，请告诉我们您为什么想切换到 Expensify Classic。',
        },
        reasons: {
            [CONST.EXIT_SURVEY.REASONS.FEATURE_NOT_AVAILABLE]: '我需要一个只有在 Expensify Classic 中才有的功能。',
            [CONST.EXIT_SURVEY.REASONS.DONT_UNDERSTAND]: '我不明白如何使用 New Expensify。',
            [CONST.EXIT_SURVEY.REASONS.PREFER_CLASSIC]: '我了解如何使用 New Expensify，但我更喜欢 Expensify Classic。',
        },
        prompts: {
            [CONST.EXIT_SURVEY.REASONS.FEATURE_NOT_AVAILABLE]: '在 New Expensify 中，您需要哪些尚未提供的功能？',
            [CONST.EXIT_SURVEY.REASONS.DONT_UNDERSTAND]: '你想要做什么？',
            [CONST.EXIT_SURVEY.REASONS.PREFER_CLASSIC]: '您为什么更喜欢 Expensify Classic？',
        },
        responsePlaceholder: '您的回复',
        thankYou: '感谢您的反馈！',
        thankYouSubtitle: '您的反馈将帮助我们打造更好的产品来完成任务。非常感谢！',
        goToExpensifyClassic: '切换到 Expensify Classic',
        offlineTitle: '看起来你被卡住了...',
        offline: '您似乎处于离线状态。不幸的是，Expensify Classic 无法离线使用，但 New Expensify 可以。如果您更喜欢使用 Expensify Classic，请在有互联网连接时重试。',
        quickTip: '小提示...',
        quickTipSubTitle: '您可以通过访问expensify.com直接进入Expensify Classic。将其添加为书签以便捷访问！',
        bookACall: '预约电话',
        noThanks: '不，谢谢',
        bookACallTitle: '您想与产品经理交谈吗？',
        benefits: {
            [CONST.EXIT_SURVEY.BENEFIT.CHATTING_DIRECTLY]: '直接在费用和报告上聊天',
            [CONST.EXIT_SURVEY.BENEFIT.EVERYTHING_MOBILE]: '能够在移动设备上完成所有操作',
            [CONST.EXIT_SURVEY.BENEFIT.TRAVEL_EXPENSE]: '以聊天的速度处理差旅和费用',
        },
        bookACallTextTop: '切换到 Expensify Classic，您将错过：',
        bookACallTextBottom: '我们很高兴能与你通话，以了解原因。你可以预约与我们的高级产品经理之一进行通话，讨论你的需求。',
        takeMeToExpensifyClassic: '带我去Expensify Classic',
    },
    listBoundary: {
        errorMessage: '加载更多消息时发生错误',
        tryAgain: '再试一次',
    },
    systemMessage: {
        mergedWithCashTransaction: '将此交易与收据匹配',
    },
    subscription: {
        authenticatePaymentCard: '验证支付卡',
        mobileReducedFunctionalityMessage: '您无法在移动应用中更改您的订阅。',
        badge: {
            freeTrial: ({numOfDays}: BadgeFreeTrialParams) => `免费试用：剩余 ${numOfDays} ${numOfDays === 1 ? '天' : '天'} 天`,
        },
        billingBanner: {
            policyOwnerAmountOwed: {
                title: '您的付款信息已过期',
                subtitle: ({date}: BillingBannerSubtitleWithDateParams) => `请在${date}之前更新您的支付卡，以继续使用您所有喜欢的功能。`,
            },
            policyOwnerAmountOwedOverdue: {
                title: '您的付款无法处理',
                subtitle: ({date, purchaseAmountOwed}: BillingBannerOwnerAmountOwedOverdueParams) =>
                    date && purchaseAmountOwed ? `您在${date}的${purchaseAmountOwed}费用无法处理。请添加一张支付卡以清除欠款。` : '请添加支付卡以清除欠款。',
            },
            policyOwnerUnderInvoicing: {
                title: '您的付款信息已过期',
                subtitle: ({date}: BillingBannerSubtitleWithDateParams) => `您的付款已逾期。请在${date}之前支付您的发票，以避免服务中断。`,
            },
            policyOwnerUnderInvoicingOverdue: {
                title: '您的付款信息已过期',
                subtitle: '您的付款已逾期。请支付您的发票。',
            },
            billingDisputePending: {
                title: '您的卡无法扣款',
                subtitle: ({amountOwed, cardEnding}: BillingBannerDisputePendingParams) =>
                    `您对卡号以${cardEnding}结尾的卡上的${amountOwed}费用提出了异议。在与您的银行解决争议之前，您的账户将被锁定。`,
            },
            cardAuthenticationRequired: {
                title: '您的付款卡尚未完成身份验证。',
                subtitle: ({cardEnding}: BillingBannerCardAuthenticationRequiredParams) => `请完成身份验证流程，以激活以 ${cardEnding} 结尾的付款卡。`,
            },
            insufficientFunds: {
                title: '您的卡无法扣款',
                subtitle: ({amountOwed}: BillingBannerInsufficientFundsParams) => `由于资金不足，您的支付卡被拒绝。请重试或添加新的支付卡以清除您欠下的${amountOwed}余额。`,
            },
            cardExpired: {
                title: '您的卡无法扣款',
                subtitle: ({amountOwed}: BillingBannerCardExpiredParams) => `您的付款卡已过期。请添加新的付款卡以清除您${amountOwed}的未结余额。`,
            },
            cardExpireSoon: {
                title: '您的银行卡即将过期',
                subtitle: '您的支付卡将于本月底过期。请点击下方的三点菜单进行更新，以继续使用您所有喜爱的功能。',
            },
            retryBillingSuccess: {
                title: '成功！',
                subtitle: '您的卡已成功扣款。',
            },
            retryBillingError: {
                title: '您的卡无法扣款',
                subtitle: '在重试之前，请直接联系您的银行授权Expensify费用并解除任何保留。否则，请尝试添加其他付款卡。',
            },
            cardOnDispute: ({amountOwed, cardEnding}: BillingBannerCardOnDisputeParams) =>
                `您对卡号以${cardEnding}结尾的卡上的${amountOwed}费用提出了异议。在与您的银行解决争议之前，您的账户将被锁定。`,
            preTrial: {
                title: '开始免费试用',
                subtitleStart: '作为下一步，',
                subtitleLink: '完成您的设置清单',
                subtitleEnd: '这样您的团队就可以开始报销了。',
            },
            trialStarted: {
                title: ({numOfDays}: TrialStartedTitleParams) => `试用期：剩余 ${numOfDays} ${numOfDays === 1 ? '天' : '天'} 天！`,
                subtitle: '添加支付卡以继续使用您所有喜爱的功能。',
            },
            trialEnded: {
                title: '您的免费试用已结束',
                subtitle: '添加支付卡以继续使用您所有喜爱的功能。',
            },
            earlyDiscount: {
                claimOffer: '领取优惠',
                noThanks: '不，谢谢',
                subscriptionPageTitle: ({discountType}: EarlyDiscountTitleParams) => `<strong>首年${discountType}%折扣！</strong> 只需添加一张支付卡并开始年度订阅。`,
                onboardingChatTitle: ({discountType}: EarlyDiscountTitleParams) => `限时优惠：首年${discountType}%折扣！`,
                subtitle: ({days, hours, minutes, seconds}: EarlyDiscountSubtitleParams) => `在 ${days > 0 ? `${days}天 :` : ''}${hours}小时 : ${minutes}分钟 : ${seconds}秒 内认领`,
            },
        },
        cardSection: {
            title: '付款',
            subtitle: '添加一张卡以支付您的Expensify订阅费用。',
            addCardButton: '添加支付卡',
            cardNextPayment: ({nextPaymentDate}: CardNextPaymentParams) => `您的下一个付款日期是${nextPaymentDate}。`,
            cardEnding: ({cardNumber}: CardEndingParams) => `卡号以${cardNumber}结尾`,
            cardInfo: ({name, expiration, currency}: CardInfoParams) => `名称: ${name}, 到期: ${expiration}, 货币: ${currency}`,
            changeCard: '更改支付卡',
            changeCurrency: '更改支付货币',
            cardNotFound: '未添加支付卡',
            retryPaymentButton: '重试付款',
            authenticatePayment: '验证付款',
            requestRefund: '请求退款',
            requestRefundModal: {
                full: '获取退款很简单，只需在下一个账单日期之前降级您的账户，您就会收到退款。 <br /> <br /> 注意：降级您的账户将导致您的工作区被删除。此操作无法撤销，但如果您改变主意，您可以随时创建一个新的工作区。',
                confirm: '删除工作区并降级',
            },
            viewPaymentHistory: '查看付款历史记录',
        },
        yourPlan: {
            title: '您的计划',
            exploreAllPlans: '浏览所有计划',
            customPricing: '自定义定价',
            asLowAs: ({price}: YourPlanPriceValueParams) => `每位活跃成员/月低至${price}`,
            pricePerMemberMonth: ({price}: YourPlanPriceValueParams) => `每位成员每月${price}`,
            pricePerMemberPerMonth: ({price}: YourPlanPriceValueParams) => `每位成员每月${price}`,
            perMemberMonth: '每位成员/月',
            collect: {
                title: '收集',
                description: '为小型企业提供费用、旅行和聊天功能的计划。',
                priceAnnual: ({lower, upper}: YourPlanPriceParams) => `从${lower}/活跃成员使用Expensify卡，${upper}/活跃成员未使用Expensify卡。`,
                pricePayPerUse: ({lower, upper}: YourPlanPriceParams) => `从${lower}/活跃成员使用Expensify卡，${upper}/活跃成员未使用Expensify卡。`,
                benefit1: '收据扫描',
                benefit2: '报销',
                benefit3: '公司卡管理',
                benefit4: '费用和差旅审批',
                benefit5: '旅行预订和规则',
                benefit6: 'QuickBooks/Xero 集成',
                benefit7: '聊天关于费用、报告和房间',
                benefit8: 'AI和人工支持',
            },
            control: {
                title: '控制',
                description: '适用于大型企业的费用、差旅和聊天。',
                priceAnnual: ({lower, upper}: YourPlanPriceParams) => `从${lower}/活跃成员使用Expensify卡，${upper}/活跃成员未使用Expensify卡。`,
                pricePayPerUse: ({lower, upper}: YourPlanPriceParams) => `从${lower}/活跃成员使用Expensify卡，${upper}/活跃成员未使用Expensify卡。`,
                benefit1: 'Collect 计划中的所有内容',
                benefit2: '多级审批工作流程',
                benefit3: '自定义费用规则',
                benefit4: 'ERP 集成 (NetSuite, Sage Intacct, Oracle)',
                benefit5: 'HR 集成 (Workday, Certinia)',
                benefit6: 'SAML/SSO',
                benefit7: '自定义洞察和报告',
                benefit8: '预算编制',
            },
            thisIsYourCurrentPlan: '这是您当前的计划',
            downgrade: '降级到Collect',
            upgrade: '升级到Control',
            addMembers: '添加成员',
            saveWithExpensifyTitle: '使用Expensify卡节省费用',
            saveWithExpensifyDescription: '使用我们的储蓄计算器查看Expensify卡的现金返还如何减少您的Expensify账单。',
            saveWithExpensifyButton: '了解更多',
        },
        compareModal: {
            comparePlans: '比较计划',
            subtitle: `<muted-text>使用适合您的计划，释放您所需的功能。<a href="${CONST.PRICING}">查看我们的定价页面</a>或每个计划的完整功能明细。</muted-text>`,
        },
        details: {
            title: '订阅详情',
            annual: '年度订阅',
            taxExempt: '请求免税状态',
            taxExemptEnabled: '免税',
            taxExemptStatus: '免税状态',
            payPerUse: '按使用付费',
            subscriptionSize: '订阅大小',
            headsUp:
                '注意：如果您现在不设置订阅规模，我们将自动将其设置为您第一个月的活跃会员数量。然后，您将承诺在接下来的12个月内至少为这个数量的会员付费。您可以随时增加您的订阅规模，但在订阅结束之前无法减少。',
            zeroCommitment: '零承诺，以折扣年费订阅价格享受',
        },
        subscriptionSize: {
            title: '订阅大小',
            yourSize: '您的订阅规模是指在特定月份内可以由任何活跃成员填补的空位数量。',
            eachMonth: '每个月，您的订阅涵盖最多为上面设置的活跃成员数量。每当您增加订阅规模时，您将以新的规模开始一个新的12个月订阅。',
            note: '注意：活跃成员是指任何创建、编辑、提交、批准、报销或导出与您的公司工作区相关的费用数据的人。',
            confirmDetails: '确认您的新年度订阅详情：',
            subscriptionSize: '订阅大小',
            activeMembers: ({size}: SubscriptionSizeParams) => `${size} 活跃成员/月`,
            subscriptionRenews: '订阅续订',
            youCantDowngrade: '您无法在年度订阅期间降级。',
            youAlreadyCommitted: ({size, date}: SubscriptionCommitmentParams) =>
                `您已经承诺每月有 ${size} 名活跃会员的年度订阅，直到 ${date}。您可以在 ${date} 通过禁用自动续订切换到按使用付费的订阅。`,
            error: {
                size: '请输入有效的订阅大小',
                sameSize: '请输入一个与您当前订阅大小不同的数字',
            },
        },
        paymentCard: {
            addPaymentCard: '添加支付卡',
            enterPaymentCardDetails: '输入您的支付卡信息',
            security: 'Expensify符合PCI-DSS标准，使用银行级加密，并利用冗余基础设施来保护您的数据。',
            learnMoreAboutSecurity: '了解更多关于我们的安全性。',
        },
        subscriptionSettings: {
            title: '订阅设置',
            summary: ({subscriptionType, subscriptionSize, autoRenew, autoIncrease}: SubscriptionSettingsSummaryParams) =>
                `订阅类型：${subscriptionType}，订阅规模：${subscriptionSize}，自动续订：${autoRenew}，自动增加年度席位：${autoIncrease}`,
            none: 'none',
            on: 'on',
            off: '关',
            annual: '年度的',
            autoRenew: '自动续订',
            autoIncrease: '自动增加年度席位数量',
            saveUpTo: ({amountWithCurrency}: SubscriptionSettingsSaveUpToParams) => `每位活跃成员每月最多可节省${amountWithCurrency}`,
            automaticallyIncrease: '自动增加您的年度席位，以容纳超过订阅规模的活跃成员。注意：这将延长您的年度订阅结束日期。',
            disableAutoRenew: '禁用自动续订',
            helpUsImprove: '帮助我们改进Expensify',
            whatsMainReason: '您禁用自动续订的主要原因是什么？',
            renewsOn: ({date}: SubscriptionSettingsRenewsOnParams) => `续订日期为${date}。`,
            pricingConfiguration: '定价取决于配置。为了获得最低价格，请选择年度订阅并获取Expensify卡。',
            learnMore: {
                part1: '在我们的网页上了解更多信息',
                pricingPage: '定价页面',
                part2: '或用您的语言与我们的团队聊天',
                adminsRoom: '#admins room.',
            },
            estimatedPrice: '预估价格',
            changesBasedOn: '这会根据您的 Expensify 卡使用情况和以下订阅选项而有所变化。',
        },
        requestEarlyCancellation: {
            title: '请求提前取消',
            subtitle: '您申请提前取消的主要原因是什么？',
            subscriptionCanceled: {
                title: '订阅已取消',
                subtitle: '您的年度订阅已被取消。',
                info: '如果您想继续按使用量付费的方式使用您的工作区，您就准备好了。',
                preventFutureActivity: ({workspacesListRoute}: WorkspacesListRouteParams) =>
                    `如果您想防止未来的活动和收费，您必须 <a href="${workspacesListRoute}">删除您的工作区</a> 请注意，当您删除工作区时，您将被收取当前日历月内产生的任何未结活动费用。`,
            },
            requestSubmitted: {
                title: '请求已提交',
                subtitle: '感谢您告知我们您想取消订阅。我们正在审核您的请求，并将尽快通过您与 <concierge-link>Concierge</concierge-link> 的聊天与您联系。',
            },
            acknowledgement: `通过请求提前取消，我承认并同意Expensify在Expensify条款下没有义务批准此类请求。<a href=${CONST.OLD_DOT_PUBLIC_URLS.TERMS_URL}>服务条款</a>或我与Expensify之间的其他适用服务协议，并且Expensify保留对授予任何此类请求的唯一酌情权。`,
        },
    },
    feedbackSurvey: {
        tooLimited: '功能需要改进',
        tooExpensive: '太贵了',
        inadequateSupport: '客户支持不足',
        businessClosing: '公司关闭、缩减规模或被收购',
        additionalInfoTitle: '您将迁移到什么软件以及原因是什么？',
        additionalInfoInputLabel: '您的回复',
    },
    roomChangeLog: {
        updateRoomDescription: '将房间描述设置为：',
        clearRoomDescription: '清除了房间描述',
    },
    delegate: {
        switchAccount: '切换账户：',
        copilotDelegatedAccess: 'Copilot：委托访问权限',
        copilotDelegatedAccessDescription: '允许其他成员访问您的账户。',
        addCopilot: '添加副驾驶',
        membersCanAccessYourAccount: '这些成员可以访问您的账户：',
        youCanAccessTheseAccounts: '您可以通过账户切换器访问这些账户：',
        role: ({role}: OptionalParam<DelegateRoleParams> = {}) => {
            switch (role) {
                case CONST.DELEGATE_ROLE.ALL:
                    return '满的';
                case CONST.DELEGATE_ROLE.SUBMITTER:
                    return '有限的';
                default:
                    return '';
            }
        },
        genericError: '哎呀，出了点问题。请再试一次。',
        onBehalfOfMessage: ({delegator}: DelegatorParams) => `代表${delegator}`,
        accessLevel: '访问级别',
        confirmCopilot: '确认您的助手如下。',
        accessLevelDescription: '请选择以下访问级别。完整访问和有限访问都允许副驾驶查看所有对话和费用。',
        roleDescription: ({role}: OptionalParam<DelegateRoleParams> = {}) => {
            switch (role) {
                case CONST.DELEGATE_ROLE.ALL:
                    return '允许其他成员代表您在您的账户中执行所有操作。包括聊天、提交、审批、付款、设置更新等。';
                case CONST.DELEGATE_ROLE.SUBMITTER:
                    return '允许其他成员代表您在您的账户中执行大多数操作。不包括审批、付款、拒绝和保留。';
                default:
                    return '';
            }
        },
        removeCopilot: '移除Copilot',
        removeCopilotConfirmation: '您确定要移除此副驾驶吗？',
        changeAccessLevel: '更改访问级别',
        makeSureItIsYou: '让我们确认一下身份',
        enterMagicCode: ({contactMethod}: EnterMagicCodeParams) => `请输入发送到${contactMethod}的验证码以添加副驾驶。验证码应在一两分钟内到达。`,
        enterMagicCodeUpdate: ({contactMethod}: EnterMagicCodeParams) => `请输入发送到${contactMethod}的验证码以更新您的副驾驶。`,
        notAllowed: '慢着...',
        noAccessMessage: '作为副驾驶员，您无权访问此页面。抱歉！',
        notAllowedMessage: ({accountOwnerEmail}: AccountOwnerParams) =>
            `作为 ${accountOwnerEmail} 的<a href="${CONST.DELEGATE_ROLE_HELP_DOT_ARTICLE_LINK}">副驾驶员</a>，您无权执行此操作。对不起！`,
        copilotAccess: 'Copilot访问权限',
    },
    debug: {
        debug: '调试',
        details: '详情',
        JSON: 'JSON',
        reportActions: '操作',
        reportActionPreview: '预览',
        nothingToPreview: '无可预览内容',
        editJson: 'Edit JSON:',
        preview: '预览：',
        missingProperty: ({propertyName}: MissingPropertyParams) => `缺少${propertyName}`,
        invalidProperty: ({propertyName, expectedType}: InvalidPropertyParams) => `无效属性：${propertyName} - 预期：${expectedType}`,
        invalidValue: ({expectedValues}: InvalidValueParams) => `无效值 - 预期: ${expectedValues}`,
        missingValue: '缺失值',
        createReportAction: '创建报告操作',
        reportAction: '报告操作',
        report: '报告',
        transaction: '交易',
        violations: '违规事项',
        transactionViolation: '交易违规',
        hint: '数据更改不会发送到后端',
        textFields: '文本字段',
        numberFields: '数字字段',
        booleanFields: '布尔字段',
        constantFields: '常量字段',
        dateTimeFields: '日期时间字段',
        date: '日期',
        time: '时间',
        none: 'None',
        visibleInLHN: '在左侧导航栏中可见',
        GBR: 'GBR',
        RBR: 'RBR',
        true: 'true',
        false: 'false',
        viewReport: '查看报告',
        viewTransaction: '查看交易',
        createTransactionViolation: '创建交易违规',
        reasonVisibleInLHN: {
            hasDraftComment: '有草稿评论',
            hasGBR: 'Has GBR',
            hasRBR: 'Has RBR',
            pinnedByUser: '已被成员置顶',
            hasIOUViolations: '有借款违规',
            hasAddWorkspaceRoomErrors: '添加工作区房间时出错',
            isUnread: '未读（专注模式）',
            isArchived: '已归档（最新模式）',
            isSelfDM: '是自我私信',
            isFocused: '暂时专注于',
        },
        reasonGBR: {
            hasJoinRequest: '有加入请求（管理员房间）',
            isUnreadWithMention: '未读且有提及',
            isWaitingForAssigneeToCompleteAction: '正在等待受让人完成操作',
            hasChildReportAwaitingAction: '有子报告等待处理',
            hasMissingInvoiceBankAccount: '缺少发票银行账户',
        },
        reasonRBR: {
            hasErrors: '报告或报告操作数据中有错误',
            hasViolations: '有违规行为',
            hasTransactionThreadViolations: '有交易线程违规',
        },
        indicatorStatus: {
            theresAReportAwaitingAction: '有一份报告等待处理',
            theresAReportWithErrors: '有一个报告存在错误',
            theresAWorkspaceWithCustomUnitsErrors: '有一个工作区存在自定义单位错误',
            theresAProblemWithAWorkspaceMember: '工作区成员出现问题',
            theresAProblemWithAWorkspaceQBOExport: '工作区连接导出设置出现问题。',
            theresAProblemWithAContactMethod: '联系方法出现问题',
            aContactMethodRequiresVerification: '一种联系方式需要验证',
            theresAProblemWithAPaymentMethod: '支付方式出现问题',
            theresAProblemWithAWorkspace: '工作区出现问题',
            theresAProblemWithYourReimbursementAccount: '您的报销账户存在问题',
            theresABillingProblemWithYourSubscription: '您的订阅存在账单问题',
            yourSubscriptionHasBeenSuccessfullyRenewed: '您的订阅已成功续订',
            theresWasAProblemDuringAWorkspaceConnectionSync: '工作区连接同步时出现问题',
            theresAProblemWithYourWallet: '您的钱包出现了问题',
            theresAProblemWithYourWalletTerms: '您的钱包条款存在问题',
        },
    },
    emptySearchView: {
        takeATestDrive: '试驾',
    },
    migratedUserWelcomeModal: {
        title: '旅行和报销，以聊天的速度进行',
        subtitle: '新Expensify拥有同样出色的自动化功能，但现在增加了令人惊叹的协作功能：',
        confirmText: '我们走吧！',
        features: {
            chat: '<strong>直接在任何费用</strong>、报告或工作区上聊天',
            scanReceipt: '<strong>扫描收据</strong>并获得报销',
            crossPlatform: '通过手机或浏览器完成<strong>所有操作</strong>',
        },
    },
    productTrainingTooltip: {
        // TODO: CONCIERGE_LHN_GBR tooltip will be replaced by a tooltip in the #admins room
        // https://github.com/Expensify/App/issues/57045#issuecomment-2701455668
        conciergeLHNGBR: '<tooltip><strong>从这里开始</strong></tooltip>',
        saveSearchTooltip: '<tooltip><strong>在这里重命名你保存的搜索</strong></tooltip>',
        globalCreateTooltip: '<tooltip><strong>创建报销</strong>、开始聊天，以及更多功能。试试看</tooltip>',
        bottomNavInboxTooltip: '<tooltip>查看<strong>需要你关注的事项</strong>\n并<strong>讨论报销事项。</strong></tooltip>',
        workspaceChatTooltip: '<tooltip>与<strong>审批人聊天</strong></tooltip>',
        GBRRBRChat: '<tooltip><strong>需要操作的项目</strong>会显示🟢，\n<strong>需要审核的项目</strong>会显示🔴。</tooltip>',
        accountSwitcher: '<tooltip>在这里访问你的<strong>副账户</strong></tooltip>',
        expenseReportsFilter: '<tooltip>欢迎！在这里查找你所有的\n<strong>公司报表</strong>。</tooltip>',
        scanTestTooltip: {
            main: '<tooltip><strong>扫描我们的测试发票</strong>了解其运作方式！</tooltip>',
            manager: '<tooltip>选择我们的<strong>测试经理</strong>来试用！</tooltip>',
            confirmation: '<tooltip>现在，<strong>提交你的报销</strong>，看看会发生什么！</tooltip>',
            tryItOut: '试试看',
            noThanks: '不用了',
        },
        outstandingFilter: '<tooltip>筛选出\n<strong>需要审批</strong>的报销</tooltip>',
        scanTestDriveTooltip: '<tooltip>发送此发票以\n<strong>完成测试流程！</strong></tooltip>',
    },
    discardChangesConfirmation: {
        title: '放弃更改？',
        body: '您确定要放弃所做的更改吗？',
        confirmText: '放弃更改',
    },
    scheduledCall: {
        book: {
            title: '安排通话',
            description: '找到一个适合你的时间。',
            slots: '可用时间为',
        },
        confirmation: {
            title: '确认通话',
            description: '请确保以下详细信息对您来说没有问题。一旦您确认通话，我们将发送包含更多信息的邀请。',
            setupSpecialist: '您的设置专家',
            meetingLength: '会议时长',
            dateTime: '日期和时间',
            minutes: '30分钟',
        },
        callScheduled: '通话已安排',
    },
    autoSubmitModal: {
        title: '全部清除并提交！',
        description: '所有警告和违规已被清除，因此：',
        submittedExpensesTitle: '这些费用已提交',
        submittedExpensesDescription: '这些费用已发送给您的审批人，但在批准之前仍可编辑。',
        pendingExpensesTitle: '待处理费用已被移动',
        pendingExpensesDescription: '任何未处理的卡片费用已被移至单独的报告中，直到它们被记录。',
    },
    testDrive: {
        quickAction: {
            takeATwoMinuteTestDrive: '进行2分钟试用',
        },
        modal: {
            title: '试用我们吧',
            description: '快速浏览产品，迅速上手。无需中途停留！',
            confirmText: '开始试用',
            helpText: 'Skip',
            employee: {
                description: '<muted-text>让您的团队享受<strong>3个月的Expensify免费使用！</strong>只需在下方输入您老板的电子邮件并发送一笔测试费用。</muted-text>',
                email: '输入您老板的电子邮件地址',
                error: '该成员拥有一个工作区，请输入一个新成员进行测试。',
            },
        },
        banner: {
            currentlyTestDrivingExpensify: '您目前正在试用 Expensify',
            readyForTheRealThing: '准备好来真的了吗？',
            getStarted: '开始使用',
        },
        employeeInviteMessage: ({name}: EmployeeInviteMessageParams) =>
            `# ${name}邀请你试用Expensify\n嘿！我刚为我们获得了*3个月免费*试用Expensify，这是处理费用的最快方式。\n\n这里有一个*测试收据*来向你展示它的工作原理：`,
    },
    export: {
        basicExport: '基本导出',
        reportLevelExport: '所有数据 - 报告级别',
        expenseLevelExport: '所有数据 - 费用级别',
        exportInProgress: '正在导出',
        conciergeWillSend: 'Concierge 很快会将文件发送给您。',
    },
};
// IMPORTANT: This line is manually replaced in generate translation files by scripts/generateTranslations.ts,
// so if you change it here, please update it there as well.
export default translations satisfies TranslationDeepObject<typeof en>;<|MERGE_RESOLUTION|>--- conflicted
+++ resolved
@@ -6401,11 +6401,7 @@
         overTripLimit: ({formattedLimit}: ViolationsOverLimitParams) => `超过 ${formattedLimit}/次限额的金额`,
         overLimitAttendee: ({formattedLimit}: ViolationsOverLimitParams) => `金额超过${formattedLimit}/人限制`,
         perDayLimit: ({formattedLimit}: ViolationsPerDayLimitParams) => `金额超过每日 ${formattedLimit}/人类别限制`,
-<<<<<<< HEAD
         receiptNotSmartScanned: '收据和费用详情手动添加。',
-=======
-        receiptNotSmartScanned: '收据和费用详情手动添加。<a href="https://help.expensify.com/articles/expensify-classic/reports/Automatic-Receipt-Audit">了解更多</a>。',
->>>>>>> 5aa16193
         receiptRequired: ({formattedLimit, category}: ViolationsReceiptRequiredParams) => {
             let message = '需要收据';
             if (formattedLimit ?? category) {
