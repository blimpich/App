/**
 *   _____                      __         __
 *  / ___/__ ___  ___ _______ _/ /____ ___/ /
 * / (_ / -_) _ \/ -_) __/ _ \`/ __/ -_) _  /
 * \___/\__/_//_/\__/_/  \_,_/\__/\__/\_,_/
 *
 * This file was automatically generated. Please consider these alternatives before manually editing it:
 *
 * - Improve the prompts in prompts/translation, or
 * - Improve context annotations in src/languages/en.ts
 */
import {CONST as COMMON_CONST} from 'expensify-common';
import startCase from 'lodash/startCase';
import type {OnboardingTask} from '@libs/actions/Welcome/OnboardingFlow';
import CONST from '@src/CONST';
import type {Country} from '@src/CONST';
import type OriginalMessage from '@src/types/onyx/OriginalMessage';
import type en from './en';
import type {
    AccountOwnerParams,
    ActionsAreCurrentlyRestricted,
    AddedOrDeletedPolicyReportFieldParams,
    AddedPolicyApprovalRuleParams,
    AddEmployeeParams,
    AddOrDeletePolicyCustomUnitRateParams,
    AddressLineParams,
    AdminCanceledRequestParams,
    AirlineParams,
    AlreadySignedInParams,
    ApprovalWorkflowErrorParams,
    ApprovedAmountParams,
    AssignCardParams,
    AssignedCardParams,
    AssigneeParams,
    AuthenticationErrorParams,
    AutoPayApprovedReportsLimitErrorParams,
    BadgeFreeTrialParams,
    BankAccountLastFourParams,
    BeginningOfArchivedRoomParams,
    BeginningOfChatHistoryAdminRoomParams,
    BeginningOfChatHistoryAnnounceRoomParams,
    BeginningOfChatHistoryDomainRoomParams,
    BeginningOfChatHistoryInvoiceRoomParams,
    BeginningOfChatHistoryPolicyExpenseChatParams,
    BeginningOfChatHistoryUserRoomParams,
    BillableDefaultDescriptionParams,
    BillingBannerCardAuthenticationRequiredParams,
    BillingBannerCardExpiredParams,
    BillingBannerCardOnDisputeParams,
    BillingBannerDisputePendingParams,
    BillingBannerInsufficientFundsParams,
    BillingBannerOwnerAmountOwedOverdueParams,
    BillingBannerSubtitleWithDateParams,
    BusinessBankAccountParams,
    BusinessRegistrationNumberParams,
    BusinessTaxIDParams,
    CanceledRequestParams,
    CardEndingParams,
    CardInfoParams,
    CardNextPaymentParams,
    CategoryNameParams,
    ChangedApproverMessageParams,
    ChangeFieldParams,
    ChangeOwnerDuplicateSubscriptionParams,
    ChangeOwnerHasFailedSettlementsParams,
    ChangeOwnerSubscriptionParams,
    ChangeReportPolicyParams,
    ChangeTypeParams,
    CharacterLengthLimitParams,
    CharacterLimitParams,
    ChatWithAccountManagerParams,
    CompanyCardBankName,
    CompanyCardFeedNameParams,
    CompanyNameParams,
    ConfirmThatParams,
    ConnectionNameParams,
    ConnectionParams,
    ContactMethodParams,
    ContactMethodsRouteParams,
    CreateExpensesParams,
    CurrencyCodeParams,
    CurrencyInputDisabledTextParams,
    CustomersOrJobsLabelParams,
    CustomUnitRateParams,
    DateParams,
    DateShouldBeAfterParams,
    DateShouldBeBeforeParams,
    DefaultAmountParams,
    DefaultVendorDescriptionParams,
    DelegateRoleParams,
    DelegatorParams,
    DeleteActionParams,
    DeleteConfirmationParams,
    DeleteTransactionParams,
    DemotedFromWorkspaceParams,
    DidSplitAmountMessageParams,
    DomainPermissionInfoRestrictionParams,
    DuplicateTransactionParams,
    EarlyDiscountSubtitleParams,
    EarlyDiscountTitleParams,
    EditActionParams,
    EditDestinationSubtitleParams,
    ElectronicFundsParams,
    EmployeeInviteMessageParams,
    EmptyCategoriesSubtitleWithAccountingParams,
    EmptyTagsSubtitleWithAccountingParams,
    EnterMagicCodeParams,
    ExportAgainModalDescriptionParams,
    ExportedToIntegrationParams,
    ExportIntegrationSelectedParams,
    FeatureNameParams,
    FileLimitParams,
    FileTypeParams,
    FiltersAmountBetweenParams,
    FlightLayoverParams,
    FlightParams,
    FormattedMaxLengthParams,
    GoBackMessageParams,
    ImportedTagsMessageParams,
    ImportedTypesParams,
    ImportFieldParams,
    ImportMembersSuccessfulDescriptionParams,
    ImportPerDiemRatesSuccessfulDescriptionParams,
    ImportTagsSuccessfulDescriptionParams,
    IncorrectZipFormatParams,
    IndividualExpenseRulesSubtitleParams,
    InstantSummaryParams,
    IntacctMappingTitleParams,
    IntegrationExportParams,
    IntegrationSyncFailedParams,
    InvalidPropertyParams,
    InvalidValueParams,
    IssueVirtualCardParams,
    LastSyncAccountingParams,
    LastSyncDateParams,
    LeftWorkspaceParams,
    LocalTimeParams,
    LoggedInAsParams,
    LogSizeParams,
    ManagerApprovedAmountParams,
    ManagerApprovedParams,
    MarkedReimbursedParams,
    MarkReimbursedFromIntegrationParams,
    MergeFailureDescriptionGenericParams,
    MergeFailureUncreatedAccountDescriptionParams,
    MergeSuccessDescriptionParams,
    MissingPropertyParams,
    MovedActionParams,
    MovedFromPersonalSpaceParams,
    MovedFromReportParams,
    MovedTransactionParams,
    NeedCategoryForExportToIntegrationParams,
    NewWorkspaceNameParams,
    NoLongerHaveAccessParams,
    NotAllowedExtensionParams,
    NotYouParams,
    OOOEventSummaryFullDayParams,
    OOOEventSummaryPartialDayParams,
    OptionalParam,
    OurEmailProviderParams,
    OwnerOwesAmountParams,
    PaidElsewhereParams,
    PaidWithExpensifyParams,
    ParentNavigationSummaryParams,
    PayerOwesAmountParams,
    PayerOwesParams,
    PayerPaidAmountParams,
    PayerPaidParams,
    PayerSettledParams,
    PaySomeoneParams,
    PolicyAddedReportFieldOptionParams,
    PolicyDisabledReportFieldAllOptionsParams,
    PolicyDisabledReportFieldOptionParams,
    PolicyExpenseChatNameParams,
    QBDSetupErrorBodyParams,
    RailTicketParams,
    ReconciliationWorksParams,
    RemovedFromApprovalWorkflowParams,
    RemovedTheRequestParams,
    RemoveMemberPromptParams,
    RemoveMembersWarningPrompt,
    RenamedRoomActionParams,
    RenamedWorkspaceNameActionParams,
    ReportArchiveReasonsClosedParams,
    ReportArchiveReasonsInvoiceReceiverPolicyDeletedParams,
    ReportArchiveReasonsMergedParams,
    ReportArchiveReasonsRemovedFromPolicyParams,
    ReportPolicyNameParams,
    RequestAmountParams,
    RequestCountParams,
    RequestedAmountMessageParams,
    RequiredFieldParams,
    ResolutionConstraintsParams,
    ReviewParams,
    RoleNamesParams,
    RoomNameReservedErrorParams,
    RoomRenamedToParams,
    RulesEnableWorkflowsParams,
    SecondaryLoginParams,
    SetTheDistanceMerchantParams,
    SetTheRequestParams,
    SettledAfterAddedBankAccountParams,
    SettleExpensifyCardParams,
    SettlementAccountInfoParams,
    SettlementDateParams,
    ShareParams,
    SignerInfoMessageParams,
    SignUpNewFaceCodeParams,
    SizeExceededParams,
    SplitAmountParams,
    SplitExpenseEditTitleParams,
    SplitExpenseSubtitleParams,
    SpreadCategoriesParams,
    SpreadFieldNameParams,
    SpreadSheetColumnParams,
    StatementTitleParams,
    StepCounterParams,
    StripePaidParams,
    SubmitsToParams,
    SubmittedToVacationDelegateParams,
    SubmittedWithMemoParams,
    SubscriptionCommitmentParams,
    SubscriptionSettingsRenewsOnParams,
    SubscriptionSettingsSaveUpToParams,
    SubscriptionSettingsSummaryParams,
    SubscriptionSizeParams,
    SyncStageNameConnectionsParams,
    TaskCreatedActionParams,
    TaxAmountParams,
    TermsParams,
    ThreadRequestReportNameParams,
    ThreadSentMoneyReportNameParams,
    TotalAmountGreaterOrLessThanOriginalParams,
    ToValidateLoginParams,
    TransferParams,
    TravelTypeParams,
    TrialStartedTitleParams,
    UnapproveWithIntegrationWarningParams,
    UnshareParams,
    UntilTimeParams,
    UpdatedCustomFieldParams,
    UpdatedPolicyApprovalRuleParams,
    UpdatedPolicyAuditRateParams,
    UpdatedPolicyCategoryDescriptionHintTypeParams,
    UpdatedPolicyCategoryExpenseLimitTypeParams,
    UpdatedPolicyCategoryGLCodeParams,
    UpdatedPolicyCategoryMaxAmountNoReceiptParams,
    UpdatedPolicyCategoryMaxExpenseAmountParams,
    UpdatedPolicyCategoryNameParams,
    UpdatedPolicyCategoryParams,
    UpdatedPolicyCurrencyParams,
    UpdatedPolicyCustomUnitRateParams,
    UpdatedPolicyCustomUnitTaxClaimablePercentageParams,
    UpdatedPolicyCustomUnitTaxRateExternalIDParams,
    UpdatedPolicyDescriptionParams,
    UpdatedPolicyFieldWithNewAndOldValueParams,
    UpdatedPolicyFieldWithValueParam,
    UpdatedPolicyFrequencyParams,
    UpdatedPolicyManualApprovalThresholdParams,
    UpdatedPolicyPreventSelfApprovalParams,
    UpdatedPolicyReportFieldDefaultValueParams,
    UpdatedPolicyTagFieldParams,
    UpdatedPolicyTagNameParams,
    UpdatedPolicyTagParams,
    UpdatedTheDistanceMerchantParams,
    UpdatedTheRequestParams,
    UpdatePolicyCustomUnitParams,
    UpdatePolicyCustomUnitTaxEnabledParams,
    UpdateRoleParams,
    UpgradeSuccessMessageParams,
    UsePlusButtonParams,
    UserIsAlreadyMemberParams,
    UserSplitParams,
    VacationDelegateParams,
    ViolationsAutoReportedRejectedExpenseParams,
    ViolationsCashExpenseWithNoReceiptParams,
    ViolationsConversionSurchargeParams,
    ViolationsCustomRulesParams,
    ViolationsInvoiceMarkupParams,
    ViolationsMaxAgeParams,
    ViolationsMissingTagParams,
    ViolationsModifiedAmountParams,
    ViolationsOverCategoryLimitParams,
    ViolationsOverLimitParams,
    ViolationsPerDayLimitParams,
    ViolationsProhibitedExpenseParams,
    ViolationsReceiptRequiredParams,
    ViolationsRterParams,
    ViolationsTagOutOfPolicyParams,
    ViolationsTaxOutOfPolicyParams,
    WaitingOnBankAccountParams,
    WalletProgramParams,
    WelcomeEnterMagicCodeParams,
    WelcomeToRoomParams,
    WeSentYouMagicSignInLinkParams,
    WorkEmailMergingBlockedParams,
    WorkEmailResendCodeParams,
    WorkflowSettingsParam,
    WorkspaceLockedPlanTypeParams,
    WorkspaceMemberList,
    WorkspaceMembersCountParams,
    WorkspaceOwnerWillNeedToAddOrUpdatePaymentCardParams,
    WorkspaceRouteParams,
    WorkspaceShareNoteParams,
    WorkspacesListRouteParams,
    WorkspaceUpgradeNoteParams,
    WorkspaceYouMayJoin,
    YourPlanPriceParams,
    YourPlanPriceValueParams,
    ZipCodeExampleFormatParams,
} from './params';
import type {TranslationDeepObject} from './types';

type StateValue = {
    stateISO: string;
    stateName: string;
};
type States = Record<keyof typeof COMMON_CONST.STATES, StateValue>;
type AllCountries = Record<Country, string>;
/* eslint-disable max-len */
const translations = {
    common: {
        count: '计数',
        cancel: '取消',
        dismiss: '忽略',
        proceed: 'Proceed',
        yes: '是的',
        no: '不',
        ok: '好的',
        notNow: '暂时不需要',
        learnMore: '了解更多',
        buttonConfirm: '明白了',
        name: '名称',
        attachment: '附件',
        attachments: '附件',
        center: '中心',
        from: '从',
        to: '至',
        in: '在',
        optional: '可选',
        new: '新建',
        search: '搜索',
        reports: '报告',
        find: '查找',
        searchWithThreeDots: '搜索...',
        next: '下一个',
        previous: '上一个',
        goBack: '返回',
        create: '创建',
        add: '添加',
        resend: '重新发送',
        save: '保存',
        select: '选择',
        deselect: '取消选择',
        selectMultiple: '选择多个',
        saveChanges: '保存更改',
        submit: '提交',
        rotate: '旋转',
        zoom: 'Zoom',
        password: '密码',
        magicCode: 'Magic code',
        twoFactorCode: '双因素验证码',
        workspaces: '工作区',
        inbox: '收件箱',
        group: '组',
        success: '成功',
        profile: '个人资料',
        referral: '推荐',
        payments: '付款',
        approvals: '审批',
        wallet: '钱包',
        preferences: '偏好设置',
        view: '查看',
        review: (reviewParams?: ReviewParams) => `Review${reviewParams?.amount ? ` ${reviewParams?.amount}` : ''}`,
        not: '不',
        signIn: '登录',
        signInWithGoogle: '使用 Google 登录',
        signInWithApple: '使用 Apple 登录',
        signInWith: '使用登录',
        continue: '继续',
        firstName: '名字',
        lastName: '姓氏',
        scanning: '扫描中',
        addCardTermsOfService: 'Expensify 服务条款',
        perPerson: '每人',
        phone: '电话',
        phoneNumber: '电话号码',
        phoneNumberPlaceholder: '(xxx) xxx-xxxx',
        email: '电子邮件',
        and: '和',
        or: '或',
        details: '详情',
        privacy: '隐私',
        privacyPolicy: '隐私政策',
        hidden: 'Hidden',
        visible: '可见',
        delete: '删除',
        archived: '已归档',
        contacts: '联系人',
        recents: '最近',
        close: '关闭',
        download: '下载',
        downloading: '下载中',
        uploading: '上传中',
        pin: '固定',
        unPin: '取消固定',
        back: '返回',
        saveAndContinue: '保存并继续',
        settings: '设置',
        termsOfService: '服务条款',
        members: '成员',
        invite: '邀请',
        here: '这里',
        date: '日期',
        dob: '出生日期',
        currentYear: 'Current year',
        currentMonth: '当前月份',
        ssnLast4: 'SSN的最后四位数字',
        ssnFull9: '完整的9位数社会安全号码',
        addressLine: ({lineNumber}: AddressLineParams) => `地址行 ${lineNumber}`,
        personalAddress: '个人地址',
        companyAddress: '公司地址',
        noPO: '请不要使用邮政信箱或邮件投递地址。',
        city: '城市',
        state: '状态',
        streetAddress: '街道地址',
        stateOrProvince: '州/省份',
        country: '国家',
        zip: '邮政编码',
        zipPostCode: '邮政编码',
        whatThis: '这是什么？',
        iAcceptThe: '我接受',
        remove: '移除',
        admin: '管理员',
        owner: '所有者',
        dateFormat: 'YYYY-MM-DD',
        send: '发送',
        na: 'N/A',
        noResultsFound: '未找到结果',
        noResultsFoundMatching: ({searchString}: {searchString: string}) => `未找到与“${searchString}”匹配的结果`,
        recentDestinations: '最近的目的地',
        timePrefix: '它是',
        conjunctionFor: '为',
        todayAt: '今天在',
        tomorrowAt: '明天在',
        yesterdayAt: '昨天在',
        conjunctionAt: '在',
        conjunctionTo: '到',
        genericErrorMessage: '糟糕……出现了一些问题，您的请求无法完成。请稍后再试。',
        percentage: '百分比',
        error: {
            invalidAmount: '无效金额',
            acceptTerms: '您必须接受服务条款才能继续',
            phoneNumber: `请输入有效的电话号码，并包含国家代码（例如 ${CONST.EXAMPLE_PHONE_NUMBER}）`,
            fieldRequired: '此字段为必填项',
            requestModified: '此请求正在被另一位成员修改中',
            characterLimitExceedCounter: ({length, limit}: CharacterLengthLimitParams) => `字符数超出限制 (${length}/${limit})`,
            dateInvalid: '请选择一个有效日期',
            invalidDateShouldBeFuture: '请选择今天或将来的日期',
            invalidTimeShouldBeFuture: '请选择一个至少提前一分钟的时间',
            invalidCharacter: '无效字符',
            enterMerchant: '输入商家名称',
            enterAmount: '输入金额',
            missingMerchantName: '缺少商家名称',
            missingAmount: '缺少金额',
            missingDate: '缺少日期',
            enterDate: '输入日期',
            invalidTimeRange: '请输入使用12小时制的时间（例如，下午2:30）',
            pleaseCompleteForm: '请填写上面的表格以继续',
            pleaseSelectOne: '请选择上面的一个选项',
            invalidRateError: '请输入有效的费率',
            lowRateError: '费率必须大于0',
            email: '请输入有效的电子邮件地址',
            login: '登录时发生错误。请重试。',
        },
        comma: 'comma',
        semicolon: 'semicolon',
        please: '请',
        contactUs: '联系我们',
        pleaseEnterEmailOrPhoneNumber: '请输入电子邮件或电话号码',
        fixTheErrors: '修复错误',
        inTheFormBeforeContinuing: '在继续之前填写表格',
        confirm: '确认',
        reset: '重置',
        done: '完成',
        more: '更多',
        debitCard: '借记卡',
        bankAccount: '银行账户',
        personalBankAccount: '个人银行账户',
        businessBankAccount: '企业银行账户',
        join: '加入',
        leave: '离开',
        decline: '拒绝',
        transferBalance: '转账余额',
        cantFindAddress: '找不到您的地址？',
        enterManually: '手动输入',
        message: '消息',
        leaveThread: '离开线程',
        you: '你',
        me: '我',
        youAfterPreposition: '你',
        your: '你的',
        conciergeHelp: '请联系Concierge寻求帮助。',
        youAppearToBeOffline: '您似乎处于离线状态。',
        thisFeatureRequiresInternet: '此功能需要有效的互联网连接。',
        attachmentWillBeAvailableOnceBackOnline: '附件将在重新上线后可用。',
        errorOccurredWhileTryingToPlayVideo: '尝试播放此视频时发生错误。',
        areYouSure: '你确定吗？',
        verify: '验证',
        yesContinue: '是的，继续',
        websiteExample: 'e.g. https://www.expensify.com',
        zipCodeExampleFormat: ({zipSampleFormat}: ZipCodeExampleFormatParams) => (zipSampleFormat ? `e.g. ${zipSampleFormat}` : ''),
        description: '描述',
        title: '标题',
        assignee: '受让人',
        createdBy: '创建者',
        with: '与',
        shareCode: '共享代码',
        share: '分享',
        per: '每',
        mi: '英里',
        km: '公里',
        copied: '已复制！',
        someone: '某人',
        total: '总计',
        edit: '编辑',
        letsDoThis: `来吧！`,
        letsStart: `开始吧`,
        showMore: '显示更多',
        merchant: '商家',
        category: '类别',
        report: '报告',
        billable: '可计费的',
        nonBillable: '非计费',
        tag: '标签',
        receipt: '收据',
        verified: '已验证',
        replace: '替换',
        distance: '距离',
        mile: '英里',
        miles: '英里',
        kilometer: '公里',
        kilometers: '公里',
        recent: '最近的',
        all: '所有',
        am: 'AM',
        pm: 'PM',
        tbd: 'TBD',
        selectCurrency: '选择货币',
        selectSymbolOrCurrency: '选择一个符号或货币',
        card: '卡片',
        whyDoWeAskForThis: '我们为什么要求这个？',
        required: '必填',
        showing: '显示中',
        of: '的',
        default: '默认',
        update: '更新',
        member: '成员',
        auditor: '审计员',
        role: '角色',
        currency: '货币',
        groupCurrency: '集团货币',
        rate: '费率',
        emptyLHN: {
            title: '太好了！全部搞定了。',
            subtitleText1: '使用以下内容查找聊天',
            subtitleText2: '上面的按钮，或使用以下内容创建某些内容',
            subtitleText3: '下方按钮。',
        },
        businessName: '公司名称',
        clear: '清除',
        type: '类型',
        action: '操作',
        expenses: '费用',
        totalSpend: '总支出',
        tax: '税务',
        shared: '共享',
        drafts: '草稿',
        draft: '草稿',
        finished: '完成',
        upgrade: '升级',
        downgradeWorkspace: '降级工作区',
        companyID: '公司ID',
        userID: '用户 ID',
        disable: '禁用',
        export: '导出',
        initialValue: '初始值',
        currentDate: '当前日期',
        value: '值',
        downloadFailedTitle: '下载失败',
        downloadFailedDescription: '您的下载未能完成。请稍后再试。',
        filterLogs: '过滤日志',
        network: '网络',
        reportID: '报告 ID',
        longID: 'Long ID',
        withdrawalID: '提现ID',
        bankAccounts: '银行账户',
        chooseFile: '选择文件',
        chooseFiles: '选择文件',
        dropTitle: 'Let it go',
        dropMessage: '在此处拖放您的文件',
        ignore: 'Ignore',
        enabled: '已启用',
        disabled: '禁用',
        import: '导入',
        offlinePrompt: '您现在无法执行此操作。',
        outstanding: '优秀',
        chats: '聊天',
        tasks: '任务',
        unread: '未读',
        sent: '已发送',
        links: 'Links',
        day: '天',
        days: '天',
        rename: '重命名',
        address: '地址',
        hourAbbreviation: 'h',
        minuteAbbreviation: 'm',
        skip: 'Skip',
        chatWithAccountManager: ({accountManagerDisplayName}: ChatWithAccountManagerParams) => `需要特定帮助？请与您的客户经理${accountManagerDisplayName}聊天。`,
        chatNow: '立即聊天',
        workEmail: '工作邮箱',
        destination: '目的地',
        subrate: 'Subrate',
        perDiem: '每日津贴',
        validate: '验证',
        downloadAsPDF: '下载为PDF',
        downloadAsCSV: '下载为CSV',
        help: '帮助',
        expenseReports: '费用报告',
        rateOutOfPolicy: '超出政策的费率',
        reimbursable: '可报销的',
        editYourProfile: '编辑您的个人资料',
        comments: '评论',
        sharedIn: '共享于',
        unreported: '未报告',
        explore: '探索',
        todo: '待办事项',
        invoice: '发票',
        expense: '费用',
        chat: '聊天',
        task: '任务',
        trip: '旅行',
        apply: '申请',
        status: '状态',
        on: '开启',
        before: '之前',
        after: '后',
        reschedule: '重新安排',
        general: '常规',
        workspacesTabTitle: '工作区',
        getTheApp: '获取应用程序',
        scanReceiptsOnTheGo: '用手机扫描收据',
        headsUp: '\u6CE8\u610F\uFF01',
        submitTo: '提交到',
        forwardTo: '转发到',
        merge: '合并',
        unstableInternetConnection: '互联网连接不稳定。请检查你的网络，然后重试。',
        enableGlobalReimbursements: '启用全球报销',
        purchaseAmount: '购买金额',
    },
    supportalNoAccess: {
        title: '慢一点',
        description: '当支持人员登录时，您无权执行此操作。',
    },
    lockedAccount: {
        title: '账户已锁定',
        description: '您无法完成此操作，因为此账户已被锁定。请联系 concierge@expensify.com 以获取下一步操作。',
    },
    location: {
        useCurrent: '使用当前位置',
        notFound: '我们无法找到您的位置。请重试或手动输入地址。',
        permissionDenied: '看起来您已拒绝访问您的位置。',
        please: '请',
        allowPermission: '在设置中允许位置访问',
        tryAgain: '并重试。',
    },
    contact: {
        importContacts: '导入联系人',
        importContactsTitle: '导入您的联系人',
        importContactsText: '从手机导入联系人，这样您最喜欢的人总是触手可及。',
        importContactsExplanation: '这样您最喜欢的人总是触手可及。',
        importContactsNativeText: '只差一步！请授权我们导入您的联系人。',
    },
    anonymousReportFooter: {
        logoTagline: '加入讨论。',
    },
    attachmentPicker: {
        cameraPermissionRequired: '相机访问权限',
        expensifyDoesNotHaveAccessToCamera: 'Expensify无法在没有相机访问权限的情况下拍照。点击设置以更新权限。',
        attachmentError: '附件错误',
        errorWhileSelectingAttachment: '选择附件时发生错误。请重试。',
        errorWhileSelectingCorruptedAttachment: '选择损坏的附件时发生错误。请尝试其他文件。',
        takePhoto: '拍照',
        chooseFromGallery: '从图库中选择',
        chooseDocument: '选择文件',
        attachmentTooLarge: '附件太大了',
        sizeExceeded: '附件大小超过24 MB限制',
        sizeExceededWithLimit: ({maxUploadSizeInMB}: SizeExceededParams) => `附件大小超过 ${maxUploadSizeInMB} MB 的限制`,
        attachmentTooSmall: '附件太小了',
        sizeNotMet: '附件大小必须大于240字节',
        wrongFileType: '无效的文件类型',
        notAllowedExtension: '不允许此文件类型。请尝试其他文件类型。',
        folderNotAllowedMessage: '不允许上传文件夹。请尝试其他文件。',
        protectedPDFNotSupported: '不支持受密码保护的PDF',
        attachmentImageResized: '此图像已调整大小以供预览。下载以获取完整分辨率。',
        attachmentImageTooLarge: '此图像太大，无法在上传前预览。',
        tooManyFiles: ({fileLimit}: FileLimitParams) => `您一次最多只能上传 ${fileLimit} 个文件。`,
        sizeExceededWithValue: ({maxUploadSizeInMB}: SizeExceededParams) => `文件超过 ${maxUploadSizeInMB} MB。请重试。`,
        someFilesCantBeUploaded: '有些文件无法上传',
        sizeLimitExceeded: ({maxUploadSizeInMB}: SizeExceededParams) => `文件必须小于${maxUploadSizeInMB} MB。较大的文件将不会被上传。`,
        maxFileLimitExceeded: '您一次最多可上传30张收据。额外的将不会被上传。',
        unsupportedFileType: ({fileType}: FileTypeParams) => `${fileType} 文件不受支持。只有受支持的文件类型才会被上传。`,
        learnMoreAboutSupportedFiles: '了解更多关于支持的格式。',
        passwordProtected: '不支持密码保护的PDF。只有受支持的文件才会被上传。',
    },
    dropzone: {
        addAttachments: '添加附件',
        addReceipt: '添加收据',
        scanReceipts: '扫描收据',
        replaceReceipt: '替换收据',
    },
    filePicker: {
        fileError: '文件错误',
        errorWhileSelectingFile: '选择文件时发生错误。请再试一次。',
    },
    connectionComplete: {
        title: '连接完成',
        supportingText: '您可以关闭此窗口并返回Expensify应用程序。',
    },
    avatarCropModal: {
        title: '编辑照片',
        description: '随意拖动、缩放和旋转您的图像。',
    },
    composer: {
        noExtensionFoundForMimeType: '未找到与 MIME 类型对应的扩展名',
        problemGettingImageYouPasted: '获取您粘贴的图片时出现问题。',
        commentExceededMaxLength: ({formattedMaxLength}: FormattedMaxLengthParams) => `最大评论长度为${formattedMaxLength}个字符。`,
        taskTitleExceededMaxLength: ({formattedMaxLength}: FormattedMaxLengthParams) => `任务标题的最大长度为${formattedMaxLength}个字符。`,
    },
    baseUpdateAppModal: {
        updateApp: '更新应用程序',
        updatePrompt: '此应用程序的新版本可用。立即更新或稍后重新启动应用程序以下载最新更改。',
    },
    deeplinkWrapper: {
        launching: '启动 Expensify',
        expired: '您的会话已过期。',
        signIn: '请重新登录。',
        redirectedToDesktopApp: '我们已将您重定向到桌面应用程序。',
        youCanAlso: '您也可以',
        openLinkInBrowser: '在浏览器中打开此链接',
        loggedInAs: ({email}: LoggedInAsParams) => `您已登录为${email}。在提示中点击“打开链接”以使用此账户登录桌面应用程序。`,
        doNotSeePrompt: '看不到提示？',
        tryAgain: '再试一次',
        or: '，或',
        continueInWeb: '继续到网页应用程序',
    },
    validateCodeModal: {
        successfulSignInTitle: '魔法咒语，  \n您已登录！',
        successfulSignInDescription: '返回到原始标签页继续。',
        title: '这是您的魔法代码',
        description: '请输入从最初请求的设备上获取的代码',
        doNotShare: '不要与任何人分享您的代码。Expensify 永远不会向您索要代码！',
        or: '，或',
        signInHere: '只需在这里登录',
        expiredCodeTitle: '魔法代码已过期',
        expiredCodeDescription: '返回原始设备并请求新代码',
        successfulNewCodeRequest: '请求的代码已发送。请检查您的设备。',
        tfaRequiredTitle: '需要双重身份验证',
        tfaRequiredDescription: '请输入您尝试登录时的双因素认证代码。',
        requestOneHere: '在这里请求一个。',
    },
    moneyRequestConfirmationList: {
        paidBy: '支付方',
        whatsItFor: '这是做什么用的？',
    },
    selectionList: {
        nameEmailOrPhoneNumber: '姓名、电子邮件或电话号码',
        findMember: '查找成员',
        searchForSomeone: '搜索某人',
    },
    emptyList: {
        [CONST.IOU.TYPE.CREATE]: {
            title: '提交报销，推荐给您的老板',
            subtitleText: '想让你的老板也使用Expensify吗？只需向他们提交一笔费用，其余的交给我们。',
        },
    },
    videoChatButtonAndMenu: {
        tooltip: '预约电话',
    },
    hello: '你好',
    phoneCountryCode: '1',
    welcomeText: {
        getStarted: '请从下面开始。',
        anotherLoginPageIsOpen: '另一个登录页面已打开。',
        anotherLoginPageIsOpenExplanation: '您已在单独的标签页中打开了登录页面。请从该标签页登录。',
        welcome: '欢迎！',
        welcomeWithoutExclamation: '欢迎',
        phrase2: '金钱会说话。现在聊天和支付合二为一，这也变得简单了。',
        phrase3: '只要你能表达清楚，你的付款就能快速到达。',
        enterPassword: '请输入您的密码',
        welcomeNewFace: ({login}: SignUpNewFaceCodeParams) => `${login}，在这里看到新面孔总是很高兴！`,
        welcomeEnterMagicCode: ({login}: WelcomeEnterMagicCodeParams) => `请输入发送到${login}的魔法代码。它应该会在一两分钟内到达。`,
    },
    login: {
        hero: {
            header: '旅行和报销，以聊天的速度进行',
            body: '欢迎来到新一代的Expensify，在这里，借助上下文实时聊天，您的差旅和费用处理速度更快。',
        },
    },
    thirdPartySignIn: {
        alreadySignedIn: ({email}: AlreadySignedInParams) => `您已使用 ${email} 登录。`,
        goBackMessage: ({provider}: GoBackMessageParams) => `不想使用${provider}登录？`,
        continueWithMyCurrentSession: '继续我的当前会话',
        redirectToDesktopMessage: '完成登录后，我们会将您重定向到桌面应用程序。',
        signInAgreementMessage: '通过登录，您同意',
        termsOfService: '服务条款',
        privacy: '隐私',
    },
    samlSignIn: {
        welcomeSAMLEnabled: '继续使用单点登录登录：',
        orContinueWithMagicCode: '您还可以使用魔法代码登录',
        useSingleSignOn: '使用单点登录',
        useMagicCode: '使用魔法代码',
        launching: '启动中...',
        oneMoment: '请稍等，我们正在将您重定向到您公司的单点登录门户。',
    },
    reportActionCompose: {
        dropToUpload: '拖放上传',
        sendAttachment: '发送附件',
        addAttachment: '添加附件',
        writeSomething: '写点什么...',
        blockedFromConcierge: '通信被禁止',
        fileUploadFailed: '上传失败。文件不受支持。',
        localTime: ({user, time}: LocalTimeParams) => `现在是${time}，适合${user}`,
        edited: '(已编辑)',
        emoji: 'Emoji',
        collapse: '折叠',
        expand: '展开',
    },
    reportActionContextMenu: {
        copyToClipboard: '复制到剪贴板',
        copied: '已复制！',
        copyLink: '复制链接',
        copyURLToClipboard: '复制网址到剪贴板',
        copyEmailToClipboard: '复制电子邮件到剪贴板',
        markAsUnread: '标记为未读',
        markAsRead: '标记为已读',
        editAction: ({action}: EditActionParams) => `Edit ${action?.actionName === CONST.REPORT.ACTIONS.TYPE.IOU ? '费用' : '评论'}`,
        deleteAction: ({action}: DeleteActionParams) => `删除 ${action?.actionName === CONST.REPORT.ACTIONS.TYPE.IOU ? '费用' : '评论'}`,
        deleteConfirmation: ({action}: DeleteConfirmationParams) => `您确定要删除此${action?.actionName === CONST.REPORT.ACTIONS.TYPE.IOU ? '费用' : '评论'}吗？`,
        onlyVisible: '仅对...可见',
        replyInThread: '在线程中回复',
        joinThread: '加入线程',
        leaveThread: '离开线程',
        copyOnyxData: '复制 Onyx 数据',
        flagAsOffensive: '标记为攻击性内容',
        menu: '菜单',
    },
    emojiReactions: {
        addReactionTooltip: '添加反应',
        reactedWith: '做出了反应',
    },
    reportActionsView: {
        beginningOfArchivedRoom: ({reportName, reportDetailsLink}: BeginningOfArchivedRoomParams) =>
            `你错过了 <strong><a class="no-style-link" href="${reportDetailsLink}">${reportName}</a></strong> 的派对，这里没什么好看的。`,
        beginningOfChatHistoryDomainRoom: ({domainRoom}: BeginningOfChatHistoryDomainRoomParams) =>
            `此聊天是与 <strong>${domainRoom}</strong> 域名上的所有 Expensify 会员进行的。使用它与同事聊天、分享技巧和提问。`,
        beginningOfChatHistoryAdminRoom: ({workspaceName}: BeginningOfChatHistoryAdminRoomParams) =>
            `此聊天是与 <strong>${workspaceName}</strong> 管理员进行的。您可以用它来聊天，讨论工作空间设置等问题。`,
        beginningOfChatHistoryAnnounceRoom: ({workspaceName}: BeginningOfChatHistoryAnnounceRoomParams) =>
            `此聊天室面向 <strong>${workspaceName}</strong> 的所有人。最重要的公告请使用此聊天室。`,
        beginningOfChatHistoryUserRoom: ({reportName, reportDetailsLink}: BeginningOfChatHistoryUserRoomParams) =>
            `本聊天室用于与 <strong><a class="no-style-link" href="${reportDetailsLink}">${reportName}</a></strong> 有关的任何内容。`,
        beginningOfChatHistoryInvoiceRoom: ({invoicePayer, invoiceReceiver}: BeginningOfChatHistoryInvoiceRoomParams) =>
            `该聊天用于 <strong>${invoicePayer}</strong> 和 <strong>${invoiceReceiver}</strong> 之间的发票。使用 <emoji>${CONST.CUSTOM_EMOJIS.GLOBAL_CREATE}</emoji> 按钮发送发票。`,
        beginningOfChatHistory: '此聊天是与',
        beginningOfChatHistoryPolicyExpenseChat: ({workspaceName, submitterDisplayName}: BeginningOfChatHistoryPolicyExpenseChatParams) =>
            `这是<strong>${submitterDisplayName}</strong> 向<strong>${workspaceName}</strong> 提交费用的地方。使用 <emoji>${CONST.CUSTOM_EMOJIS.GLOBAL_CREATE}</emoji> 按钮即可。`,
        beginningOfChatHistorySelfDM: '这是您的个人空间。用于记录笔记、任务、草稿和提醒。',
        beginningOfChatHistorySystemDM: '欢迎！让我们为您进行设置。',
        chatWithAccountManager: '在这里与您的客户经理聊天',
        sayHello: '说你好！',
        yourSpace: '您的空间',
        welcomeToRoom: ({roomName}: WelcomeToRoomParams) => `欢迎来到${roomName}！`,
        usePlusButton: ({additionalText}: UsePlusButtonParams) => ` 使用 ${CONST.CUSTOM_EMOJIS.GLOBAL_CREATE} 按钮${additionalText}一笔费用。`,
        askConcierge: '随时提问并获得全天候实时支持。',
        conciergeSupport: '24/7 支持',
        create: '创建',
        iouTypes: {
            pay: '支付',
            split: 'split',
            submit: '提交',
            track: '跟踪',
            invoice: '发票',
        },
    },
    adminOnlyCanPost: '只有管理员可以在此房间发送消息。',
    reportAction: {
        asCopilot: '作为副驾驶',
    },
    mentionSuggestions: {
        hereAlternateText: '通知此对话中的所有人',
    },
    newMessages: '新消息',
    latestMessages: '最新消息',
    youHaveBeenBanned: '注意：您已被禁止在此频道聊天。',
    reportTypingIndicator: {
        isTyping: '正在输入...',
        areTyping: '正在输入...',
        multipleMembers: '多个成员',
    },
    reportArchiveReasons: {
        [CONST.REPORT.ARCHIVE_REASON.DEFAULT]: '此聊天室已被存档。',
        [CONST.REPORT.ARCHIVE_REASON.ACCOUNT_CLOSED]: ({displayName}: ReportArchiveReasonsClosedParams) => `由于${displayName}关闭了他们的账户，此聊天不再活跃。`,
        [CONST.REPORT.ARCHIVE_REASON.ACCOUNT_MERGED]: ({displayName, oldDisplayName}: ReportArchiveReasonsMergedParams) =>
            `此聊天不再活跃，因为${oldDisplayName}已将其帐户与${displayName}合并。`,
        [CONST.REPORT.ARCHIVE_REASON.REMOVED_FROM_POLICY]: ({displayName, policyName, shouldUseYou = false}: ReportArchiveReasonsRemovedFromPolicyParams) =>
            shouldUseYou ? `此聊天不再活跃，因为<strong>您</strong>已不再是${policyName}工作区的成员。` : `此聊天不再活跃，因为${displayName}不再是${policyName}工作区的成员。`,
        [CONST.REPORT.ARCHIVE_REASON.POLICY_DELETED]: ({policyName}: ReportArchiveReasonsInvoiceReceiverPolicyDeletedParams) => `此聊天不再活跃，因为${policyName}不再是一个活跃的工作区。`,
        [CONST.REPORT.ARCHIVE_REASON.INVOICE_RECEIVER_POLICY_DELETED]: ({policyName}: ReportArchiveReasonsInvoiceReceiverPolicyDeletedParams) =>
            `此聊天不再活跃，因为${policyName}不再是一个活跃的工作区。`,
        [CONST.REPORT.ARCHIVE_REASON.BOOKING_END_DATE_HAS_PASSED]: '此预订已归档。',
    },
    writeCapabilityPage: {
        label: '谁可以发布',
        writeCapability: {
            all: '所有成员',
            admins: '仅限管理员',
        },
    },
    sidebarScreen: {
        buttonFind: '寻找某物...',
        buttonMySettings: '我的设置',
        fabNewChat: '开始聊天',
        fabNewChatExplained: '开始聊天（浮动操作）',
        chatPinned: '聊天已置顶',
        draftedMessage: '草稿消息',
        listOfChatMessages: '聊天消息列表',
        listOfChats: '聊天列表',
        saveTheWorld: '拯救世界',
        tooltip: '从这里开始！',
        redirectToExpensifyClassicModal: {
            title: '即将推出',
            description: '我们正在微调新 Expensify 的一些细节，以适应您的特定设置。同时，请前往 Expensify Classic。',
        },
    },
    allSettingsScreen: {
        subscription: '订阅',
        domains: '域名',
    },
    tabSelector: {
        chat: '聊天',
        room: '房间',
        distance: '距离',
        manual: '手册',
        scan: '扫描',
        map: '地图',
    },
    spreadsheet: {
        upload: '上传电子表格',
        import: '导入电子表格',
        dragAndDrop: '<muted-link>将您的电子表格拖放到此处，或在下方选择一个文件。支持的格式：.csv、.txt、.xls 和 .xlsx。</muted-link>',
        dragAndDropMultiLevelTag: `<muted-link>将您的电子表格拖放到此处，或在下方选择一个文件。 <a href="${CONST.IMPORT_SPREADSHEET.MULTI_LEVEL_TAGS_ARTICLE_LINK}">了解更多</a> 支持的文件格式。</muted-link>`,
        chooseSpreadsheet: '<muted-link>选择要导入的电子表格文件。支持的格式：.csv、.txt、.xls 和 .xlsx。</muted-link>',
        chooseSpreadsheetMultiLevelTag: `<muted-link>选择要导入的电子表格文件。 <a href="${CONST.IMPORT_SPREADSHEET.MULTI_LEVEL_TAGS_ARTICLE_LINK}">了解更多</a> 支持的文件格式。</muted-link>`,
        fileContainsHeader: '文件包含列标题',
        column: ({name}: SpreadSheetColumnParams) => `列 ${name}`,
        fieldNotMapped: ({fieldName}: SpreadFieldNameParams) => `哎呀！一个必填字段（“${fieldName}”）尚未映射。请检查并重试。`,
        singleFieldMultipleColumns: ({fieldName}: SpreadFieldNameParams) => `糟糕！您已将单个字段（"${fieldName}"）映射到多个列。请检查并重试。`,
        emptyMappedField: ({fieldName}: SpreadFieldNameParams) => `糟糕！字段（“${fieldName}”）包含一个或多个空值。请检查并重试。`,
        importSuccessfulTitle: '导入成功',
        importCategoriesSuccessfulDescription: ({categories}: SpreadCategoriesParams) => (categories > 1 ? `已添加${categories}个类别。` : '已添加1个类别。'),
        importMembersSuccessfulDescription: ({added, updated}: ImportMembersSuccessfulDescriptionParams) => {
            if (!added && !updated) {
                return '没有成员被添加或更新。';
            }
            if (added && updated) {
                return `${added} 名成员${added > 1 ? 's' : ''}已添加，${updated} 名成员${updated > 1 ? 's' : ''}已更新。`;
            }
            if (updated) {
                return updated > 1 ? `${updated} 名成员已更新。` : '1 名成员已更新。';
            }
            return added > 1 ? `已添加 ${added} 名成员。` : '1 名成员已被添加。';
        },
        importTagsSuccessfulDescription: ({tags}: ImportTagsSuccessfulDescriptionParams) => (tags > 1 ? `已添加${tags}个标签。` : '已添加1个标签。'),
        importMultiLevelTagsSuccessfulDescription: '已添加多级标签。',
        importPerDiemRatesSuccessfulDescription: ({rates}: ImportPerDiemRatesSuccessfulDescriptionParams) => (rates > 1 ? `已添加${rates}个每日津贴费率。` : '1个每日津贴费率已添加。'),
        importFailedTitle: '导入失败',
        importFailedDescription: '请确保所有字段均已正确填写，然后重试。如果问题仍然存在，请联系Concierge。',
        importDescription: '通过点击每个导入列旁边的下拉菜单，选择要从电子表格中映射的字段。',
        sizeNotMet: '文件大小必须大于0字节',
        invalidFileMessage: '您上传的文件要么是空的，要么包含无效数据。请确保文件格式正确并包含必要的信息，然后再重新上传。',
        importSpreadsheetLibraryError: '加载电子表格模块失败。请检查您的互联网连接并重试。',
        importSpreadsheet: '导入电子表格',
        downloadCSV: '下载 CSV',
        importMemberConfirmation: () => ({
            one: `请确认以下信息，以添加此次上传中的一位新工作区成员。现有成员不会收到角色更新或邀请消息。`,
            other: (count: number) => `请确认以下信息，以添加此次上传中的 ${count} 位新工作区成员。现有成员不会收到角色更新或邀请消息。`,
        }),
    },
    receipt: {
        upload: '上传收据',
        uploadMultiple: '上传收据',
        dragReceiptBeforeEmail: '将收据拖到此页面上，转发收据到',
        dragReceiptsBeforeEmail: '将收据拖到此页面上，转发收据到',
        dragReceiptAfterEmail: '或选择下面的文件上传。',
        dragReceiptsAfterEmail: '或选择下面的文件上传。',
        chooseReceipt: '选择要上传的收据或转发收据到',
        chooseReceipts: '选择要上传的收据或转发收据到',
        takePhoto: '拍照',
        cameraAccess: '需要相机权限来拍摄收据照片。',
        deniedCameraAccess: '相机访问权限仍未授予，请按照以下步骤操作',
        deniedCameraAccessInstructions: '这些说明',
        cameraErrorTitle: '相机错误',
        cameraErrorMessage: '拍照时发生错误。请再试一次。',
        locationAccessTitle: '允许位置访问',
        locationAccessMessage: '位置访问帮助我们在您旅行时保持时区和货币的准确性。',
        locationErrorTitle: '允许位置访问',
        locationErrorMessage: '位置访问帮助我们在您旅行时保持时区和货币的准确性。',
        allowLocationFromSetting: `位置访问帮助我们在您出行时保持时区和货币的准确性。请在设备的权限设置中允许位置访问。`,
        dropTitle: 'Let it go',
        dropMessage: '在此处拖放您的文件',
        flash: '闪光灯',
        multiScan: '多重扫描',
        shutter: '快门',
        gallery: '画廊',
        deleteReceipt: '删除收据',
        deleteConfirmation: '您确定要删除此收据吗？',
        addReceipt: '添加收据',
        scanFailed: '无法扫描收据，因为缺少商家、日期或金额。',
    },
    quickAction: {
        scanReceipt: '扫描收据',
        recordDistance: '跟踪距离',
        requestMoney: '创建报销单',
        perDiem: '创建每日津贴',
        splitBill: '拆分费用',
        splitScan: '拆分收据',
        splitDistance: '分割距离',
        paySomeone: ({name}: PaySomeoneParams = {}) => `支付${name ?? '某人'}`,
        assignTask: '分配任务',
        header: '快速操作',
        noLongerHaveReportAccess: '您不再拥有之前快速操作目的地的访问权限。请在下面选择一个新的。',
        updateDestination: '更新目的地',
        createReport: '创建报告',
    },
    iou: {
        amount: '金额',
        taxAmount: '税额',
        taxRate: '税率',
        approve: ({
            formattedAmount,
        }: {
            formattedAmount?: string;
        } = {}) => (formattedAmount ? `批准 ${formattedAmount}` : '批准'),
        approved: '批准',
        cash: '现金',
        card: '卡片',
        original: 'Original',
        split: '拆分',
        splitExpense: '拆分费用',
        splitExpenseSubtitle: ({amount, merchant}: SplitExpenseSubtitleParams) => `来自${merchant}的${amount}`,
        addSplit: '添加分账',
        totalAmountGreaterThanOriginal: ({amount}: TotalAmountGreaterOrLessThanOriginalParams) => `总金额比原始费用多${amount}。`,
        totalAmountLessThanOriginal: ({amount}: TotalAmountGreaterOrLessThanOriginalParams) => `总金额比原始费用少 ${amount}。`,
        splitExpenseZeroAmount: '请在继续之前输入有效金额。',
        splitExpenseEditTitle: ({amount, merchant}: SplitExpenseEditTitleParams) => `为${merchant}编辑${amount}`,
        removeSplit: '移除拆分',
        paySomeone: ({name}: PaySomeoneParams = {}) => `支付${name ?? '某人'}`,
        expense: '费用',
        categorize: '分类',
        share: '分享',
        participants: '参与者',
        createExpense: '创建报销单',
        trackDistance: '跟踪距离',
        createExpenses: ({expensesNumber}: CreateExpensesParams) => `创建${expensesNumber}笔费用`,
        removeExpense: '删除费用',
        removeThisExpense: '删除此费用',
        removeExpenseConfirmation: '您确定要删除这张收据吗？此操作不可撤销。',
        addExpense: '添加费用',
        chooseRecipient: '选择收件人',
        createExpenseWithAmount: ({amount}: {amount: string}) => `创建 ${amount} 报销单`,
        confirmDetails: '确认详情',
        pay: '支付',
        cancelPayment: '取消付款',
        cancelPaymentConfirmation: '您确定要取消此付款吗？',
        viewDetails: '查看详情',
        pending: '待处理',
        canceled: '已取消',
        posted: '已发布',
        deleteReceipt: '删除收据',
        deletedTransaction: ({amount, merchant}: DeleteTransactionParams) => `删除了一笔费用 (${merchant} 的 ${amount})`,
        movedFromReport: ({reportName}: MovedFromReportParams) => `移动了一笔费用${reportName ? `来自${reportName}` : ''}`,
        movedTransaction: ({reportUrl, reportName}: MovedTransactionParams) => `移动了此费用${reportName ? `至 <a href="${reportUrl}">${reportName}</a>` : ''}`,
        unreportedTransaction: ({reportUrl}: MovedTransactionParams) => `已将此费用移动到您的<a href="${reportUrl}">个人空间</a>`,
        movedAction: ({shouldHideMovedReportUrl, movedReportUrl, newParentReportUrl, toPolicyName}: MovedActionParams) => {
            if (shouldHideMovedReportUrl) {
                return `已将此报告移动到 <a href="${newParentReportUrl}">${toPolicyName}</a> 工作区`;
            }
            return `已将此 <a href="${movedReportUrl}">报告</a> 移动到 <a href="${newParentReportUrl}">${toPolicyName}</a> 工作区`;
        },
        pendingMatchWithCreditCard: '收据待与卡交易匹配',
        pendingMatch: '待匹配',
        pendingMatchWithCreditCardDescription: '收据待与卡交易匹配。标记为现金以取消。',
        markAsCash: '标记为现金',
        routePending: '路由处理中...',
        receiptScanning: () => ({
            one: '收据扫描中...',
            other: '正在扫描收据...',
        }),
        scanMultipleReceipts: '扫描多张收据',
        scanMultipleReceiptsDescription: '一次拍摄所有收据的照片，然后自行确认详细信息或让SmartScan处理。',
        receiptScanInProgress: '正在扫描收据',
        receiptScanInProgressDescription: '收据扫描中。稍后查看或立即输入详细信息。',
        removeFromReport: '不在此报告中',
        moveToPersonalSpace: '移动费用到个人空间',
        duplicateTransaction: ({isSubmitted}: DuplicateTransactionParams) => (!isSubmitted ? '发现潜在的重复费用。请查看重复项以启用提交。' : '发现潜在的重复费用。请审查重复项以启用批准。'),
        receiptIssuesFound: () => ({
            one: '发现问题',
            other: '发现的问题',
        }),
        fieldPending: '待处理...',
        defaultRate: '默认费率',
        receiptMissingDetails: '收据缺少详细信息',
        missingAmount: '缺少金额',
        missingMerchant: '缺少商户',
        receiptStatusTitle: '扫描中…',
        receiptStatusText: '只有您在扫描时可以看到此收据。稍后查看或立即输入详细信息。',
        receiptScanningFailed: '收据扫描失败。请手动输入详细信息。',
        transactionPendingDescription: '交易待处理。可能需要几天时间才能发布。',
        companyInfo: '公司信息',
        companyInfoDescription: '在您发送第一张发票之前，我们需要更多详细信息。',
        yourCompanyName: '您的公司名称',
        yourCompanyWebsite: '您的公司网站',
        yourCompanyWebsiteNote: '如果您没有网站，可以提供您公司的 LinkedIn 或社交媒体资料。',
        invalidDomainError: '您输入了无效的域名。要继续，请输入有效的域名。',
        publicDomainError: '您已进入公共域。要继续，请输入私人域。',
        // TODO: This key should be deprecated. More details: https://github.com/Expensify/App/pull/59653#discussion_r2028653252
        expenseCountWithStatus: ({scanningReceipts = 0, pendingReceipts = 0}: RequestCountParams) => {
            const statusText: string[] = [];
            if (scanningReceipts > 0) {
                statusText.push(`${scanningReceipts} 扫描中`);
            }
            if (pendingReceipts > 0) {
                statusText.push(`${pendingReceipts} 个待处理`);
            }
            return {
                one: statusText.length > 0 ? `1 笔费用 (${statusText.join(', ')})` : `1 笔报销`,
                other: (count: number) => (statusText.length > 0 ? `${count} 笔费用 (${statusText.join(', ')})` : `${count} 笔费用`),
            };
        },
        expenseCount: () => {
            return {
                one: '1 笔报销',
                other: (count: number) => `${count} 笔费用`,
            };
        },
        deleteExpense: () => ({
            one: '删除报销',
            other: '删除费用',
        }),
        deleteConfirmation: () => ({
            one: '您确定要删除此费用吗？',
            other: '您确定要删除这些费用吗？',
        }),
        deleteReport: '删除报告',
        deleteReportConfirmation: '您确定要删除此报告吗？',
        settledExpensify: '已支付',
        done: '完成',
        settledElsewhere: '在其他地方支付',
        individual: '个人',
        business: '商务',
        settleExpensify: ({formattedAmount}: SettleExpensifyCardParams) => (formattedAmount ? `使用 Expensify 支付 ${formattedAmount}` : `使用Expensify支付`),
        settlePersonal: ({formattedAmount}: SettleExpensifyCardParams) => (formattedAmount ? `以个人身份支付${formattedAmount}` : `用个人账户支付`),
        settleWallet: ({formattedAmount}: SettleExpensifyCardParams) => (formattedAmount ? `用钱包支付${formattedAmount}` : `用钱包支付`),
        settlePayment: ({formattedAmount}: SettleExpensifyCardParams) => `支付 ${formattedAmount}`,
        settleBusiness: ({formattedAmount}: SettleExpensifyCardParams) => (formattedAmount ? `以企业身份支付${formattedAmount}` : `用企业账户支付`),
        payElsewhere: ({formattedAmount}: SettleExpensifyCardParams) => (formattedAmount ? `标记${formattedAmount}为已支付` : `标记为已支付`),
        settleInvoicePersonal: ({amount, last4Digits}: BusinessBankAccountParams) => (amount ? `已用个人账户${last4Digits}支付${amount}` : `已用个人账户支付`),
        settleInvoiceBusiness: ({amount, last4Digits}: BusinessBankAccountParams) => (amount ? `已用企业账户${last4Digits}支付${amount}` : `已用企业账户支付`),
        payWithPolicy: ({formattedAmount, policyName}: SettleExpensifyCardParams & {policyName: string}) =>
            formattedAmount ? `通过${policyName}支付${formattedAmount}` : `通过${policyName}支付`,
        businessBankAccount: ({amount, last4Digits}: BusinessBankAccountParams) => (amount ? `已用银行账户${last4Digits}支付${amount} ` : `已用银行账户${last4Digits}支付 `),
        automaticallyPaidWithBusinessBankAccount: ({amount, last4Digits}: BusinessBankAccountParams) =>
            `已使用尾号为${last4Digits}的银行账户支付${amount} 通过<a href="${CONST.CONFIGURE_EXPENSE_REPORT_RULES_HELP_URL}">工作区规则</a>`,
        invoicePersonalBank: ({lastFour}: BankAccountLastFourParams) => `个人账户 • ${lastFour}`,
        invoiceBusinessBank: ({lastFour}: BankAccountLastFourParams) => `企业账户 • ${lastFour}`,
        nextStep: '下一步',
        finished: '完成',
        sendInvoice: ({amount}: RequestAmountParams) => `发送 ${amount} 发票`,
        submitAmount: ({amount}: RequestAmountParams) => `提交 ${amount}`,
        expenseAmount: ({formattedAmount, comment}: RequestedAmountMessageParams) => `${formattedAmount}${comment ? `对于${comment}` : ''}`,
        submitted: ({memo}: SubmittedWithMemoParams) => `已提交${memo ? `, 备注 ${memo}` : ''}`,
        automaticallySubmitted: `通过<a href="${CONST.SELECT_WORKFLOWS_HELP_URL}">延迟提交</a>提交`,
        trackedAmount: ({formattedAmount, comment}: RequestedAmountMessageParams) => `跟踪 ${formattedAmount}${comment ? `对于${comment}` : ''}`,
        splitAmount: ({amount}: SplitAmountParams) => `拆分 ${amount}`,
        didSplitAmount: ({formattedAmount, comment}: DidSplitAmountMessageParams) => `split ${formattedAmount}${comment ? `对于${comment}` : ''}`,
        yourSplit: ({amount}: UserSplitParams) => `您分摊的金额 ${amount}`,
        payerOwesAmount: ({payer, amount, comment}: PayerOwesAmountParams) => `${payer} 欠 ${amount}${comment ? `对于${comment}` : ''}`,
        payerOwes: ({payer}: PayerOwesParams) => `${payer} 欠：`,
        payerPaidAmount: ({payer, amount}: PayerPaidAmountParams) => `${payer ? `${payer} ` : ''}支付了${amount}`,
        payerPaid: ({payer}: PayerPaidParams) => `${payer} 支付了:`,
        payerSpentAmount: ({payer, amount}: PayerPaidAmountParams) => `${payer} 花费了 ${amount}`,
        payerSpent: ({payer}: PayerPaidParams) => `${payer} 花费：`,
        managerApproved: ({manager}: ManagerApprovedParams) => `${manager} 已批准：`,
        managerApprovedAmount: ({manager, amount}: ManagerApprovedAmountParams) => `${manager} 批准了 ${amount}`,
        payerSettled: ({amount}: PayerSettledParams) => `支付了${amount}`,
        payerSettledWithMissingBankAccount: ({amount}: PayerSettledParams) => `已支付${amount}。添加一个银行账户以接收您的付款。`,
        automaticallyApproved: `通过<a href="${CONST.CONFIGURE_EXPENSE_REPORT_RULES_HELP_URL}">工作区规则</a>批准`,
        approvedAmount: ({amount}: ApprovedAmountParams) => `批准 ${amount}`,
        approvedMessage: `批准`,
        unapproved: `未批准`,
        automaticallyForwarded: `通过<a href="${CONST.CONFIGURE_EXPENSE_REPORT_RULES_HELP_URL}">工作区规则</a>批准`,
        forwarded: `批准`,
        rejectedThisReport: '拒绝了此报告',
        waitingOnBankAccount: ({submitterDisplayName}: WaitingOnBankAccountParams) => `已开始付款，但正在等待${submitterDisplayName}添加银行账户。`,
        adminCanceledRequest: ({manager}: AdminCanceledRequestParams) => `${manager ? `${manager}: ` : ''}取消了付款`,
        canceledRequest: ({amount, submitterDisplayName}: CanceledRequestParams) => `取消了${amount}付款，因为${submitterDisplayName}在30天内未启用他们的Expensify Wallet。`,
        settledAfterAddedBankAccount: ({submitterDisplayName, amount}: SettledAfterAddedBankAccountParams) => `${submitterDisplayName} 添加了一个银行账户。${amount} 付款已完成。`,
        paidElsewhere: ({payer}: PaidElsewhereParams = {}) => `${payer ? `${payer} ` : ''}已标记为已支付`,
        paidWithExpensify: ({payer}: PaidWithExpensifyParams = {}) => `${payer ? `${payer} ` : ''}已用钱包支付`,
        automaticallyPaidWithExpensify: ({payer}: PaidWithExpensifyParams = {}) =>
            `${payer ? `${payer} ` : ''}通过<a href="${CONST.CONFIGURE_EXPENSE_REPORT_RULES_HELP_URL}">工作区规则</a>使用Expensify支付`,
        noReimbursableExpenses: '此报告的金额无效',
        pendingConversionMessage: '您重新联网后，总计将更新',
        changedTheExpense: '更改了费用',
        setTheRequest: ({valueName, newValueToDisplay}: SetTheRequestParams) => `将${valueName}更改为${newValueToDisplay}`,
        setTheDistanceMerchant: ({translatedChangedField, newMerchant, newAmountToDisplay}: SetTheDistanceMerchantParams) =>
            `将${translatedChangedField}设置为${newMerchant}，这将金额设置为${newAmountToDisplay}`,
        removedTheRequest: ({valueName, oldValueToDisplay}: RemovedTheRequestParams) => `${valueName}（之前为${oldValueToDisplay}）`,
        updatedTheRequest: ({valueName, newValueToDisplay, oldValueToDisplay}: UpdatedTheRequestParams) => `${valueName} 改为 ${newValueToDisplay}（之前为 ${oldValueToDisplay}）`,
        updatedTheDistanceMerchant: ({translatedChangedField, newMerchant, oldMerchant, newAmountToDisplay, oldAmountToDisplay}: UpdatedTheDistanceMerchantParams) =>
            `将${translatedChangedField}更改为${newMerchant}（之前为${oldMerchant}），这更新了金额为${newAmountToDisplay}（之前为${oldAmountToDisplay}）`,
        threadExpenseReportName: ({formattedAmount, comment}: ThreadRequestReportNameParams) => `${formattedAmount} ${comment ? `为${comment}` : '费用'}`,
        invoiceReportName: ({linkedReportID}: OriginalMessage<typeof CONST.REPORT.ACTIONS.TYPE.REPORT_PREVIEW>) => `发票报告 #${linkedReportID}`,
        threadPaySomeoneReportName: ({formattedAmount, comment}: ThreadSentMoneyReportNameParams) => `${formattedAmount} 已发送${comment ? `对于${comment}` : ''}`,
        movedFromPersonalSpace: ({workspaceName, reportName}: MovedFromPersonalSpaceParams) => `将费用从个人空间移动到${workspaceName ?? `与${reportName}聊天`}`,
        movedToPersonalSpace: '将费用移至个人空间',
        tagSelection: '选择一个标签以更好地组织您的支出。',
        categorySelection: '选择一个类别以更好地组织您的支出。',
        error: {
            invalidCategoryLength: '类别名称超过255个字符。请缩短或选择不同的类别。',
            invalidTagLength: '标签名称超过255个字符。请缩短它或选择一个不同的标签。',
            invalidAmount: '请在继续之前输入有效金额',
            invalidDistance: '请在继续之前输入有效的距离',
            invalidIntegerAmount: '请在继续之前输入一个完整的美元金额',
            invalidTaxAmount: ({amount}: RequestAmountParams) => `最大税额为${amount}`,
            invalidSplit: '拆分的总和必须等于总金额',
            invalidSplitParticipants: '请输入一个大于零的金额，至少适用于两个参与者。',
            invalidSplitYourself: '请输入一个非零金额进行拆分',
            noParticipantSelected: '请选择一位参与者',
            other: '发生意外错误。请稍后再试。',
            genericCreateFailureMessage: '提交此费用时发生意外错误。请稍后再试。',
            genericCreateInvoiceFailureMessage: '发送此发票时出现意外错误。请稍后再试。',
            genericHoldExpenseFailureMessage: '暂时无法暂扣此费用，请稍后再试。',
            genericUnholdExpenseFailureMessage: '将此费用从保留状态中移除时发生意外错误。请稍后再试。',
            receiptDeleteFailureError: '删除此收据时发生意外错误。请稍后再试。',
            receiptFailureMessage: '上传您的收据时出错。请',
            receiptFailureMessageShort: '上传您的收据时出错。',
            tryAgainMessage: '再试一次',
            saveFileMessage: '保存收据',
            uploadLaterMessage: '稍后上传。',
            genericDeleteFailureMessage: '删除此费用时出现意外错误。请稍后再试。',
            genericEditFailureMessage: '编辑此费用时发生意外错误。请稍后再试。',
            genericSmartscanFailureMessage: '交易缺少字段',
            duplicateWaypointsErrorMessage: '请删除重复的航点',
            atLeastTwoDifferentWaypoints: '请输入至少两个不同的地址',
            splitExpenseMultipleParticipantsErrorMessage: '无法在工作区和其他成员之间拆分费用。请更新您的选择。',
            invalidMerchant: '请输入有效的商家名称',
            atLeastOneAttendee: '必须至少选择一位参与者',
            invalidQuantity: '请输入有效的数量',
            quantityGreaterThanZero: '数量必须大于零',
            invalidSubrateLength: '必须至少有一个子费率',
            invalidRate: '此工作区的费率无效。请选择工作区中可用的费率。',
        },
        dismissReceiptError: '忽略错误',
        dismissReceiptErrorConfirmation: '注意！忽略此错误将完全删除您上传的收据。您确定吗？',
        waitingOnEnabledWallet: ({submitterDisplayName}: WaitingOnBankAccountParams) => `开始结算。在${submitterDisplayName}启用他们的钱包之前，付款将被暂停。`,
        enableWallet: '启用钱包',
        hold: '保持',
        unhold: '移除保留',
        holdExpense: '保留费用',
        unholdExpense: '取消保留费用',
        heldExpense: '保留此费用',
        unheldExpense: '取消搁置此费用',
        moveUnreportedExpense: '移动未报告的费用',
        addUnreportedExpense: '添加未报告的费用',
        selectUnreportedExpense: '请选择至少一个费用添加到报告中。',
        emptyStateUnreportedExpenseTitle: '没有未报告的费用',
        emptyStateUnreportedExpenseSubtitle: '看起来您没有未报告的费用。请尝试在下面创建一个。',
        addUnreportedExpenseConfirm: '添加到报告',
        explainHold: '请解释您为何保留此费用。',
        retracted: '撤回',
        retract: '撤回',
        reopened: '重新打开',
        reopenReport: '重新打开报告',
        reopenExportedReportConfirmation: ({connectionName}: {connectionName: string}) => `此报告已导出到${connectionName}。更改它可能会导致数据不一致。您确定要重新打开此报告吗？`,
        reason: '原因',
        holdReasonRequired: '暂停时需要提供原因。',
        expenseWasPutOnHold: '费用已被搁置',
        expenseOnHold: '此费用已被搁置。请查看评论以了解下一步。',
        expensesOnHold: '所有费用已被暂停。请查看评论以了解下一步。',
        expenseDuplicate: '此费用与另一项费用的详细信息相似。请查看重复项以继续。',
        someDuplicatesArePaid: '其中一些重复项已经被批准或支付。',
        reviewDuplicates: '审核重复项',
        keepAll: '保留全部',
        confirmApprove: '确认批准金额',
        confirmApprovalAmount: '仅批准合规的费用，或批准整个报告。',
        confirmApprovalAllHoldAmount: () => ({
            one: '此费用已暂停。您仍然想要批准吗？',
            other: '这些费用已被搁置。您仍然想要批准吗？',
        }),
        confirmPay: '确认付款金额',
        confirmPayAmount: '支付未冻结的部分，或支付整个报告。',
        confirmPayAllHoldAmount: () => ({
            one: '此费用已被搁置。您仍然想要支付吗？',
            other: '这些费用已被搁置。您还要继续支付吗？',
        }),
        payOnly: '仅支付',
        approveOnly: '仅批准',
        holdEducationalTitle: '此请求正在处理中',
        holdEducationalText: '保持',
        whatIsHoldExplain: '将“暂停”用于费用上，以便在批准或付款前请求更多详细信息。',
        holdIsLeftBehind: '待处理费用在批准或支付后移至另一份报告。',
        unholdWhenReady: '审批者可以在准备好审批或付款时解除费用保留。',
        changePolicyEducational: {
            title: '您已移动此报告！',
            description: '请仔细检查这些项目，因为在将报告移动到新工作区时，它们往往会发生变化。',
            reCategorize: '<strong>重新分类任何费用</strong>以符合工作区规则。',
            workflows: '此报告现在可能需要遵循不同的<strong>审批流程。</strong>',
        },
        changeWorkspace: '更改工作区',
        set: 'set',
        changed: '未更改',
        removed: 'removed',
        transactionPending: '交易待处理。',
        chooseARate: '选择每英里或每公里的工作区报销费率',
        unapprove: '取消批准',
        unapproveReport: '取消批准报告',
        headsUp: '注意！',
        unapproveWithIntegrationWarning: ({accountingIntegration}: UnapproveWithIntegrationWarningParams) =>
            `此报告已导出到${accountingIntegration}。更改它可能会导致数据不一致。您确定要取消批准此报告吗？`,
        reimbursable: '可报销的',
        nonReimbursable: '不可报销',
        bookingPending: '此预订正在等待处理中',
        bookingPendingDescription: '此预订待定，因为尚未付款。',
        bookingArchived: '此预订已存档',
        bookingArchivedDescription: '此预订已归档，因为旅行日期已过。如有需要，请添加最终金额的费用。',
        attendees: '与会者',
        whoIsYourAccountant: '谁是你的会计师？',
        paymentComplete: '付款完成',
        time: '时间',
        startDate: '开始日期',
        endDate: '结束日期',
        startTime: '开始时间',
        endTime: '结束时间',
        deleteSubrate: '删除子费率',
        deleteSubrateConfirmation: '您确定要删除此子费率吗？',
        quantity: '数量',
        subrateSelection: '选择一个子费率并输入数量。',
        qty: '数量',
        firstDayText: () => ({
            one: `第一天：1小时`,
            other: (count: number) => `第一天：${count.toFixed(2)} 小时`,
        }),
        lastDayText: () => ({
            one: `最后一天：1小时`,
            other: (count: number) => `最后一天：${count.toFixed(2)} 小时`,
        }),
        tripLengthText: () => ({
            one: `行程：1整天`,
            other: (count: number) => `行程：${count}整天`,
        }),
        dates: '日期',
        rates: '费率',
        submitsTo: ({name}: SubmitsToParams) => `提交给${name}`,
        moveExpenses: () => ({one: '移动费用', other: '移动费用'}),
        changeApprover: {
            title: '更改审批人',
            subtitle: '选择一个选项来更改此报告的审批人。',
            description: ({workflowSettingLink}: WorkflowSettingsParam) => `<a href="${workflowSettingLink}">您也可以在[工作流设置</a>中永久更改所有报告的审批人。`,
            changedApproverMessage: ({managerID}: ChangedApproverMessageParams) => `将审批人更改为 <mention-user accountID="${managerID}"/>`,
            actions: {
                addApprover: '添加审批人',
                addApproverSubtitle: '为现有工作流添加一个额外的审批人。',
                bypassApprovers: '跳过审批人',
                bypassApproversSubtitle: '将自己指定为最终审批人并跳过任何剩余的审批人。',
            },
            addApprover: {
                subtitle: '在我们将此报告路由到其余审批工作流之前，为此报告选择一个额外的审批人。',
            },
        },
    },
    transactionMerge: {
        listPage: {
            header: '合并费用',
            noEligibleExpenseFound: '未找到可合并的费用',
            noEligibleExpenseFoundSubtitle: `您没有可与此合并的费用。<a href="${CONST.HELP_DOC_LINKS.MERGE_EXPENSES}">了解更多</a>关于可合并费用的信息。`,
            selectTransactionToMerge: ({reportName}: {reportName: string}) => `选择一个<a href="${CONST.HELP_DOC_LINKS.MERGE_EXPENSES}">可合并的费用</a> <strong>${reportName}</strong>.`,
        },
        receiptPage: {
            header: '选择收据',
            pageTitle: '选择您想保留的收据：',
        },
        detailsPage: {
            header: '选择详情',
            pageTitle: '选择您想保留的详情：',
            noDifferences: '发现交易无差异',
            pleaseSelectError: ({field}: {field: string}) => `请选择一个${field}`,
            selectAllDetailsError: '继续前请选取所有详情。',
        },
        confirmationPage: {
            header: '确认详情',
            pageTitle: '确认您保留的详情。未保留的详情将被删除。',
            confirmButton: '合并费用',
        },
    },
    share: {
        shareToExpensify: '分享到Expensify',
        messageInputLabel: '消息',
    },
    notificationPreferencesPage: {
        header: '通知偏好设置',
        label: '通知我新消息',
        notificationPreferences: {
            always: '立即',
            daily: '每日',
            mute: '静音',
            hidden: 'Hidden',
        },
    },
    loginField: {
        numberHasNotBeenValidated: '号码尚未验证。点击按钮通过短信重新发送验证链接。',
        emailHasNotBeenValidated: '电子邮件尚未验证。点击按钮通过短信重新发送验证链接。',
    },
    avatarWithImagePicker: {
        uploadPhoto: '上传照片',
        removePhoto: '删除照片',
        editImage: '编辑照片',
        viewPhoto: '查看照片',
        imageUploadFailed: '图片上传失败',
        deleteWorkspaceError: '抱歉，删除您的工作区头像时出现了意外问题。',
        sizeExceeded: ({maxUploadSizeInMB}: SizeExceededParams) => `所选图像超过了最大上传大小 ${maxUploadSizeInMB} MB。`,
        resolutionConstraints: ({minHeightInPx, minWidthInPx, maxHeightInPx, maxWidthInPx}: ResolutionConstraintsParams) =>
            `请上传大于${minHeightInPx}x${minWidthInPx}像素且小于${maxHeightInPx}x${maxWidthInPx}像素的图片。`,
        notAllowedExtension: ({allowedExtensions}: NotAllowedExtensionParams) => `头像必须是以下类型之一：${allowedExtensions.join(', ')}。`,
    },
    modal: {
        backdropLabel: '模态背景',
    },
    profilePage: {
        profile: '个人资料',
        preferredPronouns: '首选代词',
        selectYourPronouns: '选择您的代词',
        selfSelectYourPronoun: '自选您的代词',
        emailAddress: '电子邮件地址',
        setMyTimezoneAutomatically: '自动设置我的时区',
        timezone: '时区',
        invalidFileMessage: '无效文件。请尝试其他图像。',
        avatarUploadFailureMessage: '上传头像时发生错误。请再试一次。',
        online: '在线',
        offline: '离线',
        syncing: '同步中',
        profileAvatar: '个人头像',
        publicSection: {
            title: '公开',
            subtitle: '这些信息会显示在您的公开资料上。任何人都可以看到。',
        },
        privateSection: {
            title: '私人',
            subtitle: '这些信息用于旅行和支付。它们不会显示在您的公开资料上。',
        },
    },
    securityPage: {
        title: '安全选项',
        subtitle: '启用双因素认证以确保您的账户安全。',
        goToSecurity: '返回安全页面',
    },
    shareCodePage: {
        title: '您的代码',
        subtitle: '通过分享您的个人二维码或推荐链接邀请成员加入Expensify。',
    },
    pronounsPage: {
        pronouns: '代词',
        isShownOnProfile: '您的代词显示在您的个人资料上。',
        placeholderText: '搜索以查看选项',
    },
    contacts: {
        contactMethod: '联系方式',
        contactMethods: '联系方式',
        featureRequiresValidate: '此功能需要您验证您的账户。',
        validateAccount: '验证您的账户',
        helpTextBeforeEmail: '添加更多方式让人们找到您，并转发收据到',
        helpTextAfterEmail: '从多个电子邮件地址。',
        pleaseVerify: '请验证此联系方式',
        getInTouch: '每当我们需要联系您时，我们将使用此联系方式。',
        enterMagicCode: ({contactMethod}: EnterMagicCodeParams) => `请输入发送到${contactMethod}的验证码。验证码将在一分钟内到达。`,
        setAsDefault: '设为默认',
        yourDefaultContactMethod: '这是您当前的默认联系方式。在删除它之前，您需要选择另一种联系方式并点击“设为默认”。',
        removeContactMethod: '移除联系方式',
        removeAreYouSure: '您确定要删除此联系方式吗？此操作无法撤销。',
        failedNewContact: '无法添加此联系方式。',
        genericFailureMessages: {
            requestContactMethodValidateCode: '发送新的魔法代码失败。请稍等片刻再试。',
            validateSecondaryLogin: '魔法代码不正确或无效。请重试或请求新代码。',
            deleteContactMethod: '删除联系方式失败。请联系Concierge寻求帮助。',
            setDefaultContactMethod: '无法设置新的默认联系方式。请联系Concierge寻求帮助。',
            addContactMethod: '无法添加此联系方式。请联系Concierge寻求帮助。',
            enteredMethodIsAlreadySubmitted: '此联系方式已存在',
            passwordRequired: '需要密码。',
            contactMethodRequired: '联系方式是必需的',
            invalidContactMethod: '无效的联系方式',
        },
        newContactMethod: '新联系方式',
        goBackContactMethods: '返回到联系方式',
    },
    // cspell:disable
    pronouns: {
        coCos: 'Co / Cos',
        eEyEmEir: 'E / Ey / Em / Eir',
        faeFaer: 'Fae / Faer',
        heHimHis: '他/他/他的',
        heHimHisTheyThemTheirs: 'He / Him / His / They / Them / Theirs',
        sheHerHers: '她/她/她的',
        sheHerHersTheyThemTheirs: '她 / 她 / 她的 / 他们 / 他们 / 他们的',
        merMers: 'Mer / Mers',
        neNirNirs: 'Ne / Nir / Nirs',
        neeNerNers: 'Nee / Ner / Ners',
        perPers: '每 / 每人',
        theyThemTheirs: '他们/他们/他们的',
        thonThons: 'Thon / Thons',
        veVerVis: 'Ve / Ver / Vis',
        viVir: 'Vi / Vir',
        xeXemXyr: 'Xe / Xem / Xyr',
        zeZieZirHir: 'Ze / Zie / Zir / Hir',
        zeHirHirs: 'Ze / Hir',
        callMeByMyName: '叫我我的名字',
    },
    // cspell:enable
    displayNamePage: {
        headerTitle: '显示名称',
        isShownOnProfile: '您的显示名称会显示在您的个人资料上。',
    },
    timezonePage: {
        timezone: '时区',
        isShownOnProfile: '您的时区显示在您的个人资料上。',
        getLocationAutomatically: '自动确定您的位置',
    },
    updateRequiredView: {
        updateRequired: '需要更新',
        pleaseInstall: '请更新到最新版本的 New Expensify',
        pleaseInstallExpensifyClassic: '请安装最新版本的Expensify',
        toGetLatestChanges: '对于移动设备或桌面设备，下载并安装最新版本。对于网页，刷新您的浏览器。',
        newAppNotAvailable: '新版Expensify应用已不再可用。',
    },
    initialSettingsPage: {
        about: '关于',
        aboutPage: {
            description: '全新的 Expensify 应用由来自世界各地的开源开发者社区构建。帮助我们构建 Expensify 的未来。',
            appDownloadLinks: '应用下载链接',
            viewKeyboardShortcuts: '查看键盘快捷键',
            viewTheCode: '查看代码',
            viewOpenJobs: '查看开放职位',
            reportABug: '报告一个错误',
            troubleshoot: '故障排除',
        },
        appDownloadLinks: {
            android: {
                label: 'Android',
            },
            ios: {
                label: 'iOS',
            },
            desktop: {
                label: 'macOS',
            },
        },
        troubleshoot: {
            clearCacheAndRestart: '清除缓存并重启',
            viewConsole: '查看调试控制台',
            debugConsole: '调试控制台',
            description: '<muted-text>使用以下工具帮助排除 Expensify 体验中的故障。如果遇到任何问题，<concierge-link>请提交错误</concierge-link>。</muted-text>',
            confirmResetDescription: '所有未发送的草稿消息将会丢失，但您的其他数据是安全的。',
            resetAndRefresh: '重置并刷新',
            clientSideLogging: '客户端日志记录',
            noLogsToShare: '没有日志可分享',
            useProfiling: '使用分析工具',
            profileTrace: '个人资料追踪',
            results: '成果',
            releaseOptions: '发布选项',
            testingPreferences: '测试偏好设置',
            useStagingServer: '使用测试服务器',
            forceOffline: '强制离线',
            simulatePoorConnection: '模拟网络连接不良',
            simulateFailingNetworkRequests: '模拟网络请求失败',
            authenticationStatus: '身份验证状态',
            deviceCredentials: '设备凭证',
            invalidate: '作废',
            destroy: '销毁',
            maskExportOnyxStateData: '导出 Onyx 状态时屏蔽敏感成员数据',
            exportOnyxState: '导出 Onyx 状态',
            importOnyxState: '导入 Onyx 状态',
            testCrash: '测试崩溃',
            resetToOriginalState: '重置为原始状态',
            usingImportedState: '您正在使用导入的状态。点击这里清除它。',
            shouldBlockTransactionThreadReportCreation: '阻止创建交易线程报告',
            debugMode: '调试模式',
            invalidFile: '文件无效',
            invalidFileDescription: '您尝试导入的文件无效。请再试一次。',
            invalidateWithDelay: '延迟失效',
            recordTroubleshootData: '记录故障排除数据',
            softKillTheApp: '软删除应用程序',
            kill: '杀戮',
        },
        debugConsole: {
            saveLog: '保存日志',
            shareLog: '共享日志',
            enterCommand: '输入命令',
            execute: '执行',
            noLogsAvailable: '没有可用日志',
            logSizeTooLarge: ({size}: LogSizeParams) => `日志大小超过 ${size} MB。请使用“保存日志”来下载日志文件。`,
            logs: '日志',
            viewConsole: '查看控制台',
        },
        security: '安全性',
        signOut: '登出',
        restoreStashed: '恢复暂存的登录信息',
        signOutConfirmationText: '如果您退出登录，任何离线更改都将丢失。',
        versionLetter: 'v',
        readTheTermsAndPrivacy: {
            phrase1: '阅读该内容',
            phrase2: '服务条款',
            phrase3: '和',
            phrase4: '隐私',
        },
        help: '帮助',
        whatIsNew: '新内容',
        accountSettings: '账户设置',
        account: '账户',
        general: '常规',
    },
    closeAccountPage: {
        closeAccount: '关闭账户',
        reasonForLeavingPrompt: '我们不想看到您离开！您能否告诉我们原因，以便我们改进？',
        enterMessageHere: '输入消息内容',
        closeAccountWarning: '关闭您的账户无法撤销。',
        closeAccountPermanentlyDeleteData: '您确定要删除您的账户吗？这将永久删除所有未结费用。',
        enterDefaultContactToConfirm: '请输入您的默认联系方式以确认您希望关闭账户。您的默认联系方式是：',
        enterDefaultContact: '输入您的默认联系方式',
        defaultContact: '默认联系方式：',
        enterYourDefaultContactMethod: '请输入您的默认联系方式以关闭您的账户。',
    },
    mergeAccountsPage: {
        mergeAccount: '合并账户',
        accountDetails: {
            accountToMergeInto: '输入您想要合并的账户',
            notReversibleConsent: '我明白这是不可逆的。',
        },
        accountValidate: {
            confirmMerge: '您确定要合并账户吗？',
            lossOfUnsubmittedData: `合并您的账户是不可逆的，并且将导致任何未提交费用的丢失`,
            enterMagicCode: `要继续，请输入发送到的验证码`,
            errors: {
                incorrectMagicCode: '魔法代码不正确或无效。请重试或请求新代码。',
                fallback: '出现问题。请稍后再试。',
            },
        },
        mergeSuccess: {
            accountsMerged: '账户已合并！',
            description: ({from, to}: MergeSuccessDescriptionParams) =>
                `<muted-text><centered-text>您已成功将 <strong>${from}</strong> 中的所有数据合并到 <strong>${to}</strong>。今后，您可以使用该账户的任意一个登录名。</centered-text></muted-text>`,
        },
        mergePendingSAML: {
            weAreWorkingOnIt: '我们正在处理此事',
            limitedSupport: '我们尚未支持在 New Expensify 上合并账户。请在 Expensify Classic 上执行此操作。',
            reachOutForHelp: '<muted-text><centered-text>如有任何疑问，请随时<concierge-link>联系Concierge</concierge-link>！</centered-text></muted-text>',
            goToExpensifyClassic: '前往 Expensify Classic',
        },
        mergeFailureSAMLDomainControlDescription: ({email}: MergeFailureDescriptionGenericParams) =>
            `<muted-text><centered-text>您无法合并 <strong>${email}</strong>，因为它受 <strong>${email.split('@').at(1) ?? ''}</strong> 控制。请<concierge-link>联系Concierge</concierge-link>寻求帮助。</centered-text></muted-text>`,
        mergeFailureSAMLAccountDescription: ({email}: MergeFailureDescriptionGenericParams) =>
            `<muted-text><centered-text>您不能将 <strong>${email}</strong> 并入其他账户，因为您的域名管理员已将其设置为您的主登录名。请将其他账户合并到该账户中。</centered-text></muted-text>`,
        mergeFailure2FA: {
            description: ({email}: MergeFailureDescriptionGenericParams) =>
                `<muted-text><centered-text>您无法合并账户，因为 <strong>${email}</strong> 启用了双因素身份验证 (2FA)。请禁用 <strong>${email}</strong> 的 2FA，然后重试。</centered-text></muted-text>`,
            learnMore: '了解更多关于合并账户的信息。',
        },
        mergeFailureAccountLockedDescription: ({email}: MergeFailureDescriptionGenericParams) =>
            `<muted-text><centered-text>您无法合并 <strong>${email}</strong>，因为它已被锁定。请<concierge-link>联系Concierge</concierge-link>寻求帮助。</centered-text></muted-text>`,
        mergeFailureUncreatedAccountDescription: ({email, contactMethodLink}: MergeFailureUncreatedAccountDescriptionParams) =>
            `<muted-text><centered-text>您无法合并账户，因为 <strong>${email}</strong> 没有 Expensify 账户。请将<a href="${contactMethodLink}">其添加为联系方式</a>。</centered-text></muted-text>`,
        mergeFailureSmartScannerAccountDescription: ({email}: MergeFailureDescriptionGenericParams) =>
            `<muted-text><centered-text>您不能将 <strong>${email}</strong> 并入其他账户。请将其他账户合并到其中。</centered-text></muted-text>`,
        mergeFailureInvoicedAccountDescription: ({email}: MergeFailureDescriptionGenericParams) =>
            `<muted-text><centered-text>您不能将账户合并到 <strong>${email}</strong>，因为该账户拥有发票账单关系。</centered-text></muted-text>`,
        mergeFailureTooManyAttempts: {
            heading: '请稍后再试',
            description: '尝试合并账户的次数过多。请稍后再试。',
        },
        mergeFailureUnvalidatedAccount: {
            description: '您无法合并到其他账户，因为该账户尚未验证。请验证该账户后重试。',
        },
        mergeFailureSelfMerge: {
            description: '您不能将一个账户合并到其自身。',
        },
        mergeFailureGenericHeading: '无法合并账户',
    },
    lockAccountPage: {
        reportSuspiciousActivity: '报告可疑活动',
        lockAccount: '锁定账户',
        unlockAccount: '解锁账户',
        compromisedDescription: '发现您的账户有异常? 报告后将立即锁定账户, 阻止新的Expensify卡交易, 并防止任何账户更改。',
        domainAdminsDescription: '对于域管理员: 这也会暂停您域中所有Expensify卡活动和管理员操作。',
        areYouSure: '您确定要锁定您的Expensify账户吗?',
        ourTeamWill: '我们的团队将调查并移除任何未经授权的访问。若要恢复访问权限, 您需与Concierge协作。',
    },
    failedToLockAccountPage: {
        failedToLockAccount: '无法锁定账户',
        failedToLockAccountDescription: `我们无法锁定您的账户。请与Concierge聊天以解决此问题。`,
        chatWithConcierge: '与Concierge聊天',
    },
    unlockAccountPage: {
        accountLocked: '账户已锁定',
        yourAccountIsLocked: '您的账户已被锁定',
        chatToConciergeToUnlock: '与Concierge聊天以解决安全问题并解锁您的账户。',
        chatWithConcierge: '与Concierge聊天',
    },
    passwordPage: {
        changePassword: '更改密码',
        changingYourPasswordPrompt: '更改密码将同时更新您在 Expensify.com 和 New Expensify 账户的密码。',
        currentPassword: '当前密码',
        newPassword: '新密码',
        newPasswordPrompt: '您的新密码必须与旧密码不同，并且至少包含8个字符、1个大写字母、1个小写字母和1个数字。',
    },
    twoFactorAuth: {
        headerTitle: '双重身份验证',
        twoFactorAuthEnabled: '已启用双重身份验证',
        whatIsTwoFactorAuth: '两因素认证 (2FA) 有助于保护您的账户安全。登录时，您需要输入由您首选的身份验证应用程序生成的代码。',
        disableTwoFactorAuth: '禁用双重身份验证',
        explainProcessToRemove: '为了禁用双重身份验证 (2FA)，请输入来自您的身份验证应用程序的有效代码。',
        disabled: '双重身份验证现已禁用',
        noAuthenticatorApp: '您将不再需要验证器应用程序来登录Expensify。',
        stepCodes: '恢复代码',
        keepCodesSafe: '请妥善保管这些恢复代码！',
        codesLoseAccess: '如果您失去了对身份验证器应用的访问权限并且没有这些代码，您将失去对账户的访问权限。\n\n注意：设置双因素身份验证会将您从所有其他活动会话中注销。',
        errorStepCodes: '请在继续之前复制或下载代码',
        stepVerify: '验证',
        scanCode: '使用您的设备扫描二维码',
        authenticatorApp: '身份验证器应用程序',
        addKey: '或者将此密钥添加到您的身份验证器应用中：',
        enterCode: '然后输入您的身份验证器应用生成的六位数代码。',
        stepSuccess: '完成',
        enabled: '已启用双重身份验证',
        congrats: '恭喜！现在您拥有了额外的安全保障。',
        copy: '复制',
        disable: '禁用',
        enableTwoFactorAuth: '启用双重身份验证',
        pleaseEnableTwoFactorAuth: '请启用双因素认证。',
        twoFactorAuthIsRequiredDescription: '出于安全考虑，Xero 需要双重身份验证才能连接集成。',
        twoFactorAuthIsRequiredForAdminsHeader: '需要双重身份验证',
        twoFactorAuthIsRequiredForAdminsTitle: '请启用双重身份验证',
        twoFactorAuthIsRequiredForAdminsDescription: '您的Xero会计连接需要使用双重身份验证。要继续使用Expensify，请启用它。',
        twoFactorAuthCannotDisable: '无法禁用双重身份验证',
        twoFactorAuthRequired: '您的Xero连接需要双因素认证（2FA），且无法禁用。',
    },
    recoveryCodeForm: {
        error: {
            pleaseFillRecoveryCode: '请输入您的恢复代码',
            incorrectRecoveryCode: '恢复代码不正确。请重试。',
        },
        useRecoveryCode: '使用恢复代码',
        recoveryCode: '恢复代码',
        use2fa: '使用双重身份验证代码',
    },
    twoFactorAuthForm: {
        error: {
            pleaseFillTwoFactorAuth: '请输入您的双因素认证代码',
            incorrect2fa: '两步验证代码不正确。请重试。',
        },
    },
    passwordConfirmationScreen: {
        passwordUpdated: '密码已更新！',
        allSet: '一切就绪。请妥善保管您的新密码。',
    },
    privateNotes: {
        title: '私人备注',
        personalNoteMessage: '在此处记录有关此聊天的笔记。您是唯一可以添加、编辑或查看这些笔记的人。',
        sharedNoteMessage: '在此处记录有关此聊天的笔记。Expensify员工和team.expensify.com域上的其他成员可以查看这些笔记。',
        composerLabel: '备注',
        myNote: '我的备注',
        error: {
            genericFailureMessage: '私人备注无法保存',
        },
    },
    billingCurrency: {
        error: {
            securityCode: '请输入有效的安全代码',
        },
        securityCode: '安全代码',
        changeBillingCurrency: '更改结算货币',
        changePaymentCurrency: '更改支付货币',
        paymentCurrency: '付款货币',
        paymentCurrencyDescription: '选择一个标准化货币，将所有个人费用转换为该货币。',
        note: `注意：更改支付货币会影响您为 Expensify 支付的费用。请参阅我们的<a href="${CONST.PRICING}">定价页面</a>了解详情。`,
    },
    addDebitCardPage: {
        addADebitCard: '添加借记卡',
        nameOnCard: '卡上的姓名',
        debitCardNumber: '借记卡号',
        expiration: '到期日期',
        expirationDate: 'MMYY',
        cvv: 'CVV',
        billingAddress: '账单地址',
        growlMessageOnSave: '您的借记卡已成功添加',
        expensifyPassword: 'Expensify密码',
        error: {
            invalidName: '名称只能包含字母',
            addressZipCode: '请输入有效的邮政编码',
            debitCardNumber: '请输入有效的借记卡号',
            expirationDate: '请选择一个有效的到期日期',
            securityCode: '请输入有效的安全代码',
            addressStreet: '请输入一个有效的账单地址，不能是邮政信箱。',
            addressState: '请选择一个州',
            addressCity: '请输入城市名称',
            genericFailureMessage: '添加您的卡时发生错误。请重试。',
            password: '请输入您的Expensify密码',
        },
    },
    addPaymentCardPage: {
        addAPaymentCard: '添加支付卡',
        nameOnCard: '卡上的姓名',
        paymentCardNumber: '卡号',
        expiration: '到期日期',
        expirationDate: 'MM/YY',
        cvv: 'CVV',
        billingAddress: '账单地址',
        growlMessageOnSave: '您的支付卡已成功添加',
        expensifyPassword: 'Expensify密码',
        error: {
            invalidName: '名称只能包含字母',
            addressZipCode: '请输入有效的邮政编码',
            paymentCardNumber: '请输入有效的卡号',
            expirationDate: '请选择一个有效的到期日期',
            securityCode: '请输入有效的安全代码',
            addressStreet: '请输入一个有效的账单地址，不能是邮政信箱。',
            addressState: '请选择一个州',
            addressCity: '请输入城市名称',
            genericFailureMessage: '添加您的卡时发生错误。请重试。',
            password: '请输入您的Expensify密码',
        },
    },
    walletPage: {
        balance: '余额',
        paymentMethodsTitle: '支付方式',
        setDefaultConfirmation: '设为默认付款方式',
        setDefaultSuccess: '默认支付方式已设置！',
        deleteAccount: '删除账户',
        deleteConfirmation: '您确定要删除此账户吗？',
        error: {
            notOwnerOfBankAccount: '将此银行账户设置为默认支付方式时发生错误。',
            invalidBankAccount: '此银行账户已被暂时冻结',
            notOwnerOfFund: '将此卡设置为默认付款方式时发生错误',
            setDefaultFailure: '出现问题。请与Concierge聊天以获得进一步帮助。',
        },
        addBankAccountFailure: '尝试添加您的银行账户时发生意外错误。请再试一次。',
        getPaidFaster: '更快收到付款',
        addPaymentMethod: '添加支付方式以便直接在应用中发送和接收付款。',
        getPaidBackFaster: '更快获得偿还',
        secureAccessToYourMoney: '安全访问您的资金',
        receiveMoney: '以本地货币接收款项',
        expensifyWallet: 'Expensify Wallet（测试版）',
        sendAndReceiveMoney: '与朋友发送和接收资金。仅限美国银行账户。',
        enableWallet: '启用钱包',
        addBankAccountToSendAndReceive: '添加银行账户以进行付款或收款。',
        addDebitOrCreditCard: '添加借记卡或信用卡',
        assignedCards: '已分配的卡片',
        assignedCardsDescription: '这些是由工作区管理员分配的卡片，用于管理公司支出。',
        expensifyCard: 'Expensify Card',
        walletActivationPending: '我们正在审核您的信息。请几分钟后再查看！',
        walletActivationFailed: '很遗憾，您的钱包目前无法启用。请与Concierge聊天以获得进一步帮助。',
        addYourBankAccount: '添加您的银行账户',
        addBankAccountBody: '让我们将您的银行账户连接到Expensify，这样在应用程序中直接发送和接收付款将变得比以往任何时候都更容易。',
        chooseYourBankAccount: '选择您的银行账户',
        chooseAccountBody: '确保您选择正确的选项。',
        confirmYourBankAccount: '确认您的银行账户',
        personalBankAccounts: '个人银行账户',
        businessBankAccounts: '企业银行账户',
    },
    cardPage: {
        expensifyCard: 'Expensify Card',
        expensifyTravelCard: 'Expensify Travel Card',
        availableSpend: '剩余额度',
        smartLimit: {
            name: '智能限制',
            title: ({formattedLimit}: ViolationsOverLimitParams) => `您可以在此卡上消费最多 ${formattedLimit}，并且随着您提交的费用被批准，限额将重置。`,
        },
        fixedLimit: {
            name: '固定限额',
            title: ({formattedLimit}: ViolationsOverLimitParams) => `您可以在这张卡上消费最多${formattedLimit}，然后它将停用。`,
        },
        monthlyLimit: {
            name: '每月限额',
            title: ({formattedLimit}: ViolationsOverLimitParams) => `您每月最多可以在此卡上花费${formattedLimit}。限额将在每个日历月的第一天重置。`,
        },
        virtualCardNumber: '虚拟卡号',
        travelCardCvv: '旅行卡 CVV',
        physicalCardNumber: '实体卡号',
        getPhysicalCard: '获取实体卡',
        reportFraud: '报告虚拟卡欺诈',
        physicalCardPin: 'PIN',
        reportTravelFraud: '报告旅行卡欺诈',
        reviewTransaction: '查看交易',
        suspiciousBannerTitle: '可疑交易',
        suspiciousBannerDescription: '我们注意到您的卡上有可疑交易。点击下方查看。',
        cardLocked: '在我们的团队审核您公司的账户期间，您的卡已被暂时锁定。',
        cardDetails: {
            cardNumber: '虚拟卡号',
            expiration: '过期',
            cvv: 'CVV',
            address: '地址',
            revealDetails: '显示详细信息',
            revealCvv: '显示CVV',
            copyCardNumber: '复制卡号',
            updateAddress: '更新地址',
        },
        cardAddedToWallet: ({platform}: {platform: 'Google' | 'Apple'}) => `已添加到${platform}钱包`,
        cardDetailsLoadingFailure: '加载卡片详情时发生错误。请检查您的互联网连接并重试。',
        validateCardTitle: '让我们确认一下身份',
        enterMagicCode: ({contactMethod}: EnterMagicCodeParams) => `请输入发送到${contactMethod}的验证码以查看您的卡详细信息。验证码应在一两分钟内到达。`,
    },
    workflowsPage: {
        workflowTitle: '花费',
        workflowDescription: '配置从支出发生到审批和支付的工作流程。',
        delaySubmissionTitle: '延迟提交',
        delaySubmissionDescription: '选择自定义的费用提交时间表，或者关闭此选项以实时更新支出。',
        submissionFrequency: '提交频率',
        submissionFrequencyDateOfMonth: '月份日期',
        addApprovalsTitle: '添加审批',
        addApprovalButton: '添加审批工作流程',
        addApprovalTip: '此默认工作流程适用于所有成员，除非存在更具体的工作流程。',
        approver: '审批人',
        addApprovalsDescription: '在授权付款之前需要额外批准。',
        makeOrTrackPaymentsTitle: '进行或跟踪付款',
        makeOrTrackPaymentsDescription: '添加授权付款人以便在Expensify中进行付款或跟踪在其他地方进行的付款。',
        editor: {
            submissionFrequency: '选择Expensify在分享无错误支出前应等待的时间。',
        },
        frequencyDescription: '选择您希望自动提交费用的频率，或者选择手动提交',
        frequencies: {
            instant: '即时',
            weekly: '每周',
            monthly: '每月',
            twiceAMonth: '每月两次',
            byTrip: '按行程',
            manually: '手动',
            daily: '每日',
            lastDayOfMonth: '月末最后一天',
            lastBusinessDayOfMonth: '每月的最后一个工作日',
            ordinals: {
                one: 'st',
                two: 'nd',
                few: 'rd',
                other: 'th',
                /* eslint-disable @typescript-eslint/naming-convention */
                '1': '第一',
                '2': '第二',
                '3': '第三',
                '4': '第四',
                '5': '第五',
                '6': '第六',
                '7': 'Seventh',
                '8': '第八',
                '9': '第九',
                '10': '第十',
                /* eslint-enable @typescript-eslint/naming-convention */
            },
        },
        approverInMultipleWorkflows: '该成员已属于另一个审批流程。此处的任何更新也会反映在那里。',
        approverCircularReference: ({name1, name2}: ApprovalWorkflowErrorParams) =>
            `<strong>${name1}</strong> 已经批准报告给 <strong>${name2}</strong>。请选择不同的审批人以避免循环工作流。`,
        emptyContent: {
            title: '没有成员可显示',
            expensesFromSubtitle: '所有工作区成员已属于现有的审批工作流程。',
            approverSubtitle: '所有审批者都属于现有的工作流程。',
        },
    },
    workflowsDelayedSubmissionPage: {
        autoReportingErrorMessage: '延迟提交无法更改。请重试或联系客服。',
        autoReportingFrequencyErrorMessage: '提交频率无法更改。请重试或联系客服。',
        monthlyOffsetErrorMessage: '无法更改每月频率。请重试或联系支持。',
    },
    workflowsCreateApprovalsPage: {
        title: '确认',
        header: '添加更多审批人并确认。',
        additionalApprover: '额外审批人',
        submitButton: '添加工作流程',
    },
    workflowsEditApprovalsPage: {
        title: '编辑审批流程',
        deleteTitle: '删除审批流程',
        deletePrompt: '您确定要删除此审批工作流程吗？所有成员将随后遵循默认工作流程。',
    },
    workflowsExpensesFromPage: {
        title: '来自的费用',
        header: '当以下成员提交费用时：',
    },
    workflowsApproverPage: {
        genericErrorMessage: '无法更改审批人。请重试或联系客服。',
        header: '发送给此成员以供批准：',
    },
    workflowsPayerPage: {
        title: '授权付款人',
        genericErrorMessage: '授权付款人无法更改。请再试一次。',
        admins: '管理员',
        payer: '付款人',
        paymentAccount: '付款账户',
    },
    reportFraudPage: {
        title: '报告虚拟卡欺诈',
        description: '如果您的虚拟卡信息被盗或泄露，我们将永久停用您现有的卡，并为您提供一张新的虚拟卡和号码。',
        deactivateCard: '停用卡片',
        reportVirtualCardFraud: '报告虚拟卡欺诈',
    },
    reportFraudConfirmationPage: {
        title: '已报告卡片欺诈',
        description: '我们已永久停用您的现有卡。当您返回查看卡详细信息时，您将有一张新的虚拟卡可用。',
        buttonText: '知道了，谢谢！',
    },
    activateCardPage: {
        activateCard: '激活卡片',
        pleaseEnterLastFour: '请输入您卡片的最后四位数字。',
        activatePhysicalCard: '激活实体卡',
        error: {
            thatDidNotMatch: '这与您卡上的最后四位数字不匹配。请再试一次。',
            throttled: '您多次错误输入了您的 Expensify Card 的最后四位数字。如果您确认数字正确，请联系 Concierge 解决。否则，请稍后再试。',
        },
    },
    getPhysicalCard: {
        header: '获取实体卡',
        nameMessage: '请输入您的名字和姓氏，因为这将显示在您的卡片上。',
        legalName: '法定名称',
        legalFirstName: '法定名字',
        legalLastName: '法定姓氏',
        phoneMessage: '输入您的电话号码。',
        phoneNumber: '电话号码',
        address: '地址',
        addressMessage: '请输入您的送货地址。',
        streetAddress: '街道地址',
        city: '城市',
        state: '状态',
        zipPostcode: '邮政编码',
        country: '国家',
        confirmMessage: '请确认以下信息。',
        estimatedDeliveryMessage: '您的实体卡将在2-3个工作日内送达。',
        next: '下一个',
        getPhysicalCard: '获取实体卡',
        shipCard: '运送卡片',
    },
    transferAmountPage: {
        transfer: ({amount}: TransferParams) => `Transfer${amount ? ` ${amount}` : ''}`,
        instant: '即时（借记卡）',
        instantSummary: ({rate, minAmount}: InstantSummaryParams) => `${rate}% 费用（最低 ${minAmount}）`,
        ach: '1-3 个工作日（银行账户）',
        achSummary: '无费用',
        whichAccount: '哪个账户？',
        fee: '费用',
        transferSuccess: '转账成功！',
        transferDetailBankAccount: '您的资金应在接下来的1-3个工作日内到账。',
        transferDetailDebitCard: '您的资金应立即到账。',
        failedTransfer: '您的余额尚未完全结清。请转账到银行账户。',
        notHereSubTitle: '请从钱包页面转移您的余额',
        goToWallet: '前往钱包',
    },
    chooseTransferAccountPage: {
        chooseAccount: '选择账户',
    },
    paymentMethodList: {
        addPaymentMethod: '添加支付方式',
        addNewDebitCard: '添加新的借记卡',
        addNewBankAccount: '添加新银行账户',
        accountLastFour: '结束于',
        cardLastFour: '卡号末尾为',
        addFirstPaymentMethod: '添加支付方式以便直接在应用中发送和接收付款。',
        defaultPaymentMethod: '默认',
        bankAccountLastFour: ({lastFour}: BankAccountLastFourParams) => `银行账户 • ${lastFour}`,
    },
    preferencesPage: {
        appSection: {
            title: '应用偏好设置',
        },
        testSection: {
            title: '测试偏好设置',
            subtitle: '用于在预发布环境中调试和测试应用程序的设置。',
        },
        receiveRelevantFeatureUpdatesAndExpensifyNews: '接收相关功能更新和Expensify新闻',
        muteAllSounds: '将所有来自Expensify的声音静音',
    },
    priorityModePage: {
        priorityMode: '优先模式',
        explainerText: '选择是否仅#关注未读和置顶聊天，或显示所有内容，最近和置顶聊天置顶。',
        priorityModes: {
            default: {
                label: '最新',
                description: '显示所有聊天，按最近排序',
            },
            gsd: {
                label: '#专注',
                description: '仅显示按字母顺序排序的未读内容',
            },
        },
    },
    reportDetailsPage: {
        inWorkspace: ({policyName}: ReportPolicyNameParams) => `在${policyName}中`,
        generatingPDF: '生成PDF',
        waitForPDF: '请稍候，我们正在生成 PDF。',
        errorPDF: '生成PDF时出现错误。',
        generatedPDF: '您的报告 PDF 已生成！',
    },
    reportDescriptionPage: {
        roomDescription: '房间描述',
        roomDescriptionOptional: '房间描述（可选）',
        explainerText: '为房间设置自定义描述。',
    },
    groupChat: {
        lastMemberTitle: '注意！',
        lastMemberWarning: '由于您是这里的最后一个人，离开将使所有成员无法访问此聊天。您确定要离开吗？',
        defaultReportName: ({displayName}: ReportArchiveReasonsClosedParams) => `${displayName}的群聊`,
    },
    languagePage: {
        language: '语言',
        aiGenerated: '此语言的翻译是自动生成的，可能包含错误。',
    },
    themePage: {
        theme: '主题',
        themes: {
            dark: {
                label: 'Dark',
            },
            light: {
                label: '光',
            },
            system: {
                label: '使用设备设置',
            },
        },
        chooseThemeBelowOrSync: '选择下面的主题，或与您的设备设置同步。',
    },
    termsOfUse: {
        phrase1: '通过登录，您同意',
        phrase2: '服务条款',
        phrase3: '和',
        phrase4: '隐私',
        phrase5: `资金传输由${CONST.WALLET.PROGRAM_ISSUERS.EXPENSIFY_PAYMENTS}（NMLS ID:2017010）根据其提供`,
        phrase6: '许可证',
    },
    validateCodeForm: {
        magicCodeNotReceived: '没有收到魔法代码？',
        enterAuthenticatorCode: '请输入您的身份验证器代码',
        enterRecoveryCode: '请输入您的恢复代码',
        requiredWhen2FAEnabled: '启用双重身份验证时必需',
        requestNewCode: '请求新代码',
        requestNewCodeAfterErrorOccurred: '请求新代码',
        error: {
            pleaseFillMagicCode: '请输入您的魔法代码',
            incorrectMagicCode: '魔法代码不正确或无效。请重试或请求新代码。',
            pleaseFillTwoFactorAuth: '请输入您的双因素认证代码',
        },
    },
    passwordForm: {
        pleaseFillOutAllFields: '请填写所有字段',
        pleaseFillPassword: '请输入您的密码',
        pleaseFillTwoFactorAuth: '请输入您的双重验证代码',
        enterYourTwoFactorAuthenticationCodeToContinue: '请输入您的双因素认证代码以继续',
        forgot: '忘记了吗？',
        requiredWhen2FAEnabled: '启用双重身份验证时必需',
        error: {
            incorrectPassword: '密码错误。请重试。',
            incorrectLoginOrPassword: '登录名或密码错误。请再试一次。',
            incorrect2fa: '两步验证代码不正确。请重试。',
            twoFactorAuthenticationEnabled: '您在此账户上启用了双重身份验证。请使用您的电子邮件或电话号码登录。',
            invalidLoginOrPassword: '登录名或密码无效。请重试或重置您的密码。',
            unableToResetPassword:
                '我们无法更改您的密码。这可能是由于旧的密码重置电子邮件中的密码重置链接已过期。我们已向您发送了一条新链接，您可以再次尝试。请检查您的收件箱和垃圾邮件文件夹；它应该会在几分钟内到达。',
            noAccess: '您无权访问此应用程序。请添加您的GitHub用户名以获取访问权限。',
            accountLocked: '由于多次尝试失败，您的账户已被锁定。请在1小时后再试。',
            fallback: '出现问题。请稍后再试。',
        },
    },
    loginForm: {
        phoneOrEmail: '电话或电子邮件',
        error: {
            invalidFormatEmailLogin: '输入的电子邮件无效。请修正格式并重试。',
        },
        cannotGetAccountDetails: '无法检索账户详细信息。请尝试重新登录。',
        loginForm: '登录表单',
        notYou: ({user}: NotYouParams) => `不是${user}？`,
    },
    onboarding: {
        welcome: '欢迎！',
        welcomeSignOffTitleManageTeam: '一旦您完成上述任务，我们可以探索更多功能，如审批工作流和规则！',
        welcomeSignOffTitle: '很高兴见到你！',
        explanationModal: {
            title: '欢迎使用Expensify',
            description: '一个应用程序即可以聊天的速度处理您的商业和个人支出。试试看，让我们知道您的想法。更多精彩即将到来！',
            secondaryDescription: '要切换回 Expensify Classic，只需点击您的个人资料图片 > 转到 Expensify Classic。',
        },
        welcomeVideo: {
            title: '欢迎使用Expensify',
            description: '一个应用程序即可在聊天中处理您所有的商务和个人支出。为您的企业、团队和朋友而打造。',
        },
        getStarted: '开始使用',
        whatsYourName: '你叫什么名字？',
        peopleYouMayKnow: '您可能认识的人已经在这里了！验证您的电子邮件以加入他们。',
        workspaceYouMayJoin: ({domain, email}: WorkspaceYouMayJoin) => `来自${domain}的某人已经创建了一个工作区。请输入发送到${email}的魔法代码。`,
        joinAWorkspace: '加入工作区',
        listOfWorkspaces: '这是您可以加入的工作区列表。别担心，如果您愿意，您可以稍后再加入。',
        workspaceMemberList: ({employeeCount, policyOwner}: WorkspaceMemberList) => `${employeeCount} 名成员${employeeCount > 1 ? 's' : ''} • ${policyOwner}`,
        whereYouWork: '你在哪里工作？',
        errorSelection: '选择一个选项继续',
        purpose: {
            title: '你今天想做什么？',
            errorContinue: '请按继续进行设置',
            errorBackButton: '请完成设置问题以开始使用该应用程序',
            [CONST.ONBOARDING_CHOICES.EMPLOYER]: '由我的雇主报销',
            [CONST.ONBOARDING_CHOICES.MANAGE_TEAM]: '管理我团队的费用',
            [CONST.ONBOARDING_CHOICES.PERSONAL_SPEND]: '跟踪和预算费用',
            [CONST.ONBOARDING_CHOICES.CHAT_SPLIT]: '与朋友聊天并分摊费用',
            [CONST.ONBOARDING_CHOICES.LOOKING_AROUND]: '其他内容',
        },
        employees: {
            title: '你有多少员工？',
            [CONST.ONBOARDING_COMPANY_SIZE.MICRO]: '1-10 名员工',
            [CONST.ONBOARDING_COMPANY_SIZE.SMALL]: '11-50名员工',
            [CONST.ONBOARDING_COMPANY_SIZE.MEDIUM_SMALL]: '51-100名员工',
            [CONST.ONBOARDING_COMPANY_SIZE.MEDIUM]: '101-1,000名员工',
            [CONST.ONBOARDING_COMPANY_SIZE.LARGE]: '超过1,000名员工',
        },
        accounting: {
            title: '您是否使用任何会计软件？',
            none: 'None',
        },
        interestedFeatures: {
            title: '您对哪些功能感兴趣？',
            featuresAlreadyEnabled: '您的工作区已启用以下功能：',
            featureYouMayBeInterestedIn: '启用您可能感兴趣的其他功能：',
        },
        error: {
            requiredFirstName: '请输入您的名字以继续',
        },
        workEmail: {
            title: '你的工作邮箱是什么？',
            subtitle: 'Expensify 在连接您的工作邮箱时效果最佳。',
            explanationModal: {
                descriptionOne: '转发到receipts@expensify.com进行扫描',
                descriptionTwo: '加入已经在使用Expensify的同事们',
                descriptionThree: '享受更个性化的体验',
            },
            addWorkEmail: '添加工作邮箱',
        },
        workEmailValidation: {
            title: '验证您的工作邮箱',
            magicCodeSent: ({workEmail}: WorkEmailResendCodeParams) => `请输入发送到${workEmail}的验证码。它将在一两分钟内到达。`,
        },
        workEmailValidationError: {
            publicEmail: '请输入有效的私人域名工作邮箱，例如 mitch@company.com',
            offline: '由于您似乎处于离线状态，我们无法添加您的工作邮箱。',
        },
        mergeBlockScreen: {
            title: '无法添加工作邮箱',
            subtitle: ({workEmail}: WorkEmailMergingBlockedParams) => `我们无法添加${workEmail}。请稍后在设置中重试，或与Concierge聊天以获取指导。`,
        },
        tasks: {
            testDriveAdminTask: {
                title: ({testDriveURL}) => `\u8fdb\u884c\u3010\u8bd5\u9a7e\u3011(${testDriveURL})`,
                description: ({testDriveURL}) =>
                    `\u3010\u5feb\u901f\u4ea7\u54c1\u6f14\u793a\u3011(${testDriveURL})\u4ee5\u4e86\u89e3 Expensify \u4e3a\u4f55\u662f\u6700\u5feb\u7684\u62a5\u9500\u65b9\u5f0f\u3002`,
            },
            testDriveEmployeeTask: {
                title: ({testDriveURL}) => `\u8fdb\u884c\u3010\u8bd5\u9a7e\u3011(${testDriveURL})`,
                description: ({testDriveURL}) =>
                    `\u8fdb\u884c\u3010\u8bd5\u9a7e\u3011(${testDriveURL})\u5373\u53ef\u83b7\u5f97\u56e2\u961f *3 \u4e2a\u6708\u7684 Expensify \u514d\u8d39\u4f7f\u7528\u6743\uff01*`,
            },
            createTestDriveAdminWorkspaceTask: {
                title: ({workspaceConfirmationLink}) => `\u3010\u521b\u5efa\u3011(${workspaceConfirmationLink})\u4e00\u4e2a\u5de5\u4f5c\u533a`,
                description:
                    '\u521b\u5efa\u4e00\u4e2a\u5de5\u4f5c\u533a\uff0c\u5e76\u5728\u60a8\u7684\u8bbe\u7f6e\u4e13\u5bb6\u7684\u5e2e\u52a9\u4e0b\u914d\u7f6e\u5404\u9879\u8bbe\u7f6e\uff01',
            },
            createWorkspaceTask: {
                title: ({workspaceSettingsLink}) => `\u521b\u5efa\u4e00\u4e2a\u3010\u5de5\u4f5c\u533a\u3011(${workspaceSettingsLink})`,
                description: ({workspaceSettingsLink}) =>
                    `*\u521b\u5efa\u4e00\u4e2a\u5de5\u4f5c\u533a*\u4ee5\u8ddf\u8e2a\u652f\u6301\u3001\u626b\u63cf\u6536\u636e\u3001\u804a\u5929\u7b49\u3002\n\n1. \u70b9\u51fb *\u5de5\u4f5c\u533a* > *\u65b0\u5efa\u5de5\u4f5c\u533a*\u3002\n\n*\u60a8\u7684\u65b0\u5de5\u4f5c\u533a\u5df2\u51c6\u5907\u5c31\u7eea\uff01* \u3010\u67e5\u770b\u3011(${workspaceSettingsLink})\u3002`,
            },

            setupCategoriesTask: {
                title: ({workspaceCategoriesLink}) => `\u8bbe\u7f6e\u3010\u5206\u7c7b\u3011(${workspaceCategoriesLink})`,
                description: ({workspaceCategoriesLink}) =>
                    '*\u8bbe\u7f6e\u5206\u7c7b*\uff0c\u4ee5\u4fbf\u60a8\u7684\u56e2\u961f\u53ef\u4ee5\u5bf9\u652f\u51fa\u8fdb\u884c\u7f16\u7801\uff0c\u4ee5\u4fbf\u4e8e\u62a5\u544a\u3002\n' +
                    '\n' +
                    '1. \u70b9\u51fb *\u5de5\u4f5c\u533a*\u3002\n' +
                    '3. \u9009\u62e9\u60a8\u7684\u5de5\u4f5c\u533a\u3002\n' +
                    '4. \u70b9\u51fb *\u5206\u7c7b*\u3002\n' +
                    '5. \u7981\u7528\u6240\u6709\u4e0d\u9700\u8981\u7684\u5206\u7c7b\u3002\n' +
                    '6. \u5728\u53f3\u4e0a\u89d2\u6dfb\u52a0\u81ea\u5df1\u7684\u5206\u7c7b\u3002\n' +
                    '\n' +
                    `\u3010\u5e26\u6211\u5230\u5de5\u4f5c\u533a\u5206\u7c7b\u8bbe\u7f6e\u3011(${workspaceCategoriesLink})\u3002\n` +
                    '\n' +
                    `![Set up categories](${CONST.CLOUDFRONT_URL}/videos/walkthrough-categories-v2.mp4)`,
            },
            combinedTrackSubmitExpenseTask: {
                title: '\u63d0\u4ea4\u4e00\u7b14\u652f\u51fa',
                description:
                    '*\u901a\u8fc7\u8f93\u5165\u91d1\u989d\u6216\u626b\u63cf\u6536\u636e*\u63d0\u4ea4\u4e00\u7b14\u652f\u51fa\u3002\n' +
                    '\n' +
                    '1. \u70b9\u51fb\u7eff\u8272\u7684 *+* \u6309\u94ae\u3002\n' +
                    '2. \u9009\u62e9 *\u521b\u5efa\u652f\u51fa*\u3002\n' +
                    '3. \u8f93\u5165\u91d1\u989d\u6216\u626b\u63cf\u6536\u636e\u3002\n' +
                    `4. \u6dfb\u52a0\u60a8\u4e0a\u53f8\u7684\u7535\u5b50\u90ae\u4ef6\u6216\u7535\u8bdd\u53f7\u7801\u3002\n` +
                    '5. \u70b9\u51fb *\u521b\u5efa*\u3002\n' +
                    '\n' +
                    '\u60a8\u5df2\u7ecf\u5b8c\u6210\uff01',
            },
            adminSubmitExpenseTask: {
                title: '\u63d0\u4ea4\u4e00\u7b14\u652f\u51fa',
                description:
                    '*\u901a\u8fc7\u8f93\u5165\u91d1\u989d\u6216\u626b\u63cf\u6536\u636e*\u63d0\u4ea4\u4e00\u7b14\u652f\u51fa\u3002\n' +
                    '\n' +
                    '1. \u70b9\u51fb\u7eff\u8272\u7684 *+* \u6309\u94ae\u3002\n' +
                    '2. \u9009\u62e9 *\u521b\u5efa\u652f\u51fa*\u3002\n' +
                    '3. \u8f93\u5165\u91d1\u989d\u6216\u626b\u63cf\u6536\u636e\u3002\n' +
                    '4. \u786e\u8ba4\u8be6\u60c5\u3002\n' +
                    '5. \u70b9\u51fb *\u521b\u5efa*\u3002\n' +
                    '\n' +
                    `\u60a8\u5df2\u7ecf\u5b8c\u6210\uff01`,
            },
            trackExpenseTask: {
                title: '\u8ddf\u8e2a\u4e00\u7b14\u652f\u51fa',
                description:
                    '*\u8ddf\u8e2a\u4e00\u7b14\u652f\u51fa*\uff0c\u65e0\u8bba\u662f\u4ec0\u4e48\u8d27\u5e01\uff0c\u4e5f\u65e0\u8bba\u60a8\u662f\u5426\u6709\u6536\u636e\u3002\n' +
                    '\n' +
                    '1. \u70b9\u51fb\u7eff\u8272\u7684 *+* \u6309\u94ae\u3002\n' +
                    '2. \u9009\u62e9 *\u521b\u5efa\u652f\u51fa*\u3002\n' +
                    '3. \u8f93\u5165\u91d1\u989d\u6216\u626b\u63cf\u6536\u636e\u3002\n' +
                    '4. \u9009\u62e9\u60a8\u7684 *\u4e2a\u4eba*\u7a7a\u95f4\u3002\n' +
                    '5. \u70b9\u51fb *\u521b\u5efa*\u3002\n' +
                    '\n' +
                    '\u60a8\u5df2\u7ecf\u5b8c\u6210\uff01\u662f\u7684\uff0c\u5c31\u8fd9\u4e48\u7b80\u5355\u3002',
            },
            addAccountingIntegrationTask: {
                title: ({integrationName, workspaceAccountingLink}) =>
                    `\u8FDE\u63A5${integrationName === CONST.ONBOARDING_ACCOUNTING_MAPPING.other ? '' : '\u5230'}[${integrationName === CONST.ONBOARDING_ACCOUNTING_MAPPING.other ? '\u60A8\u7684' : ''} ${integrationName}](${workspaceAccountingLink})`,
                description: ({integrationName, workspaceAccountingLink}) =>
                    `\u8FDE\u63A5${integrationName === CONST.ONBOARDING_ACCOUNTING_MAPPING.other ? '\u60A8\u7684' : '\u5230'} ${integrationName}\uFF0C\u5B9E\u73B0\u81EA\u52A8\u8D39\u7528\u7F16\u7801\u548C\u540C\u6B65\uFF0C\u8BA9\u6708\u672B\u7ED3\u8D26\u53D8\u5F97\u8F7B\u800C\u6613\u4E3E\u3002\n` +
                    '\n' +
                    '1. \u70B9\u51FB *\u8BBE\u7F6E*。\n' +
                    '2. \u524D\u5F80 *\u5DE5\u4F5C\u533A*。\n' +
                    '3. \u9009\u62E9\u60A8\u7684\u5DE5\u4F5C\u533A\u3002\n' +
                    '4. \u70B9\u51FB *\u4F1A\u8BA1*。\n' +
                    `5. \u627E\u5230 ${integrationName}\u3002\n` +
                    '6. \u70B9\u51FB *\u8FDE\u63A5*。\n' +
                    '\n' +
                    `${
                        integrationName && CONST.connectionsVideoPaths[integrationName]
                            ? `[\u5E26\u6211\u5230\u4F1A\u8BA1\u9875\u9762](${workspaceAccountingLink})\u3002\n\n![\u8FDE\u63A5\u5230 ${integrationName}](${CONST.CLOUDFRONT_URL}/${CONST.connectionsVideoPaths[integrationName]})`
                            : `[\u5E26\u6211\u5230\u4F1A\u8BA1\u9875\u9762](${workspaceAccountingLink})\u3002`
                    }`,
            },
            connectCorporateCardTask: {
                title: ({corporateCardLink}) => `\u8fde\u63a5\u3010\u60a8\u7684\u516c\u53f8\u5361\u3011(${corporateCardLink})`,
                description: ({corporateCardLink}) =>
                    `\u8fde\u63a5\u60a8\u7684\u516c\u53f8\u5361\u4ee5\u81ea\u52a8\u5bfc\u5165\u548c\u7f16\u7801\u652f\u51fa\u3002\n` +
                    '\n' +
                    '1. \u70b9\u51fb *\u5de5\u4f5c\u533a*\u3002\n' +
                    '2. \u9009\u62e9\u60a8\u7684\u5de5\u4f5c\u533a\u3002\n' +
                    '3. \u70b9\u51fb *\u516c\u53f8\u5361*\u3002\n' +
                    '4. \u6309\u7167\u63d0\u793a\u8fde\u63a5\u60a8\u7684\u5361\u3002\n' +
                    '\n' +
                    `\u3010\u5e26\u6211\u53bb\u8fde\u63a5\u6211\u7684\u516c\u53f8\u5361\u3011(${corporateCardLink})\u3002`,
            },
            inviteTeamTask: {
                title: ({workspaceMembersLink}) => `\u9080\u8bf7\u3010\u60a8\u7684\u56e2\u961f\u3011(${workspaceMembersLink})`,
                description: ({workspaceMembersLink}) =>
                    '*\u9080\u8bf7\u60a8\u7684\u56e2\u961f*\u5230 Expensify\uff0c\u4f7f\u4ed6\u4eec\u53ef\u4ee5\u4ece\u4eca\u5929\u5f00\u59cb\u8ddf\u8e2a\u652f\u51fa\u3002\n' +
                    '\n' +
                    '1. \u70b9\u51fb *\u5de5\u4f5c\u533a*\u3002\n' +
                    '3. \u9009\u62e9\u60a8\u7684\u5de5\u4f5c\u533a\u3002\n' +
                    '4. \u70b9\u51fb *\u6210\u5458* > *\u9080\u8bf7\u6210\u5458*\u3002\n' +
                    '5. \u8f93\u5165\u7535\u5b50\u90ae\u4ef6\u6216\u7535\u8bdd\u53f7\u7801\u3002 \n' +
                    '6. \u5982\u6709\u9700\u8981\uff0c\u53ef\u6dfb\u52a0\u81ea\u5b9a\u4e49\u9080\u8bf7\u4fe1\u606f\uff01\n' +
                    '\n' +
                    `\u3010\u5e26\u6211\u5230\u5de5\u4f5c\u533a\u6210\u5458\u3011(${workspaceMembersLink})\u3002\n` +
                    '\n' +
                    `![Invite your team](${CONST.CLOUDFRONT_URL}/videos/walkthrough-invite_members-v2.mp4)`,
            },
            setupCategoriesAndTags: {
                title: ({workspaceCategoriesLink, workspaceTagsLink}) =>
                    `\u8bbe\u7f6e\u3010\u5206\u7c7b\u3011(${workspaceCategoriesLink})\u548c\u3010\u6807\u7b7e\u3011(${workspaceTagsLink})`,
                description: ({workspaceCategoriesLink, workspaceAccountingLink}) =>
                    '*\u8bbe\u7f6e\u5206\u7c7b\u548c\u6807\u7b7e*\uff0c\u4ee5\u4fbf\u60a8\u7684\u56e2\u961f\u53ef\u4ee5\u5bf9\u652f\u51fa\u8fdb\u884c\u7f16\u7801\uff0c\u4ee5\u4fbf\u4e8e\u62a5\u544a\u3002\n' +
                    '\n' +
                    `\u901a\u8fc7\u3010\u8fde\u63a5\u60a8\u7684\u4f1a\u8ba1\u8f6f\u4ef6\u3011(${workspaceAccountingLink})\u81ea\u52a8\u5bfc\u5165\u5b83\u4eec\uff0c\u6216\u5728\u60a8\u7684\u3010\u5de5\u4f5c\u533a\u8bbe\u7f6e\u3011(${workspaceCategoriesLink})\u4e2d\u624b\u52a8\u8bbe\u7f6e\u3002`,
            },
            setupTagsTask: {
                title: ({workspaceTagsLink}) => `\u8bbe\u7f6e\u3010\u6807\u7b7e\u3011(${workspaceTagsLink})`,
                description: ({workspaceMoreFeaturesLink}) =>
                    '\u4f7f\u7528\u6807\u7b7e\u6dfb\u52a0\u989d\u5916\u7684\u652f\u51fa\u8be6\u60c5\uff0c\u4f8b\u5982\u9879\u76ee\u3001\u5ba2\u6237\u3001\u5730\u70b9\u548c\u90e8\u95e8\u3002\u5982\u679c\u60a8\u9700\u8981\u591a\u7ea7\u6807\u7b7e\uff0c\u53ef\u4ee5\u5347\u7ea7\u5230 Control \u8ba1\u5212\u3002\n' +
                    '\n' +
                    '1. \u70b9\u51fb *\u5de5\u4f5c\u533a*\u3002\n' +
                    '3. \u9009\u62e9\u60a8\u7684\u5de5\u4f5c\u533a\u3002\n' +
                    '4. \u70b9\u51fb *\u66f4\u591a\u529f\u80fd*\u3002\n' +
                    '5. \u542f\u7528 *\u6807\u7b7e*\u3002\n' +
                    '6. \u5bfc\u822a\u5230\u5de5\u4f5c\u533a\u7f16\u8f91\u5668\u4e2d\u7684 *\u6807\u7b7e*\u3002\n' +
                    '7. \u70b9\u51fb *+\u6dfb\u52a0\u6807\u7b7e*\u4ee5\u521b\u5efa\u81ea\u5df1\u7684\u6807\u7b7e\u3002\n' +
                    '\n' +
                    `\u3010\u5e26\u6211\u5230\u66f4\u591a\u529f\u80fd\u3011(${workspaceMoreFeaturesLink})\u3002\n` +
                    '\n' +
                    `![Set up tags](${CONST.CLOUDFRONT_URL}/videos/walkthrough-tags-v2.mp4)`,
            },
            inviteAccountantTask: {
                title: ({workspaceMembersLink}) => `\u9080\u8BF7\u60A8\u7684[\u4F1A\u8BA1](${workspaceMembersLink})`,
                description: ({workspaceMembersLink}) =>
                    '*\u9080\u8BF7\u60A8\u7684\u4F1A\u8BA1* \u4E0E\u60A8\u540C\u6B65\u5408\u4F5C\uFF0C\u5E76\u7BA1\u7406\u60A8\u7684\u5546\u52A1\u652F\u51FA\u3002\n' +
                    '\n' +
                    '1. \u70B9\u51FB *\u5DE5\u4F5C\u533A*。\n' +
                    '2. \u9009\u62E9\u60A8\u7684\u5DE5\u4F5C\u533A\u3002\n' +
                    '3. \u70B9\u51FB *\u6210\u5458*。\n' +
                    '4. \u70B9\u51FB *\u9080\u8BF7\u6210\u5458*。\n' +
                    '5. \u8F93\u5165\u60A8\u4F1A\u8BA1\u7684\u90AE\u7BB1\u5730\u5740\u3002\n' +
                    '\n' +
                    `[\u7ACB\u5373\u9080\u8BF7\u60A8\u7684\u4F1A\u8BA1](${workspaceMembersLink})\u3002`,
            },
            startChatTask: {
                title: '\u5f00\u59cb\u804a\u5929',
                description:
                    '*\u901a\u8fc7\u4efb\u4f55\u4eba\u7684\u7535\u5b50\u90ae\u4ef6\u6216\u7535\u8bdd\u53f7\u7801*\u5f00\u59cb\u804a\u5929\u3002\n' +
                    '\n' +
                    '1. \u70b9\u51fb\u7eff\u8272\u7684 *+* \u6309\u94ae\u3002\n' +
                    '2. \u9009\u62e9 *\u5f00\u59cb\u804a\u5929*\u3002\n' +
                    '3. \u8f93\u5165\u7535\u5b50\u90ae\u4ef6\u6216\u7535\u8bdd\u53f7\u7801\u3002\n' +
                    '\n' +
                    '\u5982\u679c\u4ed6\u4eec\u5c1a\u672a\u4f7f\u7528 Expensify\uff0c\u4ed6\u4eec\u5c06\u81ea\u52a8\u88ab\u9080\u8bf7\u3002\n' +
                    '\n' +
                    '\u6bcf\u6b21\u804a\u5929\u4e5f\u4f1a\u8f6c\u5316\u4e3a\u4e00\u5c01\u7535\u5b50\u90ae\u4ef6\u6216\u77ed\u4fe1\uff0c\u4ed6\u4eec\u53ef\u4ee5\u76f4\u63a5\u56de\u590d\u3002',
            },

            splitExpenseTask: {
                title: '\u62c6\u5206\u652f\u51fa',
                description:
                    '*\u4e0e\u4e00\u4e2a\u6216\u591a\u4e2a\u4eba\u62c6\u5206\u652f\u51fa*\u3002\n' +
                    '\n' +
                    '1. \u70b9\u51fb\u7eff\u8272\u7684 *+* \u6309\u94ae\u3002\n' +
                    '2. \u9009\u62e9 *\u5f00\u59cb\u804a\u5929*\u3002\n' +
                    '3. \u8f93\u5165\u7535\u5b50\u90ae\u4ef6\u6216\u7535\u8bdd\u53f7\u7801\u3002\n' +
                    '4. \u70b9\u51fb\u804a\u5929\u4e2d\u7684\u7070\u8272 *+* \u6309\u94ae > *\u62c6\u5206\u652f\u51fa*\u3002\n' +
                    '5. \u901a\u8fc7\u9009\u62e9 *\u624b\u52a8*\u3001*\u626b\u63cf*\u6216 *\u8ddd\u79bb*\u521b\u5efa\u652f\u51fa\u3002\n' +
                    '\n' +
                    '\u5982\u6709\u9700\u8981\uff0c\u968f\u610f\u6dfb\u52a0\u66f4\u591a\u8be6\u60c5\uff0c\u6216\u76f4\u63a5\u53d1\u9001\u3002\u8ba9\u6211\u4eec\u8ba9\u60a8\u83b7\u5f97\u62a5\u9500\uff01',
            },
            reviewWorkspaceSettingsTask: {
                title: ({workspaceSettingsLink}) => `\u67e5\u770b\u60a8\u7684\u3010\u5de5\u4f5c\u533a\u8bbe\u7f6e\u3011(${workspaceSettingsLink})`,
                description: ({workspaceSettingsLink}) =>
                    '\u4ee5\u4e0b\u662f\u67e5\u770b\u548c\u66f4\u65b0\u60a8\u5de5\u4f5c\u533a\u8bbe\u7f6e\u7684\u65b9\u6cd5\uff1a\n' +
                    '1. \u70b9\u51fb\u8bbe\u7f6e\u9009\u9879\u5361\u3002\n' +
                    '2. \u70b9\u51fb *\u5de5\u4f5c\u533a* > [\u60a8\u7684\u5de5\u4f5c\u533a]\u3002\n' +
                    `\u3010\u524d\u5f80\u60a8\u7684\u5de5\u4f5c\u533a\u3011(${workspaceSettingsLink})\u3002\u6211\u4eec\u5c06\u5728 #admins \u804a\u5929\u5ba4\u4e2d\u8ddf\u8e2a\u5b83\u4eec\u3002`,
            },
            createReportTask: {
                title: '\u521b\u5efa\u60a8\u7684\u7b2c\u4e00\u4efd\u62a5\u544a',
                description:
                    '\u4ee5\u4e0b\u662f\u521b\u5efa\u62a5\u544a\u7684\u65b9\u6cd5\uff1a\n' +
                    '\n' +
                    '1. \u70b9\u51fb\u7eff\u8272\u7684 *+* \u6309\u94ae\u3002\n' +
                    '2. \u9009\u62e9 *\u521b\u5efa\u62a5\u544a*\u3002\n' +
                    '3. \u70b9\u51fb *\u6dfb\u52a0\u652f\u51fa*\u3002\n' +
                    '4. \u6dfb\u52a0\u60a8\u7684\u7b2c\u4e00\u7b14\u652f\u51fa\u3002\n' +
                    '\n' +
                    '\u60a8\u5df2\u7ecf\u5b8c\u6210\uff01',
            },
        } satisfies Record<string, Pick<OnboardingTask, 'title' | 'description'>>,
        testDrive: {
            name: ({testDriveURL}: {testDriveURL?: string}) => (testDriveURL ? `\u8fdb\u884c\u3010\u8bd5\u9a7e\u3011(${testDriveURL})` : '\u8fdb\u884c\u8bd5\u9a7e'),
            embeddedDemoIframeTitle: '\u8bd5\u9a7e',
            employeeFakeReceipt: {
                description: '\u6211\u7684\u8bd5\u9a7e\u6536\u636e\uff01',
            },
        },
        messages: {
            onboardingEmployerOrSubmitMessage:
                '\u62a5\u9500\u5c31\u50cf\u53d1\u9001\u6d88\u606f\u4e00\u6837\u7b80\u5355\u3002\u8ba9\u6211\u4eec\u6765\u770b\u770b\u57fa\u672c\u77e5\u8bc6\u3002',
            onboardingPersonalSpendMessage: '\u4ee5\u4e0b\u662f\u5982\u4f55\u5728\u51e0\u6b21\u70b9\u51fb\u4e2d\u8ddf\u8e2a\u60a8\u7684\u652f\u51fa\u3002',
            onboardingManageTeamMessage:
                '\u0023 \u60a8\u7684\u514d\u8d39\u8bd5\u7528\u5df2\u7ecf\u5f00\u59cb\uff01\u8ba9\u6211\u4eec\u5e2e\u60a8\u5b8c\u6210\u8bbe\u7f6e\u3002\n\ud83d\udc4b \u60a8\u597d\uff0c\u6211\u662f\u60a8\u7684 Expensify \u8bbe\u7f6e\u4e13\u5458\u3002\u73b0\u5728\u60a8\u5df2\u7ecf\u521b\u5efa\u4e86\u4e00\u4e2a\u5de5\u4f5c\u533a\uff0c\u8bf7\u5145\u5206\u5229\u7528 30 \u5929\u514d\u8d39\u8bd5\u7528\uff0c\u5e76\u6309\u7167\u4e0b\u9762\u7684\u6b65\u9aa4\u64cd\u4f5c\uff01',
            onboardingTrackWorkspaceMessage:
                '# \u8ba9\u6211\u4eec\u6765\u8bbe\u7f6e\u60a8\u7684\u5e10\u6237\n\u00f0\u009f\u0091\u008b \u6211\u6765\u5e2e\u5fd9\u4e86\uff01\u4e3a\u4e86\u5e2e\u52a9\u60a8\u5f00\u59cb\uff0c\u6211\u5df2\u4e3a\u4e2a\u4f53\u7ecf\u8425\u8005\u548c\u7c7b\u4f3c\u4f01\u4e1a\u91cf\u8eab\u5b9a\u5236\u4e86\u60a8\u7684\u5de5\u4f5c\u533a\u8bbe\u7f6e\u3002\u60a8\u53ef\u4ee5\u901a\u8fc7\u70b9\u51fb\u4e0b\u9762\u7684\u94fe\u63a5\u6765\u8c03\u6574\u60a8\u7684\u5de5\u4f5c\u533a\uff01\n\n\u4ee5\u4e0b\u662f\u5982\u4f55\u5728\u51e0\u6b21\u70b9\u51fb\u4e2d\u8ddf\u8e2a\u60a8\u7684\u652f\u51fa\uff1a',
            onboardingChatSplitMessage: '\u4e0e\u670b\u53cb\u5206\u644a\u8d26\u5355\u5c31\u50cf\u53d1\u9001\u6d88\u606f\u4e00\u6837\u7b80\u5355\u3002\u4ee5\u4e0b\u662f\u65b9\u6cd5\u3002',
            onboardingAdminMessage:
                '\u4e86\u89e3\u5982\u4f55\u4f5c\u4e3a\u7ba1\u7406\u5458\u7ba1\u7406\u56e2\u961f\u7684\u5de5\u4f5c\u533a\u5e76\u63d0\u4ea4\u81ea\u5df1\u7684\u652f\u51fa\u3002',
            onboardingLookingAroundMessage:
                'Expensify \u4ee5\u5176\u652f\u51fa\u3001\u5dee\u65c5\u548c\u516c\u53f8\u5361\u7ba1\u7406\u800c\u95fb\u540d\uff0c\u4f46\u6211\u4eec\u6240\u505a\u7684\u8fdc\u4e0d\u6b62\u4e8e\u6b64\u3002\u8ba9\u6211\u77e5\u9053\u60a8\u5bf9\u4ec0\u4e48\u611f\u5174\u8da3\uff0c\u6211\u4f1a\u5e2e\u52a9\u60a8\u5f00\u59cb\u3002',
            onboardingTestDriveReceiverMessage: '*\u60a8\u5df2\u83b7\u5f97 3 \u4e2a\u6708\u514d\u8d39\u4f7f\u7528\u6743\uff01\u5728\u4e0b\u9762\u5f00\u59cb\u3002*',
        },
        workspace: {
            title: '使用工作区保持井井有条',
            subtitle: '解锁强大的工具来简化您的费用管理，一切尽在一个地方。通过工作区，您可以：',
            explanationModal: {
                descriptionOne: '跟踪和整理收据',
                descriptionTwo: '分类和标记费用',
                descriptionThree: '创建和分享报告',
            },
            price: '免费试用30天，然后只需<strong>$5/月</strong>升级。',
            createWorkspace: '创建工作区',
        },
        confirmWorkspace: {
            title: '确认工作区',
            subtitle: '创建一个工作区来跟踪收据、报销费用、管理旅行、创建报告等——所有这些都能以聊天的速度完成。',
        },
        inviteMembers: {
            title: '邀请成员',
            subtitle: '与会计师管理和分享您的费用，或与朋友组建旅行团体。',
        },
    },
    featureTraining: {
        doNotShowAgain: '不再显示此内容',
    },
    personalDetails: {
        error: {
            containsReservedWord: '名称不能包含“Expensify”或“Concierge”字样。',
            hasInvalidCharacter: '名称不能包含逗号或分号',
            requiredFirstName: '名字不能为空',
        },
    },
    privatePersonalDetails: {
        enterLegalName: '您的法定姓名是什么？',
        enterDateOfBirth: '你的出生日期是什么时候？',
        enterAddress: '你的地址是什么？',
        enterPhoneNumber: '你的电话号码是多少？',
        personalDetails: '个人信息',
        privateDataMessage: '这些详细信息用于旅行和支付。它们永远不会显示在您的公开资料上。',
        legalName: '法定名称',
        legalFirstName: '法定名字',
        legalLastName: '法定姓氏',
        address: '地址',
        error: {
            dateShouldBeBefore: ({dateString}: DateShouldBeBeforeParams) => `日期应早于${dateString}`,
            dateShouldBeAfter: ({dateString}: DateShouldBeAfterParams) => `日期应在${dateString}之后`,
            hasInvalidCharacter: '名称只能包含拉丁字符',
            incorrectZipFormat: ({zipFormat}: IncorrectZipFormatParams = {}) => `邮政编码格式不正确${zipFormat ? `可接受的格式：${zipFormat}` : ''}`,
            invalidPhoneNumber: `请确保电话号码有效（例如 ${CONST.EXAMPLE_PHONE_NUMBER}）`,
        },
    },
    resendValidationForm: {
        linkHasBeenResent: '链接已重新发送',
        weSentYouMagicSignInLink: ({login, loginType}: WeSentYouMagicSignInLinkParams) => `我已发送一个魔法登录链接到${login}。请检查您的${loginType}以登录。`,
        resendLink: '重新发送链接',
    },
    unlinkLoginForm: {
        toValidateLogin: ({primaryLogin, secondaryLogin}: ToValidateLoginParams) => `要验证${secondaryLogin}，请从${primaryLogin}的账户设置中重新发送魔法代码。`,
        noLongerHaveAccess: ({primaryLogin}: NoLongerHaveAccessParams) => `如果您不再能访问${primaryLogin}，请取消链接您的账户。`,
        unlink: '取消链接',
        linkSent: '链接已发送！',
        successfullyUnlinkedLogin: '辅助登录已成功取消关联！',
    },
    emailDeliveryFailurePage: {
        ourEmailProvider: ({login}: OurEmailProviderParams) => `由于发送问题，我们的电子邮件提供商已暂时暂停向${login}发送电子邮件。要解除对您登录的阻止，请按照以下步骤操作：`,
        confirmThat: ({login}: ConfirmThatParams) => `确认${login}的拼写正确，并且是一个真实可投递的电子邮件地址。`,
        emailAliases: '像“expenses@domain.com”这样的电子邮件别名必须能够访问其自己的电子邮件收件箱，才能成为有效的Expensify登录。',
        ensureYourEmailClient: '确保您的电子邮件客户端允许接收来自expensify.com的电子邮件。',
        youCanFindDirections: '您可以找到有关如何完成此步骤的说明',
        helpConfigure: '但您可能需要 IT 部门的帮助来配置您的电子邮件设置。',
        onceTheAbove: '完成上述步骤后，请联系',
        toUnblock: '以解除您的登录阻止。',
    },
    smsDeliveryFailurePage: {
        smsDeliveryFailureMessage: ({login}: OurEmailProviderParams) => `我们无法向${login}发送短信，因此已暂时暂停。请尝试验证您的号码：`,
        validationSuccess: '您的号码已验证！点击下方发送新的魔法登录代码。',
        validationFailed: ({
            timeData,
        }: {
            timeData?: {
                days?: number;
                hours?: number;
                minutes?: number;
            } | null;
        }) => {
            if (!timeData) {
                return '请稍等片刻再试。';
            }
            const timeParts = [];
            if (timeData.days) {
                timeParts.push(`${timeData.days} ${timeData.days === 1 ? '天' : '天'}`);
            }
            if (timeData.hours) {
                timeParts.push(`${timeData.hours} ${timeData.hours === 1 ? '小时' : '小时'}`);
            }
            if (timeData.minutes) {
                timeParts.push(`${timeData.minutes} ${timeData.minutes === 1 ? '分钟' : '分钟'}`);
            }
            let timeText = '';
            if (timeParts.length === 1) {
                timeText = timeParts.at(0) ?? '';
            } else if (timeParts.length === 2) {
                timeText = `${timeParts.at(0)} and ${timeParts.at(1)}`;
            } else if (timeParts.length === 3) {
                timeText = `${timeParts.at(0)}, ${timeParts.at(1)}, and ${timeParts.at(2)}`;
            }
            return `请稍等！您需要等待${timeText}后才能再次尝试验证您的号码。`;
        },
    },
    welcomeSignUpForm: {
        join: '加入',
    },
    detailsPage: {
        localTime: '当地时间',
    },
    newChatPage: {
        startGroup: '开始群组',
        addToGroup: '添加到群组',
    },
    yearPickerPage: {
        year: '年',
        selectYear: '请选择年份',
    },
    focusModeUpdateModal: {
        title: '欢迎进入#专注模式！',
        prompt: '通过仅查看未读聊天或需要您注意的聊天来保持对事物的掌控。别担心，您可以随时在',
        settings: '设置',
    },
    notFound: {
        chatYouLookingForCannotBeFound: '您要查找的聊天无法找到。',
        getMeOutOfHere: '带我离开这里',
        iouReportNotFound: '您正在寻找的付款详情无法找到。',
        notHere: '嗯……它不在这里。',
        pageNotFound: '抱歉，无法找到此页面。',
        noAccess: '此聊天或费用可能已被删除，或者您无权访问。\n\n如有任何疑问，请联系 concierge@expensify.com',
        goBackHome: '返回主页',
        commentYouLookingForCannotBeFound: '找不到您要查找的评论。返回聊天',
        contactConcierge: '如有任何疑问，请联系 concierge@expensify.com',
        goToChatInstead: '请前往聊天界面。',
    },
    errorPage: {
        title: ({isBreakLine}: {isBreakLine: boolean}) => `抱歉... ${isBreakLine ? '\n' : ''}出现了问题`,
        subtitle: '您的请求无法完成。请稍后再试。',
    },
    setPasswordPage: {
        enterPassword: '输入密码',
        setPassword: '设置密码',
        newPasswordPrompt: '您的密码必须至少包含8个字符，1个大写字母，1个小写字母和1个数字。',
        passwordFormTitle: '欢迎回到 New Expensify！请设置您的密码。',
        passwordNotSet: '我们无法设置您的新密码。我们已发送新的密码链接以便您重试。',
        setPasswordLinkInvalid: '此设置密码的链接无效或已过期。新的链接已发送到您的电子邮箱中！',
        validateAccount: '验证账户',
    },
    statusPage: {
        status: '状态',
        statusExplanation: '添加一个表情符号，让你的同事和朋友轻松了解发生了什么。你也可以选择添加一条消息！',
        today: '今天',
        clearStatus: '清除状态',
        save: '保存',
        message: '消息',
        timePeriods: {
            never: '从不',
            thirtyMinutes: '30分钟',
            oneHour: '1小时',
            afterToday: '今天',
            afterWeek: '一周',
            custom: '自定义',
        },
        untilTomorrow: '直到明天',
        untilTime: ({time}: UntilTimeParams) => `直到${time}`,
        date: '日期',
        time: '时间',
        clearAfter: '清除后',
        whenClearStatus: '我们应该何时清除您的状态？',
        vacationDelegate: '\u4F11\u5047\u4EE3\u7406\u4EBA',
        setVacationDelegate: '\u8BBE\u7F6E\u4E00\u4F4D\u4F11\u5047\u4EE3\u7406\u4EBA\uFF0C\u5728\u60A8\u5916\u51FA\u65F6\u4EE3\u60A8\u6279\u51C6\u62A5\u544A\u3002',
        vacationDelegateError: '\u66F4\u65B0\u4F11\u5047\u4EE3\u7406\u4EBA\u65F6\u51FA\u9519\u3002',
        asVacationDelegate: ({nameOrEmail: managerName}: VacationDelegateParams) => `\u4F5C\u4E3A ${managerName} \u7684\u4F11\u5047\u4EE3\u7406\u4EBA`,
        toAsVacationDelegate: ({submittedToName, vacationDelegateName}: SubmittedToVacationDelegateParams) =>
            `\u53D1\u9001\u7ED9 ${submittedToName}\uFF0C\u4F5C\u4E3A ${vacationDelegateName} \u7684\u4F11\u5047\u4EE3\u7406\u4EBA`,
        vacationDelegateWarning: ({nameOrEmail}: VacationDelegateParams) =>
            `\u60A8\u6B63\u5728\u6307\u5B9A ${nameOrEmail} \u4F5C\u4E3A\u60A8\u7684\u4F11\u5047\u4EE3\u7406\u4EBA\u3002\u4ED6/\u5979\u8FD8\u672A\u52A0\u5165\u60A8\u7684\u6240\u6709\u5DE5\u4F5C\u7A7A\u95F4\u3002\u5982\u679C\u60A8\u9009\u62E9\u7EE7\u7EED\uFF0C\u5C06\u5411\u6240\u6709\u5DE5\u4F5C\u7A7A\u95F4\u7BA1\u7406\u5458\u53D1\u9001\u90AE\u4EF6\uFF0C\u901A\u77E5\u4ED6\u4EEC\u6DFB\u52A0\u8BE5\u4EBA\u3002`,
    },
    stepCounter: ({step, total, text}: StepCounterParams) => {
        let result = `步骤 ${step}`;
        if (total) {
            result = `${result} of ${total}`;
        }
        if (text) {
            result = `${result}: ${text}`;
        }
        return result;
    },
    bankAccount: {
        bankInfo: '银行信息',
        confirmBankInfo: '确认银行信息',
        manuallyAdd: '手动添加您的银行账户',
        letsDoubleCheck: '让我们仔细检查一下，确保一切都正确。',
        accountEnding: '账户末尾为',
        thisBankAccount: '此银行账户将用于您工作区的业务付款。',
        accountNumber: '账号号码',
        routingNumber: '路由号码',
        chooseAnAccountBelow: '选择下面的账户',
        addBankAccount: '添加银行账户',
        chooseAnAccount: '选择一个账户',
        connectOnlineWithPlaid: '登录您的银行账户',
        connectManually: '手动连接',
        desktopConnection: '注意：要连接Chase、Wells Fargo、Capital One或Bank of America，请点击此处在浏览器中完成此过程。',
        yourDataIsSecure: '您的数据是安全的',
        toGetStarted: '添加一个银行账户以报销费用、发行Expensify卡、收取发票付款并从一个地方支付账单。',
        plaidBodyCopy: '为您的员工提供一种更简单的方式来支付公司费用并获得报销。',
        checkHelpLine: '您的银行路由号码和账户号码可以在该账户的支票上找到。',
        hasPhoneLoginError: ({contactMethodRoute}: ContactMethodParams) =>
            `要连接银行账户，请 <a href="${contactMethodRoute}">添加一个电子邮件作为您的主要登录方式</a> 并重试。您可以添加电话号码作为辅助登录。`,
        hasBeenThrottledError: '添加您的银行账户时发生错误。请稍等几分钟后重试。',
        hasCurrencyError: ({workspaceRoute}: WorkspaceRouteParams) =>
            `哎呀！您的工作区货币似乎设置为不同于 USD 的货币。要继续，请前往 <a href="${workspaceRoute}">您的工作区设置</a> 将其设置为美元，然后重试。`,
        error: {
            youNeedToSelectAnOption: '请选择一个选项继续',
            noBankAccountAvailable: '抱歉，没有可用的银行账户。',
            noBankAccountSelected: '请选择一个账户',
            taxID: '请输入有效的税号',
            website: '请输入一个有效的网站',
            zipCode: `请输入有效的邮政编码，格式为：${CONST.COUNTRY_ZIP_REGEX_DATA.US.samples}`,
            phoneNumber: '请输入有效的电话号码',
            email: '请输入有效的电子邮件地址',
            companyName: '请输入有效的企业名称',
            addressCity: '请输入一个有效的城市名称',
            addressStreet: '请输入有效的街道地址',
            addressState: '请选择一个有效的州',
            incorporationDateFuture: '成立日期不能在未来',
            incorporationState: '请选择一个有效的州',
            industryCode: '请输入一个有效的六位数行业分类代码',
            restrictedBusiness: '请确认该企业不在受限企业名单中。',
            routingNumber: '请输入有效的路由号码',
            accountNumber: '请输入有效的账号',
            routingAndAccountNumberCannotBeSame: '路由和账户号码不能匹配',
            companyType: '请选择一个有效的公司类型',
            tooManyAttempts: '由于登录尝试次数过多，此选项已被禁用24小时。请稍后再试，或手动输入详细信息。',
            address: '请输入有效地址',
            dob: '请选择一个有效的出生日期',
            age: '必须年满18岁',
            ssnLast4: '请输入有效的SSN后四位数字',
            firstName: '请输入有效的名字',
            lastName: '请输入有效的姓氏',
            noDefaultDepositAccountOrDebitCardAvailable: '请添加一个默认的存款账户或借记卡',
            validationAmounts: '您输入的验证金额不正确。请仔细检查您的银行对账单，然后重试。',
            fullName: '请输入有效的全名',
            ownershipPercentage: '请输入一个有效的百分比数字',
            deletePaymentBankAccount: '由于该银行账户用于Expensify卡支付，因此无法删除。如果您仍希望删除此账户，请联系Concierge。',
        },
    },
    addPersonalBankAccount: {
        countrySelectionStepHeader: '您的银行账户在哪里？',
        accountDetailsStepHeader: '你的账户详情是什么？',
        accountTypeStepHeader: '这是什么类型的账户？',
        bankInformationStepHeader: '你的银行详细信息是什么？',
        accountHolderInformationStepHeader: '账户持有人详细信息是什么？',
        howDoWeProtectYourData: '我们如何保护您的数据？',
        currencyHeader: '您的银行账户货币是什么？',
        confirmationStepHeader: '检查您的信息。',
        confirmationStepSubHeader: '请仔细核对以下详细信息，并勾选条款框以确认。',
    },
    addPersonalBankAccountPage: {
        enterPassword: '输入Expensify密码',
        alreadyAdded: '此账户已被添加。',
        chooseAccountLabel: '账户',
        successTitle: '个人银行账户已添加！',
        successMessage: '恭喜，您的银行账户已设置完毕，可以接收报销款项。',
    },
    attachmentView: {
        unknownFilename: '未知文件名',
        passwordRequired: '请输入密码',
        passwordIncorrect: '密码错误。请重试。',
        failedToLoadPDF: '无法加载PDF文件',
        pdfPasswordForm: {
            title: '密码保护的PDF',
            infoText: '此 PDF 受密码保护。',
            beforeLinkText: '请',
            linkText: '输入密码',
            afterLinkText: '查看。',
            formLabel: '查看PDF',
        },
        attachmentNotFound: '未找到附件',
    },
    messages: {
        errorMessageInvalidPhone: `请输入一个有效的电话号码，不要使用括号或破折号。如果您在美国以外，请包括您的国家代码（例如 ${CONST.EXAMPLE_PHONE_NUMBER}）。`,
        errorMessageInvalidEmail: '无效的电子邮件',
        userIsAlreadyMember: ({login, name}: UserIsAlreadyMemberParams) => `${login} 已经是 ${name} 的成员`,
    },
    onfidoStep: {
        acceptTerms: '通过继续请求激活您的Expensify钱包，您确认您已阅读、理解并接受',
        facialScan: 'Onfido的人脸扫描政策和授权书',
        tryAgain: '再试一次',
        verifyIdentity: '验证身份',
        letsVerifyIdentity: '让我们验证您的身份',
        butFirst: `但首先，是一些无聊的内容。在下一步阅读法律条款，准备好后点击“接受”。`,
        genericError: '处理此步骤时发生错误。请重试。',
        cameraPermissionsNotGranted: '启用相机访问权限',
        cameraRequestMessage: '我们需要访问您的相机以完成银行账户验证。请通过设置 > New Expensify 启用。',
        microphonePermissionsNotGranted: '启用麦克风访问权限',
        microphoneRequestMessage: '我们需要访问您的麦克风以完成银行账户验证。请通过设置 > New Expensify 启用。',
        originalDocumentNeeded: '请上传您的身份证原件照片，而不是截图或扫描图像。',
        documentNeedsBetterQuality: '您的身份证似乎已损坏或缺少安全特征。请上传一张未损坏且完全可见的身份证原始图像。',
        imageNeedsBetterQuality: '您的身份证图像质量有问题。请上传一张新的图像，确保您的整个身份证清晰可见。',
        selfieIssue: '您的自拍/视频有问题。请上传实时自拍/视频。',
        selfieNotMatching: '您的自拍/视频与您的身份证不匹配。请上传一张能清晰看到您面部的新自拍/视频。',
        selfieNotLive: '您的自拍/视频似乎不是实时照片/视频。请上传实时自拍/视频。',
    },
    additionalDetailsStep: {
        headerTitle: '附加详情',
        helpText: '在您可以从钱包发送和接收资金之前，我们需要确认以下信息。',
        helpTextIdologyQuestions: '我们需要再问您几个问题，以完成您的身份验证。',
        helpLink: '了解更多关于我们为何需要这个的信息。',
        legalFirstNameLabel: '法定名字',
        legalMiddleNameLabel: '法定中间名',
        legalLastNameLabel: '法定姓氏',
        selectAnswer: '请选择一个响应以继续',
        ssnFull9Error: '请输入有效的九位数社会安全号码',
        needSSNFull9: '我们无法验证您的SSN。请输入您SSN的完整九位数字。',
        weCouldNotVerify: '我们无法验证',
        pleaseFixIt: '请在继续之前修正此信息',
        failedKYCTextBefore: '我们无法验证您的身份。请稍后再试或联系',
        failedKYCTextAfter: '如果您有任何问题。',
    },
    termsStep: {
        headerTitle: '条款和费用',
        headerTitleRefactor: '费用和条款',
        haveReadAndAgree: '我已阅读并同意接收',
        electronicDisclosures: '电子披露',
        agreeToThe: '我同意',
        walletAgreement: '钱包协议',
        enablePayments: '启用支付',
        monthlyFee: '月费',
        inactivity: '不活跃',
        noOverdraftOrCredit: '无透支/信用功能。',
        electronicFundsWithdrawal: '电子资金提取',
        standard: '标准',
        reviewTheFees: '查看一些费用。',
        checkTheBoxes: '请勾选下面的框。',
        agreeToTerms: '同意条款后，您就可以开始了！',
        shortTermsForm: {
            expensifyPaymentsAccount: ({walletProgram}: WalletProgramParams) => `Expensify Wallet由${walletProgram}发行。`,
            perPurchase: '每次购买',
            atmWithdrawal: 'ATM取款',
            cashReload: '现金充值',
            inNetwork: '网络内',
            outOfNetwork: '网络外',
            atmBalanceInquiry: 'ATM余额查询',
            inOrOutOfNetwork: '（网络内或网络外）',
            customerService: '客户服务',
            automatedOrLive: '（自动或人工客服）',
            afterTwelveMonths: '（12个月没有交易后）',
            weChargeOneFee: '我们收取另外一种费用。它是：',
            fdicInsurance: '您的资金符合FDIC保险资格。',
            generalInfo: '有关预付账户的一般信息，请访问',
            conditionsDetails: '有关所有费用和服务的详细信息和条件，请访问',
            conditionsPhone: '或拨打 +1 833-400-0904。',
            instant: '(instant)',
            electronicFundsInstantFeeMin: ({amount}: TermsParams) => `(min ${amount})`,
        },
        longTermsForm: {
            listOfAllFees: '所有Expensify Wallet费用的列表',
            typeOfFeeHeader: '所有费用',
            feeAmountHeader: '金额',
            moreDetailsHeader: '详情',
            openingAccountTitle: '开设账户',
            openingAccountDetails: '开设账户没有费用。',
            monthlyFeeDetails: '没有月费。',
            customerServiceTitle: '客户服务',
            customerServiceDetails: '没有客户服务费用。',
            inactivityDetails: '没有不活动费用。',
            sendingFundsTitle: '将资金发送到另一个账户持有人',
            sendingFundsDetails: '使用您的余额、银行账户或借记卡向其他账户持有人发送资金是免费的。',
            electronicFundsStandardDetails:
                "There's no fee to transfer funds from your Expensify Wallet " +
                'to your bank account using the standard option. This transfer usually completes within 1-3 business' +
                ' days.',
            electronicFundsInstantDetails: ({percentage, amount}: ElectronicFundsParams) =>
                "There's a fee to transfer funds from your Expensify Wallet to " +
                'your linked debit card using the instant transfer option. This transfer usually completes within ' +
                `several minutes. The fee is ${percentage}% of the transfer amount (with a minimum fee of ${amount}).`,
            fdicInsuranceBancorp: ({amount}: TermsParams) =>
                'Your funds are eligible for FDIC insurance. Your funds will be held at or ' +
                `transferred to ${CONST.WALLET.PROGRAM_ISSUERS.BANCORP_BANK}, an FDIC-insured institution. Once there, your funds are insured up ` +
                `to ${amount} by the FDIC in the event ${CONST.WALLET.PROGRAM_ISSUERS.BANCORP_BANK} fails, if specific deposit insurance requirements ` +
                `are met and your card is registered. See`,
            fdicInsuranceBancorp2: '详情。',
            contactExpensifyPayments: `通过拨打 +1 833-400-0904 或发送电子邮件联系 ${CONST.WALLET.PROGRAM_ISSUERS.EXPENSIFY_PAYMENTS}`,
            contactExpensifyPayments2: '或登录在',
            generalInformation: '有关预付账户的一般信息，请访问',
            generalInformation2: '如果您对预付账户有投诉，请致电消费者金融保护局 1-855-411-2372 或访问',
            printerFriendlyView: '查看打印友好版本',
            automated: '自动化的',
            liveAgent: '实时客服代理',
            instant: '即时',
            electronicFundsInstantFeeMin: ({amount}: TermsParams) => `最低 ${amount}`,
        },
    },
    activateStep: {
        headerTitle: '启用支付',
        activatedTitle: '钱包已激活！',
        activatedMessage: '恭喜，您的钱包已设置完毕，可以进行支付。',
        checkBackLaterTitle: '稍等一下...',
        checkBackLaterMessage: '我们仍在审核您的信息。请稍后再查看。',
        continueToPayment: '继续付款',
        continueToTransfer: '继续转账',
    },
    companyStep: {
        headerTitle: '公司信息',
        subtitle: '快完成了！出于安全考虑，我们需要确认一些信息：',
        legalBusinessName: '法定公司名称',
        companyWebsite: '公司网站',
        taxIDNumber: '税号',
        taxIDNumberPlaceholder: '9位数字',
        companyType: '公司类型',
        incorporationDate: '成立日期',
        incorporationState: '注册州',
        industryClassificationCode: '行业分类代码',
        confirmCompanyIsNot: '我确认这家公司不在',
        listOfRestrictedBusinesses: '受限业务列表',
        incorporationDatePlaceholder: '开始日期 (yyyy-mm-dd)',
        incorporationTypes: {
            LLC: 'LLC',
            CORPORATION: 'Corp',
            PARTNERSHIP: '合作伙伴关系',
            COOPERATIVE: '合作社',
            SOLE_PROPRIETORSHIP: '独资企业',
            OTHER: '其他',
        },
        industryClassification: '该企业属于哪个行业？',
        industryClassificationCodePlaceholder: '搜索行业分类代码',
    },
    requestorStep: {
        headerTitle: '个人信息',
        learnMore: '了解更多',
        isMyDataSafe: '我的数据安全吗？',
    },
    personalInfoStep: {
        personalInfo: '个人信息',
        enterYourLegalFirstAndLast: '您的法定姓名是什么？',
        legalFirstName: '法定名字',
        legalLastName: '法定姓氏',
        legalName: '法定名称',
        enterYourDateOfBirth: '你的出生日期是什么时候？',
        enterTheLast4: '您的社会安全号码的最后四位数字是什么？',
        dontWorry: '别担心，我们不会进行任何个人信用检查！',
        last4SSN: 'SSN的后四位',
        enterYourAddress: '你的地址是什么？',
        address: '地址',
        letsDoubleCheck: '让我们仔细检查一下，确保一切都正确。',
        byAddingThisBankAccount: '通过添加此银行账户，您确认您已阅读、理解并接受',
        whatsYourLegalName: '您的法定姓名是什么？',
        whatsYourDOB: '你的出生日期是什么？',
        whatsYourAddress: '你的地址是什么？',
        whatsYourSSN: '您的社会安全号码的最后四位数字是什么？',
        noPersonalChecks: '别担心，这里不会进行个人信用检查！',
        whatsYourPhoneNumber: '你的电话号码是多少？',
        weNeedThisToVerify: '我们需要这个来验证您的钱包。',
    },
    businessInfoStep: {
        businessInfo: '公司信息',
        enterTheNameOfYourBusiness: '你们公司的名字是什么？',
        businessName: '法定公司名称',
        enterYourCompanyTaxIdNumber: '贵公司的税号是多少？',
        taxIDNumber: '税号',
        taxIDNumberPlaceholder: '9位数字',
        enterYourCompanyWebsite: '贵公司的网站是什么？',
        companyWebsite: '公司网站',
        enterYourCompanyPhoneNumber: '你们公司的电话号码是多少？',
        enterYourCompanyAddress: '你们公司的地址是什么？',
        selectYourCompanyType: '这是什么类型的公司？',
        companyType: '公司类型',
        incorporationType: {
            LLC: 'LLC',
            CORPORATION: 'Corp',
            PARTNERSHIP: '合作伙伴关系',
            COOPERATIVE: '合作社',
            SOLE_PROPRIETORSHIP: '独资企业',
            OTHER: '其他',
        },
        selectYourCompanyIncorporationDate: '贵公司的注册日期是什么时候？',
        incorporationDate: '成立日期',
        incorporationDatePlaceholder: '开始日期 (yyyy-mm-dd)',
        incorporationState: '注册州',
        pleaseSelectTheStateYourCompanyWasIncorporatedIn: '您的公司在哪个州注册成立的？',
        letsDoubleCheck: '让我们仔细检查一下，确保一切都正确。',
        companyAddress: '公司地址',
        listOfRestrictedBusinesses: '受限业务列表',
        confirmCompanyIsNot: '我确认这家公司不在',
        businessInfoTitle: '商业信息',
        legalBusinessName: '法定公司名称',
        whatsTheBusinessName: '企业名称是什么？',
        whatsTheBusinessAddress: '公司的地址是什么？',
        whatsTheBusinessContactInformation: '商业联系信息是什么？',
        whatsTheBusinessRegistrationNumber: ({country}: BusinessRegistrationNumberParams) => {
            switch (country) {
                case CONST.COUNTRY.GB:
                    return '公司注册号（CRN）是多少？';
                default:
                    return '营业登记号码是多少？';
            }
        },
        whatsTheBusinessTaxIDEIN: ({country}: BusinessTaxIDParams) => {
            switch (country) {
                case CONST.COUNTRY.US:
                    return '什么是雇主识别号（EIN）？';
                case CONST.COUNTRY.CA:
                    return '什么是商业号码（BN）？';
                case CONST.COUNTRY.GB:
                    return '什么是增值税注册号（VRN）？';
                case CONST.COUNTRY.AU:
                    return '什么是澳大利亚商业号码（ABN）？';
                default:
                    return '什么是欧盟增值税号？';
            }
        },
        whatsThisNumber: '这个号码是什么？',
        whereWasTheBusinessIncorporated: '公司在哪里注册成立的？',
        whatTypeOfBusinessIsIt: '这是什么类型的业务？',
        whatsTheBusinessAnnualPayment: '企业的年度支付总额是多少？',
        whatsYourExpectedAverageReimbursements: '您的预期平均报销金额是多少？',
        registrationNumber: '注册号码',
        taxIDEIN: ({country}: BusinessTaxIDParams) => {
            switch (country) {
                case CONST.COUNTRY.US:
                    return 'EIN';
                case CONST.COUNTRY.CA:
                    return 'BN';
                case CONST.COUNTRY.GB:
                    return 'VRN';
                case CONST.COUNTRY.AU:
                    return 'ABN';
                default:
                    return '欧盟VAT';
            }
        },
        businessAddress: '公司地址',
        businessType: '业务类型',
        incorporation: '公司注册',
        incorporationCountry: '注册国家/地区',
        incorporationTypeName: '公司类型',
        businessCategory: '业务类别',
        annualPaymentVolume: '年度支付总额',
        annualPaymentVolumeInCurrency: ({currencyCode}: CurrencyCodeParams) => `年度支付量（${currencyCode}）`,
        averageReimbursementAmount: '平均报销金额',
        averageReimbursementAmountInCurrency: ({currencyCode}: CurrencyCodeParams) => `平均报销金额（${currencyCode}）`,
        selectIncorporationType: '选择公司类型',
        selectBusinessCategory: '选择业务类别',
        selectAnnualPaymentVolume: '选择年度支付金额',
        selectIncorporationCountry: '选择注册国家/地区',
        selectIncorporationState: '选择注册州',
        selectAverageReimbursement: '选择平均报销金额',
        findIncorporationType: '查找公司注册类型',
        findBusinessCategory: '查找业务类别',
        findAnnualPaymentVolume: '查找年度支付量',
        findIncorporationState: '查找注册州',
        findAverageReimbursement: '查找平均报销金额',
        error: {
            registrationNumber: '请提供有效的注册号码',
            taxIDEIN: ({country}: BusinessTaxIDParams) => {
                switch (country) {
                    case CONST.COUNTRY.US:
                        return '请输入有效的雇主识别号（EIN）';
                    case CONST.COUNTRY.CA:
                        return '请输入有效的商业号码（BN）';
                    case CONST.COUNTRY.GB:
                        return '请输入有效的增值税注册号（VRN）';
                    case CONST.COUNTRY.AU:
                        return '请输入有效的澳大利亚商业号码（ABN）';
                    default:
                        return '请输入有效的欧盟增值税号';
                }
            },
        },
    },
    beneficialOwnerInfoStep: {
        doYouOwn25percent: ({companyName}: CompanyNameParams) => `您是否拥有${companyName}的25%或更多股份？`,
        doAnyIndividualOwn25percent: ({companyName}: CompanyNameParams) => `是否有任何个人拥有${companyName}的25%或以上股份？`,
        areThereMoreIndividualsWhoOwn25percent: ({companyName}: CompanyNameParams) => `还有其他个人持有${companyName} 25%或以上的股份吗？`,
        regulationRequiresUsToVerifyTheIdentity: '法规要求我们核实任何拥有超过25%业务的个人的身份。',
        companyOwner: '企业主',
        enterLegalFirstAndLastName: '所有者的法定姓名是什么？',
        legalFirstName: '法定名字',
        legalLastName: '法定姓氏',
        enterTheDateOfBirthOfTheOwner: '所有者的出生日期是什么时候？',
        enterTheLast4: '业主社会安全号码的最后四位数字是什么？',
        last4SSN: 'SSN的后四位',
        dontWorry: '别担心，我们不会进行任何个人信用检查！',
        enterTheOwnersAddress: '业主的地址是什么？',
        letsDoubleCheck: '让我们仔细检查一下，确保一切正常。',
        legalName: '法定名称',
        address: '地址',
        byAddingThisBankAccount: '通过添加此银行账户，您确认您已阅读、理解并接受',
        owners: '所有者',
    },
    ownershipInfoStep: {
        ownerInfo: '所有者信息',
        businessOwner: '企业主',
        signerInfo: '签署人信息',
        doYouOwn: ({companyName}: CompanyNameParams) => `您是否拥有${companyName}的25%或更多股份？`,
        doesAnyoneOwn: ({companyName}: CompanyNameParams) => `是否有任何个人拥有${companyName}的25%或以上股份？`,
        regulationsRequire: '法规要求我们核实任何拥有超过25%业务的个人的身份。',
        legalFirstName: '法定名字',
        legalLastName: '法定姓氏',
        whatsTheOwnersName: '所有者的法定姓名是什么？',
        whatsYourName: '您的法定姓名是什么？',
        whatPercentage: '企业中有多少百分比属于所有者？',
        whatsYoursPercentage: '您拥有多少百分比的业务？',
        ownership: '所有权',
        whatsTheOwnersDOB: '所有者的出生日期是什么时候？',
        whatsYourDOB: '你的出生日期是什么时候？',
        whatsTheOwnersAddress: '业主的地址是什么？',
        whatsYourAddress: '你的地址是什么？',
        whatAreTheLast: '业主社会安全号码的最后四位数字是什么？',
        whatsYourLast: '您的社会安全号码的最后四位数字是什么？',
        dontWorry: '别担心，我们不会进行任何个人信用检查！',
        last4: 'SSN的后四位',
        whyDoWeAsk: '我们为什么要求这个？',
        letsDoubleCheck: '让我们仔细检查一下，确保一切正常。',
        legalName: '法定名称',
        ownershipPercentage: '所有权百分比',
        areThereOther: ({companyName}: CompanyNameParams) => `是否有其他人拥有${companyName}的25%或更多股份？`,
        owners: '所有者',
        addCertified: '添加一份认证的组织结构图，显示受益所有者。',
        regulationRequiresChart: '根据规定，我们需要收集一份经过认证的所有权图副本，该图显示了拥有公司25%或以上股份的每个个人或实体。',
        uploadEntity: '上传实体所有权图表',
        noteEntity: '注意：实体所有权图必须由您的会计师、法律顾问签署或经过公证。',
        certified: '认证实体所有权图表',
        selectCountry: '选择国家/地区',
        findCountry: '查找国家',
        address: '地址',
        chooseFile: '选择文件',
        uploadDocuments: '上传附加文档',
        pleaseUpload: '请在下方上传其他文件，以帮助我们验证您是否为该企业实体的直接或间接拥有25%或以上股份的所有者。',
        acceptedFiles: '接受的文件格式：PDF、PNG、JPEG。每个部分的文件总大小不能超过5 MB。',
        proofOfBeneficialOwner: '实益所有人证明',
        proofOfBeneficialOwnerDescription: '请提供由注册会计师、公证员或律师签署的证明和组织结构图，以验证对业务25%或以上的所有权。必须注明在过去三个月内的日期，并包含签署者的执照号码。',
        copyOfID: '受益所有人的身份证复印件',
        copyOfIDDescription: '例如：护照、驾驶执照等。',
        proofOfAddress: '受益所有人的地址证明',
        proofOfAddressDescription: '例如：水电费账单、租赁协议等。',
        codiceFiscale: 'Codice fiscale/Tax ID',
        codiceFiscaleDescription: '请上传现场访问的视频或与签署官员的录音通话。官员必须提供：全名、出生日期、公司名称、注册号码、税号、注册地址、业务性质和账户用途。',
    },
    validationStep: {
        headerTitle: '验证银行账户',
        buttonText: '完成设置',
        maxAttemptsReached: '由于多次尝试错误，此银行账户的验证已被禁用。',
        description: `在1-2个工作日内，我们会从类似“Expensify, Inc. Validation”的名称向您的银行账户发送三（3）笔小额交易。`,
        descriptionCTA: '请在下面的字段中输入每笔交易金额。示例：1.51。',
        reviewingInfo: '谢谢！我们正在审核您的信息，很快会与您联系。请查看您与Concierge的聊天。',
        forNextStep: '接下来的步骤以完成您的银行账户设置。',
        letsChatCTA: '好的，我们聊聊吧。',
        letsChatText: '快完成了！我们需要您的帮助，通过聊天验证最后一些信息。准备好了吗？',
        letsChatTitle: '让我们聊天吧！',
        enable2FATitle: '防止欺诈，启用双因素认证 (2FA)',
        enable2FAText: '我们非常重视您的安全。请立即设置双重身份验证（2FA），为您的账户增加一层额外的保护。',
        secureYourAccount: '保护您的账户',
    },
    completeVerificationStep: {
        completeVerification: '完成验证',
        confirmAgreements: '请确认以下协议。',
        certifyTrueAndAccurate: '我保证所提供的信息真实准确。',
        certifyTrueAndAccurateError: '请确认信息真实准确。',
        isAuthorizedToUseBankAccount: '我被授权使用此企业银行账户进行业务支出',
        isAuthorizedToUseBankAccountError: '您必须是具有授权操作企业银行账户的控制官员。',
        termsAndConditions: '条款和条件',
    },
    connectBankAccountStep: {
        finishButtonText: '完成设置',
        validateYourBankAccount: '验证您的银行账户',
        validateButtonText: '验证',
        validationInputLabel: '交易',
        maxAttemptsReached: '由于多次尝试错误，此银行账户的验证已被禁用。',
        description: `在1-2个工作日内，我们会从类似“Expensify, Inc. Validation”的名称向您的银行账户发送三（3）笔小额交易。`,
        descriptionCTA: '请在下面的字段中输入每笔交易金额。示例：1.51。',
        reviewingInfo: '谢谢！我们正在审核您的信息，并会很快与您联系。请查看您与Concierge的聊天。',
        forNextSteps: '接下来的步骤以完成您的银行账户设置。',
        letsChatCTA: '好的，我们聊聊吧。',
        letsChatText: '快完成了！我们需要您的帮助，通过聊天验证最后一些信息。准备好了吗？',
        letsChatTitle: '让我们聊天吧！',
        enable2FATitle: '防止欺诈，启用双因素认证 (2FA)',
        enable2FAText: '我们非常重视您的安全。请立即设置双重身份验证（2FA），为您的账户增加一层额外的保护。',
        secureYourAccount: '保护您的账户',
    },
    countryStep: {
        confirmBusinessBank: '确认企业银行账户的货币和国家/地区',
        confirmCurrency: '确认货币和国家/地区',
        yourBusiness: '您的企业银行账户货币必须与您的工作区货币匹配。',
        youCanChange: '您可以在您的工作区中更改货币',
        findCountry: '查找国家',
        selectCountry: '选择国家/地区',
    },
    bankInfoStep: {
        whatAreYour: '您的企业银行账户详细信息是什么？',
        letsDoubleCheck: '让我们仔细检查一下，确保一切正常。',
        thisBankAccount: '此银行账户将用于您工作区的业务付款。',
        accountNumber: '账号号码',
        accountHolderNameDescription: '授权签署人全名',
    },
    signerInfoStep: {
        signerInfo: '签署人信息',
        areYouDirector: ({companyName}: CompanyNameParams) => `您是${companyName}的董事或高级管理人员吗？`,
        regulationRequiresUs: '法规要求我们核实签署人是否有权代表企业采取此行动。',
        whatsYourName: '您的法定姓名是什么',
        fullName: '法定全名',
        whatsYourJobTitle: '你的职位是什么？',
        jobTitle: '职位名称',
        whatsYourDOB: '你的出生日期是什么时候？',
        uploadID: '上传身份证明和地址证明',
        personalAddress: '个人地址证明（例如，水电费账单）',
        letsDoubleCheck: '让我们仔细检查一下，确保一切正常。',
        legalName: '法定名称',
        proofOf: '个人地址证明',
        enterOneEmail: ({companyName}: CompanyNameParams) => `输入${companyName}的董事或高级职员的电子邮件地址`,
        regulationRequiresOneMoreDirector: '法规要求至少有一位以上的董事或高级管理人员作为签署人。',
        hangTight: '请稍等...',
        enterTwoEmails: ({companyName}: CompanyNameParams) => `输入${companyName}的两位董事或高级管理人员的电子邮件地址`,
        sendReminder: '发送提醒',
        chooseFile: '选择文件',
        weAreWaiting: '我们正在等待其他人验证他们作为公司董事或高级管理人员的身份。',
        id: '身份证复印件',
        proofOfDirectors: '董事证明',
        proofOfDirectorsDescription: '示例：Oncorp公司简介或商业注册。',
        codiceFiscale: 'Codice Fiscale',
        codiceFiscaleDescription: '签署人、授权用户和实益所有人的税号。',
        PDSandFSG: 'PDS + FSG 披露文件',
        PDSandFSGDescription:
            '我们与 Corpay 的合作利用了 API 连接，以利用其庞大的国际银行合作伙伴网络来支持 Expensify 的全球报销。根据澳大利亚法规，我们向您提供 Corpay 的金融服务指南 (FSG) 和产品披露声明 (PDS)。\n\n请仔细阅读 FSG 和 PDS 文件，因为它们包含 Corpay 提供的产品和服务的完整详细信息和重要信息。请保留这些文件以备将来参考。',
        pleaseUpload: '请在下方上传其他文件，以帮助我们验证您作为企业实体的董事或高级管理人员的身份。',
        enterSignerInfo: '输入签署人信息',
        thisStep: '此步骤已完成',
        isConnecting: ({bankAccountLastFour, currency}: SignerInfoMessageParams) =>
            `正在将以 ${bankAccountLastFour} 结尾的 ${currency} 公司银行账户连接到 Expensify，以便用 ${currency} 向员工付款。下一步需要董事或高级管理人员的签署人信息。`,
    },
    agreementsStep: {
        agreements: '协议',
        pleaseConfirm: '请确认以下协议',
        regulationRequiresUs: '法规要求我们核实任何拥有超过25%业务的个人的身份。',
        iAmAuthorized: '我被授权使用公司银行账户进行业务支出。',
        iCertify: '我证明所提供的信息是真实准确的。',
        iAcceptTheTermsAndConditions: `我接受<a href="https://cross-border.corpay.com/tc/">条款和条件</a>。`,
        iAcceptTheTermsAndConditionsAccessibility: '我接受条款和条件。',
        accept: '接受并添加银行账户',
        iConsentToThePrivacyNotice: '我同意<a href="https://payments.corpay.com/compliance">隐私声明</a>。',
        iConsentToThePrivacyNoticeAccessibility: '我同意隐私声明。',
        error: {
            authorized: '您必须是具有授权操作企业银行账户的控制官员。',
            certify: '请确认信息真实准确。',
            consent: '请同意隐私声明',
        },
    },
    docusignStep: {
        subheader: 'Docusign 表格',
        pleaseComplete: '请通过以下 Docusign 链接填写 ACH 授权表格，并将签署后的副本上传到此处，以便我们可以直接从您的银行账户扣款。',
        pleaseCompleteTheBusinessAccount: '请填写企业账户申请表及直接借记协议。',
        pleaseCompleteTheDirect: '请通过以下 Docusign 链接填写直接借记协议，并将签署后的副本上传到此处，以便我们可以直接从您的银行账户扣款。',
        takeMeTo: '前往 Docusign',
        uploadAdditional: '上传其他文件',
        pleaseUpload: '请上传 DEFT 表格和 Docusign 签名页。',
        pleaseUploadTheDirect: '请上传直接借记协议和 Docusign 签名页。',
    },
    finishStep: {
        letsFinish: '让我们在聊天中完成！',
        thanksFor: '感谢您提供这些详细信息。专属客服人员将会审核您的信息。如果我们需要其他信息，会再联系您。同时，如果您有任何问题，请随时联系我们。',
        iHaveA: '我有一个问题',
        enable2FA: '启用双因素认证（2FA）以防止欺诈',
        weTake: '我们非常重视您的安全。请立即设置双重身份验证（2FA），为您的账户增加一层额外的保护。',
        secure: '保护您的账户',
    },
    reimbursementAccountLoadingAnimation: {
        oneMoment: '请稍等',
        explanationLine: '我们正在查看您的信息。您很快就能继续进行下一步。',
    },
    session: {
        offlineMessageRetry: '看起来您已离线。请检查您的连接并重试。',
    },
    travel: {
        header: '预订旅行',
        title: '聪明旅行',
        subtitle: '使用 Expensify Travel 获得最佳旅行优惠，并在一个地方管理您所有的商务开支。',
        features: {
            saveMoney: '在您的预订上省钱',
            alerts: '获取实时更新和提醒',
        },
        bookTravel: '预订旅行',
        bookDemo: '预订演示',
        bookADemo: '预约演示',
        toLearnMore: '了解更多。',
        termsAndConditions: {
            header: '在我们继续之前...',
            title: '条款和条件',
            label: '我同意条款和条件',
            subtitle: `请同意 Expensify Travel <a href="${CONST.TRAVEL_TERMS_URL}">条款和条件</a>。`,
            error: '您必须同意Expensify Travel的条款和条件才能继续',
            defaultWorkspaceError: '您需要设置一个默认工作区以启用Expensify Travel。请前往设置 > 工作区 > 点击工作区旁边的三个竖点 > 设为默认工作区，然后重试！',
        },
        flight: '航班',
        flightDetails: {
            passenger: '乘客',
            layover: ({layover}: FlightLayoverParams) => `<muted-text-label>在此航班之前，您有<strong>${layover}小时的中转</strong></muted-text-label>`,
            takeOff: '起飞',
            landing: '着陆',
            seat: '座位',
            class: '舱位等级',
            recordLocator: '记录定位器',
            cabinClasses: {
                unknown: 'Unknown',
                economy: '经济',
                premiumEconomy: '高级经济舱',
                business: '商务',
                first: '第一',
            },
        },
        hotel: '酒店',
        hotelDetails: {
            guest: '访客',
            checkIn: '签到',
            checkOut: '退房',
            roomType: '房间类型',
            cancellation: '取消政策',
            cancellationUntil: '在此之前可免费取消',
            confirmation: '确认号码',
            cancellationPolicies: {
                unknown: 'Unknown',
                nonRefundable: '不可退款',
                freeCancellationUntil: '在此之前可免费取消',
                partiallyRefundable: '部分可退',
            },
        },
        car: '汽车',
        carDetails: {
            rentalCar: '汽车租赁',
            pickUp: '接送',
            dropOff: '下车点',
            driver: '司机',
            carType: '车型',
            cancellation: '取消政策',
            cancellationUntil: '在此之前可免费取消',
            freeCancellation: '免费取消',
            confirmation: '确认号码',
        },
        train: '铁路',
        trainDetails: {
            passenger: '乘客',
            departs: '出发',
            arrives: '到达',
            coachNumber: '教练编号',
            seat: '座位',
            fareDetails: '费用详情',
            confirmation: '确认号码',
        },
        viewTrip: '查看行程',
        modifyTrip: '修改行程',
        tripSupport: '行程支持',
        tripDetails: '行程详情',
        viewTripDetails: '查看行程详情',
        trip: '旅行',
        trips: '行程',
        tripSummary: '行程总结',
        departs: '出发',
        errorMessage: '出现问题。请稍后再试。',
        phoneError: {
            phrase1: '请',
            link: '添加工作邮箱作为您的主要登录邮箱',
            phrase2: '预订旅行。',
        },
        domainSelector: {
            title: '域名',
            subtitle: '为 Expensify Travel 设置选择一个域名。',
            recommended: '推荐',
        },
        domainPermissionInfo: {
            title: '域名',
            restriction: ({domain}: DomainPermissionInfoRestrictionParams) => `您没有为域名 <strong>${domain}</strong> 启用 Expensify 旅行的权限。您需要让该域的其他人代替您启用旅行功能。`,
            accountantInvitation: `如果您是会计师，建议您加入<a href="${CONST.OLD_DOT_PUBLIC_URLS.EXPENSIFY_APPROVED_PROGRAM_URL}">ExpensifyApproved!会计师计划</a>，以便为该领域启用差旅功能。`,
        },
        publicDomainError: {
            title: '开始使用 Expensify Travel',
            message: `您需要在Expensify Travel中使用您的工作邮箱（例如，name@company.com），而不是您的个人邮箱（例如，name@gmail.com）。`,
        },
        blockedFeatureModal: {
            title: 'Expensify Travel 已被禁用',
            message: `您的管理员已关闭Expensify Travel。请遵循您公司的预订政策进行差旅安排。`,
        },
        verifyCompany: {
            title: '立即开始旅行吧！',
            message: `请联系您的客户经理或发送电子邮件至 salesteam@expensify.com 以获取旅行演示并为您的公司启用该功能。`,
        },
        updates: {
            bookingTicketed: ({airlineCode, origin, destination, startDate, confirmationID = ''}: FlightParams) =>
                `您已预订航班 ${airlineCode} (${origin} → ${destination})，出发日期为 ${startDate}。确认码：${confirmationID}`,
            ticketVoided: ({airlineCode, origin, destination, startDate}: FlightParams) => `您${startDate}的航班${airlineCode}（${origin} → ${destination}）的机票已被作废。`,
            ticketRefunded: ({airlineCode, origin, destination, startDate}: FlightParams) => `您${startDate}从${origin}飞往${destination}的${airlineCode}航班机票已被退款或更换。`,
            flightCancelled: ({airlineCode, origin, destination, startDate}: FlightParams) => `您的航班 ${airlineCode} (${origin} → ${destination}) 于 ${startDate} 已被航空公司取消。`,
            flightScheduleChangePending: ({airlineCode}: AirlineParams) => `航空公司已提议更改航班 ${airlineCode} 的时间表；我们正在等待确认。`,
            flightScheduleChangeClosed: ({airlineCode, startDate}: AirlineParams) => `航班变更已确认：航班 ${airlineCode} 现在的起飞时间为 ${startDate}。`,
            flightUpdated: ({airlineCode, origin, destination, startDate}: FlightParams) => `您在${startDate}的航班${airlineCode}（${origin} → ${destination}）已更新。`,
            flightCabinChanged: ({airlineCode, cabinClass}: AirlineParams) => `您的舱位等级已在航班 ${airlineCode} 上更新为 ${cabinClass}。`,
            flightSeatConfirmed: ({airlineCode}: AirlineParams) => `您在航班 ${airlineCode} 上的座位已确认。`,
            flightSeatChanged: ({airlineCode}: AirlineParams) => `您在航班 ${airlineCode} 上的座位已被更改。`,
            flightSeatCancelled: ({airlineCode}: AirlineParams) => `您在航班 ${airlineCode} 上的座位分配已被取消。`,
            paymentDeclined: '您的机票预订付款失败。请重试。',
            bookingCancelledByTraveler: ({type, id = ''}: TravelTypeParams) => `您已取消您的${type}预订${id}。`,
            bookingCancelledByVendor: ({type, id = ''}: TravelTypeParams) => `供应商取消了您的${type}预订${id}。`,
            bookingRebooked: ({type, id = ''}: TravelTypeParams) => `您的${type}预订已重新预订。新的确认号：${id}。`,
            bookingUpdated: ({type}: TravelTypeParams) => `您的${type}预订已更新。请查看行程中的新详情。`,
            railTicketRefund: ({origin, destination, startDate}: RailTicketParams) => `您从${origin}到${destination}的火车票已于${startDate}退票。退款将被处理。`,
            railTicketExchange: ({origin, destination, startDate}: RailTicketParams) => `您从 ${origin} 到 ${destination} 的火车票已于 ${startDate} 更换。`,
            railTicketUpdate: ({origin, destination, startDate}: RailTicketParams) => `您从${origin}到${destination}的火车票已在${startDate}更新。`,
            defaultUpdate: ({type}: TravelTypeParams) => `您的${type}预订已更新。`,
        },
        flightTo: '飞往',
        trainTo: '火车前往',
        carRental: '汽车租赁',
        nightIn: '晚住宿',
        nightsIn: '晚住宿',
    },
    workspace: {
        common: {
            card: '卡片',
            expensifyCard: 'Expensify Card',
            companyCards: '公司卡片',
            workflows: '工作流程',
            workspace: '工作区',
            findWorkspace: '查找工作区',
            edit: '编辑工作区',
            enabled: '已启用',
            disabled: '禁用',
            everyone: '每个人',
            delete: '删除工作区',
            settings: '设置',
            reimburse: '报销',
            categories: '类别',
            tags: '标签',
            customField1: '自定义字段 1',
            customField2: '自定义字段2',
            customFieldHint: '添加适用于该成员所有支出的自定义编码。',
            reports: '报告',
            reportFields: '报告字段',
            reportTitle: '报告标题',
            reportField: '报告字段',
            taxes: '税款',
            bills: '账单',
            invoices: '发票',
            perDiem: 'Per diem',
            travel: '旅行',
            members: '成员',
            accounting: '会计',
            receiptPartners: '收据合作伙伴',
            rules: '规则',
            displayedAs: '显示为',
            plan: '计划',
            profile: '概述',
            bankAccount: '银行账户',
            testTransactions: '测试交易',
            issueAndManageCards: '发行和管理卡片',
            reconcileCards: '对账卡片',
            selectAll: '全选',
            selected: () => ({
                one: '1 已选择',
                other: (count: number) => `已选择${count}个`,
            }),
            settlementFrequency: '结算频率',
            setAsDefault: '设为默认工作区',
            defaultNote: `发送到${CONST.EMAIL.RECEIPTS}的收据将显示在此工作区中。`,
            deleteConfirmation: '您确定要删除此工作区吗？',
            deleteWithCardsConfirmation: '您确定要删除此工作区吗？这将删除所有卡片源和已分配的卡片。',
            unavailable: '工作区不可用',
            memberNotFound: '未找到成员。要邀请新成员加入工作区，请使用上面的邀请按钮。',
            notAuthorized: `您无权访问此页面。如果您正在尝试加入此工作区，请请求工作区所有者将您添加为成员。还有其他问题？请联系${CONST.EMAIL.CONCIERGE}。`,
            goToWorkspace: '前往工作区',
            duplicateWorkspace: '重复工作区',
            duplicateWorkspacePrefix: '复制',
            goToWorkspaces: '前往工作区',
            clearFilter: '清除筛选器',
            workspaceName: '工作区名称',
            workspaceOwner: '所有者',
            workspaceType: '工作区类型',
            workspaceAvatar: '工作区头像',
            mustBeOnlineToViewMembers: '您需要在线才能查看此工作区的成员。',
            moreFeatures: '更多功能',
            requested: '请求的',
            distanceRates: '距离费率',
            defaultDescription: '一个地方管理您所有的收据和费用。',
            descriptionHint: '与所有成员共享此工作区的信息。',
            welcomeNote: '请使用Expensify提交您的报销收据，谢谢！',
            subscription: '订阅',
            markAsEntered: '标记为手动输入',
            markAsExported: '标记为已出口',
            exportIntegrationSelected: ({connectionName}: ExportIntegrationSelectedParams) => `导出到${CONST.POLICY.CONNECTIONS.NAME_USER_FRIENDLY[connectionName]}`,
            letsDoubleCheck: '让我们仔细检查一下，确保一切都正确。',
            lineItemLevel: '逐项级别',
            reportLevel: '报告级别',
            topLevel: '顶级',
            appliedOnExport: '未导入Expensify，已在导出时应用',
            shareNote: {
                header: '与其他成员共享您的工作区',
                content: ({adminsRoomLink}: WorkspaceShareNoteParams) =>
                    `分享此二维码或复制下面的链接，方便成员申请加入您的工作区。所有加入工作区的请求都将显示在 <a href="${adminsRoomLink}">${CONST.REPORT.WORKSPACE_CHAT_ROOMS.ADMINS}</a> room 中供您查看。`,
            },
            connectTo: ({connectionName}: ConnectionNameParams) => `连接到${CONST.POLICY.CONNECTIONS.NAME_USER_FRIENDLY[connectionName]}`,
            createNewConnection: '创建新连接',
            reuseExistingConnection: '重用现有连接',
            existingConnections: '现有连接',
            existingConnectionsDescription: ({connectionName}: ConnectionNameParams) =>
                `由于您之前已连接到${CONST.POLICY.CONNECTIONS.NAME_USER_FRIENDLY[connectionName]}，您可以选择重用现有连接或创建新连接。`,
            lastSyncDate: ({connectionName, formattedDate}: LastSyncDateParams) => `${connectionName} - 上次同步时间 ${formattedDate}`,
            authenticationError: ({connectionName}: AuthenticationErrorParams) => `由于身份验证错误，无法连接到${connectionName}。`,
            learnMore: '了解更多',
            memberAlternateText: '成员可以提交和批准报告。',
            adminAlternateText: '管理员对所有报告和工作区设置拥有完全编辑权限。',
            auditorAlternateText: '审计员可以查看和评论报告。',
            roleName: ({role}: OptionalParam<RoleNamesParams> = {}) => {
                switch (role) {
                    case CONST.POLICY.ROLE.ADMIN:
                        return '管理员';
                    case CONST.POLICY.ROLE.AUDITOR:
                        return '审计员';
                    case CONST.POLICY.ROLE.USER:
                        return '成员';
                    default:
                        return '成员';
                }
            },
            frequency: {
                manual: '手动',
                instant: '即时',
                immediate: '每日',
                trip: '按行程',
                weekly: '每周',
                semimonthly: '每月两次',
                monthly: '每月',
            },
            planType: '计划类型',
            submitExpense: '在下方提交您的费用：',
            defaultCategory: '默认类别',
            viewTransactions: '查看交易记录',
            policyExpenseChatName: ({displayName}: PolicyExpenseChatNameParams) => `${displayName}的费用`,
            deepDiveExpensifyCard: `<muted-text-label>Expensify 卡交易将自动导出到与<a href="${CONST.DEEP_DIVE_EXPENSIFY_CARD}">我们集成</a>创建的 “Expensify 卡责任账户”。</muted-text-label>`,
        },
        receiptPartners: {
            connect: '立即连接',
            uber: {
                subtitle: '自动化整个组织的差旅和送餐费用。',
                sendInvites: '邀请成员',
                sendInvitesDescription: '这些工作区成员还没有 Uber for Business 账户。取消选择您此时不希望邀请的成员。',
                confirmInvite: '确认邀请',
                manageInvites: '管理邀请',
                confirm: '确认',
                allSet: '全部设置完毕',
                readyToRoll: '您已准备就绪',
                takeBusinessRideMessage: '进行商务出行，您的Uber收据将导入到Expensify。出发吧！',
                all: '全部',
                linked: '已关联',
                outstanding: '待处理',
                status: {
                    resend: '重新发送',
                    invite: '邀请',
                    [CONST.POLICY.RECEIPT_PARTNERS.UBER_EMPLOYEE_STATUS.LINKED]: '已关联',
                    [CONST.POLICY.RECEIPT_PARTNERS.UBER_EMPLOYEE_STATUS.LINKED_PENDING_APPROVAL]: '待处理',
                    [CONST.POLICY.RECEIPT_PARTNERS.UBER_EMPLOYEE_STATUS.SUSPENDED]: '已暂停',
                },
                invitationFailure: '邀请成员加入Uber for Business失败',
                autoRemove: '邀请新工作区成员加入 Uber for Business',
                autoInvite: '停用已从 Uber for Business 移除的工作区成员',
                bannerTitle: 'Expensify + Uber 商务版',
                bannerDescription: '连接 Uber for Business，以自动化整个组织的旅行和送餐费用。',
                emptyContent: {
                    title: '没有可显示的成员',
                    subtitle: '我们到处寻找，但一无所获。',
                },
            },
        },
        perDiem: {
            subtitle: '设置每日津贴标准以控制员工的日常支出。',
            amount: '金额',
            deleteRates: () => ({
                one: '删除费率',
                other: '删除费率',
            }),
            deletePerDiemRate: '删除每日津贴标准',
            findPerDiemRate: '查找每日津贴费率',
            areYouSureDelete: () => ({
                one: '您确定要删除此费率吗？',
                other: '您确定要删除这些费率吗？',
            }),
            emptyList: {
                title: '每日津贴',
                subtitle: '设置每日津贴标准以控制员工的每日支出。从电子表格导入费率以开始。',
            },
            errors: {
                existingRateError: ({rate}: CustomUnitRateParams) => `值为${rate}的费率已存在`,
            },
            importPerDiemRates: '导入每日津贴标准',
            editPerDiemRate: '编辑每日津贴费率',
            editPerDiemRates: '编辑每日津贴标准',
            editDestinationSubtitle: ({destination}: EditDestinationSubtitleParams) => `更新此目的地将更改所有${destination}的每日津贴子费率。`,
            editCurrencySubtitle: ({destination}: EditDestinationSubtitleParams) => `更新此货币将更改所有${destination}的每日津贴子费率。`,
        },
        qbd: {
            exportOutOfPocketExpensesDescription: '设置自付费用如何导出到QuickBooks Desktop。',
            exportOutOfPocketExpensesCheckToggle: '将支票标记为“稍后打印”',
            exportDescription: '配置如何将Expensify数据导出到QuickBooks Desktop。',
            date: '导出日期',
            exportInvoices: '导出发票到',
            exportExpensifyCard: '将 Expensify 卡交易导出为',
            account: '账户',
            accountDescription: '选择发布分录的位置。',
            accountsPayable: '应付账款',
            accountsPayableDescription: '选择在哪里创建供应商账单。',
            bankAccount: '银行账户',
            notConfigured: '未配置',
            bankAccountDescription: '选择从哪里发送支票。',
            creditCardAccount: '信用卡账户',
            exportDate: {
                label: '导出日期',
                description: '导出报告到QuickBooks Desktop时使用此日期。',
                values: {
                    [CONST.QUICKBOOKS_EXPORT_DATE.LAST_EXPENSE]: {
                        label: '最后报销日期',
                        description: '报告中最近费用的日期。',
                    },
                    [CONST.QUICKBOOKS_EXPORT_DATE.REPORT_EXPORTED]: {
                        label: '导出日期',
                        description: '报告导出到QuickBooks Desktop的日期。',
                    },
                    [CONST.QUICKBOOKS_EXPORT_DATE.REPORT_SUBMITTED]: {
                        label: '提交日期',
                        description: '报告提交审批的日期。',
                    },
                },
            },
            exportCheckDescription: '我们将为每个Expensify报告创建一张分项支票，并从以下银行账户发送。',
            exportJournalEntryDescription: '我们将为每个Expensify报告创建一项分项日记账分录，并将其发布到以下账户。',
            exportVendorBillDescription: '我们将为每个Expensify报告创建一张分项供应商账单，并将其添加到以下账户中。如果此期间已关闭，我们将发布到下一个开放期间的第一天。',
            outOfPocketTaxEnabledDescription: 'QuickBooks Desktop 不支持日记账分录导出的税款。由于您在工作区启用了税款，此导出选项不可用。',
            outOfPocketTaxEnabledError: '启用税收时，日记分录不可用。请选择其他导出选项。',
            accounts: {
                [CONST.QUICKBOOKS_DESKTOP_NON_REIMBURSABLE_EXPORT_ACCOUNT_TYPE.CREDIT_CARD]: '信用卡',
                [CONST.QUICKBOOKS_DESKTOP_REIMBURSABLE_ACCOUNT_TYPE.VENDOR_BILL]: '供应商账单',
                [CONST.QUICKBOOKS_DESKTOP_REIMBURSABLE_ACCOUNT_TYPE.JOURNAL_ENTRY]: '日记条目',
                [CONST.QUICKBOOKS_DESKTOP_REIMBURSABLE_ACCOUNT_TYPE.CHECK]: '检查',
                [`${CONST.QUICKBOOKS_DESKTOP_NON_REIMBURSABLE_EXPORT_ACCOUNT_TYPE.CHECK}Description`]: '我们将为每个Expensify报告创建一张分项支票，并从以下银行账户发送。',
                [`${CONST.QUICKBOOKS_DESKTOP_NON_REIMBURSABLE_EXPORT_ACCOUNT_TYPE.CREDIT_CARD}Description`]:
                    '我们会自动将信用卡交易中的商家名称与QuickBooks中的任何对应供应商匹配。如果没有供应商存在，我们将创建一个“信用卡杂项”供应商进行关联。',
                [`${CONST.QUICKBOOKS_DESKTOP_REIMBURSABLE_ACCOUNT_TYPE.VENDOR_BILL}Description`]:
                    '我们将为每个Expensify报告创建一份逐项列出的供应商账单，其中包含最后一笔费用的日期，并将其添加到下面的账户中。如果该期间已关闭，我们将发布到下一个开放期间的第一天。',
                [`${CONST.QUICKBOOKS_DESKTOP_NON_REIMBURSABLE_EXPORT_ACCOUNT_TYPE.CREDIT_CARD}AccountDescription`]: '选择导出信用卡交易的目的地。',
                [`${CONST.QUICKBOOKS_DESKTOP_REIMBURSABLE_ACCOUNT_TYPE.VENDOR_BILL}AccountDescription`]: '选择一个供应商以应用于所有信用卡交易。',
                [`${CONST.QUICKBOOKS_DESKTOP_REIMBURSABLE_ACCOUNT_TYPE.CHECK}AccountDescription`]: '选择从哪里发送支票。',
                [`${CONST.QUICKBOOKS_DESKTOP_REIMBURSABLE_ACCOUNT_TYPE.VENDOR_BILL}Error`]: '启用位置时，供应商账单不可用。请选择其他导出选项。',
                [`${CONST.QUICKBOOKS_DESKTOP_REIMBURSABLE_ACCOUNT_TYPE.CHECK}Error`]: '启用位置时无法使用支票。请选择其他导出选项。',
                [`${CONST.QUICKBOOKS_DESKTOP_REIMBURSABLE_ACCOUNT_TYPE.JOURNAL_ENTRY}Error`]: '启用税收时，日记分录不可用。请选择其他导出选项。',
            },
            noAccountsFound: '未找到账户',
            noAccountsFoundDescription: '在 QuickBooks Desktop 中添加账户并再次同步连接',
            qbdSetup: 'QuickBooks Desktop 设置',
            requiredSetupDevice: {
                title: '无法从此设备连接',
                body1: '您需要从托管 QuickBooks Desktop 公司文件的计算机上设置此连接。',
                body2: '一旦连接，您就可以随时随地同步和导出。',
            },
            setupPage: {
                title: '打开此链接进行连接',
                body: '要完成设置，请在运行QuickBooks Desktop的计算机上打开以下链接。',
                setupErrorTitle: '出现错误',
                setupErrorBody: ({conciergeLink}: QBDSetupErrorBodyParams) =>
                    `<muted-text><centered-text>QuickBooks Desktop 连接暂时无法正常工作。请稍后再试，如果问题仍然存在，<a href="${conciergeLink}">请联系Concierge</a>。</centered-text></muted-text>`,
            },
            importDescription: '选择从 QuickBooks Desktop 导入到 Expensify 的编码配置。',
            classes: '类',
            items: '项目',
            customers: '客户/项目',
            exportCompanyCardsDescription: '设置公司卡购买如何导出到QuickBooks Desktop。',
            defaultVendorDescription: '设置一个默认供应商，该供应商将适用于导出时的所有信用卡交易。',
            accountsDescription: '您的 QuickBooks Desktop 科目表将作为类别导入到 Expensify。',
            accountsSwitchTitle: '选择将新账户导入为启用或禁用的类别。',
            accountsSwitchDescription: '启用的类别将在成员创建费用时可供选择。',
            classesDescription: '选择如何在Expensify中处理QuickBooks Desktop类别。',
            tagsDisplayedAsDescription: '行项目级别',
            reportFieldsDisplayedAsDescription: '报告级别',
            customersDescription: '选择如何在Expensify中处理QuickBooks Desktop客户/项目。',
            advancedConfig: {
                autoSyncDescription: 'Expensify将每天自动与QuickBooks Desktop同步。',
                createEntities: '自动创建实体',
                createEntitiesDescription: '如果供应商尚不存在，Expensify 将在 QuickBooks Desktop 中自动创建供应商。',
            },
            itemsDescription: '选择如何在Expensify中处理QuickBooks Desktop项目。',
        },
        qbo: {
            connectedTo: '已连接到',
            importDescription: '选择要从QuickBooks Online导入到Expensify的编码配置。',
            classes: '类',
            locations: '位置',
            customers: '客户/项目',
            accountsDescription: '您的 QuickBooks Online 科目表将作为类别导入到 Expensify。',
            accountsSwitchTitle: '选择将新账户导入为启用或禁用的类别。',
            accountsSwitchDescription: '启用的类别将在成员创建费用时可供选择。',
            classesDescription: '选择如何在Expensify中处理QuickBooks Online类别。',
            customersDescription: '选择如何在Expensify中处理QuickBooks Online客户/项目。',
            locationsDescription: '选择如何在Expensify中处理QuickBooks Online位置。',
            taxesDescription: '选择如何在Expensify中处理QuickBooks Online税款。',
            locationsLineItemsRestrictionDescription: 'QuickBooks Online 不支持在支票或供应商账单的行级别设置位置。如果您希望在行级别设置位置，请确保您使用的是分录和信用/借记卡费用。',
            taxesJournalEntrySwitchNote: 'QuickBooks Online 不支持日记账分录中的税款。请将您的导出选项更改为供应商账单或支票。',
            exportDescription: '配置如何将Expensify数据导出到QuickBooks Online。',
            date: '导出日期',
            exportInvoices: '导出发票到',
            exportExpensifyCard: '将 Expensify 卡交易导出为',
            exportDate: {
                label: '导出日期',
                description: '在导出报告到QuickBooks Online时使用此日期。',
                values: {
                    [CONST.QUICKBOOKS_EXPORT_DATE.LAST_EXPENSE]: {
                        label: '最后报销日期',
                        description: '报告中最近费用的日期。',
                    },
                    [CONST.QUICKBOOKS_EXPORT_DATE.REPORT_EXPORTED]: {
                        label: '导出日期',
                        description: '报告导出到QuickBooks Online的日期。',
                    },
                    [CONST.QUICKBOOKS_EXPORT_DATE.REPORT_SUBMITTED]: {
                        label: '提交日期',
                        description: '报告提交审批的日期。',
                    },
                },
            },
            receivable: '应收账款', // This is an account name that will come directly from QBO, so I don't know why we need a translation for it. It should take whatever the name of the account is in QBO. Leaving this note for CS.
            archive: '应收账款存档', // This is an account name that will come directly from QBO, so I don't know why we need a translation for it. It should take whatever the name of the account is in QBO. Leaving this note for CS.
            exportInvoicesDescription: '将此账户用于导出发票到QuickBooks Online。',
            exportCompanyCardsDescription: '设置公司卡购买如何导出到QuickBooks Online。',
            vendor: '供应商',
            defaultVendorDescription: '设置一个默认供应商，该供应商将适用于导出时的所有信用卡交易。',
            exportOutOfPocketExpensesDescription: '设置自付费用如何导出到QuickBooks Online。',
            exportCheckDescription: '我们将为每个Expensify报告创建一张分项支票，并从以下银行账户发送。',
            exportJournalEntryDescription: '我们将为每个Expensify报告创建一项分项日记账分录，并将其发布到以下账户。',
            exportVendorBillDescription: '我们将为每个Expensify报告创建一张分项供应商账单，并将其添加到以下账户中。如果此期间已关闭，我们将发布到下一个开放期间的第一天。',
            account: '账户',
            accountDescription: '选择发布分录的位置。',
            accountsPayable: '应付账款',
            accountsPayableDescription: '选择在哪里创建供应商账单。',
            bankAccount: '银行账户',
            notConfigured: '未配置',
            bankAccountDescription: '选择从哪里发送支票。',
            creditCardAccount: '信用卡账户',
            companyCardsLocationEnabledDescription: 'QuickBooks Online不支持供应商账单导出的地点功能。由于您在工作区启用了地点功能，此导出选项不可用。',
            outOfPocketTaxEnabledDescription: 'QuickBooks Online不支持日记账分录导出的税项。由于您在工作区启用了税项，此导出选项不可用。',
            outOfPocketTaxEnabledError: '启用税收时，日记分录不可用。请选择其他导出选项。',
            advancedConfig: {
                autoSyncDescription: 'Expensify将每天自动与QuickBooks Online同步。',
                inviteEmployees: '邀请员工',
                inviteEmployeesDescription: '导入 QuickBooks Online 员工记录并邀请员工加入此工作区。',
                createEntities: '自动创建实体',
                createEntitiesDescription: '如果供应商尚不存在，Expensify 将在 QuickBooks Online 中自动创建供应商，并在导出发票时自动创建客户。',
                reimbursedReportsDescription: '每当使用 Expensify ACH 支付报告时，相应的账单付款将在下面的 QuickBooks Online 帐户中创建。',
                qboBillPaymentAccount: 'QuickBooks 账单支付账户',
                qboInvoiceCollectionAccount: 'QuickBooks 发票收款账户',
                accountSelectDescription: '选择从哪里支付账单，我们将在 QuickBooks Online 中创建付款。',
                invoiceAccountSelectorDescription: '选择接收发票付款的地方，我们将在QuickBooks Online中创建付款。',
            },
            accounts: {
                [CONST.QUICKBOOKS_NON_REIMBURSABLE_EXPORT_ACCOUNT_TYPE.DEBIT_CARD]: '借记卡',
                [CONST.QUICKBOOKS_NON_REIMBURSABLE_EXPORT_ACCOUNT_TYPE.CREDIT_CARD]: '信用卡',
                [CONST.QUICKBOOKS_REIMBURSABLE_ACCOUNT_TYPE.VENDOR_BILL]: '供应商账单',
                [CONST.QUICKBOOKS_REIMBURSABLE_ACCOUNT_TYPE.JOURNAL_ENTRY]: '日记条目',
                [CONST.QUICKBOOKS_REIMBURSABLE_ACCOUNT_TYPE.CHECK]: '检查',
                [`${CONST.QUICKBOOKS_NON_REIMBURSABLE_EXPORT_ACCOUNT_TYPE.DEBIT_CARD}Description`]:
                    '我们会自动将借记卡交易中的商户名称与QuickBooks中的任何相应供应商匹配。如果不存在供应商，我们将创建一个“借记卡杂项”供应商进行关联。',
                [`${CONST.QUICKBOOKS_NON_REIMBURSABLE_EXPORT_ACCOUNT_TYPE.CREDIT_CARD}Description`]:
                    '我们会自动将信用卡交易中的商家名称与QuickBooks中的任何对应供应商匹配。如果没有供应商存在，我们将创建一个“信用卡杂项”供应商进行关联。',
                [`${CONST.QUICKBOOKS_REIMBURSABLE_ACCOUNT_TYPE.VENDOR_BILL}Description`]:
                    '我们将为每个Expensify报告创建一份逐项列出的供应商账单，其中包含最后一笔费用的日期，并将其添加到下面的账户中。如果该期间已关闭，我们将发布到下一个开放期间的第一天。',
                [`${CONST.QUICKBOOKS_NON_REIMBURSABLE_EXPORT_ACCOUNT_TYPE.DEBIT_CARD}AccountDescription`]: '选择导出借记卡交易的位置。',
                [`${CONST.QUICKBOOKS_NON_REIMBURSABLE_EXPORT_ACCOUNT_TYPE.CREDIT_CARD}AccountDescription`]: '选择导出信用卡交易的目的地。',
                [`${CONST.QUICKBOOKS_REIMBURSABLE_ACCOUNT_TYPE.VENDOR_BILL}AccountDescription`]: '选择一个供应商以应用于所有信用卡交易。',
                [`${CONST.QUICKBOOKS_REIMBURSABLE_ACCOUNT_TYPE.VENDOR_BILL}Error`]: '启用位置时，供应商账单不可用。请选择其他导出选项。',
                [`${CONST.QUICKBOOKS_REIMBURSABLE_ACCOUNT_TYPE.CHECK}Error`]: '启用位置时无法使用支票。请选择其他导出选项。',
                [`${CONST.QUICKBOOKS_REIMBURSABLE_ACCOUNT_TYPE.JOURNAL_ENTRY}Error`]: '启用税收时，日记分录不可用。请选择其他导出选项。',
            },
            exportDestinationAccountsMisconfigurationError: {
                [CONST.QUICKBOOKS_REIMBURSABLE_ACCOUNT_TYPE.VENDOR_BILL]: '选择一个有效的账户进行供应商账单导出',
                [CONST.QUICKBOOKS_REIMBURSABLE_ACCOUNT_TYPE.JOURNAL_ENTRY]: '选择一个有效的账户进行日记账导出',
                [CONST.QUICKBOOKS_REIMBURSABLE_ACCOUNT_TYPE.CHECK]: '选择一个有效的账户进行支票导出',
            },
            exportDestinationSetupAccountsInfo: {
                [CONST.QUICKBOOKS_REIMBURSABLE_ACCOUNT_TYPE.VENDOR_BILL]: '要使用供应商账单导出，请在QuickBooks Online中设置应付账款账户。',
                [CONST.QUICKBOOKS_REIMBURSABLE_ACCOUNT_TYPE.JOURNAL_ENTRY]: '要使用分录导出，请在QuickBooks Online中设置一个分录账户。',
                [CONST.QUICKBOOKS_REIMBURSABLE_ACCOUNT_TYPE.CHECK]: '要使用支票导出，请在QuickBooks Online中设置一个银行账户。',
            },
            noAccountsFound: '未找到账户',
            noAccountsFoundDescription: '在 QuickBooks Online 中添加账户并再次同步连接。',
            accountingMethods: {
                label: '何时导出',
                description: '选择何时导出费用：',
                values: {
                    [COMMON_CONST.INTEGRATIONS.ACCOUNTING_METHOD.ACCRUAL]: '应计',
                    [COMMON_CONST.INTEGRATIONS.ACCOUNTING_METHOD.CASH]: '现金',
                },
                alternateText: {
                    [COMMON_CONST.INTEGRATIONS.ACCOUNTING_METHOD.ACCRUAL]: '自付费用将在最终批准时导出',
                    [COMMON_CONST.INTEGRATIONS.ACCOUNTING_METHOD.CASH]: '自付费用将在支付时导出',
                },
            },
        },
        workspaceList: {
            joinNow: '立即加入',
            askToJoin: '请求加入',
        },
        xero: {
            organization: 'Xero 组织',
            organizationDescription: '选择您想要从中导入数据的Xero组织。',
            importDescription: '选择从Xero导入到Expensify的编码配置。',
            accountsDescription: '您的Xero会计科目表将作为类别导入到Expensify中。',
            accountsSwitchTitle: '选择将新账户导入为启用或禁用的类别。',
            accountsSwitchDescription: '启用的类别将在成员创建费用时可供选择。',
            trackingCategories: '跟踪类别',
            trackingCategoriesDescription: '选择如何在Expensify中处理Xero跟踪类别。',
            mapTrackingCategoryTo: ({categoryName}: CategoryNameParams) => `将 Xero ${categoryName} 映射到`,
            mapTrackingCategoryToDescription: ({categoryName}: CategoryNameParams) => `选择将 ${categoryName} 映射到 Xero 的位置。`,
            customers: '重新向客户开账单',
            customersDescription: '选择是否在Expensify中重新向客户开账单。您的Xero客户联系人可以被标记到费用中，并将作为销售发票导出到Xero。',
            taxesDescription: '选择如何在Expensify中处理Xero税款。',
            notImported: '未导入',
            notConfigured: '未配置',
            trackingCategoriesOptions: {
                [CONST.XERO_CONFIG.TRACKING_CATEGORY_OPTIONS.DEFAULT]: 'Xero 联系人默认值',
                [CONST.XERO_CONFIG.TRACKING_CATEGORY_OPTIONS.TAG]: '标签',
                [CONST.XERO_CONFIG.TRACKING_CATEGORY_OPTIONS.REPORT_FIELD]: '报告字段',
            },
            exportDescription: '配置如何将Expensify数据导出到Xero。',
            purchaseBill: '采购账单',
            exportDeepDiveCompanyCard: '导出的费用将作为银行交易发布到下面的Xero银行账户，交易日期将与您的银行对账单上的日期相匹配。',
            bankTransactions: '银行交易',
            xeroBankAccount: 'Xero 银行账户',
            xeroBankAccountDescription: '选择将费用发布为银行交易的位置。',
            exportExpensesDescription: '报告将导出为采购账单，并带有以下选择的日期和状态。',
            purchaseBillDate: '购买账单日期',
            exportInvoices: '将发票导出为',
            salesInvoice: '销售发票',
            exportInvoicesDescription: '销售发票始终显示发票发送的日期。',
            advancedConfig: {
                autoSyncDescription: 'Expensify将每天自动与Xero同步。',
                purchaseBillStatusTitle: '购买账单状态',
                reimbursedReportsDescription: '每当使用 Expensify ACH 支付报告时，相应的账单付款将在下面的 Xero 账户中创建。',
                xeroBillPaymentAccount: 'Xero账单支付账户',
                xeroInvoiceCollectionAccount: 'Xero发票收款账户',
                xeroBillPaymentAccountDescription: '选择支付账单的账户，我们将在Xero中创建付款。',
                invoiceAccountSelectorDescription: '选择接收发票付款的账户，我们将在Xero中创建付款。',
            },
            exportDate: {
                label: '购买账单日期',
                description: '导出报告到Xero时使用此日期。',
                values: {
                    [CONST.XERO_EXPORT_DATE.LAST_EXPENSE]: {
                        label: '最后报销日期',
                        description: '报告中最近费用的日期。',
                    },
                    [CONST.XERO_EXPORT_DATE.REPORT_EXPORTED]: {
                        label: '导出日期',
                        description: '报告导出到Xero的日期。',
                    },
                    [CONST.XERO_EXPORT_DATE.REPORT_SUBMITTED]: {
                        label: '提交日期',
                        description: '报告提交审批的日期。',
                    },
                },
            },
            invoiceStatus: {
                label: '购买账单状态',
                description: '将此状态用于导出采购账单到Xero。',
                values: {
                    [CONST.XERO_CONFIG.INVOICE_STATUS.DRAFT]: '草稿',
                    [CONST.XERO_CONFIG.INVOICE_STATUS.AWAITING_APPROVAL]: '等待批准',
                    [CONST.XERO_CONFIG.INVOICE_STATUS.AWAITING_PAYMENT]: '等待付款',
                },
            },
            noAccountsFound: '未找到账户',
            noAccountsFoundDescription: '请在Xero中添加账户并再次同步连接',
            accountingMethods: {
                label: '何时导出',
                description: '选择何时导出费用：',
                values: {
                    [COMMON_CONST.INTEGRATIONS.ACCOUNTING_METHOD.ACCRUAL]: '应计',
                    [COMMON_CONST.INTEGRATIONS.ACCOUNTING_METHOD.CASH]: '现金',
                },
                alternateText: {
                    [COMMON_CONST.INTEGRATIONS.ACCOUNTING_METHOD.ACCRUAL]: '自付费用将在最终批准时导出',
                    [COMMON_CONST.INTEGRATIONS.ACCOUNTING_METHOD.CASH]: '自付费用将在支付时导出',
                },
            },
        },
        sageIntacct: {
            preferredExporter: '首选导出工具',
            taxSolution: '税务解决方案',
            notConfigured: '未配置',
            exportDate: {
                label: '导出日期',
                description: '导出报告到 Sage Intacct 时使用此日期。',
                values: {
                    [CONST.SAGE_INTACCT_EXPORT_DATE.LAST_EXPENSE]: {
                        label: '最后报销日期',
                        description: '报告中最近费用的日期。',
                    },
                    [CONST.SAGE_INTACCT_EXPORT_DATE.EXPORTED]: {
                        label: '导出日期',
                        description: '报告导出到 Sage Intacct 的日期。',
                    },
                    [CONST.SAGE_INTACCT_EXPORT_DATE.SUBMITTED]: {
                        label: '提交日期',
                        description: '报告提交审批的日期。',
                    },
                },
            },
            reimbursableExpenses: {
                description: '设置自付费用如何导出到 Sage Intacct。',
                values: {
                    [CONST.SAGE_INTACCT_REIMBURSABLE_EXPENSE_TYPE.EXPENSE_REPORT]: '费用报告',
                    [CONST.SAGE_INTACCT_REIMBURSABLE_EXPENSE_TYPE.VENDOR_BILL]: '供应商账单',
                },
            },
            nonReimbursableExpenses: {
                description: '设置公司卡购买如何导出到 Sage Intacct。',
                values: {
                    [CONST.SAGE_INTACCT_NON_REIMBURSABLE_EXPENSE_TYPE.CREDIT_CARD_CHARGE]: '信用卡',
                    [CONST.SAGE_INTACCT_NON_REIMBURSABLE_EXPENSE_TYPE.VENDOR_BILL]: '供应商账单',
                },
            },
            creditCardAccount: '信用卡账户',
            defaultVendor: '默认供应商',
            defaultVendorDescription: ({isReimbursable}: DefaultVendorDescriptionParams) =>
                `设置一个默认供应商，将适用于在 Sage Intacct 中没有匹配供应商的${isReimbursable ? '' : 'non-'}可报销费用。`,
            exportDescription: '配置如何将Expensify数据导出到Sage Intacct。',
            exportPreferredExporterNote: '首选导出者可以是任何工作区管理员，但如果您在域设置中为单个公司卡设置不同的导出账户，则必须也是域管理员。',
            exportPreferredExporterSubNote: '一旦设置，首选导出者将在其账户中看到可导出的报告。',
            noAccountsFound: '未找到账户',
            noAccountsFoundDescription: `请在 Sage Intacct 中添加账户并再次同步连接。`,
            autoSync: '自动同步',
            autoSyncDescription: 'Expensify将每天自动与Sage Intacct同步。',
            inviteEmployees: '邀请员工',
            inviteEmployeesDescription: '导入 Sage Intacct 员工记录并邀请员工加入此工作区。您的审批流程将默认设置为经理审批，并可以在成员页面上进一步配置。',
            syncReimbursedReports: '同步已报销的报告',
            syncReimbursedReportsDescription: '每当使用 Expensify ACH 支付报告时，相应的账单付款将在以下 Sage Intacct 账户中创建。',
            paymentAccount: 'Sage Intacct付款账户',
            accountingMethods: {
                label: '何时导出',
                description: '选择何时导出费用：',
                values: {
                    [COMMON_CONST.INTEGRATIONS.ACCOUNTING_METHOD.ACCRUAL]: '应计',
                    [COMMON_CONST.INTEGRATIONS.ACCOUNTING_METHOD.CASH]: '现金',
                },
                alternateText: {
                    [COMMON_CONST.INTEGRATIONS.ACCOUNTING_METHOD.ACCRUAL]: '自付费用将在最终批准时导出',
                    [COMMON_CONST.INTEGRATIONS.ACCOUNTING_METHOD.CASH]: '自付费用将在支付时导出',
                },
            },
        },
        netsuite: {
            subsidiary: '子公司',
            subsidiarySelectDescription: '选择您希望从中导入数据的 NetSuite 子公司。',
            exportDescription: '配置如何将Expensify数据导出到NetSuite。',
            exportInvoices: '导出发票到',
            journalEntriesTaxPostingAccount: '日记账分录税务过账账户',
            journalEntriesProvTaxPostingAccount: '分录省税入账账户',
            foreignCurrencyAmount: '导出外币金额',
            exportToNextOpenPeriod: '导出到下一个开放期',
            nonReimbursableJournalPostingAccount: '不可报销的记账账户',
            reimbursableJournalPostingAccount: '可报销的日记账过账账户',
            journalPostingPreference: {
                label: '过账偏好设置',
                values: {
                    [CONST.NETSUITE_JOURNAL_POSTING_PREFERENCE.JOURNALS_POSTING_INDIVIDUAL_LINE]: '每个报告的单项明细条目',
                    [CONST.NETSUITE_JOURNAL_POSTING_PREFERENCE.JOURNALS_POSTING_TOTAL_LINE]: '每笔费用的单项录入',
                },
            },
            invoiceItem: {
                label: '发票项目',
                values: {
                    [CONST.NETSUITE_INVOICE_ITEM_PREFERENCE.CREATE]: {
                        label: '为我创建一个',
                        description: '在导出时，我们会为您创建一个“Expensify 发票项目”（如果尚不存在）。',
                    },
                    [CONST.NETSUITE_INVOICE_ITEM_PREFERENCE.SELECT]: {
                        label: '选择现有的',
                        description: '我们会将Expensify的发票与下面选择的项目关联。',
                    },
                },
            },
            exportDate: {
                label: '导出日期',
                description: '将此日期用于导出报告到NetSuite。',
                values: {
                    [CONST.NETSUITE_EXPORT_DATE.LAST_EXPENSE]: {
                        label: '最后报销日期',
                        description: '报告中最近费用的日期。',
                    },
                    [CONST.NETSUITE_EXPORT_DATE.EXPORTED]: {
                        label: '导出日期',
                        description: '报告导出到NetSuite的日期。',
                    },
                    [CONST.NETSUITE_EXPORT_DATE.SUBMITTED]: {
                        label: '提交日期',
                        description: '报告提交审批的日期。',
                    },
                },
            },
            exportDestination: {
                values: {
                    [CONST.NETSUITE_EXPORT_DESTINATION.EXPENSE_REPORT]: {
                        label: '费用报告',
                        reimbursableDescription: '自付费用将作为费用报告导出到NetSuite。',
                        nonReimbursableDescription: '公司卡费用将作为费用报告导出到NetSuite。',
                    },
                    [CONST.NETSUITE_EXPORT_DESTINATION.VENDOR_BILL]: {
                        label: '供应商账单',
                        reimbursableDescription:
                            'Out-of-pocket expenses will export as bills payable to the NetSuite vendor specified below.\n' +
                            '\n' +
                            'If you’d like to set a specific vendor for each card, go to *Settings > Domains > Company Cards*.',
                        nonReimbursableDescription:
                            'Company card expenses will export as bills payable to the NetSuite vendor specified below.\n' +
                            '\n' +
                            'If you’d like to set a specific vendor for each card, go to *Settings > Domains > Company Cards*.',
                    },
                    [CONST.NETSUITE_EXPORT_DESTINATION.JOURNAL_ENTRY]: {
                        label: '日记条目',
                        reimbursableDescription:
                            'Out-of-pocket expenses will export as journal entries to the NetSuite account specified below.\n' +
                            '\n' +
                            'If you’d like to set a specific vendor for each card, go to *Settings > Domains > Company Cards*.',
                        nonReimbursableDescription:
                            'Company card expenses will export as journal entries to the NetSuite account specified below.\n' +
                            '\n' +
                            'If you’d like to set a specific vendor for each card, go to *Settings > Domains > Company Cards*.',
                    },
                },
            },
            advancedConfig: {
                autoSyncDescription: 'Expensify将每天自动与NetSuite同步。',
                reimbursedReportsDescription: '每当使用Expensify ACH支付报告时，相应的账单付款将在下面的NetSuite账户中创建。',
                reimbursementsAccount: '报销账户',
                reimbursementsAccountDescription: '选择您用于报销的银行账户，我们将在NetSuite中创建相关付款。',
                collectionsAccount: '催收账户',
                collectionsAccountDescription: '一旦发票在Expensify中标记为已支付并导出到NetSuite，它将显示在以下账户中。',
                approvalAccount: 'A/P审批账户',
                approvalAccountDescription: '选择在 NetSuite 中批准交易的账户。如果您正在同步报销报告，这也是创建账单付款的账户。',
                defaultApprovalAccount: 'NetSuite 默认',
                inviteEmployees: '邀请员工并设置审批流程',
                inviteEmployeesDescription: '导入 NetSuite 员工记录并邀请员工加入此工作区。您的审批流程将默认设置为经理审批，并可以在*成员*页面上进一步配置。',
                autoCreateEntities: '自动创建员工/供应商',
                enableCategories: '启用新导入的类别',
                customFormID: '自定义表单ID',
                customFormIDDescription: '默认情况下，Expensify 将使用 NetSuite 中设置的首选交易表单创建条目。或者，您可以指定要使用的特定交易表单。',
                customFormIDReimbursable: '自付费用',
                customFormIDNonReimbursable: '公司卡费用',
                exportReportsTo: {
                    label: '费用报告审批级别',
                    description: '一旦在Expensify中批准了费用报告并导出到NetSuite，您可以在NetSuite中设置额外的审批级别，然后再进行发布。',
                    values: {
                        [CONST.NETSUITE_REPORTS_APPROVAL_LEVEL.REPORTS_APPROVED_NONE]: 'NetSuite 默认偏好设置',
                        [CONST.NETSUITE_REPORTS_APPROVAL_LEVEL.REPORTS_SUPERVISOR_APPROVED]: '仅限主管批准',
                        [CONST.NETSUITE_REPORTS_APPROVAL_LEVEL.REPORTS_ACCOUNTING_APPROVED]: '仅会计批准',
                        [CONST.NETSUITE_REPORTS_APPROVAL_LEVEL.REPORTS_APPROVED_BOTH]: '主管和会计已批准',
                    },
                },
                accountingMethods: {
                    label: '何时导出',
                    description: '选择何时导出费用：',
                    values: {
                        [COMMON_CONST.INTEGRATIONS.ACCOUNTING_METHOD.ACCRUAL]: '应计',
                        [COMMON_CONST.INTEGRATIONS.ACCOUNTING_METHOD.CASH]: '现金',
                    },
                    alternateText: {
                        [COMMON_CONST.INTEGRATIONS.ACCOUNTING_METHOD.ACCRUAL]: '自付费用将在最终批准时导出',
                        [COMMON_CONST.INTEGRATIONS.ACCOUNTING_METHOD.CASH]: '自付费用将在支付时导出',
                    },
                },
                exportVendorBillsTo: {
                    label: '供应商账单审批级别',
                    description: '一旦供应商账单在Expensify中获得批准并导出到NetSuite，您可以在NetSuite中设置额外的审批级别，然后再进行过账。',
                    values: {
                        [CONST.NETSUITE_VENDOR_BILLS_APPROVAL_LEVEL.VENDOR_BILLS_APPROVED_NONE]: 'NetSuite 默认偏好设置',
                        [CONST.NETSUITE_VENDOR_BILLS_APPROVAL_LEVEL.VENDOR_BILLS_APPROVAL_PENDING]: '待批准',
                        [CONST.NETSUITE_VENDOR_BILLS_APPROVAL_LEVEL.VENDOR_BILLS_APPROVED]: '批准发布',
                    },
                },
                exportJournalsTo: {
                    label: '日记分录审批级别',
                    description: '一旦在Expensify中批准了日记账分录并导出到NetSuite，您可以在NetSuite中设置额外的审批级别，然后再进行过账。',
                    values: {
                        [CONST.NETSUITE_JOURNALS_APPROVAL_LEVEL.JOURNALS_APPROVED_NONE]: 'NetSuite 默认偏好设置',
                        [CONST.NETSUITE_JOURNALS_APPROVAL_LEVEL.JOURNALS_APPROVAL_PENDING]: '待批准',
                        [CONST.NETSUITE_JOURNALS_APPROVAL_LEVEL.JOURNALS_APPROVED]: '批准发布',
                    },
                },
                error: {
                    customFormID: '请输入有效的数字自定义表单ID',
                },
            },
            noAccountsFound: '未找到账户',
            noAccountsFoundDescription: '请在NetSuite中添加账户并再次同步连接。',
            noVendorsFound: '未找到供应商',
            noVendorsFoundDescription: '请在NetSuite中添加供应商并再次同步连接',
            noItemsFound: '未找到发票项目',
            noItemsFoundDescription: '请在NetSuite中添加发票项目并再次同步连接',
            noSubsidiariesFound: '未找到子公司',
            noSubsidiariesFoundDescription: '请在NetSuite中添加一个子公司并再次同步连接',
            tokenInput: {
                title: 'NetSuite设置',
                formSteps: {
                    installBundle: {
                        title: '安装 Expensify 套件',
                        description: '在 NetSuite 中，依次进入*Customization > SuiteBundler > Search & Install Bundles* > 搜索“Expensify” > 安装该捆绑包。',
                    },
                    enableTokenAuthentication: {
                        title: '启用基于令牌的身份验证',
                        description: '在 NetSuite 中，依次转到 *Setup > Company > Enable Features > SuiteCloud* > 启用 *token-based authentication*。',
                    },
                    enableSoapServices: {
                        title: '启用SOAP Web服务',
                        description: '在 NetSuite 中，依次转到 *Setup > Company > Enable Features > SuiteCloud* > 启用 *SOAP Web Services*。',
                    },
                    createAccessToken: {
                        title: '创建访问令牌',
                        description:
                            '在 NetSuite 中，进入 *Setup > Users/Roles > Access Tokens*，为 "Expensify" 应用和 "Expensify Integration" 或 "Administrator" 角色创建一个访问令牌。\n\n*重要提示：* 确保保存此步骤中的 *Token ID* 和 *Token Secret*。您将在下一步需要用到它。',
                    },
                    enterCredentials: {
                        title: '输入您的 NetSuite 凭据',
                        formInputs: {
                            netSuiteAccountID: 'NetSuite Account ID',
                            netSuiteTokenID: '令牌 ID',
                            netSuiteTokenSecret: '令牌密钥',
                        },
                        netSuiteAccountIDDescription: '在 NetSuite 中，转到 *Setup > Integration > SOAP Web Services Preferences*。',
                    },
                },
            },
            import: {
                expenseCategories: '费用类别',
                expenseCategoriesDescription: '您的 NetSuite 费用类别将作为类别导入到 Expensify 中。',
                crossSubsidiaryCustomers: '跨子公司客户/项目',
                importFields: {
                    departments: {
                        title: '部门',
                        subtitle: '选择如何在Expensify中处理NetSuite的*部门*。',
                    },
                    classes: {
                        title: '类',
                        subtitle: '选择如何在Expensify中处理*类别*。',
                    },
                    locations: {
                        title: '位置',
                        subtitle: '选择如何在Expensify中处理*位置*。',
                    },
                },
                customersOrJobs: {
                    title: '客户/项目',
                    subtitle: '选择如何在Expensify中处理NetSuite的*客户*和*项目*。',
                    importCustomers: '导入客户',
                    importJobs: '导入项目',
                    customers: '客户',
                    jobs: '项目',
                    label: ({importFields, importType}: CustomersOrJobsLabelParams) => `${importFields.join('和')}, ${importType}`,
                },
                importTaxDescription: '从 NetSuite 导入税务组。',
                importCustomFields: {
                    chooseOptionBelow: '选择以下选项：',
                    label: ({importedTypes}: ImportedTypesParams) => `Imported as ${importedTypes.join('和')}`,
                    requiredFieldError: ({fieldName}: RequiredFieldParams) => `请输入${fieldName}`,
                    customSegments: {
                        title: '自定义段/记录',
                        addText: '添加自定义段/记录',
                        recordTitle: '自定义段/记录',
                        helpLink: CONST.NETSUITE_IMPORT.HELP_LINKS.CUSTOM_SEGMENTS,
                        helpLinkText: '查看详细说明',
                        helpText: '关于配置自定义段/记录。',
                        emptyTitle: '添加自定义段或自定义记录',
                        fields: {
                            segmentName: '名称',
                            internalID: '内部ID',
                            scriptID: '脚本 ID',
                            customRecordScriptID: '交易列ID',
                            mapping: '显示为',
                        },
                        removeTitle: '删除自定义段/记录',
                        removePrompt: '您确定要删除此自定义段/记录吗？',
                        addForm: {
                            customSegmentName: '自定义段名称',
                            customRecordName: '自定义记录名称',
                            segmentTitle: '自定义段',
                            customSegmentAddTitle: '添加自定义段',
                            customRecordAddTitle: '添加自定义记录',
                            recordTitle: '自定义记录',
                            segmentRecordType: '您想添加自定义段还是自定义记录？',
                            customSegmentNameTitle: '自定义分段名称是什么？',
                            customRecordNameTitle: '自定义记录名称是什么？',
                            customSegmentNameFooter: `您可以在 NetSuite 的 *Customizations > Links, Records & Fields > Custom Segments* 页面下找到自定义段名称。\n\n_有关更详细的说明，请[访问我们的帮助网站](${CONST.NETSUITE_IMPORT.HELP_LINKS.CUSTOM_SEGMENTS})_。`,
                            customRecordNameFooter: `您可以通过在全局搜索中输入“Transaction Column Field”来查找NetSuite中的自定义记录名称。\n\n_有关更详细的说明，请[访问我们的帮助网站](${CONST.NETSUITE_IMPORT.HELP_LINKS.CUSTOM_SEGMENTS})_。`,
                            customSegmentInternalIDTitle: '内部ID是什么？',
                            customSegmentInternalIDFooter: `首先，请确保您在 NetSuite 中启用了内部 ID，路径为 *Home > Set Preferences > Show Internal ID*。\n\n您可以在 NetSuite 中找到自定义段的内部 ID，路径为：\n\n1. *Customization > Lists, Records, & Fields > Custom Segments*。\n2. 点击进入一个自定义段。\n3. 点击 *Custom Record Type* 旁边的超链接。\n4. 在底部的表格中找到内部 ID。\n\n_有关更详细的说明，请[访问我们的帮助网站](${CONST.NETSUITE_IMPORT.HELP_LINKS.CUSTOM_LISTS})_。`,
                            customRecordInternalIDFooter: `您可以通过以下步骤在 NetSuite 中找到自定义记录的内部 ID：\n\n1. 在全局搜索中输入“Transaction Line Fields”。\n2. 点击进入一个自定义记录。\n3. 在左侧找到内部 ID。\n\n_有关更详细的说明，请[访问我们的帮助网站](${CONST.NETSUITE_IMPORT.HELP_LINKS.CUSTOM_SEGMENTS})_。`,
                            customSegmentScriptIDTitle: '脚本ID是什么？',
                            customSegmentScriptIDFooter: `您可以在 NetSuite 中找到自定义段脚本 ID，路径为：\n\n1. *Customization > Lists, Records, & Fields > Custom Segments*。\n2. 点击进入一个自定义段。\n3. 点击靠近底部的 *Application and Sourcing* 标签页，然后：\n    a. 如果您想在 Expensify 中将自定义段显示为 *标签*（在单项级别），请点击 *Transaction Columns* 子标签页并使用 *Field ID*。\n    b. 如果您想在 Expensify 中将自定义段显示为 *报告字段*（在报告级别），请点击 *Transactions* 子标签页并使用 *Field ID*。\n\n_有关更详细的说明，请[访问我们的帮助网站](${CONST.NETSUITE_IMPORT.HELP_LINKS.CUSTOM_LISTS})_。`,
                            customRecordScriptIDTitle: '交易列ID是什么？',
                            customRecordScriptIDFooter: `您可以在 NetSuite 中找到自定义记录脚本 ID，步骤如下：\n\n1. 在全局搜索中输入“Transaction Line Fields”。\n2. 点击进入一个自定义记录。\n3. 在左侧找到脚本 ID。\n\n_有关更详细的说明，请[访问我们的帮助网站](${CONST.NETSUITE_IMPORT.HELP_LINKS.CUSTOM_SEGMENTS})_。`,
                            customSegmentMappingTitle: '如何在Expensify中显示此自定义段？',
                            customRecordMappingTitle: '在Expensify中，这个自定义记录应该如何显示？',
                        },
                        errors: {
                            uniqueFieldError: ({fieldName}: RequiredFieldParams) => `具有此 ${fieldName?.toLowerCase()} 的自定义段/记录已存在`,
                        },
                    },
                    customLists: {
                        title: '自定义列表',
                        addText: '添加自定义列表',
                        recordTitle: '自定义列表',
                        helpLink: CONST.NETSUITE_IMPORT.HELP_LINKS.CUSTOM_LISTS,
                        helpLinkText: '查看详细说明',
                        helpText: '关于配置自定义列表。',
                        emptyTitle: '添加自定义列表',
                        fields: {
                            listName: '名称',
                            internalID: '内部ID',
                            transactionFieldID: '交易字段ID',
                            mapping: '显示为',
                        },
                        removeTitle: '删除自定义列表',
                        removePrompt: '您确定要删除此自定义列表吗？',
                        addForm: {
                            listNameTitle: '选择自定义列表',
                            transactionFieldIDTitle: '交易字段ID是什么？',
                            transactionFieldIDFooter: `您可以通过以下步骤在 NetSuite 中找到交易字段 ID：\n\n1. 在全局搜索中输入“Transaction Line Fields”。\n2. 点击进入自定义列表。\n3. 在左侧找到交易字段 ID。\n\n_有关更详细的说明，请[访问我们的帮助网站](${CONST.NETSUITE_IMPORT.HELP_LINKS.CUSTOM_LISTS})_。`,
                            mappingTitle: '在Expensify中，这个自定义列表应该如何显示？',
                        },
                        errors: {
                            uniqueTransactionFieldIDError: `已存在具有此交易字段ID的自定义列表`,
                        },
                    },
                },
                importTypes: {
                    [CONST.INTEGRATION_ENTITY_MAP_TYPES.NETSUITE_DEFAULT]: {
                        label: 'NetSuite 员工默认值',
                        description: '未导入Expensify，已在导出时应用',
                        footerContent: ({importField}: ImportFieldParams) => `如果您在NetSuite中使用${importField}，我们将在导出到费用报告或日记账分录时应用员工记录上设置的默认值。`,
                    },
                    [CONST.INTEGRATION_ENTITY_MAP_TYPES.TAG]: {
                        label: '标签',
                        description: '逐项级别',
                        footerContent: ({importField}: ImportFieldParams) => `${startCase(importField)} 将可用于员工报告中的每一笔费用。`,
                    },
                    [CONST.INTEGRATION_ENTITY_MAP_TYPES.REPORT_FIELD]: {
                        label: '报告字段',
                        description: '报告级别',
                        footerContent: ({importField}: ImportFieldParams) => `${startCase(importField)} 选择将适用于员工报告中的所有费用。`,
                    },
                },
            },
        },
        intacct: {
            sageIntacctSetup: 'Sage Intacct 设置',
            prerequisitesTitle: '在您连接之前...',
            downloadExpensifyPackage: '下载适用于Sage Intacct的Expensify软件包',
            followSteps: '按照我们的操作指南中的步骤：连接到 Sage Intacct 说明书',
            enterCredentials: '输入您的 Sage Intacct 凭证',
            entity: '实体',
            employeeDefault: 'Sage Intacct 员工默认值',
            employeeDefaultDescription: '如果存在，员工的默认部门将应用于他们在 Sage Intacct 中的费用。',
            displayedAsTagDescription: '部门将可在员工报告的每一笔费用中选择。',
            displayedAsReportFieldDescription: '部门选择将适用于员工报告中的所有费用。',
            toggleImportTitleFirstPart: '选择如何处理 Sage Intacct',
            toggleImportTitleSecondPart: '在Expensify中。',
            expenseTypes: '费用类型',
            expenseTypesDescription: '您的 Sage Intacct 费用类型将作为类别导入到 Expensify。',
            accountTypesDescription: '您的 Sage Intacct 科目表将作为类别导入到 Expensify 中。',
            importTaxDescription: '从 Sage Intacct 导入采购税率。',
            userDefinedDimensions: '用户定义的维度',
            addUserDefinedDimension: '添加用户定义的维度',
            integrationName: '集成名称',
            dimensionExists: '已存在具有此名称的维度。',
            removeDimension: '删除用户定义的维度',
            removeDimensionPrompt: '您确定要删除此用户定义的维度吗？',
            userDefinedDimension: '用户定义维度',
            addAUserDefinedDimension: '添加用户定义的维度',
            detailedInstructionsLink: '查看详细说明',
            detailedInstructionsRestOfSentence: '关于添加用户定义的维度。',
            userDimensionsAdded: () => ({
                one: '1 UDD 已添加',
                other: (count: number) => `添加了${count}个UDD`,
            }),
            mappingTitle: ({mappingName}: IntacctMappingTitleParams) => {
                switch (mappingName) {
                    case CONST.SAGE_INTACCT_CONFIG.MAPPINGS.DEPARTMENTS:
                        return '部门';
                    case CONST.SAGE_INTACCT_CONFIG.MAPPINGS.CLASSES:
                        return 'classes';
                    case CONST.SAGE_INTACCT_CONFIG.MAPPINGS.LOCATIONS:
                        return '地点';
                    case CONST.SAGE_INTACCT_CONFIG.MAPPINGS.CUSTOMERS:
                        return '客户';
                    case CONST.SAGE_INTACCT_CONFIG.MAPPINGS.PROJECTS:
                        return '项目（工作）';
                    default:
                        return 'mappings';
                }
            },
        },
        type: {
            free: '免费',
            control: '控制',
            collect: '收集',
        },
        companyCards: {
            addCards: '添加卡片',
            selectCards: '选择卡片',
            addNewCard: {
                other: '其他',
                cardProviders: {
                    gl1025: 'American Express Corporate Cards',
                    cdf: 'Mastercard 商业卡',
                    vcf: 'Visa 商业卡',
                    stripe: 'Stripe Cards',
                },
                yourCardProvider: `您的银行卡提供商是谁？`,
                whoIsYourBankAccount: '您的银行是哪家？',
                whereIsYourBankLocated: '您的银行在哪里？',
                howDoYouWantToConnect: '您想如何连接到您的银行？',
                learnMoreAboutOptions: {
                    text: '了解更多关于这些的信息',
                    linkText: '选项。',
                },
                commercialFeedDetails: '需要与您的银行进行设置。这通常由较大的公司使用，并且如果您符合条件，这通常是最佳选择。',
                commercialFeedPlaidDetails: `需要与您的银行进行设置，但我们会指导您。通常这仅限于较大的公司。`,
                directFeedDetails: '最简单的方法。使用您的主账户凭证立即连接。这是最常见的方法。',
                enableFeed: {
                    title: ({provider}: GoBackMessageParams) => `启用您的${provider}提要`,
                    heading: '我们与您的发卡机构有直接集成，可以快速准确地将您的交易数据导入Expensify。\n\n要开始，请简单地：',
                    visa: '我们与Visa有全球集成，但资格因银行和卡计划而异。\n\n要开始，请简单地：',
                    mastercard: '我们与万事达卡有全球集成，但资格因银行和卡片计划而异。\n\n要开始，只需：',
                    vcf: `1. 请访问[此帮助文章](${CONST.COMPANY_CARDS_VISA_COMMERCIAL_CARD_HELP})，获取有关如何设置您的Visa Commercial Cards的详细说明。\n\n2. [联系您的银行](${CONST.COMPANY_CARDS_VISA_COMMERCIAL_CARD_HELP})以确认他们是否支持您的项目的商业数据流，并要求他们启用它。\n\n3. *一旦数据流启用并且您拥有其详细信息，请继续到下一个屏幕。*`,
                    gl1025: `1. 请访问[此帮助文章](${CONST.COMPANY_CARDS_AMEX_COMMERCIAL_CARD_HELP})，了解American Express是否可以为您的项目启用商业数据流。\n\n2. 数据流启用后，Amex将向您发送生产信函。\n\n3. *一旦您拥有数据流信息，请继续到下一个屏幕。*`,
                    cdf: `1. 请访问[此帮助文章](${CONST.COMPANY_CARDS_MASTERCARD_COMMERCIAL_CARDS})，获取有关如何设置您的Mastercard Commercial Cards的详细说明。\n\n2. [联系您的银行](${CONST.COMPANY_CARDS_MASTERCARD_COMMERCIAL_CARDS})以确认他们是否支持您计划的商业数据流，并要求他们启用它。\n\n3. *一旦数据流启用并获得其详细信息后，继续到下一个屏幕。*`,
                    stripe: `1. 访问 Stripe 的仪表板，然后转到[设置](${CONST.COMPANY_CARDS_STRIPE_HELP})。\n\n2. 在产品集成下，点击 Expensify 旁边的启用。\n\n3. 一旦启用该提要，点击下面的提交，我们将开始添加它。`,
                },
                whatBankIssuesCard: '这些卡是由哪家银行发行的？',
                enterNameOfBank: '输入银行名称',
                feedDetails: {
                    vcf: {
                        title: 'Visa 数据源详情是什么？',
                        processorLabel: '处理器 ID',
                        bankLabel: '金融机构（银行）ID',
                        companyLabel: '公司ID',
                        helpLabel: '我在哪里可以找到这些ID？',
                    },
                    gl1025: {
                        title: `Amex交付文件的名称是什么？`,
                        fileNameLabel: '交付文件名',
                        helpLabel: '我在哪里可以找到交付文件的名称？',
                    },
                    cdf: {
                        title: `Mastercard 分发 ID 是什么？`,
                        distributionLabel: '分发 ID',
                        helpLabel: '我在哪里可以找到分发 ID？',
                    },
                },
                amexCorporate: '如果您的卡片正面写着“Corporate”，请选择此项。',
                amexBusiness: '如果您的卡片正面写着“Business”，请选择此项。',
                amexPersonal: '如果您的卡是个人卡，请选择此项',
                error: {
                    pleaseSelectProvider: '请在继续之前选择一个卡提供商',
                    pleaseSelectBankAccount: '请在继续之前选择一个银行账户',
                    pleaseSelectBank: '请在继续之前选择一个银行',
                    pleaseSelectCountry: '请在继续之前选择一个国家',
                    pleaseSelectFeedType: '请在继续之前选择一个订阅类型',
                },
            },
            statementCloseDate: {
                [CONST.COMPANY_CARDS.STATEMENT_CLOSE_DATE.LAST_DAY_OF_MONTH]: '本月最后一天',
                [CONST.COMPANY_CARDS.STATEMENT_CLOSE_DATE.LAST_BUSINESS_DAY_OF_MONTH]: '本月最后一个工作日',
                [CONST.COMPANY_CARDS.STATEMENT_CLOSE_DATE.CUSTOM_DAY_OF_MONTH]: '本月自定义日期',
            },
            assignCard: '分配卡片',
            findCard: '查找卡片',
            cardNumber: '卡号',
            commercialFeed: '商业信息流',
            feedName: ({feedName}: CompanyCardFeedNameParams) => `${feedName} 卡片`,
            directFeed: '直接馈送',
            whoNeedsCardAssigned: '谁需要分配卡片？',
            chooseCard: '选择一张卡片',
            chooseCardFor: ({assignee, feed}: AssignCardParams) => `从${feed}卡片源中为${assignee}选择一张卡片。`,
            noActiveCards: '此信息流中没有活跃的卡片',
            somethingMightBeBroken:
                '<muted-text><centered-text>或者有什么东西坏了。无论如何，如果您有任何问题，请<concierge-link>联系 Concierge</concierge-link>。</centered-text></muted-text>',
            chooseTransactionStartDate: '选择交易开始日期',
            startDateDescription: '我们将从此日期开始导入所有交易。如果未指定日期，我们将根据您的银行允许的最早日期进行导入。',
            fromTheBeginning: '从头开始',
            customStartDate: '自定义开始日期',
            customCloseDate: '自定义关闭日期',
            letsDoubleCheck: '让我们仔细检查一下，确保一切正常。',
            confirmationDescription: '我们将立即开始导入交易。',
            cardholder: '持卡人',
            card: '卡片',
            cardName: '卡片名称',
            brokenConnectionErrorFirstPart: `卡片信息流连接已断开。请`,
            brokenConnectionErrorLink: '登录您的银行账户',
            brokenConnectionErrorSecondPart: '以便我们可以重新建立连接。',
            assignedCard: ({assignee, link}: AssignedCardParams) => `已分配${assignee}一个${link}！导入的交易将显示在此聊天中。`,
            companyCard: '公司卡',
            chooseCardFeed: '选择卡片信息流',
            ukRegulation:
                'Expensify, Inc. 是 Plaid Financial Ltd. 的代理商，Plaid Financial Ltd. 是一家授权支付机构，受金融行为监管局根据2017年支付服务条例的监管（公司参考编号：804718）。Plaid 通过 Expensify Limited 作为其代理商为您提供受监管的账户信息服务。',
        },
        expensifyCard: {
            issueAndManageCards: '发行和管理您的Expensify卡片',
            getStartedIssuing: '通过申请您的第一张虚拟或实体卡来开始。',
            verificationInProgress: '正在验证中...',
            verifyingTheDetails: '我们正在核实一些细节。Concierge 会在 Expensify 卡准备好发行时通知您。',
            disclaimer:
                'The Expensify Visa® Commercial Card 是由 The Bancorp Bank, N.A. 发行的，FDIC 成员，根据 Visa U.S.A. Inc. 的许可，并且可能无法在所有接受 Visa 卡的商户使用。Apple® 和 Apple logo® 是 Apple Inc. 在美国和其他国家注册的商标。App Store 是 Apple Inc. 的服务标志。Google Play 和 Google Play logo 是 Google LLC 的商标。',
            issueCard: '发卡',
            findCard: '查找卡片',
            euUkDisclaimer:
                '提供给欧洲经济区 (EEA) 居民的卡由 Transact Payments Malta Limited 发行，提供给英国居民的卡由 Transact Payments Limited 根据 Visa Europe Limited 的许可发行。Transact Payments Malta Limited 经马耳他金融服务管理局正式授权并受其监管，为根据 1994 年《金融机构法》设立的金融机构。注册编号为 C 91879。Transact Payments Limited 经直布罗陀金融服务委员会授权并受其监管。',
            newCard: '新卡片',
            name: '名称',
            lastFour: '最后4位数',
            limit: '限制',
            currentBalance: '当前余额',
            currentBalanceDescription: '当前余额是自上次结算日期以来发生的所有已发布Expensify卡交易的总和。',
            balanceWillBeSettledOn: ({settlementDate}: SettlementDateParams) => `余额将在${settlementDate}结清`,
            settleBalance: '结算余额',
            cardLimit: '卡片限额',
            remainingLimit: '剩余额度',
            requestLimitIncrease: '请求增加限制额度',
            remainingLimitDescription: '在计算您的剩余额度时，我们会考虑多个因素：您作为客户的任期、您在注册时提供的业务相关信息以及您企业银行账户中的可用现金。您的剩余额度可能会每天波动。',
            earnedCashback: '现金返还',
            earnedCashbackDescription: '返现余额基于您的工作区内已结算的每月Expensify卡消费。',
            issueNewCard: '发行新卡',
            finishSetup: '完成设置',
            chooseBankAccount: '选择银行账户',
            chooseExistingBank: '选择一个现有的企业银行账户来支付您的Expensify卡余额，或添加一个新的银行账户。',
            accountEndingIn: '账户末尾为',
            addNewBankAccount: '添加新的银行账户',
            settlementAccount: '结算账户',
            settlementAccountDescription: '选择一个账户来支付您的Expensify卡余额。',
            settlementAccountInfo: ({reconciliationAccountSettingsLink, accountNumber}: SettlementAccountInfoParams) =>
                `确保该账户与<a href="${reconciliationAccountSettingsLink}">对账账户</a> (${accountNumber}) 一致，以便连续对账正常工作。`,
            settlementFrequency: '结算频率',
            settlementFrequencyDescription: '选择您支付 Expensify Card 余额的频率。',
            settlementFrequencyInfo: '如果您想切换到每月结算，您需要通过Plaid连接您的银行账户，并拥有90天的正余额历史记录。',
            frequency: {
                daily: '每日',
                monthly: '每月',
            },
            cardDetails: '卡片详情',
            virtual: 'Virtual',
            physical: '物理的',
            deactivate: '停用卡片',
            changeCardLimit: '更改卡片限额',
            changeLimit: '更改限制',
            smartLimitWarning: ({limit}: CharacterLimitParams) => `如果您将此卡的限额更改为${limit}，新的交易将被拒绝，直到您批准卡上的更多费用。`,
            monthlyLimitWarning: ({limit}: CharacterLimitParams) => `如果您将此卡的限额更改为${limit}，新的交易将被拒绝，直到下个月。`,
            fixedLimitWarning: ({limit}: CharacterLimitParams) => `如果您将此卡的限额更改为${limit}，新的交易将被拒绝。`,
            changeCardLimitType: '更改卡片限额类型',
            changeLimitType: '更改限制类型',
            changeCardSmartLimitTypeWarning: ({limit}: CharacterLimitParams) => `如果您将此卡的限额类型更改为智能限额，新交易将被拒绝，因为未批准的限额${limit}已达到。`,
            changeCardMonthlyLimitTypeWarning: ({limit}: CharacterLimitParams) => `如果您将此卡的限额类型更改为每月，由于已达到${limit}的每月限额，新交易将被拒绝。`,
            addShippingDetails: '添加运输详情',
            issuedCard: ({assignee}: AssigneeParams) => `已为${assignee}发放了一张Expensify卡！该卡将在2-3个工作日内送达。`,
            issuedCardNoShippingDetails: ({assignee}: AssigneeParams) => `已为${assignee}发放了一张Expensify卡！一旦添加了运送详情，卡片将被寄出。`,
            issuedCardVirtual: ({assignee, link}: IssueVirtualCardParams) => `已向${assignee}发放了一张虚拟${link}！该卡可以立即使用。`,
            addedShippingDetails: ({assignee}: AssigneeParams) => `${assignee} 添加了送货详情。Expensify Card 将在2-3个工作日内送达。`,
            verifyingHeader: '验证中',
            bankAccountVerifiedHeader: '银行账户已验证',
            verifyingBankAccount: '正在验证银行账户...',
            verifyingBankAccountDescription: '请稍候，我们正在确认此账户是否可以用于发行Expensify卡。',
            bankAccountVerified: '银行账户已验证！',
            bankAccountVerifiedDescription: '您现在可以向您的工作区成员发放Expensify卡。',
            oneMoreStep: '再进一步...',
            oneMoreStepDescription: '看起来我们需要手动验证您的银行账户。请前往Concierge查看您的指示。',
            gotIt: '明白了',
            goToConcierge: '前往Concierge',
        },
        categories: {
            deleteCategories: '删除类别',
            deleteCategoriesPrompt: '您确定要删除这些类别吗？',
            deleteCategory: '删除类别',
            deleteCategoryPrompt: '您确定要删除此类别吗？',
            disableCategories: '禁用类别',
            disableCategory: '禁用类别',
            enableCategories: '启用类别',
            enableCategory: '启用类别',
            defaultSpendCategories: '默认支出类别',
            spendCategoriesDescription: '自定义信用卡交易和扫描收据的商家支出分类方式。',
            deleteFailureMessage: '删除类别时发生错误，请重试。',
            categoryName: '类别名称',
            requiresCategory: '成员必须对所有费用进行分类',
            needCategoryForExportToIntegration: ({connectionName}: NeedCategoryForExportToIntegrationParams) => `所有费用必须分类才能导出到${connectionName}。`,
            subtitle: '更好地了解资金的支出情况。使用我们的默认类别或添加您自己的类别。',
            emptyCategories: {
                title: '您尚未创建任何类别',
                subtitle: '添加一个类别来组织您的支出。',
                subtitleWithAccounting: ({accountingPageURL}: EmptyCategoriesSubtitleWithAccountingParams) =>
                    `<muted-text><centered-text>您的类别目前是从会计连接导入的。请前往<a href="${accountingPageURL}">会计</a>部门进行更改。</centered-text></muted-text>`,
            },
            updateFailureMessage: '更新类别时发生错误，请重试。',
            createFailureMessage: '创建类别时发生错误，请重试。',
            addCategory: '添加类别',
            editCategory: '编辑类别',
            editCategories: '编辑类别',
            findCategory: '查找类别',
            categoryRequiredError: '类别名称是必需的',
            existingCategoryError: '已存在同名类别',
            invalidCategoryName: '无效的类别名称',
            importedFromAccountingSoftware: '以下类别是从您的系统中导入的',
            payrollCode: '工资代码',
            updatePayrollCodeFailureMessage: '更新工资代码时发生错误，请重试。',
            glCode: 'GL代码',
            updateGLCodeFailureMessage: '更新总账代码时发生错误，请重试。',
            importCategories: '导入类别',
            cannotDeleteOrDisableAllCategories: {
                title: '无法删除或禁用所有类别',
                description: `由于您的工作区需要类别，至少必须启用一个类别。`,
            },
        },
        moreFeatures: {
            subtitle: '使用下面的切换按钮来启用更多功能。每个功能都会出现在导航菜单中以供进一步自定义。',
            spendSection: {
                title: '花费',
                subtitle: '启用帮助您扩展团队的功能。',
            },
            manageSection: {
                title: '管理',
                subtitle: '添加控制措施以帮助将支出保持在预算内。',
            },
            earnSection: {
                title: '赚取',
                subtitle: '简化您的收入流程，加快付款速度。',
            },
            organizeSection: {
                title: '组织',
                subtitle: '分组和分析支出，记录每一笔缴纳的税款。',
            },
            integrateSection: {
                title: '集成',
                subtitle: '将 Expensify 连接到流行的金融产品。',
            },
            distanceRates: {
                title: '距离费率',
                subtitle: '添加、更新和执行费率。',
            },
            perDiem: {
                title: '每日津贴',
                subtitle: '设置每日津贴标准以控制员工的日常开支。',
            },
            expensifyCard: {
                title: 'Expensify Card',
                subtitle: '获取支出洞察和控制权。',
                disableCardTitle: '禁用 Expensify Card',
                disableCardPrompt: '您无法禁用 Expensify Card，因为它已在使用中。请联系 Concierge 以获取下一步操作。',
                disableCardButton: '与Concierge聊天',
                feed: {
                    title: '获取Expensify卡',
                    subTitle: '简化您的企业费用管理，并节省多达50%的Expensify账单，此外：',
                    features: {
                        cashBack: '美国每笔消费都有现金返还',
                        unlimited: '无限虚拟卡',
                        spend: '支出控制和自定义限制',
                    },
                    ctaTitle: '发行新卡',
                },
            },
            companyCards: {
                title: '公司卡片',
                subtitle: '从现有公司卡导入支出。',
                feed: {
                    title: '导入公司卡片',
                    features: {
                        support: '支持所有主要的信用卡提供商',
                        assignCards: '将卡片分配给整个团队',
                        automaticImport: '自动交易导入',
                    },
                },
                disableCardTitle: '禁用公司卡',
                disableCardPrompt: '您无法禁用公司卡，因为此功能正在使用中。请联系Concierge以获取下一步指导。',
                disableCardButton: '与Concierge聊天',
                cardDetails: '卡片详情',
                cardNumber: '卡号',
                cardholder: '持卡人',
                cardName: '卡片名称',
                integrationExport: ({integration, type}: IntegrationExportParams) => (integration && type ? `${integration} ${type.toLowerCase()} 导出` : `${integration} 导出`),
                integrationExportTitleFirstPart: ({integration}: IntegrationExportParams) => `选择应导出交易的${integration}账户。`,
                integrationExportTitlePart: '选择不同的',
                integrationExportTitleLinkPart: '导出选项',
                integrationExportTitleSecondPart: '更改可用账户。',
                lastUpdated: '最后更新',
                transactionStartDate: '交易开始日期',
                updateCard: '更新卡片',
                unassignCard: '取消分配卡片',
                unassign: '取消分配',
                unassignCardDescription: '取消分配此卡将从持卡人的账户中移除草稿报告中的所有交易。',
                assignCard: '分配卡片',
                cardFeedName: '卡片摘要名称',
                cardFeedNameDescription: '为卡片信息流取一个独特的名称，以便您能将其与其他信息流区分开来。',
                cardFeedTransaction: '删除交易记录',
                cardFeedTransactionDescription: '选择是否允许持卡人删除卡交易。新交易将遵循这些规则。',
                cardFeedRestrictDeletingTransaction: '限制删除交易',
                cardFeedAllowDeletingTransaction: '允许删除交易',
                removeCardFeed: '移除卡片信息流',
                removeCardFeedTitle: ({feedName}: CompanyCardFeedNameParams) => `删除 ${feedName} 提要`,
                removeCardFeedDescription: '您确定要移除此卡片源吗？这将取消分配所有卡片。',
                error: {
                    feedNameRequired: '卡片摘要名称是必需的',
                    statementCloseDateRequired: '请选择报表关闭日期。',
                },
                corporate: '限制删除交易',
                personal: '允许删除交易',
                setFeedNameDescription: '为卡片提要起一个独特的名字，以便您能将其与其他提要区分开来。',
                setTransactionLiabilityDescription: '启用后，持卡人可以删除卡交易。新交易将遵循此规则。',
                emptyAddedFeedTitle: '分配公司卡',
                emptyAddedFeedDescription: '开始为成员分配您的第一张卡。',
                pendingFeedTitle: `我们正在审核您的请求...`,
                pendingFeedDescription: `我们正在审核您的提要详情。完成后，我们会通过以下方式与您联系`,
                pendingBankTitle: '检查您的浏览器窗口',
                pendingBankDescription: ({bankName}: CompanyCardBankName) => `请通过刚刚打开的浏览器窗口连接到${bankName}。如果没有打开，`,
                pendingBankLink: '请点击这里',
                giveItNameInstruction: '给这张卡片起一个与众不同的名字。',
                updating: '正在更新...',
                noAccountsFound: '未找到账户',
                defaultCard: '默认卡片',
                downgradeTitle: `无法降级工作区`,
                downgradeSubTitleFirstPart: `由于连接了多个卡片馈送（不包括Expensify卡），此工作区无法降级。请`,
                downgradeSubTitleMiddlePart: `仅保留一个卡片信息流`,
                downgradeSubTitleLastPart: '继续。',
                noAccountsFoundDescription: ({connection}: ConnectionParams) => `请在${connection}中添加账户并再次同步连接。`,
                expensifyCardBannerTitle: '获取Expensify卡',
                expensifyCardBannerSubtitle: '享受每笔美国消费的现金返还，Expensify账单最高可享50%折扣，无限虚拟卡等更多优惠。',
                expensifyCardBannerLearnMoreButton: '了解更多',
                statementCloseDateTitle: '对账单关闭日期',
                statementCloseDateDescription: '让我们知道您的银行卡对账单何时关闭，我们将在 Expensify 中创建匹配的对账单。',
            },
            workflows: {
                title: '工作流程',
                subtitle: '配置支出如何被批准和支付。',
                disableApprovalPrompt: '此工作区的Expensify卡目前依赖审批来定义其智能限额。在禁用审批之前，请修改任何具有智能限额的Expensify卡的限额类型。',
            },
            invoices: {
                title: '发票',
                subtitle: '发送和接收发票。',
            },
            categories: {
                title: '类别',
                subtitle: '跟踪和组织支出。',
            },
            tags: {
                title: '标签',
                subtitle: '分类成本并跟踪可计费费用。',
            },
            taxes: {
                title: '税款',
                subtitle: '记录并申报可抵扣税款。',
            },
            reportFields: {
                title: '报告字段',
                subtitle: '为支出设置自定义字段。',
            },
            connections: {
                title: '会计',
                subtitle: '同步您的会计科目表及更多内容。',
            },
            receiptPartners: {
                title: '收据合作伙伴',
                subtitle: '自动导入收据。',
            },
            connectionsWarningModal: {
                featureEnabledTitle: '慢着...',
                featureEnabledText: '要启用或禁用此功能，您需要更改会计导入设置。',
                disconnectText: '要禁用会计功能，您需要从工作区断开会计连接。',
                manageSettings: '管理设置',
            },
            receiptPartnersWarningModal: {
                featureEnabledTitle: '断开Uber连接',
                disconnectText: '要禁用此功能，请先断开Uber for Business集成。',
                description: '您确定要断开此集成吗？',
                confirmText: '明白了',
            },
            workflowWarningModal: {
                featureEnabledTitle: '慢着...',
                featureEnabledText: '此工作区的Expensify卡片依赖审批工作流程来定义其智能限额。\n\n请在禁用工作流程之前更改任何具有智能限额的卡片的限额类型。',
                confirmText: '前往Expensify卡片',
            },
            rules: {
                title: '规则',
                subtitle: '需要收据，标记高消费等。',
            },
        },
        reports: {
            reportsCustomTitleExamples: '示例：',
            customReportNamesSubtitle: `<muted-text>使用我们<a href="${CONST.CUSTOM_REPORT_NAME_HELP_URL}">丰富的公式</a>自定义报告标题。</muted-text>`,
            customNameTitle: '默认报告标题',
            customNameDescription: `使用我们的<a href="${CONST.CUSTOM_REPORT_NAME_HELP_URL}">丰富公式</a>，为费用报告选择自定义名称。`,
            customNameInputLabel: '名称',
            customNameEmailPhoneExample: '成员的电子邮件或电话：{report:submit:from}',
            customNameStartDateExample: '报告开始日期：{report:startdate}',
            customNameWorkspaceNameExample: '工作区名称：{report:workspacename}',
            customNameReportIDExample: '报告 ID: {report:id}',
            customNameTotalExample: '总计：{report:total}。',
            preventMembersFromChangingCustomNamesTitle: '禁止成员更改自定义报告名称',
        },
        reportFields: {
            addField: '添加字段',
            delete: '删除字段',
            deleteFields: '删除字段',
            findReportField: '查找报告字段',
            deleteConfirmation: '您确定要删除此报告字段吗？',
            deleteFieldsConfirmation: '您确定要删除这些报告字段吗？',
            emptyReportFields: {
                title: '您尚未创建任何报告字段',
                subtitle: '在报告中添加一个自定义字段（文本、日期或下拉菜单）。',
            },
            subtitle: '报告字段适用于所有支出，当您希望提示输入额外信息时，它们会很有帮助。',
            disableReportFields: '禁用报告字段',
            disableReportFieldsConfirmation: '您确定吗？文本和日期字段将被删除，列表将被禁用。',
            importedFromAccountingSoftware: '以下报告字段是从您的系统中导入的',
            textType: '文本',
            dateType: '日期',
            dropdownType: '列表',
            textAlternateText: '添加一个字段用于自由文本输入。',
            dateAlternateText: '添加日历以选择日期。',
            dropdownAlternateText: '添加一个选项列表供选择。',
            nameInputSubtitle: '为报告字段选择一个名称。',
            typeInputSubtitle: '选择要使用的报告字段类型。',
            initialValueInputSubtitle: '输入一个起始值以显示在报告字段中。',
            listValuesInputSubtitle: '这些值将出现在您的报告字段下拉菜单中。成员可以选择启用的值。',
            listInputSubtitle: '这些值将出现在您的报告字段列表中。成员可以选择启用的值。',
            deleteValue: '删除值',
            deleteValues: '删除值',
            disableValue: '禁用值',
            disableValues: '禁用值',
            enableValue: '启用值',
            enableValues: '启用值',
            emptyReportFieldsValues: {
                title: '您尚未创建任何列表值',
                subtitle: '在报告中添加自定义值。',
            },
            deleteValuePrompt: '您确定要删除此列表值吗？',
            deleteValuesPrompt: '您确定要删除这些列表值吗？',
            listValueRequiredError: '请输入列表值名称',
            existingListValueError: '已存在具有此名称的列表值',
            editValue: '编辑值',
            listValues: '列出值',
            addValue: '增加价值',
            existingReportFieldNameError: '具有此名称的报表字段已存在',
            reportFieldNameRequiredError: '请输入报告字段名称',
            reportFieldTypeRequiredError: '请选择报告字段类型',
            reportFieldInitialValueRequiredError: '请选择报告字段的初始值',
            genericFailureMessage: '更新报告字段时发生错误。请再试一次。',
        },
        tags: {
            tagName: '标签名称',
            requiresTag: '成员必须标记所有费用',
            trackBillable: '跟踪可计费费用',
            customTagName: '自定义标签名称',
            enableTag: '启用标签',
            enableTags: '启用标签',
            requireTag: 'Require tag',
            requireTags: '需要标签',
            notRequireTags: '不需要',
            disableTag: '禁用标签',
            disableTags: '禁用标签',
            addTag: '添加标签',
            editTag: '编辑标签',
            editTags: '编辑标签',
            findTag: '查找标签',
            subtitle: '标签提供了更详细的方法来分类费用。',
            dependentMultiLevelTagsSubtitle: {
                phrase1: '您正在使用',
                phrase2: '依赖标签',
                phrase3: '. You can',
                phrase4: '重新导入电子表格',
                phrase5: '更新您的标签。',
            },
            emptyTags: {
                title: '您尚未创建任何标签',
                //  We need to remove the subtitle and use the below one when we remove the canUseMultiLevelTags beta
                subtitle: '添加标签以跟踪项目、地点、部门等。',
                subtitleHTML: `<muted-text><centered-text>导入电子表格，为跟踪项目、地点、部门等添加标签。<a href="${CONST.IMPORT_TAGS_EXPENSIFY_URL}">了解有关</a>标签文件格式的更多信息。</centered-text></muted-text>`,
                subtitleWithAccounting: ({accountingPageURL}: EmptyTagsSubtitleWithAccountingParams) =>
                    `<muted-text><centered-text>您的标签目前是从会计连接导入的。请前往<a href="${accountingPageURL}">会计</a>部门进行更改。</centered-text></muted-text>`,
            },
            deleteTag: '删除标签',
            deleteTags: '删除标签',
            deleteTagConfirmation: '您确定要删除此标签吗？',
            deleteTagsConfirmation: '您确定要删除这些标签吗？',
            deleteFailureMessage: '删除标签时发生错误，请重试',
            tagRequiredError: '标签名称是必需的',
            existingTagError: '具有此名称的标签已存在',
            invalidTagNameError: '标签名称不能为0。请选择其他值。',
            genericFailureMessage: '更新标签时发生错误，请重试。',
            importedFromAccountingSoftware: '标签在您的系统中管理',
            employeesSeeTagsAs: '员工看到的标签为 ',
            glCode: 'GL代码',
            updateGLCodeFailureMessage: '更新总账代码时发生错误，请重试。',
            tagRules: '标签规则',
            approverDescription: '审批人',
            importTags: '导入标签',
            importTagsSupportingText: '使用一种或多种标签对您的费用进行编码。',
            configureMultiLevelTags: '配置您的多级标签列表。',
            importMultiLevelTagsSupportingText: `这是您的标签预览。如果一切看起来不错，请点击下面导入它们。`,
            importMultiLevelTags: {
                firstRowTitle: '每个标签列表的第一行是标题。',
                independentTags: '这些是独立标签',
                glAdjacentColumn: '相邻列中有一个GL代码',
            },
            tagLevel: {
                singleLevel: '单级标签',
                multiLevel: '多级标签',
            },
            switchSingleToMultiLevelTagWarning: {
                title: '切换标签级别',
                prompt1: '切换标签级别将清除所有当前标签。',
                prompt2: '我们建议您首先',
                prompt3: '下载备份',
                prompt4: '通过导出您的标签。',
                prompt5: '了解更多',
                prompt6: '关于标签级别。',
            },
            importedTagsMessage: ({columnCounts}: ImportedTagsMessageParams) =>
                `我们在您的电子表格中找到了*${columnCounts} 列*。在包含标签名称的列旁边选择*名称*。您还可以在设置标签状态的列旁边选择*启用*。`,
            cannotDeleteOrDisableAllTags: {
                title: '无法删除或禁用所有标签',
                description: `由于您的工作区需要标签，至少必须启用一个标签。`,
            },
            cannotMakeAllTagsOptional: {
                title: '无法将所有标签设为可选',
                description: `至少需要保留一个标签为必填项，因为您的工作区设置要求使用标签。`,
            },
            tagCount: () => ({
                one: '1 标签',
                other: (count: number) => `${count} 个标签`,
            }),
        },
        taxes: {
            subtitle: '添加税种名称、税率，并设置默认值。',
            addRate: '添加费率',
            workspaceDefault: '工作区默认货币',
            foreignDefault: '外币默认值',
            customTaxName: '自定义税名',
            value: '值',
            taxReclaimableOn: '可退税的',
            taxRate: '税率',
            findTaxRate: '查找税率',
            error: {
                taxRateAlreadyExists: '此税名已被使用',
                taxCodeAlreadyExists: '此税码已被使用',
                valuePercentageRange: '请输入0到100之间的有效百分比',
                customNameRequired: '自定义税名是必需的',
                deleteFailureMessage: '删除税率时发生错误。请重试或向Concierge寻求帮助。',
                updateFailureMessage: '更新税率时发生错误。请重试或向Concierge寻求帮助。',
                createFailureMessage: '创建税率时发生错误。请重试或向Concierge寻求帮助。',
                updateTaxClaimableFailureMessage: '可报销部分必须小于距离费率金额',
            },
            deleteTaxConfirmation: '您确定要删除此税项吗？',
            deleteMultipleTaxConfirmation: ({taxAmount}: TaxAmountParams) => `您确定要删除 ${taxAmount} 税款吗？`,
            actions: {
                delete: '删除费率',
                deleteMultiple: '删除费率',
                enable: '启用费率',
                disable: '禁用费率',
                enableTaxRates: () => ({
                    one: '启用费率',
                    other: '启用费率',
                }),
                disableTaxRates: () => ({
                    one: '禁用费率',
                    other: '禁用费率',
                }),
            },
            importedFromAccountingSoftware: '以下税费是从您的',
            taxCode: '税码',
            updateTaxCodeFailureMessage: '更新税码时发生错误，请重试',
        },
        duplicateWorkspace: {
            title: '命名您的新工作区',
            selectFeatures: '选择要复制的功能',
            whichFeatures: '您想要将哪些功能复制到您的新工作区？',
            confirmDuplicate: '\n\n您想继续吗？',
            categories: '类别和您的自动分类规则',
            reimbursementAccount: '报销账户',
            delayedSubmission: '延迟提交',
            welcomeNote: '请开始使用我的新工作区',
            confirmTitle: ({newWorkspaceName, totalMembers}: {newWorkspaceName?: string; totalMembers?: number}) =>
                `您即将创建并与原始工作区中的 ${totalMembers ?? 0} 名成员共享 ${newWorkspaceName ?? ''}。`,
        },
        emptyWorkspace: {
            title: '您没有任何工作区',
            subtitle: '跟踪收据、报销费用、管理差旅、发送发票等。',
            createAWorkspaceCTA: '开始使用',
            features: {
                trackAndCollect: '跟踪并收集收据',
                reimbursements: '报销员工',
                companyCards: '管理公司卡片',
            },
            notFound: '未找到工作区',
            description: '聊天室是一个与多人讨论和合作的好地方。要开始协作，请创建或加入一个工作区。',
        },
        new: {
            newWorkspace: '新工作区',
            getTheExpensifyCardAndMore: '获取Expensify卡及更多内容',
            confirmWorkspace: '确认工作区',
            myGroupWorkspace: ({workspaceNumber}: {workspaceNumber?: number}) => `我的群组工作区${workspaceNumber ? ` ${workspaceNumber}` : ''}`,
            workspaceName: ({userName, workspaceNumber}: NewWorkspaceNameParams) => `${userName}的工作区${workspaceNumber ? ` ${workspaceNumber}` : ''}`,
        },
        people: {
            genericFailureMessage: '从工作区移除成员时发生错误，请重试。',
            removeMembersPrompt: ({memberName}: {memberName: string}) => ({
                one: `您确定要移除${memberName}吗？`,
                other: '您确定要移除这些成员吗？',
            }),
            removeMembersWarningPrompt: ({memberName, ownerName}: RemoveMembersWarningPrompt) =>
                `${memberName} 是此工作区的审批人。当您取消与他们共享此工作区时，我们将用工作区所有者 ${ownerName} 替换他们在审批流程中的角色。`,
            removeMembersTitle: () => ({
                one: '移除成员',
                other: '移除成员',
            }),
            findMember: '查找成员',
            removeWorkspaceMemberButtonTitle: '从工作区移除',
            removeGroupMemberButtonTitle: '从群组中移除',
            removeRoomMemberButtonTitle: '从聊天中移除',
            removeMemberPrompt: ({memberName}: RemoveMemberPromptParams) => `您确定要移除${memberName}吗？`,
            removeMemberTitle: '移除成员',
            transferOwner: '转移所有者',
            makeMember: '成为成员',
            makeAdmin: '设为管理员',
            makeAuditor: '创建审计员',
            selectAll: '全选',
            error: {
                genericAdd: '添加此工作区成员时出现问题。',
                cannotRemove: '您无法移除自己或工作区所有者',
                genericRemove: '移除该工作区成员时出现问题。',
            },
            addedWithPrimary: '一些成员已使用他们的主要登录信息添加。',
            invitedBySecondaryLogin: ({secondaryLogin}: SecondaryLoginParams) => `由次要登录 ${secondaryLogin} 添加。`,
            workspaceMembersCount: ({count}: WorkspaceMembersCountParams) => `工作区成员总数：${count}`,
            importMembers: '导入成员',
        },
        card: {
            getStartedIssuing: '通过申请您的第一张虚拟或实体卡来开始。',
            issueCard: '发卡',
            issueNewCard: {
                whoNeedsCard: '谁需要一张卡？',
                findMember: '查找成员',
                chooseCardType: '选择卡类型',
                physicalCard: '实体卡',
                physicalCardDescription: '非常适合经常消费的人',
                virtualCard: '虚拟卡',
                virtualCardDescription: '即时且灵活',
                chooseLimitType: '选择限制类型',
                smartLimit: '智能限额',
                smartLimitDescription: '在需要批准之前花费不超过某个金额',
                monthly: '每月',
                monthlyDescription: '每月花费不超过一定金额',
                fixedAmount: '固定金额',
                fixedAmountDescription: '仅限一次性支出至某个金额',
                setLimit: '设置限制',
                cardLimitError: '请输入小于 $21,474,836 的金额',
                giveItName: '给它起个名字',
                giveItNameInstruction: '使其足够独特，以便与其他卡片区分开来。具体的使用案例更佳！',
                cardName: '卡片名称',
                letsDoubleCheck: '让我们仔细检查一下，确保一切正常。',
                willBeReady: '此卡将立即可用。',
                cardholder: '持卡人',
                cardType: '卡类型',
                limit: '限制',
                limitType: '限制类型',
                name: '名称',
                disabledApprovalForSmartLimitError: '请在<strong>工作流程 > 添加审批</strong>中启用审批，然后再设置智能限制',
            },
            deactivateCardModal: {
                deactivate: '停用',
                deactivateCard: '停用卡片',
                deactivateConfirmation: '停用此卡将拒绝所有未来的交易，并且无法撤销。',
            },
        },
        accounting: {
            settings: '设置',
            title: '连接',
            subtitle: '连接到您的会计系统，以使用您的科目表对交易进行编码，自动匹配付款，并保持您的财务同步。',
            qbo: 'QuickBooks Online',
            qbd: 'QuickBooks Desktop',
            xero: 'Xero',
            netsuite: 'NetSuite',
            intacct: 'Sage Intacct',
            sap: 'SAP',
            oracle: 'Oracle',
            microsoftDynamics: 'Microsoft Dynamics',
            talkYourOnboardingSpecialist: '与您的设置专家聊天。',
            talkYourAccountManager: '与您的客户经理聊天。',
            talkToConcierge: '与Concierge聊天。',
            needAnotherAccounting: '需要其他会计软件吗？',
            connectionName: ({connectionName}: ConnectionNameParams) => {
                switch (connectionName) {
                    case CONST.POLICY.CONNECTIONS.NAME.QBO:
                        return 'QuickBooks Online';
                    case CONST.POLICY.CONNECTIONS.NAME.XERO:
                        return 'Xero';
                    case CONST.POLICY.CONNECTIONS.NAME.NETSUITE:
                        return 'NetSuite';
                    case CONST.POLICY.CONNECTIONS.NAME.SAGE_INTACCT:
                        return 'Sage Intacct';
                    default: {
                        return '';
                    }
                }
            },
            errorODIntegration: '在 Expensify Classic 中设置的连接出现错误。',
            goToODToFix: '请前往 Expensify Classic 解决此问题。',
            goToODToSettings: '请前往 Expensify Classic 管理您的设置。',
            setup: '连接',
            lastSync: ({relativeDate}: LastSyncAccountingParams) => `上次同步时间为${relativeDate}`,
            notSync: '未同步',
            import: '导入',
            export: '导出',
            advanced: '高级',
            other: '其他',
            syncNow: '立即同步',
            disconnect: '断开连接',
            reinstall: '重新安装连接器',
            disconnectTitle: ({connectionName}: OptionalParam<ConnectionNameParams> = {}) => {
                const integrationName = connectionName && CONST.POLICY.CONNECTIONS.NAME_USER_FRIENDLY[connectionName] ? CONST.POLICY.CONNECTIONS.NAME_USER_FRIENDLY[connectionName] : '集成';
                return `断开 ${integrationName}`;
            },
            connectTitle: ({connectionName}: ConnectionNameParams) => `Connect ${CONST.POLICY.CONNECTIONS.NAME_USER_FRIENDLY[connectionName] ?? '会计集成'}`,
            syncError: ({connectionName}: ConnectionNameParams) => {
                switch (connectionName) {
                    case CONST.POLICY.CONNECTIONS.NAME.QBO:
                        return '无法连接到 QuickBooks Online';
                    case CONST.POLICY.CONNECTIONS.NAME.XERO:
                        return '无法连接到Xero';
                    case CONST.POLICY.CONNECTIONS.NAME.NETSUITE:
                        return '无法连接到 NetSuite';
                    case CONST.POLICY.CONNECTIONS.NAME.QBD:
                        return '无法连接到 QuickBooks Desktop';
                    default: {
                        return '无法连接到集成';
                    }
                }
            },
            accounts: '科目表',
            taxes: '税款',
            imported: '已导入',
            notImported: '未导入',
            importAsCategory: '导入为类别',
            importTypes: {
                [CONST.INTEGRATION_ENTITY_MAP_TYPES.IMPORTED]: '已导入',
                [CONST.INTEGRATION_ENTITY_MAP_TYPES.TAG]: '导入为标签',
                [CONST.INTEGRATION_ENTITY_MAP_TYPES.DEFAULT]: '已导入',
                [CONST.INTEGRATION_ENTITY_MAP_TYPES.NOT_IMPORTED]: '未导入',
                [CONST.INTEGRATION_ENTITY_MAP_TYPES.NONE]: '未导入',
                [CONST.INTEGRATION_ENTITY_MAP_TYPES.REPORT_FIELD]: '作为报告字段导入',
                [CONST.INTEGRATION_ENTITY_MAP_TYPES.NETSUITE_DEFAULT]: 'NetSuite 员工默认值',
            },
            disconnectPrompt: ({connectionName}: OptionalParam<ConnectionNameParams> = {}) => {
                const integrationName =
                    connectionName && CONST.POLICY.CONNECTIONS.NAME_USER_FRIENDLY[connectionName] ? CONST.POLICY.CONNECTIONS.NAME_USER_FRIENDLY[connectionName] : '此集成';
                return `您确定要断开 ${integrationName} 吗？`;
            },
            connectPrompt: ({connectionName}: ConnectionNameParams) =>
                `您确定要连接${CONST.POLICY.CONNECTIONS.NAME_USER_FRIENDLY[connectionName] ?? '此会计集成'}吗？这将移除任何现有的会计连接。`,
            enterCredentials: '输入您的凭证',
            connections: {
                syncStageName: ({stage}: SyncStageNameConnectionsParams) => {
                    switch (stage) {
                        case 'quickbooksOnlineImportCustomers':
                        case 'quickbooksDesktopImportCustomers':
                            return '导入客户';
                        case 'quickbooksOnlineImportEmployees':
                        case 'netSuiteSyncImportEmployees':
                        case 'intacctImportEmployees':
                        case 'quickbooksDesktopImportEmployees':
                            return '导入员工';
                        case 'quickbooksOnlineImportAccounts':
                        case 'quickbooksDesktopImportAccounts':
                            return '导入账户';
                        case 'quickbooksOnlineImportClasses':
                        case 'quickbooksDesktopImportClasses':
                            return '导入类别';
                        case 'quickbooksOnlineImportLocations':
                            return '导入位置';
                        case 'quickbooksOnlineImportProcessing':
                            return '正在处理导入的数据';
                        case 'quickbooksOnlineSyncBillPayments':
                        case 'intacctImportSyncBillPayments':
                            return '同步已报销报告和账单支付';
                        case 'quickbooksOnlineSyncTaxCodes':
                            return '导入税码';
                        case 'quickbooksOnlineCheckConnection':
                            return '检查 QuickBooks Online 连接';
                        case 'quickbooksOnlineImportMain':
                            return '导入 QuickBooks Online 数据';
                        case 'startingImportXero':
                            return '导入Xero数据';
                        case 'startingImportQBO':
                            return '导入 QuickBooks Online 数据';
                        case 'startingImportQBD':
                        case 'quickbooksDesktopImportMore':
                            return '导入 QuickBooks Desktop 数据';
                        case 'quickbooksDesktopImportTitle':
                            return '导入标题';
                        case 'quickbooksDesktopImportApproveCertificate':
                            return '导入批准证书';
                        case 'quickbooksDesktopImportDimensions':
                            return '导入维度';
                        case 'quickbooksDesktopImportSavePolicy':
                            return '导入保存策略';
                        case 'quickbooksDesktopWebConnectorReminder':
                            return '仍在与QuickBooks同步数据... 请确保Web Connector正在运行';
                        case 'quickbooksOnlineSyncTitle':
                            return '同步 QuickBooks Online 数据';
                        case 'quickbooksOnlineSyncLoadData':
                        case 'xeroSyncStep':
                        case 'intacctImportData':
                            return '正在加载数据';
                        case 'quickbooksOnlineSyncApplyCategories':
                            return '更新类别';
                        case 'quickbooksOnlineSyncApplyCustomers':
                            return '更新客户/项目';
                        case 'quickbooksOnlineSyncApplyEmployees':
                            return '更新人员列表';
                        case 'quickbooksOnlineSyncApplyClassesLocations':
                            return '更新报告字段';
                        case 'jobDone':
                            return '正在等待导入的数据加载';
                        case 'xeroSyncImportChartOfAccounts':
                            return '同步会计科目表';
                        case 'xeroSyncImportCategories':
                            return '同步类别';
                        case 'xeroSyncImportCustomers':
                            return '同步客户';
                        case 'xeroSyncXeroReimbursedReports':
                            return '将Expensify报告标记为已报销';
                        case 'xeroSyncExpensifyReimbursedReports':
                            return '将 Xero 账单和发票标记为已支付';
                        case 'xeroSyncImportTrackingCategories':
                            return '同步跟踪类别';
                        case 'xeroSyncImportBankAccounts':
                            return '同步银行账户';
                        case 'xeroSyncImportTaxRates':
                            return '同步税率';
                        case 'xeroCheckConnection':
                            return '检查 Xero 连接';
                        case 'xeroSyncTitle':
                            return '正在同步 Xero 数据';
                        case 'netSuiteSyncConnection':
                            return '正在初始化与NetSuite的连接';
                        case 'netSuiteSyncCustomers':
                            return '导入客户';
                        case 'netSuiteSyncInitData':
                            return '从NetSuite检索数据';
                        case 'netSuiteSyncImportTaxes':
                            return '导入税款';
                        case 'netSuiteSyncImportItems':
                            return '导入项目';
                        case 'netSuiteSyncData':
                            return '将数据导入Expensify';
                        case 'netSuiteSyncAccounts':
                            return '同步账户';
                        case 'netSuiteSyncCurrencies':
                            return '同步货币种类';
                        case 'netSuiteSyncCategories':
                            return '同步类别';
                        case 'netSuiteSyncReportFields':
                            return '将数据导入为Expensify报告字段';
                        case 'netSuiteSyncTags':
                            return '将数据导入为Expensify标签';
                        case 'netSuiteSyncUpdateConnectionData':
                            return '更新连接信息';
                        case 'netSuiteSyncNetSuiteReimbursedReports':
                            return '将Expensify报告标记为已报销';
                        case 'netSuiteSyncExpensifyReimbursedReports':
                            return '将 NetSuite 账单和发票标记为已支付';
                        case 'netSuiteImportVendorsTitle':
                            return '导入供应商';
                        case 'netSuiteImportCustomListsTitle':
                            return '导入自定义列表';
                        case 'netSuiteSyncImportCustomLists':
                            return '导入自定义列表';
                        case 'netSuiteSyncImportSubsidiaries':
                            return '导入子公司';
                        case 'netSuiteSyncImportVendors':
                        case 'quickbooksDesktopImportVendors':
                            return '导入供应商';
                        case 'intacctCheckConnection':
                            return '检查 Sage Intacct 连接';
                        case 'intacctImportDimensions':
                            return '导入 Sage Intacct 维度';
                        case 'intacctImportTitle':
                            return '导入 Sage Intacct 数据';
                        default: {
                            // eslint-disable-next-line @typescript-eslint/restrict-template-expressions
                            return `阶段的翻译缺失：${stage}`;
                        }
                    }
                },
            },
            preferredExporter: '首选导出工具',
            exportPreferredExporterNote: '首选导出者可以是任何工作区管理员，但如果您在域设置中为单个公司卡设置不同的导出账户，则必须也是域管理员。',
            exportPreferredExporterSubNote: '一旦设置，首选导出者将在其账户中看到可导出的报告。',
            exportAs: '导出为',
            exportOutOfPocket: '导出自付费用为',
            exportCompanyCard: '将公司卡费用导出为',
            exportDate: '导出日期',
            defaultVendor: '默认供应商',
            autoSync: '自动同步',
            autoSyncDescription: '每天自动同步 NetSuite 和 Expensify。实时导出最终报告。',
            reimbursedReports: '同步已报销的报告',
            cardReconciliation: '卡片对账',
            reconciliationAccount: '对账账户',
            continuousReconciliation: '持续对账',
            saveHoursOnReconciliation: '通过让Expensify持续为您对账Expensify卡的对账单和结算，您可以在每个会计期间节省数小时的对账时间。',
            enableContinuousReconciliation: '为了启用持续对账，请启用',
            chooseReconciliationAccount: {
                chooseBankAccount: '选择用于对账您的 Expensify Card 支付的银行账户。',
                accountMatches: '确保此账户与您的账户匹配',
                settlementAccount: 'Expensify Card 结算账户',
                reconciliationWorks: ({lastFourPAN}: ReconciliationWorksParams) => `（以 ${lastFourPAN} 结尾）以便持续对账正常工作。`,
            },
        },
        export: {
            notReadyHeading: '尚未准备好导出',
            notReadyDescription: '草稿或待处理的费用报告无法导出到会计系统。请在导出之前批准或支付这些费用。',
        },
        invoices: {
            sendInvoice: '发送发票',
            sendFrom: '发送自',
            invoicingDetails: '发票详情',
            invoicingDetailsDescription: '此信息将显示在您的发票上。',
            companyName: '公司名称',
            companyWebsite: '公司网站',
            paymentMethods: {
                personal: '个人',
                business: '商务',
                chooseInvoiceMethod: '请选择以下付款方式：',
                payingAsIndividual: '以个人身份付款',
                payingAsBusiness: '以企业身份付款',
            },
            invoiceBalance: '发票余额',
            invoiceBalanceSubtitle: '这是您通过收取发票付款获得的当前余额。如果您已添加银行账户，它将自动转入您的银行账户。',
            bankAccountsSubtitle: '添加银行账户以进行和接收发票付款。',
        },
        invite: {
            member: '邀请成员',
            members: '邀请成员',
            invitePeople: '邀请新成员',
            genericFailureMessage: '邀请成员加入工作区时发生错误。请再试一次。',
            pleaseEnterValidLogin: `请确保电子邮件或电话号码有效（例如 ${CONST.EXAMPLE_PHONE_NUMBER}）。`,
            user: '用户',
            users: '用户',
            invited: '邀请',
            removed: 'removed',
            to: '到',
            from: '从',
        },
        inviteMessage: {
            confirmDetails: '确认详情',
            inviteMessagePrompt: '通过在下方添加消息，使您的邀请更加特别！',
            personalMessagePrompt: '消息',
            genericFailureMessage: '邀请成员加入工作区时发生错误。请再试一次。',
            inviteNoMembersError: '请选择至少一位成员进行邀请',
            joinRequest: ({user, workspaceName}: {user: string; workspaceName: string}) => `${user} 请求加入 ${workspaceName}`,
        },
        distanceRates: {
            oopsNotSoFast: '哎呀！别这么快...',
            workspaceNeeds: '工作区至少需要一个启用的距离费率。',
            distance: '距离',
            centrallyManage: '集中管理费率，跟踪英里或公里，并设置默认类别。',
            rate: '费率',
            addRate: '添加费率',
            findRate: '查找费率',
            trackTax: '跟踪税款',
            deleteRates: () => ({
                one: '删除费率',
                other: '删除费率',
            }),
            enableRates: () => ({
                one: '启用费率',
                other: '启用费率',
            }),
            disableRates: () => ({
                one: '禁用费率',
                other: '禁用费率',
            }),
            enableRate: '启用费率',
            status: '状态',
            unit: '单位',
            taxFeatureNotEnabledMessage: '要使用此功能，必须在工作区启用税费。前往',
            changePromptMessage: '进行该更改。',
            deleteDistanceRate: '删除距离费率',
            areYouSureDelete: () => ({
                one: '您确定要删除此费率吗？',
                other: '您确定要删除这些费率吗？',
            }),
            errors: {
                rateNameRequired: '费率名称是必需的',
                existingRateName: '具有此名称的距离费率已存在',
            },
        },
        editor: {
            descriptionInputLabel: '描述',
            nameInputLabel: '名称',
            typeInputLabel: '类型',
            initialValueInputLabel: '初始值',
            nameInputHelpText: '这是您将在工作区中看到的名称。',
            nameIsRequiredError: '您需要为您的工作区命名',
            currencyInputLabel: '默认货币',
            currencyInputHelpText: '此工作区的所有费用将转换为此货币。',
            currencyInputDisabledText: ({currency}: CurrencyInputDisabledTextParams) => `无法更改默认货币，因为此工作区已链接到${currency}银行账户。`,
            save: '保存',
            genericFailureMessage: '更新工作区时发生错误。请再试一次。',
            avatarUploadFailureMessage: '上传头像时发生错误。请再试一次。',
            addressContext: '启用 Expensify Travel 需要一个工作区地址。请输入与您的业务相关的地址。',
        },
        bankAccount: {
            continueWithSetup: '继续设置',
            youAreAlmostDone: '您几乎完成了银行账户的设置，这将使您能够发行公司卡、报销费用、收集发票和支付账单。',
            streamlinePayments: '简化支付流程',
            connectBankAccountNote: '注意：个人银行账户不能用于工作区的付款。',
            oneMoreThing: '还有一件事！',
            allSet: '一切就绪！',
            accountDescriptionWithCards: '此银行账户将用于发行公司卡、报销费用、收取发票和支付账单。',
            letsFinishInChat: '让我们在聊天中完成！',
            finishInChat: '完成聊天',
            almostDone: '快完成了！',
            disconnectBankAccount: '断开银行账户连接',
            startOver: '重新开始',
            updateDetails: '更新详细信息',
            yesDisconnectMyBankAccount: '是的，断开我的银行账户连接',
            yesStartOver: '是的，重新开始',
            disconnectYour: '断开您的',
            bankAccountAnyTransactions: '银行账户。此账户的任何未完成交易仍将完成。',
            clearProgress: '重新开始将清除您迄今为止取得的进度。',
            areYouSure: '你确定吗？',
            workspaceCurrency: '工作区货币',
            updateCurrencyPrompt: '您的工作区当前设置为不同于USD的货币。请点击下面的按钮立即将您的货币更新为USD。',
            updateToUSD: '更新为美元',
            updateWorkspaceCurrency: '更新工作区货币',
            workspaceCurrencyNotSupported: '工作区货币不支持',
            yourWorkspace: `您的工作区设置为不支持的货币。查看<a href="${CONST.CONNECT_A_BUSINESS_BANK_ACCOUNT_HELP_URL}">支持货币列表</a>。`,
        },
        changeOwner: {
            changeOwnerPageTitle: '转移所有者',
            addPaymentCardTitle: '输入您的支付卡以转移所有权',
            addPaymentCardButtonText: '接受条款并添加支付卡',
            addPaymentCardReadAndAcceptTextPart1: '阅读并接受',
            addPaymentCardReadAndAcceptTextPart2: '将卡添加的政策',
            addPaymentCardTerms: '条款',
            addPaymentCardPrivacy: '隐私',
            addPaymentCardAnd: '&',
            addPaymentCardPciCompliant: '符合PCI-DSS标准',
            addPaymentCardBankLevelEncrypt: '银行级加密',
            addPaymentCardRedundant: '冗余基础设施',
            addPaymentCardLearnMore: `<muted-text>进一步了解我们的<a href="${CONST.PERSONAL_DATA_PROTECTION_INFO_URL}">安全性</a>。</muted-text>`,
            amountOwedTitle: '未结余额',
            amountOwedButtonText: '好的',
            amountOwedText: '此账户有上个月未结清的余额。\n\n您是否想清除余额并接管此工作区的账单？',
            ownerOwesAmountTitle: '未结余额',
            ownerOwesAmountButtonText: '转账余额',
            ownerOwesAmountText: ({email, amount}: OwnerOwesAmountParams) =>
                `拥有此工作区的账户（${email}）有上个月未结清的余额。\n\n您是否希望转移此金额（${amount}）以接管此工作区的账单？您的支付卡将立即被扣款。`,
            subscriptionTitle: '接管年度订阅',
            subscriptionButtonText: '转移订阅',
            subscriptionText: ({usersCount, finalCount}: ChangeOwnerSubscriptionParams) =>
                `接管此工作区将把其年度订阅与您当前的订阅合并。这将使您的订阅人数增加${usersCount}名成员，使您的新订阅人数达到${finalCount}。您想继续吗？`,
            duplicateSubscriptionTitle: '重复订阅提醒',
            duplicateSubscriptionButtonText: '继续',
            duplicateSubscriptionText: ({email, workspaceName}: ChangeOwnerDuplicateSubscriptionParams) =>
                `您似乎正在尝试接管 ${email} 的工作区的账单，但要做到这一点，您需要先成为他们所有工作区的管理员。\n\n如果您只想接管工作区 ${workspaceName} 的账单，请点击“继续”。\n\n如果您想接管他们整个订阅的账单，请先让他们将您添加为所有工作区的管理员，然后再接管账单。`,
            hasFailedSettlementsTitle: '无法转移所有权',
            hasFailedSettlementsButtonText: '明白了',
            hasFailedSettlementsText: ({email}: ChangeOwnerHasFailedSettlementsParams) =>
                `您无法接管账单，因为${email}有一笔逾期的Expensify Card结算。请让他们联系concierge@expensify.com解决此问题。然后，您就可以接管此工作区的账单。`,
            failedToClearBalanceTitle: '清除余额失败',
            failedToClearBalanceButtonText: '好的',
            failedToClearBalanceText: '我们无法清除余额。请稍后再试。',
            successTitle: '哇哦！一切就绪。',
            successDescription: '您现在是此工作区的所有者。',
            errorTitle: '哎呀！别这么快...',
            errorDescription: `<muted-text><centered-text>该工作区所有权的转移出现问题。请重试，或<concierge-link>联系 Concierge </concierge-link>寻求帮助。</centered-text></muted-text>`,
        },
        exportAgainModal: {
            title: '小心！',
            description: ({reportName, connectionName}: ExportAgainModalDescriptionParams) =>
                `以下报告已经导出到${CONST.POLICY.CONNECTIONS.NAME_USER_FRIENDLY[connectionName]}：\n\n${reportName}\n\n您确定要再次导出它们吗？`,
            confirmText: '是的，再次导出',
            cancelText: '取消',
        },
        upgrade: {
            reportFields: {
                title: '报告字段',
                description: `报告字段允许您指定标题级别的详细信息，与适用于单个项目费用的标签不同。这些详细信息可以包括特定的项目名称、商务旅行信息、地点等。`,
                onlyAvailableOnPlan: '报告字段仅在Control计划中可用，起价为',
            },
            [CONST.POLICY.CONNECTIONS.NAME.NETSUITE]: {
                title: 'NetSuite',
                description: `通过 Expensify + NetSuite 集成享受自动同步并减少手动输入。通过原生和自定义分段支持（包括项目和客户映射），获得深入的实时财务洞察。`,
                onlyAvailableOnPlan: '我们的 NetSuite 集成仅在 Control 计划中可用，起价为',
            },
            [CONST.POLICY.CONNECTIONS.NAME.SAGE_INTACCT]: {
                title: 'Sage Intacct',
                description: `通过Expensify + Sage Intacct集成，享受自动同步并减少手动输入。通过用户定义的维度，以及按部门、类别、地点、客户和项目（工作）进行的费用编码，获得深入的实时财务洞察。`,
                onlyAvailableOnPlan: '我们的 Sage Intacct 集成仅在 Control 计划中可用，起价为',
            },
            [CONST.POLICY.CONNECTIONS.NAME.QBD]: {
                title: 'QuickBooks Desktop',
                description: `通过Expensify与QuickBooks Desktop的集成，享受自动同步并减少手动输入。通过实时双向连接以及按类别、项目、客户和项目的费用编码，实现终极效率。`,
                onlyAvailableOnPlan: '我们的 QuickBooks Desktop 集成仅在 Control 计划中提供，起价为',
            },
            [CONST.UPGRADE_FEATURE_INTRO_MAPPING.approvals.id]: {
                title: '高级审批',
                description: `如果您想在审批流程中增加更多层级，或者只是想确保最大额的费用能被再次审核，我们可以满足您的需求。高级审批帮助您在每个层级设置适当的检查，以便控制团队的支出。`,
                onlyAvailableOnPlan: '高级审批仅在Control计划中提供，起价为',
            },
            categories: {
                title: '类别',
                description: `类别帮助您更好地组织费用，以跟踪您的资金去向。使用我们建议的类别列表或创建您自己的类别。`,
                onlyAvailableOnPlan: '类别在 Collect 计划中可用，起价为',
            },
            glCodes: {
                title: 'GL代码',
                description: `为您的类别和标签添加总账代码，以便轻松将费用导出到您的会计和工资系统。`,
                onlyAvailableOnPlan: 'GL 代码仅在 Control 计划中可用，起价为',
            },
            glAndPayrollCodes: {
                title: 'GL 和工资代码',
                description: `为您的类别添加 GL 和工资代码，以便轻松将费用导出到您的会计和工资系统。`,
                onlyAvailableOnPlan: 'GL 和工资代码仅在 Control 计划中提供，起价为',
            },
            taxCodes: {
                title: '税码',
                description: `将税码添加到您的税款中，以便轻松将费用导出到您的会计和工资系统。`,
                onlyAvailableOnPlan: '税码仅在起价为的Control计划中提供，',
            },
            companyCards: {
                title: '无限公司卡',
                description: `需要添加更多的卡片信息流吗？解锁无限公司卡，以同步所有主要发卡机构的交易。`,
                onlyAvailableOnPlan: '这仅在Control计划中提供，起价为',
            },
            rules: {
                title: '规则',
                description: `规则在后台运行，帮助您控制支出，因此您无需为小事操心。\n\n要求提供收据和描述等费用详情，设置限制和默认值，并自动化审批和支付——所有这些都在一个地方完成。`,
                onlyAvailableOnPlan: '规则仅在控制计划中可用，起价为',
            },
            perDiem: {
                title: '每日津贴',
                description: '每日津贴是确保员工出差时日常费用合规且可预测的好方法。享受自定义费率、默认类别以及更详细的信息，如目的地和子费率等功能。',
                onlyAvailableOnPlan: '每日津贴仅在Control计划中提供，起价为',
            },
            travel: {
                title: '旅行',
                description: 'Expensify Travel 是一个新的企业差旅预订和管理平台，允许会员预订住宿、航班、交通等。',
                onlyAvailableOnPlan: '旅行功能在 Collect 计划中提供，起价为',
            },
            multiLevelTags: {
                title: '多级标签',
                description: '多级标签帮助您更精确地跟踪费用。为每个项目分配多个标签，例如部门、客户或成本中心，以捕获每笔费用的完整上下文。这使得更详细的报告、审批流程和会计导出成为可能。',
                onlyAvailableOnPlan: '多级标签仅在Control计划中提供，起价为',
            },
            [CONST.UPGRADE_FEATURE_INTRO_MAPPING.multiApprovalLevels.id]: {
                title: '多级审批',
                description: '多级审批是一种工作流工具，适用于要求一人以上审批报销单后才能进行报销的公司。',
                onlyAvailableOnPlan: '多级审批仅在 Control 套餐上提供，起价为 ',
            },
            pricing: {
                perActiveMember: '每位活跃成员每月。',
                perMember: '每位成员每月。',
            },
            note: ({subscriptionLink}: WorkspaceUpgradeNoteParams) =>
                `<muted-text>升级您的工作区即可使用该功能，或<a href="${subscriptionLink}">进一步了解</a>我们的计划和定价。</muted-text>`,
            upgradeToUnlock: '解锁此功能',
            completed: {
                headline: `您的工作区已升级！`,
                successMessage: ({policyName, subscriptionLink}: UpgradeSuccessMessageParams) =>
                    `<centered-text>您已成功将 ${policyName} 升级到控制计划！<a href="${subscriptionLink}">查看订阅详情</a>。</centered-text>`,
                categorizeMessage: `您已成功升级到 Collect 计划的工作区。现在您可以对费用进行分类了！`,
                travelMessage: `您已成功升级到 Collect 计划的工作区。现在您可以开始预订和管理旅行了！`,
                gotIt: '知道了，谢谢',
            },
            commonFeatures: {
                title: '升级到Control计划',
                note: '解锁我们最强大的功能，包括：',
                benefits: {
                    startsAt: 'Control 计划起价为',
                    perMember: '每位活跃成员每月。',
                    learnMore: '了解更多',
                    pricing: '关于我们的计划和定价。',
                    benefit1: '高级会计连接（NetSuite、Sage Intacct 等）',
                    benefit2: '智能费用规则',
                    benefit3: '多级审批工作流程',
                    benefit4: '增强的安全控制',
                    toUpgrade: '要升级，请点击',
                    selectWorkspace: '选择一个工作区，并将计划类型更改为',
                },
            },
        },
        downgrade: {
            commonFeatures: {
                title: '降级到Collect计划',
                note: '如果您降级，您将失去对这些功能及更多功能的访问权限：',
                benefits: {
                    note: '要查看我们计划的完整对比，请查看我们的',
                    pricingPage: '定价页面',
                    confirm: '您确定要降级并删除您的配置吗？',
                    warning: '此操作无法撤销。',
                    benefit1: '会计连接（QuickBooks Online 和 Xero 除外）',
                    benefit2: '智能费用规则',
                    benefit3: '多级审批工作流程',
                    benefit4: '增强的安全控制',
                    headsUp: '注意！',
                    multiWorkspaceNote: '在您的第一次月度付款之前，您需要将所有工作区降级，以便以 Collect 费率开始订阅。点击',
                    selectStep: '> 选择每个工作区 > 将计划类型更改为',
                },
            },
            completed: {
                headline: '您的工作区已被降级',
                description: '您在控制计划中有其他工作区。要按收集费率计费，您必须降级所有工作区。',
                gotIt: '知道了，谢谢',
            },
        },
        payAndDowngrade: {
            title: '支付和降级',
            headline: '您的最终付款',
            description1: '您此订阅的最终账单将是',
            description2: ({date}: DateParams) => `查看您在${date}的明细：`,
            subscription: '注意！此操作将终止您的Expensify订阅，删除此工作区，并移除所有工作区成员。如果您只想移除自己并保留此工作区，请先让其他管理员接管账单。',
            genericFailureMessage: '支付账单时发生错误。请重试。',
        },
        restrictedAction: {
            restricted: 'Restricted',
            actionsAreCurrentlyRestricted: ({workspaceName}: ActionsAreCurrentlyRestricted) => `对${workspaceName}工作区的操作目前受到限制。`,
            workspaceOwnerWillNeedToAddOrUpdatePaymentCard: ({workspaceOwnerName}: WorkspaceOwnerWillNeedToAddOrUpdatePaymentCardParams) =>
                `工作区所有者 ${workspaceOwnerName} 需要添加或更新档案中的支付卡，以解锁新的工作区活动。`,
            youWillNeedToAddOrUpdatePaymentCard: '您需要添加或更新档案中的支付卡，以解锁新的工作区活动。',
            addPaymentCardToUnlock: '添加付款卡以解锁！',
            addPaymentCardToContinueUsingWorkspace: '添加支付卡以继续使用此工作区',
            pleaseReachOutToYourWorkspaceAdmin: '如有任何问题，请联系您的工作区管理员。',
            chatWithYourAdmin: '与您的管理员聊天',
            chatInAdmins: '在#admins中聊天',
            addPaymentCard: '添加支付卡',
        },
        rules: {
            individualExpenseRules: {
                title: '费用',
                subtitle: ({categoriesPageLink, tagsPageLink}: IndividualExpenseRulesSubtitleParams) =>
                    `<muted-text>为单项支出设置支出控制和默认值。您还可以为<a href="${categoriesPageLink}">类别</a>和<a href="${tagsPageLink}">标签</a>创建规则。</muted-text>`,
                receiptRequiredAmount: '所需收据金额',
                receiptRequiredAmountDescription: '当支出超过此金额时需要收据，除非被类别规则覆盖。',
                maxExpenseAmount: '最大报销金额',
                maxExpenseAmountDescription: '标记超过此金额的支出，除非被类别规则覆盖。',
                maxAge: '最大年龄',
                maxExpenseAge: '最大费用年龄',
                maxExpenseAgeDescription: '标记超过特定天数的支出。',
                maxExpenseAgeDays: () => ({
                    one: '1天',
                    other: (count: number) => `${count}天`,
                }),
                cashExpenseDefault: '现金支出默认值',
                cashExpenseDefaultDescription: '选择如何创建现金支出。如果不是导入的公司卡交易，则视为现金支出。这包括手动创建的支出、收据、津贴、里程和工时支出。',
                reimbursableDefault: '可报销',
                reimbursableDefaultDescription: '支出通常会报销给员工',
                nonReimbursableDefault: '不可报销',
                nonReimbursableDefaultDescription: '支出偶尔会报销给员工',
                alwaysReimbursable: '始终可报销',
                alwaysReimbursableDescription: '支出始终会报销给员工',
                alwaysNonReimbursable: '始终不可报销',
                alwaysNonReimbursableDescription: '支出永远不会报销给员工',
                billableDefault: '默认计费',
                billableDefaultDescription: ({tagsPageLink}: BillableDefaultDescriptionParams) =>
                    `<muted-text>C选择现金和信用卡支出是否默认可计费。可计费支出可在<a href="${tagsPageLink}">标签</a>中启用或禁用。</muted-text>`,
                billable: '可计费的',
                billableDescription: '费用通常会重新计费给客户。',
                nonBillable: '非计费',
                nonBillableDescription: '费用有时会重新计入客户账单。',
                eReceipts: 'eReceipts',
                eReceiptsHint: '电子收据是自动创建的',
                eReceiptsHintLink: '对于大多数美元信用交易',
                attendeeTracking: '参与者跟踪',
                attendeeTrackingHint: '跟踪每笔费用的每人成本。',
                prohibitedDefaultDescription: '标记任何包含酒精、赌博或其他受限物品的收据。包含这些项目的收据将需要人工审核。',
                prohibitedExpenses: '禁止的费用',
                alcohol: '酒精',
                hotelIncidentals: '酒店杂费',
                gambling: '赌博',
                tobacco: '烟草',
                adultEntertainment: '成人娱乐',
            },
            expenseReportRules: {
                title: '费用报告',
                subtitle: '自动化费用报告合规、审批和支付。',
                preventSelfApprovalsTitle: '防止自我批准',
                preventSelfApprovalsSubtitle: '防止工作区成员批准自己的费用报告。',
                autoApproveCompliantReportsTitle: '自动批准合规报告',
                autoApproveCompliantReportsSubtitle: '配置哪些费用报告符合自动批准的条件。',
                autoApproveReportsUnderTitle: '自动批准报告低于',
                autoApproveReportsUnderDescription: '低于此金额的合规报销报告将自动批准。',
                randomReportAuditTitle: '随机报告审计',
                randomReportAuditDescription: '要求某些报告必须手动批准，即使符合自动批准的条件。',
                autoPayApprovedReportsTitle: '自动支付已批准的报告',
                autoPayApprovedReportsSubtitle: '配置哪些费用报告符合自动支付条件。',
                autoPayApprovedReportsLimitError: ({currency}: AutoPayApprovedReportsLimitErrorParams = {}) => `请输入一个小于${currency ?? ''}20,000的金额。`,
                autoPayApprovedReportsLockedSubtitle: '转到更多功能并启用工作流，然后添加付款以解锁此功能。',
                autoPayReportsUnderTitle: '自动支付报告低于',
                autoPayReportsUnderDescription: '在此金额以下的完全合规费用报告将自动支付。',
                unlockFeatureEnableWorkflowsSubtitle: ({featureName, moreFeaturesLink}: FeatureNameParams) =>
                    `前往[更多功能](${moreFeaturesLink})并启用工作流，然后添加${featureName}以解锁此功能。`,
                enableFeatureSubtitle: ({featureName, moreFeaturesLink}: FeatureNameParams) => `前往[更多功能](${moreFeaturesLink})并启用${featureName}以解锁此功能。`,
            },
            categoryRules: {
                title: '类别规则',
                approver: '审批人',
                requireDescription: '需要描述',
                descriptionHint: '描述提示',
                descriptionHintDescription: ({categoryName}: CategoryNameParams) => `提醒员工为“${categoryName}”支出提供更多信息。此提示显示在费用的描述字段中。`,
                descriptionHintLabel: '提示',
                descriptionHintSubtitle: '专业提示：越短越好！',
                maxAmount: '最大金额',
                flagAmountsOver: '标记超过的金额',
                flagAmountsOverDescription: ({categoryName}: CategoryNameParams) => `适用于类别“${categoryName}”。`,
                flagAmountsOverSubtitle: '这将覆盖所有费用的最大金额。',
                expenseLimitTypes: {
                    expense: '单笔费用',
                    expenseSubtitle: '按类别标记费用金额。此规则会覆盖工作区的一般最大费用金额规则。',
                    daily: '类别总计',
                    dailySubtitle: '标记每个费用报告的类别总支出。',
                },
                requireReceiptsOver: '要求超过',
                requireReceiptsOverList: {
                    default: ({defaultAmount}: DefaultAmountParams) => `${defaultAmount} ${CONST.DOT_SEPARATOR} 默认`,
                    never: '从不要求收据',
                    always: '始终要求收据',
                },
                defaultTaxRate: '默认税率',
                enableWorkflows: ({moreFeaturesLink}: RulesEnableWorkflowsParams) => `转到[更多功能](${moreFeaturesLink})并启用工作流程，然后添加审批以解锁此功能。`,
            },
            customRules: {
                title: '自定义规则',
                subtitle: '描述',
                description: '输入自定义费用报告规则',
            },
        },
        planTypePage: {
            planTypes: {
                team: {
                    label: '收集',
                    description: '适合希望自动化流程的团队。',
                },
                corporate: {
                    label: '控制',
                    description: '适用于有高级需求的组织。',
                },
            },
            description: '选择适合您的计划。有关功能和价格的详细列表，请查看我们的',
            subscriptionLink: '计划类型和定价帮助页面',
            lockedPlanDescription: ({count, annualSubscriptionEndDate}: WorkspaceLockedPlanTypeParams) => ({
                one: `您已承诺在您的年度订阅到期日${annualSubscriptionEndDate}之前，在控制计划中保留1名活跃成员。您可以选择按使用付费的订阅方式，并在${annualSubscriptionEndDate}之后通过禁用自动续订降级到Collect计划。`,
                other: `您已承诺在控制计划中拥有 ${count} 名活跃成员，直到您的年度订阅在 ${annualSubscriptionEndDate} 结束。您可以通过在 ${annualSubscriptionEndDate} 开始禁用自动续订来切换到按使用付费订阅并降级到 Collect 计划。`,
            }),
            subscriptions: '订阅',
        },
    },
    getAssistancePage: {
        title: '获取帮助',
        subtitle: '我们在这里为您扫清通往成功的道路！',
        description: '从以下支持选项中选择：',
        chatWithConcierge: '与Concierge聊天',
        scheduleSetupCall: '安排设置电话会议',
        scheduleACall: '安排通话',
        questionMarkButtonTooltip: '获取我们团队的协助',
        exploreHelpDocs: '查看帮助文档',
        registerForWebinar: '注册网络研讨会',
        onboardingHelp: '入职帮助',
    },
    emojiPicker: {
        skinTonePickerLabel: '更改默认肤色',
        headers: {
            frequentlyUsed: '常用',
            smileysAndEmotion: '表情符号与情感',
            peopleAndBody: '人和身体',
            animalsAndNature: '动物和自然',
            foodAndDrink: '食品和饮料',
            travelAndPlaces: '旅行和地点',
            activities: '活动',
            objects: 'Objects',
            symbols: 'Symbols',
            flags: '标记',
        },
    },
    newRoomPage: {
        newRoom: '新房间',
        groupName: '群组名称',
        roomName: '房间名称',
        visibility: '可见性',
        restrictedDescription: '您工作区中的人员可以找到此房间',
        privateDescription: '被邀请到此房间的人可以找到它',
        publicDescription: '任何人都可以找到这个房间',
        // eslint-disable-next-line @typescript-eslint/naming-convention
        public_announceDescription: '任何人都可以找到这个房间',
        createRoom: '创建房间',
        roomAlreadyExistsError: '已存在一个具有此名称的房间',
        roomNameReservedError: ({reservedName}: RoomNameReservedErrorParams) => `${reservedName} 是所有工作区的默认房间。请选择另一个名称。`,
        roomNameInvalidError: '房间名称只能包含小写字母、数字和连字符',
        pleaseEnterRoomName: '请输入房间名称',
        pleaseSelectWorkspace: '请选择一个工作区',
        renamedRoomAction: ({oldName, newName, actorName, isExpenseReport}: RenamedRoomActionParams) => {
            const actor = actorName ? `${actorName} ` : '';
            return isExpenseReport ? `${actor}重命名为“${newName}”（之前为“${oldName}”）` : `${actor}将此房间重命名为“${newName}”（之前为“${oldName}”）`;
        },
        roomRenamedTo: ({newName}: RoomRenamedToParams) => `房间重命名为${newName}`,
        social: '社交',
        selectAWorkspace: '选择一个工作区',
        growlMessageOnRenameError: '无法重命名工作区房间。请检查您的连接并重试。',
        visibilityOptions: {
            restricted: '工作区', // the translation for "restricted" visibility is actually workspace. This is so we can display restricted visibility rooms as "workspace" without having to change what's stored.
            private: '私人',
            public: '公开',
            // eslint-disable-next-line @typescript-eslint/naming-convention
            public_announce: '公开公告',
        },
    },
    workspaceApprovalModes: {
        submitAndClose: '提交并关闭',
        submitAndApprove: '提交并批准',
        advanced: '高级',
        dynamicExternal: 'DYNAMIC_EXTERNAL',
        smartReport: 'SMARTREPORT',
        billcom: 'BILLCOM',
    },
    workspaceActions: {
        addApprovalRule: ({approverEmail, approverName, field, name}: AddedPolicyApprovalRuleParams) => `已将${approverName}（${approverEmail}）添加为${field}“${name}”的审批人`,
        deleteApprovalRule: ({approverEmail, approverName, field, name}: AddedPolicyApprovalRuleParams) => `将 ${approverName} (${approverEmail}) 从 ${field} "${name}" 的审批人中移除`,
        updateApprovalRule: ({field, name, newApproverEmail, newApproverName, oldApproverEmail, oldApproverName}: UpdatedPolicyApprovalRuleParams) => {
            const formatApprover = (displayName?: string, email?: string) => (displayName ? `${displayName} (${email})` : email);
            return `将 ${field} "${name}" 的审批者更改为 ${formatApprover(newApproverName, newApproverEmail)}（之前是 ${formatApprover(oldApproverName, oldApproverEmail)}）`;
        },
        addCategory: ({categoryName}: UpdatedPolicyCategoryParams) => `添加了类别“${categoryName}”`,
        deleteCategory: ({categoryName}: UpdatedPolicyCategoryParams) => `已移除类别“${categoryName}”`,
        updateCategory: ({oldValue, categoryName}: UpdatedPolicyCategoryParams) => `${oldValue ? 'disabled' : '启用'} 类别 "${categoryName}"`,
        updateCategoryPayrollCode: ({oldValue, categoryName, newValue}: UpdatedPolicyCategoryGLCodeParams) => {
            if (!oldValue) {
                return `将工资代码“${newValue}”添加到类别“${categoryName}”中`;
            }
            if (!newValue && oldValue) {
                return `从类别“${categoryName}”中删除了工资代码“${oldValue}”`;
            }
            return `将“${categoryName}”类别的工资代码更改为“${newValue}”（之前为“${oldValue}”）`;
        },
        updateCategoryGLCode: ({oldValue, categoryName, newValue}: UpdatedPolicyCategoryGLCodeParams) => {
            if (!oldValue) {
                return `将 GL 代码“${newValue}”添加到类别“${categoryName}”中`;
            }
            if (!newValue && oldValue) {
                return `从类别“${categoryName}”中移除了GL代码“${oldValue}”`;
            }
            return `将“${categoryName}”类别的GL代码更改为“${newValue}”（之前为“${oldValue}”）`;
        },
        updateAreCommentsRequired: ({oldValue, categoryName}: UpdatedPolicyCategoryParams) => {
            return `将“${categoryName}”类别描述更改为${!oldValue ? '必需的' : '不需要'}（之前为${!oldValue ? '不需要' : '必需的'}）`;
        },
        updateCategoryMaxExpenseAmount: ({categoryName, oldAmount, newAmount}: UpdatedPolicyCategoryMaxExpenseAmountParams) => {
            if (newAmount && !oldAmount) {
                return `为类别“${categoryName}”添加了一个${newAmount}的最大金额`;
            }
            if (oldAmount && !newAmount) {
                return `从类别“${categoryName}”中移除了${oldAmount}的最大金额`;
            }
            return `将“${categoryName}”类别的最大金额更改为${newAmount}（之前为${oldAmount}）`;
        },
        updateCategoryExpenseLimitType: ({categoryName, oldValue, newValue}: UpdatedPolicyCategoryExpenseLimitTypeParams) => {
            if (!oldValue) {
                return `将限制类型${newValue}添加到类别"${categoryName}"中`;
            }
            return `将“${categoryName}”类别的限额类型更改为${newValue}（之前为${oldValue}）`;
        },
        updateCategoryMaxAmountNoReceipt: ({categoryName, oldValue, newValue}: UpdatedPolicyCategoryMaxAmountNoReceiptParams) => {
            if (!oldValue) {
                return `通过将收据更改为${newValue}来更新类别“${categoryName}”`;
            }
            return `将“${categoryName}”类别更改为${newValue}（之前为${oldValue}）`;
        },
        setCategoryName: ({oldName, newName}: UpdatedPolicyCategoryNameParams) => `将类别从“${oldName}”重命名为“${newName}”`,
        updatedDescriptionHint: ({categoryName, oldValue, newValue}: UpdatedPolicyCategoryDescriptionHintTypeParams) => {
            if (!newValue) {
                return `从类别“${categoryName}”中移除了描述提示“${oldValue}”`;
            }
            return !oldValue ? `将描述提示“${newValue}”添加到类别“${categoryName}”中` : `将“${categoryName}”类别描述提示更改为“${newValue}”（之前为“${oldValue}”）`;
        },
        updateTagListName: ({oldName, newName}: UpdatedPolicyCategoryNameParams) => `将标签列表名称更改为“${newName}”（之前为“${oldName}”）`,
        addTag: ({tagListName, tagName}: UpdatedPolicyTagParams) => `将标签“${tagName}”添加到列表“${tagListName}”中`,
        updateTagName: ({tagListName, newName, oldName}: UpdatedPolicyTagNameParams) => `通过将标签“${oldName}”更改为“${newName}”，更新了标签列表“${tagListName}”`,
        updateTagEnabled: ({tagListName, tagName, enabled}: UpdatedPolicyTagParams) => `${enabled ? '启用' : 'disabled'} 列表“${tagListName}”中的标签“${tagName}”`,
        deleteTag: ({tagListName, tagName}: UpdatedPolicyTagParams) => `已从列表“${tagListName}”中移除标签“${tagName}”`,
        deleteMultipleTags: ({count, tagListName}: UpdatedPolicyTagParams) => `从列表“${tagListName}”中移除了“${count}”个标签`,
        updateTag: ({tagListName, newValue, tagName, updatedField, oldValue}: UpdatedPolicyTagFieldParams) => {
            if (oldValue) {
                return `在列表“${tagListName}”中更新了标签“${tagName}”，将${updatedField}更改为“${newValue}”（之前为“${oldValue}”）`;
            }
            return `在列表“${tagListName}”中更新了标签“${tagName}”，添加了一个${updatedField}为“${newValue}”`;
        },
        updateCustomUnit: ({customUnitName, newValue, oldValue, updatedField}: UpdatePolicyCustomUnitParams) =>
            `将 ${customUnitName} 的 ${updatedField} 更改为“${newValue}”（之前为“${oldValue}”）`,
        updateCustomUnitTaxEnabled: ({newValue}: UpdatePolicyCustomUnitTaxEnabledParams) => `${newValue ? '启用' : 'disabled'} 税收跟踪距离费率`,
        addCustomUnitRate: ({customUnitName, rateName}: AddOrDeletePolicyCustomUnitRateParams) => `添加了新的“${customUnitName}”费率“${rateName}”`,
        updatedCustomUnitRate: ({customUnitName, customUnitRateName, newValue, oldValue, updatedField}: UpdatedPolicyCustomUnitRateParams) =>
            `将${customUnitName} ${updatedField} "${customUnitRateName}" 的费率更改为 "${newValue}"（之前为 "${oldValue}"）`,
        updatedCustomUnitTaxRateExternalID: ({customUnitRateName, newValue, newTaxPercentage, oldTaxPercentage, oldValue}: UpdatedPolicyCustomUnitTaxRateExternalIDParams) => {
            if (oldTaxPercentage && oldValue) {
                return `将距离费率 "${customUnitRateName}" 的税率更改为 "${newValue} (${newTaxPercentage})"（之前为 "${oldValue} (${oldTaxPercentage})"）`;
            }
            return `将税率“${newValue} (${newTaxPercentage})”添加到距离费率“${customUnitRateName}”中。`;
        },
        updatedCustomUnitTaxClaimablePercentage: ({customUnitRateName, newValue, oldValue}: UpdatedPolicyCustomUnitTaxClaimablePercentageParams) => {
            if (oldValue) {
                return `将距离费率中的可退税部分从 "${oldValue}" 更改为 "${newValue}"（之前为 "${customUnitRateName}"）`;
            }
            return `将税款可退还部分“${newValue}”添加到距离费率“${customUnitRateName}”中。`;
        },
        deleteCustomUnitRate: ({customUnitName, rateName}: AddOrDeletePolicyCustomUnitRateParams) => `已移除“${customUnitName}”费率“${rateName}”`,
        addedReportField: ({fieldType, fieldName}: AddedOrDeletedPolicyReportFieldParams) => `已添加 ${fieldType} 报告字段 "${fieldName}"`,
        updateReportFieldDefaultValue: ({defaultValue, fieldName}: UpdatedPolicyReportFieldDefaultValueParams) => `将报告字段 "${fieldName}" 的默认值设置为 "${defaultValue}"`,
        addedReportFieldOption: ({fieldName, optionName}: PolicyAddedReportFieldOptionParams) => `将选项“${optionName}”添加到报告字段“${fieldName}”中。`,
        removedReportFieldOption: ({fieldName, optionName}: PolicyAddedReportFieldOptionParams) => `从报告字段“${fieldName}”中移除了选项“${optionName}”`,
        updateReportFieldOptionDisabled: ({fieldName, optionName, optionEnabled}: PolicyDisabledReportFieldOptionParams) =>
            `${optionEnabled ? '启用' : 'disabled'} 报告字段 "${fieldName}" 的选项 "${optionName}"`,
        updateReportFieldAllOptionsDisabled: ({fieldName, optionName, allEnabled, toggledOptionsCount}: PolicyDisabledReportFieldAllOptionsParams) => {
            if (toggledOptionsCount && toggledOptionsCount > 1) {
                return `${allEnabled ? '启用' : 'disabled'} 报告字段 "${fieldName}" 的所有选项`;
            }
            return `${allEnabled ? '启用' : 'disabled'} 报告字段 "${fieldName}" 的选项 "${optionName}"，使所有选项 ${allEnabled ? '启用' : 'disabled'}`;
        },
        deleteReportField: ({fieldType, fieldName}: AddedOrDeletedPolicyReportFieldParams) => `已移除${fieldType}报告字段"${fieldName}"`,
        preventSelfApproval: ({oldValue, newValue}: UpdatedPolicyPreventSelfApprovalParams) =>
            `将“Prevent self-approval”更新为“${newValue === 'true' ? '已启用' : '禁用'}”（之前为“${oldValue === 'true' ? '已启用' : '禁用'}”）`,
        updateMaxExpenseAmountNoReceipt: ({oldValue, newValue}: UpdatedPolicyFieldWithNewAndOldValueParams) => `将所需收据的最大报销金额更改为${newValue}（之前为${oldValue}）`,
        updateMaxExpenseAmount: ({oldValue, newValue}: UpdatedPolicyFieldWithNewAndOldValueParams) => `将违规的最大报销金额更改为${newValue}（之前为${oldValue}）`,
        updateMaxExpenseAge: ({oldValue, newValue}: UpdatedPolicyFieldWithNewAndOldValueParams) =>
            `将“最大费用年龄（天数）”更新为“${newValue}”（之前为“${oldValue === 'false' ? CONST.POLICY.DEFAULT_MAX_EXPENSE_AGE : oldValue}”）`,
        updateMonthlyOffset: ({oldValue, newValue}: UpdatedPolicyFieldWithNewAndOldValueParams) => {
            if (!oldValue) {
                return `将月度报告提交日期设置为"${newValue}"`;
            }
            return `将月度报告提交日期更新为“${newValue}”（之前为“${oldValue}”）`;
        },
        updateDefaultBillable: ({oldValue, newValue}: UpdatedPolicyFieldWithNewAndOldValueParams) => `已将“重新向客户计费费用”更新为“${newValue}”（之前为“${oldValue}”）`,
        updateDefaultReimbursable: ({oldValue, newValue}: UpdatedPolicyFieldWithNewAndOldValueParams) => `已将“现金支出默认值”更新为“${newValue}”（之前为“${oldValue}”）`,
        updateDefaultTitleEnforced: ({value}: UpdatedPolicyFieldWithValueParam) => `"强制执行默认报告标题" ${value ? 'on' : '关'}`,
        renamedWorkspaceNameAction: ({oldName, newName}: RenamedWorkspaceNameActionParams) => `已将此工作区的名称更新为“${newName}”（之前为“${oldName}”）`,
        updateWorkspaceDescription: ({newDescription, oldDescription}: UpdatedPolicyDescriptionParams) =>
            !oldDescription ? `将此工作区的描述设置为"${newDescription}"` : `已将此工作区的描述更新为“${newDescription}”（之前为“${oldDescription}”）`,
        removedFromApprovalWorkflow: ({submittersNames}: RemovedFromApprovalWorkflowParams) => {
            let joinedNames = '';
            if (submittersNames.length === 1) {
                joinedNames = submittersNames.at(0) ?? '';
            } else if (submittersNames.length === 2) {
                joinedNames = submittersNames.join('和');
            } else if (submittersNames.length > 2) {
                joinedNames = `${submittersNames.slice(0, submittersNames.length - 1).join(', ')} and ${submittersNames.at(-1)}`;
            }
            return {
                one: `已将您从${joinedNames}的审批流程和费用聊天中移除。之前提交的报告仍将在您的收件箱中可供审批。`,
                other: `已将你从${joinedNames}的审批流程和费用聊天中移除。之前提交的报告仍将在你的收件箱中可供审批。`,
            };
        },
        demotedFromWorkspace: ({policyName, oldRole}: DemotedFromWorkspaceParams) => `已将您在${policyName}中的角色从${oldRole}更新为用户。您已被移除出所有提交者费用聊天，除了您自己的。`,
        updatedWorkspaceCurrencyAction: ({oldCurrency, newCurrency}: UpdatedPolicyCurrencyParams) => `将默认货币更新为${newCurrency}（之前为${oldCurrency}）`,
        updatedWorkspaceFrequencyAction: ({oldFrequency, newFrequency}: UpdatedPolicyFrequencyParams) => `将自动报告频率更新为“${newFrequency}”（之前为“${oldFrequency}”）`,
        updateApprovalMode: ({newValue, oldValue}: ChangeFieldParams) => `将审批模式更新为“${newValue}”（之前为“${oldValue}”）`,
        upgradedWorkspace: '将此工作区升级到Control计划',
        downgradedWorkspace: '已将此工作区降级到 Collect 计划',
        updatedAuditRate: ({oldAuditRate, newAuditRate}: UpdatedPolicyAuditRateParams) =>
            `将随机分配进行人工审批的报告比例更改为${Math.round(newAuditRate * 100)}％（之前为${Math.round(oldAuditRate * 100)}％）`,
        updatedManualApprovalThreshold: ({oldLimit, newLimit}: UpdatedPolicyManualApprovalThresholdParams) => `将所有费用的人工审批限额更改为${newLimit}（之前为${oldLimit}）`,
    },
    roomMembersPage: {
        memberNotFound: '未找到成员。',
        useInviteButton: '要邀请新成员加入聊天，请使用上面的邀请按钮。',
        notAuthorized: `您无权访问此页面。如果您想加入此房间，请让房间成员添加您。还有其他问题？请联系${CONST.EMAIL.CONCIERGE}`,
        removeMembersPrompt: ({memberName}: {memberName: string}) => ({
            one: `您确定要将${memberName}从房间中移除吗？`,
            other: '您确定要从房间中移除选定的成员吗？',
        }),
        error: {
            genericAdd: '添加此房间成员时出现问题。',
        },
    },
    newTaskPage: {
        assignTask: '分配任务',
        assignMe: '分配给我',
        confirmTask: '确认任务',
        confirmError: '请输入标题并选择共享目标',
        descriptionOptional: '描述（可选）',
        pleaseEnterTaskName: '请输入标题',
        pleaseEnterTaskDestination: '请选择您要分享此任务的位置',
    },
    task: {
        task: '任务',
        title: '标题',
        description: '描述',
        assignee: '受让人',
        completed: '已完成',
        action: '完成',
        messages: {
            created: ({title}: TaskCreatedActionParams) => `${title}的任务`,
            completed: '标记为完成',
            canceled: '已删除的任务',
            reopened: '标记为未完成',
            error: '您没有权限执行请求的操作',
        },
        markAsComplete: '标记为完成',
        markAsIncomplete: '标记为未完成',
        assigneeError: '分配此任务时发生错误。请尝试其他受让人。',
        genericCreateTaskFailureMessage: '创建此任务时出错。请稍后再试。',
        deleteTask: '删除任务',
        deleteConfirmation: '您确定要删除此任务吗？',
    },
    statementPage: {
        title: ({year, monthName}: StatementTitleParams) => `${monthName} ${year} 对账单`,
    },
    keyboardShortcutsPage: {
        title: '键盘快捷键',
        subtitle: '使用这些方便的键盘快捷键节省时间：',
        shortcuts: {
            openShortcutDialog: '打开键盘快捷键对话框',
            markAllMessagesAsRead: '将所有消息标记为已读',
            escape: '逃逸对话框',
            search: '打开搜索对话框',
            newChat: '新的聊天屏幕',
            copy: '复制评论',
            openDebug: '打开测试偏好设置对话框',
        },
    },
    guides: {
        screenShare: '屏幕共享',
        screenShareRequest: 'Expensify邀请您进行屏幕共享',
    },
    search: {
        resultsAreLimited: '搜索结果有限。',
        viewResults: '查看结果',
        resetFilters: '重置过滤器',
        searchResults: {
            emptyResults: {
                title: '无内容显示',
                subtitle: `尝试调整您的搜索条件或使用绿色的 ${CONST.CUSTOM_EMOJIS.GLOBAL_CREATE} 按钮创建内容。`,
            },
            emptyExpenseResults: {
                title: '您还没有创建任何费用',
                subtitle: '创建报销单或试用Expensify以了解更多信息。',
                subtitleWithOnlyCreateButton: '使用下面的绿色按钮创建一笔费用。',
            },
            emptyReportResults: {
                title: '您还没有创建任何报告',
                subtitle: '创建报告或试用Expensify以了解更多信息。',
                subtitleWithOnlyCreateButton: '使用下面的绿色按钮创建报告。',
            },
            emptyInvoiceResults: {
                title: '您还没有创建任何发票',
                subtitle: '发送发票或试用Expensify以了解更多信息。',
                subtitleWithOnlyCreateButton: '使用下面的绿色按钮发送发票。',
            },
            emptyTripResults: {
                title: '没有行程可显示',
                subtitle: '开始预订您的第一次旅行。',
                buttonText: '预订行程',
            },
            emptySubmitResults: {
                title: '没有费用可提交',
                subtitle: '一切顺利。庆祝一下吧！',
                buttonText: '创建报告',
            },
            emptyApproveResults: {
                title: '没有费用需要批准',
                subtitle: '零报销。最大限度地放松。干得好！',
            },
            emptyPayResults: {
                title: '没有费用需要支付',
                subtitle: '恭喜！你冲过终点线了。',
            },
            emptyExportResults: {
                title: '没有费用可导出',
                subtitle: '是时候放松一下了，干得好。',
            },
            emptyStatementsResults: {
                title: '无费用显示',
                subtitle: '无结果。请尝试调整过滤器。',
            },
            emptyUnapprovedResults: {
                title: '没有费用需要批准',
                subtitle: '零报销。最大限度地放松。干得好！',
            },
        },
        statements: '发言',
        unapprovedCash: '未经批准的现金',
        unapprovedCard: '未批准的卡',
        reconciliation: '对账',
        saveSearch: '保存搜索',
        deleteSavedSearch: '删除已保存的搜索',
        deleteSavedSearchConfirm: '您确定要删除此搜索吗？',
        searchName: '搜索名称',
        savedSearchesMenuItemTitle: '已保存',
        groupedExpenses: '分组费用',
        bulkActions: {
            approve: '批准',
            pay: '支付',
            delete: '删除',
            hold: '保持',
            unhold: '移除保留',
            noOptionsAvailable: '所选费用组没有可用选项。',
        },
        filtersHeader: '筛选器',
        filters: {
            date: {
                before: ({date}: OptionalParam<DateParams> = {}) => `Before ${date ?? ''}`,
                after: ({date}: OptionalParam<DateParams> = {}) => `After ${date ?? ''}`,
                on: ({date}: OptionalParam<DateParams> = {}) => `On ${date ?? ''}`,
                presets: {
                    [CONST.SEARCH.DATE_PRESETS.NEVER]: '从未',
                    [CONST.SEARCH.DATE_PRESETS.LAST_MONTH]: '上个月',
                    [CONST.SEARCH.DATE_PRESETS.THIS_MONTH]: '本月',
                    [CONST.SEARCH.DATE_PRESETS.LAST_STATEMENT]: '最后发言',
                },
            },
            status: '状态',
            keyword: '关键词',
            hasKeywords: '有关键词',
            currency: '货币',
            link: '链接',
            pinned: '固定',
            unread: '未读',
            completed: '已完成',
            amount: {
                lessThan: ({amount}: OptionalParam<RequestAmountParams> = {}) => `少于${amount ?? ''}`,
                greaterThan: ({amount}: OptionalParam<RequestAmountParams> = {}) => `大于${amount ?? ''}`,
                between: ({greaterThan, lessThan}: FiltersAmountBetweenParams) => `在 ${greaterThan} 和 ${lessThan} 之间`,
            },
            card: {
                expensify: 'Expensify',
                individualCards: '个人卡片',
                closedCards: '已关闭的卡片',
                cardFeeds: '卡片提要',
                cardFeedName: ({cardFeedBankName, cardFeedLabel}: {cardFeedBankName: string; cardFeedLabel?: string}) =>
                    `All ${cardFeedBankName}${cardFeedLabel ? ` - ${cardFeedLabel}` : ''}`,
                cardFeedNameCSV: ({cardFeedLabel}: {cardFeedLabel?: string}) => `所有已导入的CSV卡${cardFeedLabel ? ` - ${cardFeedLabel}` : ''}`,
            },
            current: '当前',
            past: '过去',
            submitted: '提交',
            approved: '批准',
            paid: '支付',
            exported: '导出',
            posted: '发布',
            withdrawn: '撤回',
            billable: '可计费的',
            reimbursable: '可报销的',
            purchaseCurrency: '购买货币',
            groupBy: {
                [CONST.SEARCH.GROUP_BY.REPORTS]: '报告',
                [CONST.SEARCH.GROUP_BY.FROM]: '从',
                [CONST.SEARCH.GROUP_BY.CARD]: '卡片',
                [CONST.SEARCH.GROUP_BY.WITHDRAWAL_ID]: '提现ID',
            },
            feed: '通道',
            withdrawalType: {
                [CONST.SEARCH.WITHDRAWAL_TYPE.EXPENSIFY_CARD]: 'Expensify Card',
                [CONST.SEARCH.WITHDRAWAL_TYPE.REIMBURSEMENT]: '报销',
            },
<<<<<<< HEAD
            has: {
                receipt: '收据',
=======
            action: {
                [CONST.SEARCH.ACTION_FILTERS.SUBMIT]: '提交',
                [CONST.SEARCH.ACTION_FILTERS.APPROVE]: '批准',
                [CONST.SEARCH.ACTION_FILTERS.PAY]: '支付',
                [CONST.SEARCH.ACTION_FILTERS.EXPORT]: '导出',
>>>>>>> 4387538e
            },
        },
        has: '有',
        groupBy: '组别',
        moneyRequestReport: {
            emptyStateTitle: '此报告没有费用。',
            emptyStateSubtitle: '您可以使用上面的按钮将费用添加到此报告中。',
        },
        noCategory: '无类别',
        noTag: '无标签',
        expenseType: '费用类型',
        withdrawalType: '提款类型',
        recentSearches: '最近的搜索',
        recentChats: '最近的聊天记录',
        searchIn: '搜索在',
        searchPlaceholder: '搜索某物',
        suggestions: '建议',
        exportSearchResults: {
            title: '创建导出',
            description: '哇，物品真多！我们会将它们打包，Concierge 很快会给你发送一个文件。',
        },
        exportAll: {
            selectAllMatchingItems: '选择所有匹配的项目',
            allMatchingItemsSelected: '所有匹配项已选择',
        },
    },
    genericErrorPage: {
        title: '哦哦，出了点问题！',
        body: {
            helpTextMobile: '请关闭并重新打开应用程序，或切换到',
            helpTextWeb: 'web.',
            helpTextConcierge: '如果问题仍然存在，请联系',
        },
        refresh: '刷新',
    },
    fileDownload: {
        success: {
            title: '下载完成！',
            message: '附件下载成功！',
            qrMessage: '检查您的照片或下载文件夹中是否有您的二维码副本。专业提示：将其添加到演示文稿中，以便观众扫描并直接与您联系。',
        },
        generalError: {
            title: '附件错误',
            message: '附件无法下载',
        },
        permissionError: {
            title: '存储访问权限',
            message: 'Expensify无法在没有存储访问权限的情况下保存附件。点击设置以更新权限。',
        },
    },
    desktopApplicationMenu: {
        mainMenu: 'New Expensify',
        about: '关于 New Expensify',
        update: '更新 New Expensify',
        checkForUpdates: '检查更新',
        toggleDevTools: '切换开发者工具',
        viewShortcuts: '查看键盘快捷键',
        services: '服务',
        hide: '隐藏 New Expensify',
        hideOthers: '隐藏其他',
        showAll: '显示全部',
        quit: '退出 New Expensify',
        fileMenu: '文件',
        closeWindow: '关闭窗口',
        editMenu: '编辑',
        undo: '撤销',
        redo: '重做',
        cut: '剪切',
        copy: '复制',
        paste: '粘贴',
        pasteAndMatchStyle: '粘贴并匹配样式',
        pasteAsPlainText: '粘贴为纯文本',
        delete: '删除',
        selectAll: '全选',
        speechSubmenu: '演讲',
        startSpeaking: '开始说话',
        stopSpeaking: '停止说话',
        viewMenu: '查看',
        reload: '重新加载',
        forceReload: '强制重新加载',
        resetZoom: '实际大小',
        zoomIn: '放大',
        zoomOut: '缩小',
        togglefullscreen: '切换全屏',
        historyMenu: '历史',
        back: '返回',
        forward: '转发',
        windowMenu: '窗口',
        minimize: '最小化',
        zoom: 'Zoom',
        front: '全部移到前面',
        helpMenu: '帮助',
        learnMore: '了解更多',
        documentation: '文档',
        communityDiscussions: '社区讨论',
        searchIssues: '搜索问题',
    },
    historyMenu: {
        forward: '转发',
        back: '返回',
    },
    checkForUpdatesModal: {
        available: {
            title: '可用更新',
            message: ({isSilentUpdating}: {isSilentUpdating: boolean}) => `新版本将很快推出。${!isSilentUpdating ? '我们准备好更新时会通知您。' : ''}`,
            soundsGood: '听起来不错',
        },
        notAvailable: {
            title: '更新不可用',
            message: '目前没有可用的更新。请稍后再查看！',
            okay: '好的',
        },
        error: {
            title: '更新检查失败',
            message: '我们无法检查更新。请稍后再试。',
        },
    },
    report: {
        newReport: {
            createReport: '创建报告',
            chooseWorkspace: '为此报告选择一个工作区。',
        },
        genericCreateReportFailureMessage: '创建此聊天时出现意外错误。请稍后再试。',
        genericAddCommentFailureMessage: '发表评论时出现意外错误。请稍后再试。',
        genericUpdateReportFieldFailureMessage: '更新字段时出现意外错误。请稍后再试。',
        genericUpdateReportNameEditFailureMessage: '重命名报告时出现意外错误。请稍后再试。',
        noActivityYet: '暂无活动',
        actions: {
            type: {
                changeField: ({oldValue, newValue, fieldName}: ChangeFieldParams) => `将${fieldName}从${oldValue}更改为${newValue}`,
                changeFieldEmpty: ({newValue, fieldName}: ChangeFieldParams) => `将${fieldName}更改为${newValue}`,
                changeReportPolicy: ({fromPolicyName, toPolicyName}: ChangeReportPolicyParams) => {
                    if (!toPolicyName) {
                        return `已更改工作区${fromPolicyName ? `（之前为 ${fromPolicyName}）` : ''}`;
                    }
                    return `已将工作区更改为 ${toPolicyName}${fromPolicyName ? `（之前为 ${fromPolicyName}）` : ''}`;
                },
                changeType: ({oldType, newType}: ChangeTypeParams) => `类型从${oldType}更改为${newType}`,
                exportedToCSV: `导出为CSV`,
                exportedToIntegration: {
                    automatic: ({label}: ExportedToIntegrationParams) => {
                        // The label will always be in English, so we need to translate it
                        const labelTranslations: Record<string, string> = {
                            [CONST.REPORT.EXPORT_OPTION_LABELS.EXPENSE_LEVEL_EXPORT]: translations.export.expenseLevelExport,
                            [CONST.REPORT.EXPORT_OPTION_LABELS.REPORT_LEVEL_EXPORT]: translations.export.reportLevelExport,
                        };
                        const translatedLabel = labelTranslations[label] || label;
                        return `导出到${translatedLabel}`;
                    },
                    automaticActionOne: ({label}: ExportedToIntegrationParams) => `通过 ${label} 导出到`,
                    automaticActionTwo: '会计设置',
                    manual: ({label}: ExportedToIntegrationParams) => `将此报告标记为手动导出到${label}。`,
                    automaticActionThree: '并成功创建了一个记录给',
                    reimburseableLink: '自掏腰包的费用',
                    nonReimbursableLink: '公司卡费用',
                    pending: ({label}: ExportedToIntegrationParams) => `开始将此报告导出到${label}...`,
                },
                integrationsMessage: ({errorMessage, label, linkText, linkURL}: IntegrationSyncFailedParams) =>
                    `无法将此报告导出到${label}（"${errorMessage}${linkText ? ` <a href="${linkURL}">${linkText}</a>` : ''}"）`,
                managerAttachReceipt: `添加了一张收据`,
                managerDetachReceipt: `已删除收据`,
                markedReimbursed: ({amount, currency}: MarkedReimbursedParams) => `在其他地方支付了${currency}${amount}`,
                markedReimbursedFromIntegration: ({amount, currency}: MarkReimbursedFromIntegrationParams) => `通过集成支付了${currency}${amount}`,
                outdatedBankAccount: `由于付款人的银行账户出现问题，无法处理付款。`,
                reimbursementACHBounce: `无法处理付款，因为付款人资金不足。`,
                reimbursementACHCancelled: `取消了付款`,
                reimbursementAccountChanged: `无法处理付款，因为付款人更换了银行账户。`,
                reimbursementDelayed: `已处理付款，但会延迟1-2个工作日。`,
                selectedForRandomAudit: `随机选择进行审核`,
                selectedForRandomAuditMarkdown: `[随机选择](https://help.expensify.com/articles/expensify-classic/reports/Set-a-random-report-audit-schedule)进行审核`,
                share: ({to}: ShareParams) => `已邀请成员 ${to}`,
                unshare: ({to}: UnshareParams) => `已移除成员${to}`,
                stripePaid: ({amount, currency}: StripePaidParams) => `支付了 ${currency}${amount}`,
                takeControl: `控制了`,
                integrationSyncFailed: ({label, errorMessage, workspaceAccountingLink}: IntegrationSyncFailedParams) =>
                    `与 ${label} 同步时出现问题${errorMessage ? `（"${errorMessage}"）` : ''}。请在<a href="${workspaceAccountingLink}">工作区设置</a>中解决该问题。`,
                addEmployee: ({email, role}: AddEmployeeParams) => `已将${email}添加为${role === 'member' ? 'a' : '一个'} ${role}`,
                updateRole: ({email, currentRole, newRole}: UpdateRoleParams) => `将 ${email} 的角色更新为 ${newRole}（之前是 ${currentRole}）`,
                updatedCustomField1: ({email, previousValue, newValue}: UpdatedCustomFieldParams) => {
                    if (!newValue) {
                        return `已移除 ${email} 的自定义字段 1（之前为 "${previousValue}"）`;
                    }
                    return !previousValue ? `将“${newValue}”添加到${email}的自定义字段1中` : `将 ${email} 的自定义字段1更改为 "${newValue}"（之前为 "${previousValue}"）`;
                },
                updatedCustomField2: ({email, previousValue, newValue}: UpdatedCustomFieldParams) => {
                    if (!newValue) {
                        return `已移除 ${email} 的自定义字段2（之前为“${previousValue}”）`;
                    }
                    return !previousValue ? `将“${newValue}”添加到${email}的自定义字段2中` : `将 ${email} 的自定义字段2更改为 "${newValue}"（之前为 "${previousValue}"）`;
                },
                leftWorkspace: ({nameOrEmail}: LeftWorkspaceParams) => `${nameOrEmail} 离开了工作区`,
                removeMember: ({email, role}: AddEmployeeParams) => `已移除${role} ${email}`,
                removedConnection: ({connectionName}: ConnectionNameParams) => `已移除与${CONST.POLICY.CONNECTIONS.NAME_USER_FRIENDLY[connectionName]}的连接`,
                addedConnection: ({connectionName}: ConnectionNameParams) => `已连接到${CONST.POLICY.CONNECTIONS.NAME_USER_FRIENDLY[connectionName]}`,
                leftTheChat: '离开了聊天',
            },
        },
    },
    chronos: {
        oooEventSummaryFullDay: ({summary, dayCount, date}: OOOEventSummaryFullDayParams) => `${summary} 为 ${dayCount} ${dayCount === 1 ? '天' : '天'} 直到 ${date}`,
        oooEventSummaryPartialDay: ({summary, timePeriod, date}: OOOEventSummaryPartialDayParams) => `${summary} 从 ${timePeriod} 于 ${date}`,
    },
    footer: {
        features: '功能',
        expenseManagement: '费用管理',
        spendManagement: '支出管理',
        expenseReports: '费用报告',
        companyCreditCard: '公司信用卡',
        receiptScanningApp: '收据扫描应用程序',
        billPay: 'Bill Pay',
        invoicing: '开票',
        CPACard: 'CPA 卡片',
        payroll: '工资单',
        travel: '旅行',
        resources: '资源',
        expensifyApproved: 'ExpensifyApproved!',
        pressKit: '新闻资料包',
        support: '支持',
        expensifyHelp: 'ExpensifyHelp',
        terms: '服务条款',
        privacy: '隐私',
        learnMore: '了解更多',
        aboutExpensify: '关于Expensify',
        blog: '博客',
        jobs: '职位',
        expensifyOrg: 'Expensify.org',
        investorRelations: '投资者关系',
        getStarted: '开始使用',
        createAccount: '创建新账户',
        logIn: '登录',
    },
    allStates: COMMON_CONST.STATES as States,
    allCountries: CONST.ALL_COUNTRIES as AllCountries,
    accessibilityHints: {
        navigateToChatsList: '导航回聊天列表',
        chatWelcomeMessage: '聊天欢迎信息',
        navigatesToChat: '导航到聊天',
        newMessageLineIndicator: '新消息行指示器',
        chatMessage: '聊天消息',
        lastChatMessagePreview: '最后的聊天消息预览',
        workspaceName: '工作区名称',
        chatUserDisplayNames: '聊天成员显示名称',
        scrollToNewestMessages: '滚动到最新消息',
        preStyledText: '预设样式文本',
        viewAttachment: '查看附件',
    },
    parentReportAction: {
        deletedReport: '已删除报告',
        deletedMessage: '已删除消息',
        deletedExpense: '已删除的费用',
        reversedTransaction: '已撤销的交易',
        deletedTask: '已删除任务',
        hiddenMessage: '隐藏信息',
    },
    threads: {
        thread: '线程',
        replies: '回复',
        reply: '回复',
        from: '从',
        in: '在',
        parentNavigationSummary: ({reportName, workspaceName}: ParentNavigationSummaryParams) => `From ${reportName}${workspaceName ? `在${workspaceName}中` : ''}`,
    },
    qrCodes: {
        copy: '复制网址',
        copied: '已复制！',
    },
    moderation: {
        flagDescription: '所有被标记的信息将被发送给管理员审核。',
        chooseAReason: '请选择标记的原因：',
        spam: '垃圾邮件',
        spamDescription: '未经请求的无关促销',
        inconsiderate: '不体谅的',
        inconsiderateDescription: '侮辱性或不尊重的措辞，意图可疑',
        intimidation: '恐吓',
        intimidationDescription: '在有效反对意见下积极推进议程',
        bullying: '欺凌',
        bullyingDescription: '针对个人以获得服从',
        harassment: '骚扰',
        harassmentDescription: '种族歧视、厌女或其他广泛的歧视行为',
        assault: '攻击',
        assaultDescription: '专门针对的情感攻击，意图造成伤害',
        flaggedContent: '此消息已被标记为违反我们的社区规则，内容已被隐藏。',
        hideMessage: '隐藏消息',
        revealMessage: '显示消息',
        levelOneResult: '发送匿名警告，消息已报告以供审核。',
        levelTwoResult: '消息已从频道中隐藏，并附有匿名警告，消息已提交审核。',
        levelThreeResult: '消息已从频道中移除，并收到匿名警告，消息已提交审核。',
    },
    actionableMentionWhisperOptions: {
        inviteToSubmitExpense: '邀请提交费用',
        inviteToChat: '仅邀请聊天',
        nothing: '什么都不做',
    },
    actionableMentionJoinWorkspaceOptions: {
        accept: '接受',
        decline: '拒绝',
    },
    actionableMentionTrackExpense: {
        submit: '提交给某人',
        categorize: '分类它',
        share: '与我的会计分享',
        nothing: '暂时没有',
    },
    teachersUnitePage: {
        teachersUnite: '教师联合',
        joinExpensifyOrg: '加入 Expensify.org，消除世界各地的不公正现象。目前的“教师联合”运动通过分担基本学校用品的费用来支持各地的教育工作者。',
        iKnowATeacher: '我认识一位老师',
        iAmATeacher: '我是老师',
        getInTouch: '太好了！请分享他们的信息，以便我们可以与他们联系。',
        introSchoolPrincipal: '介绍你的校长',
        schoolPrincipalVerifyExpense: 'Expensify.org 分担基本学习用品的费用，以便低收入家庭的学生能够获得更好的学习体验。您的校长将被要求核实您的费用。',
        principalFirstName: '名',
        principalLastName: '校长姓氏',
        principalWorkEmail: '主要工作邮箱',
        updateYourEmail: '更新您的电子邮件地址',
        updateEmail: '更新电子邮件地址',
        schoolMailAsDefault: ({contactMethodsRoute}: ContactMethodsRouteParams) =>
            `在继续之前，请确保将您的学校电子邮件设置为默认联系方式。您可以在 设置 > 个人资料 > <a href="${contactMethodsRoute}">联系方式</a> 中进行设置。`,
        error: {
            enterPhoneEmail: '请输入有效的电子邮件或电话号码',
            enterEmail: '输入电子邮件地址',
            enterValidEmail: '请输入有效的电子邮件地址',
            tryDifferentEmail: '请尝试使用其他电子邮件',
        },
    },
    cardTransactions: {
        notActivated: '未激活',
        outOfPocket: '自付费用',
        companySpend: '公司支出',
    },
    distance: {
        addStop: '添加站点',
        deleteWaypoint: '删除航点',
        deleteWaypointConfirmation: '您确定要删除此航点吗？',
        address: '地址',
        waypointDescription: {
            start: '开始',
            stop: '停止',
        },
        mapPending: {
            title: '映射待处理',
            subtitle: '当您重新联网时，地图将被生成。',
            onlineSubtitle: '请稍等，我们正在设置地图。',
            errorTitle: '地图错误',
            errorSubtitle: '加载地图时出错。请重试。',
        },
        error: {
            selectSuggestedAddress: '请选择一个建议的地址或使用当前位置',
        },
    },
    reportCardLostOrDamaged: {
        screenTitle: '成绩单丢失或损坏',
        nextButtonLabel: '下一个',
        reasonTitle: '你为什么需要一张新卡？',
        cardDamaged: '我的卡被损坏了',
        cardLostOrStolen: '我的卡丢失或被盗',
        confirmAddressTitle: '请确认您新卡的邮寄地址。',
        cardDamagedInfo: '您的新卡将在2-3个工作日内到达。您的当前卡将继续有效，直到您激活新卡。',
        cardLostOrStolenInfo: '您的当前卡将在下订单后永久停用。大多数卡会在几个工作日内送达。',
        address: '地址',
        deactivateCardButton: '停用卡片',
        shipNewCardButton: '寄送新卡片',
        addressError: '地址是必需的',
        reasonError: '原因是必需的',
        successTitle: '您的卡片正在路上！',
        successDescription: '几天后到达时，您需要激活它。在此期间，您可以使用虚拟卡。',
    },
    eReceipt: {
        guaranteed: '保证电子收据',
        transactionDate: '交易日期',
    },
    referralProgram: {
        [CONST.REFERRAL_PROGRAM.CONTENT_TYPES.START_CHAT]: {
            buttonText: '开始聊天，<success><strong>推荐朋友</strong></success>。',
            header: '开始聊天，推荐朋友',
            body: '想让你的朋友也使用Expensify吗？只需与他们开始聊天，我们会处理剩下的事情。',
        },
        [CONST.REFERRAL_PROGRAM.CONTENT_TYPES.SUBMIT_EXPENSE]: {
            buttonText: '提交费用，<success><strong>推荐你的老板</strong></success>。',
            header: '提交报销，推荐给您的老板',
            body: '想让你的老板也使用Expensify吗？只需向他们提交一笔费用，其余的交给我们。',
        },
        [CONST.REFERRAL_PROGRAM.CONTENT_TYPES.REFER_FRIEND]: {
            header: '推荐朋友',
            body: '想让你的朋友也使用Expensify吗？只需与他们聊天、付款或分摊费用，我们会处理剩下的事情。或者直接分享你的邀请链接！',
        },
        [CONST.REFERRAL_PROGRAM.CONTENT_TYPES.SHARE_CODE]: {
            buttonText: '推荐朋友',
            header: '推荐朋友',
            body: '想让你的朋友也使用Expensify吗？只需与他们聊天、付款或分摊费用，我们会处理剩下的事情。或者直接分享你的邀请链接！',
        },
        copyReferralLink: '复制邀请链接',
    },
    systemChatFooterMessage: {
        [CONST.INTRO_CHOICES.MANAGE_TEAM]: {
            phrase1: '与您的设置专家聊天',
            phrase2: '帮助',
        },
        default: {
            phrase1: '消息',
            phrase2: '帮助设置',
        },
    },
    violations: {
        allTagLevelsRequired: '所有标签均为必填项',
        autoReportedRejectedExpense: ({rejectReason, rejectedBy}: ViolationsAutoReportedRejectedExpenseParams) => `${rejectedBy} 拒绝了此费用，并附上评论：“${rejectReason}”`,
        billableExpense: '可计费项不再有效',
        cashExpenseWithNoReceipt: ({formattedLimit}: ViolationsCashExpenseWithNoReceiptParams = {}) => `需要收据${formattedLimit ? `超过${formattedLimit}` : ''}`,
        categoryOutOfPolicy: '类别不再有效',
        conversionSurcharge: ({surcharge}: ViolationsConversionSurchargeParams) => `已应用${surcharge}%的转换附加费`,
        customUnitOutOfPolicy: '此工作区的费率无效',
        duplicatedTransaction: 'Duplicate',
        fieldRequired: '报告字段是必需的',
        futureDate: '不允许未来日期',
        invoiceMarkup: ({invoiceMarkup}: ViolationsInvoiceMarkupParams) => `上调了 ${invoiceMarkup}%`,
        maxAge: ({maxAge}: ViolationsMaxAgeParams) => `日期超过${maxAge}天`,
        missingCategory: '缺少类别',
        missingComment: '所选类别需要描述',
        missingTag: ({tagName}: ViolationsMissingTagParams = {}) => `Missing ${tagName ?? 'tag'}`,
        modifiedAmount: ({type, displayPercentVariance}: ViolationsModifiedAmountParams) => {
            switch (type) {
                case 'distance':
                    return '金额与计算的距离不同';
                case 'card':
                    return '金额大于卡交易金额';
                default:
                    if (displayPercentVariance) {
                        return `金额比扫描的收据多${displayPercentVariance}%`;
                    }
                    return '金额大于扫描的收据';
            }
        },
        modifiedDate: '日期与扫描的收据不符',
        nonExpensiworksExpense: '非Expensiworks费用',
        overAutoApprovalLimit: ({formattedLimit}: ViolationsOverLimitParams) => `费用超出了自动批准限额 ${formattedLimit}`,
        overCategoryLimit: ({formattedLimit}: ViolationsOverCategoryLimitParams) => `金额超过 ${formattedLimit}/人类别限制`,
        overLimit: ({formattedLimit}: ViolationsOverLimitParams) => `金额超过${formattedLimit}/人限制`,
        overTripLimit: ({formattedLimit}: ViolationsOverLimitParams) => `超过 ${formattedLimit}/次限额的金额`,
        overLimitAttendee: ({formattedLimit}: ViolationsOverLimitParams) => `金额超过${formattedLimit}/人限制`,
        perDayLimit: ({formattedLimit}: ViolationsPerDayLimitParams) => `金额超过每日 ${formattedLimit}/人类别限制`,
        receiptNotSmartScanned: '收据和费用详情手动添加。',
        receiptRequired: ({formattedLimit, category}: ViolationsReceiptRequiredParams) => {
            let message = '需要收据';
            if (formattedLimit ?? category) {
                message += '结束';
                if (formattedLimit) {
                    message += ` ${formattedLimit}`;
                }
                if (category) {
                    message += '类别限制';
                }
            }
            return message;
        },
        prohibitedExpense: ({prohibitedExpenseType}: ViolationsProhibitedExpenseParams) => {
            const preMessage = '禁止的费用：';
            switch (prohibitedExpenseType) {
                case 'alcohol':
                    return `${preMessage} 酒精`;
                case 'gambling':
                    return `${preMessage} 赌博`;
                case 'tobacco':
                    return `${preMessage} 烟草`;
                case 'adultEntertainment':
                    return `${preMessage} 成人娱乐`;
                case 'hotelIncidentals':
                    return `${preMessage} 酒店杂费`;
                default:
                    return `${preMessage}${prohibitedExpenseType}`;
            }
        },
        customRules: ({message}: ViolationsCustomRulesParams) => message,
        reviewRequired: '需要审核',
        rter: ({brokenBankConnection, email, isAdmin, isTransactionOlderThan7Days, member, rterType}: ViolationsRterParams) => {
            if (rterType === CONST.RTER_VIOLATION_TYPES.BROKEN_CARD_CONNECTION_530) {
                return '由于银行连接中断，无法自动匹配收据。';
            }
            if (brokenBankConnection || rterType === CONST.RTER_VIOLATION_TYPES.BROKEN_CARD_CONNECTION) {
                return isAdmin ? `由于银行连接中断，无法自动匹配收据，需要${email}进行修复。` : '由于需要修复的银行连接中断，无法自动匹配收据。';
            }
            if (!isTransactionOlderThan7Days) {
                return isAdmin ? `请${member}标记为现金，或等待7天后再试一次。` : '正在等待与卡交易合并。';
            }
            return '';
        },
        brokenConnection530Error: '由于银行连接中断，收据待处理',
        adminBrokenConnectionError: '由于银行连接中断，收据待处理。请在',
        memberBrokenConnectionError: '由于银行连接中断，收据待处理。请联系工作区管理员解决。',
        markAsCashToIgnore: '标记为现金以忽略并请求付款。',
        smartscanFailed: ({canEdit = true}) => `扫描收据失败。${canEdit ? '手动输入详细信息。' : ''}`,
        receiptGeneratedWithAI: '潜在的AI生成收据',
        someTagLevelsRequired: ({tagName}: ViolationsTagOutOfPolicyParams = {}) => `缺少 ${tagName ?? '标签'}`,
        tagOutOfPolicy: ({tagName}: ViolationsTagOutOfPolicyParams = {}) => `${tagName ?? '标签'} 不再有效`,
        taxAmountChanged: '税额已修改',
        taxOutOfPolicy: ({taxName}: ViolationsTaxOutOfPolicyParams = {}) => `${taxName ?? '税务'} 不再有效`,
        taxRateChanged: '税率已修改',
        taxRequired: '缺少税率',
        none: 'None',
        taxCodeToKeep: '选择要保留的税码',
        tagToKeep: '选择保留哪个标签',
        isTransactionReimbursable: '选择交易是否可报销',
        merchantToKeep: '选择要保留的商家',
        descriptionToKeep: '选择要保留的描述',
        categoryToKeep: '选择要保留的类别',
        isTransactionBillable: '选择交易是否可计费',
        keepThisOne: 'Keep this one',
        confirmDetails: `确认您保留的详细信息`,
        confirmDuplicatesInfo: `你不保留的重复项将被保留，供提交者删除。`,
        hold: '此费用已被搁置',
        resolvedDuplicates: '解决了重复问题',
    },
    reportViolations: {
        [CONST.REPORT_VIOLATIONS.FIELD_REQUIRED]: ({fieldName}: RequiredFieldParams) => `${fieldName} 是必需的`,
    },
    violationDismissal: {
        rter: {
            manual: '将此收据标记为现金',
        },
        duplicatedTransaction: {
            manual: '解决了重复问题',
        },
    },
    videoPlayer: {
        play: '播放',
        pause: '暂停',
        fullscreen: '全屏',
        playbackSpeed: '播放速度',
        expand: '展开',
        mute: '静音',
        unmute: '取消静音',
        normal: '正常',
    },
    exitSurvey: {
        header: '在你走之前',
        reasonPage: {
            title: '请告诉我们您离开的原因',
            subtitle: '在您离开之前，请告诉我们您为什么想切换到 Expensify Classic。',
        },
        reasons: {
            [CONST.EXIT_SURVEY.REASONS.FEATURE_NOT_AVAILABLE]: '我需要一个只有在 Expensify Classic 中才有的功能。',
            [CONST.EXIT_SURVEY.REASONS.DONT_UNDERSTAND]: '我不明白如何使用 New Expensify。',
            [CONST.EXIT_SURVEY.REASONS.PREFER_CLASSIC]: '我了解如何使用 New Expensify，但我更喜欢 Expensify Classic。',
        },
        prompts: {
            [CONST.EXIT_SURVEY.REASONS.FEATURE_NOT_AVAILABLE]: '在 New Expensify 中，您需要哪些尚未提供的功能？',
            [CONST.EXIT_SURVEY.REASONS.DONT_UNDERSTAND]: '你想要做什么？',
            [CONST.EXIT_SURVEY.REASONS.PREFER_CLASSIC]: '您为什么更喜欢 Expensify Classic？',
        },
        responsePlaceholder: '您的回复',
        thankYou: '感谢您的反馈！',
        thankYouSubtitle: '您的反馈将帮助我们打造更好的产品来完成任务。非常感谢！',
        goToExpensifyClassic: '切换到 Expensify Classic',
        offlineTitle: '看起来你被卡住了...',
        offline: '您似乎处于离线状态。不幸的是，Expensify Classic 无法离线使用，但 New Expensify 可以。如果您更喜欢使用 Expensify Classic，请在有互联网连接时重试。',
        quickTip: '小提示...',
        quickTipSubTitle: '您可以通过访问expensify.com直接进入Expensify Classic。将其添加为书签以便捷访问！',
        bookACall: '预约电话',
        noThanks: '不，谢谢',
        bookACallTitle: '您想与产品经理交谈吗？',
        benefits: {
            [CONST.EXIT_SURVEY.BENEFIT.CHATTING_DIRECTLY]: '直接在费用和报告上聊天',
            [CONST.EXIT_SURVEY.BENEFIT.EVERYTHING_MOBILE]: '能够在移动设备上完成所有操作',
            [CONST.EXIT_SURVEY.BENEFIT.TRAVEL_EXPENSE]: '以聊天的速度处理差旅和费用',
        },
        bookACallTextTop: '切换到 Expensify Classic，您将错过：',
        bookACallTextBottom: '我们很高兴能与你通话，以了解原因。你可以预约与我们的高级产品经理之一进行通话，讨论你的需求。',
        takeMeToExpensifyClassic: '带我去Expensify Classic',
    },
    listBoundary: {
        errorMessage: '加载更多消息时发生错误',
        tryAgain: '再试一次',
    },
    systemMessage: {
        mergedWithCashTransaction: '将此交易与收据匹配',
    },
    subscription: {
        authenticatePaymentCard: '验证支付卡',
        mobileReducedFunctionalityMessage: '您无法在移动应用中更改您的订阅。',
        badge: {
            freeTrial: ({numOfDays}: BadgeFreeTrialParams) => `免费试用：剩余 ${numOfDays} ${numOfDays === 1 ? '天' : '天'} 天`,
        },
        billingBanner: {
            policyOwnerAmountOwed: {
                title: '您的付款信息已过期',
                subtitle: ({date}: BillingBannerSubtitleWithDateParams) => `请在${date}之前更新您的支付卡，以继续使用您所有喜欢的功能。`,
            },
            policyOwnerAmountOwedOverdue: {
                title: '您的付款无法处理',
                subtitle: ({date, purchaseAmountOwed}: BillingBannerOwnerAmountOwedOverdueParams) =>
                    date && purchaseAmountOwed ? `您在${date}的${purchaseAmountOwed}费用无法处理。请添加一张支付卡以清除欠款。` : '请添加支付卡以清除欠款。',
            },
            policyOwnerUnderInvoicing: {
                title: '您的付款信息已过期',
                subtitle: ({date}: BillingBannerSubtitleWithDateParams) => `您的付款已逾期。请在${date}之前支付您的发票，以避免服务中断。`,
            },
            policyOwnerUnderInvoicingOverdue: {
                title: '您的付款信息已过期',
                subtitle: '您的付款已逾期。请支付您的发票。',
            },
            billingDisputePending: {
                title: '您的卡无法扣款',
                subtitle: ({amountOwed, cardEnding}: BillingBannerDisputePendingParams) =>
                    `您对卡号以${cardEnding}结尾的卡上的${amountOwed}费用提出了异议。在与您的银行解决争议之前，您的账户将被锁定。`,
            },
            cardAuthenticationRequired: {
                title: '您的付款卡尚未完成身份验证。',
                subtitle: ({cardEnding}: BillingBannerCardAuthenticationRequiredParams) => `请完成身份验证流程，以激活以 ${cardEnding} 结尾的付款卡。`,
            },
            insufficientFunds: {
                title: '您的卡无法扣款',
                subtitle: ({amountOwed}: BillingBannerInsufficientFundsParams) => `由于资金不足，您的支付卡被拒绝。请重试或添加新的支付卡以清除您欠下的${amountOwed}余额。`,
            },
            cardExpired: {
                title: '您的卡无法扣款',
                subtitle: ({amountOwed}: BillingBannerCardExpiredParams) => `您的付款卡已过期。请添加新的付款卡以清除您${amountOwed}的未结余额。`,
            },
            cardExpireSoon: {
                title: '您的银行卡即将过期',
                subtitle: '您的支付卡将于本月底过期。请点击下方的三点菜单进行更新，以继续使用您所有喜爱的功能。',
            },
            retryBillingSuccess: {
                title: '成功！',
                subtitle: '您的卡已成功扣款。',
            },
            retryBillingError: {
                title: '您的卡无法扣款',
                subtitle: '在重试之前，请直接联系您的银行授权Expensify费用并解除任何保留。否则，请尝试添加其他付款卡。',
            },
            cardOnDispute: ({amountOwed, cardEnding}: BillingBannerCardOnDisputeParams) =>
                `您对卡号以${cardEnding}结尾的卡上的${amountOwed}费用提出了异议。在与您的银行解决争议之前，您的账户将被锁定。`,
            preTrial: {
                title: '开始免费试用',
                subtitleStart: '作为下一步，',
                subtitleLink: '完成您的设置清单',
                subtitleEnd: '这样您的团队就可以开始报销了。',
            },
            trialStarted: {
                title: ({numOfDays}: TrialStartedTitleParams) => `试用期：剩余 ${numOfDays} ${numOfDays === 1 ? '天' : '天'} 天！`,
                subtitle: '添加支付卡以继续使用您所有喜爱的功能。',
            },
            trialEnded: {
                title: '您的免费试用已结束',
                subtitle: '添加支付卡以继续使用您所有喜爱的功能。',
            },
            earlyDiscount: {
                claimOffer: '领取优惠',
                noThanks: '不，谢谢',
                subscriptionPageTitle: ({discountType}: EarlyDiscountTitleParams) => `<strong>首年${discountType}%折扣！</strong> 只需添加一张支付卡并开始年度订阅。`,
                onboardingChatTitle: ({discountType}: EarlyDiscountTitleParams) => `限时优惠：首年${discountType}%折扣！`,
                subtitle: ({days, hours, minutes, seconds}: EarlyDiscountSubtitleParams) => `在 ${days > 0 ? `${days}天 :` : ''}${hours}小时 : ${minutes}分钟 : ${seconds}秒 内认领`,
            },
        },
        cardSection: {
            title: '付款',
            subtitle: '添加一张卡以支付您的Expensify订阅费用。',
            addCardButton: '添加支付卡',
            cardNextPayment: ({nextPaymentDate}: CardNextPaymentParams) => `您的下一个付款日期是${nextPaymentDate}。`,
            cardEnding: ({cardNumber}: CardEndingParams) => `卡号以${cardNumber}结尾`,
            cardInfo: ({name, expiration, currency}: CardInfoParams) => `名称: ${name}, 到期: ${expiration}, 货币: ${currency}`,
            changeCard: '更改支付卡',
            changeCurrency: '更改支付货币',
            cardNotFound: '未添加支付卡',
            retryPaymentButton: '重试付款',
            authenticatePayment: '验证付款',
            requestRefund: '请求退款',
            requestRefundModal: {
                full: '获取退款很简单，只需在下一个账单日期之前降级您的账户，您就会收到退款。 <br /> <br /> 注意：降级您的账户将导致您的工作区被删除。此操作无法撤销，但如果您改变主意，您可以随时创建一个新的工作区。',
                confirm: '删除工作区并降级',
            },
            viewPaymentHistory: '查看付款历史记录',
        },
        yourPlan: {
            title: '您的计划',
            exploreAllPlans: '浏览所有计划',
            customPricing: '自定义定价',
            asLowAs: ({price}: YourPlanPriceValueParams) => `每位活跃成员/月低至${price}`,
            pricePerMemberMonth: ({price}: YourPlanPriceValueParams) => `每位成员每月${price}`,
            pricePerMemberPerMonth: ({price}: YourPlanPriceValueParams) => `每位成员每月${price}`,
            perMemberMonth: '每位成员/月',
            collect: {
                title: '收集',
                description: '为小型企业提供费用、旅行和聊天功能的计划。',
                priceAnnual: ({lower, upper}: YourPlanPriceParams) => `从${lower}/活跃成员使用Expensify卡，${upper}/活跃成员未使用Expensify卡。`,
                pricePayPerUse: ({lower, upper}: YourPlanPriceParams) => `从${lower}/活跃成员使用Expensify卡，${upper}/活跃成员未使用Expensify卡。`,
                benefit1: '收据扫描',
                benefit2: '报销',
                benefit3: '公司卡管理',
                benefit4: '费用和差旅审批',
                benefit5: '旅行预订和规则',
                benefit6: 'QuickBooks/Xero 集成',
                benefit7: '聊天关于费用、报告和房间',
                benefit8: 'AI和人工支持',
            },
            control: {
                title: '控制',
                description: '适用于大型企业的费用、差旅和聊天。',
                priceAnnual: ({lower, upper}: YourPlanPriceParams) => `从${lower}/活跃成员使用Expensify卡，${upper}/活跃成员未使用Expensify卡。`,
                pricePayPerUse: ({lower, upper}: YourPlanPriceParams) => `从${lower}/活跃成员使用Expensify卡，${upper}/活跃成员未使用Expensify卡。`,
                benefit1: 'Collect 计划中的所有内容',
                benefit2: '多级审批工作流程',
                benefit3: '自定义费用规则',
                benefit4: 'ERP 集成 (NetSuite, Sage Intacct, Oracle)',
                benefit5: 'HR 集成 (Workday, Certinia)',
                benefit6: 'SAML/SSO',
                benefit7: '自定义洞察和报告',
                benefit8: '预算编制',
            },
            thisIsYourCurrentPlan: '这是您当前的计划',
            downgrade: '降级到Collect',
            upgrade: '升级到Control',
            addMembers: '添加成员',
            saveWithExpensifyTitle: '使用Expensify卡节省费用',
            saveWithExpensifyDescription: '使用我们的储蓄计算器查看Expensify卡的现金返还如何减少您的Expensify账单。',
            saveWithExpensifyButton: '了解更多',
        },
        compareModal: {
            comparePlans: '比较计划',
            subtitle: `<muted-text>使用适合您的计划，释放您所需的功能。<a href="${CONST.PRICING}">查看我们的定价页面</a>或每个计划的完整功能明细。</muted-text>`,
        },
        details: {
            title: '订阅详情',
            annual: '年度订阅',
            taxExempt: '请求免税状态',
            taxExemptEnabled: '免税',
            taxExemptStatus: '免税状态',
            payPerUse: '按使用付费',
            subscriptionSize: '订阅大小',
            headsUp:
                '注意：如果您现在不设置订阅规模，我们将自动将其设置为您第一个月的活跃会员数量。然后，您将承诺在接下来的12个月内至少为这个数量的会员付费。您可以随时增加您的订阅规模，但在订阅结束之前无法减少。',
            zeroCommitment: '零承诺，以折扣年费订阅价格享受',
        },
        subscriptionSize: {
            title: '订阅大小',
            yourSize: '您的订阅规模是指在特定月份内可以由任何活跃成员填补的空位数量。',
            eachMonth: '每个月，您的订阅涵盖最多为上面设置的活跃成员数量。每当您增加订阅规模时，您将以新的规模开始一个新的12个月订阅。',
            note: '注意：活跃成员是指任何创建、编辑、提交、批准、报销或导出与您的公司工作区相关的费用数据的人。',
            confirmDetails: '确认您的新年度订阅详情：',
            subscriptionSize: '订阅大小',
            activeMembers: ({size}: SubscriptionSizeParams) => `${size} 活跃成员/月`,
            subscriptionRenews: '订阅续订',
            youCantDowngrade: '您无法在年度订阅期间降级。',
            youAlreadyCommitted: ({size, date}: SubscriptionCommitmentParams) =>
                `您已经承诺每月有 ${size} 名活跃会员的年度订阅，直到 ${date}。您可以在 ${date} 通过禁用自动续订切换到按使用付费的订阅。`,
            error: {
                size: '请输入有效的订阅大小',
                sameSize: '请输入一个与您当前订阅大小不同的数字',
            },
        },
        paymentCard: {
            addPaymentCard: '添加支付卡',
            enterPaymentCardDetails: '输入您的支付卡信息',
            security: 'Expensify符合PCI-DSS标准，使用银行级加密，并利用冗余基础设施来保护您的数据。',
            learnMoreAboutSecurity: '了解更多关于我们的安全性。',
        },
        subscriptionSettings: {
            title: '订阅设置',
            summary: ({subscriptionType, subscriptionSize, autoRenew, autoIncrease}: SubscriptionSettingsSummaryParams) =>
                `订阅类型：${subscriptionType}，订阅规模：${subscriptionSize}，自动续订：${autoRenew}，自动增加年度席位：${autoIncrease}`,
            none: 'none',
            on: 'on',
            off: '关',
            annual: '年度的',
            autoRenew: '自动续订',
            autoIncrease: '自动增加年度席位数量',
            saveUpTo: ({amountWithCurrency}: SubscriptionSettingsSaveUpToParams) => `每位活跃成员每月最多可节省${amountWithCurrency}`,
            automaticallyIncrease: '自动增加您的年度席位，以容纳超过订阅规模的活跃成员。注意：这将延长您的年度订阅结束日期。',
            disableAutoRenew: '禁用自动续订',
            helpUsImprove: '帮助我们改进Expensify',
            whatsMainReason: '您禁用自动续订的主要原因是什么？',
            renewsOn: ({date}: SubscriptionSettingsRenewsOnParams) => `续订日期为${date}。`,
            pricingConfiguration: '定价取决于配置。为了获得最低价格，请选择年度订阅并获取Expensify卡。',
            learnMore: {
                part1: '在我们的网页上了解更多信息',
                pricingPage: '定价页面',
                part2: '或用您的语言与我们的团队聊天',
                adminsRoom: '#admins room.',
            },
            estimatedPrice: '预估价格',
            changesBasedOn: '这会根据您的 Expensify 卡使用情况和以下订阅选项而有所变化。',
        },
        requestEarlyCancellation: {
            title: '请求提前取消',
            subtitle: '您申请提前取消的主要原因是什么？',
            subscriptionCanceled: {
                title: '订阅已取消',
                subtitle: '您的年度订阅已被取消。',
                info: '如果您想继续按使用量付费的方式使用您的工作区，您就准备好了。',
                preventFutureActivity: ({workspacesListRoute}: WorkspacesListRouteParams) =>
                    `如果您想防止未来的活动和收费，您必须 <a href="${workspacesListRoute}">删除您的工作区</a> 请注意，当您删除工作区时，您将被收取当前日历月内产生的任何未结活动费用。`,
            },
            requestSubmitted: {
                title: '请求已提交',
                subtitle: '感谢您告知我们您想取消订阅。我们正在审核您的请求，并将尽快通过您与 <concierge-link>Concierge</concierge-link> 的聊天与您联系。',
            },
            acknowledgement: `通过请求提前取消，我承认并同意Expensify在Expensify条款下没有义务批准此类请求。<a href=${CONST.OLD_DOT_PUBLIC_URLS.TERMS_URL}>服务条款</a>或我与Expensify之间的其他适用服务协议，并且Expensify保留对授予任何此类请求的唯一酌情权。`,
        },
    },
    feedbackSurvey: {
        tooLimited: '功能需要改进',
        tooExpensive: '太贵了',
        inadequateSupport: '客户支持不足',
        businessClosing: '公司关闭、缩减规模或被收购',
        additionalInfoTitle: '您将迁移到什么软件以及原因是什么？',
        additionalInfoInputLabel: '您的回复',
    },
    roomChangeLog: {
        updateRoomDescription: '将房间描述设置为：',
        clearRoomDescription: '清除了房间描述',
    },
    delegate: {
        switchAccount: '切换账户：',
        copilotDelegatedAccess: 'Copilot：委托访问权限',
        copilotDelegatedAccessDescription: '允许其他成员访问您的账户。',
        addCopilot: '添加副驾驶',
        membersCanAccessYourAccount: '这些成员可以访问您的账户：',
        youCanAccessTheseAccounts: '您可以通过账户切换器访问这些账户：',
        role: ({role}: OptionalParam<DelegateRoleParams> = {}) => {
            switch (role) {
                case CONST.DELEGATE_ROLE.ALL:
                    return '满的';
                case CONST.DELEGATE_ROLE.SUBMITTER:
                    return '有限的';
                default:
                    return '';
            }
        },
        genericError: '哎呀，出了点问题。请再试一次。',
        onBehalfOfMessage: ({delegator}: DelegatorParams) => `代表${delegator}`,
        accessLevel: '访问级别',
        confirmCopilot: '确认您的助手如下。',
        accessLevelDescription: '请选择以下访问级别。完整访问和有限访问都允许副驾驶查看所有对话和费用。',
        roleDescription: ({role}: OptionalParam<DelegateRoleParams> = {}) => {
            switch (role) {
                case CONST.DELEGATE_ROLE.ALL:
                    return '允许其他成员代表您在您的账户中执行所有操作。包括聊天、提交、审批、付款、设置更新等。';
                case CONST.DELEGATE_ROLE.SUBMITTER:
                    return '允许其他成员代表您在您的账户中执行大多数操作。不包括审批、付款、拒绝和保留。';
                default:
                    return '';
            }
        },
        removeCopilot: '移除Copilot',
        removeCopilotConfirmation: '您确定要移除此副驾驶吗？',
        changeAccessLevel: '更改访问级别',
        makeSureItIsYou: '让我们确认一下身份',
        enterMagicCode: ({contactMethod}: EnterMagicCodeParams) => `请输入发送到${contactMethod}的验证码以添加副驾驶。验证码应在一两分钟内到达。`,
        enterMagicCodeUpdate: ({contactMethod}: EnterMagicCodeParams) => `请输入发送到${contactMethod}的验证码以更新您的副驾驶。`,
        notAllowed: '慢着...',
        noAccessMessage: '作为副驾驶员，您无权访问此页面。抱歉！',
        notAllowedMessage: ({accountOwnerEmail}: AccountOwnerParams) =>
            `作为 ${accountOwnerEmail} 的<a href="${CONST.DELEGATE_ROLE_HELP_DOT_ARTICLE_LINK}">副驾驶员</a>，您无权执行此操作。对不起！`,
        copilotAccess: 'Copilot访问权限',
    },
    debug: {
        debug: '调试',
        details: '详情',
        JSON: 'JSON',
        reportActions: '操作',
        reportActionPreview: '预览',
        nothingToPreview: '无可预览内容',
        editJson: 'Edit JSON:',
        preview: '预览：',
        missingProperty: ({propertyName}: MissingPropertyParams) => `缺少${propertyName}`,
        invalidProperty: ({propertyName, expectedType}: InvalidPropertyParams) => `无效属性：${propertyName} - 预期：${expectedType}`,
        invalidValue: ({expectedValues}: InvalidValueParams) => `无效值 - 预期: ${expectedValues}`,
        missingValue: '缺失值',
        createReportAction: '创建报告操作',
        reportAction: '报告操作',
        report: '报告',
        transaction: '交易',
        violations: '违规事项',
        transactionViolation: '交易违规',
        hint: '数据更改不会发送到后端',
        textFields: '文本字段',
        numberFields: '数字字段',
        booleanFields: '布尔字段',
        constantFields: '常量字段',
        dateTimeFields: '日期时间字段',
        date: '日期',
        time: '时间',
        none: 'None',
        visibleInLHN: '在左侧导航栏中可见',
        GBR: 'GBR',
        RBR: 'RBR',
        true: 'true',
        false: 'false',
        viewReport: '查看报告',
        viewTransaction: '查看交易',
        createTransactionViolation: '创建交易违规',
        reasonVisibleInLHN: {
            hasDraftComment: '有草稿评论',
            hasGBR: 'Has GBR',
            hasRBR: 'Has RBR',
            pinnedByUser: '已被成员置顶',
            hasIOUViolations: '有借款违规',
            hasAddWorkspaceRoomErrors: '添加工作区房间时出错',
            isUnread: '未读（专注模式）',
            isArchived: '已归档（最新模式）',
            isSelfDM: '是自我私信',
            isFocused: '暂时专注于',
        },
        reasonGBR: {
            hasJoinRequest: '有加入请求（管理员房间）',
            isUnreadWithMention: '未读且有提及',
            isWaitingForAssigneeToCompleteAction: '正在等待受让人完成操作',
            hasChildReportAwaitingAction: '有子报告等待处理',
            hasMissingInvoiceBankAccount: '缺少发票银行账户',
        },
        reasonRBR: {
            hasErrors: '报告或报告操作数据中有错误',
            hasViolations: '有违规行为',
            hasTransactionThreadViolations: '有交易线程违规',
        },
        indicatorStatus: {
            theresAReportAwaitingAction: '有一份报告等待处理',
            theresAReportWithErrors: '有一个报告存在错误',
            theresAWorkspaceWithCustomUnitsErrors: '有一个工作区存在自定义单位错误',
            theresAProblemWithAWorkspaceMember: '工作区成员出现问题',
            theresAProblemWithAWorkspaceQBOExport: '工作区连接导出设置出现问题。',
            theresAProblemWithAContactMethod: '联系方法出现问题',
            aContactMethodRequiresVerification: '一种联系方式需要验证',
            theresAProblemWithAPaymentMethod: '支付方式出现问题',
            theresAProblemWithAWorkspace: '工作区出现问题',
            theresAProblemWithYourReimbursementAccount: '您的报销账户存在问题',
            theresABillingProblemWithYourSubscription: '您的订阅存在账单问题',
            yourSubscriptionHasBeenSuccessfullyRenewed: '您的订阅已成功续订',
            theresWasAProblemDuringAWorkspaceConnectionSync: '工作区连接同步时出现问题',
            theresAProblemWithYourWallet: '您的钱包出现了问题',
            theresAProblemWithYourWalletTerms: '您的钱包条款存在问题',
        },
    },
    emptySearchView: {
        takeATestDrive: '试驾',
    },
    migratedUserWelcomeModal: {
        title: '欢迎使用 New Expensify！',
        subtitle: '新Expensify拥有同样出色的自动化功能，但现在增加了令人惊叹的协作功能：',
        confirmText: '我们走吧！',
        features: {
            chat: '<strong>直接在任何费用</strong>、报告或工作区上聊天',
            scanReceipt: '<strong>扫描收据</strong>并获得报销',
            crossPlatform: '通过手机或浏览器完成<strong>所有操作</strong>',
        },
    },
    productTrainingTooltip: {
        // TODO: CONCIERGE_LHN_GBR tooltip will be replaced by a tooltip in the #admins room
        // https://github.com/Expensify/App/issues/57045#issuecomment-2701455668
        conciergeLHNGBR: '<tooltip><strong>从这里开始</strong></tooltip>',
        saveSearchTooltip: '<tooltip><strong>在这里重命名你保存的搜索</strong></tooltip>',
        globalCreateTooltip: '<tooltip><strong>创建报销</strong>、开始聊天，以及更多功能。试试看</tooltip>',
        bottomNavInboxTooltip: '<tooltip>查看<strong>需要你关注的事项</strong>\n并<strong>讨论报销事项。</strong></tooltip>',
        workspaceChatTooltip: '<tooltip>与<strong>审批人聊天</strong></tooltip>',
        GBRRBRChat: '<tooltip><strong>需要操作的项目</strong>会显示🟢，\n<strong>需要审核的项目</strong>会显示🔴。</tooltip>',
        accountSwitcher: '<tooltip>在这里访问你的<strong>副账户</strong></tooltip>',
        expenseReportsFilter: '<tooltip>欢迎！在这里查找你所有的\n<strong>公司报表</strong>。</tooltip>',
        scanTestTooltip: {
            main: '<tooltip><strong>扫描我们的测试发票</strong>了解其运作方式！</tooltip>',
            manager: '<tooltip>选择我们的<strong>测试经理</strong>来试用！</tooltip>',
            confirmation: '<tooltip>现在，<strong>提交你的报销</strong>，看看会发生什么！</tooltip>',
            tryItOut: '试试看',
            noThanks: '不用了',
        },
        outstandingFilter: '<tooltip>筛选出\n<strong>需要审批</strong>的报销</tooltip>',
        scanTestDriveTooltip: '<tooltip>发送此发票以\n<strong>完成测试流程！</strong></tooltip>',
    },
    discardChangesConfirmation: {
        title: '放弃更改？',
        body: '您确定要放弃所做的更改吗？',
        confirmText: '放弃更改',
    },
    scheduledCall: {
        book: {
            title: '安排通话',
            description: '找到一个适合你的时间。',
            slots: '可用时间为',
        },
        confirmation: {
            title: '确认通话',
            description: '请确保以下详细信息对您来说没有问题。一旦您确认通话，我们将发送包含更多信息的邀请。',
            setupSpecialist: '您的设置专家',
            meetingLength: '会议时长',
            dateTime: '日期和时间',
            minutes: '30分钟',
        },
        callScheduled: '通话已安排',
    },
    autoSubmitModal: {
        title: '全部清除并提交！',
        description: '所有警告和违规已被清除，因此：',
        submittedExpensesTitle: '这些费用已提交',
        submittedExpensesDescription: '这些费用已发送给您的审批人，但在批准之前仍可编辑。',
        pendingExpensesTitle: '待处理费用已被移动',
        pendingExpensesDescription: '任何未处理的卡片费用已被移至单独的报告中，直到它们被记录。',
    },
    testDrive: {
        quickAction: {
            takeATwoMinuteTestDrive: '进行2分钟试用',
        },
        modal: {
            title: '试用我们吧',
            description: '快速浏览产品，迅速上手。无需中途停留！',
            confirmText: '开始试用',
            helpText: 'Skip',
            employee: {
                description: '<muted-text>让您的团队享受<strong>3个月的Expensify免费使用！</strong>只需在下方输入您老板的电子邮件并发送一笔测试费用。</muted-text>',
                email: '输入您老板的电子邮件地址',
                error: '该成员拥有一个工作区，请输入一个新成员进行测试。',
            },
        },
        banner: {
            currentlyTestDrivingExpensify: '您目前正在试用 Expensify',
            readyForTheRealThing: '准备好来真的了吗？',
            getStarted: '开始使用',
        },
        employeeInviteMessage: ({name}: EmployeeInviteMessageParams) =>
            `# ${name}邀请你试用Expensify\n嘿！我刚为我们获得了*3个月免费*试用Expensify，这是处理费用的最快方式。\n\n这里有一个*测试收据*来向你展示它的工作原理：`,
    },
    export: {
        basicExport: '基本导出',
        reportLevelExport: '所有数据 - 报告级别',
        expenseLevelExport: '所有数据 - 费用级别',
        exportInProgress: '正在导出',
        conciergeWillSend: 'Concierge 很快会将文件发送给您。',
    },
};
// IMPORTANT: This line is manually replaced in generate translation files by scripts/generateTranslations.ts,
// so if you change it here, please update it there as well.
export default translations satisfies TranslationDeepObject<typeof en>;<|MERGE_RESOLUTION|>--- conflicted
+++ resolved
@@ -6070,16 +6070,14 @@
                 [CONST.SEARCH.WITHDRAWAL_TYPE.EXPENSIFY_CARD]: 'Expensify Card',
                 [CONST.SEARCH.WITHDRAWAL_TYPE.REIMBURSEMENT]: '报销',
             },
-<<<<<<< HEAD
             has: {
                 receipt: '收据',
-=======
+            },
             action: {
                 [CONST.SEARCH.ACTION_FILTERS.SUBMIT]: '提交',
                 [CONST.SEARCH.ACTION_FILTERS.APPROVE]: '批准',
                 [CONST.SEARCH.ACTION_FILTERS.PAY]: '支付',
                 [CONST.SEARCH.ACTION_FILTERS.EXPORT]: '导出',
->>>>>>> 4387538e
             },
         },
         has: '有',
