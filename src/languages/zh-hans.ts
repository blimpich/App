/**
 *   _____                      __         __
 *  / ___/__ ___  ___ _______ _/ /____ ___/ /
 * / (_ / -_) _ \/ -_) __/ _ \`/ __/ -_) _  /
 * \___/\__/_//_/\__/_/  \_,_/\__/\__/\_,_/
 *
 * This file was automatically generated. Please consider these alternatives before manually editing it:
 *
 * - Improve the prompts in prompts/translation, or
 * - Improve context annotations in src/languages/en.ts
 */
import {CONST as COMMON_CONST} from 'expensify-common';
import startCase from 'lodash/startCase';
import type {OnboardingTask} from '@libs/actions/Welcome/OnboardingFlow';
import CONST from '@src/CONST';
import type {Country} from '@src/CONST';
import type OriginalMessage from '@src/types/onyx/OriginalMessage';
import type en from './en';
import type {
    AccountOwnerParams,
    ActionsAreCurrentlyRestricted,
    AddedOrDeletedPolicyReportFieldParams,
    AddedPolicyApprovalRuleParams,
    AddEmployeeParams,
    AddOrDeletePolicyCustomUnitRateParams,
    AddressLineParams,
    AdminCanceledRequestParams,
    AirlineParams,
    AlreadySignedInParams,
    ApprovalWorkflowErrorParams,
    ApprovedAmountParams,
    AssignCardParams,
    AssignedCardParams,
    AssigneeParams,
    AuthenticationErrorParams,
    AutoPayApprovedReportsLimitErrorParams,
    BadgeFreeTrialParams,
    BankAccountLastFourParams,
    BeginningOfArchivedRoomParams,
    BeginningOfChatHistoryAdminRoomParams,
    BeginningOfChatHistoryAnnounceRoomParams,
    BeginningOfChatHistoryDomainRoomParams,
    BeginningOfChatHistoryInvoiceRoomParams,
    BeginningOfChatHistoryPolicyExpenseChatParams,
    BeginningOfChatHistoryUserRoomParams,
    BillableDefaultDescriptionParams,
    BillingBannerCardAuthenticationRequiredParams,
    BillingBannerCardExpiredParams,
    BillingBannerCardOnDisputeParams,
    BillingBannerDisputePendingParams,
    BillingBannerInsufficientFundsParams,
    BillingBannerOwnerAmountOwedOverdueParams,
    BillingBannerSubtitleWithDateParams,
    BusinessBankAccountParams,
    BusinessTaxIDParams,
    CanceledRequestParams,
    CardEndingParams,
    CardInfoParams,
    CardNextPaymentParams,
    CategoryNameParams,
    ChangeFieldParams,
    ChangeOwnerDuplicateSubscriptionParams,
    ChangeOwnerHasFailedSettlementsParams,
    ChangeOwnerSubscriptionParams,
    ChangeReportPolicyParams,
    ChangeTypeParams,
    CharacterLengthLimitParams,
    CharacterLimitParams,
    ChatWithAccountManagerParams,
    CompanyCardBankName,
    CompanyCardFeedNameParams,
    CompanyNameParams,
    ConfirmThatParams,
    ConnectionNameParams,
    ConnectionParams,
    ContactMethodParams,
    ContactMethodsRouteParams,
    CreateExpensesParams,
    CurrencyCodeParams,
    CurrencyInputDisabledTextParams,
    CustomersOrJobsLabelParams,
    CustomUnitRateParams,
    DateParams,
    DateShouldBeAfterParams,
    DateShouldBeBeforeParams,
    DefaultAmountParams,
    DefaultVendorDescriptionParams,
    DelegateRoleParams,
    DelegatorParams,
    DeleteActionParams,
    DeleteConfirmationParams,
    DeleteTransactionParams,
    DemotedFromWorkspaceParams,
    DidSplitAmountMessageParams,
    DomainPermissionInfoRestrictionParams,
    DuplicateTransactionParams,
    EarlyDiscountSubtitleParams,
    EarlyDiscountTitleParams,
    EditActionParams,
    EditDestinationSubtitleParams,
    ElectronicFundsParams,
    EmployeeInviteMessageParams,
    EmptyCategoriesSubtitleWithAccountingParams,
    EmptyTagsSubtitleWithAccountingParams,
    EnterMagicCodeParams,
    ExportAgainModalDescriptionParams,
    ExportedToIntegrationParams,
    ExportIntegrationSelectedParams,
    FeatureNameParams,
    FileLimitParams,
    FileTypeParams,
    FiltersAmountBetweenParams,
    FlightLayoverParams,
    FlightParams,
    FormattedMaxLengthParams,
    GoBackMessageParams,
    ImportedTagsMessageParams,
    ImportedTypesParams,
    ImportFieldParams,
    ImportMembersSuccessfulDescriptionParams,
    ImportPerDiemRatesSuccessfulDescriptionParams,
    ImportTagsSuccessfulDescriptionParams,
    IncorrectZipFormatParams,
    IndividualExpenseRulesSubtitleParams,
    InstantSummaryParams,
    IntacctMappingTitleParams,
    IntegrationExportParams,
    IntegrationSyncFailedParams,
    InvalidPropertyParams,
    InvalidValueParams,
    IssueVirtualCardParams,
    LastSyncAccountingParams,
    LastSyncDateParams,
    LeftWorkspaceParams,
    LocalTimeParams,
    LoggedInAsParams,
    LogSizeParams,
    ManagerApprovedAmountParams,
    ManagerApprovedParams,
    MarkedReimbursedParams,
    MarkReimbursedFromIntegrationParams,
    MergeFailureDescriptionGenericParams,
    MergeFailureUncreatedAccountDescriptionParams,
    MergeSuccessDescriptionParams,
    MissingPropertyParams,
    MovedFromPersonalSpaceParams,
    MovedFromReportParams,
    MovedTransactionParams,
    NeedCategoryForExportToIntegrationParams,
    NewWorkspaceNameParams,
    NoLongerHaveAccessParams,
    NotAllowedExtensionParams,
    NotYouParams,
    OOOEventSummaryFullDayParams,
    OOOEventSummaryPartialDayParams,
    OptionalParam,
    OurEmailProviderParams,
    OwnerOwesAmountParams,
    PaidElsewhereParams,
    PaidWithExpensifyParams,
    ParentNavigationSummaryParams,
    PayerOwesAmountParams,
    PayerOwesParams,
    PayerPaidAmountParams,
    PayerPaidParams,
    PayerSettledParams,
    PaySomeoneParams,
    PolicyAddedReportFieldOptionParams,
    PolicyDisabledReportFieldAllOptionsParams,
    PolicyDisabledReportFieldOptionParams,
    PolicyExpenseChatNameParams,
    QBDSetupErrorBodyParams,
    RailTicketParams,
    ReconciliationWorksParams,
    RemovedFromApprovalWorkflowParams,
    RemovedTheRequestParams,
    RemoveMemberPromptParams,
    RemoveMembersWarningPrompt,
    RenamedRoomActionParams,
    RenamedWorkspaceNameActionParams,
    ReportArchiveReasonsClosedParams,
    ReportArchiveReasonsInvoiceReceiverPolicyDeletedParams,
    ReportArchiveReasonsMergedParams,
    ReportArchiveReasonsRemovedFromPolicyParams,
    ReportPolicyNameParams,
    RequestAmountParams,
    RequestCountParams,
    RequestedAmountMessageParams,
    RequiredFieldParams,
    ResolutionConstraintsParams,
    ReviewParams,
    RoleNamesParams,
    RoomNameReservedErrorParams,
    RoomRenamedToParams,
    RulesEnableWorkflowsParams,
    SecondaryLoginParams,
    SetTheDistanceMerchantParams,
    SetTheRequestParams,
    SettledAfterAddedBankAccountParams,
    SettleExpensifyCardParams,
    SettlementAccountInfoParams,
    SettlementDateParams,
    ShareParams,
    SignUpNewFaceCodeParams,
    SizeExceededParams,
    SplitAmountParams,
    SplitExpenseEditTitleParams,
    SplitExpenseSubtitleParams,
    SpreadCategoriesParams,
    SpreadFieldNameParams,
    SpreadSheetColumnParams,
    StatementTitleParams,
    StepCounterParams,
    StripePaidParams,
    SubmitsToParams,
    SubmittedToVacationDelegateParams,
    SubmittedWithMemoParams,
    SubscriptionCommitmentParams,
    SubscriptionSettingsRenewsOnParams,
    SubscriptionSettingsSaveUpToParams,
    SubscriptionSettingsSummaryParams,
    SubscriptionSizeParams,
    SyncStageNameConnectionsParams,
    TaskCreatedActionParams,
    TaxAmountParams,
    TermsParams,
    ThreadRequestReportNameParams,
    ThreadSentMoneyReportNameParams,
    TotalAmountGreaterOrLessThanOriginalParams,
    ToValidateLoginParams,
    TransferParams,
    TravelTypeParams,
    TrialStartedTitleParams,
    UnapproveWithIntegrationWarningParams,
    UnshareParams,
    UntilTimeParams,
    UpdatedCustomFieldParams,
    UpdatedPolicyApprovalRuleParams,
    UpdatedPolicyAuditRateParams,
    UpdatedPolicyCategoryDescriptionHintTypeParams,
    UpdatedPolicyCategoryExpenseLimitTypeParams,
    UpdatedPolicyCategoryGLCodeParams,
    UpdatedPolicyCategoryMaxAmountNoReceiptParams,
    UpdatedPolicyCategoryMaxExpenseAmountParams,
    UpdatedPolicyCategoryNameParams,
    UpdatedPolicyCategoryParams,
    UpdatedPolicyCurrencyParams,
    UpdatedPolicyCustomUnitRateParams,
    UpdatedPolicyCustomUnitTaxClaimablePercentageParams,
    UpdatedPolicyCustomUnitTaxRateExternalIDParams,
    UpdatedPolicyDescriptionParams,
    UpdatedPolicyFieldWithNewAndOldValueParams,
    UpdatedPolicyFieldWithValueParam,
    UpdatedPolicyFrequencyParams,
    UpdatedPolicyManualApprovalThresholdParams,
    UpdatedPolicyPreventSelfApprovalParams,
    UpdatedPolicyReportFieldDefaultValueParams,
    UpdatedPolicyTagFieldParams,
    UpdatedPolicyTagNameParams,
    UpdatedPolicyTagParams,
    UpdatedTheDistanceMerchantParams,
    UpdatedTheRequestParams,
    UpdatePolicyCustomUnitParams,
    UpdatePolicyCustomUnitTaxEnabledParams,
    UpdateRoleParams,
    UpgradeSuccessMessageParams,
    UsePlusButtonParams,
    UserIsAlreadyMemberParams,
    UserSplitParams,
    VacationDelegateParams,
    ViolationsAutoReportedRejectedExpenseParams,
    ViolationsCashExpenseWithNoReceiptParams,
    ViolationsConversionSurchargeParams,
    ViolationsCustomRulesParams,
    ViolationsInvoiceMarkupParams,
    ViolationsMaxAgeParams,
    ViolationsMissingTagParams,
    ViolationsModifiedAmountParams,
    ViolationsOverCategoryLimitParams,
    ViolationsOverLimitParams,
    ViolationsPerDayLimitParams,
    ViolationsProhibitedExpenseParams,
    ViolationsReceiptRequiredParams,
    ViolationsRterParams,
    ViolationsTagOutOfPolicyParams,
    ViolationsTaxOutOfPolicyParams,
    WaitingOnBankAccountParams,
    WalletProgramParams,
    WelcomeEnterMagicCodeParams,
    WelcomeToRoomParams,
    WeSentYouMagicSignInLinkParams,
    WorkEmailMergingBlockedParams,
    WorkEmailResendCodeParams,
    WorkspaceLockedPlanTypeParams,
    WorkspaceMemberList,
    WorkspaceOwnerWillNeedToAddOrUpdatePaymentCardParams,
    WorkspaceRouteParams,
    WorkspaceShareNoteParams,
    WorkspacesListRouteParams,
    WorkspaceYouMayJoin,
    YourPlanPriceParams,
    YourPlanPriceValueParams,
    ZipCodeExampleFormatParams,
} from './params';
import type {TranslationDeepObject} from './types';

type StateValue = {
    stateISO: string;
    stateName: string;
};
type States = Record<keyof typeof COMMON_CONST.STATES, StateValue>;
type AllCountries = Record<Country, string>;
/* eslint-disable max-len */
const translations = {
    common: {
        count: '计数',
        cancel: '取消',
        dismiss: '忽略',
        yes: '是的',
        no: '不',
        ok: '好的',
        notNow: '暂时不需要',
        learnMore: '了解更多',
        buttonConfirm: '明白了',
        name: '名称',
        attachment: '附件',
        attachments: '附件',
        center: '中心',
        from: '从',
        to: '至',
        in: '在',
        optional: '可选',
        new: '新建',
        search: '搜索',
        reports: '报告',
        find: '查找',
        searchWithThreeDots: '搜索...',
        next: '下一个',
        previous: '上一个',
        goBack: '返回',
        create: '创建',
        add: '添加',
        resend: '重新发送',
        save: '保存',
        select: '选择',
        deselect: '取消选择',
        selectMultiple: '选择多个',
        saveChanges: '保存更改',
        submit: '提交',
        rotate: '旋转',
        zoom: 'Zoom',
        password: '密码',
        magicCode: 'Magic code',
        twoFactorCode: '双因素验证码',
        workspaces: '工作区',
        inbox: '收件箱',
        group: '组',
        success: '成功',
        profile: '个人资料',
        referral: '推荐',
        payments: '付款',
        approvals: '审批',
        wallet: '钱包',
        preferences: '偏好设置',
        view: '查看',
        review: (reviewParams?: ReviewParams) => `Review${reviewParams?.amount ? ` ${reviewParams?.amount}` : ''}`,
        not: '不',
        signIn: '登录',
        signInWithGoogle: '使用 Google 登录',
        signInWithApple: '使用 Apple 登录',
        signInWith: '使用登录',
        continue: '继续',
        firstName: '名字',
        lastName: '姓氏',
        scanning: '扫描中',
        addCardTermsOfService: 'Expensify 服务条款',
        perPerson: '每人',
        phone: '电话',
        phoneNumber: '电话号码',
        phoneNumberPlaceholder: '(xxx) xxx-xxxx',
        email: '电子邮件',
        and: '和',
        or: '或',
        details: '详情',
        privacy: '隐私',
        privacyPolicy: '隐私政策',
        hidden: 'Hidden',
        visible: '可见',
        delete: '删除',
        archived: '已归档',
        contacts: '联系人',
        recents: '最近',
        close: '关闭',
        download: '下载',
        downloading: '下载中',
        uploading: '上传中',
        pin: '固定',
        unPin: '取消固定',
        back: '返回',
        saveAndContinue: '保存并继续',
        settings: '设置',
        termsOfService: '服务条款',
        members: '成员',
        invite: '邀请',
        here: '这里',
        date: '日期',
        dob: '出生日期',
        currentYear: 'Current year',
        currentMonth: '当前月份',
        ssnLast4: 'SSN的最后四位数字',
        ssnFull9: '完整的9位数社会安全号码',
        addressLine: ({lineNumber}: AddressLineParams) => `地址行 ${lineNumber}`,
        personalAddress: '个人地址',
        companyAddress: '公司地址',
        noPO: '请不要使用邮政信箱或邮件投递地址。',
        city: '城市',
        state: '状态',
        streetAddress: '街道地址',
        stateOrProvince: '州/省份',
        country: '国家',
        zip: '邮政编码',
        zipPostCode: '邮政编码',
        whatThis: '这是什么？',
        iAcceptThe: '我接受',
        remove: '移除',
        admin: '管理员',
        owner: '所有者',
        dateFormat: 'YYYY-MM-DD',
        send: '发送',
        na: 'N/A',
        noResultsFound: '未找到结果',
        noResultsFoundMatching: ({searchString}: {searchString: string}) => `未找到与“${searchString}”匹配的结果`,
        recentDestinations: '最近的目的地',
        timePrefix: '它是',
        conjunctionFor: '为',
        todayAt: '今天在',
        tomorrowAt: '明天在',
        yesterdayAt: '昨天在',
        conjunctionAt: '在',
        conjunctionTo: '到',
        genericErrorMessage: '糟糕……出现了一些问题，您的请求无法完成。请稍后再试。',
        percentage: '百分比',
        error: {
            invalidAmount: '无效金额',
            acceptTerms: '您必须接受服务条款才能继续',
            phoneNumber: `请输入有效的电话号码，并包含国家代码（例如 ${CONST.EXAMPLE_PHONE_NUMBER}）`,
            fieldRequired: '此字段为必填项',
            requestModified: '此请求正在被另一位成员修改中',
            characterLimitExceedCounter: ({length, limit}: CharacterLengthLimitParams) => `字符数超出限制 (${length}/${limit})`,
            dateInvalid: '请选择一个有效日期',
            invalidDateShouldBeFuture: '请选择今天或将来的日期',
            invalidTimeShouldBeFuture: '请选择一个至少提前一分钟的时间',
            invalidCharacter: '无效字符',
            enterMerchant: '输入商家名称',
            enterAmount: '输入金额',
            missingMerchantName: '缺少商家名称',
            missingAmount: '缺少金额',
            missingDate: '缺少日期',
            enterDate: '输入日期',
            invalidTimeRange: '请输入使用12小时制的时间（例如，下午2:30）',
            pleaseCompleteForm: '请填写上面的表格以继续',
            pleaseSelectOne: '请选择上面的一个选项',
            invalidRateError: '请输入有效的费率',
            lowRateError: '费率必须大于0',
            email: '请输入有效的电子邮件地址',
            login: '登录时发生错误。请重试。',
        },
        comma: 'comma',
        semicolon: 'semicolon',
        please: '请',
        contactUs: '联系我们',
        pleaseEnterEmailOrPhoneNumber: '请输入电子邮件或电话号码',
        fixTheErrors: '修复错误',
        inTheFormBeforeContinuing: '在继续之前填写表格',
        confirm: '确认',
        reset: '重置',
        done: '完成',
        more: '更多',
        debitCard: '借记卡',
        bankAccount: '银行账户',
        personalBankAccount: '个人银行账户',
        businessBankAccount: '企业银行账户',
        join: '加入',
        leave: '离开',
        decline: '拒绝',
        transferBalance: '转账余额',
        cantFindAddress: '找不到您的地址？',
        enterManually: '手动输入',
        message: '消息',
        leaveThread: '离开线程',
        you: '你',
        me: '我',
        youAfterPreposition: '你',
        your: '你的',
        conciergeHelp: '请联系Concierge寻求帮助。',
        youAppearToBeOffline: '您似乎处于离线状态。',
        thisFeatureRequiresInternet: '此功能需要有效的互联网连接。',
        attachmentWillBeAvailableOnceBackOnline: '附件将在重新上线后可用。',
        errorOccurredWhileTryingToPlayVideo: '尝试播放此视频时发生错误。',
        areYouSure: '你确定吗？',
        verify: '验证',
        yesContinue: '是的，继续',
        websiteExample: 'e.g. https://www.expensify.com',
        zipCodeExampleFormat: ({zipSampleFormat}: ZipCodeExampleFormatParams) => (zipSampleFormat ? `e.g. ${zipSampleFormat}` : ''),
        description: '描述',
        title: '标题',
        assignee: '受让人',
        createdBy: '创建者',
        with: '与',
        shareCode: '共享代码',
        share: '分享',
        per: '每',
        mi: '英里',
        km: '公里',
        copied: '已复制！',
        someone: '某人',
        total: '总计',
        edit: '编辑',
        letsDoThis: `来吧！`,
        letsStart: `开始吧`,
        showMore: '显示更多',
        merchant: '商家',
        category: '类别',
        report: '报告',
        billable: '可计费的',
        nonBillable: '非计费',
        tag: '标签',
        receipt: '收据',
        verified: '已验证',
        replace: '替换',
        distance: '距离',
        mile: '英里',
        miles: '英里',
        kilometer: '公里',
        kilometers: '公里',
        recent: '最近的',
        all: '所有',
        am: 'AM',
        pm: 'PM',
        tbd: 'TBD',
        selectCurrency: '选择货币',
        selectSymbolOrCurrency: '选择一个符号或货币',
        card: '卡片',
        whyDoWeAskForThis: '我们为什么要求这个？',
        required: '必填',
        showing: '显示中',
        of: '的',
        default: '默认',
        update: '更新',
        member: '成员',
        auditor: '审计员',
        role: '角色',
        currency: '货币',
        groupCurrency: '集团货币',
        rate: '费率',
        emptyLHN: {
            title: '太好了！全部搞定了。',
            subtitleText1: '使用以下内容查找聊天',
            subtitleText2: '上面的按钮，或使用以下内容创建某些内容',
            subtitleText3: '下方按钮。',
        },
        businessName: '公司名称',
        clear: '清除',
        type: '类型',
        action: '操作',
        expenses: '费用',
        totalSpend: '总支出',
        tax: '税务',
        shared: '共享',
        drafts: '草稿',
        draft: '草稿',
        finished: '完成',
        upgrade: '升级',
        downgradeWorkspace: '降级工作区',
        companyID: '公司ID',
        userID: '用户 ID',
        disable: '禁用',
        export: '导出',
        initialValue: '初始值',
        currentDate: '当前日期',
        value: '值',
        downloadFailedTitle: '下载失败',
        downloadFailedDescription: '您的下载未能完成。请稍后再试。',
        filterLogs: '过滤日志',
        network: '网络',
        reportID: '报告 ID',
        longID: 'Long ID',
        bankAccounts: '银行账户',
        chooseFile: '选择文件',
        chooseFiles: '选择文件',
        dropTitle: 'Let it go',
        dropMessage: '在此处拖放您的文件',
        ignore: 'Ignore',
        enabled: '已启用',
        disabled: '禁用',
        import: '导入',
        offlinePrompt: '您现在无法执行此操作。',
        outstanding: '优秀',
        chats: '聊天',
        tasks: '任务',
        unread: '未读',
        sent: '已发送',
        links: 'Links',
        day: '天',
        days: '天',
        rename: '重命名',
        address: '地址',
        hourAbbreviation: 'h',
        minuteAbbreviation: 'm',
        skip: 'Skip',
        chatWithAccountManager: ({accountManagerDisplayName}: ChatWithAccountManagerParams) => `需要特定帮助？请与您的客户经理${accountManagerDisplayName}聊天。`,
        chatNow: '立即聊天',
        workEmail: '工作邮箱',
        destination: '目的地',
        subrate: 'Subrate',
        perDiem: '每日津贴',
        validate: '验证',
        downloadAsPDF: '下载为PDF',
        downloadAsCSV: '下载为CSV',
        help: '帮助',
        expenseReports: '费用报告',
        rateOutOfPolicy: '超出政策的费率',
        reimbursable: '可报销的',
        editYourProfile: '编辑您的个人资料',
        comments: '评论',
        sharedIn: '共享于',
        unreported: '未报告',
        explore: '探索',
        todo: '待办事项',
        invoice: '发票',
        expense: '费用',
        chat: '聊天',
        task: '任务',
        trip: '旅行',
        apply: '申请',
        status: '状态',
        on: '开启',
        before: '之前',
        after: '后',
        reschedule: '重新安排',
        general: '常规',
        workspacesTabTitle: '工作区',
        getTheApp: '获取应用程序',
        scanReceiptsOnTheGo: '用手机扫描收据',
        headsUp: '\u6CE8\u610F\uFF01',
        merge: '合并',
        unstableInternetConnection: '互联网连接不稳定。请检查你的网络，然后重试。',
    },
    supportalNoAccess: {
        title: '慢一点',
        description: '当支持人员登录时，您无权执行此操作。',
    },
    lockedAccount: {
        title: '账户已锁定',
        description: '您无法完成此操作，因为此账户已被锁定。请联系 concierge@expensify.com 以获取下一步操作。',
    },
    location: {
        useCurrent: '使用当前位置',
        notFound: '我们无法找到您的位置。请重试或手动输入地址。',
        permissionDenied: '看起来您已拒绝访问您的位置。',
        please: '请',
        allowPermission: '在设置中允许位置访问',
        tryAgain: '并重试。',
    },
    contact: {
        importContacts: '导入联系人',
        importContactsTitle: '导入您的联系人',
        importContactsText: '从手机导入联系人，这样您最喜欢的人总是触手可及。',
        importContactsExplanation: '这样您最喜欢的人总是触手可及。',
        importContactsNativeText: '只差一步！请授权我们导入您的联系人。',
    },
    anonymousReportFooter: {
        logoTagline: '加入讨论。',
    },
    attachmentPicker: {
        cameraPermissionRequired: '相机访问权限',
        expensifyDoesNotHaveAccessToCamera: 'Expensify无法在没有相机访问权限的情况下拍照。点击设置以更新权限。',
        attachmentError: '附件错误',
        errorWhileSelectingAttachment: '选择附件时发生错误。请重试。',
        errorWhileSelectingCorruptedAttachment: '选择损坏的附件时发生错误。请尝试其他文件。',
        takePhoto: '拍照',
        chooseFromGallery: '从图库中选择',
        chooseDocument: '选择文件',
        attachmentTooLarge: '附件太大了',
        sizeExceeded: '附件大小超过24 MB限制',
        sizeExceededWithLimit: ({maxUploadSizeInMB}: SizeExceededParams) => `附件大小超过 ${maxUploadSizeInMB} MB 的限制`,
        attachmentTooSmall: '附件太小了',
        sizeNotMet: '附件大小必须大于240字节',
        wrongFileType: '无效的文件类型',
        notAllowedExtension: '不允许此文件类型。请尝试其他文件类型。',
        folderNotAllowedMessage: '不允许上传文件夹。请尝试其他文件。',
        protectedPDFNotSupported: '不支持受密码保护的PDF',
        attachmentImageResized: '此图像已调整大小以供预览。下载以获取完整分辨率。',
        attachmentImageTooLarge: '此图像太大，无法在上传前预览。',
        tooManyFiles: ({fileLimit}: FileLimitParams) => `您一次最多只能上传 ${fileLimit} 个文件。`,
        sizeExceededWithValue: ({maxUploadSizeInMB}: SizeExceededParams) => `文件超过 ${maxUploadSizeInMB} MB。请重试。`,
        someFilesCantBeUploaded: '有些文件无法上传',
        sizeLimitExceeded: ({maxUploadSizeInMB}: SizeExceededParams) => `文件必须小于${maxUploadSizeInMB} MB。较大的文件将不会被上传。`,
        maxFileLimitExceeded: '您一次最多可上传30张收据。额外的将不会被上传。',
        unsupportedFileType: ({fileType}: FileTypeParams) => `${fileType} 文件不受支持。只有受支持的文件类型才会被上传。`,
        learnMoreAboutSupportedFiles: '了解更多关于支持的格式。',
        passwordProtected: '不支持密码保护的PDF。只有受支持的文件才会被上传。',
    },
    dropzone: {
        addAttachments: '添加附件',
        addReceipt: '添加收据',
        scanReceipts: '扫描收据',
        replaceReceipt: '替换收据',
    },
    filePicker: {
        fileError: '文件错误',
        errorWhileSelectingFile: '选择文件时发生错误。请再试一次。',
    },
    connectionComplete: {
        title: '连接完成',
        supportingText: '您可以关闭此窗口并返回Expensify应用程序。',
    },
    avatarCropModal: {
        title: '编辑照片',
        description: '随意拖动、缩放和旋转您的图像。',
    },
    composer: {
        noExtensionFoundForMimeType: '未找到与 MIME 类型对应的扩展名',
        problemGettingImageYouPasted: '获取您粘贴的图片时出现问题。',
        commentExceededMaxLength: ({formattedMaxLength}: FormattedMaxLengthParams) => `最大评论长度为${formattedMaxLength}个字符。`,
        taskTitleExceededMaxLength: ({formattedMaxLength}: FormattedMaxLengthParams) => `任务标题的最大长度为${formattedMaxLength}个字符。`,
    },
    baseUpdateAppModal: {
        updateApp: '更新应用程序',
        updatePrompt: '此应用程序的新版本可用。立即更新或稍后重新启动应用程序以下载最新更改。',
    },
    deeplinkWrapper: {
        launching: '启动 Expensify',
        expired: '您的会话已过期。',
        signIn: '请重新登录。',
        redirectedToDesktopApp: '我们已将您重定向到桌面应用程序。',
        youCanAlso: '您也可以',
        openLinkInBrowser: '在浏览器中打开此链接',
        loggedInAs: ({email}: LoggedInAsParams) => `您已登录为${email}。在提示中点击“打开链接”以使用此账户登录桌面应用程序。`,
        doNotSeePrompt: '看不到提示？',
        tryAgain: '再试一次',
        or: '，或',
        continueInWeb: '继续到网页应用程序',
    },
    validateCodeModal: {
        successfulSignInTitle: '魔法咒语，  \n您已登录！',
        successfulSignInDescription: '返回到原始标签页继续。',
        title: '这是您的魔法代码',
        description: '请输入从最初请求的设备上获取的代码',
        doNotShare: '不要与任何人分享您的代码。Expensify 永远不会向您索要代码！',
        or: '，或',
        signInHere: '只需在这里登录',
        expiredCodeTitle: '魔法代码已过期',
        expiredCodeDescription: '返回原始设备并请求新代码',
        successfulNewCodeRequest: '请求的代码已发送。请检查您的设备。',
        tfaRequiredTitle: '需要双重身份验证',
        tfaRequiredDescription: '请输入您尝试登录时的双因素认证代码。',
        requestOneHere: '在这里请求一个。',
    },
    moneyRequestConfirmationList: {
        paidBy: '支付方',
        whatsItFor: '这是做什么用的？',
    },
    selectionList: {
        nameEmailOrPhoneNumber: '姓名、电子邮件或电话号码',
        findMember: '查找成员',
        searchForSomeone: '搜索某人',
    },
    emptyList: {
        [CONST.IOU.TYPE.CREATE]: {
            title: '提交报销，推荐给您的老板',
            subtitleText: '想让你的老板也使用Expensify吗？只需向他们提交一笔费用，其余的交给我们。',
        },
    },
    videoChatButtonAndMenu: {
        tooltip: '预约电话',
    },
    hello: '你好',
    phoneCountryCode: '1',
    welcomeText: {
        getStarted: '请从下面开始。',
        anotherLoginPageIsOpen: '另一个登录页面已打开。',
        anotherLoginPageIsOpenExplanation: '您已在单独的标签页中打开了登录页面。请从该标签页登录。',
        welcome: '欢迎！',
        welcomeWithoutExclamation: '欢迎',
        phrase2: '金钱会说话。现在聊天和支付合二为一，这也变得简单了。',
        phrase3: '只要你能表达清楚，你的付款就能快速到达。',
        enterPassword: '请输入您的密码',
        welcomeNewFace: ({login}: SignUpNewFaceCodeParams) => `${login}，在这里看到新面孔总是很高兴！`,
        welcomeEnterMagicCode: ({login}: WelcomeEnterMagicCodeParams) => `请输入发送到${login}的魔法代码。它应该会在一两分钟内到达。`,
    },
    login: {
        hero: {
            header: '旅行和报销，以聊天的速度进行',
            body: '欢迎来到新一代的Expensify，在这里，借助上下文实时聊天，您的差旅和费用处理速度更快。',
        },
    },
    thirdPartySignIn: {
        alreadySignedIn: ({email}: AlreadySignedInParams) => `您已使用 ${email} 登录。`,
        goBackMessage: ({provider}: GoBackMessageParams) => `不想使用${provider}登录？`,
        continueWithMyCurrentSession: '继续我的当前会话',
        redirectToDesktopMessage: '完成登录后，我们会将您重定向到桌面应用程序。',
        signInAgreementMessage: '通过登录，您同意',
        termsOfService: '服务条款',
        privacy: '隐私',
    },
    samlSignIn: {
        welcomeSAMLEnabled: '继续使用单点登录登录：',
        orContinueWithMagicCode: '您还可以使用魔法代码登录',
        useSingleSignOn: '使用单点登录',
        useMagicCode: '使用魔法代码',
        launching: '启动中...',
        oneMoment: '请稍等，我们正在将您重定向到您公司的单点登录门户。',
    },
    reportActionCompose: {
        dropToUpload: '拖放上传',
        sendAttachment: '发送附件',
        addAttachment: '添加附件',
        writeSomething: '写点什么...',
        blockedFromConcierge: '通信被禁止',
        fileUploadFailed: '上传失败。文件不受支持。',
        localTime: ({user, time}: LocalTimeParams) => `现在是${time}，适合${user}`,
        edited: '(已编辑)',
        emoji: 'Emoji',
        collapse: '折叠',
        expand: '展开',
    },
    reportActionContextMenu: {
        copyToClipboard: '复制到剪贴板',
        copied: '已复制！',
        copyLink: '复制链接',
        copyURLToClipboard: '复制网址到剪贴板',
        copyEmailToClipboard: '复制电子邮件到剪贴板',
        markAsUnread: '标记为未读',
        markAsRead: '标记为已读',
        editAction: ({action}: EditActionParams) => `Edit ${action?.actionName === CONST.REPORT.ACTIONS.TYPE.IOU ? '费用' : '评论'}`,
        deleteAction: ({action}: DeleteActionParams) => `删除 ${action?.actionName === CONST.REPORT.ACTIONS.TYPE.IOU ? '费用' : '评论'}`,
        deleteConfirmation: ({action}: DeleteConfirmationParams) => `您确定要删除此${action?.actionName === CONST.REPORT.ACTIONS.TYPE.IOU ? '费用' : '评论'}吗？`,
        onlyVisible: '仅对...可见',
        replyInThread: '在线程中回复',
        joinThread: '加入线程',
        leaveThread: '离开线程',
        copyOnyxData: '复制 Onyx 数据',
        flagAsOffensive: '标记为攻击性内容',
        menu: '菜单',
    },
    emojiReactions: {
        addReactionTooltip: '添加反应',
        reactedWith: '做出了反应',
    },
    reportActionsView: {
        beginningOfArchivedRoom: ({reportName, reportDetailsLink}: BeginningOfArchivedRoomParams) =>
            `你错过了 <strong><a class="no-style-link" href="${reportDetailsLink}">${reportName}</a></strong> 的派对，这里没什么好看的。`,
        beginningOfChatHistoryDomainRoom: ({domainRoom}: BeginningOfChatHistoryDomainRoomParams) =>
            `此聊天是与 <strong>${domainRoom}</strong> 域名上的所有 Expensify 会员进行的。使用它与同事聊天、分享技巧和提问。`,
        beginningOfChatHistoryAdminRoom: ({workspaceName}: BeginningOfChatHistoryAdminRoomParams) =>
            `此聊天是与 <strong>${workspaceName}</strong> 管理员进行的。您可以用它来聊天，讨论工作空间设置等问题。`,
        beginningOfChatHistoryAnnounceRoom: ({workspaceName}: BeginningOfChatHistoryAnnounceRoomParams) =>
            `此聊天室面向 <strong>${workspaceName}</strong> 的所有人。最重要的公告请使用此聊天室。`,
        beginningOfChatHistoryUserRoom: ({reportName, reportDetailsLink}: BeginningOfChatHistoryUserRoomParams) =>
            `本聊天室用于与 <strong><a class="no-style-link" href="${reportDetailsLink}">${reportName}</a></strong> 有关的任何内容。`,
        beginningOfChatHistoryInvoiceRoom: ({invoicePayer, invoiceReceiver}: BeginningOfChatHistoryInvoiceRoomParams) =>
            `该聊天用于 <strong>${invoicePayer}</strong> 和 <strong>${invoiceReceiver}</strong> 之间的发票。使用 + 按钮发送发票。`,
        beginningOfChatHistory: '此聊天是与',
        beginningOfChatHistoryPolicyExpenseChat: ({workspaceName, submitterDisplayName}: BeginningOfChatHistoryPolicyExpenseChatParams) =>
            `这是<strong>${submitterDisplayName}</strong> 向<strong>${workspaceName}</strong> 提交费用的地方。使用 + 按钮即可。`,
        beginningOfChatHistorySelfDM: '这是您的个人空间。用于记录笔记、任务、草稿和提醒。',
        beginningOfChatHistorySystemDM: '欢迎！让我们为您进行设置。',
        chatWithAccountManager: '在这里与您的客户经理聊天',
        sayHello: '说你好！',
        yourSpace: '您的空间',
        welcomeToRoom: ({roomName}: WelcomeToRoomParams) => `欢迎来到${roomName}！`,
        usePlusButton: ({additionalText}: UsePlusButtonParams) => `使用 + 按钮${additionalText}一笔费用。`,
        askConcierge: '随时提问并获得全天候实时支持。',
        conciergeSupport: '24/7 支持',
        create: '创建',
        iouTypes: {
            pay: '支付',
            split: 'split',
            submit: '提交',
            track: '跟踪',
            invoice: '发票',
        },
    },
    adminOnlyCanPost: '只有管理员可以在此房间发送消息。',
    reportAction: {
        asCopilot: '作为副驾驶',
    },
    mentionSuggestions: {
        hereAlternateText: '通知此对话中的所有人',
    },
    newMessages: '新消息',
    latestMessages: '最新消息',
    youHaveBeenBanned: '注意：您已被禁止在此频道聊天。',
    reportTypingIndicator: {
        isTyping: '正在输入...',
        areTyping: '正在输入...',
        multipleMembers: '多个成员',
    },
    reportArchiveReasons: {
        [CONST.REPORT.ARCHIVE_REASON.DEFAULT]: '此聊天室已被存档。',
        [CONST.REPORT.ARCHIVE_REASON.ACCOUNT_CLOSED]: ({displayName}: ReportArchiveReasonsClosedParams) => `由于${displayName}关闭了他们的账户，此聊天不再活跃。`,
        [CONST.REPORT.ARCHIVE_REASON.ACCOUNT_MERGED]: ({displayName, oldDisplayName}: ReportArchiveReasonsMergedParams) =>
            `此聊天不再活跃，因为${oldDisplayName}已将其帐户与${displayName}合并。`,
        [CONST.REPORT.ARCHIVE_REASON.REMOVED_FROM_POLICY]: ({displayName, policyName, shouldUseYou = false}: ReportArchiveReasonsRemovedFromPolicyParams) =>
            shouldUseYou ? `此聊天不再活跃，因为<strong>您</strong>已不再是${policyName}工作区的成员。` : `此聊天不再活跃，因为${displayName}不再是${policyName}工作区的成员。`,
        [CONST.REPORT.ARCHIVE_REASON.POLICY_DELETED]: ({policyName}: ReportArchiveReasonsInvoiceReceiverPolicyDeletedParams) => `此聊天不再活跃，因为${policyName}不再是一个活跃的工作区。`,
        [CONST.REPORT.ARCHIVE_REASON.INVOICE_RECEIVER_POLICY_DELETED]: ({policyName}: ReportArchiveReasonsInvoiceReceiverPolicyDeletedParams) =>
            `此聊天不再活跃，因为${policyName}不再是一个活跃的工作区。`,
        [CONST.REPORT.ARCHIVE_REASON.BOOKING_END_DATE_HAS_PASSED]: '此预订已归档。',
    },
    writeCapabilityPage: {
        label: '谁可以发布',
        writeCapability: {
            all: '所有成员',
            admins: '仅限管理员',
        },
    },
    sidebarScreen: {
        buttonFind: '寻找某物...',
        buttonMySettings: '我的设置',
        fabNewChat: '开始聊天',
        fabNewChatExplained: '开始聊天（浮动操作）',
        chatPinned: '聊天已置顶',
        draftedMessage: '草稿消息',
        listOfChatMessages: '聊天消息列表',
        listOfChats: '聊天列表',
        saveTheWorld: '拯救世界',
        tooltip: '从这里开始！',
        redirectToExpensifyClassicModal: {
            title: '即将推出',
            description: '我们正在微调新 Expensify 的一些细节，以适应您的特定设置。同时，请前往 Expensify Classic。',
        },
    },
    allSettingsScreen: {
        subscription: '订阅',
        domains: '域名',
    },
    tabSelector: {
        chat: '聊天',
        room: '房间',
        distance: '距离',
        manual: '手册',
        scan: '扫描',
    },
    spreadsheet: {
        upload: '上传电子表格',
        import: '导入电子表格',
        dragAndDrop: '<muted-link>将您的电子表格拖放到此处，或在下方选择一个文件。支持的格式：.csv、.txt、.xls 和 .xlsx。</muted-link>',
        dragAndDropMultiLevelTag: `<muted-link>将您的电子表格拖放到此处，或在下方选择一个文件。 <a href="${CONST.IMPORT_SPREADSHEET.MULTI_LEVEL_TAGS_ARTICLE_LINK}">了解更多</a> 支持的文件格式。</muted-link>`,
        chooseSpreadsheet: '<muted-link>选择要导入的电子表格文件。支持的格式：.csv、.txt、.xls 和 .xlsx。</muted-link>',
        chooseSpreadsheetMultiLevelTag: `<muted-link>选择要导入的电子表格文件。 <a href="${CONST.IMPORT_SPREADSHEET.MULTI_LEVEL_TAGS_ARTICLE_LINK}">了解更多</a> 支持的文件格式。</muted-link>`,
        fileContainsHeader: '文件包含列标题',
        column: ({name}: SpreadSheetColumnParams) => `列 ${name}`,
        fieldNotMapped: ({fieldName}: SpreadFieldNameParams) => `哎呀！一个必填字段（“${fieldName}”）尚未映射。请检查并重试。`,
        singleFieldMultipleColumns: ({fieldName}: SpreadFieldNameParams) => `糟糕！您已将单个字段（"${fieldName}"）映射到多个列。请检查并重试。`,
        emptyMappedField: ({fieldName}: SpreadFieldNameParams) => `糟糕！字段（“${fieldName}”）包含一个或多个空值。请检查并重试。`,
        importSuccessfulTitle: '导入成功',
        importCategoriesSuccessfulDescription: ({categories}: SpreadCategoriesParams) => (categories > 1 ? `已添加${categories}个类别。` : '已添加1个类别。'),
        importMembersSuccessfulDescription: ({added, updated}: ImportMembersSuccessfulDescriptionParams) => {
            if (!added && !updated) {
                return '没有成员被添加或更新。';
            }
            if (added && updated) {
                return `${added} 名成员${added > 1 ? 's' : ''}已添加，${updated} 名成员${updated > 1 ? 's' : ''}已更新。`;
            }
            if (updated) {
                return updated > 1 ? `${updated} 名成员已更新。` : '1 名成员已更新。';
            }
            return added > 1 ? `已添加 ${added} 名成员。` : '1 名成员已被添加。';
        },
        importTagsSuccessfulDescription: ({tags}: ImportTagsSuccessfulDescriptionParams) => (tags > 1 ? `已添加${tags}个标签。` : '已添加1个标签。'),
        importMultiLevelTagsSuccessfulDescription: '已添加多级标签。',
        importPerDiemRatesSuccessfulDescription: ({rates}: ImportPerDiemRatesSuccessfulDescriptionParams) => (rates > 1 ? `已添加${rates}个每日津贴费率。` : '1个每日津贴费率已添加。'),
        importFailedTitle: '导入失败',
        importFailedDescription: '请确保所有字段均已正确填写，然后重试。如果问题仍然存在，请联系Concierge。',
        importDescription: '通过点击每个导入列旁边的下拉菜单，选择要从电子表格中映射的字段。',
        sizeNotMet: '文件大小必须大于0字节',
        invalidFileMessage: '您上传的文件要么是空的，要么包含无效数据。请确保文件格式正确并包含必要的信息，然后再重新上传。',
        importSpreadsheet: '导入电子表格',
        downloadCSV: '下载 CSV',
    },
    receipt: {
        upload: '上传收据',
        uploadMultiple: '上传收据',
        dragReceiptBeforeEmail: '将收据拖到此页面上，转发收据到',
        dragReceiptsBeforeEmail: '将收据拖到此页面上，转发收据到',
        dragReceiptAfterEmail: '或选择下面的文件上传。',
        dragReceiptsAfterEmail: '或选择下面的文件上传。',
        chooseReceipt: '选择要上传的收据或转发收据到',
        chooseReceipts: '选择要上传的收据或转发收据到',
        takePhoto: '拍照',
        cameraAccess: '需要相机权限来拍摄收据照片。',
        deniedCameraAccess: '相机访问权限仍未授予，请按照以下步骤操作',
        deniedCameraAccessInstructions: '这些说明',
        cameraErrorTitle: '相机错误',
        cameraErrorMessage: '拍照时发生错误。请再试一次。',
        locationAccessTitle: '允许位置访问',
        locationAccessMessage: '位置访问帮助我们在您旅行时保持时区和货币的准确性。',
        locationErrorTitle: '允许位置访问',
        locationErrorMessage: '位置访问帮助我们在您旅行时保持时区和货币的准确性。',
        allowLocationFromSetting: `位置访问帮助我们在您出行时保持时区和货币的准确性。请在设备的权限设置中允许位置访问。`,
        dropTitle: 'Let it go',
        dropMessage: '在此处拖放您的文件',
        flash: '闪光灯',
        multiScan: '多重扫描',
        shutter: '快门',
        gallery: '画廊',
        deleteReceipt: '删除收据',
        deleteConfirmation: '您确定要删除此收据吗？',
        addReceipt: '添加收据',
        scanFailed: '无法扫描收据，因为缺少商家、日期或金额。',
    },
    quickAction: {
        scanReceipt: '扫描收据',
        recordDistance: '跟踪距离',
        requestMoney: '创建报销单',
        perDiem: '创建每日津贴',
        splitBill: '拆分费用',
        splitScan: '拆分收据',
        splitDistance: '分割距离',
        paySomeone: ({name}: PaySomeoneParams = {}) => `支付${name ?? '某人'}`,
        assignTask: '分配任务',
        header: '快速操作',
        noLongerHaveReportAccess: '您不再拥有之前快速操作目的地的访问权限。请在下面选择一个新的。',
        updateDestination: '更新目的地',
        createReport: '创建报告',
    },
    iou: {
        amount: '金额',
        taxAmount: '税额',
        taxRate: '税率',
        approve: ({
            formattedAmount,
        }: {
            formattedAmount?: string;
        } = {}) => (formattedAmount ? `批准 ${formattedAmount}` : '批准'),
        approved: '批准',
        cash: '现金',
        card: '卡片',
        original: 'Original',
        split: '拆分',
        splitExpense: '拆分费用',
        splitExpenseSubtitle: ({amount, merchant}: SplitExpenseSubtitleParams) => `来自${merchant}的${amount}`,
        addSplit: '添加分账',
        totalAmountGreaterThanOriginal: ({amount}: TotalAmountGreaterOrLessThanOriginalParams) => `总金额比原始费用多${amount}。`,
        totalAmountLessThanOriginal: ({amount}: TotalAmountGreaterOrLessThanOriginalParams) => `总金额比原始费用少 ${amount}。`,
        splitExpenseZeroAmount: '请在继续之前输入有效金额。',
        splitExpenseEditTitle: ({amount, merchant}: SplitExpenseEditTitleParams) => `为${merchant}编辑${amount}`,
        removeSplit: '移除拆分',
        paySomeone: ({name}: PaySomeoneParams = {}) => `支付${name ?? '某人'}`,
        expense: '费用',
        categorize: '分类',
        share: '分享',
        participants: '参与者',
        createExpense: '创建报销单',
        trackDistance: '跟踪距离',
        createExpenses: ({expensesNumber}: CreateExpensesParams) => `创建${expensesNumber}笔费用`,
        removeExpense: '删除费用',
        removeThisExpense: '删除此费用',
        removeExpenseConfirmation: '您确定要删除这张收据吗？此操作不可撤销。',
        addExpense: '添加费用',
        chooseRecipient: '选择收件人',
        createExpenseWithAmount: ({amount}: {amount: string}) => `创建 ${amount} 报销单`,
        confirmDetails: '确认详情',
        pay: '支付',
        cancelPayment: '取消付款',
        cancelPaymentConfirmation: '您确定要取消此付款吗？',
        viewDetails: '查看详情',
        pending: '待处理',
        canceled: '已取消',
        posted: '已发布',
        deleteReceipt: '删除收据',
        deletedTransaction: ({amount, merchant}: DeleteTransactionParams) => `删除了一笔费用 (${merchant} 的 ${amount})`,
        movedFromReport: ({reportName}: MovedFromReportParams) => `移动了一笔费用${reportName ? `来自${reportName}` : ''}`,
        movedTransaction: ({reportUrl, reportName}: MovedTransactionParams) => `移动了此费用${reportName ? `至 <a href="${reportUrl}">${reportName}</a>` : ''}`,
        unreportedTransaction: '已将此费用移动到您的个人空间',
        pendingMatchWithCreditCard: '收据待与卡交易匹配',
        pendingMatch: '待匹配',
        pendingMatchWithCreditCardDescription: '收据待与卡交易匹配。标记为现金以取消。',
        markAsCash: '标记为现金',
        routePending: '路由处理中...',
        receiptScanning: () => ({
            one: '收据扫描中...',
            other: '正在扫描收据...',
        }),
        scanMultipleReceipts: '扫描多张收据',
        scanMultipleReceiptsDescription: '一次拍摄所有收据的照片，然后自行确认详细信息或让SmartScan处理。',
        receiptScanInProgress: '正在扫描收据',
        receiptScanInProgressDescription: '收据扫描中。稍后查看或立即输入详细信息。',
        removeFromReport: '不在此报告中',
        moveToPersonalSpace: '移动费用到个人空间',
        duplicateTransaction: ({isSubmitted}: DuplicateTransactionParams) => (!isSubmitted ? '发现潜在的重复费用。请查看重复项以启用提交。' : '发现潜在的重复费用。请审查重复项以启用批准。'),
        receiptIssuesFound: () => ({
            one: '发现问题',
            other: '发现的问题',
        }),
        fieldPending: '待处理...',
        defaultRate: '默认费率',
        receiptMissingDetails: '收据缺少详细信息',
        missingAmount: '缺少金额',
        missingMerchant: '缺少商户',
        receiptStatusTitle: '扫描中…',
        receiptStatusText: '只有您在扫描时可以看到此收据。稍后查看或立即输入详细信息。',
        receiptScanningFailed: '收据扫描失败。请手动输入详细信息。',
        transactionPendingDescription: '交易待处理。可能需要几天时间才能发布。',
        companyInfo: '公司信息',
        companyInfoDescription: '在您发送第一张发票之前，我们需要更多详细信息。',
        yourCompanyName: '您的公司名称',
        yourCompanyWebsite: '您的公司网站',
        yourCompanyWebsiteNote: '如果您没有网站，可以提供您公司的 LinkedIn 或社交媒体资料。',
        invalidDomainError: '您输入了无效的域名。要继续，请输入有效的域名。',
        publicDomainError: '您已进入公共域。要继续，请输入私人域。',
        // TODO: This key should be deprecated. More details: https://github.com/Expensify/App/pull/59653#discussion_r2028653252
        expenseCountWithStatus: ({scanningReceipts = 0, pendingReceipts = 0}: RequestCountParams) => {
            const statusText: string[] = [];
            if (scanningReceipts > 0) {
                statusText.push(`${scanningReceipts} 扫描中`);
            }
            if (pendingReceipts > 0) {
                statusText.push(`${pendingReceipts} 个待处理`);
            }
            return {
                one: statusText.length > 0 ? `1 笔费用 (${statusText.join(', ')})` : `1 笔报销`,
                other: (count: number) => (statusText.length > 0 ? `${count} 笔费用 (${statusText.join(', ')})` : `${count} 笔费用`),
            };
        },
        expenseCount: () => {
            return {
                one: '1 笔报销',
                other: (count: number) => `${count} 笔费用`,
            };
        },
        deleteExpense: () => ({
            one: '删除报销',
            other: '删除费用',
        }),
        deleteConfirmation: () => ({
            one: '您确定要删除此费用吗？',
            other: '您确定要删除这些费用吗？',
        }),
        deleteReport: '删除报告',
        deleteReportConfirmation: '您确定要删除此报告吗？',
        settledExpensify: '已支付',
        done: '完成',
        settledElsewhere: '在其他地方支付',
        individual: '个人',
        business: '商务',
        settleExpensify: ({formattedAmount}: SettleExpensifyCardParams) => (formattedAmount ? `使用 Expensify 支付 ${formattedAmount}` : `使用Expensify支付`),
        settlePersonal: ({formattedAmount}: SettleExpensifyCardParams) => (formattedAmount ? `以个人身份支付${formattedAmount}` : `用个人账户支付`),
        settleWallet: ({formattedAmount}: SettleExpensifyCardParams) => (formattedAmount ? `用钱包支付${formattedAmount}` : `用钱包支付`),
        settlePayment: ({formattedAmount}: SettleExpensifyCardParams) => `支付 ${formattedAmount}`,
        settleBusiness: ({formattedAmount}: SettleExpensifyCardParams) => (formattedAmount ? `以企业身份支付${formattedAmount}` : `用企业账户支付`),
        payElsewhere: ({formattedAmount}: SettleExpensifyCardParams) => (formattedAmount ? `标记${formattedAmount}为已支付` : `标记为已支付`),
        settleInvoicePersonal: ({amount, last4Digits}: BusinessBankAccountParams) => (amount ? `已用个人账户${last4Digits}支付${amount}` : `已用个人账户支付`),
        settleInvoiceBusiness: ({amount, last4Digits}: BusinessBankAccountParams) => (amount ? `已用企业账户${last4Digits}支付${amount}` : `已用企业账户支付`),
        payWithPolicy: ({formattedAmount, policyName}: SettleExpensifyCardParams & {policyName: string}) =>
            formattedAmount ? `通过${policyName}支付${formattedAmount}` : `通过${policyName}支付`,
        businessBankAccount: ({amount, last4Digits}: BusinessBankAccountParams) => (amount ? `已用银行账户${last4Digits}支付${amount} ` : `已用银行账户${last4Digits}支付 `),
        automaticallyPaidWithBusinessBankAccount: ({amount, last4Digits}: BusinessBankAccountParams) =>
            `已使用尾号为${last4Digits}的银行账户支付${amount} 通过<a href="${CONST.CONFIGURE_EXPENSE_REPORT_RULES_HELP_URL}">工作区规则</a>`,
        invoicePersonalBank: ({lastFour}: BankAccountLastFourParams) => `个人账户 • ${lastFour}`,
        invoiceBusinessBank: ({lastFour}: BankAccountLastFourParams) => `企业账户 • ${lastFour}`,
        nextStep: '下一步',
        finished: '完成',
        sendInvoice: ({amount}: RequestAmountParams) => `发送 ${amount} 发票`,
        submitAmount: ({amount}: RequestAmountParams) => `提交 ${amount}`,
        expenseAmount: ({formattedAmount, comment}: RequestedAmountMessageParams) => `${formattedAmount}${comment ? `对于${comment}` : ''}`,
        submitted: ({memo}: SubmittedWithMemoParams) => `已提交${memo ? `, 备注 ${memo}` : ''}`,
        automaticallySubmitted: `通过<a href="${CONST.SELECT_WORKFLOWS_HELP_URL}">延迟提交</a>提交`,
        trackedAmount: ({formattedAmount, comment}: RequestedAmountMessageParams) => `跟踪 ${formattedAmount}${comment ? `对于${comment}` : ''}`,
        splitAmount: ({amount}: SplitAmountParams) => `拆分 ${amount}`,
        didSplitAmount: ({formattedAmount, comment}: DidSplitAmountMessageParams) => `split ${formattedAmount}${comment ? `对于${comment}` : ''}`,
        yourSplit: ({amount}: UserSplitParams) => `您分摊的金额 ${amount}`,
        payerOwesAmount: ({payer, amount, comment}: PayerOwesAmountParams) => `${payer} 欠 ${amount}${comment ? `对于${comment}` : ''}`,
        payerOwes: ({payer}: PayerOwesParams) => `${payer} 欠：`,
        payerPaidAmount: ({payer, amount}: PayerPaidAmountParams) => `${payer ? `${payer} ` : ''}支付了${amount}`,
        payerPaid: ({payer}: PayerPaidParams) => `${payer} 支付了:`,
        payerSpentAmount: ({payer, amount}: PayerPaidAmountParams) => `${payer} 花费了 ${amount}`,
        payerSpent: ({payer}: PayerPaidParams) => `${payer} 花费：`,
        managerApproved: ({manager}: ManagerApprovedParams) => `${manager} 已批准：`,
        managerApprovedAmount: ({manager, amount}: ManagerApprovedAmountParams) => `${manager} 批准了 ${amount}`,
        payerSettled: ({amount}: PayerSettledParams) => `支付了${amount}`,
        payerSettledWithMissingBankAccount: ({amount}: PayerSettledParams) => `已支付${amount}。添加一个银行账户以接收您的付款。`,
        automaticallyApproved: `通过<a href="${CONST.CONFIGURE_EXPENSE_REPORT_RULES_HELP_URL}">工作区规则</a>批准`,
        approvedAmount: ({amount}: ApprovedAmountParams) => `批准 ${amount}`,
        approvedMessage: `批准`,
        unapproved: `未批准`,
        automaticallyForwarded: `通过<a href="${CONST.CONFIGURE_EXPENSE_REPORT_RULES_HELP_URL}">工作区规则</a>批准`,
        forwarded: `批准`,
        rejectedThisReport: '拒绝了此报告',
        waitingOnBankAccount: ({submitterDisplayName}: WaitingOnBankAccountParams) => `已开始付款，但正在等待${submitterDisplayName}添加银行账户。`,
        adminCanceledRequest: ({manager}: AdminCanceledRequestParams) => `${manager ? `${manager}: ` : ''}取消了付款`,
        canceledRequest: ({amount, submitterDisplayName}: CanceledRequestParams) => `取消了${amount}付款，因为${submitterDisplayName}在30天内未启用他们的Expensify Wallet。`,
        settledAfterAddedBankAccount: ({submitterDisplayName, amount}: SettledAfterAddedBankAccountParams) => `${submitterDisplayName} 添加了一个银行账户。${amount} 付款已完成。`,
        paidElsewhere: ({payer}: PaidElsewhereParams = {}) => `${payer ? `${payer} ` : ''}已标记为已支付`,
        paidWithExpensify: ({payer}: PaidWithExpensifyParams = {}) => `${payer ? `${payer} ` : ''}已用钱包支付`,
        automaticallyPaidWithExpensify: ({payer}: PaidWithExpensifyParams = {}) =>
            `${payer ? `${payer} ` : ''}通过<a href="${CONST.CONFIGURE_EXPENSE_REPORT_RULES_HELP_URL}">工作区规则</a>使用Expensify支付`,
        noReimbursableExpenses: '此报告的金额无效',
        pendingConversionMessage: '您重新联网后，总计将更新',
        changedTheExpense: '更改了费用',
        setTheRequest: ({valueName, newValueToDisplay}: SetTheRequestParams) => `将${valueName}更改为${newValueToDisplay}`,
        setTheDistanceMerchant: ({translatedChangedField, newMerchant, newAmountToDisplay}: SetTheDistanceMerchantParams) =>
            `将${translatedChangedField}设置为${newMerchant}，这将金额设置为${newAmountToDisplay}`,
        removedTheRequest: ({valueName, oldValueToDisplay}: RemovedTheRequestParams) => `${valueName}（之前为${oldValueToDisplay}）`,
        updatedTheRequest: ({valueName, newValueToDisplay, oldValueToDisplay}: UpdatedTheRequestParams) => `${valueName} 改为 ${newValueToDisplay}（之前为 ${oldValueToDisplay}）`,
        updatedTheDistanceMerchant: ({translatedChangedField, newMerchant, oldMerchant, newAmountToDisplay, oldAmountToDisplay}: UpdatedTheDistanceMerchantParams) =>
            `将${translatedChangedField}更改为${newMerchant}（之前为${oldMerchant}），这更新了金额为${newAmountToDisplay}（之前为${oldAmountToDisplay}）`,
        threadExpenseReportName: ({formattedAmount, comment}: ThreadRequestReportNameParams) => `${formattedAmount} ${comment ? `为${comment}` : '费用'}`,
        invoiceReportName: ({linkedReportID}: OriginalMessage<typeof CONST.REPORT.ACTIONS.TYPE.REPORT_PREVIEW>) => `发票报告 #${linkedReportID}`,
        threadPaySomeoneReportName: ({formattedAmount, comment}: ThreadSentMoneyReportNameParams) => `${formattedAmount} 已发送${comment ? `对于${comment}` : ''}`,
        movedFromPersonalSpace: ({workspaceName, reportName}: MovedFromPersonalSpaceParams) => `将费用从个人空间移动到${workspaceName ?? `与${reportName}聊天`}`,
        movedToPersonalSpace: '将费用移至个人空间',
        tagSelection: '选择一个标签以更好地组织您的支出。',
        categorySelection: '选择一个类别以更好地组织您的支出。',
        error: {
            invalidCategoryLength: '类别名称超过255个字符。请缩短或选择不同的类别。',
            invalidTagLength: '标签名称超过255个字符。请缩短它或选择一个不同的标签。',
            invalidAmount: '请在继续之前输入有效金额',
            invalidIntegerAmount: '请在继续之前输入一个完整的美元金额',
            invalidTaxAmount: ({amount}: RequestAmountParams) => `最大税额为${amount}`,
            invalidSplit: '拆分的总和必须等于总金额',
            invalidSplitParticipants: '请输入一个大于零的金额，至少适用于两个参与者。',
            invalidSplitYourself: '请输入一个非零金额进行拆分',
            noParticipantSelected: '请选择一位参与者',
            other: '发生意外错误。请稍后再试。',
            genericCreateFailureMessage: '提交此费用时发生意外错误。请稍后再试。',
            genericCreateInvoiceFailureMessage: '发送此发票时出现意外错误。请稍后再试。',
            genericHoldExpenseFailureMessage: '暂时无法暂扣此费用，请稍后再试。',
            genericUnholdExpenseFailureMessage: '将此费用从保留状态中移除时发生意外错误。请稍后再试。',
            receiptDeleteFailureError: '删除此收据时发生意外错误。请稍后再试。',
            receiptFailureMessage: '上传您的收据时出错。请',
            receiptFailureMessageShort: '上传您的收据时出错。',
            tryAgainMessage: '再试一次',
            saveFileMessage: '保存收据',
            uploadLaterMessage: '稍后上传。',
            genericDeleteFailureMessage: '删除此费用时出现意外错误。请稍后再试。',
            genericEditFailureMessage: '编辑此费用时发生意外错误。请稍后再试。',
            genericSmartscanFailureMessage: '交易缺少字段',
            duplicateWaypointsErrorMessage: '请删除重复的航点',
            atLeastTwoDifferentWaypoints: '请输入至少两个不同的地址',
            splitExpenseMultipleParticipantsErrorMessage: '无法在工作区和其他成员之间拆分费用。请更新您的选择。',
            invalidMerchant: '请输入有效的商家名称',
            atLeastOneAttendee: '必须至少选择一位参与者',
            invalidQuantity: '请输入有效的数量',
            quantityGreaterThanZero: '数量必须大于零',
            invalidSubrateLength: '必须至少有一个子费率',
            invalidRate: '此工作区的费率无效。请选择工作区中可用的费率。',
        },
        dismissReceiptError: '忽略错误',
        dismissReceiptErrorConfirmation: '注意！忽略此错误将完全删除您上传的收据。您确定吗？',
        waitingOnEnabledWallet: ({submitterDisplayName}: WaitingOnBankAccountParams) => `开始结算。在${submitterDisplayName}启用他们的钱包之前，付款将被暂停。`,
        enableWallet: '启用钱包',
        hold: '保持',
        unhold: '移除保留',
        holdExpense: '保留费用',
        unholdExpense: '取消保留费用',
        heldExpense: '保留此费用',
        unheldExpense: '取消搁置此费用',
        moveUnreportedExpense: '移动未报告的费用',
        addUnreportedExpense: '添加未报告的费用',
        selectUnreportedExpense: '请选择至少一个费用添加到报告中。',
        emptyStateUnreportedExpenseTitle: '没有未报告的费用',
        emptyStateUnreportedExpenseSubtitle: '看起来您没有未报告的费用。请尝试在下面创建一个。',
        addUnreportedExpenseConfirm: '添加到报告',
        explainHold: '请解释您为何保留此费用。',
        undoSubmit: '撤销提交',
        retracted: '撤回',
        undoClose: '撤销关闭',
        reopened: '重新打开',
        reopenReport: '重新打开报告',
        reopenExportedReportConfirmation: ({connectionName}: {connectionName: string}) => `此报告已导出到${connectionName}。更改它可能会导致数据不一致。您确定要重新打开此报告吗？`,
        reason: '原因',
        holdReasonRequired: '暂停时需要提供原因。',
        expenseWasPutOnHold: '费用已被搁置',
        expenseOnHold: '此费用已被搁置。请查看评论以了解下一步。',
        expensesOnHold: '所有费用已被暂停。请查看评论以了解下一步。',
        expenseDuplicate: '此费用与另一项费用的详细信息相似。请查看重复项以继续。',
        someDuplicatesArePaid: '其中一些重复项已经被批准或支付。',
        reviewDuplicates: '审核重复项',
        keepAll: '保留全部',
        confirmApprove: '确认批准金额',
        confirmApprovalAmount: '仅批准合规的费用，或批准整个报告。',
        confirmApprovalAllHoldAmount: () => ({
            one: '此费用已暂停。您仍然想要批准吗？',
            other: '这些费用已被搁置。您仍然想要批准吗？',
        }),
        confirmPay: '确认付款金额',
        confirmPayAmount: '支付未冻结的部分，或支付整个报告。',
        confirmPayAllHoldAmount: () => ({
            one: '此费用已被搁置。您仍然想要支付吗？',
            other: '这些费用已被搁置。您还要继续支付吗？',
        }),
        payOnly: '仅支付',
        approveOnly: '仅批准',
        holdEducationalTitle: '此请求正在处理中',
        holdEducationalText: '保持',
        whatIsHoldExplain: '将“暂停”用于费用上，以便在批准或付款前请求更多详细信息。',
        holdIsLeftBehind: '待处理费用在批准或支付后移至另一份报告。',
        unholdWhenReady: '审批者可以在准备好审批或付款时解除费用保留。',
        changePolicyEducational: {
            title: '您已移动此报告！',
            description: '请仔细检查这些项目，因为在将报告移动到新工作区时，它们往往会发生变化。',
            reCategorize: '<strong>重新分类任何费用</strong>以符合工作区规则。',
            workflows: '此报告现在可能需要遵循不同的<strong>审批流程。</strong>',
        },
        changeWorkspace: '更改工作区',
        set: 'set',
        changed: '未更改',
        removed: 'removed',
        transactionPending: '交易待处理。',
        chooseARate: '选择每英里或每公里的工作区报销费率',
        unapprove: '取消批准',
        unapproveReport: '取消批准报告',
        headsUp: '注意！',
        unapproveWithIntegrationWarning: ({accountingIntegration}: UnapproveWithIntegrationWarningParams) =>
            `此报告已导出到${accountingIntegration}。更改它可能会导致数据不一致。您确定要取消批准此报告吗？`,
        reimbursable: '可报销的',
        nonReimbursable: '不可报销',
        bookingPending: '此预订正在等待处理中',
        bookingPendingDescription: '此预订待定，因为尚未付款。',
        bookingArchived: '此预订已存档',
        bookingArchivedDescription: '此预订已归档，因为旅行日期已过。如有需要，请添加最终金额的费用。',
        attendees: '与会者',
        whoIsYourAccountant: '谁是你的会计师？',
        paymentComplete: '付款完成',
        time: '时间',
        startDate: '开始日期',
        endDate: '结束日期',
        startTime: '开始时间',
        endTime: '结束时间',
        deleteSubrate: '删除子费率',
        deleteSubrateConfirmation: '您确定要删除此子费率吗？',
        quantity: '数量',
        subrateSelection: '选择一个子费率并输入数量。',
        qty: '数量',
        firstDayText: () => ({
            one: `第一天：1小时`,
            other: (count: number) => `第一天：${count.toFixed(2)} 小时`,
        }),
        lastDayText: () => ({
            one: `最后一天：1小时`,
            other: (count: number) => `最后一天：${count.toFixed(2)} 小时`,
        }),
        tripLengthText: () => ({
            one: `行程：1整天`,
            other: (count: number) => `行程：${count}整天`,
        }),
        dates: '日期',
        rates: '费率',
        submitsTo: ({name}: SubmitsToParams) => `提交给${name}`,
        moveExpenses: () => ({one: '移动费用', other: '移动费用'}),
    },
    transactionMerge: {
        listPage: {
            header: '合并费用',
            noEligibleExpenseFound: '未找到可合并的费用',
            noEligibleExpenseFoundSubtitle: `您没有可与此合并的费用。<a href="${CONST.HELP_DOC_LINKS.MERGE_EXPENSES}">了解更多</a>关于可合并费用的信息。`,
            selectTransactionToMerge: ({reportName}: {reportName: string}) => `选择一个<a href="${CONST.HELP_DOC_LINKS.MERGE_EXPENSES}">可合并的费用</a> <strong>${reportName}</strong>.`,
        },
        receiptPage: {
            header: '选择收据',
            pageTitle: '选择您想保留的收据：',
        },
        detailsPage: {
            header: '选择详情',
            pageTitle: '选择您想保留的详情：',
            noDifferences: '发现交易无差异',
            pleaseSelectError: ({field}: {field: string}) => `请选择一个${field}`,
            selectAllDetailsError: '继续前请选取所有详情。',
        },
        confirmationPage: {
            header: '确认详情',
            pageTitle: '确认您保留的详情。未保留的详情将被删除。',
            confirmButton: '合并费用',
        },
    },
    share: {
        shareToExpensify: '分享到Expensify',
        messageInputLabel: '消息',
    },
    notificationPreferencesPage: {
        header: '通知偏好设置',
        label: '通知我新消息',
        notificationPreferences: {
            always: '立即',
            daily: '每日',
            mute: '静音',
            hidden: 'Hidden',
        },
    },
    loginField: {
        numberHasNotBeenValidated: '号码尚未验证。点击按钮通过短信重新发送验证链接。',
        emailHasNotBeenValidated: '电子邮件尚未验证。点击按钮通过短信重新发送验证链接。',
    },
    avatarWithImagePicker: {
        uploadPhoto: '上传照片',
        removePhoto: '删除照片',
        editImage: '编辑照片',
        viewPhoto: '查看照片',
        imageUploadFailed: '图片上传失败',
        deleteWorkspaceError: '抱歉，删除您的工作区头像时出现了意外问题。',
        sizeExceeded: ({maxUploadSizeInMB}: SizeExceededParams) => `所选图像超过了最大上传大小 ${maxUploadSizeInMB} MB。`,
        resolutionConstraints: ({minHeightInPx, minWidthInPx, maxHeightInPx, maxWidthInPx}: ResolutionConstraintsParams) =>
            `请上传大于${minHeightInPx}x${minWidthInPx}像素且小于${maxHeightInPx}x${maxWidthInPx}像素的图片。`,
        notAllowedExtension: ({allowedExtensions}: NotAllowedExtensionParams) => `头像必须是以下类型之一：${allowedExtensions.join(', ')}。`,
    },
    modal: {
        backdropLabel: '模态背景',
    },
    profilePage: {
        profile: '个人资料',
        preferredPronouns: '首选代词',
        selectYourPronouns: '选择您的代词',
        selfSelectYourPronoun: '自选您的代词',
        emailAddress: '电子邮件地址',
        setMyTimezoneAutomatically: '自动设置我的时区',
        timezone: '时区',
        invalidFileMessage: '无效文件。请尝试其他图像。',
        avatarUploadFailureMessage: '上传头像时发生错误。请再试一次。',
        online: '在线',
        offline: '离线',
        syncing: '同步中',
        profileAvatar: '个人头像',
        publicSection: {
            title: '公开',
            subtitle: '这些信息会显示在您的公开资料上。任何人都可以看到。',
        },
        privateSection: {
            title: '私人',
            subtitle: '这些信息用于旅行和支付。它们不会显示在您的公开资料上。',
        },
    },
    securityPage: {
        title: '安全选项',
        subtitle: '启用双因素认证以确保您的账户安全。',
        goToSecurity: '返回安全页面',
    },
    shareCodePage: {
        title: '您的代码',
        subtitle: '通过分享您的个人二维码或推荐链接邀请成员加入Expensify。',
    },
    pronounsPage: {
        pronouns: '代词',
        isShownOnProfile: '您的代词显示在您的个人资料上。',
        placeholderText: '搜索以查看选项',
    },
    contacts: {
        contactMethod: '联系方式',
        contactMethods: '联系方式',
        featureRequiresValidate: '此功能需要您验证您的账户。',
        validateAccount: '验证您的账户',
        helpTextBeforeEmail: '添加更多方式让人们找到您，并转发收据到',
        helpTextAfterEmail: '从多个电子邮件地址。',
        pleaseVerify: '请验证此联系方式',
        getInTouch: '每当我们需要联系您时，我们将使用此联系方式。',
        enterMagicCode: ({contactMethod}: EnterMagicCodeParams) => `请输入发送到${contactMethod}的验证码。验证码将在一分钟内到达。`,
        setAsDefault: '设为默认',
        yourDefaultContactMethod: '这是您当前的默认联系方式。在删除它之前，您需要选择另一种联系方式并点击“设为默认”。',
        removeContactMethod: '移除联系方式',
        removeAreYouSure: '您确定要删除此联系方式吗？此操作无法撤销。',
        failedNewContact: '无法添加此联系方式。',
        genericFailureMessages: {
            requestContactMethodValidateCode: '发送新的魔法代码失败。请稍等片刻再试。',
            validateSecondaryLogin: '魔法代码不正确或无效。请重试或请求新代码。',
            deleteContactMethod: '删除联系方式失败。请联系Concierge寻求帮助。',
            setDefaultContactMethod: '无法设置新的默认联系方式。请联系Concierge寻求帮助。',
            addContactMethod: '无法添加此联系方式。请联系Concierge寻求帮助。',
            enteredMethodIsAlreadySubmitted: '此联系方式已存在',
            passwordRequired: '需要密码。',
            contactMethodRequired: '联系方式是必需的',
            invalidContactMethod: '无效的联系方式',
        },
        newContactMethod: '新联系方式',
        goBackContactMethods: '返回到联系方式',
    },
    // cspell:disable
    pronouns: {
        coCos: 'Co / Cos',
        eEyEmEir: 'E / Ey / Em / Eir',
        faeFaer: 'Fae / Faer',
        heHimHis: '他/他/他的',
        heHimHisTheyThemTheirs: 'He / Him / His / They / Them / Theirs',
        sheHerHers: '她/她/她的',
        sheHerHersTheyThemTheirs: '她 / 她 / 她的 / 他们 / 他们 / 他们的',
        merMers: 'Mer / Mers',
        neNirNirs: 'Ne / Nir / Nirs',
        neeNerNers: 'Nee / Ner / Ners',
        perPers: '每 / 每人',
        theyThemTheirs: '他们/他们/他们的',
        thonThons: 'Thon / Thons',
        veVerVis: 'Ve / Ver / Vis',
        viVir: 'Vi / Vir',
        xeXemXyr: 'Xe / Xem / Xyr',
        zeZieZirHir: 'Ze / Zie / Zir / Hir',
        zeHirHirs: 'Ze / Hir',
        callMeByMyName: '叫我我的名字',
    },
    // cspell:enable
    displayNamePage: {
        headerTitle: '显示名称',
        isShownOnProfile: '您的显示名称会显示在您的个人资料上。',
    },
    timezonePage: {
        timezone: '时区',
        isShownOnProfile: '您的时区显示在您的个人资料上。',
        getLocationAutomatically: '自动确定您的位置',
    },
    updateRequiredView: {
        updateRequired: '需要更新',
        pleaseInstall: '请更新到最新版本的 New Expensify',
        pleaseInstallExpensifyClassic: '请安装最新版本的Expensify',
        toGetLatestChanges: '对于移动设备或桌面设备，下载并安装最新版本。对于网页，刷新您的浏览器。',
        newAppNotAvailable: '新版Expensify应用已不再可用。',
    },
    initialSettingsPage: {
        about: '关于',
        aboutPage: {
            description: '全新的 Expensify 应用由来自世界各地的开源开发者社区构建。帮助我们构建 Expensify 的未来。',
            appDownloadLinks: '应用下载链接',
            viewKeyboardShortcuts: '查看键盘快捷键',
            viewTheCode: '查看代码',
            viewOpenJobs: '查看开放职位',
            reportABug: '报告一个错误',
            troubleshoot: '故障排除',
        },
        appDownloadLinks: {
            android: {
                label: 'Android',
            },
            ios: {
                label: 'iOS',
            },
            desktop: {
                label: 'macOS',
            },
        },
        troubleshoot: {
            clearCacheAndRestart: '清除缓存并重启',
            viewConsole: '查看调试控制台',
            debugConsole: '调试控制台',
            description: '<muted-text>使用以下工具帮助排除 Expensify 体验中的故障。如果遇到任何问题，<concierge-link>请提交错误</concierge-link>。</muted-text>',
            confirmResetDescription: '所有未发送的草稿消息将会丢失，但您的其他数据是安全的。',
            resetAndRefresh: '重置并刷新',
            clientSideLogging: '客户端日志记录',
            noLogsToShare: '没有日志可分享',
            useProfiling: '使用分析工具',
            profileTrace: '个人资料追踪',
            results: '成果',
            releaseOptions: '发布选项',
            testingPreferences: '测试偏好设置',
            useStagingServer: '使用测试服务器',
            forceOffline: '强制离线',
            simulatePoorConnection: '模拟网络连接不良',
            simulateFailingNetworkRequests: '模拟网络请求失败',
            authenticationStatus: '身份验证状态',
            deviceCredentials: '设备凭证',
            invalidate: '作废',
            destroy: '销毁',
            maskExportOnyxStateData: '导出 Onyx 状态时屏蔽敏感成员数据',
            exportOnyxState: '导出 Onyx 状态',
            importOnyxState: '导入 Onyx 状态',
            testCrash: '测试崩溃',
            resetToOriginalState: '重置为原始状态',
            usingImportedState: '您正在使用导入的状态。点击这里清除它。',
            debugMode: '调试模式',
            invalidFile: '文件无效',
            invalidFileDescription: '您尝试导入的文件无效。请再试一次。',
            invalidateWithDelay: '延迟失效',
            recordTroubleshootData: '记录故障排除数据',
            softKillTheApp: '软删除应用程序',
            kill: '杀戮',
        },
        debugConsole: {
            saveLog: '保存日志',
            shareLog: '共享日志',
            enterCommand: '输入命令',
            execute: '执行',
            noLogsAvailable: '没有可用日志',
            logSizeTooLarge: ({size}: LogSizeParams) => `日志大小超过 ${size} MB。请使用“保存日志”来下载日志文件。`,
            logs: '日志',
            viewConsole: '查看控制台',
        },
        security: '安全性',
        signOut: '登出',
        restoreStashed: '恢复暂存的登录信息',
        signOutConfirmationText: '如果您退出登录，任何离线更改都将丢失。',
        versionLetter: 'v',
        readTheTermsAndPrivacy: {
            phrase1: '阅读该内容',
            phrase2: '服务条款',
            phrase3: '和',
            phrase4: '隐私',
        },
        help: '帮助',
        whatIsNew: '新内容',
        accountSettings: '账户设置',
        account: '账户',
        general: '常规',
    },
    closeAccountPage: {
        closeAccount: '关闭账户',
        reasonForLeavingPrompt: '我们不想看到您离开！您能否告诉我们原因，以便我们改进？',
        enterMessageHere: '输入消息内容',
        closeAccountWarning: '关闭您的账户无法撤销。',
        closeAccountPermanentlyDeleteData: '您确定要删除您的账户吗？这将永久删除所有未结费用。',
        enterDefaultContactToConfirm: '请输入您的默认联系方式以确认您希望关闭账户。您的默认联系方式是：',
        enterDefaultContact: '输入您的默认联系方式',
        defaultContact: '默认联系方式：',
        enterYourDefaultContactMethod: '请输入您的默认联系方式以关闭您的账户。',
    },
    mergeAccountsPage: {
        mergeAccount: '合并账户',
        accountDetails: {
            accountToMergeInto: '输入您想要合并的账户',
            notReversibleConsent: '我明白这是不可逆的。',
        },
        accountValidate: {
            confirmMerge: '您确定要合并账户吗？',
            lossOfUnsubmittedData: `合并您的账户是不可逆的，并且将导致任何未提交费用的丢失`,
            enterMagicCode: `要继续，请输入发送到的验证码`,
            errors: {
                incorrectMagicCode: '魔法代码不正确或无效。请重试或请求新代码。',
                fallback: '出现问题。请稍后再试。',
            },
        },
        mergeSuccess: {
            accountsMerged: '账户已合并！',
            description: ({from, to}: MergeSuccessDescriptionParams) =>
                `<muted-text><centered-text>您已成功将 <strong>${from}</strong> 中的所有数据合并到 <strong>${to}</strong>。今后，您可以使用该账户的任意一个登录名。</centered-text></muted-text>`,
        },
        mergePendingSAML: {
            weAreWorkingOnIt: '我们正在处理此事',
            limitedSupport: '我们尚未支持在 New Expensify 上合并账户。请在 Expensify Classic 上执行此操作。',
            reachOutForHelp: '<muted-text><centered-text>如有任何疑问，请随时<concierge-link>联系Concierge</concierge-link>！</centered-text></muted-text>',
            goToExpensifyClassic: '前往 Expensify Classic',
        },
        mergeFailureSAMLDomainControlDescription: ({email}: MergeFailureDescriptionGenericParams) =>
            `<muted-text><centered-text>您无法合并 <strong>${email}</strong>，因为它受 <strong>${email.split('@').at(1) ?? ''}</strong> 控制。请<concierge-link>联系Concierge</concierge-link>寻求帮助。</centered-text></muted-text>`,
        mergeFailureSAMLAccountDescription: ({email}: MergeFailureDescriptionGenericParams) =>
            `<muted-text><centered-text>您不能将 <strong>${email}</strong> 并入其他账户，因为您的域名管理员已将其设置为您的主登录名。请将其他账户合并到该账户中。</centered-text></muted-text>`,
        mergeFailure2FA: {
            description: ({email}: MergeFailureDescriptionGenericParams) =>
                `<muted-text><centered-text>您无法合并账户，因为 <strong>${email}</strong> 启用了双因素身份验证 (2FA)。请禁用 <strong>${email}</strong> 的 2FA，然后重试。</centered-text></muted-text>`,
            learnMore: '了解更多关于合并账户的信息。',
        },
        mergeFailureAccountLockedDescription: ({email}: MergeFailureDescriptionGenericParams) =>
            `<muted-text><centered-text>您无法合并 <strong>${email}</strong>，因为它已被锁定。请<concierge-link>联系Concierge</concierge-link>寻求帮助。</centered-text></muted-text>`,
        mergeFailureUncreatedAccountDescription: ({email, contactMethodLink}: MergeFailureUncreatedAccountDescriptionParams) =>
            `<muted-text><centered-text>您无法合并账户，因为 <strong>${email}</strong> 没有 Expensify 账户。请将<a href="${contactMethodLink}">其添加为联系方式</a>。</centered-text></muted-text>`,
        mergeFailureSmartScannerAccountDescription: ({email}: MergeFailureDescriptionGenericParams) =>
            `<muted-text><centered-text>您不能将 <strong>${email}</strong> 并入其他账户。请将其他账户合并到其中。</centered-text></muted-text>`,
        mergeFailureInvoicedAccountDescription: ({email}: MergeFailureDescriptionGenericParams) =>
            `<muted-text><centered-text>您不能将账户合并到 <strong>${email}</strong>，因为该账户拥有发票账单关系。</centered-text></muted-text>`,
        mergeFailureTooManyAttempts: {
            heading: '请稍后再试',
            description: '尝试合并账户的次数过多。请稍后再试。',
        },
        mergeFailureUnvalidatedAccount: {
            description: '您无法合并到其他账户，因为该账户尚未验证。请验证该账户后重试。',
        },
        mergeFailureSelfMerge: {
            description: '您不能将一个账户合并到其自身。',
        },
        mergeFailureGenericHeading: '无法合并账户',
    },
    lockAccountPage: {
        reportSuspiciousActivity: '报告可疑活动',
        lockAccount: '锁定账户',
        unlockAccount: '解锁账户',
        compromisedDescription: '发现您的账户有异常? 报告后将立即锁定账户, 阻止新的Expensify卡交易, 并防止任何账户更改。',
        domainAdminsDescription: '对于域管理员: 这也会暂停您域中所有Expensify卡活动和管理员操作。',
        areYouSure: '您确定要锁定您的Expensify账户吗?',
        ourTeamWill: '我们的团队将调查并移除任何未经授权的访问。若要恢复访问权限, 您需与Concierge协作。',
    },
    failedToLockAccountPage: {
        failedToLockAccount: '无法锁定账户',
        failedToLockAccountDescription: `我们无法锁定您的账户。请与Concierge聊天以解决此问题。`,
        chatWithConcierge: '与Concierge聊天',
    },
    unlockAccountPage: {
        accountLocked: '账户已锁定',
        yourAccountIsLocked: '您的账户已被锁定',
        chatToConciergeToUnlock: '与Concierge聊天以解决安全问题并解锁您的账户。',
        chatWithConcierge: '与Concierge聊天',
    },
    passwordPage: {
        changePassword: '更改密码',
        changingYourPasswordPrompt: '更改密码将同时更新您在 Expensify.com 和 New Expensify 账户的密码。',
        currentPassword: '当前密码',
        newPassword: '新密码',
        newPasswordPrompt: '您的新密码必须与旧密码不同，并且至少包含8个字符、1个大写字母、1个小写字母和1个数字。',
    },
    twoFactorAuth: {
        headerTitle: '双重身份验证',
        twoFactorAuthEnabled: '已启用双重身份验证',
        whatIsTwoFactorAuth: '两因素认证 (2FA) 有助于保护您的账户安全。登录时，您需要输入由您首选的身份验证应用程序生成的代码。',
        disableTwoFactorAuth: '禁用双重身份验证',
        explainProcessToRemove: '为了禁用双重身份验证 (2FA)，请输入来自您的身份验证应用程序的有效代码。',
        disabled: '双重身份验证现已禁用',
        noAuthenticatorApp: '您将不再需要验证器应用程序来登录Expensify。',
        stepCodes: '恢复代码',
        keepCodesSafe: '请妥善保管这些恢复代码！',
        codesLoseAccess: '如果您失去了对身份验证器应用的访问权限并且没有这些代码，您将失去对账户的访问权限。\n\n注意：设置双因素身份验证会将您从所有其他活动会话中注销。',
        errorStepCodes: '请在继续之前复制或下载代码',
        stepVerify: '验证',
        scanCode: '使用您的设备扫描二维码',
        authenticatorApp: '身份验证器应用程序',
        addKey: '或者将此密钥添加到您的身份验证器应用中：',
        enterCode: '然后输入您的身份验证器应用生成的六位数代码。',
        stepSuccess: '完成',
        enabled: '已启用双重身份验证',
        congrats: '恭喜！现在您拥有了额外的安全保障。',
        copy: '复制',
        disable: '禁用',
        enableTwoFactorAuth: '启用双重身份验证',
        pleaseEnableTwoFactorAuth: '请启用双因素认证。',
        twoFactorAuthIsRequiredDescription: '出于安全考虑，Xero 需要双重身份验证才能连接集成。',
        twoFactorAuthIsRequiredForAdminsHeader: '需要双重身份验证',
        twoFactorAuthIsRequiredForAdminsTitle: '请启用双重身份验证',
        twoFactorAuthIsRequiredForAdminsDescription: '您的Xero会计连接需要使用双重身份验证。要继续使用Expensify，请启用它。',
        twoFactorAuthCannotDisable: '无法禁用双重身份验证',
        twoFactorAuthRequired: '您的Xero连接需要双因素认证（2FA），且无法禁用。',
    },
    recoveryCodeForm: {
        error: {
            pleaseFillRecoveryCode: '请输入您的恢复代码',
            incorrectRecoveryCode: '恢复代码不正确。请重试。',
        },
        useRecoveryCode: '使用恢复代码',
        recoveryCode: '恢复代码',
        use2fa: '使用双重身份验证代码',
    },
    twoFactorAuthForm: {
        error: {
            pleaseFillTwoFactorAuth: '请输入您的双因素认证代码',
            incorrect2fa: '两步验证代码不正确。请重试。',
        },
    },
    passwordConfirmationScreen: {
        passwordUpdated: '密码已更新！',
        allSet: '一切就绪。请妥善保管您的新密码。',
    },
    privateNotes: {
        title: '私人备注',
        personalNoteMessage: '在此处记录有关此聊天的笔记。您是唯一可以添加、编辑或查看这些笔记的人。',
        sharedNoteMessage: '在此处记录有关此聊天的笔记。Expensify员工和team.expensify.com域上的其他成员可以查看这些笔记。',
        composerLabel: '备注',
        myNote: '我的备注',
        error: {
            genericFailureMessage: '私人备注无法保存',
        },
    },
    billingCurrency: {
        error: {
            securityCode: '请输入有效的安全代码',
        },
        securityCode: '安全代码',
        changeBillingCurrency: '更改结算货币',
        changePaymentCurrency: '更改支付货币',
        paymentCurrency: '付款货币',
        paymentCurrencyDescription: '选择一个标准化货币，将所有个人费用转换为该货币。',
        note: `注意：更改支付货币会影响您为 Expensify 支付的费用。请参阅我们的<a href="${CONST.PRICING}">定价页面</a>了解详情。`,
    },
    addDebitCardPage: {
        addADebitCard: '添加借记卡',
        nameOnCard: '卡上的姓名',
        debitCardNumber: '借记卡号',
        expiration: '到期日期',
        expirationDate: 'MMYY',
        cvv: 'CVV',
        billingAddress: '账单地址',
        growlMessageOnSave: '您的借记卡已成功添加',
        expensifyPassword: 'Expensify密码',
        error: {
            invalidName: '名称只能包含字母',
            addressZipCode: '请输入有效的邮政编码',
            debitCardNumber: '请输入有效的借记卡号',
            expirationDate: '请选择一个有效的到期日期',
            securityCode: '请输入有效的安全代码',
            addressStreet: '请输入一个有效的账单地址，不能是邮政信箱。',
            addressState: '请选择一个州',
            addressCity: '请输入城市名称',
            genericFailureMessage: '添加您的卡时发生错误。请重试。',
            password: '请输入您的Expensify密码',
        },
    },
    addPaymentCardPage: {
        addAPaymentCard: '添加支付卡',
        nameOnCard: '卡上的姓名',
        paymentCardNumber: '卡号',
        expiration: '到期日期',
        expirationDate: 'MM/YY',
        cvv: 'CVV',
        billingAddress: '账单地址',
        growlMessageOnSave: '您的支付卡已成功添加',
        expensifyPassword: 'Expensify密码',
        error: {
            invalidName: '名称只能包含字母',
            addressZipCode: '请输入有效的邮政编码',
            paymentCardNumber: '请输入有效的卡号',
            expirationDate: '请选择一个有效的到期日期',
            securityCode: '请输入有效的安全代码',
            addressStreet: '请输入一个有效的账单地址，不能是邮政信箱。',
            addressState: '请选择一个州',
            addressCity: '请输入城市名称',
            genericFailureMessage: '添加您的卡时发生错误。请重试。',
            password: '请输入您的Expensify密码',
        },
    },
    walletPage: {
        balance: '余额',
        paymentMethodsTitle: '支付方式',
        setDefaultConfirmation: '设为默认付款方式',
        setDefaultSuccess: '默认支付方式已设置！',
        deleteAccount: '删除账户',
        deleteConfirmation: '您确定要删除此账户吗？',
        error: {
            notOwnerOfBankAccount: '将此银行账户设置为默认支付方式时发生错误。',
            invalidBankAccount: '此银行账户已被暂时冻结',
            notOwnerOfFund: '将此卡设置为默认付款方式时发生错误',
            setDefaultFailure: '出现问题。请与Concierge聊天以获得进一步帮助。',
        },
        addBankAccountFailure: '尝试添加您的银行账户时发生意外错误。请再试一次。',
        getPaidFaster: '更快收到付款',
        addPaymentMethod: '添加支付方式以便直接在应用中发送和接收付款。',
        getPaidBackFaster: '更快获得偿还',
        secureAccessToYourMoney: '安全访问您的资金',
        receiveMoney: '以本地货币接收款项',
        expensifyWallet: 'Expensify Wallet（测试版）',
        sendAndReceiveMoney: '与朋友发送和接收资金。仅限美国银行账户。',
        enableWallet: '启用钱包',
        addBankAccountToSendAndReceive: '添加银行账户以进行付款或收款。',
        addDebitOrCreditCard: '添加借记卡或信用卡',
        assignedCards: '已分配的卡片',
        assignedCardsDescription: '这些是由工作区管理员分配的卡片，用于管理公司支出。',
        expensifyCard: 'Expensify Card',
        walletActivationPending: '我们正在审核您的信息。请几分钟后再查看！',
        walletActivationFailed: '很遗憾，您的钱包目前无法启用。请与Concierge聊天以获得进一步帮助。',
        addYourBankAccount: '添加您的银行账户',
        addBankAccountBody: '让我们将您的银行账户连接到Expensify，这样在应用程序中直接发送和接收付款将变得比以往任何时候都更容易。',
        chooseYourBankAccount: '选择您的银行账户',
        chooseAccountBody: '确保您选择正确的选项。',
        confirmYourBankAccount: '确认您的银行账户',
        personalBankAccounts: '个人银行账户',
        businessBankAccounts: '企业银行账户',
    },
    cardPage: {
        expensifyCard: 'Expensify Card',
        expensifyTravelCard: 'Expensify Travel Card',
        availableSpend: '剩余额度',
        smartLimit: {
            name: '智能限制',
            title: ({formattedLimit}: ViolationsOverLimitParams) => `您可以在此卡上消费最多 ${formattedLimit}，并且随着您提交的费用被批准，限额将重置。`,
        },
        fixedLimit: {
            name: '固定限额',
            title: ({formattedLimit}: ViolationsOverLimitParams) => `您可以在这张卡上消费最多${formattedLimit}，然后它将停用。`,
        },
        monthlyLimit: {
            name: '每月限额',
            title: ({formattedLimit}: ViolationsOverLimitParams) => `您每月最多可以在此卡上花费${formattedLimit}。限额将在每个日历月的第一天重置。`,
        },
        virtualCardNumber: '虚拟卡号',
        travelCardCvv: '旅行卡 CVV',
        physicalCardNumber: '实体卡号',
        getPhysicalCard: '获取实体卡',
        reportFraud: '报告虚拟卡欺诈',
        reportTravelFraud: '报告旅行卡欺诈',
        reviewTransaction: '查看交易',
        suspiciousBannerTitle: '可疑交易',
        suspiciousBannerDescription: '我们注意到您的卡上有可疑交易。点击下方查看。',
        cardLocked: '在我们的团队审核您公司的账户期间，您的卡已被暂时锁定。',
        cardDetails: {
            cardNumber: '虚拟卡号',
            expiration: '过期',
            cvv: 'CVV',
            address: '地址',
            revealDetails: '显示详细信息',
            revealCvv: '显示CVV',
            copyCardNumber: '复制卡号',
            updateAddress: '更新地址',
        },
        cardAddedToWallet: ({platform}: {platform: 'Google' | 'Apple'}) => `已添加到${platform}钱包`,
        cardDetailsLoadingFailure: '加载卡片详情时发生错误。请检查您的互联网连接并重试。',
        validateCardTitle: '让我们确认一下身份',
        enterMagicCode: ({contactMethod}: EnterMagicCodeParams) => `请输入发送到${contactMethod}的验证码以查看您的卡详细信息。验证码应在一两分钟内到达。`,
    },
    workflowsPage: {
        workflowTitle: '花费',
        workflowDescription: '配置从支出发生到审批和支付的工作流程。',
        delaySubmissionTitle: '延迟提交',
        delaySubmissionDescription: '选择自定义的费用提交时间表，或者关闭此选项以实时更新支出。',
        submissionFrequency: '提交频率',
        submissionFrequencyDateOfMonth: '月份日期',
        addApprovalsTitle: '添加审批',
        addApprovalButton: '添加审批工作流程',
        addApprovalTip: '此默认工作流程适用于所有成员，除非存在更具体的工作流程。',
        approver: '审批人',
        addApprovalsDescription: '在授权付款之前需要额外批准。',
        makeOrTrackPaymentsTitle: '进行或跟踪付款',
        makeOrTrackPaymentsDescription: '添加授权付款人以便在Expensify中进行付款或跟踪在其他地方进行的付款。',
        editor: {
            submissionFrequency: '选择Expensify在分享无错误支出前应等待的时间。',
        },
        frequencyDescription: '选择您希望自动提交费用的频率，或者选择手动提交',
        frequencies: {
            instant: '即时',
            weekly: '每周',
            monthly: '每月',
            twiceAMonth: '每月两次',
            byTrip: '按行程',
            manually: '手动',
            daily: '每日',
            lastDayOfMonth: '月末最后一天',
            lastBusinessDayOfMonth: '每月的最后一个工作日',
            ordinals: {
                one: 'st',
                two: 'nd',
                few: 'rd',
                other: 'th',
                /* eslint-disable @typescript-eslint/naming-convention */
                '1': '第一',
                '2': '第二',
                '3': '第三',
                '4': '第四',
                '5': '第五',
                '6': '第六',
                '7': 'Seventh',
                '8': '第八',
                '9': '第九',
                '10': '第十',
                /* eslint-enable @typescript-eslint/naming-convention */
            },
        },
        approverInMultipleWorkflows: '该成员已属于另一个审批流程。此处的任何更新也会反映在那里。',
        approverCircularReference: ({name1, name2}: ApprovalWorkflowErrorParams) =>
            `<strong>${name1}</strong> 已经批准报告给 <strong>${name2}</strong>。请选择不同的审批人以避免循环工作流。`,
        emptyContent: {
            title: '没有成员可显示',
            expensesFromSubtitle: '所有工作区成员已属于现有的审批工作流程。',
            approverSubtitle: '所有审批者都属于现有的工作流程。',
        },
    },
    workflowsDelayedSubmissionPage: {
        autoReportingErrorMessage: '延迟提交无法更改。请重试或联系客服。',
        autoReportingFrequencyErrorMessage: '提交频率无法更改。请重试或联系客服。',
        monthlyOffsetErrorMessage: '无法更改每月频率。请重试或联系支持。',
    },
    workflowsCreateApprovalsPage: {
        title: '确认',
        header: '添加更多审批人并确认。',
        additionalApprover: '额外审批人',
        submitButton: '添加工作流程',
    },
    workflowsEditApprovalsPage: {
        title: '编辑审批流程',
        deleteTitle: '删除审批流程',
        deletePrompt: '您确定要删除此审批工作流程吗？所有成员将随后遵循默认工作流程。',
    },
    workflowsExpensesFromPage: {
        title: '来自的费用',
        header: '当以下成员提交费用时：',
    },
    workflowsApproverPage: {
        genericErrorMessage: '无法更改审批人。请重试或联系客服。',
        header: '发送给此成员以供批准：',
    },
    workflowsPayerPage: {
        title: '授权付款人',
        genericErrorMessage: '授权付款人无法更改。请再试一次。',
        admins: '管理员',
        payer: '付款人',
        paymentAccount: '付款账户',
    },
    reportFraudPage: {
        title: '报告虚拟卡欺诈',
        description: '如果您的虚拟卡信息被盗或泄露，我们将永久停用您现有的卡，并为您提供一张新的虚拟卡和号码。',
        deactivateCard: '停用卡片',
        reportVirtualCardFraud: '报告虚拟卡欺诈',
    },
    reportFraudConfirmationPage: {
        title: '已报告卡片欺诈',
        description: '我们已永久停用您的现有卡。当您返回查看卡详细信息时，您将有一张新的虚拟卡可用。',
        buttonText: '知道了，谢谢！',
    },
    activateCardPage: {
        activateCard: '激活卡片',
        pleaseEnterLastFour: '请输入您卡片的最后四位数字。',
        activatePhysicalCard: '激活实体卡',
        error: {
            thatDidNotMatch: '这与您卡上的最后四位数字不匹配。请再试一次。',
            throttled: '您多次错误输入了您的 Expensify Card 的最后四位数字。如果您确认数字正确，请联系 Concierge 解决。否则，请稍后再试。',
        },
    },
    getPhysicalCard: {
        header: '获取实体卡',
        nameMessage: '请输入您的名字和姓氏，因为这将显示在您的卡片上。',
        legalName: '法定名称',
        legalFirstName: '法定名字',
        legalLastName: '法定姓氏',
        phoneMessage: '输入您的电话号码。',
        phoneNumber: '电话号码',
        address: '地址',
        addressMessage: '请输入您的送货地址。',
        streetAddress: '街道地址',
        city: '城市',
        state: '状态',
        zipPostcode: '邮政编码',
        country: '国家',
        confirmMessage: '请确认以下信息。',
        estimatedDeliveryMessage: '您的实体卡将在2-3个工作日内送达。',
        next: '下一个',
        getPhysicalCard: '获取实体卡',
        shipCard: '运送卡片',
    },
    transferAmountPage: {
        transfer: ({amount}: TransferParams) => `Transfer${amount ? ` ${amount}` : ''}`,
        instant: '即时（借记卡）',
        instantSummary: ({rate, minAmount}: InstantSummaryParams) => `${rate}% 费用（最低 ${minAmount}）`,
        ach: '1-3 个工作日（银行账户）',
        achSummary: '无费用',
        whichAccount: '哪个账户？',
        fee: '费用',
        transferSuccess: '转账成功！',
        transferDetailBankAccount: '您的资金应在接下来的1-3个工作日内到账。',
        transferDetailDebitCard: '您的资金应立即到账。',
        failedTransfer: '您的余额尚未完全结清。请转账到银行账户。',
        notHereSubTitle: '请从钱包页面转移您的余额',
        goToWallet: '前往钱包',
    },
    chooseTransferAccountPage: {
        chooseAccount: '选择账户',
    },
    paymentMethodList: {
        addPaymentMethod: '添加支付方式',
        addNewDebitCard: '添加新的借记卡',
        addNewBankAccount: '添加新银行账户',
        accountLastFour: '结束于',
        cardLastFour: '卡号末尾为',
        addFirstPaymentMethod: '添加支付方式以便直接在应用中发送和接收付款。',
        defaultPaymentMethod: '默认',
        bankAccountLastFour: ({lastFour}: BankAccountLastFourParams) => `银行账户 • ${lastFour}`,
    },
    preferencesPage: {
        appSection: {
            title: '应用偏好设置',
        },
        testSection: {
            title: '测试偏好设置',
            subtitle: '用于在预发布环境中调试和测试应用程序的设置。',
        },
        receiveRelevantFeatureUpdatesAndExpensifyNews: '接收相关功能更新和Expensify新闻',
        muteAllSounds: '将所有来自Expensify的声音静音',
    },
    priorityModePage: {
        priorityMode: '优先模式',
        explainerText: '选择是否仅#关注未读和置顶聊天，或显示所有内容，最近和置顶聊天置顶。',
        priorityModes: {
            default: {
                label: '最新',
                description: '显示所有聊天，按最近排序',
            },
            gsd: {
                label: '#专注',
                description: '仅显示按字母顺序排序的未读内容',
            },
        },
    },
    reportDetailsPage: {
        inWorkspace: ({policyName}: ReportPolicyNameParams) => `在${policyName}中`,
        generatingPDF: '生成PDF',
        waitForPDF: '请稍候，我们正在生成 PDF。',
        errorPDF: '生成PDF时出现错误。',
        generatedPDF: '您的报告 PDF 已生成！',
    },
    reportDescriptionPage: {
        roomDescription: '房间描述',
        roomDescriptionOptional: '房间描述（可选）',
        explainerText: '为房间设置自定义描述。',
    },
    groupChat: {
        lastMemberTitle: '注意！',
        lastMemberWarning: '由于您是这里的最后一个人，离开将使所有成员无法访问此聊天。您确定要离开吗？',
        defaultReportName: ({displayName}: ReportArchiveReasonsClosedParams) => `${displayName}的群聊`,
    },
    languagePage: {
        language: '语言',
        aiGenerated: '此语言的翻译是自动生成的，可能包含错误。',
    },
    themePage: {
        theme: '主题',
        themes: {
            dark: {
                label: 'Dark',
            },
            light: {
                label: '光',
            },
            system: {
                label: '使用设备设置',
            },
        },
        chooseThemeBelowOrSync: '选择下面的主题，或与您的设备设置同步。',
    },
    termsOfUse: {
        phrase1: '通过登录，您同意',
        phrase2: '服务条款',
        phrase3: '和',
        phrase4: '隐私',
        phrase5: `资金传输由${CONST.WALLET.PROGRAM_ISSUERS.EXPENSIFY_PAYMENTS}（NMLS ID:2017010）根据其提供`,
        phrase6: '许可证',
    },
    validateCodeForm: {
        magicCodeNotReceived: '没有收到魔法代码？',
        enterAuthenticatorCode: '请输入您的身份验证器代码',
        enterRecoveryCode: '请输入您的恢复代码',
        requiredWhen2FAEnabled: '启用双重身份验证时必需',
        requestNewCode: '请求新代码',
        requestNewCodeAfterErrorOccurred: '请求新代码',
        error: {
            pleaseFillMagicCode: '请输入您的魔法代码',
            incorrectMagicCode: '魔法代码不正确或无效。请重试或请求新代码。',
            pleaseFillTwoFactorAuth: '请输入您的双因素认证代码',
        },
    },
    passwordForm: {
        pleaseFillOutAllFields: '请填写所有字段',
        pleaseFillPassword: '请输入您的密码',
        pleaseFillTwoFactorAuth: '请输入您的双重验证代码',
        enterYourTwoFactorAuthenticationCodeToContinue: '请输入您的双因素认证代码以继续',
        forgot: '忘记了吗？',
        requiredWhen2FAEnabled: '启用双重身份验证时必需',
        error: {
            incorrectPassword: '密码错误。请重试。',
            incorrectLoginOrPassword: '登录名或密码错误。请再试一次。',
            incorrect2fa: '两步验证代码不正确。请重试。',
            twoFactorAuthenticationEnabled: '您在此账户上启用了双重身份验证。请使用您的电子邮件或电话号码登录。',
            invalidLoginOrPassword: '登录名或密码无效。请重试或重置您的密码。',
            unableToResetPassword:
                '我们无法更改您的密码。这可能是由于旧的密码重置电子邮件中的密码重置链接已过期。我们已向您发送了一条新链接，您可以再次尝试。请检查您的收件箱和垃圾邮件文件夹；它应该会在几分钟内到达。',
            noAccess: '您无权访问此应用程序。请添加您的GitHub用户名以获取访问权限。',
            accountLocked: '由于多次尝试失败，您的账户已被锁定。请在1小时后再试。',
            fallback: '出现问题。请稍后再试。',
        },
    },
    loginForm: {
        phoneOrEmail: '电话或电子邮件',
        error: {
            invalidFormatEmailLogin: '输入的电子邮件无效。请修正格式并重试。',
        },
        cannotGetAccountDetails: '无法检索账户详细信息。请尝试重新登录。',
        loginForm: '登录表单',
        notYou: ({user}: NotYouParams) => `不是${user}？`,
    },
    onboarding: {
        welcome: '欢迎！',
        welcomeSignOffTitleManageTeam: '一旦您完成上述任务，我们可以探索更多功能，如审批工作流和规则！',
        welcomeSignOffTitle: '很高兴见到你！',
        explanationModal: {
            title: '欢迎使用Expensify',
            description: '一个应用程序即可以聊天的速度处理您的商业和个人支出。试试看，让我们知道您的想法。更多精彩即将到来！',
            secondaryDescription: '要切换回 Expensify Classic，只需点击您的个人资料图片 > 转到 Expensify Classic。',
        },
        welcomeVideo: {
            title: '欢迎使用Expensify',
            description: '一个应用程序即可在聊天中处理您所有的商务和个人支出。为您的企业、团队和朋友而打造。',
        },
        getStarted: '开始使用',
        whatsYourName: '你叫什么名字？',
        peopleYouMayKnow: '您可能认识的人已经在这里了！验证您的电子邮件以加入他们。',
        workspaceYouMayJoin: ({domain, email}: WorkspaceYouMayJoin) => `来自${domain}的某人已经创建了一个工作区。请输入发送到${email}的魔法代码。`,
        joinAWorkspace: '加入工作区',
        listOfWorkspaces: '这是您可以加入的工作区列表。别担心，如果您愿意，您可以稍后再加入。',
        workspaceMemberList: ({employeeCount, policyOwner}: WorkspaceMemberList) => `${employeeCount} 名成员${employeeCount > 1 ? 's' : ''} • ${policyOwner}`,
        whereYouWork: '你在哪里工作？',
        errorSelection: '选择一个选项继续',
        purpose: {
            title: '你今天想做什么？',
            errorContinue: '请按继续进行设置',
            errorBackButton: '请完成设置问题以开始使用该应用程序',
            [CONST.ONBOARDING_CHOICES.EMPLOYER]: '由我的雇主报销',
            [CONST.ONBOARDING_CHOICES.MANAGE_TEAM]: '管理我团队的费用',
            [CONST.ONBOARDING_CHOICES.PERSONAL_SPEND]: '跟踪和预算费用',
            [CONST.ONBOARDING_CHOICES.CHAT_SPLIT]: '与朋友聊天并分摊费用',
            [CONST.ONBOARDING_CHOICES.LOOKING_AROUND]: '其他内容',
        },
        employees: {
            title: '你有多少员工？',
            [CONST.ONBOARDING_COMPANY_SIZE.MICRO]: '1-10 名员工',
            [CONST.ONBOARDING_COMPANY_SIZE.SMALL]: '11-50名员工',
            [CONST.ONBOARDING_COMPANY_SIZE.MEDIUM_SMALL]: '51-100名员工',
            [CONST.ONBOARDING_COMPANY_SIZE.MEDIUM]: '101-1,000名员工',
            [CONST.ONBOARDING_COMPANY_SIZE.LARGE]: '超过1,000名员工',
        },
        accounting: {
            title: '您是否使用任何会计软件？',
            none: 'None',
        },
        interestedFeatures: {
            title: '您对哪些功能感兴趣？',
            featuresAlreadyEnabled: '您的工作区已启用以下功能：',
            featureYouMayBeInterestedIn: '启用您可能感兴趣的其他功能：',
        },
        error: {
            requiredFirstName: '请输入您的名字以继续',
        },
        workEmail: {
            title: '你的工作邮箱是什么？',
            subtitle: 'Expensify 在连接您的工作邮箱时效果最佳。',
            explanationModal: {
                descriptionOne: '转发到receipts@expensify.com进行扫描',
                descriptionTwo: '加入已经在使用Expensify的同事们',
                descriptionThree: '享受更个性化的体验',
            },
            addWorkEmail: '添加工作邮箱',
        },
        workEmailValidation: {
            title: '验证您的工作邮箱',
            magicCodeSent: ({workEmail}: WorkEmailResendCodeParams) => `请输入发送到${workEmail}的验证码。它将在一两分钟内到达。`,
        },
        workEmailValidationError: {
            publicEmail: '请输入有效的私人域名工作邮箱，例如 mitch@company.com',
            offline: '由于您似乎处于离线状态，我们无法添加您的工作邮箱。',
        },
        mergeBlockScreen: {
            title: '无法添加工作邮箱',
            subtitle: ({workEmail}: WorkEmailMergingBlockedParams) => `我们无法添加${workEmail}。请稍后在设置中重试，或与Concierge聊天以获取指导。`,
        },
        tasks: {
            testDriveAdminTask: {
                title: ({testDriveURL}) => `\u8fdb\u884c\u3010\u8bd5\u9a7e\u3011(${testDriveURL})`,
                description: ({testDriveURL}) =>
                    `\u3010\u5feb\u901f\u4ea7\u54c1\u6f14\u793a\u3011(${testDriveURL})\u4ee5\u4e86\u89e3 Expensify \u4e3a\u4f55\u662f\u6700\u5feb\u7684\u62a5\u9500\u65b9\u5f0f\u3002`,
            },
            testDriveEmployeeTask: {
                title: ({testDriveURL}) => `\u8fdb\u884c\u3010\u8bd5\u9a7e\u3011(${testDriveURL})`,
                description: ({testDriveURL}) =>
                    `\u8fdb\u884c\u3010\u8bd5\u9a7e\u3011(${testDriveURL})\u5373\u53ef\u83b7\u5f97\u56e2\u961f *3 \u4e2a\u6708\u7684 Expensify \u514d\u8d39\u4f7f\u7528\u6743\uff01*`,
            },
            createTestDriveAdminWorkspaceTask: {
                title: ({workspaceConfirmationLink}) => `\u3010\u521b\u5efa\u3011(${workspaceConfirmationLink})\u4e00\u4e2a\u5de5\u4f5c\u533a`,
                description:
                    '\u521b\u5efa\u4e00\u4e2a\u5de5\u4f5c\u533a\uff0c\u5e76\u5728\u60a8\u7684\u8bbe\u7f6e\u4e13\u5bb6\u7684\u5e2e\u52a9\u4e0b\u914d\u7f6e\u5404\u9879\u8bbe\u7f6e\uff01',
            },
            createWorkspaceTask: {
                title: ({workspaceSettingsLink}) => `\u521b\u5efa\u4e00\u4e2a\u3010\u5de5\u4f5c\u533a\u3011(${workspaceSettingsLink})`,
                description: ({workspaceSettingsLink}) =>
                    `*\u521b\u5efa\u4e00\u4e2a\u5de5\u4f5c\u533a*\u4ee5\u8ddf\u8e2a\u652f\u6301\u3001\u626b\u63cf\u6536\u636e\u3001\u804a\u5929\u7b49\u3002\n\n1. \u70b9\u51fb *\u5de5\u4f5c\u533a* > *\u65b0\u5efa\u5de5\u4f5c\u533a*\u3002\n\n*\u60a8\u7684\u65b0\u5de5\u4f5c\u533a\u5df2\u51c6\u5907\u5c31\u7eea\uff01* \u3010\u67e5\u770b\u3011(${workspaceSettingsLink})\u3002`,
            },

            setupCategoriesTask: {
                title: ({workspaceCategoriesLink}) => `\u8bbe\u7f6e\u3010\u5206\u7c7b\u3011(${workspaceCategoriesLink})`,
                description: ({workspaceCategoriesLink}) =>
                    '*\u8bbe\u7f6e\u5206\u7c7b*\uff0c\u4ee5\u4fbf\u60a8\u7684\u56e2\u961f\u53ef\u4ee5\u5bf9\u652f\u51fa\u8fdb\u884c\u7f16\u7801\uff0c\u4ee5\u4fbf\u4e8e\u62a5\u544a\u3002\n' +
                    '\n' +
                    '1. \u70b9\u51fb *\u5de5\u4f5c\u533a*\u3002\n' +
                    '3. \u9009\u62e9\u60a8\u7684\u5de5\u4f5c\u533a\u3002\n' +
                    '4. \u70b9\u51fb *\u5206\u7c7b*\u3002\n' +
                    '5. \u7981\u7528\u6240\u6709\u4e0d\u9700\u8981\u7684\u5206\u7c7b\u3002\n' +
                    '6. \u5728\u53f3\u4e0a\u89d2\u6dfb\u52a0\u81ea\u5df1\u7684\u5206\u7c7b\u3002\n' +
                    '\n' +
                    `\u3010\u5e26\u6211\u5230\u5de5\u4f5c\u533a\u5206\u7c7b\u8bbe\u7f6e\u3011(${workspaceCategoriesLink})\u3002\n` +
                    '\n' +
                    `![Set up categories](${CONST.CLOUDFRONT_URL}/videos/walkthrough-categories-v2.mp4)`,
            },
            combinedTrackSubmitExpenseTask: {
                title: '\u63d0\u4ea4\u4e00\u7b14\u652f\u51fa',
                description:
                    '*\u901a\u8fc7\u8f93\u5165\u91d1\u989d\u6216\u626b\u63cf\u6536\u636e*\u63d0\u4ea4\u4e00\u7b14\u652f\u51fa\u3002\n' +
                    '\n' +
                    '1. \u70b9\u51fb\u7eff\u8272\u7684 *+* \u6309\u94ae\u3002\n' +
                    '2. \u9009\u62e9 *\u521b\u5efa\u652f\u51fa*\u3002\n' +
                    '3. \u8f93\u5165\u91d1\u989d\u6216\u626b\u63cf\u6536\u636e\u3002\n' +
                    `4. \u6dfb\u52a0\u60a8\u4e0a\u53f8\u7684\u7535\u5b50\u90ae\u4ef6\u6216\u7535\u8bdd\u53f7\u7801\u3002\n` +
                    '5. \u70b9\u51fb *\u521b\u5efa*\u3002\n' +
                    '\n' +
                    '\u60a8\u5df2\u7ecf\u5b8c\u6210\uff01',
            },
            adminSubmitExpenseTask: {
                title: '\u63d0\u4ea4\u4e00\u7b14\u652f\u51fa',
                description:
                    '*\u901a\u8fc7\u8f93\u5165\u91d1\u989d\u6216\u626b\u63cf\u6536\u636e*\u63d0\u4ea4\u4e00\u7b14\u652f\u51fa\u3002\n' +
                    '\n' +
                    '1. \u70b9\u51fb\u7eff\u8272\u7684 *+* \u6309\u94ae\u3002\n' +
                    '2. \u9009\u62e9 *\u521b\u5efa\u652f\u51fa*\u3002\n' +
                    '3. \u8f93\u5165\u91d1\u989d\u6216\u626b\u63cf\u6536\u636e\u3002\n' +
                    '4. \u786e\u8ba4\u8be6\u60c5\u3002\n' +
                    '5. \u70b9\u51fb *\u521b\u5efa*\u3002\n' +
                    '\n' +
                    `\u60a8\u5df2\u7ecf\u5b8c\u6210\uff01`,
            },
            trackExpenseTask: {
                title: '\u8ddf\u8e2a\u4e00\u7b14\u652f\u51fa',
                description:
                    '*\u8ddf\u8e2a\u4e00\u7b14\u652f\u51fa*\uff0c\u65e0\u8bba\u662f\u4ec0\u4e48\u8d27\u5e01\uff0c\u4e5f\u65e0\u8bba\u60a8\u662f\u5426\u6709\u6536\u636e\u3002\n' +
                    '\n' +
                    '1. \u70b9\u51fb\u7eff\u8272\u7684 *+* \u6309\u94ae\u3002\n' +
                    '2. \u9009\u62e9 *\u521b\u5efa\u652f\u51fa*\u3002\n' +
                    '3. \u8f93\u5165\u91d1\u989d\u6216\u626b\u63cf\u6536\u636e\u3002\n' +
                    '4. \u9009\u62e9\u60a8\u7684 *\u4e2a\u4eba*\u7a7a\u95f4\u3002\n' +
                    '5. \u70b9\u51fb *\u521b\u5efa*\u3002\n' +
                    '\n' +
                    '\u60a8\u5df2\u7ecf\u5b8c\u6210\uff01\u662f\u7684\uff0c\u5c31\u8fd9\u4e48\u7b80\u5355\u3002',
            },
            addAccountingIntegrationTask: {
                title: ({integrationName, workspaceAccountingLink}) =>
                    `\u8FDE\u63A5${integrationName === CONST.ONBOARDING_ACCOUNTING_MAPPING.other ? '' : '\u5230'}[${integrationName === CONST.ONBOARDING_ACCOUNTING_MAPPING.other ? '\u60A8\u7684' : ''} ${integrationName}](${workspaceAccountingLink})`,
                description: ({integrationName, workspaceAccountingLink}) =>
                    `\u8FDE\u63A5${integrationName === CONST.ONBOARDING_ACCOUNTING_MAPPING.other ? '\u60A8\u7684' : '\u5230'} ${integrationName}\uFF0C\u5B9E\u73B0\u81EA\u52A8\u8D39\u7528\u7F16\u7801\u548C\u540C\u6B65\uFF0C\u8BA9\u6708\u672B\u7ED3\u8D26\u53D8\u5F97\u8F7B\u800C\u6613\u4E3E\u3002\n` +
                    '\n' +
                    '1. \u70B9\u51FB *\u8BBE\u7F6E*。\n' +
                    '2. \u524D\u5F80 *\u5DE5\u4F5C\u533A*。\n' +
                    '3. \u9009\u62E9\u60A8\u7684\u5DE5\u4F5C\u533A\u3002\n' +
                    '4. \u70B9\u51FB *\u4F1A\u8BA1*。\n' +
                    `5. \u627E\u5230 ${integrationName}\u3002\n` +
                    '6. \u70B9\u51FB *\u8FDE\u63A5*。\n' +
                    '\n' +
                    `${
                        integrationName && CONST.connectionsVideoPaths[integrationName]
                            ? `[\u5E26\u6211\u5230\u4F1A\u8BA1\u9875\u9762](${workspaceAccountingLink})\u3002\n\n![\u8FDE\u63A5\u5230 ${integrationName}](${CONST.CLOUDFRONT_URL}/${CONST.connectionsVideoPaths[integrationName]})`
                            : `[\u5E26\u6211\u5230\u4F1A\u8BA1\u9875\u9762](${workspaceAccountingLink})\u3002`
                    }`,
            },
            connectCorporateCardTask: {
                title: ({corporateCardLink}) => `\u8fde\u63a5\u3010\u60a8\u7684\u516c\u53f8\u5361\u3011(${corporateCardLink})`,
                description: ({corporateCardLink}) =>
                    `\u8fde\u63a5\u60a8\u7684\u516c\u53f8\u5361\u4ee5\u81ea\u52a8\u5bfc\u5165\u548c\u7f16\u7801\u652f\u51fa\u3002\n` +
                    '\n' +
                    '1. \u70b9\u51fb *\u5de5\u4f5c\u533a*\u3002\n' +
                    '2. \u9009\u62e9\u60a8\u7684\u5de5\u4f5c\u533a\u3002\n' +
                    '3. \u70b9\u51fb *\u516c\u53f8\u5361*\u3002\n' +
                    '4. \u6309\u7167\u63d0\u793a\u8fde\u63a5\u60a8\u7684\u5361\u3002\n' +
                    '\n' +
                    `\u3010\u5e26\u6211\u53bb\u8fde\u63a5\u6211\u7684\u516c\u53f8\u5361\u3011(${corporateCardLink})\u3002`,
            },
            inviteTeamTask: {
                title: ({workspaceMembersLink}) => `\u9080\u8bf7\u3010\u60a8\u7684\u56e2\u961f\u3011(${workspaceMembersLink})`,
                description: ({workspaceMembersLink}) =>
                    '*\u9080\u8bf7\u60a8\u7684\u56e2\u961f*\u5230 Expensify\uff0c\u4f7f\u4ed6\u4eec\u53ef\u4ee5\u4ece\u4eca\u5929\u5f00\u59cb\u8ddf\u8e2a\u652f\u51fa\u3002\n' +
                    '\n' +
                    '1. \u70b9\u51fb *\u5de5\u4f5c\u533a*\u3002\n' +
                    '3. \u9009\u62e9\u60a8\u7684\u5de5\u4f5c\u533a\u3002\n' +
                    '4. \u70b9\u51fb *\u6210\u5458* > *\u9080\u8bf7\u6210\u5458*\u3002\n' +
                    '5. \u8f93\u5165\u7535\u5b50\u90ae\u4ef6\u6216\u7535\u8bdd\u53f7\u7801\u3002 \n' +
                    '6. \u5982\u6709\u9700\u8981\uff0c\u53ef\u6dfb\u52a0\u81ea\u5b9a\u4e49\u9080\u8bf7\u4fe1\u606f\uff01\n' +
                    '\n' +
                    `\u3010\u5e26\u6211\u5230\u5de5\u4f5c\u533a\u6210\u5458\u3011(${workspaceMembersLink})\u3002\n` +
                    '\n' +
                    `![Invite your team](${CONST.CLOUDFRONT_URL}/videos/walkthrough-invite_members-v2.mp4)`,
            },
            setupCategoriesAndTags: {
                title: ({workspaceCategoriesLink, workspaceMoreFeaturesLink}) =>
                    `\u8bbe\u7f6e\u3010\u5206\u7c7b\u3011(${workspaceCategoriesLink})\u548c\u3010\u6807\u7b7e\u3011(${workspaceMoreFeaturesLink})`,
                description: ({workspaceCategoriesLink, workspaceAccountingLink}) =>
                    '*\u8bbe\u7f6e\u5206\u7c7b\u548c\u6807\u7b7e*\uff0c\u4ee5\u4fbf\u60a8\u7684\u56e2\u961f\u53ef\u4ee5\u5bf9\u652f\u51fa\u8fdb\u884c\u7f16\u7801\uff0c\u4ee5\u4fbf\u4e8e\u62a5\u544a\u3002\n' +
                    '\n' +
                    `\u901a\u8fc7\u3010\u8fde\u63a5\u60a8\u7684\u4f1a\u8ba1\u8f6f\u4ef6\u3011(${workspaceAccountingLink})\u81ea\u52a8\u5bfc\u5165\u5b83\u4eec\uff0c\u6216\u5728\u60a8\u7684\u3010\u5de5\u4f5c\u533a\u8bbe\u7f6e\u3011(${workspaceCategoriesLink})\u4e2d\u624b\u52a8\u8bbe\u7f6e\u3002`,
            },
            setupTagsTask: {
                title: ({workspaceMoreFeaturesLink}) => `\u8bbe\u7f6e\u3010\u6807\u7b7e\u3011(${workspaceMoreFeaturesLink})`,
                description: ({workspaceMoreFeaturesLink}) =>
                    '\u4f7f\u7528\u6807\u7b7e\u6dfb\u52a0\u989d\u5916\u7684\u652f\u51fa\u8be6\u60c5\uff0c\u4f8b\u5982\u9879\u76ee\u3001\u5ba2\u6237\u3001\u5730\u70b9\u548c\u90e8\u95e8\u3002\u5982\u679c\u60a8\u9700\u8981\u591a\u7ea7\u6807\u7b7e\uff0c\u53ef\u4ee5\u5347\u7ea7\u5230 Control \u8ba1\u5212\u3002\n' +
                    '\n' +
                    '1. \u70b9\u51fb *\u5de5\u4f5c\u533a*\u3002\n' +
                    '3. \u9009\u62e9\u60a8\u7684\u5de5\u4f5c\u533a\u3002\n' +
                    '4. \u70b9\u51fb *\u66f4\u591a\u529f\u80fd*\u3002\n' +
                    '5. \u542f\u7528 *\u6807\u7b7e*\u3002\n' +
                    '6. \u5bfc\u822a\u5230\u5de5\u4f5c\u533a\u7f16\u8f91\u5668\u4e2d\u7684 *\u6807\u7b7e*\u3002\n' +
                    '7. \u70b9\u51fb *+\u6dfb\u52a0\u6807\u7b7e*\u4ee5\u521b\u5efa\u81ea\u5df1\u7684\u6807\u7b7e\u3002\n' +
                    '\n' +
                    `\u3010\u5e26\u6211\u5230\u66f4\u591a\u529f\u80fd\u3011(${workspaceMoreFeaturesLink})\u3002\n` +
                    '\n' +
                    `![Set up tags](${CONST.CLOUDFRONT_URL}/videos/walkthrough-tags-v2.mp4)`,
            },
            inviteAccountantTask: {
                title: ({workspaceMembersLink}) => `\u9080\u8BF7\u60A8\u7684[\u4F1A\u8BA1](${workspaceMembersLink})`,
                description: ({workspaceMembersLink}) =>
                    '*\u9080\u8BF7\u60A8\u7684\u4F1A\u8BA1* \u4E0E\u60A8\u540C\u6B65\u5408\u4F5C\uFF0C\u5E76\u7BA1\u7406\u60A8\u7684\u5546\u52A1\u652F\u51FA\u3002\n' +
                    '\n' +
                    '1. \u70B9\u51FB *\u5DE5\u4F5C\u533A*。\n' +
                    '2. \u9009\u62E9\u60A8\u7684\u5DE5\u4F5C\u533A\u3002\n' +
                    '3. \u70B9\u51FB *\u6210\u5458*。\n' +
                    '4. \u70B9\u51FB *\u9080\u8BF7\u6210\u5458*。\n' +
                    '5. \u8F93\u5165\u60A8\u4F1A\u8BA1\u7684\u90AE\u7BB1\u5730\u5740\u3002\n' +
                    '\n' +
                    `[\u7ACB\u5373\u9080\u8BF7\u60A8\u7684\u4F1A\u8BA1](${workspaceMembersLink})\u3002`,
            },
            startChatTask: {
                title: '\u5f00\u59cb\u804a\u5929',
                description:
                    '*\u901a\u8fc7\u4efb\u4f55\u4eba\u7684\u7535\u5b50\u90ae\u4ef6\u6216\u7535\u8bdd\u53f7\u7801*\u5f00\u59cb\u804a\u5929\u3002\n' +
                    '\n' +
                    '1. \u70b9\u51fb\u7eff\u8272\u7684 *+* \u6309\u94ae\u3002\n' +
                    '2. \u9009\u62e9 *\u5f00\u59cb\u804a\u5929*\u3002\n' +
                    '3. \u8f93\u5165\u7535\u5b50\u90ae\u4ef6\u6216\u7535\u8bdd\u53f7\u7801\u3002\n' +
                    '\n' +
                    '\u5982\u679c\u4ed6\u4eec\u5c1a\u672a\u4f7f\u7528 Expensify\uff0c\u4ed6\u4eec\u5c06\u81ea\u52a8\u88ab\u9080\u8bf7\u3002\n' +
                    '\n' +
                    '\u6bcf\u6b21\u804a\u5929\u4e5f\u4f1a\u8f6c\u5316\u4e3a\u4e00\u5c01\u7535\u5b50\u90ae\u4ef6\u6216\u77ed\u4fe1\uff0c\u4ed6\u4eec\u53ef\u4ee5\u76f4\u63a5\u56de\u590d\u3002',
            },

            splitExpenseTask: {
                title: '\u62c6\u5206\u652f\u51fa',
                description:
                    '*\u4e0e\u4e00\u4e2a\u6216\u591a\u4e2a\u4eba\u62c6\u5206\u652f\u51fa*\u3002\n' +
                    '\n' +
                    '1. \u70b9\u51fb\u7eff\u8272\u7684 *+* \u6309\u94ae\u3002\n' +
                    '2. \u9009\u62e9 *\u5f00\u59cb\u804a\u5929*\u3002\n' +
                    '3. \u8f93\u5165\u7535\u5b50\u90ae\u4ef6\u6216\u7535\u8bdd\u53f7\u7801\u3002\n' +
                    '4. \u70b9\u51fb\u804a\u5929\u4e2d\u7684\u7070\u8272 *+* \u6309\u94ae > *\u62c6\u5206\u652f\u51fa*\u3002\n' +
                    '5. \u901a\u8fc7\u9009\u62e9 *\u624b\u52a8*\u3001*\u626b\u63cf*\u6216 *\u8ddd\u79bb*\u521b\u5efa\u652f\u51fa\u3002\n' +
                    '\n' +
                    '\u5982\u6709\u9700\u8981\uff0c\u968f\u610f\u6dfb\u52a0\u66f4\u591a\u8be6\u60c5\uff0c\u6216\u76f4\u63a5\u53d1\u9001\u3002\u8ba9\u6211\u4eec\u8ba9\u60a8\u83b7\u5f97\u62a5\u9500\uff01',
            },
            reviewWorkspaceSettingsTask: {
                title: ({workspaceSettingsLink}) => `\u67e5\u770b\u60a8\u7684\u3010\u5de5\u4f5c\u533a\u8bbe\u7f6e\u3011(${workspaceSettingsLink})`,
                description: ({workspaceSettingsLink}) =>
                    '\u4ee5\u4e0b\u662f\u67e5\u770b\u548c\u66f4\u65b0\u60a8\u5de5\u4f5c\u533a\u8bbe\u7f6e\u7684\u65b9\u6cd5\uff1a\n' +
                    '1. \u70b9\u51fb\u8bbe\u7f6e\u9009\u9879\u5361\u3002\n' +
                    '2. \u70b9\u51fb *\u5de5\u4f5c\u533a* > [\u60a8\u7684\u5de5\u4f5c\u533a]\u3002\n' +
                    `\u3010\u524d\u5f80\u60a8\u7684\u5de5\u4f5c\u533a\u3011(${workspaceSettingsLink})\u3002\u6211\u4eec\u5c06\u5728 #admins \u804a\u5929\u5ba4\u4e2d\u8ddf\u8e2a\u5b83\u4eec\u3002`,
            },
            createReportTask: {
                title: '\u521b\u5efa\u60a8\u7684\u7b2c\u4e00\u4efd\u62a5\u544a',
                description:
                    '\u4ee5\u4e0b\u662f\u521b\u5efa\u62a5\u544a\u7684\u65b9\u6cd5\uff1a\n' +
                    '\n' +
                    '1. \u70b9\u51fb\u7eff\u8272\u7684 *+* \u6309\u94ae\u3002\n' +
                    '2. \u9009\u62e9 *\u521b\u5efa\u62a5\u544a*\u3002\n' +
                    '3. \u70b9\u51fb *\u6dfb\u52a0\u652f\u51fa*\u3002\n' +
                    '4. \u6dfb\u52a0\u60a8\u7684\u7b2c\u4e00\u7b14\u652f\u51fa\u3002\n' +
                    '\n' +
                    '\u60a8\u5df2\u7ecf\u5b8c\u6210\uff01',
            },
        } satisfies Record<string, Pick<OnboardingTask, 'title' | 'description'>>,
        testDrive: {
            name: ({testDriveURL}: {testDriveURL?: string}) => (testDriveURL ? `\u8fdb\u884c\u3010\u8bd5\u9a7e\u3011(${testDriveURL})` : '\u8fdb\u884c\u8bd5\u9a7e'),
            embeddedDemoIframeTitle: '\u8bd5\u9a7e',
            employeeFakeReceipt: {
                description: '\u6211\u7684\u8bd5\u9a7e\u6536\u636e\uff01',
            },
        },
        messages: {
            onboardingEmployerOrSubmitMessage:
                '\u62a5\u9500\u5c31\u50cf\u53d1\u9001\u6d88\u606f\u4e00\u6837\u7b80\u5355\u3002\u8ba9\u6211\u4eec\u6765\u770b\u770b\u57fa\u672c\u77e5\u8bc6\u3002',
            onboardingPersonalSpendMessage: '\u4ee5\u4e0b\u662f\u5982\u4f55\u5728\u51e0\u6b21\u70b9\u51fb\u4e2d\u8ddf\u8e2a\u60a8\u7684\u652f\u51fa\u3002',
            onboardingManageTeamMessage:
                '\u0023 \u60a8\u7684\u514d\u8d39\u8bd5\u7528\u5df2\u7ecf\u5f00\u59cb\uff01\u8ba9\u6211\u4eec\u5e2e\u60a8\u5b8c\u6210\u8bbe\u7f6e\u3002\n\ud83d\udc4b \u60a8\u597d\uff0c\u6211\u662f\u60a8\u7684 Expensify \u8bbe\u7f6e\u4e13\u5458\u3002\u73b0\u5728\u60a8\u5df2\u7ecf\u521b\u5efa\u4e86\u4e00\u4e2a\u5de5\u4f5c\u533a\uff0c\u8bf7\u5145\u5206\u5229\u7528 30 \u5929\u514d\u8d39\u8bd5\u7528\uff0c\u5e76\u6309\u7167\u4e0b\u9762\u7684\u6b65\u9aa4\u64cd\u4f5c\uff01',
            onboardingTrackWorkspaceMessage:
                '# \u8ba9\u6211\u4eec\u6765\u8bbe\u7f6e\u60a8\u7684\u5e10\u6237\n\u00f0\u009f\u0091\u008b \u6211\u6765\u5e2e\u5fd9\u4e86\uff01\u4e3a\u4e86\u5e2e\u52a9\u60a8\u5f00\u59cb\uff0c\u6211\u5df2\u4e3a\u4e2a\u4f53\u7ecf\u8425\u8005\u548c\u7c7b\u4f3c\u4f01\u4e1a\u91cf\u8eab\u5b9a\u5236\u4e86\u60a8\u7684\u5de5\u4f5c\u533a\u8bbe\u7f6e\u3002\u60a8\u53ef\u4ee5\u901a\u8fc7\u70b9\u51fb\u4e0b\u9762\u7684\u94fe\u63a5\u6765\u8c03\u6574\u60a8\u7684\u5de5\u4f5c\u533a\uff01\n\n\u4ee5\u4e0b\u662f\u5982\u4f55\u5728\u51e0\u6b21\u70b9\u51fb\u4e2d\u8ddf\u8e2a\u60a8\u7684\u652f\u51fa\uff1a',
            onboardingChatSplitMessage: '\u4e0e\u670b\u53cb\u5206\u644a\u8d26\u5355\u5c31\u50cf\u53d1\u9001\u6d88\u606f\u4e00\u6837\u7b80\u5355\u3002\u4ee5\u4e0b\u662f\u65b9\u6cd5\u3002',
            onboardingAdminMessage:
                '\u4e86\u89e3\u5982\u4f55\u4f5c\u4e3a\u7ba1\u7406\u5458\u7ba1\u7406\u56e2\u961f\u7684\u5de5\u4f5c\u533a\u5e76\u63d0\u4ea4\u81ea\u5df1\u7684\u652f\u51fa\u3002',
            onboardingLookingAroundMessage:
                'Expensify \u4ee5\u5176\u652f\u51fa\u3001\u5dee\u65c5\u548c\u516c\u53f8\u5361\u7ba1\u7406\u800c\u95fb\u540d\uff0c\u4f46\u6211\u4eec\u6240\u505a\u7684\u8fdc\u4e0d\u6b62\u4e8e\u6b64\u3002\u8ba9\u6211\u77e5\u9053\u60a8\u5bf9\u4ec0\u4e48\u611f\u5174\u8da3\uff0c\u6211\u4f1a\u5e2e\u52a9\u60a8\u5f00\u59cb\u3002',
            onboardingTestDriveReceiverMessage: '*\u60a8\u5df2\u83b7\u5f97 3 \u4e2a\u6708\u514d\u8d39\u4f7f\u7528\u6743\uff01\u5728\u4e0b\u9762\u5f00\u59cb\u3002*',
        },
        workspace: {
            title: '使用工作区保持井井有条',
            subtitle: '解锁强大的工具来简化您的费用管理，一切尽在一个地方。通过工作区，您可以：',
            explanationModal: {
                descriptionOne: '跟踪和整理收据',
                descriptionTwo: '分类和标记费用',
                descriptionThree: '创建和分享报告',
            },
            price: '免费试用30天，然后只需<strong>$5/月</strong>升级。',
            createWorkspace: '创建工作区',
        },
        confirmWorkspace: {
            title: '确认工作区',
            subtitle: '创建一个工作区来跟踪收据、报销费用、管理旅行、创建报告等——所有这些都能以聊天的速度完成。',
        },
        inviteMembers: {
            title: '邀请成员',
            subtitle: '与会计师管理和分享您的费用，或与朋友组建旅行团体。',
        },
    },
    featureTraining: {
        doNotShowAgain: '不再显示此内容',
    },
    personalDetails: {
        error: {
            containsReservedWord: '名称不能包含“Expensify”或“Concierge”字样。',
            hasInvalidCharacter: '名称不能包含逗号或分号',
            requiredFirstName: '名字不能为空',
        },
    },
    privatePersonalDetails: {
        enterLegalName: '您的法定姓名是什么？',
        enterDateOfBirth: '你的出生日期是什么时候？',
        enterAddress: '你的地址是什么？',
        enterPhoneNumber: '你的电话号码是多少？',
        personalDetails: '个人信息',
        privateDataMessage: '这些详细信息用于旅行和支付。它们永远不会显示在您的公开资料上。',
        legalName: '法定名称',
        legalFirstName: '法定名字',
        legalLastName: '法定姓氏',
        address: '地址',
        error: {
            dateShouldBeBefore: ({dateString}: DateShouldBeBeforeParams) => `日期应早于${dateString}`,
            dateShouldBeAfter: ({dateString}: DateShouldBeAfterParams) => `日期应在${dateString}之后`,
            hasInvalidCharacter: '名称只能包含拉丁字符',
            incorrectZipFormat: ({zipFormat}: IncorrectZipFormatParams = {}) => `邮政编码格式不正确${zipFormat ? `可接受的格式：${zipFormat}` : ''}`,
            invalidPhoneNumber: `请确保电话号码有效（例如 ${CONST.EXAMPLE_PHONE_NUMBER}）`,
        },
    },
    resendValidationForm: {
        linkHasBeenResent: '链接已重新发送',
        weSentYouMagicSignInLink: ({login, loginType}: WeSentYouMagicSignInLinkParams) => `我已发送一个魔法登录链接到${login}。请检查您的${loginType}以登录。`,
        resendLink: '重新发送链接',
    },
    unlinkLoginForm: {
        toValidateLogin: ({primaryLogin, secondaryLogin}: ToValidateLoginParams) => `要验证${secondaryLogin}，请从${primaryLogin}的账户设置中重新发送魔法代码。`,
        noLongerHaveAccess: ({primaryLogin}: NoLongerHaveAccessParams) => `如果您不再能访问${primaryLogin}，请取消链接您的账户。`,
        unlink: '取消链接',
        linkSent: '链接已发送！',
        successfullyUnlinkedLogin: '辅助登录已成功取消关联！',
    },
    emailDeliveryFailurePage: {
        ourEmailProvider: ({login}: OurEmailProviderParams) => `由于发送问题，我们的电子邮件提供商已暂时暂停向${login}发送电子邮件。要解除对您登录的阻止，请按照以下步骤操作：`,
        confirmThat: ({login}: ConfirmThatParams) => `确认${login}的拼写正确，并且是一个真实可投递的电子邮件地址。`,
        emailAliases: '像“expenses@domain.com”这样的电子邮件别名必须能够访问其自己的电子邮件收件箱，才能成为有效的Expensify登录。',
        ensureYourEmailClient: '确保您的电子邮件客户端允许接收来自expensify.com的电子邮件。',
        youCanFindDirections: '您可以找到有关如何完成此步骤的说明',
        helpConfigure: '但您可能需要 IT 部门的帮助来配置您的电子邮件设置。',
        onceTheAbove: '完成上述步骤后，请联系',
        toUnblock: '以解除您的登录阻止。',
    },
    smsDeliveryFailurePage: {
        smsDeliveryFailureMessage: ({login}: OurEmailProviderParams) => `我们无法向${login}发送短信，因此已暂时暂停。请尝试验证您的号码：`,
        validationSuccess: '您的号码已验证！点击下方发送新的魔法登录代码。',
        validationFailed: ({
            timeData,
        }: {
            timeData?: {
                days?: number;
                hours?: number;
                minutes?: number;
            } | null;
        }) => {
            if (!timeData) {
                return '请稍等片刻再试。';
            }
            const timeParts = [];
            if (timeData.days) {
                timeParts.push(`${timeData.days} ${timeData.days === 1 ? '天' : '天'}`);
            }
            if (timeData.hours) {
                timeParts.push(`${timeData.hours} ${timeData.hours === 1 ? '小时' : '小时'}`);
            }
            if (timeData.minutes) {
                timeParts.push(`${timeData.minutes} ${timeData.minutes === 1 ? '分钟' : '分钟'}`);
            }
            let timeText = '';
            if (timeParts.length === 1) {
                timeText = timeParts.at(0) ?? '';
            } else if (timeParts.length === 2) {
                timeText = `${timeParts.at(0)} and ${timeParts.at(1)}`;
            } else if (timeParts.length === 3) {
                timeText = `${timeParts.at(0)}, ${timeParts.at(1)}, and ${timeParts.at(2)}`;
            }
            return `请稍等！您需要等待${timeText}后才能再次尝试验证您的号码。`;
        },
    },
    welcomeSignUpForm: {
        join: '加入',
    },
    detailsPage: {
        localTime: '当地时间',
    },
    newChatPage: {
        startGroup: '开始群组',
        addToGroup: '添加到群组',
    },
    yearPickerPage: {
        year: '年',
        selectYear: '请选择年份',
    },
    focusModeUpdateModal: {
        title: '欢迎进入#专注模式！',
        prompt: '通过仅查看未读聊天或需要您注意的聊天来保持对事物的掌控。别担心，您可以随时在',
        settings: '设置',
    },
    notFound: {
        chatYouLookingForCannotBeFound: '您要查找的聊天无法找到。',
        getMeOutOfHere: '带我离开这里',
        iouReportNotFound: '您正在寻找的付款详情无法找到。',
        notHere: '嗯……它不在这里。',
        pageNotFound: '抱歉，无法找到此页面。',
        noAccess: '此聊天或费用可能已被删除，或者您无权访问。\n\n如有任何疑问，请联系 concierge@expensify.com',
        goBackHome: '返回主页',
        commentYouLookingForCannotBeFound: '找不到您要查找的评论。返回聊天',
        contactConcierge: '如有任何疑问，请联系 concierge@expensify.com',
        goToChatInstead: '请前往聊天界面。',
    },
    errorPage: {
        title: ({isBreakLine}: {isBreakLine: boolean}) => `抱歉... ${isBreakLine ? '\n' : ''}出现了问题`,
        subtitle: '您的请求无法完成。请稍后再试。',
    },
    setPasswordPage: {
        enterPassword: '输入密码',
        setPassword: '设置密码',
        newPasswordPrompt: '您的密码必须至少包含8个字符，1个大写字母，1个小写字母和1个数字。',
        passwordFormTitle: '欢迎回到 New Expensify！请设置您的密码。',
        passwordNotSet: '我们无法设置您的新密码。我们已发送新的密码链接以便您重试。',
        setPasswordLinkInvalid: '此设置密码的链接无效或已过期。新的链接已发送到您的电子邮箱中！',
        validateAccount: '验证账户',
    },
    statusPage: {
        status: '状态',
        statusExplanation: '添加一个表情符号，让你的同事和朋友轻松了解发生了什么。你也可以选择添加一条消息！',
        today: '今天',
        clearStatus: '清除状态',
        save: '保存',
        message: '消息',
        timePeriods: {
            never: '从不',
            thirtyMinutes: '30分钟',
            oneHour: '1小时',
            afterToday: '今天',
            afterWeek: '一周',
            custom: '自定义',
        },
        untilTomorrow: '直到明天',
        untilTime: ({time}: UntilTimeParams) => `直到${time}`,
        date: '日期',
        time: '时间',
        clearAfter: '清除后',
        whenClearStatus: '我们应该何时清除您的状态？',
        vacationDelegate: '\u4F11\u5047\u4EE3\u7406\u4EBA',
        setVacationDelegate: '\u8BBE\u7F6E\u4E00\u4F4D\u4F11\u5047\u4EE3\u7406\u4EBA\uFF0C\u5728\u60A8\u5916\u51FA\u65F6\u4EE3\u60A8\u6279\u51C6\u62A5\u544A\u3002',
        vacationDelegateError: '\u66F4\u65B0\u4F11\u5047\u4EE3\u7406\u4EBA\u65F6\u51FA\u9519\u3002',
        asVacationDelegate: ({nameOrEmail: managerName}: VacationDelegateParams) => `\u4F5C\u4E3A ${managerName} \u7684\u4F11\u5047\u4EE3\u7406\u4EBA`,
        toAsVacationDelegate: ({submittedToName, vacationDelegateName}: SubmittedToVacationDelegateParams) =>
            `\u53D1\u9001\u7ED9 ${submittedToName}\uFF0C\u4F5C\u4E3A ${vacationDelegateName} \u7684\u4F11\u5047\u4EE3\u7406\u4EBA`,
        vacationDelegateWarning: ({nameOrEmail}: VacationDelegateParams) =>
            `\u60A8\u6B63\u5728\u6307\u5B9A ${nameOrEmail} \u4F5C\u4E3A\u60A8\u7684\u4F11\u5047\u4EE3\u7406\u4EBA\u3002\u4ED6/\u5979\u8FD8\u672A\u52A0\u5165\u60A8\u7684\u6240\u6709\u5DE5\u4F5C\u7A7A\u95F4\u3002\u5982\u679C\u60A8\u9009\u62E9\u7EE7\u7EED\uFF0C\u5C06\u5411\u6240\u6709\u5DE5\u4F5C\u7A7A\u95F4\u7BA1\u7406\u5458\u53D1\u9001\u90AE\u4EF6\uFF0C\u901A\u77E5\u4ED6\u4EEC\u6DFB\u52A0\u8BE5\u4EBA\u3002`,
    },
    stepCounter: ({step, total, text}: StepCounterParams) => {
        let result = `步骤 ${step}`;
        if (total) {
            result = `${result} of ${total}`;
        }
        if (text) {
            result = `${result}: ${text}`;
        }
        return result;
    },
    bankAccount: {
        bankInfo: '银行信息',
        confirmBankInfo: '确认银行信息',
        manuallyAdd: '手动添加您的银行账户',
        letsDoubleCheck: '让我们仔细检查一下，确保一切都正确。',
        accountEnding: '账户末尾为',
        thisBankAccount: '此银行账户将用于您工作区的业务付款。',
        accountNumber: '账号号码',
        routingNumber: '路由号码',
        chooseAnAccountBelow: '选择下面的账户',
        addBankAccount: '添加银行账户',
        chooseAnAccount: '选择一个账户',
        connectOnlineWithPlaid: '登录您的银行账户',
        connectManually: '手动连接',
        desktopConnection: '注意：要连接Chase、Wells Fargo、Capital One或Bank of America，请点击此处在浏览器中完成此过程。',
        yourDataIsSecure: '您的数据是安全的',
        toGetStarted: '添加一个银行账户以报销费用、发行Expensify卡、收取发票付款并从一个地方支付账单。',
        plaidBodyCopy: '为您的员工提供一种更简单的方式来支付公司费用并获得报销。',
        checkHelpLine: '您的银行路由号码和账户号码可以在该账户的支票上找到。',
        hasPhoneLoginError: ({contactMethodRoute}: ContactMethodParams) =>
            `要连接银行账户，请 <a href="${contactMethodRoute}">添加一个电子邮件作为您的主要登录方式</a> 并重试。您可以添加电话号码作为辅助登录。`,
        hasBeenThrottledError: '添加您的银行账户时发生错误。请稍等几分钟后重试。',
        hasCurrencyError: ({workspaceRoute}: WorkspaceRouteParams) =>
            `哎呀！您的工作区货币似乎设置为不同于 USD 的货币。要继续，请前往 <a href="${workspaceRoute}">您的工作区设置</a> 将其设置为美元，然后重试。`,
        error: {
            youNeedToSelectAnOption: '请选择一个选项继续',
            noBankAccountAvailable: '抱歉，没有可用的银行账户。',
            noBankAccountSelected: '请选择一个账户',
            taxID: '请输入有效的税号',
            website: '请输入一个有效的网站',
            zipCode: `请输入有效的邮政编码，格式为：${CONST.COUNTRY_ZIP_REGEX_DATA.US.samples}`,
            phoneNumber: '请输入有效的电话号码',
            email: '请输入有效的电子邮件地址',
            companyName: '请输入有效的企业名称',
            addressCity: '请输入一个有效的城市名称',
            addressStreet: '请输入有效的街道地址',
            addressState: '请选择一个有效的州',
            incorporationDateFuture: '成立日期不能在未来',
            incorporationState: '请选择一个有效的州',
            industryCode: '请输入一个有效的六位数行业分类代码',
            restrictedBusiness: '请确认该企业不在受限企业名单中。',
            routingNumber: '请输入有效的路由号码',
            accountNumber: '请输入有效的账号',
            routingAndAccountNumberCannotBeSame: '路由和账户号码不能匹配',
            companyType: '请选择一个有效的公司类型',
            tooManyAttempts: '由于登录尝试次数过多，此选项已被禁用24小时。请稍后再试，或手动输入详细信息。',
            address: '请输入有效地址',
            dob: '请选择一个有效的出生日期',
            age: '必须年满18岁',
            ssnLast4: '请输入有效的SSN后四位数字',
            firstName: '请输入有效的名字',
            lastName: '请输入有效的姓氏',
            noDefaultDepositAccountOrDebitCardAvailable: '请添加一个默认的存款账户或借记卡',
            validationAmounts: '您输入的验证金额不正确。请仔细检查您的银行对账单，然后重试。',
            fullName: '请输入有效的全名',
            ownershipPercentage: '请输入一个有效的百分比数字',
            deletePaymentBankAccount: '由于该银行账户用于Expensify卡支付，因此无法删除。如果您仍希望删除此账户，请联系Concierge。',
        },
    },
    addPersonalBankAccount: {
        countrySelectionStepHeader: '您的银行账户在哪里？',
        accountDetailsStepHeader: '你的账户详情是什么？',
        accountTypeStepHeader: '这是什么类型的账户？',
        bankInformationStepHeader: '你的银行详细信息是什么？',
        accountHolderInformationStepHeader: '账户持有人详细信息是什么？',
        howDoWeProtectYourData: '我们如何保护您的数据？',
        currencyHeader: '您的银行账户货币是什么？',
        confirmationStepHeader: '检查您的信息。',
        confirmationStepSubHeader: '请仔细核对以下详细信息，并勾选条款框以确认。',
    },
    addPersonalBankAccountPage: {
        enterPassword: '输入Expensify密码',
        alreadyAdded: '此账户已被添加。',
        chooseAccountLabel: '账户',
        successTitle: '个人银行账户已添加！',
        successMessage: '恭喜，您的银行账户已设置完毕，可以接收报销款项。',
    },
    attachmentView: {
        unknownFilename: '未知文件名',
        passwordRequired: '请输入密码',
        passwordIncorrect: '密码错误。请重试。',
        failedToLoadPDF: '无法加载PDF文件',
        pdfPasswordForm: {
            title: '密码保护的PDF',
            infoText: '此 PDF 受密码保护。',
            beforeLinkText: '请',
            linkText: '输入密码',
            afterLinkText: '查看。',
            formLabel: '查看PDF',
        },
        attachmentNotFound: '未找到附件',
    },
    messages: {
        errorMessageInvalidPhone: `请输入一个有效的电话号码，不要使用括号或破折号。如果您在美国以外，请包括您的国家代码（例如 ${CONST.EXAMPLE_PHONE_NUMBER}）。`,
        errorMessageInvalidEmail: '无效的电子邮件',
        userIsAlreadyMember: ({login, name}: UserIsAlreadyMemberParams) => `${login} 已经是 ${name} 的成员`,
    },
    onfidoStep: {
        acceptTerms: '通过继续请求激活您的Expensify钱包，您确认您已阅读、理解并接受',
        facialScan: 'Onfido的人脸扫描政策和授权书',
        tryAgain: '再试一次',
        verifyIdentity: '验证身份',
        letsVerifyIdentity: '让我们验证您的身份',
        butFirst: `但首先，是一些无聊的内容。在下一步阅读法律条款，准备好后点击“接受”。`,
        genericError: '处理此步骤时发生错误。请重试。',
        cameraPermissionsNotGranted: '启用相机访问权限',
        cameraRequestMessage: '我们需要访问您的相机以完成银行账户验证。请通过设置 > New Expensify 启用。',
        microphonePermissionsNotGranted: '启用麦克风访问权限',
        microphoneRequestMessage: '我们需要访问您的麦克风以完成银行账户验证。请通过设置 > New Expensify 启用。',
        originalDocumentNeeded: '请上传您的身份证原件照片，而不是截图或扫描图像。',
        documentNeedsBetterQuality: '您的身份证似乎已损坏或缺少安全特征。请上传一张未损坏且完全可见的身份证原始图像。',
        imageNeedsBetterQuality: '您的身份证图像质量有问题。请上传一张新的图像，确保您的整个身份证清晰可见。',
        selfieIssue: '您的自拍/视频有问题。请上传实时自拍/视频。',
        selfieNotMatching: '您的自拍/视频与您的身份证不匹配。请上传一张能清晰看到您面部的新自拍/视频。',
        selfieNotLive: '您的自拍/视频似乎不是实时照片/视频。请上传实时自拍/视频。',
    },
    additionalDetailsStep: {
        headerTitle: '附加详情',
        helpText: '在您可以从钱包发送和接收资金之前，我们需要确认以下信息。',
        helpTextIdologyQuestions: '我们需要再问您几个问题，以完成您的身份验证。',
        helpLink: '了解更多关于我们为何需要这个的信息。',
        legalFirstNameLabel: '法定名字',
        legalMiddleNameLabel: '法定中间名',
        legalLastNameLabel: '法定姓氏',
        selectAnswer: '请选择一个响应以继续',
        ssnFull9Error: '请输入有效的九位数社会安全号码',
        needSSNFull9: '我们无法验证您的SSN。请输入您SSN的完整九位数字。',
        weCouldNotVerify: '我们无法验证',
        pleaseFixIt: '请在继续之前修正此信息',
        failedKYCTextBefore: '我们无法验证您的身份。请稍后再试或联系',
        failedKYCTextAfter: '如果您有任何问题。',
    },
    termsStep: {
        headerTitle: '条款和费用',
        headerTitleRefactor: '费用和条款',
        haveReadAndAgree: '我已阅读并同意接收',
        electronicDisclosures: '电子披露',
        agreeToThe: '我同意',
        walletAgreement: '钱包协议',
        enablePayments: '启用支付',
        monthlyFee: '月费',
        inactivity: '不活跃',
        noOverdraftOrCredit: '无透支/信用功能。',
        electronicFundsWithdrawal: '电子资金提取',
        standard: '标准',
        reviewTheFees: '查看一些费用。',
        checkTheBoxes: '请勾选下面的框。',
        agreeToTerms: '同意条款后，您就可以开始了！',
        shortTermsForm: {
            expensifyPaymentsAccount: ({walletProgram}: WalletProgramParams) => `Expensify Wallet由${walletProgram}发行。`,
            perPurchase: '每次购买',
            atmWithdrawal: 'ATM取款',
            cashReload: '现金充值',
            inNetwork: '网络内',
            outOfNetwork: '网络外',
            atmBalanceInquiry: 'ATM余额查询',
            inOrOutOfNetwork: '（网络内或网络外）',
            customerService: '客户服务',
            automatedOrLive: '（自动或人工客服）',
            afterTwelveMonths: '（12个月没有交易后）',
            weChargeOneFee: '我们收取另外一种费用。它是：',
            fdicInsurance: '您的资金符合FDIC保险资格。',
            generalInfo: '有关预付账户的一般信息，请访问',
            conditionsDetails: '有关所有费用和服务的详细信息和条件，请访问',
            conditionsPhone: '或拨打 +1 833-400-0904。',
            instant: '(instant)',
            electronicFundsInstantFeeMin: ({amount}: TermsParams) => `(min ${amount})`,
        },
        longTermsForm: {
            listOfAllFees: '所有Expensify Wallet费用的列表',
            typeOfFeeHeader: '所有费用',
            feeAmountHeader: '金额',
            moreDetailsHeader: '详情',
            openingAccountTitle: '开设账户',
            openingAccountDetails: '开设账户没有费用。',
            monthlyFeeDetails: '没有月费。',
            customerServiceTitle: '客户服务',
            customerServiceDetails: '没有客户服务费用。',
            inactivityDetails: '没有不活动费用。',
            sendingFundsTitle: '将资金发送到另一个账户持有人',
            sendingFundsDetails: '使用您的余额、银行账户或借记卡向其他账户持有人发送资金是免费的。',
            electronicFundsStandardDetails:
                "There's no fee to transfer funds from your Expensify Wallet " +
                'to your bank account using the standard option. This transfer usually completes within 1-3 business' +
                ' days.',
            electronicFundsInstantDetails: ({percentage, amount}: ElectronicFundsParams) =>
                "There's a fee to transfer funds from your Expensify Wallet to " +
                'your linked debit card using the instant transfer option. This transfer usually completes within ' +
                `several minutes. The fee is ${percentage}% of the transfer amount (with a minimum fee of ${amount}).`,
            fdicInsuranceBancorp: ({amount}: TermsParams) =>
                'Your funds are eligible for FDIC insurance. Your funds will be held at or ' +
                `transferred to ${CONST.WALLET.PROGRAM_ISSUERS.BANCORP_BANK}, an FDIC-insured institution. Once there, your funds are insured up ` +
                `to ${amount} by the FDIC in the event ${CONST.WALLET.PROGRAM_ISSUERS.BANCORP_BANK} fails, if specific deposit insurance requirements ` +
                `are met and your card is registered. See`,
            fdicInsuranceBancorp2: '详情。',
            contactExpensifyPayments: `通过拨打 +1 833-400-0904 或发送电子邮件联系 ${CONST.WALLET.PROGRAM_ISSUERS.EXPENSIFY_PAYMENTS}`,
            contactExpensifyPayments2: '或登录在',
            generalInformation: '有关预付账户的一般信息，请访问',
            generalInformation2: '如果您对预付账户有投诉，请致电消费者金融保护局 1-855-411-2372 或访问',
            printerFriendlyView: '查看打印友好版本',
            automated: '自动化的',
            liveAgent: '实时客服代理',
            instant: '即时',
            electronicFundsInstantFeeMin: ({amount}: TermsParams) => `最低 ${amount}`,
        },
    },
    activateStep: {
        headerTitle: '启用支付',
        activatedTitle: '钱包已激活！',
        activatedMessage: '恭喜，您的钱包已设置完毕，可以进行支付。',
        checkBackLaterTitle: '稍等一下...',
        checkBackLaterMessage: '我们仍在审核您的信息。请稍后再查看。',
        continueToPayment: '继续付款',
        continueToTransfer: '继续转账',
    },
    companyStep: {
        headerTitle: '公司信息',
        subtitle: '快完成了！出于安全考虑，我们需要确认一些信息：',
        legalBusinessName: '法定公司名称',
        companyWebsite: '公司网站',
        taxIDNumber: '税号',
        taxIDNumberPlaceholder: '9位数字',
        companyType: '公司类型',
        incorporationDate: '成立日期',
        incorporationState: '注册州',
        industryClassificationCode: '行业分类代码',
        confirmCompanyIsNot: '我确认这家公司不在',
        listOfRestrictedBusinesses: '受限业务列表',
        incorporationDatePlaceholder: '开始日期 (yyyy-mm-dd)',
        incorporationTypes: {
            LLC: 'LLC',
            CORPORATION: 'Corp',
            PARTNERSHIP: '合作伙伴关系',
            COOPERATIVE: '合作社',
            SOLE_PROPRIETORSHIP: '独资企业',
            OTHER: '其他',
        },
        industryClassification: '该企业属于哪个行业？',
        industryClassificationCodePlaceholder: '搜索行业分类代码',
    },
    requestorStep: {
        headerTitle: '个人信息',
        learnMore: '了解更多',
        isMyDataSafe: '我的数据安全吗？',
    },
    personalInfoStep: {
        personalInfo: '个人信息',
        enterYourLegalFirstAndLast: '您的法定姓名是什么？',
        legalFirstName: '法定名字',
        legalLastName: '法定姓氏',
        legalName: '法定名称',
        enterYourDateOfBirth: '你的出生日期是什么时候？',
        enterTheLast4: '您的社会安全号码的最后四位数字是什么？',
        dontWorry: '别担心，我们不会进行任何个人信用检查！',
        last4SSN: 'SSN的后四位',
        enterYourAddress: '你的地址是什么？',
        address: '地址',
        letsDoubleCheck: '让我们仔细检查一下，确保一切都正确。',
        byAddingThisBankAccount: '通过添加此银行账户，您确认您已阅读、理解并接受',
        whatsYourLegalName: '您的法定姓名是什么？',
        whatsYourDOB: '你的出生日期是什么？',
        whatsYourAddress: '你的地址是什么？',
        whatsYourSSN: '您的社会安全号码的最后四位数字是什么？',
        noPersonalChecks: '别担心，这里不会进行个人信用检查！',
        whatsYourPhoneNumber: '你的电话号码是多少？',
        weNeedThisToVerify: '我们需要这个来验证您的钱包。',
    },
    businessInfoStep: {
        businessInfo: '公司信息',
        enterTheNameOfYourBusiness: '你们公司的名字是什么？',
        businessName: '法定公司名称',
        enterYourCompanyTaxIdNumber: '贵公司的税号是多少？',
        taxIDNumber: '税号',
        taxIDNumberPlaceholder: '9位数字',
        enterYourCompanyWebsite: '贵公司的网站是什么？',
        companyWebsite: '公司网站',
        enterYourCompanyPhoneNumber: '你们公司的电话号码是多少？',
        enterYourCompanyAddress: '你们公司的地址是什么？',
        selectYourCompanyType: '这是什么类型的公司？',
        companyType: '公司类型',
        incorporationType: {
            LLC: 'LLC',
            CORPORATION: 'Corp',
            PARTNERSHIP: '合作伙伴关系',
            COOPERATIVE: '合作社',
            SOLE_PROPRIETORSHIP: '独资企业',
            OTHER: '其他',
        },
        selectYourCompanyIncorporationDate: '贵公司的注册日期是什么时候？',
        incorporationDate: '成立日期',
        incorporationDatePlaceholder: '开始日期 (yyyy-mm-dd)',
        incorporationState: '注册州',
        pleaseSelectTheStateYourCompanyWasIncorporatedIn: '您的公司在哪个州注册成立的？',
        letsDoubleCheck: '让我们仔细检查一下，确保一切都正确。',
        companyAddress: '公司地址',
        listOfRestrictedBusinesses: '受限业务列表',
        confirmCompanyIsNot: '我确认这家公司不在',
        businessInfoTitle: '商业信息',
        legalBusinessName: '法定公司名称',
        whatsTheBusinessName: '企业名称是什么？',
        whatsTheBusinessAddress: '公司的地址是什么？',
        whatsTheBusinessContactInformation: '商业联系信息是什么？',
        whatsTheBusinessRegistrationNumber: '营业登记号码是多少？',
        whatsTheBusinessTaxIDEIN: ({country}: BusinessTaxIDParams) => {
            switch (country) {
                case CONST.COUNTRY.US:
                    return '什么是雇主识别号（EIN）？';
                case CONST.COUNTRY.CA:
                    return '什么是商业号码（BN）？';
                case CONST.COUNTRY.GB:
                    return '什么是增值税注册号（VRN）？';
                case CONST.COUNTRY.AU:
                    return '什么是澳大利亚商业号码（ABN）？';
                default:
                    return '什么是欧盟增值税号？';
            }
        },
        whatsThisNumber: '这个号码是什么？',
        whereWasTheBusinessIncorporated: '公司在哪里注册成立的？',
        whatTypeOfBusinessIsIt: '这是什么类型的业务？',
        whatsTheBusinessAnnualPayment: '企业的年度支付总额是多少？',
        whatsYourExpectedAverageReimbursements: '您的预期平均报销金额是多少？',
        registrationNumber: '注册号码',
        taxIDEIN: ({country}: BusinessTaxIDParams) => {
            switch (country) {
                case CONST.COUNTRY.US:
                    return 'EIN';
                case CONST.COUNTRY.CA:
                    return 'BN';
                case CONST.COUNTRY.GB:
                    return 'VRN';
                case CONST.COUNTRY.AU:
                    return 'ABN';
                default:
                    return '欧盟VAT';
            }
        },
        businessAddress: '公司地址',
        businessType: '业务类型',
        incorporation: '公司注册',
        incorporationCountry: '注册国家/地区',
        incorporationTypeName: '公司类型',
        businessCategory: '业务类别',
        annualPaymentVolume: '年度支付总额',
        annualPaymentVolumeInCurrency: ({currencyCode}: CurrencyCodeParams) => `年度支付量（${currencyCode}）`,
        averageReimbursementAmount: '平均报销金额',
        averageReimbursementAmountInCurrency: ({currencyCode}: CurrencyCodeParams) => `平均报销金额（${currencyCode}）`,
        selectIncorporationType: '选择公司类型',
        selectBusinessCategory: '选择业务类别',
        selectAnnualPaymentVolume: '选择年度支付金额',
        selectIncorporationCountry: '选择注册国家/地区',
        selectIncorporationState: '选择注册州',
        selectAverageReimbursement: '选择平均报销金额',
        findIncorporationType: '查找公司注册类型',
        findBusinessCategory: '查找业务类别',
        findAnnualPaymentVolume: '查找年度支付量',
        findIncorporationState: '查找注册州',
        findAverageReimbursement: '查找平均报销金额',
        error: {
            registrationNumber: '请提供有效的注册号码',
            taxIDEIN: ({country}: BusinessTaxIDParams) => {
                switch (country) {
                    case CONST.COUNTRY.US:
                        return '请输入有效的雇主识别号（EIN）';
                    case CONST.COUNTRY.CA:
                        return '请输入有效的商业号码（BN）';
                    case CONST.COUNTRY.GB:
                        return '请输入有效的增值税注册号（VRN）';
                    case CONST.COUNTRY.AU:
                        return '请输入有效的澳大利亚商业号码（ABN）';
                    default:
                        return '请输入有效的欧盟增值税号';
                }
            },
        },
    },
    beneficialOwnerInfoStep: {
        doYouOwn25percent: '您是否拥有25%或以上的',
        doAnyIndividualOwn25percent: '是否有个人拥有25%或更多的股份',
        areThereMoreIndividualsWhoOwn25percent: '是否有更多个人拥有25%或以上的股份',
        regulationRequiresUsToVerifyTheIdentity: '法规要求我们核实任何拥有超过25%业务的个人的身份。',
        companyOwner: '企业主',
        enterLegalFirstAndLastName: '所有者的法定姓名是什么？',
        legalFirstName: '法定名字',
        legalLastName: '法定姓氏',
        enterTheDateOfBirthOfTheOwner: '所有者的出生日期是什么时候？',
        enterTheLast4: '业主社会安全号码的最后四位数字是什么？',
        last4SSN: 'SSN的后四位',
        dontWorry: '别担心，我们不会进行任何个人信用检查！',
        enterTheOwnersAddress: '业主的地址是什么？',
        letsDoubleCheck: '让我们仔细检查一下，确保一切正常。',
        legalName: '法定名称',
        address: '地址',
        byAddingThisBankAccount: '通过添加此银行账户，您确认您已阅读、理解并接受',
        owners: '所有者',
    },
    ownershipInfoStep: {
        ownerInfo: '所有者信息',
        businessOwner: '企业主',
        signerInfo: '签署人信息',
        doYouOwn: ({companyName}: CompanyNameParams) => `您是否拥有${companyName}的25%或更多股份？`,
        doesAnyoneOwn: ({companyName}: CompanyNameParams) => `是否有任何个人拥有${companyName}的25%或以上股份？`,
        regulationsRequire: '法规要求我们核实任何拥有超过25%业务的个人的身份。',
        legalFirstName: '法定名字',
        legalLastName: '法定姓氏',
        whatsTheOwnersName: '所有者的法定姓名是什么？',
        whatsYourName: '您的法定姓名是什么？',
        whatPercentage: '企业中有多少百分比属于所有者？',
        whatsYoursPercentage: '您拥有多少百分比的业务？',
        ownership: '所有权',
        whatsTheOwnersDOB: '所有者的出生日期是什么时候？',
        whatsYourDOB: '你的出生日期是什么时候？',
        whatsTheOwnersAddress: '业主的地址是什么？',
        whatsYourAddress: '你的地址是什么？',
        whatAreTheLast: '业主社会安全号码的最后四位数字是什么？',
        whatsYourLast: '您的社会安全号码的最后四位数字是什么？',
        dontWorry: '别担心，我们不会进行任何个人信用检查！',
        last4: 'SSN的后四位',
        whyDoWeAsk: '我们为什么要求这个？',
        letsDoubleCheck: '让我们仔细检查一下，确保一切正常。',
        legalName: '法定名称',
        ownershipPercentage: '所有权百分比',
        areThereOther: ({companyName}: CompanyNameParams) => `是否有其他人拥有${companyName}的25%或更多股份？`,
        owners: '所有者',
        addCertified: '添加一份认证的组织结构图，显示受益所有者。',
        regulationRequiresChart: '根据规定，我们需要收集一份经过认证的所有权图副本，该图显示了拥有公司25%或以上股份的每个个人或实体。',
        uploadEntity: '上传实体所有权图表',
        noteEntity: '注意：实体所有权图必须由您的会计师、法律顾问签署或经过公证。',
        certified: '认证实体所有权图表',
        selectCountry: '选择国家/地区',
        findCountry: '查找国家',
        address: '地址',
        chooseFile: '选择文件',
        uploadDocuments: '上传附加文档',
        pleaseUpload: '请在下方上传其他文件，以帮助我们验证您是否为该企业实体的直接或间接拥有25%或以上股份的所有者。',
        acceptedFiles: '接受的文件格式：PDF、PNG、JPEG。每个部分的文件总大小不能超过5 MB。',
        proofOfBeneficialOwner: '实益所有人证明',
        proofOfBeneficialOwnerDescription: '请提供由注册会计师、公证员或律师签署的证明和组织结构图，以验证对业务25%或以上的所有权。必须注明在过去三个月内的日期，并包含签署者的执照号码。',
        copyOfID: '受益所有人的身份证复印件',
        copyOfIDDescription: '例如：护照、驾驶执照等。',
        proofOfAddress: '受益所有人的地址证明',
        proofOfAddressDescription: '例如：水电费账单、租赁协议等。',
        codiceFiscale: 'Codice fiscale/Tax ID',
        codiceFiscaleDescription: '请上传现场访问的视频或与签署官员的录音通话。官员必须提供：全名、出生日期、公司名称、注册号码、税号、注册地址、业务性质和账户用途。',
    },
    validationStep: {
        headerTitle: '验证银行账户',
        buttonText: '完成设置',
        maxAttemptsReached: '由于多次尝试错误，此银行账户的验证已被禁用。',
        description: `在1-2个工作日内，我们会从类似“Expensify, Inc. Validation”的名称向您的银行账户发送三（3）笔小额交易。`,
        descriptionCTA: '请在下面的字段中输入每笔交易金额。示例：1.51。',
        reviewingInfo: '谢谢！我们正在审核您的信息，很快会与您联系。请查看您与Concierge的聊天。',
        forNextStep: '接下来的步骤以完成您的银行账户设置。',
        letsChatCTA: '好的，我们聊聊吧。',
        letsChatText: '快完成了！我们需要您的帮助，通过聊天验证最后一些信息。准备好了吗？',
        letsChatTitle: '让我们聊天吧！',
        enable2FATitle: '防止欺诈，启用双因素认证 (2FA)',
        enable2FAText: '我们非常重视您的安全。请立即设置双重身份验证（2FA），为您的账户增加一层额外的保护。',
        secureYourAccount: '保护您的账户',
    },
    beneficialOwnersStep: {
        additionalInformation: '附加信息',
        checkAllThatApply: '检查所有适用项，否则留空。',
        iOwnMoreThan25Percent: '我拥有超过25%的',
        someoneOwnsMoreThan25Percent: '其他人拥有超过25%的股份',
        additionalOwner: '额外的受益所有人',
        removeOwner: '移除此受益所有人',
        addAnotherIndividual: '添加另一位拥有超过25%股份的个人',
        agreement: '协议：',
        termsAndConditions: '条款和条件',
        certifyTrueAndAccurate: '我保证所提供的信息真实准确。',
        error: {
            certify: '必须确认信息真实准确',
        },
    },
    completeVerificationStep: {
        completeVerification: '完成验证',
        confirmAgreements: '请确认以下协议。',
        certifyTrueAndAccurate: '我保证所提供的信息真实准确。',
        certifyTrueAndAccurateError: '请确认信息真实准确。',
        isAuthorizedToUseBankAccount: '我被授权使用此企业银行账户进行业务支出',
        isAuthorizedToUseBankAccountError: '您必须是具有授权操作企业银行账户的控制官员。',
        termsAndConditions: '条款和条件',
    },
    connectBankAccountStep: {
        finishButtonText: '完成设置',
        validateYourBankAccount: '验证您的银行账户',
        validateButtonText: '验证',
        validationInputLabel: '交易',
        maxAttemptsReached: '由于多次尝试错误，此银行账户的验证已被禁用。',
        description: `在1-2个工作日内，我们会从类似“Expensify, Inc. Validation”的名称向您的银行账户发送三（3）笔小额交易。`,
        descriptionCTA: '请在下面的字段中输入每笔交易金额。示例：1.51。',
        reviewingInfo: '谢谢！我们正在审核您的信息，并会很快与您联系。请查看您与Concierge的聊天。',
        forNextSteps: '接下来的步骤以完成您的银行账户设置。',
        letsChatCTA: '好的，我们聊聊吧。',
        letsChatText: '快完成了！我们需要您的帮助，通过聊天验证最后一些信息。准备好了吗？',
        letsChatTitle: '让我们聊天吧！',
        enable2FATitle: '防止欺诈，启用双因素认证 (2FA)',
        enable2FAText: '我们非常重视您的安全。请立即设置双重身份验证（2FA），为您的账户增加一层额外的保护。',
        secureYourAccount: '保护您的账户',
    },
    countryStep: {
        confirmBusinessBank: '确认企业银行账户的货币和国家/地区',
        confirmCurrency: '确认货币和国家/地区',
        yourBusiness: '您的企业银行账户货币必须与您的工作区货币匹配。',
        youCanChange: '您可以在您的工作区中更改货币',
        findCountry: '查找国家',
        selectCountry: '选择国家/地区',
    },
    bankInfoStep: {
        whatAreYour: '您的企业银行账户详细信息是什么？',
        letsDoubleCheck: '让我们仔细检查一下，确保一切正常。',
        thisBankAccount: '此银行账户将用于您工作区的业务付款。',
        accountNumber: '账号号码',
        accountHolderNameDescription: '授权签署人全名',
    },
    signerInfoStep: {
        signerInfo: '签署人信息',
        areYouDirector: ({companyName}: CompanyNameParams) => `您是${companyName}的董事或高级管理人员吗？`,
        regulationRequiresUs: '法规要求我们核实签署人是否有权代表企业采取此行动。',
        whatsYourName: '您的法定姓名是什么',
        fullName: '法定全名',
        whatsYourJobTitle: '你的职位是什么？',
        jobTitle: '职位名称',
        whatsYourDOB: '你的出生日期是什么时候？',
        uploadID: '上传身份证明和地址证明',
        personalAddress: '个人地址证明（例如，水电费账单）',
        letsDoubleCheck: '让我们仔细检查一下，确保一切正常。',
        legalName: '法定名称',
        proofOf: '个人地址证明',
        enterOneEmail: ({companyName}: CompanyNameParams) => `输入${companyName}的董事或高级职员的电子邮件地址`,
        regulationRequiresOneMoreDirector: '法规要求至少有一位以上的董事或高级管理人员作为签署人。',
        hangTight: '请稍等...',
        enterTwoEmails: ({companyName}: CompanyNameParams) => `输入${companyName}的两位董事或高级管理人员的电子邮件地址`,
        sendReminder: '发送提醒',
        chooseFile: '选择文件',
        weAreWaiting: '我们正在等待其他人验证他们作为公司董事或高级管理人员的身份。',
        id: '身份证复印件',
        proofOfDirectors: '董事证明',
        proofOfDirectorsDescription: '示例：Oncorp公司简介或商业注册。',
        codiceFiscale: 'Codice Fiscale',
        codiceFiscaleDescription: '签署人、授权用户和实益所有人的税号。',
        PDSandFSG: 'PDS + FSG 披露文件',
        PDSandFSGDescription:
            '我们与 Corpay 的合作利用了 API 连接，以利用其庞大的国际银行合作伙伴网络来支持 Expensify 的全球报销。根据澳大利亚法规，我们向您提供 Corpay 的金融服务指南 (FSG) 和产品披露声明 (PDS)。\n\n请仔细阅读 FSG 和 PDS 文件，因为它们包含 Corpay 提供的产品和服务的完整详细信息和重要信息。请保留这些文件以备将来参考。',
        pleaseUpload: '请在下方上传其他文件，以帮助我们验证您作为企业实体的董事或高级管理人员的身份。',
    },
    agreementsStep: {
        agreements: '协议',
        pleaseConfirm: '请确认以下协议',
        regulationRequiresUs: '法规要求我们核实任何拥有超过25%业务的个人的身份。',
        iAmAuthorized: '我被授权使用公司银行账户进行业务支出。',
        iCertify: '我证明所提供的信息是真实准确的。',
        termsAndConditions: '条款和条件',
        accept: '接受并添加银行账户',
        iConsentToThe: '我同意',
        privacyNotice: '隐私声明',
        error: {
            authorized: '您必须是具有授权操作企业银行账户的控制官员。',
            certify: '请确认信息真实准确。',
            consent: '请同意隐私声明',
        },
    },
    docusignStep: {
        subheader: 'Docusign 表格',
        pleaseComplete: '请通过以下 Docusign 链接填写 ACH 授权表格，并将签署后的副本上传到此处，以便我们可以直接从您的银行账户扣款。',
        pleaseCompleteTheBusinessAccount: '请填写企业账户申请表及直接借记协议。',
        pleaseCompleteTheDirect: '请通过以下 Docusign 链接填写直接借记协议，并将签署后的副本上传到此处，以便我们可以直接从您的银行账户扣款。',
        takeMeTo: '前往 Docusign',
        uploadAdditional: '上传其他文件',
        pleaseUpload: '请上传 DEFT 表格和 Docusign 签名页。',
        pleaseUploadTheDirect: '请上传直接借记协议和 Docusign 签名页。',
    },
    finishStep: {
        letsFinish: '让我们在聊天中完成！',
        thanksFor: '感谢您提供这些详细信息。专属客服人员将会审核您的信息。如果我们需要其他信息，会再联系您。同时，如果您有任何问题，请随时联系我们。',
        iHaveA: '我有一个问题',
        enable2FA: '启用双因素认证（2FA）以防止欺诈',
        weTake: '我们非常重视您的安全。请立即设置双重身份验证（2FA），为您的账户增加一层额外的保护。',
        secure: '保护您的账户',
    },
    reimbursementAccountLoadingAnimation: {
        oneMoment: '请稍等',
        explanationLine: '我们正在查看您的信息。您很快就能继续进行下一步。',
    },
    session: {
        offlineMessageRetry: '看起来您已离线。请检查您的连接并重试。',
    },
    travel: {
        header: '预订旅行',
        title: '聪明旅行',
        subtitle: '使用 Expensify Travel 获得最佳旅行优惠，并在一个地方管理您所有的商务开支。',
        features: {
            saveMoney: '在您的预订上省钱',
            alerts: '获取实时更新和提醒',
        },
        bookTravel: '预订旅行',
        bookDemo: '预订演示',
        bookADemo: '预约演示',
        toLearnMore: '了解更多。',
        termsAndConditions: {
            header: '在我们继续之前...',
            title: '条款和条件',
            label: '我同意条款和条件',
            subtitle: `请同意 Expensify Travel <a href="${CONST.TRAVEL_TERMS_URL}">条款和条件</a>。`,
            error: '您必须同意Expensify Travel的条款和条件才能继续',
            defaultWorkspaceError: '您需要设置一个默认工作区以启用Expensify Travel。请前往设置 > 工作区 > 点击工作区旁边的三个竖点 > 设为默认工作区，然后重试！',
        },
        flight: '航班',
        flightDetails: {
            passenger: '乘客',
            layover: ({layover}: FlightLayoverParams) => `<muted-text-label>在此航班之前，您有<strong>${layover}小时的中转</strong></muted-text-label>`,
            takeOff: '起飞',
            landing: '着陆',
            seat: '座位',
            class: '舱位等级',
            recordLocator: '记录定位器',
            cabinClasses: {
                unknown: 'Unknown',
                economy: '经济',
                premiumEconomy: '高级经济舱',
                business: '商务',
                first: '第一',
            },
        },
        hotel: '酒店',
        hotelDetails: {
            guest: '访客',
            checkIn: '签到',
            checkOut: '退房',
            roomType: '房间类型',
            cancellation: '取消政策',
            cancellationUntil: '在此之前可免费取消',
            confirmation: '确认号码',
            cancellationPolicies: {
                unknown: 'Unknown',
                nonRefundable: '不可退款',
                freeCancellationUntil: '在此之前可免费取消',
                partiallyRefundable: '部分可退',
            },
        },
        car: '汽车',
        carDetails: {
            rentalCar: '汽车租赁',
            pickUp: '接送',
            dropOff: '下车点',
            driver: '司机',
            carType: '车型',
            cancellation: '取消政策',
            cancellationUntil: '在此之前可免费取消',
            freeCancellation: '免费取消',
            confirmation: '确认号码',
        },
        train: '铁路',
        trainDetails: {
            passenger: '乘客',
            departs: '出发',
            arrives: '到达',
            coachNumber: '教练编号',
            seat: '座位',
            fareDetails: '费用详情',
            confirmation: '确认号码',
        },
        viewTrip: '查看行程',
        modifyTrip: '修改行程',
        tripSupport: '行程支持',
        tripDetails: '行程详情',
        viewTripDetails: '查看行程详情',
        trip: '旅行',
        trips: '行程',
        tripSummary: '行程总结',
        departs: '出发',
        errorMessage: '出现问题。请稍后再试。',
        phoneError: {
            phrase1: '请',
            link: '添加工作邮箱作为您的主要登录邮箱',
            phrase2: '预订旅行。',
        },
        domainSelector: {
            title: '域名',
            subtitle: '为 Expensify Travel 设置选择一个域名。',
            recommended: '推荐',
        },
        domainPermissionInfo: {
            title: '域名',
            restriction: ({domain}: DomainPermissionInfoRestrictionParams) => `您没有为域名 <strong>${domain}</strong> 启用 Expensify 旅行的权限。您需要让该域的其他人代替您启用旅行功能。`,
            accountantInvitation: `如果您是会计师，建议您加入<a href="${CONST.OLD_DOT_PUBLIC_URLS.EXPENSIFY_APPROVED_PROGRAM_URL}">ExpensifyApproved!会计师计划</a>，以便为该领域启用差旅功能。`,
        },
        publicDomainError: {
            title: '开始使用 Expensify Travel',
            message: `您需要在Expensify Travel中使用您的工作邮箱（例如，name@company.com），而不是您的个人邮箱（例如，name@gmail.com）。`,
        },
        blockedFeatureModal: {
            title: 'Expensify Travel 已被禁用',
            message: `您的管理员已关闭Expensify Travel。请遵循您公司的预订政策进行差旅安排。`,
        },
        verifyCompany: {
            title: '立即开始旅行吧！',
            message: `请联系您的客户经理或发送电子邮件至 salesteam@expensify.com 以获取旅行演示并为您的公司启用该功能。`,
        },
        updates: {
            bookingTicketed: ({airlineCode, origin, destination, startDate, confirmationID = ''}: FlightParams) =>
                `您已预订航班 ${airlineCode} (${origin} → ${destination})，出发日期为 ${startDate}。确认码：${confirmationID}`,
            ticketVoided: ({airlineCode, origin, destination, startDate}: FlightParams) => `您${startDate}的航班${airlineCode}（${origin} → ${destination}）的机票已被作废。`,
            ticketRefunded: ({airlineCode, origin, destination, startDate}: FlightParams) => `您${startDate}从${origin}飞往${destination}的${airlineCode}航班机票已被退款或更换。`,
            flightCancelled: ({airlineCode, origin, destination, startDate}: FlightParams) => `您的航班 ${airlineCode} (${origin} → ${destination}) 于 ${startDate} 已被航空公司取消。`,
            flightScheduleChangePending: ({airlineCode}: AirlineParams) => `航空公司已提议更改航班 ${airlineCode} 的时间表；我们正在等待确认。`,
            flightScheduleChangeClosed: ({airlineCode, startDate}: AirlineParams) => `航班变更已确认：航班 ${airlineCode} 现在的起飞时间为 ${startDate}。`,
            flightUpdated: ({airlineCode, origin, destination, startDate}: FlightParams) => `您在${startDate}的航班${airlineCode}（${origin} → ${destination}）已更新。`,
            flightCabinChanged: ({airlineCode, cabinClass}: AirlineParams) => `您的舱位等级已在航班 ${airlineCode} 上更新为 ${cabinClass}。`,
            flightSeatConfirmed: ({airlineCode}: AirlineParams) => `您在航班 ${airlineCode} 上的座位已确认。`,
            flightSeatChanged: ({airlineCode}: AirlineParams) => `您在航班 ${airlineCode} 上的座位已被更改。`,
            flightSeatCancelled: ({airlineCode}: AirlineParams) => `您在航班 ${airlineCode} 上的座位分配已被取消。`,
            paymentDeclined: '您的机票预订付款失败。请重试。',
            bookingCancelledByTraveler: ({type, id = ''}: TravelTypeParams) => `您已取消您的${type}预订${id}。`,
            bookingCancelledByVendor: ({type, id = ''}: TravelTypeParams) => `供应商取消了您的${type}预订${id}。`,
            bookingRebooked: ({type, id = ''}: TravelTypeParams) => `您的${type}预订已重新预订。新的确认号：${id}。`,
            bookingUpdated: ({type}: TravelTypeParams) => `您的${type}预订已更新。请查看行程中的新详情。`,
            railTicketRefund: ({origin, destination, startDate}: RailTicketParams) => `您从${origin}到${destination}的火车票已于${startDate}退票。退款将被处理。`,
            railTicketExchange: ({origin, destination, startDate}: RailTicketParams) => `您从 ${origin} 到 ${destination} 的火车票已于 ${startDate} 更换。`,
            railTicketUpdate: ({origin, destination, startDate}: RailTicketParams) => `您从${origin}到${destination}的火车票已在${startDate}更新。`,
            defaultUpdate: ({type}: TravelTypeParams) => `您的${type}预订已更新。`,
        },
        flightTo: '飞往',
        trainTo: '火车前往',
        carRental: '汽车租赁',
        nightIn: '晚住宿',
        nightsIn: '晚住宿',
    },
    workspace: {
        common: {
            card: '卡片',
            expensifyCard: 'Expensify Card',
            companyCards: '公司卡片',
            workflows: '工作流程',
            workspace: '工作区',
            findWorkspace: '查找工作区',
            edit: '编辑工作区',
            enabled: '已启用',
            disabled: '禁用',
            everyone: '每个人',
            delete: '删除工作区',
            settings: '设置',
            reimburse: '报销',
            categories: '类别',
            tags: '标签',
            customField1: '自定义字段 1',
            customField2: '自定义字段2',
            customFieldHint: '添加适用于该成员所有支出的自定义编码。',
            reportFields: '报告字段',
            reportTitle: '报告标题',
            reportField: '报告字段',
            taxes: '税款',
            bills: '账单',
            invoices: '发票',
            travel: '旅行',
            members: '成员',
            accounting: '会计',
            receiptPartners: '收据合作伙伴',
            rules: '规则',
            displayedAs: '显示为',
            plan: '计划',
            profile: '概述',
            bankAccount: '银行账户',
            testTransactions: '测试交易',
            issueAndManageCards: '发行和管理卡片',
            reconcileCards: '对账卡片',
            selected: () => ({
                one: '1 已选择',
                other: (count: number) => `已选择${count}个`,
            }),
            settlementFrequency: '结算频率',
            setAsDefault: '设为默认工作区',
            defaultNote: `发送到${CONST.EMAIL.RECEIPTS}的收据将显示在此工作区中。`,
            deleteConfirmation: '您确定要删除此工作区吗？',
            deleteWithCardsConfirmation: '您确定要删除此工作区吗？这将删除所有卡片源和已分配的卡片。',
            unavailable: '工作区不可用',
            memberNotFound: '未找到成员。要邀请新成员加入工作区，请使用上面的邀请按钮。',
            notAuthorized: `您无权访问此页面。如果您正在尝试加入此工作区，请请求工作区所有者将您添加为成员。还有其他问题？请联系${CONST.EMAIL.CONCIERGE}。`,
            goToWorkspace: '前往工作区',
            goToWorkspaces: '前往工作区',
            clearFilter: '清除筛选器',
            workspaceName: '工作区名称',
            workspaceOwner: '所有者',
            workspaceType: '工作区类型',
            workspaceAvatar: '工作区头像',
            mustBeOnlineToViewMembers: '您需要在线才能查看此工作区的成员。',
            moreFeatures: '更多功能',
            requested: '请求的',
            distanceRates: '距离费率',
            defaultDescription: '一个地方管理您所有的收据和费用。',
            descriptionHint: '与所有成员共享此工作区的信息。',
            welcomeNote: '请使用Expensify提交您的报销收据，谢谢！',
            subscription: '订阅',
            markAsEntered: '标记为手动输入',
            markAsExported: '标记为已出口',
            exportIntegrationSelected: ({connectionName}: ExportIntegrationSelectedParams) => `导出到${CONST.POLICY.CONNECTIONS.NAME_USER_FRIENDLY[connectionName]}`,
            letsDoubleCheck: '让我们仔细检查一下，确保一切都正确。',
            lineItemLevel: '逐项级别',
            reportLevel: '报告级别',
            topLevel: '顶级',
            appliedOnExport: '未导入Expensify，已在导出时应用',
            shareNote: {
                header: '与其他成员共享您的工作区',
                content: ({adminsRoomLink}: WorkspaceShareNoteParams) =>
                    `分享此二维码或复制下面的链接，方便成员申请加入您的工作区。所有加入工作区的请求都将显示在 <a href="${adminsRoomLink}">${CONST.REPORT.WORKSPACE_CHAT_ROOMS.ADMINS}</a> room 中供您查看。`,
            },
            connectTo: ({connectionName}: ConnectionNameParams) => `连接到${CONST.POLICY.CONNECTIONS.NAME_USER_FRIENDLY[connectionName]}`,
            createNewConnection: '创建新连接',
            reuseExistingConnection: '重用现有连接',
            existingConnections: '现有连接',
            existingConnectionsDescription: ({connectionName}: ConnectionNameParams) =>
                `由于您之前已连接到${CONST.POLICY.CONNECTIONS.NAME_USER_FRIENDLY[connectionName]}，您可以选择重用现有连接或创建新连接。`,
            lastSyncDate: ({connectionName, formattedDate}: LastSyncDateParams) => `${connectionName} - 上次同步时间 ${formattedDate}`,
            authenticationError: ({connectionName}: AuthenticationErrorParams) => `由于身份验证错误，无法连接到${connectionName}`,
            learnMore: '了解更多',
            memberAlternateText: '成员可以提交和批准报告。',
            adminAlternateText: '管理员对所有报告和工作区设置拥有完全编辑权限。',
            auditorAlternateText: '审计员可以查看和评论报告。',
            roleName: ({role}: OptionalParam<RoleNamesParams> = {}) => {
                switch (role) {
                    case CONST.POLICY.ROLE.ADMIN:
                        return '管理员';
                    case CONST.POLICY.ROLE.AUDITOR:
                        return '审计员';
                    case CONST.POLICY.ROLE.USER:
                        return '成员';
                    default:
                        return '成员';
                }
            },
            frequency: {
                manual: '手动',
                instant: '即时',
                immediate: '每日',
                trip: '按行程',
                weekly: '每周',
                semimonthly: '每月两次',
                monthly: '每月',
            },
            planType: '计划类型',
            submitExpense: '在下方提交您的费用：',
            defaultCategory: '默认类别',
            viewTransactions: '查看交易记录',
            policyExpenseChatName: ({displayName}: PolicyExpenseChatNameParams) => `${displayName}的费用`,
            deepDiveExpensifyCard: `<muted-text-label>Expensify 卡交易将自动导出到与<a href="${CONST.DEEP_DIVE_EXPENSIFY_CARD}">我们集成</a>创建的 “Expensify 卡责任账户”。</muted-text-label>`,
        },
        receiptPartners: {
            uber: {
                subtitle: '自动化整个组织的差旅和送餐费用。',
            },
        },
        perDiem: {
            subtitle: '设置每日津贴标准以控制员工的日常支出。',
            amount: '金额',
            deleteRates: () => ({
                one: '删除费率',
                other: '删除费率',
            }),
            deletePerDiemRate: '删除每日津贴标准',
            findPerDiemRate: '查找每日津贴费率',
            areYouSureDelete: () => ({
                one: '您确定要删除此费率吗？',
                other: '您确定要删除这些费率吗？',
            }),
            emptyList: {
                title: '每日津贴',
                subtitle: '设置每日津贴标准以控制员工的每日支出。从电子表格导入费率以开始。',
            },
            errors: {
                existingRateError: ({rate}: CustomUnitRateParams) => `值为${rate}的费率已存在`,
            },
            importPerDiemRates: '导入每日津贴标准',
            editPerDiemRate: '编辑每日津贴费率',
            editPerDiemRates: '编辑每日津贴标准',
            editDestinationSubtitle: ({destination}: EditDestinationSubtitleParams) => `更新此目的地将更改所有${destination}的每日津贴子费率。`,
            editCurrencySubtitle: ({destination}: EditDestinationSubtitleParams) => `更新此货币将更改所有${destination}的每日津贴子费率。`,
        },
        qbd: {
            exportOutOfPocketExpensesDescription: '设置自付费用如何导出到QuickBooks Desktop。',
            exportOutOfPocketExpensesCheckToggle: '将支票标记为“稍后打印”',
            exportDescription: '配置如何将Expensify数据导出到QuickBooks Desktop。',
            date: '导出日期',
            exportInvoices: '导出发票到',
            exportExpensifyCard: '将 Expensify 卡交易导出为',
            account: '账户',
            accountDescription: '选择发布分录的位置。',
            accountsPayable: '应付账款',
            accountsPayableDescription: '选择在哪里创建供应商账单。',
            bankAccount: '银行账户',
            notConfigured: '未配置',
            bankAccountDescription: '选择从哪里发送支票。',
            creditCardAccount: '信用卡账户',
            exportDate: {
                label: '导出日期',
                description: '导出报告到QuickBooks Desktop时使用此日期。',
                values: {
                    [CONST.QUICKBOOKS_EXPORT_DATE.LAST_EXPENSE]: {
                        label: '最后报销日期',
                        description: '报告中最近费用的日期。',
                    },
                    [CONST.QUICKBOOKS_EXPORT_DATE.REPORT_EXPORTED]: {
                        label: '导出日期',
                        description: '报告导出到QuickBooks Desktop的日期。',
                    },
                    [CONST.QUICKBOOKS_EXPORT_DATE.REPORT_SUBMITTED]: {
                        label: '提交日期',
                        description: '报告提交审批的日期。',
                    },
                },
            },
            exportCheckDescription: '我们将为每个Expensify报告创建一张分项支票，并从以下银行账户发送。',
            exportJournalEntryDescription: '我们将为每个Expensify报告创建一项分项日记账分录，并将其发布到以下账户。',
            exportVendorBillDescription: '我们将为每个Expensify报告创建一张分项供应商账单，并将其添加到以下账户中。如果此期间已关闭，我们将发布到下一个开放期间的第一天。',
            outOfPocketTaxEnabledDescription: 'QuickBooks Desktop 不支持日记账分录导出的税款。由于您在工作区启用了税款，此导出选项不可用。',
            outOfPocketTaxEnabledError: '启用税收时，日记分录不可用。请选择其他导出选项。',
            accounts: {
                [CONST.QUICKBOOKS_DESKTOP_NON_REIMBURSABLE_EXPORT_ACCOUNT_TYPE.CREDIT_CARD]: '信用卡',
                [CONST.QUICKBOOKS_DESKTOP_REIMBURSABLE_ACCOUNT_TYPE.VENDOR_BILL]: '供应商账单',
                [CONST.QUICKBOOKS_DESKTOP_REIMBURSABLE_ACCOUNT_TYPE.JOURNAL_ENTRY]: '日记条目',
                [CONST.QUICKBOOKS_DESKTOP_REIMBURSABLE_ACCOUNT_TYPE.CHECK]: '检查',
                [`${CONST.QUICKBOOKS_DESKTOP_NON_REIMBURSABLE_EXPORT_ACCOUNT_TYPE.CHECK}Description`]: '我们将为每个Expensify报告创建一张分项支票，并从以下银行账户发送。',
                [`${CONST.QUICKBOOKS_DESKTOP_NON_REIMBURSABLE_EXPORT_ACCOUNT_TYPE.CREDIT_CARD}Description`]:
                    '我们会自动将信用卡交易中的商家名称与QuickBooks中的任何对应供应商匹配。如果没有供应商存在，我们将创建一个“信用卡杂项”供应商进行关联。',
                [`${CONST.QUICKBOOKS_DESKTOP_REIMBURSABLE_ACCOUNT_TYPE.VENDOR_BILL}Description`]:
                    '我们将为每个Expensify报告创建一份逐项列出的供应商账单，其中包含最后一笔费用的日期，并将其添加到下面的账户中。如果该期间已关闭，我们将发布到下一个开放期间的第一天。',
                [`${CONST.QUICKBOOKS_DESKTOP_NON_REIMBURSABLE_EXPORT_ACCOUNT_TYPE.CREDIT_CARD}AccountDescription`]: '选择导出信用卡交易的目的地。',
                [`${CONST.QUICKBOOKS_DESKTOP_REIMBURSABLE_ACCOUNT_TYPE.VENDOR_BILL}AccountDescription`]: '选择一个供应商以应用于所有信用卡交易。',
                [`${CONST.QUICKBOOKS_DESKTOP_REIMBURSABLE_ACCOUNT_TYPE.CHECK}AccountDescription`]: '选择从哪里发送支票。',
                [`${CONST.QUICKBOOKS_DESKTOP_REIMBURSABLE_ACCOUNT_TYPE.VENDOR_BILL}Error`]: '启用位置时，供应商账单不可用。请选择其他导出选项。',
                [`${CONST.QUICKBOOKS_DESKTOP_REIMBURSABLE_ACCOUNT_TYPE.CHECK}Error`]: '启用位置时无法使用支票。请选择其他导出选项。',
                [`${CONST.QUICKBOOKS_DESKTOP_REIMBURSABLE_ACCOUNT_TYPE.JOURNAL_ENTRY}Error`]: '启用税收时，日记分录不可用。请选择其他导出选项。',
            },
            noAccountsFound: '未找到账户',
            noAccountsFoundDescription: '在 QuickBooks Desktop 中添加账户并再次同步连接',
            qbdSetup: 'QuickBooks Desktop 设置',
            requiredSetupDevice: {
                title: '无法从此设备连接',
                body1: '您需要从托管 QuickBooks Desktop 公司文件的计算机上设置此连接。',
                body2: '一旦连接，您就可以随时随地同步和导出。',
            },
            setupPage: {
                title: '打开此链接进行连接',
                body: '要完成设置，请在运行QuickBooks Desktop的计算机上打开以下链接。',
                setupErrorTitle: '出现错误',
                setupErrorBody: ({conciergeLink}: QBDSetupErrorBodyParams) =>
                    `<muted-text><centered-text>QuickBooks Desktop 连接暂时无法正常工作。请稍后再试，如果问题仍然存在，<a href="${conciergeLink}">请联系Concierge</a>。</centered-text></muted-text>`,
            },
            importDescription: '选择从 QuickBooks Desktop 导入到 Expensify 的编码配置。',
            classes: '类',
            items: '项目',
            customers: '客户/项目',
            exportCompanyCardsDescription: '设置公司卡购买如何导出到QuickBooks Desktop。',
            defaultVendorDescription: '设置一个默认供应商，该供应商将适用于导出时的所有信用卡交易。',
            accountsDescription: '您的 QuickBooks Desktop 科目表将作为类别导入到 Expensify。',
            accountsSwitchTitle: '选择将新账户导入为启用或禁用的类别。',
            accountsSwitchDescription: '启用的类别将在成员创建费用时可供选择。',
            classesDescription: '选择如何在Expensify中处理QuickBooks Desktop类别。',
            tagsDisplayedAsDescription: '行项目级别',
            reportFieldsDisplayedAsDescription: '报告级别',
            customersDescription: '选择如何在Expensify中处理QuickBooks Desktop客户/项目。',
            advancedConfig: {
                autoSyncDescription: 'Expensify将每天自动与QuickBooks Desktop同步。',
                createEntities: '自动创建实体',
                createEntitiesDescription: '如果供应商尚不存在，Expensify 将在 QuickBooks Desktop 中自动创建供应商。',
            },
            itemsDescription: '选择如何在Expensify中处理QuickBooks Desktop项目。',
        },
        qbo: {
            connectedTo: '已连接到',
            importDescription: '选择要从QuickBooks Online导入到Expensify的编码配置。',
            classes: '类',
            locations: '位置',
            customers: '客户/项目',
            accountsDescription: '您的 QuickBooks Online 科目表将作为类别导入到 Expensify。',
            accountsSwitchTitle: '选择将新账户导入为启用或禁用的类别。',
            accountsSwitchDescription: '启用的类别将在成员创建费用时可供选择。',
            classesDescription: '选择如何在Expensify中处理QuickBooks Online类别。',
            customersDescription: '选择如何在Expensify中处理QuickBooks Online客户/项目。',
            locationsDescription: '选择如何在Expensify中处理QuickBooks Online位置。',
            taxesDescription: '选择如何在Expensify中处理QuickBooks Online税款。',
            locationsLineItemsRestrictionDescription: 'QuickBooks Online 不支持在支票或供应商账单的行级别设置位置。如果您希望在行级别设置位置，请确保您使用的是分录和信用/借记卡费用。',
            taxesJournalEntrySwitchNote: 'QuickBooks Online 不支持日记账分录中的税款。请将您的导出选项更改为供应商账单或支票。',
            exportDescription: '配置如何将Expensify数据导出到QuickBooks Online。',
            date: '导出日期',
            exportInvoices: '导出发票到',
            exportExpensifyCard: '将 Expensify 卡交易导出为',
            exportDate: {
                label: '导出日期',
                description: '在导出报告到QuickBooks Online时使用此日期。',
                values: {
                    [CONST.QUICKBOOKS_EXPORT_DATE.LAST_EXPENSE]: {
                        label: '最后报销日期',
                        description: '报告中最近费用的日期。',
                    },
                    [CONST.QUICKBOOKS_EXPORT_DATE.REPORT_EXPORTED]: {
                        label: '导出日期',
                        description: '报告导出到QuickBooks Online的日期。',
                    },
                    [CONST.QUICKBOOKS_EXPORT_DATE.REPORT_SUBMITTED]: {
                        label: '提交日期',
                        description: '报告提交审批的日期。',
                    },
                },
            },
            receivable: '应收账款', // This is an account name that will come directly from QBO, so I don't know why we need a translation for it. It should take whatever the name of the account is in QBO. Leaving this note for CS.
            archive: '应收账款存档', // This is an account name that will come directly from QBO, so I don't know why we need a translation for it. It should take whatever the name of the account is in QBO. Leaving this note for CS.
            exportInvoicesDescription: '将此账户用于导出发票到QuickBooks Online。',
            exportCompanyCardsDescription: '设置公司卡购买如何导出到QuickBooks Online。',
            vendor: '供应商',
            defaultVendorDescription: '设置一个默认供应商，该供应商将适用于导出时的所有信用卡交易。',
            exportOutOfPocketExpensesDescription: '设置自付费用如何导出到QuickBooks Online。',
            exportCheckDescription: '我们将为每个Expensify报告创建一张分项支票，并从以下银行账户发送。',
            exportJournalEntryDescription: '我们将为每个Expensify报告创建一项分项日记账分录，并将其发布到以下账户。',
            exportVendorBillDescription: '我们将为每个Expensify报告创建一张分项供应商账单，并将其添加到以下账户中。如果此期间已关闭，我们将发布到下一个开放期间的第一天。',
            account: '账户',
            accountDescription: '选择发布分录的位置。',
            accountsPayable: '应付账款',
            accountsPayableDescription: '选择在哪里创建供应商账单。',
            bankAccount: '银行账户',
            notConfigured: '未配置',
            bankAccountDescription: '选择从哪里发送支票。',
            creditCardAccount: '信用卡账户',
            companyCardsLocationEnabledDescription: 'QuickBooks Online不支持供应商账单导出的地点功能。由于您在工作区启用了地点功能，此导出选项不可用。',
            outOfPocketTaxEnabledDescription: 'QuickBooks Online不支持日记账分录导出的税项。由于您在工作区启用了税项，此导出选项不可用。',
            outOfPocketTaxEnabledError: '启用税收时，日记分录不可用。请选择其他导出选项。',
            advancedConfig: {
                autoSyncDescription: 'Expensify将每天自动与QuickBooks Online同步。',
                inviteEmployees: '邀请员工',
                inviteEmployeesDescription: '导入 QuickBooks Online 员工记录并邀请员工加入此工作区。',
                createEntities: '自动创建实体',
                createEntitiesDescription: '如果供应商尚不存在，Expensify 将在 QuickBooks Online 中自动创建供应商，并在导出发票时自动创建客户。',
                reimbursedReportsDescription: '每当使用 Expensify ACH 支付报告时，相应的账单付款将在下面的 QuickBooks Online 帐户中创建。',
                qboBillPaymentAccount: 'QuickBooks 账单支付账户',
                qboInvoiceCollectionAccount: 'QuickBooks 发票收款账户',
                accountSelectDescription: '选择从哪里支付账单，我们将在 QuickBooks Online 中创建付款。',
                invoiceAccountSelectorDescription: '选择接收发票付款的地方，我们将在QuickBooks Online中创建付款。',
            },
            accounts: {
                [CONST.QUICKBOOKS_NON_REIMBURSABLE_EXPORT_ACCOUNT_TYPE.DEBIT_CARD]: '借记卡',
                [CONST.QUICKBOOKS_NON_REIMBURSABLE_EXPORT_ACCOUNT_TYPE.CREDIT_CARD]: '信用卡',
                [CONST.QUICKBOOKS_REIMBURSABLE_ACCOUNT_TYPE.VENDOR_BILL]: '供应商账单',
                [CONST.QUICKBOOKS_REIMBURSABLE_ACCOUNT_TYPE.JOURNAL_ENTRY]: '日记条目',
                [CONST.QUICKBOOKS_REIMBURSABLE_ACCOUNT_TYPE.CHECK]: '检查',
                [`${CONST.QUICKBOOKS_NON_REIMBURSABLE_EXPORT_ACCOUNT_TYPE.DEBIT_CARD}Description`]:
                    '我们会自动将借记卡交易中的商户名称与QuickBooks中的任何相应供应商匹配。如果不存在供应商，我们将创建一个“借记卡杂项”供应商进行关联。',
                [`${CONST.QUICKBOOKS_NON_REIMBURSABLE_EXPORT_ACCOUNT_TYPE.CREDIT_CARD}Description`]:
                    '我们会自动将信用卡交易中的商家名称与QuickBooks中的任何对应供应商匹配。如果没有供应商存在，我们将创建一个“信用卡杂项”供应商进行关联。',
                [`${CONST.QUICKBOOKS_REIMBURSABLE_ACCOUNT_TYPE.VENDOR_BILL}Description`]:
                    '我们将为每个Expensify报告创建一份逐项列出的供应商账单，其中包含最后一笔费用的日期，并将其添加到下面的账户中。如果该期间已关闭，我们将发布到下一个开放期间的第一天。',
                [`${CONST.QUICKBOOKS_NON_REIMBURSABLE_EXPORT_ACCOUNT_TYPE.DEBIT_CARD}AccountDescription`]: '选择导出借记卡交易的位置。',
                [`${CONST.QUICKBOOKS_NON_REIMBURSABLE_EXPORT_ACCOUNT_TYPE.CREDIT_CARD}AccountDescription`]: '选择导出信用卡交易的目的地。',
                [`${CONST.QUICKBOOKS_REIMBURSABLE_ACCOUNT_TYPE.VENDOR_BILL}AccountDescription`]: '选择一个供应商以应用于所有信用卡交易。',
                [`${CONST.QUICKBOOKS_REIMBURSABLE_ACCOUNT_TYPE.VENDOR_BILL}Error`]: '启用位置时，供应商账单不可用。请选择其他导出选项。',
                [`${CONST.QUICKBOOKS_REIMBURSABLE_ACCOUNT_TYPE.CHECK}Error`]: '启用位置时无法使用支票。请选择其他导出选项。',
                [`${CONST.QUICKBOOKS_REIMBURSABLE_ACCOUNT_TYPE.JOURNAL_ENTRY}Error`]: '启用税收时，日记分录不可用。请选择其他导出选项。',
            },
            exportDestinationAccountsMisconfigurationError: {
                [CONST.QUICKBOOKS_REIMBURSABLE_ACCOUNT_TYPE.VENDOR_BILL]: '选择一个有效的账户进行供应商账单导出',
                [CONST.QUICKBOOKS_REIMBURSABLE_ACCOUNT_TYPE.JOURNAL_ENTRY]: '选择一个有效的账户进行日记账导出',
                [CONST.QUICKBOOKS_REIMBURSABLE_ACCOUNT_TYPE.CHECK]: '选择一个有效的账户进行支票导出',
            },
            exportDestinationSetupAccountsInfo: {
                [CONST.QUICKBOOKS_REIMBURSABLE_ACCOUNT_TYPE.VENDOR_BILL]: '要使用供应商账单导出，请在QuickBooks Online中设置应付账款账户。',
                [CONST.QUICKBOOKS_REIMBURSABLE_ACCOUNT_TYPE.JOURNAL_ENTRY]: '要使用分录导出，请在QuickBooks Online中设置一个分录账户。',
                [CONST.QUICKBOOKS_REIMBURSABLE_ACCOUNT_TYPE.CHECK]: '要使用支票导出，请在QuickBooks Online中设置一个银行账户。',
            },
            noAccountsFound: '未找到账户',
            noAccountsFoundDescription: '在 QuickBooks Online 中添加账户并再次同步连接。',
            accountingMethods: {
                label: '何时导出',
                description: '选择何时导出费用：',
                values: {
                    [COMMON_CONST.INTEGRATIONS.ACCOUNTING_METHOD.ACCRUAL]: '应计',
                    [COMMON_CONST.INTEGRATIONS.ACCOUNTING_METHOD.CASH]: '现金',
                },
                alternateText: {
                    [COMMON_CONST.INTEGRATIONS.ACCOUNTING_METHOD.ACCRUAL]: '自付费用将在最终批准时导出',
                    [COMMON_CONST.INTEGRATIONS.ACCOUNTING_METHOD.CASH]: '自付费用将在支付时导出',
                },
            },
        },
        workspaceList: {
            joinNow: '立即加入',
            askToJoin: '请求加入',
        },
        xero: {
            organization: 'Xero 组织',
            organizationDescription: '选择您想要从中导入数据的Xero组织。',
            importDescription: '选择从Xero导入到Expensify的编码配置。',
            accountsDescription: '您的Xero会计科目表将作为类别导入到Expensify中。',
            accountsSwitchTitle: '选择将新账户导入为启用或禁用的类别。',
            accountsSwitchDescription: '启用的类别将在成员创建费用时可供选择。',
            trackingCategories: '跟踪类别',
            trackingCategoriesDescription: '选择如何在Expensify中处理Xero跟踪类别。',
            mapTrackingCategoryTo: ({categoryName}: CategoryNameParams) => `将 Xero ${categoryName} 映射到`,
            mapTrackingCategoryToDescription: ({categoryName}: CategoryNameParams) => `选择将 ${categoryName} 映射到 Xero 的位置。`,
            customers: '重新向客户开账单',
            customersDescription: '选择是否在Expensify中重新向客户开账单。您的Xero客户联系人可以被标记到费用中，并将作为销售发票导出到Xero。',
            taxesDescription: '选择如何在Expensify中处理Xero税款。',
            notImported: '未导入',
            notConfigured: '未配置',
            trackingCategoriesOptions: {
                [CONST.XERO_CONFIG.TRACKING_CATEGORY_OPTIONS.DEFAULT]: 'Xero 联系人默认值',
                [CONST.XERO_CONFIG.TRACKING_CATEGORY_OPTIONS.TAG]: '标签',
                [CONST.XERO_CONFIG.TRACKING_CATEGORY_OPTIONS.REPORT_FIELD]: '报告字段',
            },
            exportDescription: '配置如何将Expensify数据导出到Xero。',
            purchaseBill: '采购账单',
            exportDeepDiveCompanyCard: '导出的费用将作为银行交易发布到下面的Xero银行账户，交易日期将与您的银行对账单上的日期相匹配。',
            bankTransactions: '银行交易',
            xeroBankAccount: 'Xero 银行账户',
            xeroBankAccountDescription: '选择将费用发布为银行交易的位置。',
            exportExpensesDescription: '报告将导出为采购账单，并带有以下选择的日期和状态。',
            purchaseBillDate: '购买账单日期',
            exportInvoices: '将发票导出为',
            salesInvoice: '销售发票',
            exportInvoicesDescription: '销售发票始终显示发票发送的日期。',
            advancedConfig: {
                autoSyncDescription: 'Expensify将每天自动与Xero同步。',
                purchaseBillStatusTitle: '购买账单状态',
                reimbursedReportsDescription: '每当使用 Expensify ACH 支付报告时，相应的账单付款将在下面的 Xero 账户中创建。',
                xeroBillPaymentAccount: 'Xero账单支付账户',
                xeroInvoiceCollectionAccount: 'Xero发票收款账户',
                xeroBillPaymentAccountDescription: '选择支付账单的账户，我们将在Xero中创建付款。',
                invoiceAccountSelectorDescription: '选择接收发票付款的账户，我们将在Xero中创建付款。',
            },
            exportDate: {
                label: '购买账单日期',
                description: '导出报告到Xero时使用此日期。',
                values: {
                    [CONST.XERO_EXPORT_DATE.LAST_EXPENSE]: {
                        label: '最后报销日期',
                        description: '报告中最近费用的日期。',
                    },
                    [CONST.XERO_EXPORT_DATE.REPORT_EXPORTED]: {
                        label: '导出日期',
                        description: '报告导出到Xero的日期。',
                    },
                    [CONST.XERO_EXPORT_DATE.REPORT_SUBMITTED]: {
                        label: '提交日期',
                        description: '报告提交审批的日期。',
                    },
                },
            },
            invoiceStatus: {
                label: '购买账单状态',
                description: '将此状态用于导出采购账单到Xero。',
                values: {
                    [CONST.XERO_CONFIG.INVOICE_STATUS.DRAFT]: '草稿',
                    [CONST.XERO_CONFIG.INVOICE_STATUS.AWAITING_APPROVAL]: '等待批准',
                    [CONST.XERO_CONFIG.INVOICE_STATUS.AWAITING_PAYMENT]: '等待付款',
                },
            },
            noAccountsFound: '未找到账户',
            noAccountsFoundDescription: '请在Xero中添加账户并再次同步连接',
            accountingMethods: {
                label: '何时导出',
                description: '选择何时导出费用：',
                values: {
                    [COMMON_CONST.INTEGRATIONS.ACCOUNTING_METHOD.ACCRUAL]: '应计',
                    [COMMON_CONST.INTEGRATIONS.ACCOUNTING_METHOD.CASH]: '现金',
                },
                alternateText: {
                    [COMMON_CONST.INTEGRATIONS.ACCOUNTING_METHOD.ACCRUAL]: '自付费用将在最终批准时导出',
                    [COMMON_CONST.INTEGRATIONS.ACCOUNTING_METHOD.CASH]: '自付费用将在支付时导出',
                },
            },
        },
        sageIntacct: {
            preferredExporter: '首选导出工具',
            taxSolution: '税务解决方案',
            notConfigured: '未配置',
            exportDate: {
                label: '导出日期',
                description: '导出报告到 Sage Intacct 时使用此日期。',
                values: {
                    [CONST.SAGE_INTACCT_EXPORT_DATE.LAST_EXPENSE]: {
                        label: '最后报销日期',
                        description: '报告中最近费用的日期。',
                    },
                    [CONST.SAGE_INTACCT_EXPORT_DATE.EXPORTED]: {
                        label: '导出日期',
                        description: '报告导出到 Sage Intacct 的日期。',
                    },
                    [CONST.SAGE_INTACCT_EXPORT_DATE.SUBMITTED]: {
                        label: '提交日期',
                        description: '报告提交审批的日期。',
                    },
                },
            },
            reimbursableExpenses: {
                description: '设置自付费用如何导出到 Sage Intacct。',
                values: {
                    [CONST.SAGE_INTACCT_REIMBURSABLE_EXPENSE_TYPE.EXPENSE_REPORT]: '费用报告',
                    [CONST.SAGE_INTACCT_REIMBURSABLE_EXPENSE_TYPE.VENDOR_BILL]: '供应商账单',
                },
            },
            nonReimbursableExpenses: {
                description: '设置公司卡购买如何导出到 Sage Intacct。',
                values: {
                    [CONST.SAGE_INTACCT_NON_REIMBURSABLE_EXPENSE_TYPE.CREDIT_CARD_CHARGE]: '信用卡',
                    [CONST.SAGE_INTACCT_NON_REIMBURSABLE_EXPENSE_TYPE.VENDOR_BILL]: '供应商账单',
                },
            },
            creditCardAccount: '信用卡账户',
            defaultVendor: '默认供应商',
            defaultVendorDescription: ({isReimbursable}: DefaultVendorDescriptionParams) =>
                `设置一个默认供应商，将适用于在 Sage Intacct 中没有匹配供应商的${isReimbursable ? '' : 'non-'}可报销费用。`,
            exportDescription: '配置如何将Expensify数据导出到Sage Intacct。',
            exportPreferredExporterNote: '首选导出者可以是任何工作区管理员，但如果您在域设置中为单个公司卡设置不同的导出账户，则必须也是域管理员。',
            exportPreferredExporterSubNote: '一旦设置，首选导出者将在其账户中看到可导出的报告。',
            noAccountsFound: '未找到账户',
            noAccountsFoundDescription: `请在 Sage Intacct 中添加账户并再次同步连接。`,
            autoSync: '自动同步',
            autoSyncDescription: 'Expensify将每天自动与Sage Intacct同步。',
            inviteEmployees: '邀请员工',
            inviteEmployeesDescription: '导入 Sage Intacct 员工记录并邀请员工加入此工作区。您的审批流程将默认设置为经理审批，并可以在成员页面上进一步配置。',
            syncReimbursedReports: '同步已报销的报告',
            syncReimbursedReportsDescription: '每当使用 Expensify ACH 支付报告时，相应的账单付款将在以下 Sage Intacct 账户中创建。',
            paymentAccount: 'Sage Intacct付款账户',
        },
        netsuite: {
            subsidiary: '子公司',
            subsidiarySelectDescription: '选择您希望从中导入数据的 NetSuite 子公司。',
            exportDescription: '配置如何将Expensify数据导出到NetSuite。',
            exportInvoices: '导出发票到',
            journalEntriesTaxPostingAccount: '日记账分录税务过账账户',
            journalEntriesProvTaxPostingAccount: '分录省税入账账户',
            foreignCurrencyAmount: '导出外币金额',
            exportToNextOpenPeriod: '导出到下一个开放期',
            nonReimbursableJournalPostingAccount: '不可报销的记账账户',
            reimbursableJournalPostingAccount: '可报销的日记账过账账户',
            journalPostingPreference: {
                label: '过账偏好设置',
                values: {
                    [CONST.NETSUITE_JOURNAL_POSTING_PREFERENCE.JOURNALS_POSTING_INDIVIDUAL_LINE]: '每个报告的单项明细条目',
                    [CONST.NETSUITE_JOURNAL_POSTING_PREFERENCE.JOURNALS_POSTING_TOTAL_LINE]: '每笔费用的单项录入',
                },
            },
            invoiceItem: {
                label: '发票项目',
                values: {
                    [CONST.NETSUITE_INVOICE_ITEM_PREFERENCE.CREATE]: {
                        label: '为我创建一个',
                        description: '在导出时，我们会为您创建一个“Expensify 发票项目”（如果尚不存在）。',
                    },
                    [CONST.NETSUITE_INVOICE_ITEM_PREFERENCE.SELECT]: {
                        label: '选择现有的',
                        description: '我们会将Expensify的发票与下面选择的项目关联。',
                    },
                },
            },
            exportDate: {
                label: '导出日期',
                description: '将此日期用于导出报告到NetSuite。',
                values: {
                    [CONST.NETSUITE_EXPORT_DATE.LAST_EXPENSE]: {
                        label: '最后报销日期',
                        description: '报告中最近费用的日期。',
                    },
                    [CONST.NETSUITE_EXPORT_DATE.EXPORTED]: {
                        label: '导出日期',
                        description: '报告导出到NetSuite的日期。',
                    },
                    [CONST.NETSUITE_EXPORT_DATE.SUBMITTED]: {
                        label: '提交日期',
                        description: '报告提交审批的日期。',
                    },
                },
            },
            exportDestination: {
                values: {
                    [CONST.NETSUITE_EXPORT_DESTINATION.EXPENSE_REPORT]: {
                        label: '费用报告',
                        reimbursableDescription: '自付费用将作为费用报告导出到NetSuite。',
                        nonReimbursableDescription: '公司卡费用将作为费用报告导出到NetSuite。',
                    },
                    [CONST.NETSUITE_EXPORT_DESTINATION.VENDOR_BILL]: {
                        label: '供应商账单',
                        reimbursableDescription:
                            'Out-of-pocket expenses will export as bills payable to the NetSuite vendor specified below.\n' +
                            '\n' +
                            'If you’d like to set a specific vendor for each card, go to *Settings > Domains > Company Cards*.',
                        nonReimbursableDescription:
                            'Company card expenses will export as bills payable to the NetSuite vendor specified below.\n' +
                            '\n' +
                            'If you’d like to set a specific vendor for each card, go to *Settings > Domains > Company Cards*.',
                    },
                    [CONST.NETSUITE_EXPORT_DESTINATION.JOURNAL_ENTRY]: {
                        label: '日记条目',
                        reimbursableDescription:
                            'Out-of-pocket expenses will export as journal entries to the NetSuite account specified below.\n' +
                            '\n' +
                            'If you’d like to set a specific vendor for each card, go to *Settings > Domains > Company Cards*.',
                        nonReimbursableDescription:
                            'Company card expenses will export as journal entries to the NetSuite account specified below.\n' +
                            '\n' +
                            'If you’d like to set a specific vendor for each card, go to *Settings > Domains > Company Cards*.',
                    },
                },
            },
            advancedConfig: {
                autoSyncDescription: 'Expensify将每天自动与NetSuite同步。',
                reimbursedReportsDescription: '每当使用Expensify ACH支付报告时，相应的账单付款将在下面的NetSuite账户中创建。',
                reimbursementsAccount: '报销账户',
                reimbursementsAccountDescription: '选择您用于报销的银行账户，我们将在NetSuite中创建相关付款。',
                collectionsAccount: '催收账户',
                collectionsAccountDescription: '一旦发票在Expensify中标记为已支付并导出到NetSuite，它将显示在以下账户中。',
                approvalAccount: 'A/P审批账户',
                approvalAccountDescription: '选择在 NetSuite 中批准交易的账户。如果您正在同步报销报告，这也是创建账单付款的账户。',
                defaultApprovalAccount: 'NetSuite 默认',
                inviteEmployees: '邀请员工并设置审批流程',
                inviteEmployeesDescription: '导入 NetSuite 员工记录并邀请员工加入此工作区。您的审批流程将默认设置为经理审批，并可以在*成员*页面上进一步配置。',
                autoCreateEntities: '自动创建员工/供应商',
                enableCategories: '启用新导入的类别',
                customFormID: '自定义表单ID',
                customFormIDDescription: '默认情况下，Expensify 将使用 NetSuite 中设置的首选交易表单创建条目。或者，您可以指定要使用的特定交易表单。',
                customFormIDReimbursable: '自付费用',
                customFormIDNonReimbursable: '公司卡费用',
                exportReportsTo: {
                    label: '费用报告审批级别',
                    description: '一旦在Expensify中批准了费用报告并导出到NetSuite，您可以在NetSuite中设置额外的审批级别，然后再进行发布。',
                    values: {
                        [CONST.NETSUITE_REPORTS_APPROVAL_LEVEL.REPORTS_APPROVED_NONE]: 'NetSuite 默认偏好设置',
                        [CONST.NETSUITE_REPORTS_APPROVAL_LEVEL.REPORTS_SUPERVISOR_APPROVED]: '仅限主管批准',
                        [CONST.NETSUITE_REPORTS_APPROVAL_LEVEL.REPORTS_ACCOUNTING_APPROVED]: '仅会计批准',
                        [CONST.NETSUITE_REPORTS_APPROVAL_LEVEL.REPORTS_APPROVED_BOTH]: '主管和会计已批准',
                    },
                },
                accountingMethods: {
                    label: '何时导出',
                    description: '选择何时导出费用：',
                    values: {
                        [COMMON_CONST.INTEGRATIONS.ACCOUNTING_METHOD.ACCRUAL]: '应计',
                        [COMMON_CONST.INTEGRATIONS.ACCOUNTING_METHOD.CASH]: '现金',
                    },
                    alternateText: {
                        [COMMON_CONST.INTEGRATIONS.ACCOUNTING_METHOD.ACCRUAL]: '自付费用将在最终批准时导出',
                        [COMMON_CONST.INTEGRATIONS.ACCOUNTING_METHOD.CASH]: '自付费用将在支付时导出',
                    },
                },
                exportVendorBillsTo: {
                    label: '供应商账单审批级别',
                    description: '一旦供应商账单在Expensify中获得批准并导出到NetSuite，您可以在NetSuite中设置额外的审批级别，然后再进行过账。',
                    values: {
                        [CONST.NETSUITE_VENDOR_BILLS_APPROVAL_LEVEL.VENDOR_BILLS_APPROVED_NONE]: 'NetSuite 默认偏好设置',
                        [CONST.NETSUITE_VENDOR_BILLS_APPROVAL_LEVEL.VENDOR_BILLS_APPROVAL_PENDING]: '待批准',
                        [CONST.NETSUITE_VENDOR_BILLS_APPROVAL_LEVEL.VENDOR_BILLS_APPROVED]: '批准发布',
                    },
                },
                exportJournalsTo: {
                    label: '日记分录审批级别',
                    description: '一旦在Expensify中批准了日记账分录并导出到NetSuite，您可以在NetSuite中设置额外的审批级别，然后再进行过账。',
                    values: {
                        [CONST.NETSUITE_JOURNALS_APPROVAL_LEVEL.JOURNALS_APPROVED_NONE]: 'NetSuite 默认偏好设置',
                        [CONST.NETSUITE_JOURNALS_APPROVAL_LEVEL.JOURNALS_APPROVAL_PENDING]: '待批准',
                        [CONST.NETSUITE_JOURNALS_APPROVAL_LEVEL.JOURNALS_APPROVED]: '批准发布',
                    },
                },
                error: {
                    customFormID: '请输入有效的数字自定义表单ID',
                },
            },
            noAccountsFound: '未找到账户',
            noAccountsFoundDescription: '请在NetSuite中添加账户并再次同步连接。',
            noVendorsFound: '未找到供应商',
            noVendorsFoundDescription: '请在NetSuite中添加供应商并再次同步连接',
            noItemsFound: '未找到发票项目',
            noItemsFoundDescription: '请在NetSuite中添加发票项目并再次同步连接',
            noSubsidiariesFound: '未找到子公司',
            noSubsidiariesFoundDescription: '请在NetSuite中添加一个子公司并再次同步连接',
            tokenInput: {
                title: 'NetSuite设置',
                formSteps: {
                    installBundle: {
                        title: '安装 Expensify 套件',
                        description: '在 NetSuite 中，依次进入*Customization > SuiteBundler > Search & Install Bundles* > 搜索“Expensify” > 安装该捆绑包。',
                    },
                    enableTokenAuthentication: {
                        title: '启用基于令牌的身份验证',
                        description: '在 NetSuite 中，依次转到 *Setup > Company > Enable Features > SuiteCloud* > 启用 *token-based authentication*。',
                    },
                    enableSoapServices: {
                        title: '启用SOAP Web服务',
                        description: '在 NetSuite 中，依次转到 *Setup > Company > Enable Features > SuiteCloud* > 启用 *SOAP Web Services*。',
                    },
                    createAccessToken: {
                        title: '创建访问令牌',
                        description:
                            '在 NetSuite 中，进入 *Setup > Users/Roles > Access Tokens*，为 "Expensify" 应用和 "Expensify Integration" 或 "Administrator" 角色创建一个访问令牌。\n\n*重要提示：* 确保保存此步骤中的 *Token ID* 和 *Token Secret*。您将在下一步需要用到它。',
                    },
                    enterCredentials: {
                        title: '输入您的 NetSuite 凭据',
                        formInputs: {
                            netSuiteAccountID: 'NetSuite Account ID',
                            netSuiteTokenID: '令牌 ID',
                            netSuiteTokenSecret: '令牌密钥',
                        },
                        netSuiteAccountIDDescription: '在 NetSuite 中，转到 *Setup > Integration > SOAP Web Services Preferences*。',
                    },
                },
            },
            import: {
                expenseCategories: '费用类别',
                expenseCategoriesDescription: '您的 NetSuite 费用类别将作为类别导入到 Expensify 中。',
                crossSubsidiaryCustomers: '跨子公司客户/项目',
                importFields: {
                    departments: {
                        title: '部门',
                        subtitle: '选择如何在Expensify中处理NetSuite的*部门*。',
                    },
                    classes: {
                        title: '类',
                        subtitle: '选择如何在Expensify中处理*类别*。',
                    },
                    locations: {
                        title: '位置',
                        subtitle: '选择如何在Expensify中处理*位置*。',
                    },
                },
                customersOrJobs: {
                    title: '客户/项目',
                    subtitle: '选择如何在Expensify中处理NetSuite的*客户*和*项目*。',
                    importCustomers: '导入客户',
                    importJobs: '导入项目',
                    customers: '客户',
                    jobs: '项目',
                    label: ({importFields, importType}: CustomersOrJobsLabelParams) => `${importFields.join('和')}, ${importType}`,
                },
                importTaxDescription: '从 NetSuite 导入税务组。',
                importCustomFields: {
                    chooseOptionBelow: '选择以下选项：',
                    label: ({importedTypes}: ImportedTypesParams) => `Imported as ${importedTypes.join('和')}`,
                    requiredFieldError: ({fieldName}: RequiredFieldParams) => `请输入${fieldName}`,
                    customSegments: {
                        title: '自定义段/记录',
                        addText: '添加自定义段/记录',
                        recordTitle: '自定义段/记录',
                        helpLink: CONST.NETSUITE_IMPORT.HELP_LINKS.CUSTOM_SEGMENTS,
                        helpLinkText: '查看详细说明',
                        helpText: '关于配置自定义段/记录。',
                        emptyTitle: '添加自定义段或自定义记录',
                        fields: {
                            segmentName: '名称',
                            internalID: '内部ID',
                            scriptID: '脚本 ID',
                            customRecordScriptID: '交易列ID',
                            mapping: '显示为',
                        },
                        removeTitle: '删除自定义段/记录',
                        removePrompt: '您确定要删除此自定义段/记录吗？',
                        addForm: {
                            customSegmentName: '自定义段名称',
                            customRecordName: '自定义记录名称',
                            segmentTitle: '自定义段',
                            customSegmentAddTitle: '添加自定义段',
                            customRecordAddTitle: '添加自定义记录',
                            recordTitle: '自定义记录',
                            segmentRecordType: '您想添加自定义段还是自定义记录？',
                            customSegmentNameTitle: '自定义分段名称是什么？',
                            customRecordNameTitle: '自定义记录名称是什么？',
                            customSegmentNameFooter: `您可以在 NetSuite 的 *Customizations > Links, Records & Fields > Custom Segments* 页面下找到自定义段名称。\n\n_有关更详细的说明，请[访问我们的帮助网站](${CONST.NETSUITE_IMPORT.HELP_LINKS.CUSTOM_SEGMENTS})_。`,
                            customRecordNameFooter: `您可以通过在全局搜索中输入“Transaction Column Field”来查找NetSuite中的自定义记录名称。\n\n_有关更详细的说明，请[访问我们的帮助网站](${CONST.NETSUITE_IMPORT.HELP_LINKS.CUSTOM_SEGMENTS})_。`,
                            customSegmentInternalIDTitle: '内部ID是什么？',
                            customSegmentInternalIDFooter: `首先，请确保您在 NetSuite 中启用了内部 ID，路径为 *Home > Set Preferences > Show Internal ID*。\n\n您可以在 NetSuite 中找到自定义段的内部 ID，路径为：\n\n1. *Customization > Lists, Records, & Fields > Custom Segments*。\n2. 点击进入一个自定义段。\n3. 点击 *Custom Record Type* 旁边的超链接。\n4. 在底部的表格中找到内部 ID。\n\n_有关更详细的说明，请[访问我们的帮助网站](${CONST.NETSUITE_IMPORT.HELP_LINKS.CUSTOM_LISTS})_。`,
                            customRecordInternalIDFooter: `您可以通过以下步骤在 NetSuite 中找到自定义记录的内部 ID：\n\n1. 在全局搜索中输入“Transaction Line Fields”。\n2. 点击进入一个自定义记录。\n3. 在左侧找到内部 ID。\n\n_有关更详细的说明，请[访问我们的帮助网站](${CONST.NETSUITE_IMPORT.HELP_LINKS.CUSTOM_SEGMENTS})_。`,
                            customSegmentScriptIDTitle: '脚本ID是什么？',
                            customSegmentScriptIDFooter: `您可以在 NetSuite 中找到自定义段脚本 ID，路径为：\n\n1. *Customization > Lists, Records, & Fields > Custom Segments*。\n2. 点击进入一个自定义段。\n3. 点击靠近底部的 *Application and Sourcing* 标签页，然后：\n    a. 如果您想在 Expensify 中将自定义段显示为 *标签*（在单项级别），请点击 *Transaction Columns* 子标签页并使用 *Field ID*。\n    b. 如果您想在 Expensify 中将自定义段显示为 *报告字段*（在报告级别），请点击 *Transactions* 子标签页并使用 *Field ID*。\n\n_有关更详细的说明，请[访问我们的帮助网站](${CONST.NETSUITE_IMPORT.HELP_LINKS.CUSTOM_LISTS})_。`,
                            customRecordScriptIDTitle: '交易列ID是什么？',
                            customRecordScriptIDFooter: `您可以在 NetSuite 中找到自定义记录脚本 ID，步骤如下：\n\n1. 在全局搜索中输入“Transaction Line Fields”。\n2. 点击进入一个自定义记录。\n3. 在左侧找到脚本 ID。\n\n_有关更详细的说明，请[访问我们的帮助网站](${CONST.NETSUITE_IMPORT.HELP_LINKS.CUSTOM_SEGMENTS})_。`,
                            customSegmentMappingTitle: '如何在Expensify中显示此自定义段？',
                            customRecordMappingTitle: '在Expensify中，这个自定义记录应该如何显示？',
                        },
                        errors: {
                            uniqueFieldError: ({fieldName}: RequiredFieldParams) => `具有此 ${fieldName?.toLowerCase()} 的自定义段/记录已存在`,
                        },
                    },
                    customLists: {
                        title: '自定义列表',
                        addText: '添加自定义列表',
                        recordTitle: '自定义列表',
                        helpLink: CONST.NETSUITE_IMPORT.HELP_LINKS.CUSTOM_LISTS,
                        helpLinkText: '查看详细说明',
                        helpText: '关于配置自定义列表。',
                        emptyTitle: '添加自定义列表',
                        fields: {
                            listName: '名称',
                            internalID: '内部ID',
                            transactionFieldID: '交易字段ID',
                            mapping: '显示为',
                        },
                        removeTitle: '删除自定义列表',
                        removePrompt: '您确定要删除此自定义列表吗？',
                        addForm: {
                            listNameTitle: '选择自定义列表',
                            transactionFieldIDTitle: '交易字段ID是什么？',
                            transactionFieldIDFooter: `您可以通过以下步骤在 NetSuite 中找到交易字段 ID：\n\n1. 在全局搜索中输入“Transaction Line Fields”。\n2. 点击进入自定义列表。\n3. 在左侧找到交易字段 ID。\n\n_有关更详细的说明，请[访问我们的帮助网站](${CONST.NETSUITE_IMPORT.HELP_LINKS.CUSTOM_LISTS})_。`,
                            mappingTitle: '在Expensify中，这个自定义列表应该如何显示？',
                        },
                        errors: {
                            uniqueTransactionFieldIDError: `已存在具有此交易字段ID的自定义列表`,
                        },
                    },
                },
                importTypes: {
                    [CONST.INTEGRATION_ENTITY_MAP_TYPES.NETSUITE_DEFAULT]: {
                        label: 'NetSuite 员工默认值',
                        description: '未导入Expensify，已在导出时应用',
                        footerContent: ({importField}: ImportFieldParams) => `如果您在NetSuite中使用${importField}，我们将在导出到费用报告或日记账分录时应用员工记录上设置的默认值。`,
                    },
                    [CONST.INTEGRATION_ENTITY_MAP_TYPES.TAG]: {
                        label: '标签',
                        description: '逐项级别',
                        footerContent: ({importField}: ImportFieldParams) => `${startCase(importField)} 将可用于员工报告中的每一笔费用。`,
                    },
                    [CONST.INTEGRATION_ENTITY_MAP_TYPES.REPORT_FIELD]: {
                        label: '报告字段',
                        description: '报告级别',
                        footerContent: ({importField}: ImportFieldParams) => `${startCase(importField)} 选择将适用于员工报告中的所有费用。`,
                    },
                },
            },
        },
        intacct: {
            sageIntacctSetup: 'Sage Intacct 设置',
            prerequisitesTitle: '在您连接之前...',
            downloadExpensifyPackage: '下载适用于Sage Intacct的Expensify软件包',
            followSteps: '按照我们的操作指南中的步骤：连接到 Sage Intacct 说明书',
            enterCredentials: '输入您的 Sage Intacct 凭证',
            entity: '实体',
            employeeDefault: 'Sage Intacct 员工默认值',
            employeeDefaultDescription: '如果存在，员工的默认部门将应用于他们在 Sage Intacct 中的费用。',
            displayedAsTagDescription: '部门将可在员工报告的每一笔费用中选择。',
            displayedAsReportFieldDescription: '部门选择将适用于员工报告中的所有费用。',
            toggleImportTitleFirstPart: '选择如何处理 Sage Intacct',
            toggleImportTitleSecondPart: '在Expensify中。',
            expenseTypes: '费用类型',
            expenseTypesDescription: '您的 Sage Intacct 费用类型将作为类别导入到 Expensify。',
            accountTypesDescription: '您的 Sage Intacct 科目表将作为类别导入到 Expensify 中。',
            importTaxDescription: '从 Sage Intacct 导入采购税率。',
            userDefinedDimensions: '用户定义的维度',
            addUserDefinedDimension: '添加用户定义的维度',
            integrationName: '集成名称',
            dimensionExists: '已存在具有此名称的维度。',
            removeDimension: '删除用户定义的维度',
            removeDimensionPrompt: '您确定要删除此用户定义的维度吗？',
            userDefinedDimension: '用户定义维度',
            addAUserDefinedDimension: '添加用户定义的维度',
            detailedInstructionsLink: '查看详细说明',
            detailedInstructionsRestOfSentence: '关于添加用户定义的维度。',
            userDimensionsAdded: () => ({
                one: '1 UDD 已添加',
                other: (count: number) => `添加了${count}个UDD`,
            }),
            mappingTitle: ({mappingName}: IntacctMappingTitleParams) => {
                switch (mappingName) {
                    case CONST.SAGE_INTACCT_CONFIG.MAPPINGS.DEPARTMENTS:
                        return '部门';
                    case CONST.SAGE_INTACCT_CONFIG.MAPPINGS.CLASSES:
                        return 'classes';
                    case CONST.SAGE_INTACCT_CONFIG.MAPPINGS.LOCATIONS:
                        return '地点';
                    case CONST.SAGE_INTACCT_CONFIG.MAPPINGS.CUSTOMERS:
                        return '客户';
                    case CONST.SAGE_INTACCT_CONFIG.MAPPINGS.PROJECTS:
                        return '项目（工作）';
                    default:
                        return 'mappings';
                }
            },
        },
        type: {
            free: '免费',
            control: '控制',
            collect: '收集',
        },
        companyCards: {
            addCards: '添加卡片',
            selectCards: '选择卡片',
            addNewCard: {
                other: '其他',
                cardProviders: {
                    gl1025: 'American Express Corporate Cards',
                    cdf: 'Mastercard 商业卡',
                    vcf: 'Visa 商业卡',
                    stripe: 'Stripe Cards',
                },
                yourCardProvider: `您的银行卡提供商是谁？`,
                whoIsYourBankAccount: '您的银行是哪家？',
                whereIsYourBankLocated: '您的银行在哪里？',
                howDoYouWantToConnect: '您想如何连接到您的银行？',
                learnMoreAboutOptions: {
                    text: '了解更多关于这些的信息',
                    linkText: '选项。',
                },
                commercialFeedDetails: '需要与您的银行进行设置。这通常由较大的公司使用，并且如果您符合条件，这通常是最佳选择。',
                commercialFeedPlaidDetails: `需要与您的银行进行设置，但我们会指导您。通常这仅限于较大的公司。`,
                directFeedDetails: '最简单的方法。使用您的主账户凭证立即连接。这是最常见的方法。',
                enableFeed: {
                    title: ({provider}: GoBackMessageParams) => `启用您的${provider}提要`,
                    heading: '我们与您的发卡机构有直接集成，可以快速准确地将您的交易数据导入Expensify。\n\n要开始，请简单地：',
                    visa: '我们与Visa有全球集成，但资格因银行和卡计划而异。\n\n要开始，请简单地：',
                    mastercard: '我们与万事达卡有全球集成，但资格因银行和卡片计划而异。\n\n要开始，只需：',
                    vcf: `1. 请访问[此帮助文章](${CONST.COMPANY_CARDS_VISA_COMMERCIAL_CARD_HELP})，获取有关如何设置您的Visa Commercial Cards的详细说明。\n\n2. [联系您的银行](${CONST.COMPANY_CARDS_VISA_COMMERCIAL_CARD_HELP})以确认他们是否支持您的项目的商业数据流，并要求他们启用它。\n\n3. *一旦数据流启用并且您拥有其详细信息，请继续到下一个屏幕。*`,
                    gl1025: `1. 请访问[此帮助文章](${CONST.COMPANY_CARDS_AMEX_COMMERCIAL_CARD_HELP})，了解American Express是否可以为您的项目启用商业数据流。\n\n2. 数据流启用后，Amex将向您发送生产信函。\n\n3. *一旦您拥有数据流信息，请继续到下一个屏幕。*`,
                    cdf: `1. 请访问[此帮助文章](${CONST.COMPANY_CARDS_MASTERCARD_COMMERCIAL_CARDS})，获取有关如何设置您的Mastercard Commercial Cards的详细说明。\n\n2. [联系您的银行](${CONST.COMPANY_CARDS_MASTERCARD_COMMERCIAL_CARDS})以确认他们是否支持您计划的商业数据流，并要求他们启用它。\n\n3. *一旦数据流启用并获得其详细信息后，继续到下一个屏幕。*`,
                    stripe: `1. 访问 Stripe 的仪表板，然后转到[设置](${CONST.COMPANY_CARDS_STRIPE_HELP})。\n\n2. 在产品集成下，点击 Expensify 旁边的启用。\n\n3. 一旦启用该提要，点击下面的提交，我们将开始添加它。`,
                },
                whatBankIssuesCard: '这些卡是由哪家银行发行的？',
                enterNameOfBank: '输入银行名称',
                feedDetails: {
                    vcf: {
                        title: 'Visa 数据源详情是什么？',
                        processorLabel: '处理器 ID',
                        bankLabel: '金融机构（银行）ID',
                        companyLabel: '公司ID',
                        helpLabel: '我在哪里可以找到这些ID？',
                    },
                    gl1025: {
                        title: `Amex交付文件的名称是什么？`,
                        fileNameLabel: '交付文件名',
                        helpLabel: '我在哪里可以找到交付文件的名称？',
                    },
                    cdf: {
                        title: `Mastercard 分发 ID 是什么？`,
                        distributionLabel: '分发 ID',
                        helpLabel: '我在哪里可以找到分发 ID？',
                    },
                },
                amexCorporate: '如果您的卡片正面写着“Corporate”，请选择此项。',
                amexBusiness: '如果您的卡片正面写着“Business”，请选择此项。',
                amexPersonal: '如果您的卡是个人卡，请选择此项',
                error: {
                    pleaseSelectProvider: '请在继续之前选择一个卡提供商',
                    pleaseSelectBankAccount: '请在继续之前选择一个银行账户',
                    pleaseSelectBank: '请在继续之前选择一个银行',
                    pleaseSelectCountry: '请在继续之前选择一个国家',
                    pleaseSelectFeedType: '请在继续之前选择一个订阅类型',
                },
            },
            statementCloseDate: {
                [CONST.COMPANY_CARDS.STATEMENT_CLOSE_DATE.LAST_DAY_OF_MONTH]: '本月最后一天',
                [CONST.COMPANY_CARDS.STATEMENT_CLOSE_DATE.LAST_BUSINESS_DAY_OF_MONTH]: '本月最后一个工作日',
                [CONST.COMPANY_CARDS.STATEMENT_CLOSE_DATE.CUSTOM_DAY_OF_MONTH]: '本月自定义日期',
            },
            assignCard: '分配卡片',
            findCard: '查找卡片',
            cardNumber: '卡号',
            commercialFeed: '商业信息流',
            feedName: ({feedName}: CompanyCardFeedNameParams) => `${feedName} 卡片`,
            directFeed: '直接馈送',
            whoNeedsCardAssigned: '谁需要分配卡片？',
            chooseCard: '选择一张卡片',
            chooseCardFor: ({assignee, feed}: AssignCardParams) => `从${feed}卡片源中为${assignee}选择一张卡片。`,
            noActiveCards: '此信息流中没有活跃的卡片',
            somethingMightBeBroken:
                '<muted-text><centered-text>或者有什么东西坏了。无论如何，如果您有任何问题，请<concierge-link>联系 Concierge</concierge-link>。</centered-text></muted-text>',
            chooseTransactionStartDate: '选择交易开始日期',
            startDateDescription: '我们将从此日期开始导入所有交易。如果未指定日期，我们将根据您的银行允许的最早日期进行导入。',
            fromTheBeginning: '从头开始',
            customStartDate: '自定义开始日期',
            customCloseDate: '自定义关闭日期',
            letsDoubleCheck: '让我们仔细检查一下，确保一切正常。',
            confirmationDescription: '我们将立即开始导入交易。',
            cardholder: '持卡人',
            card: '卡片',
            cardName: '卡片名称',
            brokenConnectionErrorFirstPart: `卡片信息流连接已断开。请`,
            brokenConnectionErrorLink: '登录您的银行账户',
            brokenConnectionErrorSecondPart: '以便我们可以重新建立连接。',
            assignedCard: ({assignee, link}: AssignedCardParams) => `已分配${assignee}一个${link}！导入的交易将显示在此聊天中。`,
            companyCard: '公司卡',
            chooseCardFeed: '选择卡片信息流',
            ukRegulation:
                'Expensify, Inc. 是 Plaid Financial Ltd. 的代理商，Plaid Financial Ltd. 是一家授权支付机构，受金融行为监管局根据2017年支付服务条例的监管（公司参考编号：804718）。Plaid 通过 Expensify Limited 作为其代理商为您提供受监管的账户信息服务。',
        },
        expensifyCard: {
            issueAndManageCards: '发行和管理您的Expensify卡片',
            getStartedIssuing: '通过申请您的第一张虚拟或实体卡来开始。',
            verificationInProgress: '正在验证中...',
            verifyingTheDetails: '我们正在核实一些细节。Concierge 会在 Expensify 卡准备好发行时通知您。',
            disclaimer:
                'The Expensify Visa® Commercial Card 是由 The Bancorp Bank, N.A. 发行的，FDIC 成员，根据 Visa U.S.A. Inc. 的许可，并且可能无法在所有接受 Visa 卡的商户使用。Apple® 和 Apple logo® 是 Apple Inc. 在美国和其他国家注册的商标。App Store 是 Apple Inc. 的服务标志。Google Play 和 Google Play logo 是 Google LLC 的商标。',
            issueCard: '发卡',
            findCard: '查找卡片',
            newCard: '新卡片',
            name: '名称',
            lastFour: '最后4位数',
            limit: '限制',
            currentBalance: '当前余额',
            currentBalanceDescription: '当前余额是自上次结算日期以来发生的所有已发布Expensify卡交易的总和。',
            balanceWillBeSettledOn: ({settlementDate}: SettlementDateParams) => `余额将在${settlementDate}结清`,
            settleBalance: '结算余额',
            cardLimit: '卡片限额',
            remainingLimit: '剩余额度',
            requestLimitIncrease: '请求增加限制额度',
            remainingLimitDescription: '在计算您的剩余额度时，我们会考虑多个因素：您作为客户的任期、您在注册时提供的业务相关信息以及您企业银行账户中的可用现金。您的剩余额度可能会每天波动。',
            earnedCashback: '现金返还',
            earnedCashbackDescription: '返现余额基于您的工作区内已结算的每月Expensify卡消费。',
            issueNewCard: '发行新卡',
            finishSetup: '完成设置',
            chooseBankAccount: '选择银行账户',
            chooseExistingBank: '选择一个现有的企业银行账户来支付您的Expensify卡余额，或添加一个新的银行账户。',
            accountEndingIn: '账户末尾为',
            addNewBankAccount: '添加新的银行账户',
            settlementAccount: '结算账户',
            settlementAccountDescription: '选择一个账户来支付您的Expensify卡余额。',
            settlementAccountInfo: ({reconciliationAccountSettingsLink, accountNumber}: SettlementAccountInfoParams) =>
                `确保该账户与<a href="${reconciliationAccountSettingsLink}">对账账户</a> (${accountNumber}) 一致，以便连续对账正常工作。`,
            settlementFrequency: '结算频率',
            settlementFrequencyDescription: '选择您支付 Expensify Card 余额的频率。',
            settlementFrequencyInfo: '如果您想切换到每月结算，您需要通过Plaid连接您的银行账户，并拥有90天的正余额历史记录。',
            frequency: {
                daily: '每日',
                monthly: '每月',
            },
            cardDetails: '卡片详情',
            virtual: 'Virtual',
            physical: '物理的',
            deactivate: '停用卡片',
            changeCardLimit: '更改卡片限额',
            changeLimit: '更改限制',
            smartLimitWarning: ({limit}: CharacterLimitParams) => `如果您将此卡的限额更改为${limit}，新的交易将被拒绝，直到您批准卡上的更多费用。`,
            monthlyLimitWarning: ({limit}: CharacterLimitParams) => `如果您将此卡的限额更改为${limit}，新的交易将被拒绝，直到下个月。`,
            fixedLimitWarning: ({limit}: CharacterLimitParams) => `如果您将此卡的限额更改为${limit}，新的交易将被拒绝。`,
            changeCardLimitType: '更改卡片限额类型',
            changeLimitType: '更改限制类型',
            changeCardSmartLimitTypeWarning: ({limit}: CharacterLimitParams) => `如果您将此卡的限额类型更改为智能限额，新交易将被拒绝，因为未批准的限额${limit}已达到。`,
            changeCardMonthlyLimitTypeWarning: ({limit}: CharacterLimitParams) => `如果您将此卡的限额类型更改为每月，由于已达到${limit}的每月限额，新交易将被拒绝。`,
            addShippingDetails: '添加运输详情',
            issuedCard: ({assignee}: AssigneeParams) => `已为${assignee}发放了一张Expensify卡！该卡将在2-3个工作日内送达。`,
            issuedCardNoShippingDetails: ({assignee}: AssigneeParams) => `已为${assignee}发放了一张Expensify卡！一旦添加了运送详情，卡片将被寄出。`,
            issuedCardVirtual: ({assignee, link}: IssueVirtualCardParams) => `已向${assignee}发放了一张虚拟${link}！该卡可以立即使用。`,
            addedShippingDetails: ({assignee}: AssigneeParams) => `${assignee} 添加了送货详情。Expensify Card 将在2-3个工作日内送达。`,
            verifyingHeader: '验证中',
            bankAccountVerifiedHeader: '银行账户已验证',
            verifyingBankAccount: '正在验证银行账户...',
            verifyingBankAccountDescription: '请稍候，我们正在确认此账户是否可以用于发行Expensify卡。',
            bankAccountVerified: '银行账户已验证！',
            bankAccountVerifiedDescription: '您现在可以向您的工作区成员发放Expensify卡。',
            oneMoreStep: '再进一步...',
            oneMoreStepDescription: '看起来我们需要手动验证您的银行账户。请前往Concierge查看您的指示。',
            gotIt: '明白了',
            goToConcierge: '前往Concierge',
        },
        categories: {
            deleteCategories: '删除类别',
            deleteCategoriesPrompt: '您确定要删除这些类别吗？',
            deleteCategory: '删除类别',
            deleteCategoryPrompt: '您确定要删除此类别吗？',
            disableCategories: '禁用类别',
            disableCategory: '禁用类别',
            enableCategories: '启用类别',
            enableCategory: '启用类别',
            defaultSpendCategories: '默认支出类别',
            spendCategoriesDescription: '自定义信用卡交易和扫描收据的商家支出分类方式。',
            deleteFailureMessage: '删除类别时发生错误，请重试。',
            categoryName: '类别名称',
            requiresCategory: '成员必须对所有费用进行分类',
            needCategoryForExportToIntegration: ({connectionName}: NeedCategoryForExportToIntegrationParams) => `所有费用必须分类才能导出到${connectionName}。`,
            subtitle: '更好地了解资金的支出情况。使用我们的默认类别或添加您自己的类别。',
            emptyCategories: {
                title: '您尚未创建任何类别',
                subtitle: '添加一个类别来组织您的支出。',
                subtitleWithAccounting: ({accountingPageURL}: EmptyCategoriesSubtitleWithAccountingParams) =>
                    `<muted-text><centered-text>您的类别目前是从会计连接导入的。请前往<a href="${accountingPageURL}">会计</a>部门进行更改。</centered-text></muted-text>`,
            },
            updateFailureMessage: '更新类别时发生错误，请重试。',
            createFailureMessage: '创建类别时发生错误，请重试。',
            addCategory: '添加类别',
            editCategory: '编辑类别',
            editCategories: '编辑类别',
            findCategory: '查找类别',
            categoryRequiredError: '类别名称是必需的',
            existingCategoryError: '已存在同名类别',
            invalidCategoryName: '无效的类别名称',
            importedFromAccountingSoftware: '以下类别是从您的系统中导入的',
            payrollCode: '工资代码',
            updatePayrollCodeFailureMessage: '更新工资代码时发生错误，请重试。',
            glCode: 'GL代码',
            updateGLCodeFailureMessage: '更新总账代码时发生错误，请重试。',
            importCategories: '导入类别',
            cannotDeleteOrDisableAllCategories: {
                title: '无法删除或禁用所有类别',
                description: `由于您的工作区需要类别，至少必须启用一个类别。`,
            },
        },
        moreFeatures: {
            subtitle: '使用下面的切换按钮来启用更多功能。每个功能都会出现在导航菜单中以供进一步自定义。',
            spendSection: {
                title: '花费',
                subtitle: '启用帮助您扩展团队的功能。',
            },
            manageSection: {
                title: '管理',
                subtitle: '添加控制措施以帮助将支出保持在预算内。',
            },
            earnSection: {
                title: '赚取',
                subtitle: '简化您的收入流程，加快付款速度。',
            },
            organizeSection: {
                title: '组织',
                subtitle: '分组和分析支出，记录每一笔缴纳的税款。',
            },
            integrateSection: {
                title: '集成',
                subtitle: '将 Expensify 连接到流行的金融产品。',
            },
            distanceRates: {
                title: '距离费率',
                subtitle: '添加、更新和执行费率。',
            },
            perDiem: {
                title: '每日津贴',
                subtitle: '设置每日津贴标准以控制员工的日常开支。',
            },
            expensifyCard: {
                title: 'Expensify Card',
                subtitle: '获取支出洞察和控制权。',
                disableCardTitle: '禁用 Expensify Card',
                disableCardPrompt: '您无法禁用 Expensify Card，因为它已在使用中。请联系 Concierge 以获取下一步操作。',
                disableCardButton: '与Concierge聊天',
                feed: {
                    title: '获取Expensify卡',
                    subTitle: '简化您的企业费用管理，并节省多达50%的Expensify账单，此外：',
                    features: {
                        cashBack: '美国每笔消费都有现金返还',
                        unlimited: '无限虚拟卡',
                        spend: '支出控制和自定义限制',
                    },
                    ctaTitle: '发行新卡',
                },
            },
            companyCards: {
                title: '公司卡片',
                subtitle: '从现有公司卡导入支出。',
                feed: {
                    title: '导入公司卡片',
                    features: {
                        support: '支持所有主要的信用卡提供商',
                        assignCards: '将卡片分配给整个团队',
                        automaticImport: '自动交易导入',
                    },
                },
                disableCardTitle: '禁用公司卡',
                disableCardPrompt: '您无法禁用公司卡，因为此功能正在使用中。请联系Concierge以获取下一步指导。',
                disableCardButton: '与Concierge聊天',
                cardDetails: '卡片详情',
                cardNumber: '卡号',
                cardholder: '持卡人',
                cardName: '卡片名称',
                integrationExport: ({integration, type}: IntegrationExportParams) => (integration && type ? `${integration} ${type.toLowerCase()} 导出` : `${integration} 导出`),
                integrationExportTitleFirstPart: ({integration}: IntegrationExportParams) => `选择应导出交易的${integration}账户。`,
                integrationExportTitlePart: '选择不同的',
                integrationExportTitleLinkPart: '导出选项',
                integrationExportTitleSecondPart: '更改可用账户。',
                lastUpdated: '最后更新',
                transactionStartDate: '交易开始日期',
                updateCard: '更新卡片',
                unassignCard: '取消分配卡片',
                unassign: '取消分配',
                unassignCardDescription: '取消分配此卡将从持卡人的账户中移除草稿报告中的所有交易。',
                assignCard: '分配卡片',
                cardFeedName: '卡片摘要名称',
                cardFeedNameDescription: '为卡片信息流取一个独特的名称，以便您能将其与其他信息流区分开来。',
                cardFeedTransaction: '删除交易记录',
                cardFeedTransactionDescription: '选择是否允许持卡人删除卡交易。新交易将遵循这些规则。',
                cardFeedRestrictDeletingTransaction: '限制删除交易',
                cardFeedAllowDeletingTransaction: '允许删除交易',
                removeCardFeed: '移除卡片信息流',
                removeCardFeedTitle: ({feedName}: CompanyCardFeedNameParams) => `删除 ${feedName} 提要`,
                removeCardFeedDescription: '您确定要移除此卡片源吗？这将取消分配所有卡片。',
                error: {
                    feedNameRequired: '卡片摘要名称是必需的',
                    statementCloseDateRequired: '请选择报表关闭日期。',
                },
                corporate: '限制删除交易',
                personal: '允许删除交易',
                setFeedNameDescription: '为卡片提要起一个独特的名字，以便您能将其与其他提要区分开来。',
                setTransactionLiabilityDescription: '启用后，持卡人可以删除卡交易。新交易将遵循此规则。',
                emptyAddedFeedTitle: '分配公司卡',
                emptyAddedFeedDescription: '开始为成员分配您的第一张卡。',
                pendingFeedTitle: `我们正在审核您的请求...`,
                pendingFeedDescription: `我们正在审核您的提要详情。完成后，我们会通过以下方式与您联系`,
                pendingBankTitle: '检查您的浏览器窗口',
                pendingBankDescription: ({bankName}: CompanyCardBankName) => `请通过刚刚打开的浏览器窗口连接到${bankName}。如果没有打开，`,
                pendingBankLink: '请点击这里',
                giveItNameInstruction: '给这张卡片起一个与众不同的名字。',
                updating: '正在更新...',
                noAccountsFound: '未找到账户',
                defaultCard: '默认卡片',
                downgradeTitle: `无法降级工作区`,
                downgradeSubTitleFirstPart: `由于连接了多个卡片馈送（不包括Expensify卡），此工作区无法降级。请`,
                downgradeSubTitleMiddlePart: `仅保留一个卡片信息流`,
                downgradeSubTitleLastPart: '继续。',
                noAccountsFoundDescription: ({connection}: ConnectionParams) => `请在${connection}中添加账户并再次同步连接。`,
                expensifyCardBannerTitle: '获取Expensify卡',
                expensifyCardBannerSubtitle: '享受每笔美国消费的现金返还，Expensify账单最高可享50%折扣，无限虚拟卡等更多优惠。',
                expensifyCardBannerLearnMoreButton: '了解更多',
                statementCloseDateTitle: '对账单关闭日期',
                statementCloseDateDescription: '让我们知道您的银行卡对账单何时关闭，我们将在 Expensify 中创建匹配的对账单。',
            },
            workflows: {
                title: '工作流程',
                subtitle: '配置支出如何被批准和支付。',
                disableApprovalPrompt: '此工作区的Expensify卡目前依赖审批来定义其智能限额。在禁用审批之前，请修改任何具有智能限额的Expensify卡的限额类型。',
            },
            invoices: {
                title: '发票',
                subtitle: '发送和接收发票。',
            },
            categories: {
                title: '类别',
                subtitle: '跟踪和组织支出。',
            },
            tags: {
                title: '标签',
                subtitle: '分类成本并跟踪可计费费用。',
            },
            taxes: {
                title: '税款',
                subtitle: '记录并申报可抵扣税款。',
            },
            reportFields: {
                title: '报告字段',
                subtitle: '为支出设置自定义字段。',
            },
            connections: {
                title: '会计',
                subtitle: '同步您的会计科目表及更多内容。',
            },
            receiptPartners: {
                title: '收据合作伙伴',
                subtitle: '自动导入收据。',
            },
            connectionsWarningModal: {
                featureEnabledTitle: '慢着...',
                featureEnabledText: '要启用或禁用此功能，您需要更改会计导入设置。',
                disconnectText: '要禁用会计功能，您需要从工作区断开会计连接。',
                manageSettings: '管理设置',
            },
            receiptPartnersWarningModal: {
                featureEnabledTitle: '断开Uber连接',
                disconnectText: '要禁用此功能，请先断开Uber for Business集成。',
                confirmText: '明白了',
            },
            workflowWarningModal: {
                featureEnabledTitle: '慢着...',
                featureEnabledText: '此工作区的Expensify卡片依赖审批工作流程来定义其智能限额。\n\n请在禁用工作流程之前更改任何具有智能限额的卡片的限额类型。',
                confirmText: '前往Expensify卡片',
            },
            rules: {
                title: '规则',
                subtitle: '需要收据，标记高消费等。',
            },
        },
        reports: {
            reportsCustomTitleExamples: '示例：',
            customReportNamesSubtitle: `<muted-text>使用我们<a href="${CONST.CUSTOM_REPORT_NAME_HELP_URL}">丰富的公式</a>自定义报告标题。</muted-text>`,
            customNameTitle: '默认报告标题',
            customNameDescription: `使用我们的<a href="${CONST.CUSTOM_REPORT_NAME_HELP_URL}">丰富公式</a>，为费用报告选择自定义名称。`,
            customNameInputLabel: '名称',
            customNameEmailPhoneExample: '成员的电子邮件或电话：{report:submit:from}',
            customNameStartDateExample: '报告开始日期：{report:startdate}',
            customNameWorkspaceNameExample: '工作区名称：{report:workspacename}',
            customNameReportIDExample: '报告 ID: {report:id}',
            customNameTotalExample: '总计：{report:total}。',
            preventMembersFromChangingCustomNamesTitle: '禁止成员更改自定义报告名称',
        },
        reportFields: {
            addField: '添加字段',
            delete: '删除字段',
            deleteFields: '删除字段',
            findReportField: '查找报告字段',
            deleteConfirmation: '您确定要删除此报告字段吗？',
            deleteFieldsConfirmation: '您确定要删除这些报告字段吗？',
            emptyReportFields: {
                title: '您尚未创建任何报告字段',
                subtitle: '在报告中添加一个自定义字段（文本、日期或下拉菜单）。',
            },
            subtitle: '报告字段适用于所有支出，当您希望提示输入额外信息时，它们会很有帮助。',
            disableReportFields: '禁用报告字段',
            disableReportFieldsConfirmation: '您确定吗？文本和日期字段将被删除，列表将被禁用。',
            importedFromAccountingSoftware: '以下报告字段是从您的系统中导入的',
            textType: '文本',
            dateType: '日期',
            dropdownType: '列表',
            textAlternateText: '添加一个字段用于自由文本输入。',
            dateAlternateText: '添加日历以选择日期。',
            dropdownAlternateText: '添加一个选项列表供选择。',
            nameInputSubtitle: '为报告字段选择一个名称。',
            typeInputSubtitle: '选择要使用的报告字段类型。',
            initialValueInputSubtitle: '输入一个起始值以显示在报告字段中。',
            listValuesInputSubtitle: '这些值将出现在您的报告字段下拉菜单中。成员可以选择启用的值。',
            listInputSubtitle: '这些值将出现在您的报告字段列表中。成员可以选择启用的值。',
            deleteValue: '删除值',
            deleteValues: '删除值',
            disableValue: '禁用值',
            disableValues: '禁用值',
            enableValue: '启用值',
            enableValues: '启用值',
            emptyReportFieldsValues: {
                title: '您尚未创建任何列表值',
                subtitle: '在报告中添加自定义值。',
            },
            deleteValuePrompt: '您确定要删除此列表值吗？',
            deleteValuesPrompt: '您确定要删除这些列表值吗？',
            listValueRequiredError: '请输入列表值名称',
            existingListValueError: '已存在具有此名称的列表值',
            editValue: '编辑值',
            listValues: '列出值',
            addValue: '增加价值',
            existingReportFieldNameError: '具有此名称的报表字段已存在',
            reportFieldNameRequiredError: '请输入报告字段名称',
            reportFieldTypeRequiredError: '请选择报告字段类型',
            reportFieldInitialValueRequiredError: '请选择报告字段的初始值',
            genericFailureMessage: '更新报告字段时发生错误。请再试一次。',
        },
        tags: {
            tagName: '标签名称',
            requiresTag: '成员必须标记所有费用',
            trackBillable: '跟踪可计费费用',
            customTagName: '自定义标签名称',
            enableTag: '启用标签',
            enableTags: '启用标签',
            requireTag: 'Require tag',
            requireTags: '需要标签',
            notRequireTags: '不需要',
            disableTag: '禁用标签',
            disableTags: '禁用标签',
            addTag: '添加标签',
            editTag: '编辑标签',
            editTags: '编辑标签',
            findTag: '查找标签',
            subtitle: '标签提供了更详细的方法来分类费用。',
            dependentMultiLevelTagsSubtitle: {
                phrase1: '您正在使用',
                phrase2: '依赖标签',
                phrase3: '. You can',
                phrase4: '重新导入电子表格',
                phrase5: '更新您的标签。',
            },
            emptyTags: {
                title: '您尚未创建任何标签',
                //  We need to remove the subtitle and use the below one when we remove the canUseMultiLevelTags beta
                subtitle: '添加标签以跟踪项目、地点、部门等。',
                subtitleHTML: `<muted-text><centered-text>导入电子表格，为跟踪项目、地点、部门等添加标签。<a href="${CONST.IMPORT_TAGS_EXPENSIFY_URL}">了解有关</a>标签文件格式的更多信息。</centered-text></muted-text>`,
                subtitleWithAccounting: ({accountingPageURL}: EmptyTagsSubtitleWithAccountingParams) =>
                    `<muted-text><centered-text>您的标签目前是从会计连接导入的。请前往<a href="${accountingPageURL}">会计</a>部门进行更改。</centered-text></muted-text>`,
            },
            deleteTag: '删除标签',
            deleteTags: '删除标签',
            deleteTagConfirmation: '您确定要删除此标签吗？',
            deleteTagsConfirmation: '您确定要删除这些标签吗？',
            deleteFailureMessage: '删除标签时发生错误，请重试',
            tagRequiredError: '标签名称是必需的',
            existingTagError: '具有此名称的标签已存在',
            invalidTagNameError: '标签名称不能为0。请选择其他值。',
            genericFailureMessage: '更新标签时发生错误，请重试。',
            importedFromAccountingSoftware: '以下标签是从您的...导入的',
            glCode: 'GL代码',
            updateGLCodeFailureMessage: '更新总账代码时发生错误，请重试。',
            tagRules: '标签规则',
            approverDescription: '审批人',
            importTags: '导入标签',
            importTagsSupportingText: '使用一种或多种标签对您的费用进行编码。',
            configureMultiLevelTags: '配置您的多级标签列表。',
            importMultiLevelTagsSupportingText: `这是您的标签预览。如果一切看起来不错，请点击下面导入它们。`,
            importMultiLevelTags: {
                firstRowTitle: '每个标签列表的第一行是标题。',
                independentTags: '这些是独立标签',
                glAdjacentColumn: '相邻列中有一个GL代码',
            },
            tagLevel: {
                singleLevel: '单级标签',
                multiLevel: '多级标签',
            },
            switchSingleToMultiLevelTagWarning: {
                title: '切换标签级别',
                prompt1: '切换标签级别将清除所有当前标签。',
                prompt2: '我们建议您首先',
                prompt3: '下载备份',
                prompt4: '通过导出您的标签。',
                prompt5: '了解更多',
                prompt6: '关于标签级别。',
            },
            importedTagsMessage: ({columnCounts}: ImportedTagsMessageParams) =>
                `我们在您的电子表格中找到了*${columnCounts} 列*。在包含标签名称的列旁边选择*名称*。您还可以在设置标签状态的列旁边选择*启用*。`,
            cannotDeleteOrDisableAllTags: {
                title: '无法删除或禁用所有标签',
                description: `由于您的工作区需要标签，至少必须启用一个标签。`,
            },
            cannotMakeAllTagsOptional: {
                title: '无法将所有标签设为可选',
                description: `至少需要保留一个标签为必填项，因为您的工作区设置要求使用标签。`,
            },
            tagCount: () => ({
                one: '1 标签',
                other: (count: number) => `${count} 个标签`,
            }),
        },
        taxes: {
            subtitle: '添加税种名称、税率，并设置默认值。',
            addRate: '添加费率',
            workspaceDefault: '工作区默认货币',
            foreignDefault: '外币默认值',
            customTaxName: '自定义税名',
            value: '值',
            taxReclaimableOn: '可退税的',
            taxRate: '税率',
            findTaxRate: '查找税率',
            error: {
                taxRateAlreadyExists: '此税名已被使用',
                taxCodeAlreadyExists: '此税码已被使用',
                valuePercentageRange: '请输入0到100之间的有效百分比',
                customNameRequired: '自定义税名是必需的',
                deleteFailureMessage: '删除税率时发生错误。请重试或向Concierge寻求帮助。',
                updateFailureMessage: '更新税率时发生错误。请重试或向Concierge寻求帮助。',
                createFailureMessage: '创建税率时发生错误。请重试或向Concierge寻求帮助。',
                updateTaxClaimableFailureMessage: '可报销部分必须小于距离费率金额',
            },
            deleteTaxConfirmation: '您确定要删除此税项吗？',
            deleteMultipleTaxConfirmation: ({taxAmount}: TaxAmountParams) => `您确定要删除 ${taxAmount} 税款吗？`,
            actions: {
                delete: '删除费率',
                deleteMultiple: '删除费率',
                enable: '启用费率',
                disable: '禁用费率',
                enableTaxRates: () => ({
                    one: '启用费率',
                    other: '启用费率',
                }),
                disableTaxRates: () => ({
                    one: '禁用费率',
                    other: '禁用费率',
                }),
            },
            importedFromAccountingSoftware: '以下税费是从您的',
            taxCode: '税码',
            updateTaxCodeFailureMessage: '更新税码时发生错误，请重试',
        },
        emptyWorkspace: {
            title: '创建一个工作区',
            subtitle: '创建一个工作区来跟踪收据、报销费用、管理差旅、发送发票等——一切都在聊天的速度下完成。',
            createAWorkspaceCTA: '开始使用',
            features: {
                trackAndCollect: '跟踪并收集收据',
                reimbursements: '报销员工',
                companyCards: '管理公司卡片',
            },
            notFound: '未找到工作区',
            description: '聊天室是一个与多人讨论和合作的好地方。要开始协作，请创建或加入一个工作区。',
        },
        new: {
            newWorkspace: '新工作区',
            getTheExpensifyCardAndMore: '获取Expensify卡及更多内容',
            confirmWorkspace: '确认工作区',
            myGroupWorkspace: ({workspaceNumber}: {workspaceNumber?: number}) => `我的群组工作区${workspaceNumber ? ` ${workspaceNumber}` : ''}`,
            workspaceName: ({userName, workspaceNumber}: NewWorkspaceNameParams) => `${userName}的工作区${workspaceNumber ? ` ${workspaceNumber}` : ''}`,
        },
        people: {
            genericFailureMessage: '从工作区移除成员时发生错误，请重试。',
            removeMembersPrompt: ({memberName}: {memberName: string}) => ({
                one: `您确定要移除${memberName}吗？`,
                other: '您确定要移除这些成员吗？',
            }),
            removeMembersWarningPrompt: ({memberName, ownerName}: RemoveMembersWarningPrompt) =>
                `${memberName} 是此工作区的审批人。当您取消与他们共享此工作区时，我们将用工作区所有者 ${ownerName} 替换他们在审批流程中的角色。`,
            removeMembersTitle: () => ({
                one: '移除成员',
                other: '移除成员',
            }),
            findMember: '查找成员',
            removeWorkspaceMemberButtonTitle: '从工作区移除',
            removeGroupMemberButtonTitle: '从群组中移除',
            removeRoomMemberButtonTitle: '从聊天中移除',
            removeMemberPrompt: ({memberName}: RemoveMemberPromptParams) => `您确定要移除${memberName}吗？`,
            removeMemberTitle: '移除成员',
            transferOwner: '转移所有者',
            makeMember: '成为成员',
            makeAdmin: '设为管理员',
            makeAuditor: '创建审计员',
            selectAll: '全选',
            error: {
                genericAdd: '添加此工作区成员时出现问题。',
                cannotRemove: '您无法移除自己或工作区所有者',
                genericRemove: '移除该工作区成员时出现问题。',
            },
            addedWithPrimary: '一些成员已使用他们的主要登录信息添加。',
            invitedBySecondaryLogin: ({secondaryLogin}: SecondaryLoginParams) => `由次要登录 ${secondaryLogin} 添加。`,
            membersListTitle: '所有工作区成员的目录。',
            importMembers: '导入成员',
        },
        card: {
            getStartedIssuing: '通过申请您的第一张虚拟或实体卡来开始。',
            issueCard: '发卡',
            issueNewCard: {
                whoNeedsCard: '谁需要一张卡？',
                findMember: '查找成员',
                chooseCardType: '选择卡类型',
                physicalCard: '实体卡',
                physicalCardDescription: '非常适合经常消费的人',
                virtualCard: '虚拟卡',
                virtualCardDescription: '即时且灵活',
                chooseLimitType: '选择限制类型',
                smartLimit: '智能限额',
                smartLimitDescription: '在需要批准之前花费不超过某个金额',
                monthly: '每月',
                monthlyDescription: '每月花费不超过一定金额',
                fixedAmount: '固定金额',
                fixedAmountDescription: '仅限一次性支出至某个金额',
                setLimit: '设置限制',
                cardLimitError: '请输入小于 $21,474,836 的金额',
                giveItName: '给它起个名字',
                giveItNameInstruction: '使其足够独特，以便与其他卡片区分开来。具体的使用案例更佳！',
                cardName: '卡片名称',
                letsDoubleCheck: '让我们仔细检查一下，确保一切正常。',
                willBeReady: '此卡将立即可用。',
                cardholder: '持卡人',
                cardType: '卡类型',
                limit: '限制',
                limitType: '限制类型',
                name: '名称',
            },
            deactivateCardModal: {
                deactivate: '停用',
                deactivateCard: '停用卡片',
                deactivateConfirmation: '停用此卡将拒绝所有未来的交易，并且无法撤销。',
            },
        },
        accounting: {
            settings: '设置',
            title: '连接',
            subtitle: '连接到您的会计系统，以使用您的科目表对交易进行编码，自动匹配付款，并保持您的财务同步。',
            qbo: 'QuickBooks Online',
            qbd: 'QuickBooks Desktop',
            xero: 'Xero',
            netsuite: 'NetSuite',
            intacct: 'Sage Intacct',
            sap: 'SAP',
            oracle: 'Oracle',
            microsoftDynamics: 'Microsoft Dynamics',
            talkYourOnboardingSpecialist: '与您的设置专家聊天。',
            talkYourAccountManager: '与您的客户经理聊天。',
            talkToConcierge: '与Concierge聊天。',
            needAnotherAccounting: '需要其他会计软件吗？',
            connectionName: ({connectionName}: ConnectionNameParams) => {
                switch (connectionName) {
                    case CONST.POLICY.CONNECTIONS.NAME.QBO:
                        return 'QuickBooks Online';
                    case CONST.POLICY.CONNECTIONS.NAME.XERO:
                        return 'Xero';
                    case CONST.POLICY.CONNECTIONS.NAME.NETSUITE:
                        return 'NetSuite';
                    case CONST.POLICY.CONNECTIONS.NAME.SAGE_INTACCT:
                        return 'Sage Intacct';
                    default: {
                        return '';
                    }
                }
            },
            errorODIntegration: '在 Expensify Classic 中设置的连接出现错误。',
            goToODToFix: '请前往 Expensify Classic 解决此问题。',
            goToODToSettings: '请前往 Expensify Classic 管理您的设置。',
            setup: '连接',
            lastSync: ({relativeDate}: LastSyncAccountingParams) => `上次同步时间为${relativeDate}`,
            notSync: '未同步',
            import: '导入',
            export: '导出',
            advanced: '高级',
            other: '其他',
            syncNow: '立即同步',
            disconnect: '断开连接',
            reinstall: '重新安装连接器',
            disconnectTitle: ({connectionName}: OptionalParam<ConnectionNameParams> = {}) => {
                const integrationName = connectionName && CONST.POLICY.CONNECTIONS.NAME_USER_FRIENDLY[connectionName] ? CONST.POLICY.CONNECTIONS.NAME_USER_FRIENDLY[connectionName] : '集成';
                return `断开 ${integrationName}`;
            },
            connectTitle: ({connectionName}: ConnectionNameParams) => `Connect ${CONST.POLICY.CONNECTIONS.NAME_USER_FRIENDLY[connectionName] ?? '会计集成'}`,
            syncError: ({connectionName}: ConnectionNameParams) => {
                switch (connectionName) {
                    case CONST.POLICY.CONNECTIONS.NAME.QBO:
                        return '无法连接到 QuickBooks Online';
                    case CONST.POLICY.CONNECTIONS.NAME.XERO:
                        return '无法连接到Xero';
                    case CONST.POLICY.CONNECTIONS.NAME.NETSUITE:
                        return '无法连接到 NetSuite';
                    case CONST.POLICY.CONNECTIONS.NAME.QBD:
                        return '无法连接到 QuickBooks Desktop';
                    default: {
                        return '无法连接到集成';
                    }
                }
            },
            accounts: '科目表',
            taxes: '税款',
            imported: '已导入',
            notImported: '未导入',
            importAsCategory: '导入为类别',
            importTypes: {
                [CONST.INTEGRATION_ENTITY_MAP_TYPES.IMPORTED]: '已导入',
                [CONST.INTEGRATION_ENTITY_MAP_TYPES.TAG]: '导入为标签',
                [CONST.INTEGRATION_ENTITY_MAP_TYPES.DEFAULT]: '已导入',
                [CONST.INTEGRATION_ENTITY_MAP_TYPES.NOT_IMPORTED]: '未导入',
                [CONST.INTEGRATION_ENTITY_MAP_TYPES.NONE]: '未导入',
                [CONST.INTEGRATION_ENTITY_MAP_TYPES.REPORT_FIELD]: '作为报告字段导入',
                [CONST.INTEGRATION_ENTITY_MAP_TYPES.NETSUITE_DEFAULT]: 'NetSuite 员工默认值',
            },
            disconnectPrompt: ({connectionName}: OptionalParam<ConnectionNameParams> = {}) => {
                const integrationName =
                    connectionName && CONST.POLICY.CONNECTIONS.NAME_USER_FRIENDLY[connectionName] ? CONST.POLICY.CONNECTIONS.NAME_USER_FRIENDLY[connectionName] : '此集成';
                return `您确定要断开 ${integrationName} 吗？`;
            },
            connectPrompt: ({connectionName}: ConnectionNameParams) =>
                `您确定要连接${CONST.POLICY.CONNECTIONS.NAME_USER_FRIENDLY[connectionName] ?? '此会计集成'}吗？这将移除任何现有的会计连接。`,
            enterCredentials: '输入您的凭证',
            connections: {
                syncStageName: ({stage}: SyncStageNameConnectionsParams) => {
                    switch (stage) {
                        case 'quickbooksOnlineImportCustomers':
                        case 'quickbooksDesktopImportCustomers':
                            return '导入客户';
                        case 'quickbooksOnlineImportEmployees':
                        case 'netSuiteSyncImportEmployees':
                        case 'intacctImportEmployees':
                        case 'quickbooksDesktopImportEmployees':
                            return '导入员工';
                        case 'quickbooksOnlineImportAccounts':
                        case 'quickbooksDesktopImportAccounts':
                            return '导入账户';
                        case 'quickbooksOnlineImportClasses':
                        case 'quickbooksDesktopImportClasses':
                            return '导入类别';
                        case 'quickbooksOnlineImportLocations':
                            return '导入位置';
                        case 'quickbooksOnlineImportProcessing':
                            return '正在处理导入的数据';
                        case 'quickbooksOnlineSyncBillPayments':
                        case 'intacctImportSyncBillPayments':
                            return '同步已报销报告和账单支付';
                        case 'quickbooksOnlineSyncTaxCodes':
                            return '导入税码';
                        case 'quickbooksOnlineCheckConnection':
                            return '检查 QuickBooks Online 连接';
                        case 'quickbooksOnlineImportMain':
                            return '导入 QuickBooks Online 数据';
                        case 'startingImportXero':
                            return '导入Xero数据';
                        case 'startingImportQBO':
                            return '导入 QuickBooks Online 数据';
                        case 'startingImportQBD':
                        case 'quickbooksDesktopImportMore':
                            return '导入 QuickBooks Desktop 数据';
                        case 'quickbooksDesktopImportTitle':
                            return '导入标题';
                        case 'quickbooksDesktopImportApproveCertificate':
                            return '导入批准证书';
                        case 'quickbooksDesktopImportDimensions':
                            return '导入维度';
                        case 'quickbooksDesktopImportSavePolicy':
                            return '导入保存策略';
                        case 'quickbooksDesktopWebConnectorReminder':
                            return '仍在与QuickBooks同步数据... 请确保Web Connector正在运行';
                        case 'quickbooksOnlineSyncTitle':
                            return '同步 QuickBooks Online 数据';
                        case 'quickbooksOnlineSyncLoadData':
                        case 'xeroSyncStep':
                        case 'intacctImportData':
                            return '正在加载数据';
                        case 'quickbooksOnlineSyncApplyCategories':
                            return '更新类别';
                        case 'quickbooksOnlineSyncApplyCustomers':
                            return '更新客户/项目';
                        case 'quickbooksOnlineSyncApplyEmployees':
                            return '更新人员列表';
                        case 'quickbooksOnlineSyncApplyClassesLocations':
                            return '更新报告字段';
                        case 'jobDone':
                            return '正在等待导入的数据加载';
                        case 'xeroSyncImportChartOfAccounts':
                            return '同步会计科目表';
                        case 'xeroSyncImportCategories':
                            return '同步类别';
                        case 'xeroSyncImportCustomers':
                            return '同步客户';
                        case 'xeroSyncXeroReimbursedReports':
                            return '将Expensify报告标记为已报销';
                        case 'xeroSyncExpensifyReimbursedReports':
                            return '将 Xero 账单和发票标记为已支付';
                        case 'xeroSyncImportTrackingCategories':
                            return '同步跟踪类别';
                        case 'xeroSyncImportBankAccounts':
                            return '同步银行账户';
                        case 'xeroSyncImportTaxRates':
                            return '同步税率';
                        case 'xeroCheckConnection':
                            return '检查 Xero 连接';
                        case 'xeroSyncTitle':
                            return '正在同步 Xero 数据';
                        case 'netSuiteSyncConnection':
                            return '正在初始化与NetSuite的连接';
                        case 'netSuiteSyncCustomers':
                            return '导入客户';
                        case 'netSuiteSyncInitData':
                            return '从NetSuite检索数据';
                        case 'netSuiteSyncImportTaxes':
                            return '导入税款';
                        case 'netSuiteSyncImportItems':
                            return '导入项目';
                        case 'netSuiteSyncData':
                            return '将数据导入Expensify';
                        case 'netSuiteSyncAccounts':
                            return '同步账户';
                        case 'netSuiteSyncCurrencies':
                            return '同步货币种类';
                        case 'netSuiteSyncCategories':
                            return '同步类别';
                        case 'netSuiteSyncReportFields':
                            return '将数据导入为Expensify报告字段';
                        case 'netSuiteSyncTags':
                            return '将数据导入为Expensify标签';
                        case 'netSuiteSyncUpdateConnectionData':
                            return '更新连接信息';
                        case 'netSuiteSyncNetSuiteReimbursedReports':
                            return '将Expensify报告标记为已报销';
                        case 'netSuiteSyncExpensifyReimbursedReports':
                            return '将 NetSuite 账单和发票标记为已支付';
                        case 'netSuiteImportVendorsTitle':
                            return '导入供应商';
                        case 'netSuiteImportCustomListsTitle':
                            return '导入自定义列表';
                        case 'netSuiteSyncImportCustomLists':
                            return '导入自定义列表';
                        case 'netSuiteSyncImportSubsidiaries':
                            return '导入子公司';
                        case 'netSuiteSyncImportVendors':
                        case 'quickbooksDesktopImportVendors':
                            return '导入供应商';
                        case 'intacctCheckConnection':
                            return '检查 Sage Intacct 连接';
                        case 'intacctImportDimensions':
                            return '导入 Sage Intacct 维度';
                        case 'intacctImportTitle':
                            return '导入 Sage Intacct 数据';
                        default: {
                            // eslint-disable-next-line @typescript-eslint/restrict-template-expressions
                            return `阶段的翻译缺失：${stage}`;
                        }
                    }
                },
            },
            preferredExporter: '首选导出工具',
            exportPreferredExporterNote: '首选导出者可以是任何工作区管理员，但如果您在域设置中为单个公司卡设置不同的导出账户，则必须也是域管理员。',
            exportPreferredExporterSubNote: '一旦设置，首选导出者将在其账户中看到可导出的报告。',
            exportAs: '导出为',
            exportOutOfPocket: '导出自付费用为',
            exportCompanyCard: '将公司卡费用导出为',
            exportDate: '导出日期',
            defaultVendor: '默认供应商',
            autoSync: '自动同步',
            autoSyncDescription: '每天自动同步 NetSuite 和 Expensify。实时导出最终报告。',
            reimbursedReports: '同步已报销的报告',
            cardReconciliation: '卡片对账',
            reconciliationAccount: '对账账户',
            continuousReconciliation: '持续对账',
            saveHoursOnReconciliation: '通过让Expensify持续为您对账Expensify卡的对账单和结算，您可以在每个会计期间节省数小时的对账时间。',
            enableContinuousReconciliation: '为了启用持续对账，请启用',
            chooseReconciliationAccount: {
                chooseBankAccount: '选择用于对账您的 Expensify Card 支付的银行账户。',
                accountMatches: '确保此账户与您的账户匹配',
                settlementAccount: 'Expensify Card 结算账户',
                reconciliationWorks: ({lastFourPAN}: ReconciliationWorksParams) => `（以 ${lastFourPAN} 结尾）以便持续对账正常工作。`,
            },
        },
        export: {
            notReadyHeading: '尚未准备好导出',
            notReadyDescription: '草稿或待处理的费用报告无法导出到会计系统。请在导出之前批准或支付这些费用。',
        },
        invoices: {
            sendInvoice: '发送发票',
            sendFrom: '发送自',
            invoicingDetails: '发票详情',
            invoicingDetailsDescription: '此信息将显示在您的发票上。',
            companyName: '公司名称',
            companyWebsite: '公司网站',
            paymentMethods: {
                personal: '个人',
                business: '商务',
                chooseInvoiceMethod: '请选择以下付款方式：',
                payingAsIndividual: '以个人身份付款',
                payingAsBusiness: '以企业身份付款',
            },
            invoiceBalance: '发票余额',
            invoiceBalanceSubtitle: '这是您通过收取发票付款获得的当前余额。如果您已添加银行账户，它将自动转入您的银行账户。',
            bankAccountsSubtitle: '添加银行账户以进行和接收发票付款。',
        },
        invite: {
            member: '邀请成员',
            members: '邀请成员',
            invitePeople: '邀请新成员',
            genericFailureMessage: '邀请成员加入工作区时发生错误。请再试一次。',
            pleaseEnterValidLogin: `请确保电子邮件或电话号码有效（例如 ${CONST.EXAMPLE_PHONE_NUMBER}）。`,
            user: '用户',
            users: '用户',
            invited: '邀请',
            removed: 'removed',
            to: '到',
            from: '从',
        },
        inviteMessage: {
            confirmDetails: '确认详情',
            inviteMessagePrompt: '通过在下方添加消息，使您的邀请更加特别！',
            personalMessagePrompt: '消息',
            genericFailureMessage: '邀请成员加入工作区时发生错误。请再试一次。',
            inviteNoMembersError: '请选择至少一位成员进行邀请',
            joinRequest: ({user, workspaceName}: {user: string; workspaceName: string}) => `${user} 请求加入 ${workspaceName}`,
        },
        distanceRates: {
            oopsNotSoFast: '哎呀！别这么快...',
            workspaceNeeds: '工作区至少需要一个启用的距离费率。',
            distance: '距离',
            centrallyManage: '集中管理费率，跟踪英里或公里，并设置默认类别。',
            rate: '费率',
            addRate: '添加费率',
            findRate: '查找费率',
            trackTax: '跟踪税款',
            deleteRates: () => ({
                one: '删除费率',
                other: '删除费率',
            }),
            enableRates: () => ({
                one: '启用费率',
                other: '启用费率',
            }),
            disableRates: () => ({
                one: '禁用费率',
                other: '禁用费率',
            }),
            enableRate: '启用费率',
            status: '状态',
            unit: '单位',
            taxFeatureNotEnabledMessage: '要使用此功能，必须在工作区启用税费。前往',
            changePromptMessage: '进行该更改。',
            deleteDistanceRate: '删除距离费率',
            areYouSureDelete: () => ({
                one: '您确定要删除此费率吗？',
                other: '您确定要删除这些费率吗？',
            }),
            errors: {
                rateNameRequired: '费率名称是必需的',
                existingRateName: '具有此名称的距离费率已存在',
            },
        },
        editor: {
            descriptionInputLabel: '描述',
            nameInputLabel: '名称',
            typeInputLabel: '类型',
            initialValueInputLabel: '初始值',
            nameInputHelpText: '这是您将在工作区中看到的名称。',
            nameIsRequiredError: '您需要为您的工作区命名',
            currencyInputLabel: '默认货币',
            currencyInputHelpText: '此工作区的所有费用将转换为此货币。',
            currencyInputDisabledText: ({currency}: CurrencyInputDisabledTextParams) => `无法更改默认货币，因为此工作区已链接到${currency}银行账户。`,
            save: '保存',
            genericFailureMessage: '更新工作区时发生错误。请再试一次。',
            avatarUploadFailureMessage: '上传头像时发生错误。请再试一次。',
            addressContext: '启用 Expensify Travel 需要一个工作区地址。请输入与您的业务相关的地址。',
        },
        bankAccount: {
            continueWithSetup: '继续设置',
            youAreAlmostDone: '您几乎完成了银行账户的设置，这将使您能够发行公司卡、报销费用、收集发票和支付账单。',
            streamlinePayments: '简化支付流程',
            connectBankAccountNote: '注意：个人银行账户不能用于工作区的付款。',
            oneMoreThing: '还有一件事！',
            allSet: '一切就绪！',
            accountDescriptionWithCards: '此银行账户将用于发行公司卡、报销费用、收取发票和支付账单。',
            letsFinishInChat: '让我们在聊天中完成！',
            finishInChat: '完成聊天',
            almostDone: '快完成了！',
            disconnectBankAccount: '断开银行账户连接',
            startOver: '重新开始',
            updateDetails: '更新详细信息',
            yesDisconnectMyBankAccount: '是的，断开我的银行账户连接',
            yesStartOver: '是的，重新开始',
            disconnectYour: '断开您的',
            bankAccountAnyTransactions: '银行账户。此账户的任何未完成交易仍将完成。',
            clearProgress: '重新开始将清除您迄今为止取得的进度。',
            areYouSure: '你确定吗？',
            workspaceCurrency: '工作区货币',
            updateCurrencyPrompt: '您的工作区当前设置为不同于USD的货币。请点击下面的按钮立即将您的货币更新为USD。',
            updateToUSD: '更新为美元',
            updateWorkspaceCurrency: '更新工作区货币',
            workspaceCurrencyNotSupported: '工作区货币不支持',
            yourWorkspace: `您的工作区设置为不支持的货币。查看<a href="${CONST.CONNECT_A_BUSINESS_BANK_ACCOUNT_HELP_URL}">支持货币列表</a>。`,
        },
        changeOwner: {
            changeOwnerPageTitle: '转移所有者',
            addPaymentCardTitle: '输入您的支付卡以转移所有权',
            addPaymentCardButtonText: '接受条款并添加支付卡',
            addPaymentCardReadAndAcceptTextPart1: '阅读并接受',
            addPaymentCardReadAndAcceptTextPart2: '将卡添加的政策',
            addPaymentCardTerms: '条款',
            addPaymentCardPrivacy: '隐私',
            addPaymentCardAnd: '&',
            addPaymentCardPciCompliant: '符合PCI-DSS标准',
            addPaymentCardBankLevelEncrypt: '银行级加密',
            addPaymentCardRedundant: '冗余基础设施',
            addPaymentCardLearnMore: `<muted-text>进一步了解我们的<a href="${CONST.PERSONAL_DATA_PROTECTION_INFO_URL}">安全性</a>。</muted-text>`,
            amountOwedTitle: '未结余额',
            amountOwedButtonText: '好的',
            amountOwedText: '此账户有上个月未结清的余额。\n\n您是否想清除余额并接管此工作区的账单？',
            ownerOwesAmountTitle: '未结余额',
            ownerOwesAmountButtonText: '转账余额',
            ownerOwesAmountText: ({email, amount}: OwnerOwesAmountParams) =>
                `拥有此工作区的账户（${email}）有上个月未结清的余额。\n\n您是否希望转移此金额（${amount}）以接管此工作区的账单？您的支付卡将立即被扣款。`,
            subscriptionTitle: '接管年度订阅',
            subscriptionButtonText: '转移订阅',
            subscriptionText: ({usersCount, finalCount}: ChangeOwnerSubscriptionParams) =>
                `接管此工作区将把其年度订阅与您当前的订阅合并。这将使您的订阅人数增加${usersCount}名成员，使您的新订阅人数达到${finalCount}。您想继续吗？`,
            duplicateSubscriptionTitle: '重复订阅提醒',
            duplicateSubscriptionButtonText: '继续',
            duplicateSubscriptionText: ({email, workspaceName}: ChangeOwnerDuplicateSubscriptionParams) =>
                `您似乎正在尝试接管 ${email} 的工作区的账单，但要做到这一点，您需要先成为他们所有工作区的管理员。\n\n如果您只想接管工作区 ${workspaceName} 的账单，请点击“继续”。\n\n如果您想接管他们整个订阅的账单，请先让他们将您添加为所有工作区的管理员，然后再接管账单。`,
            hasFailedSettlementsTitle: '无法转移所有权',
            hasFailedSettlementsButtonText: '明白了',
            hasFailedSettlementsText: ({email}: ChangeOwnerHasFailedSettlementsParams) =>
                `您无法接管账单，因为${email}有一笔逾期的Expensify Card结算。请让他们联系concierge@expensify.com解决此问题。然后，您就可以接管此工作区的账单。`,
            failedToClearBalanceTitle: '清除余额失败',
            failedToClearBalanceButtonText: '好的',
            failedToClearBalanceText: '我们无法清除余额。请稍后再试。',
            successTitle: '哇哦！一切就绪。',
            successDescription: '您现在是此工作区的所有者。',
            errorTitle: '哎呀！别这么快...',
            errorDescription: `<muted-text><centered-text>该工作区所有权的转移出现问题。请重试，或<concierge-link>联系 Concierge </concierge-link>寻求帮助。</centered-text></muted-text>`,
        },
        exportAgainModal: {
            title: '小心！',
            description: ({reportName, connectionName}: ExportAgainModalDescriptionParams) =>
                `以下报告已经导出到${CONST.POLICY.CONNECTIONS.NAME_USER_FRIENDLY[connectionName]}：\n\n${reportName}\n\n您确定要再次导出它们吗？`,
            confirmText: '是的，再次导出',
            cancelText: '取消',
        },
        upgrade: {
            reportFields: {
                title: '报告字段',
                description: `报告字段允许您指定标题级别的详细信息，与适用于单个项目费用的标签不同。这些详细信息可以包括特定的项目名称、商务旅行信息、地点等。`,
                onlyAvailableOnPlan: '报告字段仅在Control计划中可用，起价为',
            },
            [CONST.POLICY.CONNECTIONS.NAME.NETSUITE]: {
                title: 'NetSuite',
                description: `通过 Expensify + NetSuite 集成享受自动同步并减少手动输入。通过原生和自定义分段支持（包括项目和客户映射），获得深入的实时财务洞察。`,
                onlyAvailableOnPlan: '我们的 NetSuite 集成仅在 Control 计划中可用，起价为',
            },
            [CONST.POLICY.CONNECTIONS.NAME.SAGE_INTACCT]: {
                title: 'Sage Intacct',
                description: `通过Expensify + Sage Intacct集成，享受自动同步并减少手动输入。通过用户定义的维度，以及按部门、类别、地点、客户和项目（工作）进行的费用编码，获得深入的实时财务洞察。`,
                onlyAvailableOnPlan: '我们的 Sage Intacct 集成仅在 Control 计划中可用，起价为',
            },
            [CONST.POLICY.CONNECTIONS.NAME.QBD]: {
                title: 'QuickBooks Desktop',
                description: `通过Expensify与QuickBooks Desktop的集成，享受自动同步并减少手动输入。通过实时双向连接以及按类别、项目、客户和项目的费用编码，实现终极效率。`,
                onlyAvailableOnPlan: '我们的 QuickBooks Desktop 集成仅在 Control 计划中提供，起价为',
            },
            [CONST.UPGRADE_FEATURE_INTRO_MAPPING.approvals.id]: {
                title: '高级审批',
                description: `如果您想在审批流程中增加更多层级，或者只是想确保最大额的费用能被再次审核，我们可以满足您的需求。高级审批帮助您在每个层级设置适当的检查，以便控制团队的支出。`,
                onlyAvailableOnPlan: '高级审批仅在Control计划中提供，起价为',
            },
            categories: {
                title: '类别',
                description: `类别帮助您更好地组织费用，以跟踪您的资金去向。使用我们建议的类别列表或创建您自己的类别。`,
                onlyAvailableOnPlan: '类别在 Collect 计划中可用，起价为',
            },
            glCodes: {
                title: 'GL代码',
                description: `为您的类别和标签添加总账代码，以便轻松将费用导出到您的会计和工资系统。`,
                onlyAvailableOnPlan: 'GL 代码仅在 Control 计划中可用，起价为',
            },
            glAndPayrollCodes: {
                title: 'GL 和工资代码',
                description: `为您的类别添加 GL 和工资代码，以便轻松将费用导出到您的会计和工资系统。`,
                onlyAvailableOnPlan: 'GL 和工资代码仅在 Control 计划中提供，起价为',
            },
            taxCodes: {
                title: '税码',
                description: `将税码添加到您的税款中，以便轻松将费用导出到您的会计和工资系统。`,
                onlyAvailableOnPlan: '税码仅在起价为的Control计划中提供，',
            },
            companyCards: {
                title: '无限公司卡',
                description: `需要添加更多的卡片信息流吗？解锁无限公司卡，以同步所有主要发卡机构的交易。`,
                onlyAvailableOnPlan: '这仅在Control计划中提供，起价为',
            },
            rules: {
                title: '规则',
                description: `规则在后台运行，帮助您控制支出，因此您无需为小事操心。\n\n要求提供收据和描述等费用详情，设置限制和默认值，并自动化审批和支付——所有这些都在一个地方完成。`,
                onlyAvailableOnPlan: '规则仅在控制计划中可用，起价为',
            },
            perDiem: {
                title: '每日津贴',
                description: '每日津贴是确保员工出差时日常费用合规且可预测的好方法。享受自定义费率、默认类别以及更详细的信息，如目的地和子费率等功能。',
                onlyAvailableOnPlan: '每日津贴仅在Control计划中提供，起价为',
            },
            travel: {
                title: '旅行',
                description: 'Expensify Travel 是一个新的企业差旅预订和管理平台，允许会员预订住宿、航班、交通等。',
                onlyAvailableOnPlan: '旅行功能在 Collect 计划中提供，起价为',
            },
            multiLevelTags: {
                title: '多级标签',
                description: '多级标签帮助您更精确地跟踪费用。为每个项目分配多个标签，例如部门、客户或成本中心，以捕获每笔费用的完整上下文。这使得更详细的报告、审批流程和会计导出成为可能。',
                onlyAvailableOnPlan: '多级标签仅在Control计划中提供，起价为',
            },
            pricing: {
                perActiveMember: '每位活跃成员每月。',
                perMember: '每位成员每月。',
            },
            note: {
                upgradeWorkspace: '升级您的工作区以访问此功能，或',
                learnMore: '了解更多',
                aboutOurPlans: '关于我们的计划和定价。',
            },
            upgradeToUnlock: '解锁此功能',
            completed: {
                headline: `您的工作区已升级！`,
                successMessage: ({policyName, subscriptionLink}: UpgradeSuccessMessageParams) =>
                    `<centered-text>您已成功将 ${policyName} 升级到控制计划！<a href="${subscriptionLink}">查看订阅详情</a>。</centered-text>`,
                categorizeMessage: `您已成功升级到 Collect 计划的工作区。现在您可以对费用进行分类了！`,
                travelMessage: `您已成功升级到 Collect 计划的工作区。现在您可以开始预订和管理旅行了！`,
                gotIt: '知道了，谢谢',
            },
            commonFeatures: {
                title: '升级到Control计划',
                note: '解锁我们最强大的功能，包括：',
                benefits: {
                    startsAt: 'Control 计划起价为',
                    perMember: '每位活跃成员每月。',
                    learnMore: '了解更多',
                    pricing: '关于我们的计划和定价。',
                    benefit1: '高级会计连接（NetSuite、Sage Intacct 等）',
                    benefit2: '智能费用规则',
                    benefit3: '多级审批工作流程',
                    benefit4: '增强的安全控制',
                    toUpgrade: '要升级，请点击',
                    selectWorkspace: '选择一个工作区，并将计划类型更改为',
                },
            },
        },
        downgrade: {
            commonFeatures: {
                title: '降级到Collect计划',
                note: '如果您降级，您将失去对这些功能及更多功能的访问权限：',
                benefits: {
                    note: '要查看我们计划的完整对比，请查看我们的',
                    pricingPage: '定价页面',
                    confirm: '您确定要降级并删除您的配置吗？',
                    warning: '此操作无法撤销。',
                    benefit1: '会计连接（QuickBooks Online 和 Xero 除外）',
                    benefit2: '智能费用规则',
                    benefit3: '多级审批工作流程',
                    benefit4: '增强的安全控制',
                    headsUp: '注意！',
                    multiWorkspaceNote: '在您的第一次月度付款之前，您需要将所有工作区降级，以便以 Collect 费率开始订阅。点击',
                    selectStep: '> 选择每个工作区 > 将计划类型更改为',
                },
            },
            completed: {
                headline: '您的工作区已被降级',
                description: '您在控制计划中有其他工作区。要按收集费率计费，您必须降级所有工作区。',
                gotIt: '知道了，谢谢',
            },
        },
        payAndDowngrade: {
            title: '支付和降级',
            headline: '您的最终付款',
            description1: '您此订阅的最终账单将是',
            description2: ({date}: DateParams) => `查看您在${date}的明细：`,
            subscription: '注意！此操作将终止您的Expensify订阅，删除此工作区，并移除所有工作区成员。如果您只想移除自己并保留此工作区，请先让其他管理员接管账单。',
            genericFailureMessage: '支付账单时发生错误。请重试。',
        },
        restrictedAction: {
            restricted: 'Restricted',
            actionsAreCurrentlyRestricted: ({workspaceName}: ActionsAreCurrentlyRestricted) => `对${workspaceName}工作区的操作目前受到限制。`,
            workspaceOwnerWillNeedToAddOrUpdatePaymentCard: ({workspaceOwnerName}: WorkspaceOwnerWillNeedToAddOrUpdatePaymentCardParams) =>
                `工作区所有者 ${workspaceOwnerName} 需要添加或更新档案中的支付卡，以解锁新的工作区活动。`,
            youWillNeedToAddOrUpdatePaymentCard: '您需要添加或更新档案中的支付卡，以解锁新的工作区活动。',
            addPaymentCardToUnlock: '添加付款卡以解锁！',
            addPaymentCardToContinueUsingWorkspace: '添加支付卡以继续使用此工作区',
            pleaseReachOutToYourWorkspaceAdmin: '如有任何问题，请联系您的工作区管理员。',
            chatWithYourAdmin: '与您的管理员聊天',
            chatInAdmins: '在#admins中聊天',
            addPaymentCard: '添加支付卡',
        },
        rules: {
            individualExpenseRules: {
                title: '费用',
                subtitle: ({categoriesPageLink, tagsPageLink}: IndividualExpenseRulesSubtitleParams) =>
                    `<muted-text>为单项支出设置支出控制和默认值。您还可以为<a href="${categoriesPageLink}">类别</a>和<a href="${tagsPageLink}">标签</a>创建规则。</muted-text>`,
                receiptRequiredAmount: '所需收据金额',
                receiptRequiredAmountDescription: '当支出超过此金额时需要收据，除非被类别规则覆盖。',
                maxExpenseAmount: '最大报销金额',
                maxExpenseAmountDescription: '标记超过此金额的支出，除非被类别规则覆盖。',
                maxAge: '最大年龄',
                maxExpenseAge: '最大费用年龄',
                maxExpenseAgeDescription: '标记超过特定天数的支出。',
                maxExpenseAgeDays: () => ({
                    one: '1天',
                    other: (count: number) => `${count}天`,
                }),
                billableDefault: '默认计费',
                billableDefaultDescription: ({tagsPageLink}: BillableDefaultDescriptionParams) =>
                    `<muted-text>C选择现金和信用卡支出是否默认可计费。可计费支出可在<a href="${tagsPageLink}">标签</a>中启用或禁用。</muted-text>`,
                billable: '可计费的',
                billableDescription: '费用通常会重新计费给客户。',
                nonBillable: '非计费',
                nonBillableDescription: '费用有时会重新计入客户账单。',
                eReceipts: 'eReceipts',
                eReceiptsHint: '电子收据是自动创建的',
                eReceiptsHintLink: '对于大多数美元信用交易',
                attendeeTracking: '参与者跟踪',
                attendeeTrackingHint: '跟踪每笔费用的每人成本。',
                prohibitedDefaultDescription: '标记任何包含酒精、赌博或其他受限物品的收据。包含这些项目的收据将需要人工审核。',
                prohibitedExpenses: '禁止的费用',
                alcohol: '酒精',
                hotelIncidentals: '酒店杂费',
                gambling: '赌博',
                tobacco: '烟草',
                adultEntertainment: '成人娱乐',
            },
            expenseReportRules: {
                title: '费用报告',
                subtitle: '自动化费用报告合规、审批和支付。',
                preventSelfApprovalsTitle: '防止自我批准',
                preventSelfApprovalsSubtitle: '防止工作区成员批准自己的费用报告。',
                autoApproveCompliantReportsTitle: '自动批准合规报告',
                autoApproveCompliantReportsSubtitle: '配置哪些费用报告符合自动批准的条件。',
                autoApproveReportsUnderTitle: '自动批准报告低于',
                autoApproveReportsUnderDescription: '低于此金额的合规报销报告将自动批准。',
                randomReportAuditTitle: '随机报告审计',
                randomReportAuditDescription: '要求某些报告必须手动批准，即使符合自动批准的条件。',
                autoPayApprovedReportsTitle: '自动支付已批准的报告',
                autoPayApprovedReportsSubtitle: '配置哪些费用报告符合自动支付条件。',
                autoPayApprovedReportsLimitError: ({currency}: AutoPayApprovedReportsLimitErrorParams = {}) => `请输入一个小于${currency ?? ''}20,000的金额。`,
                autoPayApprovedReportsLockedSubtitle: '转到更多功能并启用工作流，然后添加付款以解锁此功能。',
                autoPayReportsUnderTitle: '自动支付报告低于',
                autoPayReportsUnderDescription: '在此金额以下的完全合规费用报告将自动支付。',
                unlockFeatureEnableWorkflowsSubtitle: ({featureName, moreFeaturesLink}: FeatureNameParams) =>
                    `前往[更多功能](${moreFeaturesLink})并启用工作流，然后添加${featureName}以解锁此功能。`,
                enableFeatureSubtitle: ({featureName, moreFeaturesLink}: FeatureNameParams) => `前往[更多功能](${moreFeaturesLink})并启用${featureName}以解锁此功能。`,
            },
            categoryRules: {
                title: '类别规则',
                approver: '审批人',
                requireDescription: '需要描述',
                descriptionHint: '描述提示',
                descriptionHintDescription: ({categoryName}: CategoryNameParams) => `提醒员工为“${categoryName}”支出提供更多信息。此提示显示在费用的描述字段中。`,
                descriptionHintLabel: '提示',
                descriptionHintSubtitle: '专业提示：越短越好！',
                maxAmount: '最大金额',
                flagAmountsOver: '标记超过的金额',
                flagAmountsOverDescription: ({categoryName}: CategoryNameParams) => `适用于类别“${categoryName}”。`,
                flagAmountsOverSubtitle: '这将覆盖所有费用的最大金额。',
                expenseLimitTypes: {
                    expense: '单笔费用',
                    expenseSubtitle: '按类别标记费用金额。此规则会覆盖工作区的一般最大费用金额规则。',
                    daily: '类别总计',
                    dailySubtitle: '标记每个费用报告的类别总支出。',
                },
                requireReceiptsOver: '要求超过',
                requireReceiptsOverList: {
                    default: ({defaultAmount}: DefaultAmountParams) => `${defaultAmount} ${CONST.DOT_SEPARATOR} 默认`,
                    never: '从不要求收据',
                    always: '始终要求收据',
                },
                defaultTaxRate: '默认税率',
                enableWorkflows: ({moreFeaturesLink}: RulesEnableWorkflowsParams) => `转到[更多功能](${moreFeaturesLink})并启用工作流程，然后添加审批以解锁此功能。`,
            },
            customRules: {
                title: '自定义规则',
                subtitle: '描述',
                description: '输入自定义费用报告规则',
            },
        },
        planTypePage: {
            planTypes: {
                team: {
                    label: '收集',
                    description: '适合希望自动化流程的团队。',
                },
                corporate: {
                    label: '控制',
                    description: '适用于有高级需求的组织。',
                },
            },
            description: '选择适合您的计划。有关功能和价格的详细列表，请查看我们的',
            subscriptionLink: '计划类型和定价帮助页面',
            lockedPlanDescription: ({count, annualSubscriptionEndDate}: WorkspaceLockedPlanTypeParams) => ({
                one: `您已承诺在您的年度订阅到期日${annualSubscriptionEndDate}之前，在控制计划中保留1名活跃成员。您可以选择按使用付费的订阅方式，并在${annualSubscriptionEndDate}之后通过禁用自动续订降级到Collect计划。`,
                other: `您已承诺在控制计划中拥有 ${count} 名活跃成员，直到您的年度订阅在 ${annualSubscriptionEndDate} 结束。您可以通过在 ${annualSubscriptionEndDate} 开始禁用自动续订来切换到按使用付费订阅并降级到 Collect 计划。`,
            }),
            subscriptions: '订阅',
        },
    },
    getAssistancePage: {
        title: '获取帮助',
        subtitle: '我们在这里为您扫清通往成功的道路！',
        description: '从以下支持选项中选择：',
        chatWithConcierge: '与Concierge聊天',
        scheduleSetupCall: '安排设置电话会议',
        scheduleACall: '安排通话',
        questionMarkButtonTooltip: '获取我们团队的协助',
        exploreHelpDocs: '查看帮助文档',
        registerForWebinar: '注册网络研讨会',
        onboardingHelp: '入职帮助',
    },
    emojiPicker: {
        skinTonePickerLabel: '更改默认肤色',
        headers: {
            frequentlyUsed: '常用',
            smileysAndEmotion: '表情符号与情感',
            peopleAndBody: '人和身体',
            animalsAndNature: '动物和自然',
            foodAndDrink: '食品和饮料',
            travelAndPlaces: '旅行和地点',
            activities: '活动',
            objects: 'Objects',
            symbols: 'Symbols',
            flags: '标记',
        },
    },
    newRoomPage: {
        newRoom: '新房间',
        groupName: '群组名称',
        roomName: '房间名称',
        visibility: '可见性',
        restrictedDescription: '您工作区中的人员可以找到此房间',
        privateDescription: '被邀请到此房间的人可以找到它',
        publicDescription: '任何人都可以找到这个房间',
        // eslint-disable-next-line @typescript-eslint/naming-convention
        public_announceDescription: '任何人都可以找到这个房间',
        createRoom: '创建房间',
        roomAlreadyExistsError: '已存在一个具有此名称的房间',
        roomNameReservedError: ({reservedName}: RoomNameReservedErrorParams) => `${reservedName} 是所有工作区的默认房间。请选择另一个名称。`,
        roomNameInvalidError: '房间名称只能包含小写字母、数字和连字符',
        pleaseEnterRoomName: '请输入房间名称',
        pleaseSelectWorkspace: '请选择一个工作区',
        renamedRoomAction: ({oldName, newName, actorName, isExpenseReport}: RenamedRoomActionParams) => {
            const actor = actorName ? `${actorName} ` : '';
            return isExpenseReport ? `${actor}重命名为“${newName}”（之前为“${oldName}”）` : `${actor}将此房间重命名为“${newName}”（之前为“${oldName}”）`;
        },
        roomRenamedTo: ({newName}: RoomRenamedToParams) => `房间重命名为${newName}`,
        social: '社交',
        selectAWorkspace: '选择一个工作区',
        growlMessageOnRenameError: '无法重命名工作区房间。请检查您的连接并重试。',
        visibilityOptions: {
            restricted: '工作区', // the translation for "restricted" visibility is actually workspace. This is so we can display restricted visibility rooms as "workspace" without having to change what's stored.
            private: '私人',
            public: '公开',
            // eslint-disable-next-line @typescript-eslint/naming-convention
            public_announce: '公开公告',
        },
    },
    workspaceApprovalModes: {
        submitAndClose: '提交并关闭',
        submitAndApprove: '提交并批准',
        advanced: '高级',
        dynamicExternal: 'DYNAMIC_EXTERNAL',
        smartReport: 'SMARTREPORT',
        billcom: 'BILLCOM',
    },
    workspaceActions: {
        addApprovalRule: ({approverEmail, approverName, field, name}: AddedPolicyApprovalRuleParams) => `已将${approverName}（${approverEmail}）添加为${field}“${name}”的审批人`,
        deleteApprovalRule: ({approverEmail, approverName, field, name}: AddedPolicyApprovalRuleParams) => `将 ${approverName} (${approverEmail}) 从 ${field} "${name}" 的审批人中移除`,
        updateApprovalRule: ({field, name, newApproverEmail, newApproverName, oldApproverEmail, oldApproverName}: UpdatedPolicyApprovalRuleParams) => {
            const formatApprover = (displayName?: string, email?: string) => (displayName ? `${displayName} (${email})` : email);
            return `将 ${field} "${name}" 的审批者更改为 ${formatApprover(newApproverName, newApproverEmail)}（之前是 ${formatApprover(oldApproverName, oldApproverEmail)}）`;
        },
        addCategory: ({categoryName}: UpdatedPolicyCategoryParams) => `添加了类别“${categoryName}”`,
        deleteCategory: ({categoryName}: UpdatedPolicyCategoryParams) => `已移除类别“${categoryName}”`,
        updateCategory: ({oldValue, categoryName}: UpdatedPolicyCategoryParams) => `${oldValue ? 'disabled' : '启用'} 类别 "${categoryName}"`,
        updateCategoryPayrollCode: ({oldValue, categoryName, newValue}: UpdatedPolicyCategoryGLCodeParams) => {
            if (!oldValue) {
                return `将工资代码“${newValue}”添加到类别“${categoryName}”中`;
            }
            if (!newValue && oldValue) {
                return `从类别“${categoryName}”中删除了工资代码“${oldValue}”`;
            }
            return `将“${categoryName}”类别的工资代码更改为“${newValue}”（之前为“${oldValue}”）`;
        },
        updateCategoryGLCode: ({oldValue, categoryName, newValue}: UpdatedPolicyCategoryGLCodeParams) => {
            if (!oldValue) {
                return `将 GL 代码“${newValue}”添加到类别“${categoryName}”中`;
            }
            if (!newValue && oldValue) {
                return `从类别“${categoryName}”中移除了GL代码“${oldValue}”`;
            }
            return `将“${categoryName}”类别的GL代码更改为“${newValue}”（之前为“${oldValue}”）`;
        },
        updateAreCommentsRequired: ({oldValue, categoryName}: UpdatedPolicyCategoryParams) => {
            return `将“${categoryName}”类别描述更改为${!oldValue ? '必需的' : '不需要'}（之前为${!oldValue ? '不需要' : '必需的'}）`;
        },
        updateCategoryMaxExpenseAmount: ({categoryName, oldAmount, newAmount}: UpdatedPolicyCategoryMaxExpenseAmountParams) => {
            if (newAmount && !oldAmount) {
                return `为类别“${categoryName}”添加了一个${newAmount}的最大金额`;
            }
            if (oldAmount && !newAmount) {
                return `从类别“${categoryName}”中移除了${oldAmount}的最大金额`;
            }
            return `将“${categoryName}”类别的最大金额更改为${newAmount}（之前为${oldAmount}）`;
        },
        updateCategoryExpenseLimitType: ({categoryName, oldValue, newValue}: UpdatedPolicyCategoryExpenseLimitTypeParams) => {
            if (!oldValue) {
                return `将限制类型${newValue}添加到类别"${categoryName}"中`;
            }
            return `将“${categoryName}”类别的限额类型更改为${newValue}（之前为${oldValue}）`;
        },
        updateCategoryMaxAmountNoReceipt: ({categoryName, oldValue, newValue}: UpdatedPolicyCategoryMaxAmountNoReceiptParams) => {
            if (!oldValue) {
                return `通过将收据更改为${newValue}来更新类别“${categoryName}”`;
            }
            return `将“${categoryName}”类别更改为${newValue}（之前为${oldValue}）`;
        },
        setCategoryName: ({oldName, newName}: UpdatedPolicyCategoryNameParams) => `将类别从“${oldName}”重命名为“${newName}”`,
        updatedDescriptionHint: ({categoryName, oldValue, newValue}: UpdatedPolicyCategoryDescriptionHintTypeParams) => {
            if (!newValue) {
                return `从类别“${categoryName}”中移除了描述提示“${oldValue}”`;
            }
            return !oldValue ? `将描述提示“${newValue}”添加到类别“${categoryName}”中` : `将“${categoryName}”类别描述提示更改为“${newValue}”（之前为“${oldValue}”）`;
        },
        updateTagListName: ({oldName, newName}: UpdatedPolicyCategoryNameParams) => `将标签列表名称更改为“${newName}”（之前为“${oldName}”）`,
        addTag: ({tagListName, tagName}: UpdatedPolicyTagParams) => `将标签“${tagName}”添加到列表“${tagListName}”中`,
        updateTagName: ({tagListName, newName, oldName}: UpdatedPolicyTagNameParams) => `通过将标签“${oldName}”更改为“${newName}”，更新了标签列表“${tagListName}”`,
        updateTagEnabled: ({tagListName, tagName, enabled}: UpdatedPolicyTagParams) => `${enabled ? '启用' : 'disabled'} 列表“${tagListName}”中的标签“${tagName}”`,
        deleteTag: ({tagListName, tagName}: UpdatedPolicyTagParams) => `已从列表“${tagListName}”中移除标签“${tagName}”`,
        deleteMultipleTags: ({count, tagListName}: UpdatedPolicyTagParams) => `从列表“${tagListName}”中移除了“${count}”个标签`,
        updateTag: ({tagListName, newValue, tagName, updatedField, oldValue}: UpdatedPolicyTagFieldParams) => {
            if (oldValue) {
                return `在列表“${tagListName}”中更新了标签“${tagName}”，将${updatedField}更改为“${newValue}”（之前为“${oldValue}”）`;
            }
            return `在列表“${tagListName}”中更新了标签“${tagName}”，添加了一个${updatedField}为“${newValue}”`;
        },
        updateCustomUnit: ({customUnitName, newValue, oldValue, updatedField}: UpdatePolicyCustomUnitParams) =>
            `将 ${customUnitName} 的 ${updatedField} 更改为“${newValue}”（之前为“${oldValue}”）`,
        updateCustomUnitTaxEnabled: ({newValue}: UpdatePolicyCustomUnitTaxEnabledParams) => `${newValue ? '启用' : 'disabled'} 税收跟踪距离费率`,
        addCustomUnitRate: ({customUnitName, rateName}: AddOrDeletePolicyCustomUnitRateParams) => `添加了新的“${customUnitName}”费率“${rateName}”`,
        updatedCustomUnitRate: ({customUnitName, customUnitRateName, newValue, oldValue, updatedField}: UpdatedPolicyCustomUnitRateParams) =>
            `将${customUnitName} ${updatedField} "${customUnitRateName}" 的费率更改为 "${newValue}"（之前为 "${oldValue}"）`,
        updatedCustomUnitTaxRateExternalID: ({customUnitRateName, newValue, newTaxPercentage, oldTaxPercentage, oldValue}: UpdatedPolicyCustomUnitTaxRateExternalIDParams) => {
            if (oldTaxPercentage && oldValue) {
                return `将距离费率 "${customUnitRateName}" 的税率更改为 "${newValue} (${newTaxPercentage})"（之前为 "${oldValue} (${oldTaxPercentage})"）`;
            }
            return `将税率“${newValue} (${newTaxPercentage})”添加到距离费率“${customUnitRateName}”中。`;
        },
        updatedCustomUnitTaxClaimablePercentage: ({customUnitRateName, newValue, oldValue}: UpdatedPolicyCustomUnitTaxClaimablePercentageParams) => {
            if (oldValue) {
                return `将距离费率中的可退税部分从 "${oldValue}" 更改为 "${newValue}"（之前为 "${customUnitRateName}"）`;
            }
            return `将税款可退还部分“${newValue}”添加到距离费率“${customUnitRateName}”中。`;
        },
        deleteCustomUnitRate: ({customUnitName, rateName}: AddOrDeletePolicyCustomUnitRateParams) => `已移除“${customUnitName}”费率“${rateName}”`,
        addedReportField: ({fieldType, fieldName}: AddedOrDeletedPolicyReportFieldParams) => `已添加 ${fieldType} 报告字段 "${fieldName}"`,
        updateReportFieldDefaultValue: ({defaultValue, fieldName}: UpdatedPolicyReportFieldDefaultValueParams) => `将报告字段 "${fieldName}" 的默认值设置为 "${defaultValue}"`,
        addedReportFieldOption: ({fieldName, optionName}: PolicyAddedReportFieldOptionParams) => `将选项“${optionName}”添加到报告字段“${fieldName}”中。`,
        removedReportFieldOption: ({fieldName, optionName}: PolicyAddedReportFieldOptionParams) => `从报告字段“${fieldName}”中移除了选项“${optionName}”`,
        updateReportFieldOptionDisabled: ({fieldName, optionName, optionEnabled}: PolicyDisabledReportFieldOptionParams) =>
            `${optionEnabled ? '启用' : 'disabled'} 报告字段 "${fieldName}" 的选项 "${optionName}"`,
        updateReportFieldAllOptionsDisabled: ({fieldName, optionName, allEnabled, toggledOptionsCount}: PolicyDisabledReportFieldAllOptionsParams) => {
            if (toggledOptionsCount && toggledOptionsCount > 1) {
                return `${allEnabled ? '启用' : 'disabled'} 报告字段 "${fieldName}" 的所有选项`;
            }
            return `${allEnabled ? '启用' : 'disabled'} 报告字段 "${fieldName}" 的选项 "${optionName}"，使所有选项 ${allEnabled ? '启用' : 'disabled'}`;
        },
        deleteReportField: ({fieldType, fieldName}: AddedOrDeletedPolicyReportFieldParams) => `已移除${fieldType}报告字段"${fieldName}"`,
        preventSelfApproval: ({oldValue, newValue}: UpdatedPolicyPreventSelfApprovalParams) =>
            `将“Prevent self-approval”更新为“${newValue === 'true' ? '已启用' : '禁用'}”（之前为“${oldValue === 'true' ? '已启用' : '禁用'}”）`,
        updateMaxExpenseAmountNoReceipt: ({oldValue, newValue}: UpdatedPolicyFieldWithNewAndOldValueParams) => `将所需收据的最大报销金额更改为${newValue}（之前为${oldValue}）`,
        updateMaxExpenseAmount: ({oldValue, newValue}: UpdatedPolicyFieldWithNewAndOldValueParams) => `将违规的最大报销金额更改为${newValue}（之前为${oldValue}）`,
        updateMaxExpenseAge: ({oldValue, newValue}: UpdatedPolicyFieldWithNewAndOldValueParams) =>
            `将“最大费用年龄（天数）”更新为“${newValue}”（之前为“${oldValue === 'false' ? CONST.POLICY.DEFAULT_MAX_EXPENSE_AGE : oldValue}”）`,
        updateMonthlyOffset: ({oldValue, newValue}: UpdatedPolicyFieldWithNewAndOldValueParams) => {
            if (!oldValue) {
                return `将月度报告提交日期设置为"${newValue}"`;
            }
            return `将月度报告提交日期更新为“${newValue}”（之前为“${oldValue}”）`;
        },
        updateDefaultBillable: ({oldValue, newValue}: UpdatedPolicyFieldWithNewAndOldValueParams) => `已将“重新向客户计费费用”更新为“${newValue}”（之前为“${oldValue}”）`,
        updateDefaultTitleEnforced: ({value}: UpdatedPolicyFieldWithValueParam) => `"强制执行默认报告标题" ${value ? 'on' : '关'}`,
        renamedWorkspaceNameAction: ({oldName, newName}: RenamedWorkspaceNameActionParams) => `已将此工作区的名称更新为“${newName}”（之前为“${oldName}”）`,
        updateWorkspaceDescription: ({newDescription, oldDescription}: UpdatedPolicyDescriptionParams) =>
            !oldDescription ? `将此工作区的描述设置为"${newDescription}"` : `已将此工作区的描述更新为“${newDescription}”（之前为“${oldDescription}”）`,
        removedFromApprovalWorkflow: ({submittersNames}: RemovedFromApprovalWorkflowParams) => {
            let joinedNames = '';
            if (submittersNames.length === 1) {
                joinedNames = submittersNames.at(0) ?? '';
            } else if (submittersNames.length === 2) {
                joinedNames = submittersNames.join('和');
            } else if (submittersNames.length > 2) {
                joinedNames = `${submittersNames.slice(0, submittersNames.length - 1).join(', ')} and ${submittersNames.at(-1)}`;
            }
            return {
                one: `已将您从${joinedNames}的审批流程和费用聊天中移除。之前提交的报告仍将在您的收件箱中可供审批。`,
                other: `已将你从${joinedNames}的审批流程和费用聊天中移除。之前提交的报告仍将在你的收件箱中可供审批。`,
            };
        },
        demotedFromWorkspace: ({policyName, oldRole}: DemotedFromWorkspaceParams) => `已将您在${policyName}中的角色从${oldRole}更新为用户。您已被移除出所有提交者费用聊天，除了您自己的。`,
        updatedWorkspaceCurrencyAction: ({oldCurrency, newCurrency}: UpdatedPolicyCurrencyParams) => `将默认货币更新为${newCurrency}（之前为${oldCurrency}）`,
        updatedWorkspaceFrequencyAction: ({oldFrequency, newFrequency}: UpdatedPolicyFrequencyParams) => `将自动报告频率更新为“${newFrequency}”（之前为“${oldFrequency}”）`,
        updateApprovalMode: ({newValue, oldValue}: ChangeFieldParams) => `将审批模式更新为“${newValue}”（之前为“${oldValue}”）`,
        upgradedWorkspace: '将此工作区升级到Control计划',
        downgradedWorkspace: '已将此工作区降级到 Collect 计划',
        updatedAuditRate: ({oldAuditRate, newAuditRate}: UpdatedPolicyAuditRateParams) =>
            `将随机分配进行人工审批的报告比例更改为${Math.round(newAuditRate * 100)}％（之前为${Math.round(oldAuditRate * 100)}％）`,
        updatedManualApprovalThreshold: ({oldLimit, newLimit}: UpdatedPolicyManualApprovalThresholdParams) => `将所有费用的人工审批限额更改为${newLimit}（之前为${oldLimit}）`,
    },
    roomMembersPage: {
        memberNotFound: '未找到成员。',
        useInviteButton: '要邀请新成员加入聊天，请使用上面的邀请按钮。',
        notAuthorized: `您无权访问此页面。如果您想加入此房间，请让房间成员添加您。还有其他问题？请联系${CONST.EMAIL.CONCIERGE}`,
        removeMembersPrompt: ({memberName}: {memberName: string}) => ({
            one: `您确定要将${memberName}从房间中移除吗？`,
            other: '您确定要从房间中移除选定的成员吗？',
        }),
        error: {
            genericAdd: '添加此房间成员时出现问题。',
        },
    },
    newTaskPage: {
        assignTask: '分配任务',
        assignMe: '分配给我',
        confirmTask: '确认任务',
        confirmError: '请输入标题并选择共享目标',
        descriptionOptional: '描述（可选）',
        pleaseEnterTaskName: '请输入标题',
        pleaseEnterTaskDestination: '请选择您要分享此任务的位置',
    },
    task: {
        task: '任务',
        title: '标题',
        description: '描述',
        assignee: '受让人',
        completed: '已完成',
        action: '完成',
        messages: {
            created: ({title}: TaskCreatedActionParams) => `${title}的任务`,
            completed: '标记为完成',
            canceled: '已删除的任务',
            reopened: '标记为未完成',
            error: '您没有权限执行请求的操作',
        },
        markAsComplete: '标记为完成',
        markAsIncomplete: '标记为未完成',
        assigneeError: '分配此任务时发生错误。请尝试其他受让人。',
        genericCreateTaskFailureMessage: '创建此任务时出错。请稍后再试。',
        deleteTask: '删除任务',
        deleteConfirmation: '您确定要删除此任务吗？',
    },
    statementPage: {
        title: ({year, monthName}: StatementTitleParams) => `${monthName} ${year} 对账单`,
    },
    keyboardShortcutsPage: {
        title: '键盘快捷键',
        subtitle: '使用这些方便的键盘快捷键节省时间：',
        shortcuts: {
            openShortcutDialog: '打开键盘快捷键对话框',
            markAllMessagesAsRead: '将所有消息标记为已读',
            escape: '逃逸对话框',
            search: '打开搜索对话框',
            newChat: '新的聊天屏幕',
            copy: '复制评论',
            openDebug: '打开测试偏好设置对话框',
        },
    },
    guides: {
        screenShare: '屏幕共享',
        screenShareRequest: 'Expensify邀请您进行屏幕共享',
    },
    search: {
        resultsAreLimited: '搜索结果有限。',
        viewResults: '查看结果',
        resetFilters: '重置过滤器',
        searchResults: {
            emptyResults: {
                title: '无内容显示',
                subtitle: '尝试调整您的搜索条件或使用绿色的 + 按钮创建内容。',
            },
            emptyExpenseResults: {
                title: '您还没有创建任何费用',
                subtitle: '创建报销单或试用Expensify以了解更多信息。',
                subtitleWithOnlyCreateButton: '使用下面的绿色按钮创建一笔费用。',
            },
            emptyReportResults: {
                title: '您还没有创建任何报告',
                subtitle: '创建报告或试用Expensify以了解更多信息。',
                subtitleWithOnlyCreateButton: '使用下面的绿色按钮创建报告。',
            },
            emptyInvoiceResults: {
                title: '您还没有创建任何发票',
                subtitle: '发送发票或试用Expensify以了解更多信息。',
                subtitleWithOnlyCreateButton: '使用下面的绿色按钮发送发票。',
            },
            emptyTripResults: {
                title: '没有行程可显示',
                subtitle: '开始预订您的第一次旅行。',
                buttonText: '预订行程',
            },
            emptySubmitResults: {
                title: '没有费用可提交',
                subtitle: '一切顺利。庆祝一下吧！',
                buttonText: '创建报告',
            },
            emptyApproveResults: {
                title: '没有费用需要批准',
                subtitle: '零报销。最大限度地放松。干得好！',
            },
            emptyPayResults: {
                title: '没有费用需要支付',
                subtitle: '恭喜！你冲过终点线了。',
            },
            emptyExportResults: {
                title: '没有费用可导出',
                subtitle: '是时候放松一下了，干得好。',
            },
            emptyStatementsResults: {
                title: '无费用显示',
                subtitle: '无结果。请尝试调整过滤器。',
            },
            emptyUnapprovedResults: {
                title: '没有费用需要批准',
                subtitle: '零报销。最大限度地放松。干得好！',
            },
        },
        statements: '发言',
        unapprovedCash: '未经批准的现金',
        unapprovedCard: '未批准的卡',
        saveSearch: '保存搜索',
        deleteSavedSearch: '删除已保存的搜索',
        deleteSavedSearchConfirm: '您确定要删除此搜索吗？',
        searchName: '搜索名称',
        savedSearchesMenuItemTitle: '已保存',
        groupedExpenses: '分组费用',
        bulkActions: {
            approve: '批准',
            pay: '支付',
            delete: '删除',
            hold: '保持',
            unhold: '移除保留',
            noOptionsAvailable: '所选费用组没有可用选项。',
        },
        filtersHeader: '筛选器',
        filters: {
            date: {
                before: ({date}: OptionalParam<DateParams> = {}) => `Before ${date ?? ''}`,
                after: ({date}: OptionalParam<DateParams> = {}) => `After ${date ?? ''}`,
                on: ({date}: OptionalParam<DateParams> = {}) => `On ${date ?? ''}`,
                presets: {
                    [CONST.SEARCH.DATE_PRESETS.NEVER]: '从未',
                    [CONST.SEARCH.DATE_PRESETS.LAST_MONTH]: '上个月',
                    [CONST.SEARCH.DATE_PRESETS.LAST_STATEMENT]: '最后发言',
                },
            },
            status: '状态',
            keyword: '关键词',
            hasKeywords: '有关键词',
            currency: '货币',
            link: '链接',
            pinned: '固定',
            unread: '未读',
            completed: '已完成',
            amount: {
                lessThan: ({amount}: OptionalParam<RequestAmountParams> = {}) => `少于${amount ?? ''}`,
                greaterThan: ({amount}: OptionalParam<RequestAmountParams> = {}) => `大于${amount ?? ''}`,
                between: ({greaterThan, lessThan}: FiltersAmountBetweenParams) => `在 ${greaterThan} 和 ${lessThan} 之间`,
            },
            card: {
                expensify: 'Expensify',
                individualCards: '个人卡片',
                closedCards: '已关闭的卡片',
                cardFeeds: '卡片提要',
                cardFeedName: ({cardFeedBankName, cardFeedLabel}: {cardFeedBankName: string; cardFeedLabel?: string}) =>
                    `All ${cardFeedBankName}${cardFeedLabel ? ` - ${cardFeedLabel}` : ''}`,
                cardFeedNameCSV: ({cardFeedLabel}: {cardFeedLabel?: string}) => `所有已导入的CSV卡${cardFeedLabel ? ` - ${cardFeedLabel}` : ''}`,
            },
            current: '当前',
            past: '过去',
            submitted: '提交日期',
            approved: '批准日期',
            paid: '支付日期',
            exported: '导出日期',
            posted: '发布日期',
            withdrawn: '撤回日期',
            billable: '可计费的',
            reimbursable: '可报销的',
            groupBy: {
                [CONST.SEARCH.GROUP_BY.REPORTS]: '报告',
<<<<<<< HEAD
                [CONST.SEARCH.GROUP_BY.MEMBERS]: '成员',
                [CONST.SEARCH.GROUP_BY.CARDS]: '卡片',
                [CONST.SEARCH.GROUP_BY.BANK_WITHDRAWAL]: '银行取款',
=======
                [CONST.SEARCH.GROUP_BY.FROM]: '从',
                [CONST.SEARCH.GROUP_BY.CARD]: '卡片',
                [CONST.SEARCH.GROUP_BY.WITHDRAWAL_ID]: '提现ID',
>>>>>>> ed813878
            },
            feed: '通道',
            withdrawalType: {
                [CONST.SEARCH.WITHDRAWAL_TYPE.EXPENSIFY_CARD]: 'Expensify Card',
                [CONST.SEARCH.WITHDRAWAL_TYPE.REIMBURSEMENT]: '报销',
            },
        },
        groupBy: '组别',
        moneyRequestReport: {
            emptyStateTitle: '此报告没有费用。',
            emptyStateSubtitle: '您可以使用上面的按钮将费用添加到此报告中。',
        },
        noCategory: '无类别',
        noTag: '无标签',
        expenseType: '费用类型',
        withdrawalType: '提款类型',
        recentSearches: '最近的搜索',
        recentChats: '最近的聊天记录',
        searchIn: '搜索在',
        searchPlaceholder: '搜索某物',
        suggestions: '建议',
        exportSearchResults: {
            title: '创建导出',
            description: '哇，物品真多！我们会将它们打包，Concierge 很快会给你发送一个文件。',
        },
        exportAll: {
            selectAllMatchingItems: '选择所有匹配的项目',
            allMatchingItemsSelected: '所有匹配项已选择',
        },
    },
    genericErrorPage: {
        title: '哦哦，出了点问题！',
        body: {
            helpTextMobile: '请关闭并重新打开应用程序，或切换到',
            helpTextWeb: 'web.',
            helpTextConcierge: '如果问题仍然存在，请联系',
        },
        refresh: '刷新',
    },
    fileDownload: {
        success: {
            title: '下载完成！',
            message: '附件下载成功！',
            qrMessage: '检查您的照片或下载文件夹中是否有您的二维码副本。专业提示：将其添加到演示文稿中，以便观众扫描并直接与您联系。',
        },
        generalError: {
            title: '附件错误',
            message: '附件无法下载',
        },
        permissionError: {
            title: '存储访问权限',
            message: 'Expensify无法在没有存储访问权限的情况下保存附件。点击设置以更新权限。',
        },
    },
    desktopApplicationMenu: {
        mainMenu: 'New Expensify',
        about: '关于 New Expensify',
        update: '更新 New Expensify',
        checkForUpdates: '检查更新',
        toggleDevTools: '切换开发者工具',
        viewShortcuts: '查看键盘快捷键',
        services: '服务',
        hide: '隐藏 New Expensify',
        hideOthers: '隐藏其他',
        showAll: '显示全部',
        quit: '退出 New Expensify',
        fileMenu: '文件',
        closeWindow: '关闭窗口',
        editMenu: '编辑',
        undo: '撤销',
        redo: '重做',
        cut: '剪切',
        copy: '复制',
        paste: '粘贴',
        pasteAndMatchStyle: '粘贴并匹配样式',
        pasteAsPlainText: '粘贴为纯文本',
        delete: '删除',
        selectAll: '全选',
        speechSubmenu: '演讲',
        startSpeaking: '开始说话',
        stopSpeaking: '停止说话',
        viewMenu: '查看',
        reload: '重新加载',
        forceReload: '强制重新加载',
        resetZoom: '实际大小',
        zoomIn: '放大',
        zoomOut: '缩小',
        togglefullscreen: '切换全屏',
        historyMenu: '历史',
        back: '返回',
        forward: '转发',
        windowMenu: '窗口',
        minimize: '最小化',
        zoom: 'Zoom',
        front: '全部移到前面',
        helpMenu: '帮助',
        learnMore: '了解更多',
        documentation: '文档',
        communityDiscussions: '社区讨论',
        searchIssues: '搜索问题',
    },
    historyMenu: {
        forward: '转发',
        back: '返回',
    },
    checkForUpdatesModal: {
        available: {
            title: '可用更新',
            message: ({isSilentUpdating}: {isSilentUpdating: boolean}) => `新版本将很快推出。${!isSilentUpdating ? '我们准备好更新时会通知您。' : ''}`,
            soundsGood: '听起来不错',
        },
        notAvailable: {
            title: '更新不可用',
            message: '目前没有可用的更新。请稍后再查看！',
            okay: '好的',
        },
        error: {
            title: '更新检查失败',
            message: '我们无法检查更新。请稍后再试。',
        },
    },
    report: {
        newReport: {
            createReport: '创建报告',
            chooseWorkspace: '为此报告选择一个工作区。',
        },
        genericCreateReportFailureMessage: '创建此聊天时出现意外错误。请稍后再试。',
        genericAddCommentFailureMessage: '发表评论时出现意外错误。请稍后再试。',
        genericUpdateReportFieldFailureMessage: '更新字段时出现意外错误。请稍后再试。',
        genericUpdateReportNameEditFailureMessage: '重命名报告时出现意外错误。请稍后再试。',
        noActivityYet: '暂无活动',
        actions: {
            type: {
                changeField: ({oldValue, newValue, fieldName}: ChangeFieldParams) => `将${fieldName}从${oldValue}更改为${newValue}`,
                changeFieldEmpty: ({newValue, fieldName}: ChangeFieldParams) => `将${fieldName}更改为${newValue}`,
                changeReportPolicy: ({fromPolicyName, toPolicyName}: ChangeReportPolicyParams) => {
                    if (!toPolicyName) {
                        return `已更改工作区${fromPolicyName ? `（之前为 ${fromPolicyName}）` : ''}`;
                    }
                    return `已将工作区更改为 ${toPolicyName}${fromPolicyName ? `（之前为 ${fromPolicyName}）` : ''}`;
                },
                changeType: ({oldType, newType}: ChangeTypeParams) => `类型从${oldType}更改为${newType}`,
                exportedToCSV: `导出为CSV`,
                exportedToIntegration: {
                    automatic: ({label}: ExportedToIntegrationParams) => `导出到${label}`,
                    automaticActionOne: ({label}: ExportedToIntegrationParams) => `通过 ${label} 导出到`,
                    automaticActionTwo: '会计设置',
                    manual: ({label}: ExportedToIntegrationParams) => `将此报告标记为手动导出到${label}。`,
                    automaticActionThree: '并成功创建了一个记录给',
                    reimburseableLink: '自掏腰包的费用',
                    nonReimbursableLink: '公司卡费用',
                    pending: ({label}: ExportedToIntegrationParams) => `开始将此报告导出到${label}...`,
                },
                integrationsMessage: ({errorMessage, label, linkText, linkURL}: IntegrationSyncFailedParams) =>
                    `无法将此报告导出到${label}（"${errorMessage} ${linkText ? `<a href="${linkURL}">${linkText}</a>` : ''}"）`,
                managerAttachReceipt: `添加了一张收据`,
                managerDetachReceipt: `已删除收据`,
                markedReimbursed: ({amount, currency}: MarkedReimbursedParams) => `在其他地方支付了${currency}${amount}`,
                markedReimbursedFromIntegration: ({amount, currency}: MarkReimbursedFromIntegrationParams) => `通过集成支付了${currency}${amount}`,
                outdatedBankAccount: `由于付款人的银行账户出现问题，无法处理付款。`,
                reimbursementACHBounce: `无法处理付款，因为付款人资金不足。`,
                reimbursementACHCancelled: `取消了付款`,
                reimbursementAccountChanged: `无法处理付款，因为付款人更换了银行账户。`,
                reimbursementDelayed: `已处理付款，但会延迟1-2个工作日。`,
                selectedForRandomAudit: `随机选择进行审核`,
                selectedForRandomAuditMarkdown: `[随机选择](https://help.expensify.com/articles/expensify-classic/reports/Set-a-random-report-audit-schedule)进行审核`,
                share: ({to}: ShareParams) => `已邀请成员 ${to}`,
                unshare: ({to}: UnshareParams) => `已移除成员${to}`,
                stripePaid: ({amount, currency}: StripePaidParams) => `支付了 ${currency}${amount}`,
                takeControl: `控制了`,
                integrationSyncFailed: ({label, errorMessage, workspaceAccountingLink}: IntegrationSyncFailedParams) =>
                    `与 ${label} 同步时出现问题${errorMessage ? `（"${errorMessage}"）` : ''}。请在<a href="${workspaceAccountingLink}">工作区设置</a>中解决该问题。`,
                addEmployee: ({email, role}: AddEmployeeParams) => `已将${email}添加为${role === 'member' ? 'a' : '一个'} ${role}`,
                updateRole: ({email, currentRole, newRole}: UpdateRoleParams) => `将 ${email} 的角色更新为 ${newRole}（之前是 ${currentRole}）`,
                updatedCustomField1: ({email, previousValue, newValue}: UpdatedCustomFieldParams) => {
                    if (!newValue) {
                        return `已移除 ${email} 的自定义字段 1（之前为 "${previousValue}"）`;
                    }
                    return !previousValue ? `将“${newValue}”添加到${email}的自定义字段1中` : `将 ${email} 的自定义字段1更改为 "${newValue}"（之前为 "${previousValue}"）`;
                },
                updatedCustomField2: ({email, previousValue, newValue}: UpdatedCustomFieldParams) => {
                    if (!newValue) {
                        return `已移除 ${email} 的自定义字段2（之前为“${previousValue}”）`;
                    }
                    return !previousValue ? `将“${newValue}”添加到${email}的自定义字段2中` : `将 ${email} 的自定义字段2更改为 "${newValue}"（之前为 "${previousValue}"）`;
                },
                leftWorkspace: ({nameOrEmail}: LeftWorkspaceParams) => `${nameOrEmail} 离开了工作区`,
                removeMember: ({email, role}: AddEmployeeParams) => `已移除${role} ${email}`,
                removedConnection: ({connectionName}: ConnectionNameParams) => `已移除与${CONST.POLICY.CONNECTIONS.NAME_USER_FRIENDLY[connectionName]}的连接`,
                addedConnection: ({connectionName}: ConnectionNameParams) => `已连接到${CONST.POLICY.CONNECTIONS.NAME_USER_FRIENDLY[connectionName]}`,
                leftTheChat: '离开了聊天',
            },
        },
    },
    chronos: {
        oooEventSummaryFullDay: ({summary, dayCount, date}: OOOEventSummaryFullDayParams) => `${summary} 为 ${dayCount} ${dayCount === 1 ? '天' : '天'} 直到 ${date}`,
        oooEventSummaryPartialDay: ({summary, timePeriod, date}: OOOEventSummaryPartialDayParams) => `${summary} 从 ${timePeriod} 于 ${date}`,
    },
    footer: {
        features: '功能',
        expenseManagement: '费用管理',
        spendManagement: '支出管理',
        expenseReports: '费用报告',
        companyCreditCard: '公司信用卡',
        receiptScanningApp: '收据扫描应用程序',
        billPay: 'Bill Pay',
        invoicing: '开票',
        CPACard: 'CPA 卡片',
        payroll: '工资单',
        travel: '旅行',
        resources: '资源',
        expensifyApproved: 'ExpensifyApproved!',
        pressKit: '新闻资料包',
        support: '支持',
        expensifyHelp: 'ExpensifyHelp',
        terms: '服务条款',
        privacy: '隐私',
        learnMore: '了解更多',
        aboutExpensify: '关于Expensify',
        blog: '博客',
        jobs: '职位',
        expensifyOrg: 'Expensify.org',
        investorRelations: '投资者关系',
        getStarted: '开始使用',
        createAccount: '创建新账户',
        logIn: '登录',
    },
    allStates: COMMON_CONST.STATES as States,
    allCountries: CONST.ALL_COUNTRIES as AllCountries,
    accessibilityHints: {
        navigateToChatsList: '导航回聊天列表',
        chatWelcomeMessage: '聊天欢迎信息',
        navigatesToChat: '导航到聊天',
        newMessageLineIndicator: '新消息行指示器',
        chatMessage: '聊天消息',
        lastChatMessagePreview: '最后的聊天消息预览',
        workspaceName: '工作区名称',
        chatUserDisplayNames: '聊天成员显示名称',
        scrollToNewestMessages: '滚动到最新消息',
        preStyledText: '预设样式文本',
        viewAttachment: '查看附件',
    },
    parentReportAction: {
        deletedReport: '已删除报告',
        deletedMessage: '已删除消息',
        deletedExpense: '已删除的费用',
        reversedTransaction: '已撤销的交易',
        deletedTask: '已删除任务',
        hiddenMessage: '隐藏信息',
    },
    threads: {
        thread: '线程',
        replies: '回复',
        reply: '回复',
        from: '从',
        in: '在',
        parentNavigationSummary: ({reportName, workspaceName}: ParentNavigationSummaryParams) => `From ${reportName}${workspaceName ? `在${workspaceName}中` : ''}`,
    },
    qrCodes: {
        copy: '复制网址',
        copied: '已复制！',
    },
    moderation: {
        flagDescription: '所有被标记的信息将被发送给管理员审核。',
        chooseAReason: '请选择标记的原因：',
        spam: '垃圾邮件',
        spamDescription: '未经请求的无关促销',
        inconsiderate: '不体谅的',
        inconsiderateDescription: '侮辱性或不尊重的措辞，意图可疑',
        intimidation: '恐吓',
        intimidationDescription: '在有效反对意见下积极推进议程',
        bullying: '欺凌',
        bullyingDescription: '针对个人以获得服从',
        harassment: '骚扰',
        harassmentDescription: '种族歧视、厌女或其他广泛的歧视行为',
        assault: '攻击',
        assaultDescription: '专门针对的情感攻击，意图造成伤害',
        flaggedContent: '此消息已被标记为违反我们的社区规则，内容已被隐藏。',
        hideMessage: '隐藏消息',
        revealMessage: '显示消息',
        levelOneResult: '发送匿名警告，消息已报告以供审核。',
        levelTwoResult: '消息已从频道中隐藏，并附有匿名警告，消息已提交审核。',
        levelThreeResult: '消息已从频道中移除，并收到匿名警告，消息已提交审核。',
    },
    actionableMentionWhisperOptions: {
        invite: '邀请他们',
        nothing: 'Do nothing',
    },
    actionableMentionJoinWorkspaceOptions: {
        accept: '接受',
        decline: '拒绝',
    },
    actionableMentionTrackExpense: {
        submit: '提交给某人',
        categorize: '分类它',
        share: '与我的会计分享',
        nothing: '暂时没有',
    },
    teachersUnitePage: {
        teachersUnite: '教师联合',
        joinExpensifyOrg: '加入 Expensify.org，消除世界各地的不公正现象。目前的“教师联合”运动通过分担基本学校用品的费用来支持各地的教育工作者。',
        iKnowATeacher: '我认识一位老师',
        iAmATeacher: '我是老师',
        getInTouch: '太好了！请分享他们的信息，以便我们可以与他们联系。',
        introSchoolPrincipal: '介绍你的校长',
        schoolPrincipalVerifyExpense: 'Expensify.org 分担基本学习用品的费用，以便低收入家庭的学生能够获得更好的学习体验。您的校长将被要求核实您的费用。',
        principalFirstName: '名',
        principalLastName: '校长姓氏',
        principalWorkEmail: '主要工作邮箱',
        updateYourEmail: '更新您的电子邮件地址',
        updateEmail: '更新电子邮件地址',
        schoolMailAsDefault: ({contactMethodsRoute}: ContactMethodsRouteParams) =>
            `在继续之前，请确保将您的学校电子邮件设置为默认联系方式。您可以在 设置 > 个人资料 > <a href="${contactMethodsRoute}">联系方式</a> 中进行设置。`,
        error: {
            enterPhoneEmail: '请输入有效的电子邮件或电话号码',
            enterEmail: '输入电子邮件地址',
            enterValidEmail: '请输入有效的电子邮件地址',
            tryDifferentEmail: '请尝试使用其他电子邮件',
        },
    },
    cardTransactions: {
        notActivated: '未激活',
        outOfPocket: '自付费用',
        companySpend: '公司支出',
    },
    distance: {
        addStop: '添加站点',
        deleteWaypoint: '删除航点',
        deleteWaypointConfirmation: '您确定要删除此航点吗？',
        address: '地址',
        waypointDescription: {
            start: '开始',
            stop: '停止',
        },
        mapPending: {
            title: '映射待处理',
            subtitle: '当您重新联网时，地图将被生成。',
            onlineSubtitle: '请稍等，我们正在设置地图。',
            errorTitle: '地图错误',
            errorSubtitle: '加载地图时出错。请重试。',
        },
        error: {
            selectSuggestedAddress: '请选择一个建议的地址或使用当前位置',
        },
    },
    reportCardLostOrDamaged: {
        screenTitle: '成绩单丢失或损坏',
        nextButtonLabel: '下一个',
        reasonTitle: '你为什么需要一张新卡？',
        cardDamaged: '我的卡被损坏了',
        cardLostOrStolen: '我的卡丢失或被盗',
        confirmAddressTitle: '请确认您新卡的邮寄地址。',
        cardDamagedInfo: '您的新卡将在2-3个工作日内到达。您的当前卡将继续有效，直到您激活新卡。',
        cardLostOrStolenInfo: '您的当前卡将在下订单后永久停用。大多数卡会在几个工作日内送达。',
        address: '地址',
        deactivateCardButton: '停用卡片',
        shipNewCardButton: '寄送新卡片',
        addressError: '地址是必需的',
        reasonError: '原因是必需的',
        successTitle: '您的卡片正在路上！',
        successDescription: '几天后到达时，您需要激活它。在此期间，您可以使用虚拟卡。',
    },
    eReceipt: {
        guaranteed: '保证电子收据',
        transactionDate: '交易日期',
    },
    referralProgram: {
        [CONST.REFERRAL_PROGRAM.CONTENT_TYPES.START_CHAT]: {
            buttonText: '开始聊天，<success><strong>推荐朋友</strong></success>。',
            header: '开始聊天，推荐朋友',
            body: '想让你的朋友也使用Expensify吗？只需与他们开始聊天，我们会处理剩下的事情。',
        },
        [CONST.REFERRAL_PROGRAM.CONTENT_TYPES.SUBMIT_EXPENSE]: {
            buttonText: '提交费用，<success><strong>推荐你的老板</strong></success>。',
            header: '提交报销，推荐给您的老板',
            body: '想让你的老板也使用Expensify吗？只需向他们提交一笔费用，其余的交给我们。',
        },
        [CONST.REFERRAL_PROGRAM.CONTENT_TYPES.REFER_FRIEND]: {
            header: '推荐朋友',
            body: '想让你的朋友也使用Expensify吗？只需与他们聊天、付款或分摊费用，我们会处理剩下的事情。或者直接分享你的邀请链接！',
        },
        [CONST.REFERRAL_PROGRAM.CONTENT_TYPES.SHARE_CODE]: {
            buttonText: '推荐朋友',
            header: '推荐朋友',
            body: '想让你的朋友也使用Expensify吗？只需与他们聊天、付款或分摊费用，我们会处理剩下的事情。或者直接分享你的邀请链接！',
        },
        copyReferralLink: '复制邀请链接',
    },
    systemChatFooterMessage: {
        [CONST.INTRO_CHOICES.MANAGE_TEAM]: {
            phrase1: '与您的设置专家聊天',
            phrase2: '帮助',
        },
        default: {
            phrase1: '消息',
            phrase2: '帮助设置',
        },
    },
    violations: {
        allTagLevelsRequired: '所有标签均为必填项',
        autoReportedRejectedExpense: ({rejectReason, rejectedBy}: ViolationsAutoReportedRejectedExpenseParams) => `${rejectedBy} 拒绝了此费用，并附上评论：“${rejectReason}”`,
        billableExpense: '可计费项不再有效',
        cashExpenseWithNoReceipt: ({formattedLimit}: ViolationsCashExpenseWithNoReceiptParams = {}) => `需要收据${formattedLimit ? `超过${formattedLimit}` : ''}`,
        categoryOutOfPolicy: '类别不再有效',
        conversionSurcharge: ({surcharge}: ViolationsConversionSurchargeParams) => `已应用${surcharge}%的转换附加费`,
        customUnitOutOfPolicy: '此工作区的费率无效',
        duplicatedTransaction: 'Duplicate',
        fieldRequired: '报告字段是必需的',
        futureDate: '不允许未来日期',
        invoiceMarkup: ({invoiceMarkup}: ViolationsInvoiceMarkupParams) => `上调了 ${invoiceMarkup}%`,
        maxAge: ({maxAge}: ViolationsMaxAgeParams) => `日期超过${maxAge}天`,
        missingCategory: '缺少类别',
        missingComment: '所选类别需要描述',
        missingTag: ({tagName}: ViolationsMissingTagParams = {}) => `Missing ${tagName ?? 'tag'}`,
        modifiedAmount: ({type, displayPercentVariance}: ViolationsModifiedAmountParams) => {
            switch (type) {
                case 'distance':
                    return '金额与计算的距离不同';
                case 'card':
                    return '金额大于卡交易金额';
                default:
                    if (displayPercentVariance) {
                        return `金额比扫描的收据多${displayPercentVariance}%`;
                    }
                    return '金额大于扫描的收据';
            }
        },
        modifiedDate: '日期与扫描的收据不符',
        nonExpensiworksExpense: '非Expensiworks费用',
        overAutoApprovalLimit: ({formattedLimit}: ViolationsOverLimitParams) => `费用超出了自动批准限额 ${formattedLimit}`,
        overCategoryLimit: ({formattedLimit}: ViolationsOverCategoryLimitParams) => `金额超过 ${formattedLimit}/人类别限制`,
        overLimit: ({formattedLimit}: ViolationsOverLimitParams) => `金额超过${formattedLimit}/人限制`,
        overTripLimit: ({formattedLimit}: ViolationsOverLimitParams) => `超过 ${formattedLimit}/次限额的金额`,
        overLimitAttendee: ({formattedLimit}: ViolationsOverLimitParams) => `金额超过${formattedLimit}/人限制`,
        perDayLimit: ({formattedLimit}: ViolationsPerDayLimitParams) => `金额超过每日 ${formattedLimit}/人类别限制`,
        receiptNotSmartScanned: '收据和费用详情手动添加。<a href="https://help.expensify.com/articles/expensify-classic/reports/Automatic-Receipt-Audit">了解更多</a>。',
        receiptRequired: ({formattedLimit, category}: ViolationsReceiptRequiredParams) => {
            let message = '需要收据';
            if (formattedLimit ?? category) {
                message += '结束';
                if (formattedLimit) {
                    message += ` ${formattedLimit}`;
                }
                if (category) {
                    message += '类别限制';
                }
            }
            return message;
        },
        prohibitedExpense: ({prohibitedExpenseType}: ViolationsProhibitedExpenseParams) => {
            const preMessage = '禁止的费用：';
            switch (prohibitedExpenseType) {
                case 'alcohol':
                    return `${preMessage} 酒精`;
                case 'gambling':
                    return `${preMessage} 赌博`;
                case 'tobacco':
                    return `${preMessage} 烟草`;
                case 'adultEntertainment':
                    return `${preMessage} 成人娱乐`;
                case 'hotelIncidentals':
                    return `${preMessage} 酒店杂费`;
                default:
                    return `${preMessage}${prohibitedExpenseType}`;
            }
        },
        customRules: ({message}: ViolationsCustomRulesParams) => message,
        reviewRequired: '需要审核',
        rter: ({brokenBankConnection, email, isAdmin, isTransactionOlderThan7Days, member, rterType}: ViolationsRterParams) => {
            if (rterType === CONST.RTER_VIOLATION_TYPES.BROKEN_CARD_CONNECTION_530) {
                return '由于银行连接中断，无法自动匹配收据。';
            }
            if (brokenBankConnection || rterType === CONST.RTER_VIOLATION_TYPES.BROKEN_CARD_CONNECTION) {
                return isAdmin ? `由于银行连接中断，无法自动匹配收据，需要${email}进行修复。` : '由于需要修复的银行连接中断，无法自动匹配收据。';
            }
            if (!isTransactionOlderThan7Days) {
                return isAdmin ? `请${member}标记为现金，或等待7天后再试一次。` : '正在等待与卡交易合并。';
            }
            return '';
        },
        brokenConnection530Error: '由于银行连接中断，收据待处理',
        adminBrokenConnectionError: '由于银行连接中断，收据待处理。请在',
        memberBrokenConnectionError: '由于银行连接中断，收据待处理。请联系工作区管理员解决。',
        markAsCashToIgnore: '标记为现金以忽略并请求付款。',
        smartscanFailed: ({canEdit = true}) => `扫描收据失败。${canEdit ? '手动输入详细信息。' : ''}`,
        receiptGeneratedWithAI: '潜在的AI生成收据',
        someTagLevelsRequired: ({tagName}: ViolationsTagOutOfPolicyParams = {}) => `缺少 ${tagName ?? '标签'}`,
        tagOutOfPolicy: ({tagName}: ViolationsTagOutOfPolicyParams = {}) => `${tagName ?? '标签'} 不再有效`,
        taxAmountChanged: '税额已修改',
        taxOutOfPolicy: ({taxName}: ViolationsTaxOutOfPolicyParams = {}) => `${taxName ?? '税务'} 不再有效`,
        taxRateChanged: '税率已修改',
        taxRequired: '缺少税率',
        none: 'None',
        taxCodeToKeep: '选择要保留的税码',
        tagToKeep: '选择保留哪个标签',
        isTransactionReimbursable: '选择交易是否可报销',
        merchantToKeep: '选择要保留的商家',
        descriptionToKeep: '选择要保留的描述',
        categoryToKeep: '选择要保留的类别',
        isTransactionBillable: '选择交易是否可计费',
        keepThisOne: 'Keep this one',
        confirmDetails: `确认您保留的详细信息`,
        confirmDuplicatesInfo: `您不保留的重复请求将由成员删除。`,
        hold: '此费用已被搁置',
        resolvedDuplicates: '解决了重复问题',
    },
    reportViolations: {
        [CONST.REPORT_VIOLATIONS.FIELD_REQUIRED]: ({fieldName}: RequiredFieldParams) => `${fieldName} 是必需的`,
    },
    violationDismissal: {
        rter: {
            manual: '将此收据标记为现金',
        },
        duplicatedTransaction: {
            manual: '解决了重复问题',
        },
    },
    videoPlayer: {
        play: '播放',
        pause: '暂停',
        fullscreen: '全屏',
        playbackSpeed: '播放速度',
        expand: '展开',
        mute: '静音',
        unmute: '取消静音',
        normal: '正常',
    },
    exitSurvey: {
        header: '在你走之前',
        reasonPage: {
            title: '请告诉我们您离开的原因',
            subtitle: '在您离开之前，请告诉我们您为什么想切换到 Expensify Classic。',
        },
        reasons: {
            [CONST.EXIT_SURVEY.REASONS.FEATURE_NOT_AVAILABLE]: '我需要一个只有在 Expensify Classic 中才有的功能。',
            [CONST.EXIT_SURVEY.REASONS.DONT_UNDERSTAND]: '我不明白如何使用 New Expensify。',
            [CONST.EXIT_SURVEY.REASONS.PREFER_CLASSIC]: '我了解如何使用 New Expensify，但我更喜欢 Expensify Classic。',
        },
        prompts: {
            [CONST.EXIT_SURVEY.REASONS.FEATURE_NOT_AVAILABLE]: '在 New Expensify 中，您需要哪些尚未提供的功能？',
            [CONST.EXIT_SURVEY.REASONS.DONT_UNDERSTAND]: '你想要做什么？',
            [CONST.EXIT_SURVEY.REASONS.PREFER_CLASSIC]: '您为什么更喜欢 Expensify Classic？',
        },
        responsePlaceholder: '您的回复',
        thankYou: '感谢您的反馈！',
        thankYouSubtitle: '您的反馈将帮助我们打造更好的产品来完成任务。非常感谢！',
        goToExpensifyClassic: '切换到 Expensify Classic',
        offlineTitle: '看起来你被卡住了...',
        offline: '您似乎处于离线状态。不幸的是，Expensify Classic 无法离线使用，但 New Expensify 可以。如果您更喜欢使用 Expensify Classic，请在有互联网连接时重试。',
        quickTip: '小提示...',
        quickTipSubTitle: '您可以通过访问expensify.com直接进入Expensify Classic。将其添加为书签以便捷访问！',
        bookACall: '预约电话',
        noThanks: '不，谢谢',
        bookACallTitle: '您想与产品经理交谈吗？',
        benefits: {
            [CONST.EXIT_SURVEY.BENEFIT.CHATTING_DIRECTLY]: '直接在费用和报告上聊天',
            [CONST.EXIT_SURVEY.BENEFIT.EVERYTHING_MOBILE]: '能够在移动设备上完成所有操作',
            [CONST.EXIT_SURVEY.BENEFIT.TRAVEL_EXPENSE]: '以聊天的速度处理差旅和费用',
        },
        bookACallTextTop: '切换到 Expensify Classic，您将错过：',
        bookACallTextBottom: '我们很高兴能与你通话，以了解原因。你可以预约与我们的高级产品经理之一进行通话，讨论你的需求。',
        takeMeToExpensifyClassic: '带我去Expensify Classic',
    },
    listBoundary: {
        errorMessage: '加载更多消息时发生错误',
        tryAgain: '再试一次',
    },
    systemMessage: {
        mergedWithCashTransaction: '将此交易与收据匹配',
    },
    subscription: {
        authenticatePaymentCard: '验证支付卡',
        mobileReducedFunctionalityMessage: '您无法在移动应用中更改您的订阅。',
        badge: {
            freeTrial: ({numOfDays}: BadgeFreeTrialParams) => `免费试用：剩余 ${numOfDays} ${numOfDays === 1 ? '天' : '天'} 天`,
        },
        billingBanner: {
            policyOwnerAmountOwed: {
                title: '您的付款信息已过期',
                subtitle: ({date}: BillingBannerSubtitleWithDateParams) => `请在${date}之前更新您的支付卡，以继续使用您所有喜欢的功能。`,
            },
            policyOwnerAmountOwedOverdue: {
                title: '您的付款无法处理',
                subtitle: ({date, purchaseAmountOwed}: BillingBannerOwnerAmountOwedOverdueParams) =>
                    date && purchaseAmountOwed ? `您在${date}的${purchaseAmountOwed}费用无法处理。请添加一张支付卡以清除欠款。` : '请添加支付卡以清除欠款。',
            },
            policyOwnerUnderInvoicing: {
                title: '您的付款信息已过期',
                subtitle: ({date}: BillingBannerSubtitleWithDateParams) => `您的付款已逾期。请在${date}之前支付您的发票，以避免服务中断。`,
            },
            policyOwnerUnderInvoicingOverdue: {
                title: '您的付款信息已过期',
                subtitle: '您的付款已逾期。请支付您的发票。',
            },
            billingDisputePending: {
                title: '您的卡无法扣款',
                subtitle: ({amountOwed, cardEnding}: BillingBannerDisputePendingParams) =>
                    `您对卡号以${cardEnding}结尾的卡上的${amountOwed}费用提出了异议。在与您的银行解决争议之前，您的账户将被锁定。`,
            },
            cardAuthenticationRequired: {
                title: '您的卡无法扣款',
                subtitle: ({cardEnding}: BillingBannerCardAuthenticationRequiredParams) => `您的支付卡尚未完全认证。请完成认证过程以激活以${cardEnding}结尾的支付卡。`,
            },
            insufficientFunds: {
                title: '您的卡无法扣款',
                subtitle: ({amountOwed}: BillingBannerInsufficientFundsParams) => `由于资金不足，您的支付卡被拒绝。请重试或添加新的支付卡以清除您欠下的${amountOwed}余额。`,
            },
            cardExpired: {
                title: '您的卡无法扣款',
                subtitle: ({amountOwed}: BillingBannerCardExpiredParams) => `您的付款卡已过期。请添加新的付款卡以清除您${amountOwed}的未结余额。`,
            },
            cardExpireSoon: {
                title: '您的银行卡即将过期',
                subtitle: '您的支付卡将于本月底过期。请点击下方的三点菜单进行更新，以继续使用您所有喜爱的功能。',
            },
            retryBillingSuccess: {
                title: '成功！',
                subtitle: '您的卡已成功扣款。',
            },
            retryBillingError: {
                title: '您的卡无法扣款',
                subtitle: '在重试之前，请直接联系您的银行授权Expensify费用并解除任何保留。否则，请尝试添加其他付款卡。',
            },
            cardOnDispute: ({amountOwed, cardEnding}: BillingBannerCardOnDisputeParams) =>
                `您对卡号以${cardEnding}结尾的卡上的${amountOwed}费用提出了异议。在与您的银行解决争议之前，您的账户将被锁定。`,
            preTrial: {
                title: '开始免费试用',
                subtitleStart: '作为下一步，',
                subtitleLink: '完成您的设置清单',
                subtitleEnd: '这样您的团队就可以开始报销了。',
            },
            trialStarted: {
                title: ({numOfDays}: TrialStartedTitleParams) => `试用期：剩余 ${numOfDays} ${numOfDays === 1 ? '天' : '天'} 天！`,
                subtitle: '添加支付卡以继续使用您所有喜爱的功能。',
            },
            trialEnded: {
                title: '您的免费试用已结束',
                subtitle: '添加支付卡以继续使用您所有喜爱的功能。',
            },
            earlyDiscount: {
                claimOffer: '领取优惠',
                noThanks: '不，谢谢',
                subscriptionPageTitle: ({discountType}: EarlyDiscountTitleParams) => `<strong>首年${discountType}%折扣！</strong> 只需添加一张支付卡并开始年度订阅。`,
                onboardingChatTitle: ({discountType}: EarlyDiscountTitleParams) => `限时优惠：首年${discountType}%折扣！`,
                subtitle: ({days, hours, minutes, seconds}: EarlyDiscountSubtitleParams) => `在 ${days > 0 ? `${days}天 :` : ''}${hours}小时 : ${minutes}分钟 : ${seconds}秒 内认领`,
            },
        },
        cardSection: {
            title: '付款',
            subtitle: '添加一张卡以支付您的Expensify订阅费用。',
            addCardButton: '添加支付卡',
            cardNextPayment: ({nextPaymentDate}: CardNextPaymentParams) => `您的下一个付款日期是${nextPaymentDate}。`,
            cardEnding: ({cardNumber}: CardEndingParams) => `卡号以${cardNumber}结尾`,
            cardInfo: ({name, expiration, currency}: CardInfoParams) => `名称: ${name}, 到期: ${expiration}, 货币: ${currency}`,
            changeCard: '更改支付卡',
            changeCurrency: '更改支付货币',
            cardNotFound: '未添加支付卡',
            retryPaymentButton: '重试付款',
            authenticatePayment: '验证付款',
            requestRefund: '请求退款',
            requestRefundModal: {
                full: '获取退款很简单，只需在下一个账单日期之前降级您的账户，您就会收到退款。 <br /> <br /> 注意：降级您的账户将导致您的工作区被删除。此操作无法撤销，但如果您改变主意，您可以随时创建一个新的工作区。',
                confirm: '删除工作区并降级',
            },
            viewPaymentHistory: '查看付款历史记录',
        },
        yourPlan: {
            title: '您的计划',
            exploreAllPlans: '浏览所有计划',
            customPricing: '自定义定价',
            asLowAs: ({price}: YourPlanPriceValueParams) => `每位活跃成员/月低至${price}`,
            pricePerMemberMonth: ({price}: YourPlanPriceValueParams) => `每位成员每月${price}`,
            pricePerMemberPerMonth: ({price}: YourPlanPriceValueParams) => `每位成员每月${price}`,
            perMemberMonth: '每位成员/月',
            collect: {
                title: '收集',
                description: '为小型企业提供费用、旅行和聊天功能的计划。',
                priceAnnual: ({lower, upper}: YourPlanPriceParams) => `从${lower}/活跃成员使用Expensify卡，${upper}/活跃成员未使用Expensify卡。`,
                pricePayPerUse: ({lower, upper}: YourPlanPriceParams) => `从${lower}/活跃成员使用Expensify卡，${upper}/活跃成员未使用Expensify卡。`,
                benefit1: '收据扫描',
                benefit2: '报销',
                benefit3: '公司卡管理',
                benefit4: '费用和差旅审批',
                benefit5: '旅行预订和规则',
                benefit6: 'QuickBooks/Xero 集成',
                benefit7: '聊天关于费用、报告和房间',
                benefit8: 'AI和人工支持',
            },
            control: {
                title: '控制',
                description: '适用于大型企业的费用、差旅和聊天。',
                priceAnnual: ({lower, upper}: YourPlanPriceParams) => `从${lower}/活跃成员使用Expensify卡，${upper}/活跃成员未使用Expensify卡。`,
                pricePayPerUse: ({lower, upper}: YourPlanPriceParams) => `从${lower}/活跃成员使用Expensify卡，${upper}/活跃成员未使用Expensify卡。`,
                benefit1: 'Collect 计划中的所有内容',
                benefit2: '多级审批工作流程',
                benefit3: '自定义费用规则',
                benefit4: 'ERP 集成 (NetSuite, Sage Intacct, Oracle)',
                benefit5: 'HR 集成 (Workday, Certinia)',
                benefit6: 'SAML/SSO',
                benefit7: '自定义洞察和报告',
                benefit8: '预算编制',
            },
            thisIsYourCurrentPlan: '这是您当前的计划',
            downgrade: '降级到Collect',
            upgrade: '升级到Control',
            addMembers: '添加成员',
            saveWithExpensifyTitle: '使用Expensify卡节省费用',
            saveWithExpensifyDescription: '使用我们的储蓄计算器查看Expensify卡的现金返还如何减少您的Expensify账单。',
            saveWithExpensifyButton: '了解更多',
        },
        compareModal: {
            comparePlans: '比较计划',
            subtitle: `<muted-text>使用适合您的计划，释放您所需的功能。<a href="${CONST.PRICING}">查看我们的定价页面</a>或每个计划的完整功能明细。</muted-text>`,
        },
        details: {
            title: '订阅详情',
            annual: '年度订阅',
            taxExempt: '请求免税状态',
            taxExemptEnabled: '免税',
            taxExemptStatus: '免税状态',
            payPerUse: '按使用付费',
            subscriptionSize: '订阅大小',
            headsUp:
                '注意：如果您现在不设置订阅规模，我们将自动将其设置为您第一个月的活跃会员数量。然后，您将承诺在接下来的12个月内至少为这个数量的会员付费。您可以随时增加您的订阅规模，但在订阅结束之前无法减少。',
            zeroCommitment: '零承诺，以折扣年费订阅价格享受',
        },
        subscriptionSize: {
            title: '订阅大小',
            yourSize: '您的订阅规模是指在特定月份内可以由任何活跃成员填补的空位数量。',
            eachMonth: '每个月，您的订阅涵盖最多为上面设置的活跃成员数量。每当您增加订阅规模时，您将以新的规模开始一个新的12个月订阅。',
            note: '注意：活跃成员是指任何创建、编辑、提交、批准、报销或导出与您的公司工作区相关的费用数据的人。',
            confirmDetails: '确认您的新年度订阅详情：',
            subscriptionSize: '订阅大小',
            activeMembers: ({size}: SubscriptionSizeParams) => `${size} 活跃成员/月`,
            subscriptionRenews: '订阅续订',
            youCantDowngrade: '您无法在年度订阅期间降级。',
            youAlreadyCommitted: ({size, date}: SubscriptionCommitmentParams) =>
                `您已经承诺每月有 ${size} 名活跃会员的年度订阅，直到 ${date}。您可以在 ${date} 通过禁用自动续订切换到按使用付费的订阅。`,
            error: {
                size: '请输入有效的订阅大小',
                sameSize: '请输入一个与您当前订阅大小不同的数字',
            },
        },
        paymentCard: {
            addPaymentCard: '添加支付卡',
            enterPaymentCardDetails: '输入您的支付卡信息',
            security: 'Expensify符合PCI-DSS标准，使用银行级加密，并利用冗余基础设施来保护您的数据。',
            learnMoreAboutSecurity: '了解更多关于我们的安全性。',
        },
        subscriptionSettings: {
            title: '订阅设置',
            summary: ({subscriptionType, subscriptionSize, autoRenew, autoIncrease}: SubscriptionSettingsSummaryParams) =>
                `订阅类型：${subscriptionType}，订阅规模：${subscriptionSize}，自动续订：${autoRenew}，自动增加年度席位：${autoIncrease}`,
            none: 'none',
            on: 'on',
            off: '关',
            annual: '年度的',
            autoRenew: '自动续订',
            autoIncrease: '自动增加年度席位数量',
            saveUpTo: ({amountWithCurrency}: SubscriptionSettingsSaveUpToParams) => `每位活跃成员每月最多可节省${amountWithCurrency}`,
            automaticallyIncrease: '自动增加您的年度席位，以容纳超过订阅规模的活跃成员。注意：这将延长您的年度订阅结束日期。',
            disableAutoRenew: '禁用自动续订',
            helpUsImprove: '帮助我们改进Expensify',
            whatsMainReason: '您禁用自动续订的主要原因是什么？',
            renewsOn: ({date}: SubscriptionSettingsRenewsOnParams) => `续订日期为${date}。`,
            pricingConfiguration: '定价取决于配置。为了获得最低价格，请选择年度订阅并获取Expensify卡。',
            learnMore: {
                part1: '在我们的网页上了解更多信息',
                pricingPage: '定价页面',
                part2: '或用您的语言与我们的团队聊天',
                adminsRoom: '#admins room.',
            },
            estimatedPrice: '预估价格',
            changesBasedOn: '这会根据您的 Expensify 卡使用情况和以下订阅选项而有所变化。',
        },
        requestEarlyCancellation: {
            title: '请求提前取消',
            subtitle: '您申请提前取消的主要原因是什么？',
            subscriptionCanceled: {
                title: '订阅已取消',
                subtitle: '您的年度订阅已被取消。',
                info: '如果您想继续按使用量付费的方式使用您的工作区，您就准备好了。',
                preventFutureActivity: ({workspacesListRoute}: WorkspacesListRouteParams) =>
                    `如果您想防止未来的活动和收费，您必须 <a href="${workspacesListRoute}">删除您的工作区</a> 请注意，当您删除工作区时，您将被收取当前日历月内产生的任何未结活动费用。`,
            },
            requestSubmitted: {
                title: '请求已提交',
                subtitle: '感谢您告知我们您想取消订阅。我们正在审核您的请求，并将尽快通过您与 <concierge-link>Concierge</concierge-link> 的聊天与您联系。',
            },
            acknowledgement: `通过请求提前取消，我承认并同意Expensify在Expensify条款下没有义务批准此类请求。<a href=${CONST.OLD_DOT_PUBLIC_URLS.TERMS_URL}>服务条款</a>或我与Expensify之间的其他适用服务协议，并且Expensify保留对授予任何此类请求的唯一酌情权。`,
        },
    },
    feedbackSurvey: {
        tooLimited: '功能需要改进',
        tooExpensive: '太贵了',
        inadequateSupport: '客户支持不足',
        businessClosing: '公司关闭、缩减规模或被收购',
        additionalInfoTitle: '您将迁移到什么软件以及原因是什么？',
        additionalInfoInputLabel: '您的回复',
    },
    roomChangeLog: {
        updateRoomDescription: '将房间描述设置为：',
        clearRoomDescription: '清除了房间描述',
    },
    delegate: {
        switchAccount: '切换账户：',
        copilotDelegatedAccess: 'Copilot：委托访问权限',
        copilotDelegatedAccessDescription: '允许其他成员访问您的账户。',
        addCopilot: '添加副驾驶',
        membersCanAccessYourAccount: '这些成员可以访问您的账户：',
        youCanAccessTheseAccounts: '您可以通过账户切换器访问这些账户：',
        role: ({role}: OptionalParam<DelegateRoleParams> = {}) => {
            switch (role) {
                case CONST.DELEGATE_ROLE.ALL:
                    return '满的';
                case CONST.DELEGATE_ROLE.SUBMITTER:
                    return '有限的';
                default:
                    return '';
            }
        },
        genericError: '哎呀，出了点问题。请再试一次。',
        onBehalfOfMessage: ({delegator}: DelegatorParams) => `代表${delegator}`,
        accessLevel: '访问级别',
        confirmCopilot: '确认您的助手如下。',
        accessLevelDescription: '请选择以下访问级别。完整访问和有限访问都允许副驾驶查看所有对话和费用。',
        roleDescription: ({role}: OptionalParam<DelegateRoleParams> = {}) => {
            switch (role) {
                case CONST.DELEGATE_ROLE.ALL:
                    return '允许其他成员代表您在您的账户中执行所有操作。包括聊天、提交、审批、付款、设置更新等。';
                case CONST.DELEGATE_ROLE.SUBMITTER:
                    return '允许其他成员代表您在您的账户中执行大多数操作。不包括审批、付款、拒绝和保留。';
                default:
                    return '';
            }
        },
        removeCopilot: '移除Copilot',
        removeCopilotConfirmation: '您确定要移除此副驾驶吗？',
        changeAccessLevel: '更改访问级别',
        makeSureItIsYou: '让我们确认一下身份',
        enterMagicCode: ({contactMethod}: EnterMagicCodeParams) => `请输入发送到${contactMethod}的验证码以添加副驾驶。验证码应在一两分钟内到达。`,
        enterMagicCodeUpdate: ({contactMethod}: EnterMagicCodeParams) => `请输入发送到${contactMethod}的验证码以更新您的副驾驶。`,
        notAllowed: '慢着...',
        noAccessMessage: '作为副驾驶员，您无权访问此页面。抱歉！',
        notAllowedMessage: ({accountOwnerEmail}: AccountOwnerParams) =>
            `作为 ${accountOwnerEmail} 的<a href="${CONST.DELEGATE_ROLE_HELP_DOT_ARTICLE_LINK}">副驾驶员</a>，您无权执行此操作。对不起！`,
        copilotAccess: 'Copilot访问权限',
    },
    debug: {
        debug: '调试',
        details: '详情',
        JSON: 'JSON',
        reportActions: '操作',
        reportActionPreview: '预览',
        nothingToPreview: '无可预览内容',
        editJson: 'Edit JSON:',
        preview: '预览：',
        missingProperty: ({propertyName}: MissingPropertyParams) => `缺少${propertyName}`,
        invalidProperty: ({propertyName, expectedType}: InvalidPropertyParams) => `无效属性：${propertyName} - 预期：${expectedType}`,
        invalidValue: ({expectedValues}: InvalidValueParams) => `无效值 - 预期: ${expectedValues}`,
        missingValue: '缺失值',
        createReportAction: '创建报告操作',
        reportAction: '报告操作',
        report: '报告',
        transaction: '交易',
        violations: '违规事项',
        transactionViolation: '交易违规',
        hint: '数据更改不会发送到后端',
        textFields: '文本字段',
        numberFields: '数字字段',
        booleanFields: '布尔字段',
        constantFields: '常量字段',
        dateTimeFields: '日期时间字段',
        date: '日期',
        time: '时间',
        none: 'None',
        visibleInLHN: '在左侧导航栏中可见',
        GBR: 'GBR',
        RBR: 'RBR',
        true: 'true',
        false: 'false',
        viewReport: '查看报告',
        viewTransaction: '查看交易',
        createTransactionViolation: '创建交易违规',
        reasonVisibleInLHN: {
            hasDraftComment: '有草稿评论',
            hasGBR: 'Has GBR',
            hasRBR: 'Has RBR',
            pinnedByUser: '已被成员置顶',
            hasIOUViolations: '有借款违规',
            hasAddWorkspaceRoomErrors: '添加工作区房间时出错',
            isUnread: '未读（专注模式）',
            isArchived: '已归档（最新模式）',
            isSelfDM: '是自我私信',
            isFocused: '暂时专注于',
        },
        reasonGBR: {
            hasJoinRequest: '有加入请求（管理员房间）',
            isUnreadWithMention: '未读且有提及',
            isWaitingForAssigneeToCompleteAction: '正在等待受让人完成操作',
            hasChildReportAwaitingAction: '有子报告等待处理',
            hasMissingInvoiceBankAccount: '缺少发票银行账户',
        },
        reasonRBR: {
            hasErrors: '报告或报告操作数据中有错误',
            hasViolations: '有违规行为',
            hasTransactionThreadViolations: '有交易线程违规',
        },
        indicatorStatus: {
            theresAReportAwaitingAction: '有一份报告等待处理',
            theresAReportWithErrors: '有一个报告存在错误',
            theresAWorkspaceWithCustomUnitsErrors: '有一个工作区存在自定义单位错误',
            theresAProblemWithAWorkspaceMember: '工作区成员出现问题',
            theresAProblemWithAWorkspaceQBOExport: '工作区连接导出设置出现问题。',
            theresAProblemWithAContactMethod: '联系方法出现问题',
            aContactMethodRequiresVerification: '一种联系方式需要验证',
            theresAProblemWithAPaymentMethod: '支付方式出现问题',
            theresAProblemWithAWorkspace: '工作区出现问题',
            theresAProblemWithYourReimbursementAccount: '您的报销账户存在问题',
            theresABillingProblemWithYourSubscription: '您的订阅存在账单问题',
            yourSubscriptionHasBeenSuccessfullyRenewed: '您的订阅已成功续订',
            theresWasAProblemDuringAWorkspaceConnectionSync: '工作区连接同步时出现问题',
            theresAProblemWithYourWallet: '您的钱包出现了问题',
            theresAProblemWithYourWalletTerms: '您的钱包条款存在问题',
        },
    },
    emptySearchView: {
        takeATestDrive: '试驾',
    },
    migratedUserWelcomeModal: {
        title: '旅行和报销，以聊天的速度进行',
        subtitle: '新Expensify拥有同样出色的自动化功能，但现在增加了令人惊叹的协作功能：',
        confirmText: '我们走吧！',
        features: {
            chat: '<strong>直接在任何费用</strong>、报告或工作区上聊天',
            scanReceipt: '<strong>扫描收据</strong>并获得报销',
            crossPlatform: '通过手机或浏览器完成<strong>所有操作</strong>',
        },
    },
    productTrainingTooltip: {
        // TODO: CONCIERGE_LHN_GBR tooltip will be replaced by a tooltip in the #admins room
        // https://github.com/Expensify/App/issues/57045#issuecomment-2701455668
        conciergeLHNGBR: '<tooltip><strong>从这里开始</strong></tooltip>',
        saveSearchTooltip: '<tooltip><strong>在这里重命名你保存的搜索</strong></tooltip>',
        globalCreateTooltip: '<tooltip><strong>创建报销</strong>、开始聊天，以及更多功能。试试看</tooltip>',
        bottomNavInboxTooltip: '<tooltip>查看<strong>需要你关注的事项</strong>\n并<strong>讨论报销事项。</strong></tooltip>',
        workspaceChatTooltip: '<tooltip>与<strong>审批人聊天</strong></tooltip>',
        GBRRBRChat: '<tooltip><strong>需要操作的项目</strong>会显示🟢，\n<strong>需要审核的项目</strong>会显示🔴。</tooltip>',
        accountSwitcher: '<tooltip>在这里访问你的<strong>副账户</strong></tooltip>',
        expenseReportsFilter: '<tooltip>欢迎！在这里查找你所有的\n<strong>公司报表</strong>。</tooltip>',
        scanTestTooltip: {
            main: '<tooltip><strong>扫描我们的测试发票</strong>了解其运作方式！</tooltip>',
            manager: '<tooltip>选择我们的<strong>测试经理</strong>来试用！</tooltip>',
            confirmation: '<tooltip>现在，<strong>提交你的报销</strong>，看看会发生什么！</tooltip>',
            tryItOut: '试试看',
            noThanks: '不用了',
        },
        outstandingFilter: '<tooltip>筛选出\n<strong>需要审批</strong>的报销</tooltip>',
        scanTestDriveTooltip: '<tooltip>发送此发票以\n<strong>完成测试流程！</strong></tooltip>',
    },
    discardChangesConfirmation: {
        title: '放弃更改？',
        body: '您确定要放弃所做的更改吗？',
        confirmText: '放弃更改',
    },
    scheduledCall: {
        book: {
            title: '安排通话',
            description: '找到一个适合你的时间。',
            slots: '可用时间为',
        },
        confirmation: {
            title: '确认通话',
            description: '请确保以下详细信息对您来说没有问题。一旦您确认通话，我们将发送包含更多信息的邀请。',
            setupSpecialist: '您的设置专家',
            meetingLength: '会议时长',
            dateTime: '日期和时间',
            minutes: '30分钟',
        },
        callScheduled: '通话已安排',
    },
    autoSubmitModal: {
        title: '全部清除并提交！',
        description: '所有警告和违规已被清除，因此：',
        submittedExpensesTitle: '这些费用已提交',
        submittedExpensesDescription: '这些费用已发送给您的审批人，但在批准之前仍可编辑。',
        pendingExpensesTitle: '待处理费用已被移动',
        pendingExpensesDescription: '任何未处理的卡片费用已被移至单独的报告中，直到它们被记录。',
    },
    testDrive: {
        quickAction: {
            takeATwoMinuteTestDrive: '进行2分钟试用',
        },
        modal: {
            title: '试用我们吧',
            description: '快速浏览产品，迅速上手。无需中途停留！',
            confirmText: '开始试用',
            helpText: 'Skip',
            employee: {
                description: '<muted-text>让您的团队享受<strong>3个月的Expensify免费使用！</strong>只需在下方输入您老板的电子邮件并发送一笔测试费用。</muted-text>',
                email: '输入您老板的电子邮件地址',
                error: '该成员拥有一个工作区，请输入一个新成员进行测试。',
            },
        },
        banner: {
            currentlyTestDrivingExpensify: '您目前正在试用 Expensify',
            readyForTheRealThing: '准备好来真的了吗？',
            getStarted: '开始使用',
        },
        employeeInviteMessage: ({name}: EmployeeInviteMessageParams) =>
            `# ${name}邀请你试用Expensify\n嘿！我刚为我们获得了*3个月免费*试用Expensify，这是处理费用的最快方式。\n\n这里有一个*测试收据*来向你展示它的工作原理：`,
    },
    export: {
        basicExport: '基本导出',
        reportLevelExport: '所有数据 - 报告级别',
        expenseLevelExport: '所有数据 - 费用级别',
        exportInProgress: '正在导出',
        conciergeWillSend: 'Concierge 很快会将文件发送给您。',
    },
};
// IMPORTANT: This line is manually replaced in generate translation files by scripts/generateTranslations.ts,
// so if you change it here, please update it there as well.
export default translations satisfies TranslationDeepObject<typeof en>;<|MERGE_RESOLUTION|>--- conflicted
+++ resolved
@@ -5944,15 +5944,9 @@
             reimbursable: '可报销的',
             groupBy: {
                 [CONST.SEARCH.GROUP_BY.REPORTS]: '报告',
-<<<<<<< HEAD
-                [CONST.SEARCH.GROUP_BY.MEMBERS]: '成员',
-                [CONST.SEARCH.GROUP_BY.CARDS]: '卡片',
-                [CONST.SEARCH.GROUP_BY.BANK_WITHDRAWAL]: '银行取款',
-=======
                 [CONST.SEARCH.GROUP_BY.FROM]: '从',
                 [CONST.SEARCH.GROUP_BY.CARD]: '卡片',
                 [CONST.SEARCH.GROUP_BY.WITHDRAWAL_ID]: '提现ID',
->>>>>>> ed813878
             },
             feed: '通道',
             withdrawalType: {
