--- conflicted
+++ resolved
@@ -720,10 +720,7 @@
     User_SecondaryLogin_Send,
     User_UploadAvatar,
     reauthenticate,
-<<<<<<< HEAD
     CreateIOUTransaction,
     CreateIOUSplit,
-=======
     ValidateEmail,
->>>>>>> 54c438ae
 };