--- conflicted
+++ resolved
@@ -34,11 +34,8 @@
         'SetPassword',
         'User_SignUp',
         'ResendValidateCode',
-<<<<<<< HEAD
+        'ResetPassword',
         'ValidateEmail',
-=======
-        'ResetPassword',
->>>>>>> 0921feec
     ], command);
 }
 
@@ -572,7 +569,6 @@
 
 /**
  * @param {Object} parameters
-<<<<<<< HEAD
  * @param {String} parameters.name
  * @param {String} parameters.value
  * @returns {Promise}
@@ -580,14 +576,16 @@
 function SetNameValuePair(parameters) {
     const commandName = 'SetNameValuePair';
     requireParameters(['name', 'value'], parameters, commandName);
-=======
+    return Network.post(commandName, parameters);
+}
+
+/**
  * @param {Number} parameters.email
  * @returns {Promise}
  */
 function ResetPassword(parameters) {
     const commandName = 'ResetPassword';
     requireParameters(['email'], parameters, commandName);
->>>>>>> 0921feec
     return Network.post(commandName, parameters);
 }
 
