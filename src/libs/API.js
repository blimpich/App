--- conflicted
+++ resolved
@@ -1167,11 +1167,8 @@
     ChangePassword,
     CreateChatReport,
     CreateLogin,
-<<<<<<< HEAD
+    CreatePolicyRoom,
     DeleteFund,
-=======
-    CreatePolicyRoom,
->>>>>>> fab9cddd
     DeleteLogin,
     DeleteBankAccount,
     Get,
