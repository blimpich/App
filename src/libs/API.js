import _ from 'underscore';
import Onyx from 'react-native-onyx';
import CONFIG from '../CONFIG';
import ONYXKEYS from '../ONYXKEYS';
import redirectToSignIn from './actions/SignInRedirect';
import * as Network from './Network';

let isAuthenticating;

let credentials;
Onyx.connect({
    key: ONYXKEYS.CREDENTIALS,
    callback: val => credentials = val,
});

let authToken;
Onyx.connect({
    key: ONYXKEYS.SESSION,
    callback: val => authToken = val ? val.authToken : null,
});

/**
 * Does this command require an authToken?
 *
 * @param {String} command
 * @return {Boolean}
 */
function isAuthTokenRequired(command) {
    return !_.contains(['Log', 'Graphite_Timer', 'Authenticate', 'GetAccountStatus'], command);
}

/**
 * Adds CSRF and AuthToken to our request data
 *
 * @param {String} command
 * @param {Object} parameters
 * @returns {Object}
 */
function addAuthTokenToParameters(command, parameters) {
    const finalParameters = {...parameters};

    if (isAuthTokenRequired(command) && !parameters.authToken) {
        // If we end up here with no authToken it means we are trying to make
        // an API request before we are signed in. In this case, we should just
        // cancel this and all other requests and set isAuthenticating to false.
        if (!authToken) {
            console.debug('A request was made without an authToken', {command, parameters});
            Network.unpauseRequestQueue();
            redirectToSignIn();
            return;
        }

        finalParameters.authToken = authToken;
    }


    // This application does not save its authToken in cookies like the classic Expensify app.
    // Setting api_setCookie to false will ensure that the Expensify API doesn't set any cookies
    // and prevents interfering with the cookie authToken that Expensify classic uses.
    finalParameters.api_setCookie = false;
    return finalParameters;
}

// Tie into the network layer to add auth token to the parameters of all requests
Network.registerParameterEnhancer(addAuthTokenToParameters);

/**
 * @throws {Error} If the "parameters" object has a null or undefined value for any of the given parameterNames
 *
 * @param {String[]} parameterNames Array of the required parameter names
 * @param {Object} parameters A map from available parameter names to their values
 * @param {String} commandName The name of the API command
 */
function requireParameters(parameterNames, parameters, commandName) {
    parameterNames.forEach((parameterName) => {
        if (!_(parameters).has(parameterName)
            || parameters[parameterName] === null
            || parameters[parameterName] === undefined
        ) {
            const propertiesToRedact = ['authToken', 'password', 'partnerUserSecret', 'twoFactorAuthCode'];
            const parametersCopy = _.chain(parameters)
                .clone()
                .mapObject((val, key) => (_.contains(propertiesToRedact, key) ? '<redacted>' : val))
                .value();
            const keys = _(parametersCopy).keys().join(', ') || 'none';

            let error = `Parameter ${parameterName} is required for "${commandName}". `;
            error += `Supplied parameters: ${keys}`;
            throw new Error(error);
        }
    });
}

/**
 * Function used to handle expired auth tokens. It re-authenticates with the API and
 * then replays the original request
 *
 * @param {Object} originalResponse
 * @param {String} originalCommand
 * @param {Object} [originalParameters]
 * @param {String} [originalType]
 */
function handleExpiredAuthToken(originalResponse, originalCommand, originalParameters, originalType) {
    // There are some API requests that should not be retried when there is an auth failure
    // like creating and deleting logins
    if (originalParameters.doNotRetry) {
        return;
    }

    // When the authentication process is running, and more API requests will be requeued and they will
    // be performed after authentication is done.
    if (isAuthenticating) {
        Network.post(originalCommand, originalParameters, originalType);
        return;
    }

    // Prevent any more requests from being processed while authentication happens
    Network.pauseRequestQueue();
    isAuthenticating = true;

    // eslint-disable-next-line no-use-before-define
    Authenticate({
        useExpensifyLogin: false,
        partnerName: CONFIG.EXPENSIFY.PARTNER_NAME,
        partnerPassword: CONFIG.EXPENSIFY.PARTNER_PASSWORD,
        partnerUserID: credentials.login,
        partnerUserSecret: credentials.password,
    })
        .then((response) => {
            // If authentication fails throw so that we hit
            // the catch below and redirect to sign in
            if (response.jsonCode !== 200) {
                throw new Error(response.message);
            }

            // Update authToken in Onyx and in our local variables so that API requests will use the
            // new authToken
            Onyx.merge(ONYXKEYS.SESSION, {authToken: response.authToken});
            authToken = response.authToken;

            // The authentication process is finished so the network can be unpaused to continue
            // processing requests
            isAuthenticating = false;
            Network.unpauseRequestQueue();

            // Now that the API is authenticated, make the original request again with the new authToken
            const params = addAuthTokenToParameters(originalCommand, originalParameters);
            Network.post(originalCommand, params, originalType);
        })

        .catch((error) => {
            // If authentication fails, then the network can be unpaused and app is redirected
            // so the sign on screen.
            Network.unpauseRequestQueue();
            isAuthenticating = false;
            redirectToSignIn(error.message);
        });
}

/**
 * @private
 *
 * @param {String} command Name of the command to run
 * @param {Object} [parameters] A map of parameter names to their values
 * @param {String} [type]
 *
 * @returns {Promise}
 */
function request(command, parameters, type = 'post') {
    const networkPromise = Network.post(command, parameters, type);

    // Setup the default handlers to work with different response codes
    networkPromise.then((response) => {
        // Handle expired auth tokens properly
        if (response.jsonCode === 407) {
            handleExpiredAuthToken(response, command, parameters, type);

            // Throw an error to prevent other handlers from being triggered on this promise
            throw new Error('A default handler was used for this request');
        }

        return response;
    });

    return networkPromise;
}

/**
 * Access the current authToken
 *
 * @returns {String}
 */
function getAuthToken() {
    return authToken;
}

/**
 * @param {Object} parameters
 * @param {String} [parameters.useExpensifyLogin]
 * @param {String} parameters.partnerName
 * @param {String} parameters.partnerPassword
 * @param {String} parameters.partnerUserID
 * @param {String} parameters.partnerUserSecret
 * @param {String} [parameters.twoFactorAuthCode]
 * @returns {Promise}
 */
function Authenticate(parameters) {
    const commandName = 'Authenticate';

    requireParameters([
        'partnerName',
        'partnerPassword',
        'partnerUserID',
        'partnerUserSecret',
    ], parameters, commandName);

    // eslint-disable-next-line no-use-before-define
    return request(commandName, {
        // When authenticating for the first time, we pass useExpensifyLogin as true so we check
        // for credentials for the expensify partnerID to let users Authenticate with their expensify user
        // and password.
        useExpensifyLogin: parameters.useExpensifyLogin,
        partnerName: parameters.partnerName,
        partnerPassword: parameters.partnerPassword,
        partnerUserID: parameters.partnerUserID,
        partnerUserSecret: parameters.partnerUserSecret,
        twoFactorAuthCode: parameters.twoFactorAuthCode,
        doNotRetry: true,
        isViaExpensifyCash: true,

        // Force this request to be made because the network queue is paused when re-authentication is happening
        forceNetworkRequest: true,
    })
        .then((response) => {
            // If we didn't get a 200 response from Authenticate we either failed to Authenticate with
            // an expensify login or the login credentials we created after the initial authentication.
            // In both cases, we need the user to sign in again with their expensify credentials
            if (response.jsonCode !== 200) {
                throw new Error(response.message);
            }
            return response;
        });
}

/**
 * @param {object} parameters
 * @param {string} parameters.emailList
 * @returns {Promise}
 */
function CreateChatReport(parameters) {
    const commandName = 'CreateChatReport';
    requireParameters(['emailList'],
        parameters, commandName);
    return request(commandName, parameters);
}

/**
 * @param {Object} parameters
 * @param {String} parameters.partnerName
 * @param {String} parameters.partnerPassword
 * @param {String} parameters.email
 * @param {String} parameters.githubUsername
 * @returns {Promise}
 */
function CreateAccount(parameters) {
    const commandName = 'CreateAccount';
    requireParameters([
        'partnerName',
        'partnerPassword',
        'email',
        'githubUsername',
    ], parameters, commandName);
    return request(commandName, parameters);
}

/**
 * @param {Object} parameters
 * @param {String} parameters.authToken
 * @param {String} parameters.partnerName
 * @param {String} parameters.partnerPassword
 * @param {String} parameters.partnerUserID
 * @param {String} parameters.partnerUserSecret
 * @returns {Promise}
 */
function CreateLogin(parameters) {
    const commandName = 'CreateLogin';
    requireParameters([
        'authToken',
        'partnerName',
        'partnerPassword',
        'partnerUserID',
        'partnerUserSecret',
    ], parameters, commandName);
    return request(commandName, parameters);
}

/**
 * @param {Object} parameters
 * @param {String} parameters.partnerUserID
 * @param {String} parameters.partnerName
 * @param {String} parameters.partnerPassword
 * @param {String} parameters.doNotRetry
 * @returns {Promise}
 */
function DeleteLogin(parameters) {
    const commandName = 'DeleteLogin';
    requireParameters(['partnerUserID', 'partnerName', 'partnerPassword', 'doNotRetry'],
        parameters, commandName);
    return request(commandName, parameters);
}

/**
 * @param {Object} parameters
 * @param {String} parameters.returnValueList
 * @returns {Promise}
 */
function Get(parameters) {
    const commandName = 'Get';
    requireParameters(['returnValueList'], parameters, commandName);
    return request(commandName, parameters);
}

/**
 * @param {Object} parameters
 * @param {String} parameters.email
 * @returns {Promise}
 */
function GetAccountStatus(parameters) {
    const commandName = 'GetAccountStatus';
    requireParameters(['email'], parameters, commandName);
    return request(commandName, parameters);
}

/**
 * @param {Object} parameters
 * @param {String} parameters.message
 * @param {Object} parameters.parameters
 * @param {String} parameters.expensifyCashAppVersion
 * @param {String} [parameters.email]
 * @returns {Promise}
 */
function Log(parameters) {
    const commandName = 'Log';
    requireParameters(['message', 'parameters', 'expensifyCashAppVersion'],
        parameters, commandName);
    return request(commandName, parameters);
}

/**
 * @param {Object} parameters
 * @param {String} parameters.name
 * @param {Number} parameters.value
 * @returns {Promise}
 */
function Graphite_Timer(parameters) {
    const commandName = 'Graphite_Timer';
    requireParameters(['name', 'value'],
        parameters, commandName);
    return request(commandName, parameters);
}

/**
 * @param {Object} parameters
 * @param {String} parameters.emailList
 * @returns {Promise}
 */
function PersonalDetails_GetForEmails(parameters) {
    const commandName = 'PersonalDetails_GetForEmails';
    requireParameters(['emailList'],
        parameters, commandName);
    return request(commandName, parameters);
}

/**
 * @param {Object} parameters
 * @param {String} parameters.socket_id
 * @param {String} parameters.channel_name
 * @returns {Promise}
 */
function Push_Authenticate(parameters) {
    const commandName = 'Push_Authenticate';
    requireParameters(['socket_id', 'channel_name'],
        parameters, commandName);
    return request(commandName, parameters);
}

/**
 * @param {Object} parameters
 * @param {String} parameters.reportComment
 * @param {Number} parameters.reportID
 * @param {Object} [parameters.file]
 * @returns {Promise}
 */
function Report_AddComment(parameters) {
    const commandName = 'Report_AddComment';
    requireParameters(['reportComment', 'reportID'],
        parameters, commandName);
    return request(commandName, parameters);
}

/**
 * @param {Object} parameters
 * @param {Number} parameters.reportID
 * @returns {Promise}
 */
function Report_GetHistory(parameters) {
    const commandName = 'Report_GetHistory';
    requireParameters(['reportID'],
        parameters, commandName);
    return request(commandName, parameters);
}

/**
 * @param {Object} parameters
 * @param {Number} parameters.reportID
 * @param {Boolean} parameters.pinnedValue
 * @returns {Promise}
 */
function Report_TogglePinned(parameters) {
    const commandName = 'Report_TogglePinned';
    requireParameters(['reportID', 'pinnedValue'],
        parameters, commandName);
    return request(commandName, parameters);
}

/**
 * @param {Object} parameters
 * @param {Number} parameters.accountID
 * @param {Number} parameters.reportID
 * @param {Number} parameters.sequenceNumber
 * @returns {Promise}
 */
function Report_UpdateLastRead(parameters) {
    const commandName = 'Report_UpdateLastRead';
    requireParameters(['accountID', 'reportID', 'sequenceNumber'], parameters, commandName);
    return request(commandName, parameters);
}

/**
 * @param {Object} parameters
<<<<<<< HEAD
 * @param {Number} parameters.email
 * @returns {Promise}
 */
function ResendValidateCode(parameters) {
    const commandName = 'ResendValidateCode';
    requireParameters(['email'], parameters, commandName);
    return request(commandName, parameters);
}

/**
 * @param {Object} parameters
 * @param {String} parameters.username
 * @returns {Promise}
 */
function SetGithubUsername(parameters) {
    const commandName = 'SetGithubUsername';
    requireParameters(['username'], parameters, commandName);
=======
 * @param {String} parameters.password
 * @param {String} parameters.validateCode
 * @returns {Promise}
 */
function SetPassword(parameters) {
    const commandName = 'SetPassword';
    requireParameters(['password', 'validateCode'], parameters, commandName);
>>>>>>> bcd4065a
    return request(commandName, parameters);
}

export {
    getAuthToken,
    Authenticate,
    CreateChatReport,
    CreateAccount,
    CreateLogin,
    DeleteLogin,
    Get,
    GetAccountStatus,
    Graphite_Timer,
    Log,
    PersonalDetails_GetForEmails,
    Push_Authenticate,
    Report_AddComment,
    Report_GetHistory,
    Report_TogglePinned,
    Report_UpdateLastRead,
<<<<<<< HEAD
    ResendValidateCode,
    SetGithubUsername,
=======
    SetPassword,
>>>>>>> bcd4065a
};<|MERGE_RESOLUTION|>--- conflicted
+++ resolved
@@ -438,7 +438,6 @@
 
 /**
  * @param {Object} parameters
-<<<<<<< HEAD
  * @param {Number} parameters.email
  * @returns {Promise}
  */
@@ -456,7 +455,11 @@
 function SetGithubUsername(parameters) {
     const commandName = 'SetGithubUsername';
     requireParameters(['username'], parameters, commandName);
-=======
+    return request(commandName, parameters);
+}
+
+/**
+ * @param {Object} parameters
  * @param {String} parameters.password
  * @param {String} parameters.validateCode
  * @returns {Promise}
@@ -464,7 +467,6 @@
 function SetPassword(parameters) {
     const commandName = 'SetPassword';
     requireParameters(['password', 'validateCode'], parameters, commandName);
->>>>>>> bcd4065a
     return request(commandName, parameters);
 }
 
@@ -485,10 +487,7 @@
     Report_GetHistory,
     Report_TogglePinned,
     Report_UpdateLastRead,
-<<<<<<< HEAD
     ResendValidateCode,
     SetGithubUsername,
-=======
     SetPassword,
->>>>>>> bcd4065a
 };