/**
 * A map linking the optimistic MOVED_TRANSACTION or UNREPORTED_TRANSACTION reportActionID to the transactionID.
 * If we're creating the transactionThread as part of moving the transaction, we should also send the optimistic
 * transactionThreadReportID and transactionThreadCreatedReportActionID. If the transaction is held before moving to selfDM,
 * we should also send the unheldReportActionID.
 */
type TransactionThreadInfo = {
    movedReportActionID: string;
    moneyRequestPreviewReportActionID: string;
    transactionThreadReportID?: string;
    transactionThreadCreatedReportActionID?: string;
<<<<<<< HEAD
    unheldReportActionID?: string;
=======
    selfDMReportID?: string;
    selfDMCreatedReportActionID?: string;
>>>>>>> 5eca2240
};

type ChangeTransactionsReportParams = {
    transactionList: string;
    reportID: string;
    transactionIDToReportActionAndThreadData: string; // A map of transactionID to TransactionThreadInfo
};

export type {ChangeTransactionsReportParams, TransactionThreadInfo};<|MERGE_RESOLUTION|>--- conflicted
+++ resolved
@@ -9,12 +9,9 @@
     moneyRequestPreviewReportActionID: string;
     transactionThreadReportID?: string;
     transactionThreadCreatedReportActionID?: string;
-<<<<<<< HEAD
     unheldReportActionID?: string;
-=======
     selfDMReportID?: string;
     selfDMCreatedReportActionID?: string;
->>>>>>> 5eca2240
 };
 
 type ChangeTransactionsReportParams = {
