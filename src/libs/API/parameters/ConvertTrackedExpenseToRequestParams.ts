type ConvertTrackedExpenseToRequestParams = {
    amount: number;
    currency: string;
    created: string;
    comment?: string;
    merchant?: string;
    payerAccountID: number;
    chatReportID: string;
    transactionID: string;
    actionableWhisperReportActionID: string;
<<<<<<< HEAD
    createdChatReportActionID: string | undefined;
    receipt?: Receipt;
=======
    createdChatReportActionID: string;
>>>>>>> 06549e5f
    moneyRequestReportID: string;
    moneyRequestCreatedReportActionID: string | undefined;
    moneyRequestPreviewReportActionID: string;
    reportPreviewReportActionID: string;
};

export default ConvertTrackedExpenseToRequestParams;<|MERGE_RESOLUTION|>--- conflicted
+++ resolved
@@ -8,12 +8,7 @@
     chatReportID: string;
     transactionID: string;
     actionableWhisperReportActionID: string;
-<<<<<<< HEAD
     createdChatReportActionID: string | undefined;
-    receipt?: Receipt;
-=======
-    createdChatReportActionID: string;
->>>>>>> 06549e5f
     moneyRequestReportID: string;
     moneyRequestCreatedReportActionID: string | undefined;
     moneyRequestPreviewReportActionID: string;
