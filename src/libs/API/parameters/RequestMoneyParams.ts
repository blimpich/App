--- conflicted
+++ resolved
@@ -25,15 +25,9 @@
     taxAmount: number;
     billable?: boolean;
     receiptGpsPoints?: string;
-<<<<<<< HEAD
-    transactionThreadReportID: string;
-    createdReportActionIDForThread: string | undefined;
-    reimbursable?: boolean;
-=======
     transactionThreadReportID?: string;
     createdReportActionIDForThread?: string | undefined;
-    reimbursible?: boolean;
->>>>>>> d99a0719
+    reimbursable?: boolean;
     description?: string;
     attendees?: string;
     isTestDrive?: boolean;
