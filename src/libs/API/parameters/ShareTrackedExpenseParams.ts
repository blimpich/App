import type {Receipt} from '@src/types/onyx/Transaction';

type ShareTrackedExpenseParams = {
    amount: number;
    currency: string;
    comment: string;
    created: string;
    merchant: string;
    policyID: string | undefined;
    transactionID: string | undefined;
    moneyRequestPreviewReportActionID: string | undefined;
    moneyRequestReportID: string | undefined;
    moneyRequestCreatedReportActionID: string | undefined;
    actionableWhisperReportActionID: string | undefined;
    modifiedExpenseReportActionID: string;
    reportPreviewReportActionID: string | undefined;
    category?: string;
    tag?: string;
    receipt?: Receipt;
    taxCode: string;
    taxAmount: number;
    billable?: boolean;
    waypoints?: string;
    customUnitRateID?: string;
    policyExpenseChatReportID?: string;
    policyExpenseCreatedReportActionID?: string;
    adminsChatReportID?: string;
    adminsCreatedReportActionID?: string;
    engagementChoice?: string;
    guidedSetupData?: string;
    description?: string;
<<<<<<< HEAD
    accountantEmail: string;
=======
    policyName?: string;
>>>>>>> 4133a379
};

export default ShareTrackedExpenseParams;<|MERGE_RESOLUTION|>--- conflicted
+++ resolved
@@ -29,11 +29,8 @@
     engagementChoice?: string;
     guidedSetupData?: string;
     description?: string;
-<<<<<<< HEAD
     accountantEmail: string;
-=======
     policyName?: string;
->>>>>>> 4133a379
 };
 
 export default ShareTrackedExpenseParams;