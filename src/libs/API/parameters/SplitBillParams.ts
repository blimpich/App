type SplitBillParams = {
    reportID: string;
    amount: number;
    splits: string;
    comment: string;
    currency: string;
    merchant: string;
    created: string;
    category: string;
    tag: string;
    billable: boolean;
    transactionID: string;
    reportActionID: string;
    createdReportActionID?: string;
    policyID: string | undefined;
    chatType: string | undefined;
<<<<<<< HEAD
    taxCode: string;
    taxAmount: number;
=======
    splitPayerAccountIDs: number[];
>>>>>>> f443efa9
};

export default SplitBillParams;<|MERGE_RESOLUTION|>--- conflicted
+++ resolved
@@ -14,12 +14,9 @@
     createdReportActionID?: string;
     policyID: string | undefined;
     chatType: string | undefined;
-<<<<<<< HEAD
+    splitPayerAccountIDs: number[];
     taxCode: string;
     taxAmount: number;
-=======
-    splitPayerAccountIDs: number[];
->>>>>>> f443efa9
 };
 
 export default SplitBillParams;