--- conflicted
+++ resolved
@@ -1,10 +1,6 @@
 type TransactionMergeParams = {
     transactionID: string | undefined;
-<<<<<<< HEAD
-    transactionIDList: Array<string | undefined>;
-=======
     transactionIDList: string[];
->>>>>>> 2d7d05d0
     created: string;
     merchant: string;
     amount: number;
