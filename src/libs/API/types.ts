--- conflicted
+++ resolved
@@ -937,14 +937,11 @@
     [WRITE_COMMANDS.JOIN_ACCESSIBLE_POLICY]: Parameters.JoinAccessiblePolicyParams;
     // Dismis Product Training
     [WRITE_COMMANDS.DISMISS_PRODUCT_TRAINING]: Parameters.DismissProductTrainingParams;
-<<<<<<< HEAD
     [WRITE_COMMANDS.DELETE_APP_REPORT]: Parameters.DeleteAppReportParams;
-=======
 
     // Merge accounts API
     [WRITE_COMMANDS.GET_VALIDATE_CODE_FOR_ACCOUNT_MERGE]: Parameters.GetValidateCodeForAccountMergeParams;
     [WRITE_COMMANDS.MERGE_WITH_VALIDATE_CODE]: Parameters.MergeWithValidateCodeParams;
->>>>>>> f5f3af7a
     // Change report policy
     [WRITE_COMMANDS.CHANGE_REPORT_POLICY]: Parameters.ChangeReportPolicyParams;
 };
