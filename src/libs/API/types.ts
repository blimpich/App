--- conflicted
+++ resolved
@@ -486,11 +486,8 @@
     COMPLETE_CONCIERGE_CALL: 'CompleteConciergeCall',
     FINISH_CORPAY_BANK_ACCOUNT_ONBOARDING: 'FinishCorpayBankAccountOnboarding',
     REOPEN_REPORT: 'ReopenReport',
-<<<<<<< HEAD
     TRAVEL_SIGNUP_REQUEST: 'RequestTravelAccess',
-=======
     IMPORT_PLAID_ACCOUNTS: 'ImportPlaidAccounts',
->>>>>>> 9011ce6a
 } as const;
 
 type WriteCommand = ValueOf<typeof WRITE_COMMANDS>;
