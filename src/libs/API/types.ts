--- conflicted
+++ resolved
@@ -439,11 +439,8 @@
     SELF_TOUR_VIEWED: 'SelfTourViewed',
     UPDATE_INVOICE_COMPANY_NAME: 'UpdateInvoiceCompanyName',
     UPDATE_INVOICE_COMPANY_WEBSITE: 'UpdateInvoiceCompanyWebsite',
-<<<<<<< HEAD
     GET_CORPAY_BANK_ACCOUNT_FIELDS: 'GetCorpayBankAccountFields',
-=======
     VALIDATE_USER_AND_GET_ACCESSIBLE_POLICIES: 'ValidateUserAndGetAccessiblePolicies',
->>>>>>> 0d17435f
     DISMISS_PRODUCT_TRAINING: 'DismissProductTraining',
 } as const;
 
