--- conflicted
+++ resolved
@@ -228,12 +228,8 @@
     TRACK_EXPENSE: 'TrackExpense',
     ENABLE_POLICY_CATEGORIES: 'EnablePolicyCategories',
     ENABLE_POLICY_CONNECTIONS: 'EnablePolicyConnections',
-<<<<<<< HEAD
-    TOGGLE_RECEIPT_PARTNERS: 'ToggleReceiptPartners',
+    TOGGLE_RECEIPT_PARTNERS: 'TogglePolicyReceiptPartners',
     INVITE_WORKSPACE_EMPLOYEES_TO_UBER: 'InviteWorkspaceEmployeesToUber',
-=======
-    TOGGLE_RECEIPT_PARTNERS: 'TogglePolicyReceiptPartners',
->>>>>>> 574f1824
     ENABLE_POLICY_DISTANCE_RATES: 'EnablePolicyDistanceRates',
     ENABLE_POLICY_TAGS: 'EnablePolicyTags',
     ENABLE_POLICY_TAXES: 'EnablePolicyTaxes',
