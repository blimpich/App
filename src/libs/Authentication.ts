import Onyx from 'react-native-onyx';
import type {OnyxEntry} from 'react-native-onyx';
import CONFIG from '@src/CONFIG';
import CONST from '@src/CONST';
import ONYXKEYS from '@src/ONYXKEYS';
import type {Account} from '@src/types/onyx';
import type Response from '@src/types/onyx/Response';
import {isConnectedAsDelegate, restoreDelegateSession} from './actions/Delegate';
import updateSessionAuthTokens from './actions/Session/updateSessionAuthTokens';
import redirectToSignIn from './actions/SignInRedirect';
import {getAuthenticateErrorMessage} from './ErrorUtils';
import Log from './Log';
import {post} from './Network';
import {
    getCredentials,
    getShouldUseNewPartnerName,
    hasReadRequiredDataFromStorage,
    hasReadShouldUseNewPartnerNameFromStorage,
    setAuthToken,
    setIsAuthenticating,
} from './Network/NetworkStore';
import requireParameters from './requireParameters';

type Parameters = {
    useExpensifyLogin?: boolean;
    partnerName: string;
    partnerPassword: string;
    partnerUserID?: string;
    partnerUserSecret?: string;
    twoFactorAuthCode?: string;
    email?: string;
    authToken?: string;
};

let isAuthenticatingWithShortLivedToken = false;
let isSupportAuthTokenUsed = false;

// These session values are only used to help the user authentication with the API.
// Since they aren't connected to a UI anywhere, it's OK to use connectWithoutView()
Onyx.connectWithoutView({
    key: ONYXKEYS.SESSION,
    callback: (value) => {
        isAuthenticatingWithShortLivedToken = !!value?.isAuthenticatingWithShortLivedToken;
        isSupportAuthTokenUsed = !!value?.isSupportAuthTokenUsed;
    },
});

let account: OnyxEntry<Account>;
// Authentication lib is not connected to any changes on the UI
// So it is okay to use connectWithoutView here.
Onyx.connectWithoutView({
    key: ONYXKEYS.ACCOUNT,
    callback: (value) => {
        account = value;
    },
});

function Authenticate(parameters: Parameters): Promise<Response | void> {
    const commandName = 'Authenticate';

    try {
        requireParameters(['partnerName', 'partnerPassword', 'partnerUserID', 'partnerUserSecret'], parameters, commandName);
    } catch (error) {
        const errorMessage = (error as Error).message;
        Log.hmmm('Redirecting to Sign In because we failed to reauthenticate', {
            error: errorMessage,
        });
        redirectToSignIn(errorMessage);
        return Promise.resolve();
    }

    return post(commandName, {
        // When authenticating for the first time, we pass useExpensifyLogin as true so we check
        // for credentials for the expensify partnerID to let users Authenticate with their expensify user
        // and password.
        useExpensifyLogin: parameters.useExpensifyLogin,
        partnerName: parameters.partnerName,
        partnerPassword: parameters.partnerPassword,
        partnerUserID: parameters.partnerUserID,
        partnerUserSecret: parameters.partnerUserSecret,
        twoFactorAuthCode: parameters.twoFactorAuthCode,
        authToken: parameters.authToken,
        shouldRetry: false,

        // Force this request to be made because the network queue is paused when re-authentication is happening
        forceNetworkRequest: true,

        // Add email param so the first Authenticate request is logged on the server w/ this email
        email: parameters.email,
    });
}

/**
 * Reauthenticate using the stored credentials and redirect to the sign in page if unable to do so.
 * @param [command] command name for logging purposes
 * @return returns true if reauthentication was successful, false otherwise.
 */
function reauthenticate(command = ''): Promise<boolean> {
    Log.hmmm('Reauthenticate - Attempting re-authentication', {
        command,
    });

    // Prevent re-authentication if authentication with shortLiveToken is in progress
    if (isAuthenticatingWithShortLivedToken) {
        Log.hmmm('Reauthenticate - Authentication with shortLivedToken is in progress. Re-authentication aborted.', {
            command,
            isSupportAuthTokenUsed,
        });
        return Promise.resolve(false);
    }

    // Prevent any more requests from being processed while authentication happens
    setIsAuthenticating(true);

    Log.hmmm('Reauthenticate - Waiting for credentials', {
        command,
    });

    return hasReadRequiredDataFromStorage()
        .then(hasReadShouldUseNewPartnerNameFromStorage)
        .then(() => {
            const credentials = getCredentials();
            const shouldUseNewPartnerName = getShouldUseNewPartnerName();

            const partnerName = shouldUseNewPartnerName ? CONFIG.EXPENSIFY.PARTNER_NAME : CONFIG.EXPENSIFY.LEGACY_PARTNER_NAME;
            const partnerPassword = shouldUseNewPartnerName ? CONFIG.EXPENSIFY.PARTNER_PASSWORD : CONFIG.EXPENSIFY.LEGACY_PARTNER_PASSWORD;

            Log.info(`Reauthenticate - re-authenticating with ${shouldUseNewPartnerName ? 'new' : 'old'} partner name`);

            Log.hmmm('Reauthenticate - Starting authentication process', {
                command,
            });

            return Authenticate({
                useExpensifyLogin: false,
                partnerName,
                partnerPassword,
                partnerUserID: credentials?.autoGeneratedLogin,
                partnerUserSecret: credentials?.autoGeneratedPassword,
            }).then((response) => {
                if (!response) {
                    return false;
                }

                Log.hmmm('Reauthenticate - Processing authentication result', {
                    command,
                });
<<<<<<< HEAD
                redirectToSignIn(errorMessage);
                return false;
            }

            // If we reauthenticate due to an expired delegate token, restore the delegate's original account.
            // This is because the credentials used to reauthenticate were for the delegate's original account, and not for the account they were connected as.
            if (isConnectedAsDelegate({delegatedAccess: account?.delegatedAccess})) {
                Log.info('Reauthenticate while connected as a delegate. Restoring original account.');
                restoreDelegateSession(response);
                return true;
            }

            // Update authToken in Onyx and in our local variables so that API requests will use the new authToken
            updateSessionAuthTokens(response.authToken, response.encryptedAuthToken);
=======
>>>>>>> 2c4dcbab

                if (response.jsonCode === CONST.JSON_CODE.UNABLE_TO_RETRY) {
                    // When a fetch() fails due to a network issue and an error is thrown we won't log the user out. Most likely they
                    // have a spotty connection and will need to retry reauthenticate when they come back online. Error so it can be handled by the retry mechanism.
                    throw new Error('Unable to retry Authenticate request');
                }

                // If authentication fails and we are online then log the user out
                if (response.jsonCode !== 200) {
                    const errorMessage = getAuthenticateErrorMessage(response);
                    setIsAuthenticating(false);
                    Log.hmmm('Redirecting to Sign In because we failed to reauthenticate', {
                        command,
                        error: errorMessage,
                    });
                    redirectToSignIn(errorMessage);
                    return false;
                }

                // If we reauthenticate due to an expired delegate token, restore the delegate's original account.
                // This is because the credentials used to reauthenticate were for the delegate's original account, and not for the account they were connected as.
                if (isConnectedAsDelegate()) {
                    Log.info('Reauthenticate while connected as a delegate. Restoring original account.');
                    restoreDelegateSession(response);
                    return true;
                }

                // Update authToken in Onyx and in our local variables so that API requests will use the new authToken
                updateSessionAuthTokens(response.authToken, response.encryptedAuthToken);

                // Note: It is important to manually set the authToken that is in the store here since any requests that are hooked into
                // reauthenticate .then() will immediate post and use the local authToken. Onyx updates subscribers lately so it is not
                // enough to do the updateSessionAuthTokens() call above.
                setAuthToken(response.authToken ?? null);

                // The authentication process is finished so the network can be unpaused to continue processing requests
                setIsAuthenticating(false);

                Log.hmmm('Reauthenticate - Re-authentication successful', {
                    command,
                });

                return true;
            });
        });
}

export {reauthenticate, Authenticate};<|MERGE_RESOLUTION|>--- conflicted
+++ resolved
@@ -145,23 +145,6 @@
                 Log.hmmm('Reauthenticate - Processing authentication result', {
                     command,
                 });
-<<<<<<< HEAD
-                redirectToSignIn(errorMessage);
-                return false;
-            }
-
-            // If we reauthenticate due to an expired delegate token, restore the delegate's original account.
-            // This is because the credentials used to reauthenticate were for the delegate's original account, and not for the account they were connected as.
-            if (isConnectedAsDelegate({delegatedAccess: account?.delegatedAccess})) {
-                Log.info('Reauthenticate while connected as a delegate. Restoring original account.');
-                restoreDelegateSession(response);
-                return true;
-            }
-
-            // Update authToken in Onyx and in our local variables so that API requests will use the new authToken
-            updateSessionAuthTokens(response.authToken, response.encryptedAuthToken);
-=======
->>>>>>> 2c4dcbab
 
                 if (response.jsonCode === CONST.JSON_CODE.UNABLE_TO_RETRY) {
                     // When a fetch() fails due to a network issue and an error is thrown we won't log the user out. Most likely they
