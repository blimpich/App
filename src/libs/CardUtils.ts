--- conflicted
+++ resolved
@@ -426,17 +426,6 @@
     };
 }
 
-<<<<<<< HEAD
-const getDescriptionForPolicyDomainCard = (domainName: string): string => {
-    // A domain name containing a policyID indicates that this is a workspace feed
-    const policyID = domainName.match(CONST.REGEX.EXPENSIFY_POLICY_DOMAIN_NAME)?.[1];
-    if (policyID) {
-        const policy = PolicyUtils.getPolicy(policyID.toUpperCase());
-        return policy?.name ?? domainName;
-    }
-    return domainName;
-};
-=======
 function getAllCardsForWorkspace(workspaceAccountID: number): CardList {
     const cards = {};
     for (const [key, values] of Object.entries(allWorkspaceCards ?? {})) {
@@ -447,7 +436,16 @@
     }
     return cards;
 }
->>>>>>> 06549e5f
+
+const getDescriptionForPolicyDomainCard = (domainName: string): string => {
+    // A domain name containing a policyID indicates that this is a workspace feed
+    const policyID = domainName.match(CONST.REGEX.EXPENSIFY_POLICY_DOMAIN_NAME)?.[1];
+    if (policyID) {
+        const policy = PolicyUtils.getPolicy(policyID.toUpperCase());
+        return policy?.name ?? domainName;
+    }
+    return domainName;
+};
 
 export {
     isExpensifyCard,
@@ -478,11 +476,8 @@
     hasOnlyOneCardToAssign,
     checkIfNewFeedConnected,
     getDefaultCardName,
-<<<<<<< HEAD
     mergeCardListWithWorkspaceFeeds,
     isCard,
     getDescriptionForPolicyDomainCard,
-=======
     getAllCardsForWorkspace,
->>>>>>> 06549e5f
 };