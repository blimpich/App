import {fromUnixTime, isBefore} from 'date-fns';
import groupBy from 'lodash/groupBy';
import Onyx from 'react-native-onyx';
import type {OnyxCollection, OnyxEntry} from 'react-native-onyx';
import type {ValueOf} from 'type-fest';
import ExpensifyCardImage from '@assets/images/expensify-card.svg';
import * as Illustrations from '@src/components/Icon/Illustrations';
import CONST from '@src/CONST';
import type {TranslationPaths} from '@src/languages/types';
import type {OnyxValues} from '@src/ONYXKEYS';
import ONYXKEYS from '@src/ONYXKEYS';
import type {BankAccountList, Card, CardFeeds, CardList, CompanyCardFeed, PersonalDetailsList, WorkspaceCardsList} from '@src/types/onyx';
import type {FilteredCardList} from '@src/types/onyx/Card';
import type {CompanyCardFeedWithNumber, CompanyCardNicknames, CompanyFeeds, DirectCardFeedData} from '@src/types/onyx/CardFeeds';
import {isEmptyObject} from '@src/types/utils/EmptyObject';
import type IconAsset from '@src/types/utils/IconAsset';
import localeCompare from './LocaleCompare';
import {translateLocal} from './Localize';
import {getDisplayNameOrDefault} from './PersonalDetailsUtils';
import {getPolicy} from './PolicyUtils';

let allCards: OnyxValues[typeof ONYXKEYS.CARD_LIST] = {};
Onyx.connect({
    key: ONYXKEYS.CARD_LIST,
    callback: (val) => {
        if (!val || Object.keys(val).length === 0) {
            return;
        }

        allCards = val;
    },
});

let allWorkspaceCards: OnyxCollection<WorkspaceCardsList> = {};
Onyx.connect({
    key: ONYXKEYS.COLLECTION.WORKSPACE_CARDS_LIST,
    waitForCollectionCallback: true,
    callback: (value) => {
        allWorkspaceCards = value;
    },
});

/**
 * @returns string with a month in MM format
 */
function getMonthFromExpirationDateString(expirationDateString: string) {
    return expirationDateString.substring(0, 2);
}

/**
 * @param cardID
 * @returns boolean
 */
function isExpensifyCard(cardID?: number) {
    if (!cardID) {
        return false;
    }
    const card = allCards[cardID];
    if (!card) {
        return false;
    }
    return card.bank === CONST.EXPENSIFY_CARD.BANK;
}

/**
 * @param cardID
 * @returns boolean if the cardID is in the cardList from ONYX. Includes Expensify Cards.
 */
function isCorporateCard(cardID: number) {
    return !!allCards[cardID];
}

/**
 * @param cardID
 * @returns string in format %<bank> - <lastFourPAN || Not Activated>%.
 */
function getCardDescription(cardID?: number, cards: CardList = allCards) {
    if (!cardID) {
        return '';
    }
    const card = cards[cardID];
    if (!card) {
        return '';
    }
    const cardDescriptor = card.state === CONST.EXPENSIFY_CARD.STATE.NOT_ACTIVATED ? translateLocal('cardTransactions.notActivated') : card.lastFourPAN;
    const humanReadableBankName = card.bank === CONST.EXPENSIFY_CARD.BANK ? CONST.EXPENSIFY_CARD.BANK : getBankName(card.bank as CompanyCardFeed);
    return cardDescriptor ? `${humanReadableBankName} - ${cardDescriptor}` : `${humanReadableBankName}`;
}

function isCard(item: Card | Record<string, string>): item is Card {
    return typeof item === 'object' && 'cardID' in item && !!item.cardID && 'bank' in item && !!item.bank;
}

function isCardIssued(card: Card) {
    return !!card?.nameValuePairs?.isVirtual || card?.state !== CONST.EXPENSIFY_CARD.STATE.STATE_NOT_ISSUED;
}

<<<<<<< HEAD
function mergeCardListWithWorkspaceFeeds(workspaceFeeds: Record<string, WorkspaceCardsList | undefined>, cardList = allCards): CardList {
=======
function isCardHiddenFromSearch(card: Card) {
    return !card?.nameValuePairs?.isVirtual && CONST.EXPENSIFY_CARD.HIDDEN_FROM_SEARCH_STATES.includes(card.state ?? 0);
}

function mergeCardListWithWorkspaceFeeds(workspaceFeeds: Record<string, WorkspaceCardsList | undefined>, cardList = allCards) {
>>>>>>> 86a7c900
    const feedCards: CardList = {...cardList};
    Object.values(workspaceFeeds ?? {}).forEach((currentCardFeed) => {
        Object.values(currentCardFeed ?? {}).forEach((card) => {
            if (!isCard(card)) {
                return;
            }
            feedCards[card.cardID] = card;
        });
    });
    return feedCards;
}

/**
 * @returns string with a year in YY or YYYY format
 */
function getYearFromExpirationDateString(expirationDateString: string) {
    const stringContainsNumbersOnly = /^\d+$/.test(expirationDateString);
    const cardYear = stringContainsNumbersOnly ? expirationDateString.substring(2) : expirationDateString.substring(3);

    return cardYear.length === 2 ? `20${cardYear}` : cardYear;
}

/**
 * @returns string with a month in MM/YYYY format
 */
function formatCardExpiration(expirationDateString: string) {
    // already matches MM/YYYY format
    const dateFormat = /^\d{2}\/\d{4}$/;
    if (dateFormat.test(expirationDateString)) {
        return expirationDateString;
    }

    const expirationMonth = getMonthFromExpirationDateString(expirationDateString);
    const expirationYear = getYearFromExpirationDateString(expirationDateString);

    return `${expirationMonth}/${expirationYear}`;
}

/**
 * @param cardList - collection of assigned cards
 * @returns collection of assigned cards grouped by domain
 */
function getDomainCards(cardList: OnyxEntry<CardList>): Record<string, Card[]> {
    // Check for domainName to filter out personal credit cards.
    const activeCards = Object.values(cardList ?? {}).filter((card) => !!card?.domainName && CONST.EXPENSIFY_CARD.ACTIVE_STATES.some((element) => element === card.state));

    return groupBy(activeCards, (card) => card.domainName);
}

/**
 * Returns a masked credit card string with spaces for every four symbols.
 * If the last four digits are provided, all preceding digits will be masked.
 * If not, the entire card string will be masked.
 *
 * @param [lastFour=""] - The last four digits of the card (optional).
 * @returns - The masked card string.
 */
function maskCard(lastFour = ''): string {
    const totalDigits = 16;
    const maskedLength = totalDigits - lastFour.length;

    // Create a string with '•' repeated for the masked portion
    const maskedString = '•'.repeat(maskedLength) + lastFour;

    // Insert space for every four symbols
    return maskedString.replace(/(.{4})/g, '$1 ').trim();
}

/**
 * Returns a masked credit card string.
 * Converts given 'X' to '•' for the entire card string.
 *
 * @param cardName - card name with XXXX in the middle.
 * @param feed - card feed.
 * @returns - The masked card string.
 */
function maskCardNumber(cardName: string | undefined, feed: string | undefined): string {
    if (!cardName || cardName === '') {
        return '';
    }
    const hasSpace = /\s/.test(cardName);
    const maskedString = cardName.replace(/X/g, '•');
    const isAmexBank = [CONST.COMPANY_CARD.FEED_BANK_NAME.AMEX, CONST.COMPANY_CARD.FEED_BANK_NAME.AMEX_DIRECT].some((value) => value === feed);

    if (hasSpace) {
        return cardName;
    }

    if (isAmexBank && maskedString.length === 15) {
        return maskedString.replace(/(.{4})(.{6})(.{5})/, '$1 $2 $3');
    }

    return maskedString.replace(/(.{4})/g, '$1 ').trim();
}

/**
 * Finds physical card in a list of cards
 *
 * @returns a physical card object (or undefined if none is found)
 */
function findPhysicalCard(cards: Card[]) {
    return cards.find((card) => !card?.nameValuePairs?.isVirtual);
}

/**
 * Checks if any of the cards in the list have detected fraud
 *
 * @param cardList - collection of assigned cards
 */
function hasDetectedFraud(cardList: Record<string, Card>): boolean {
    return Object.values(cardList).some((card) => card.fraud !== CONST.EXPENSIFY_CARD.FRAUD_TYPES.NONE);
}

function getMCardNumberString(cardNumber: string): string {
    return cardNumber.replace(/\s/g, '');
}

function getTranslationKeyForLimitType(limitType: ValueOf<typeof CONST.EXPENSIFY_CARD.LIMIT_TYPES> | undefined): TranslationPaths | '' {
    switch (limitType) {
        case CONST.EXPENSIFY_CARD.LIMIT_TYPES.SMART:
            return 'workspace.card.issueNewCard.smartLimit';
        case CONST.EXPENSIFY_CARD.LIMIT_TYPES.FIXED:
            return 'workspace.card.issueNewCard.fixedAmount';
        case CONST.EXPENSIFY_CARD.LIMIT_TYPES.MONTHLY:
            return 'workspace.card.issueNewCard.monthly';
        default:
            return '';
    }
}

function getEligibleBankAccountsForCard(bankAccountsList: OnyxEntry<BankAccountList>) {
    if (!bankAccountsList || isEmptyObject(bankAccountsList)) {
        return [];
    }
    return Object.values(bankAccountsList).filter((bankAccount) => bankAccount?.accountData?.type === CONST.BANK_ACCOUNT.TYPE.BUSINESS && bankAccount?.accountData?.allowDebit);
}

function sortCardsByCardholderName(cardsList: OnyxEntry<WorkspaceCardsList>, personalDetails: OnyxEntry<PersonalDetailsList>): Card[] {
    const {cardList, ...cards} = cardsList ?? {};
    return Object.values(cards).sort((cardA: Card, cardB: Card) => {
        const userA = cardA.accountID ? personalDetails?.[cardA.accountID] ?? {} : {};
        const userB = cardB.accountID ? personalDetails?.[cardB.accountID] ?? {} : {};

        const aName = getDisplayNameOrDefault(userA);
        const bName = getDisplayNameOrDefault(userB);

        return localeCompare(aName, bName);
    });
}

function getCardFeedIcon(cardFeed: CompanyCardFeed | typeof CONST.EXPENSIFY_CARD.BANK): IconAsset {
    const feedIcons = {
        [CONST.COMPANY_CARD.FEED_BANK_NAME.VISA]: Illustrations.VisaCompanyCardDetailLarge,
        [CONST.COMPANY_CARD.FEED_BANK_NAME.AMEX]: Illustrations.AmexCardCompanyCardDetailLarge,
        [CONST.COMPANY_CARD.FEED_BANK_NAME.MASTER_CARD]: Illustrations.MasterCardCompanyCardDetailLarge,
        [CONST.COMPANY_CARD.FEED_BANK_NAME.AMEX_DIRECT]: Illustrations.AmexCardCompanyCardDetailLarge,
        [CONST.COMPANY_CARD.FEED_BANK_NAME.BANK_OF_AMERICA]: Illustrations.BankOfAmericaCompanyCardDetailLarge,
        [CONST.COMPANY_CARD.FEED_BANK_NAME.CAPITAL_ONE]: Illustrations.CapitalOneCompanyCardDetailLarge,
        [CONST.COMPANY_CARD.FEED_BANK_NAME.CHASE]: Illustrations.ChaseCompanyCardDetailLarge,
        [CONST.COMPANY_CARD.FEED_BANK_NAME.CITIBANK]: Illustrations.CitibankCompanyCardDetailLarge,
        [CONST.COMPANY_CARD.FEED_BANK_NAME.WELLS_FARGO]: Illustrations.WellsFargoCompanyCardDetailLarge,
        [CONST.COMPANY_CARD.FEED_BANK_NAME.BREX]: Illustrations.BrexCompanyCardDetailLarge,
        [CONST.COMPANY_CARD.FEED_BANK_NAME.STRIPE]: Illustrations.StripeCompanyCardDetailLarge,
        [CONST.EXPENSIFY_CARD.BANK]: ExpensifyCardImage,
    };

    if (cardFeed.startsWith(CONST.EXPENSIFY_CARD.BANK)) {
        return ExpensifyCardImage;
    }

    if (feedIcons[cardFeed]) {
        return feedIcons[cardFeed];
    }

    // In existing OldDot setups other variations of feeds could exist, ex: vcf2, vcf3, cdfbmo
    const feedKey = (Object.keys(feedIcons) as CompanyCardFeed[]).find((feed) => cardFeed.startsWith(feed));

    if (feedKey) {
        return feedIcons[feedKey];
    }

    return Illustrations.AmexCompanyCards;
}

function isCustomFeed(feed: CompanyCardFeed): boolean {
    return [CONST.COMPANY_CARD.FEED_BANK_NAME.MASTER_CARD, CONST.COMPANY_CARD.FEED_BANK_NAME.VISA, CONST.COMPANY_CARD.FEED_BANK_NAME.AMEX].some((value) => value === feed);
}

function getCompanyFeeds(cardFeeds: OnyxEntry<CardFeeds>, shouldFilterOutRemovedFeeds = false): CompanyFeeds {
    return Object.fromEntries(
        Object.entries(cardFeeds?.settings?.companyCards ?? {}).filter(([key, value]) => {
            if (shouldFilterOutRemovedFeeds && value.pendingAction === CONST.RED_BRICK_ROAD_PENDING_ACTION.DELETE) {
                return false;
            }
            return key !== CONST.EXPENSIFY_CARD.BANK;
        }),
    );
}

function getBankName(feedType: CompanyCardFeed): string {
    const feedNamesMapping = {
        [CONST.COMPANY_CARD.FEED_BANK_NAME.VISA]: 'Visa',
        [CONST.COMPANY_CARD.FEED_BANK_NAME.MASTER_CARD]: 'Mastercard',
        [CONST.COMPANY_CARD.FEED_BANK_NAME.AMEX]: 'American Express',
        [CONST.COMPANY_CARD.FEED_BANK_NAME.STRIPE]: 'Stripe',
        [CONST.COMPANY_CARD.FEED_BANK_NAME.AMEX_DIRECT]: 'American Express',
        [CONST.COMPANY_CARD.FEED_BANK_NAME.BANK_OF_AMERICA]: 'Bank of America',
        [CONST.COMPANY_CARD.FEED_BANK_NAME.CAPITAL_ONE]: 'Capital One',
        [CONST.COMPANY_CARD.FEED_BANK_NAME.CHASE]: 'Chase',
        [CONST.COMPANY_CARD.FEED_BANK_NAME.CITIBANK]: 'Citibank',
        [CONST.COMPANY_CARD.FEED_BANK_NAME.WELLS_FARGO]: 'Wells Fargo',
        [CONST.COMPANY_CARD.FEED_BANK_NAME.BREX]: 'Brex',
    };

    // In existing OldDot setups other variations of feeds could exist, ex: vcf2, vcf3, oauth.americanexpressfdx.com 2003
    const feedKey = (Object.keys(feedNamesMapping) as CompanyCardFeed[]).find((feed) => feedType.startsWith(feed));

    if (!feedKey) {
        return '';
    }

    return feedNamesMapping[feedKey];
}

const getBankCardDetailsImage = (bank: ValueOf<typeof CONST.COMPANY_CARDS.BANKS>): IconAsset => {
    const iconMap: Record<ValueOf<typeof CONST.COMPANY_CARDS.BANKS>, IconAsset> = {
        [CONST.COMPANY_CARDS.BANKS.AMEX]: Illustrations.AmexCardCompanyCardDetail,
        [CONST.COMPANY_CARDS.BANKS.BANK_OF_AMERICA]: Illustrations.BankOfAmericaCompanyCardDetail,
        [CONST.COMPANY_CARDS.BANKS.CAPITAL_ONE]: Illustrations.CapitalOneCompanyCardDetail,
        [CONST.COMPANY_CARDS.BANKS.CHASE]: Illustrations.ChaseCompanyCardDetail,
        [CONST.COMPANY_CARDS.BANKS.CITI_BANK]: Illustrations.CitibankCompanyCardDetail,
        [CONST.COMPANY_CARDS.BANKS.WELLS_FARGO]: Illustrations.WellsFargoCompanyCardDetail,
        [CONST.COMPANY_CARDS.BANKS.BREX]: Illustrations.BrexCompanyCardDetail,
        [CONST.COMPANY_CARDS.BANKS.STRIPE]: Illustrations.StripeCompanyCardDetail,
        [CONST.COMPANY_CARDS.BANKS.OTHER]: Illustrations.OtherCompanyCardDetail,
    };
    return iconMap[bank];
};

function getCustomOrFormattedFeedName(feed?: CompanyCardFeed, companyCardNicknames?: CompanyCardNicknames): string | undefined {
    if (!feed) {
        return;
    }

    const customFeedName = companyCardNicknames?.[feed];

    if (customFeedName && typeof customFeedName !== 'string') {
        return '';
    }

    const formattedFeedName = translateLocal('workspace.companyCards.feedName', {feedName: getBankName(feed)});
    return customFeedName ?? formattedFeedName;
}

// We will simplify the logic below once we have #50450 #50451 implemented
const getCorrectStepForSelectedBank = (selectedBank: ValueOf<typeof CONST.COMPANY_CARDS.BANKS>) => {
    const banksWithFeedType = [
        CONST.COMPANY_CARDS.BANKS.BANK_OF_AMERICA,
        CONST.COMPANY_CARDS.BANKS.CAPITAL_ONE,
        CONST.COMPANY_CARDS.BANKS.CHASE,
        CONST.COMPANY_CARDS.BANKS.CITI_BANK,
        CONST.COMPANY_CARDS.BANKS.WELLS_FARGO,
    ];

    if (selectedBank === CONST.COMPANY_CARDS.BANKS.STRIPE) {
        return CONST.COMPANY_CARDS.STEP.CARD_INSTRUCTIONS;
    }

    if (selectedBank === CONST.COMPANY_CARDS.BANKS.AMEX) {
        return CONST.COMPANY_CARDS.STEP.AMEX_CUSTOM_FEED;
    }

    if (selectedBank === CONST.COMPANY_CARDS.BANKS.BREX) {
        return CONST.COMPANY_CARDS.STEP.BANK_CONNECTION;
    }

    if (selectedBank === CONST.COMPANY_CARDS.BANKS.OTHER) {
        return CONST.COMPANY_CARDS.STEP.CARD_TYPE;
    }

    if (banksWithFeedType.includes(selectedBank)) {
        return CONST.COMPANY_CARDS.STEP.SELECT_FEED_TYPE;
    }

    return CONST.COMPANY_CARDS.STEP.CARD_TYPE;
};

function getSelectedFeed(lastSelectedFeed: OnyxEntry<CompanyCardFeed>, cardFeeds: OnyxEntry<CardFeeds>): CompanyCardFeed | undefined {
    const defaultFeed = Object.keys(getCompanyFeeds(cardFeeds, true)).at(0) as CompanyCardFeed | undefined;
    return lastSelectedFeed ?? defaultFeed;
}

function isSelectedFeedExpired(directFeed: DirectCardFeedData | undefined): boolean {
    if (!directFeed) {
        return false;
    }

    return isBefore(fromUnixTime(directFeed.expiration), new Date());
}

/** Returns list of cards which can be assigned */
function getFilteredCardList(list: WorkspaceCardsList | undefined, directFeed: DirectCardFeedData | undefined) {
    const {cardList: customFeedCardsToAssign, ...cards} = list ?? {};
    const assignedCards = Object.values(cards).map((card) => card.cardName);

    if (directFeed) {
        const unassignedDirectFeedCards = directFeed.accountList.filter((cardNumber) => !assignedCards.includes(cardNumber));
        return Object.fromEntries(unassignedDirectFeedCards.map((cardNumber) => [cardNumber, cardNumber]));
    }

    return Object.fromEntries(Object.entries(customFeedCardsToAssign ?? {}).filter(([cardNumber]) => !assignedCards.includes(cardNumber)));
}

function hasOnlyOneCardToAssign(list: FilteredCardList) {
    return Object.keys(list).length === 1;
}

function getDefaultCardName(cardholder?: string) {
    if (!cardholder) {
        return '';
    }
    return `${cardholder}'s card`;
}

function checkIfNewFeedConnected(prevFeedsData: CompanyFeeds, currentFeedsData: CompanyFeeds) {
    const prevFeeds = Object.keys(prevFeedsData);
    const currentFeeds = Object.keys(currentFeedsData);

    return {
        isNewFeedConnected: currentFeeds.length > prevFeeds.length,
        newFeed: currentFeeds.find((feed) => !prevFeeds.includes(feed)) as CompanyCardFeed | undefined,
    };
}

function getAllCardsForWorkspace(workspaceAccountID: number): CardList {
    const cards = {};
    for (const [key, values] of Object.entries(allWorkspaceCards ?? {})) {
        if (key.includes(workspaceAccountID.toString()) && values) {
            const {cardList, ...rest} = values;
            Object.assign(cards, rest);
        }
    }
    return cards;
}

const getDescriptionForPolicyDomainCard = (domainName: string): string => {
    // A domain name containing a policyID indicates that this is a workspace feed
    const policyID = domainName.match(CONST.REGEX.EXPENSIFY_POLICY_DOMAIN_NAME)?.[1];
    if (policyID) {
        const policy = getPolicy(policyID.toUpperCase());
        return policy?.name ?? domainName;
    }
    return domainName;
};

const CUSTOM_FEEDS = [CONST.COMPANY_CARD.FEED_BANK_NAME.MASTER_CARD, CONST.COMPANY_CARD.FEED_BANK_NAME.VISA, CONST.COMPANY_CARD.FEED_BANK_NAME.AMEX];

function getFeedType(feedKey: CompanyCardFeed, cardFeeds: OnyxEntry<CardFeeds>): CompanyCardFeedWithNumber {
    if (CUSTOM_FEEDS.some((feed) => feed === feedKey)) {
        const filteredFeeds = Object.keys(cardFeeds?.settings?.companyCards ?? {}).filter((str) => str.includes(feedKey));

        const feedNumbers = filteredFeeds.map((str) => parseInt(str.replace(feedKey, ''), 10)).filter(Boolean);
        feedNumbers.sort((a, b) => a - b);

        let firstAvailableNumber = 1;
        for (const num of feedNumbers) {
            if (num && num !== firstAvailableNumber) {
                return `${feedKey}${firstAvailableNumber}`;
            }
            firstAvailableNumber++;
        }

        return `${feedKey}${firstAvailableNumber}`;
    }
    return feedKey;
}

export {
    isExpensifyCard,
    isCorporateCard,
    getDomainCards,
    formatCardExpiration,
    getMonthFromExpirationDateString,
    getYearFromExpirationDateString,
    maskCard,
    maskCardNumber,
    getCardDescription,
    findPhysicalCard,
    hasDetectedFraud,
    getMCardNumberString,
    getTranslationKeyForLimitType,
    getEligibleBankAccountsForCard,
    sortCardsByCardholderName,
    getCardFeedIcon,
    getBankName,
    isSelectedFeedExpired,
    getCompanyFeeds,
    isCustomFeed,
    getBankCardDetailsImage,
    getSelectedFeed,
    getCorrectStepForSelectedBank,
    getCustomOrFormattedFeedName,
    getFilteredCardList,
    hasOnlyOneCardToAssign,
    checkIfNewFeedConnected,
    getDefaultCardName,
    mergeCardListWithWorkspaceFeeds,
    isCard,
    getDescriptionForPolicyDomainCard,
    getAllCardsForWorkspace,
    isCardIssued,
    isCardHiddenFromSearch,
    getFeedType,
};<|MERGE_RESOLUTION|>--- conflicted
+++ resolved
@@ -95,15 +95,11 @@
     return !!card?.nameValuePairs?.isVirtual || card?.state !== CONST.EXPENSIFY_CARD.STATE.STATE_NOT_ISSUED;
 }
 
-<<<<<<< HEAD
-function mergeCardListWithWorkspaceFeeds(workspaceFeeds: Record<string, WorkspaceCardsList | undefined>, cardList = allCards): CardList {
-=======
 function isCardHiddenFromSearch(card: Card) {
     return !card?.nameValuePairs?.isVirtual && CONST.EXPENSIFY_CARD.HIDDEN_FROM_SEARCH_STATES.includes(card.state ?? 0);
 }
 
-function mergeCardListWithWorkspaceFeeds(workspaceFeeds: Record<string, WorkspaceCardsList | undefined>, cardList = allCards) {
->>>>>>> 86a7c900
+function mergeCardListWithWorkspaceFeeds(workspaceFeeds: Record<string, WorkspaceCardsList | undefined>, cardList = allCards): CardList {
     const feedCards: CardList = {...cardList};
     Object.values(workspaceFeeds ?? {}).forEach((currentCardFeed) => {
         Object.values(currentCardFeed ?? {}).forEach((card) => {
