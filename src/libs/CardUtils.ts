import {fromUnixTime, isBefore} from 'date-fns';
import groupBy from 'lodash/groupBy';
import Onyx from 'react-native-onyx';
import type {OnyxCollection, OnyxEntry} from 'react-native-onyx';
import type {ValueOf} from 'type-fest';
import ExpensifyCardImage from '@assets/images/expensify-card.svg';
import * as Illustrations from '@src/components/Icon/Illustrations';
import CONST from '@src/CONST';
import type {TranslationPaths} from '@src/languages/types';
import type {OnyxValues} from '@src/ONYXKEYS';
import ONYXKEYS from '@src/ONYXKEYS';
import type {BankAccountList, Card, CardFeeds, CardList, CompanyCardFeed, PersonalDetailsList, WorkspaceCardsList} from '@src/types/onyx';
import type {FilteredCardList} from '@src/types/onyx/Card';
import type {CompanyCardFeedWithNumber, CompanyCardNicknames, CompanyFeeds, DirectCardFeedData} from '@src/types/onyx/CardFeeds';
import {isEmptyObject} from '@src/types/utils/EmptyObject';
import type IconAsset from '@src/types/utils/IconAsset';
import localeCompare from './LocaleCompare';
import {translateLocal} from './Localize';
import {getDisplayNameOrDefault} from './PersonalDetailsUtils';

let allCards: OnyxValues[typeof ONYXKEYS.CARD_LIST] = {};
Onyx.connect({
    key: ONYXKEYS.CARD_LIST,
    callback: (val) => {
        if (!val || Object.keys(val).length === 0) {
            return;
        }

        allCards = val;
    },
});

let allWorkspaceCards: OnyxCollection<WorkspaceCardsList> = {};
Onyx.connect({
    key: ONYXKEYS.COLLECTION.WORKSPACE_CARDS_LIST,
    waitForCollectionCallback: true,
    callback: (value) => {
        allWorkspaceCards = value;
    },
});

/**
 * @returns string with a month in MM format
 */
function getMonthFromExpirationDateString(expirationDateString: string) {
    return expirationDateString.substring(0, 2);
}

/**
 * @param cardID
 * @returns boolean
 */
function isExpensifyCard(cardID?: number) {
    if (!cardID) {
        return false;
    }
    const card = allCards[cardID];
    if (!card) {
        return false;
    }
    return card.bank === CONST.EXPENSIFY_CARD.BANK;
}

/**
 * @param cardID
 * @returns boolean if the cardID is in the cardList from ONYX. Includes Expensify Cards.
 */
function isCorporateCard(cardID: number) {
    return !!allCards[cardID];
}

/**
 * @param cardID
 * @returns string in format %<bank> - <lastFourPAN || Not Activated>%.
 */
function getCardDescription(cardID?: number, cards: CardList = allCards) {
    if (!cardID) {
        return '';
    }
    const card = cards[cardID];
    if (!card) {
        return '';
    }
    const cardDescriptor = card.state === CONST.EXPENSIFY_CARD.STATE.NOT_ACTIVATED ? translateLocal('cardTransactions.notActivated') : card.lastFourPAN;
    const humanReadableBankName = card.bank === CONST.EXPENSIFY_CARD.BANK ? CONST.EXPENSIFY_CARD.BANK : getBankName(card.bank as CompanyCardFeed);
    return cardDescriptor ? `${humanReadableBankName} - ${cardDescriptor}` : `${humanReadableBankName}`;
}

function isCard(item: Card | Record<string, string>): item is Card {
    return typeof item === 'object' && 'cardID' in item && !!item.cardID && 'bank' in item && !!item.bank;
}

function isCardIssued(card: Card) {
    return !!card?.nameValuePairs?.isVirtual || card?.state !== CONST.EXPENSIFY_CARD.STATE.STATE_NOT_ISSUED;
}

function isCardHiddenFromSearch(card: Card) {
    return !card?.nameValuePairs?.isVirtual && CONST.EXPENSIFY_CARD.HIDDEN_FROM_SEARCH_STATES.includes(card.state ?? 0);
}

function isCardClosed(card: Card) {
    return card?.state === CONST.EXPENSIFY_CARD.STATE.CLOSED;
}

function mergeCardListWithWorkspaceFeeds(workspaceFeeds: Record<string, WorkspaceCardsList | undefined>, cardList = allCards, shouldExcludeCardHiddenFromSearch = false) {
    const feedCards: CardList = {};
    Object.values(cardList).forEach((card) => {
        if (!isCard(card) || (shouldExcludeCardHiddenFromSearch && isCardHiddenFromSearch(card))) {
            return;
        }

        feedCards[card.cardID] = card;
    });

    Object.values(workspaceFeeds ?? {}).forEach((currentCardFeed) => {
        Object.values(currentCardFeed ?? {}).forEach((card) => {
            if (!isCard(card) || (shouldExcludeCardHiddenFromSearch && isCardHiddenFromSearch(card))) {
                return;
            }
            feedCards[card.cardID] = card;
        });
    });
    return feedCards;
}

/**
 * @returns string with a year in YY or YYYY format
 */
function getYearFromExpirationDateString(expirationDateString: string) {
    const stringContainsNumbersOnly = /^\d+$/.test(expirationDateString);
    const cardYear = stringContainsNumbersOnly ? expirationDateString.substring(2) : expirationDateString.substring(3);

    return cardYear.length === 2 ? `20${cardYear}` : cardYear;
}

/**
 * @returns string with a month in MM/YYYY format
 */
function formatCardExpiration(expirationDateString: string) {
    // already matches MM/YYYY format
    const dateFormat = /^\d{2}\/\d{4}$/;
    if (dateFormat.test(expirationDateString)) {
        return expirationDateString;
    }

    const expirationMonth = getMonthFromExpirationDateString(expirationDateString);
    const expirationYear = getYearFromExpirationDateString(expirationDateString);

    return `${expirationMonth}/${expirationYear}`;
}

/**
 * @param cardList - collection of assigned cards
 * @returns collection of assigned cards grouped by domain
 */
function getDomainCards(cardList: OnyxEntry<CardList>): Record<string, Card[]> {
    // Check for domainName to filter out personal credit cards.
    const activeCards = Object.values(cardList ?? {}).filter((card) => !!card?.domainName && CONST.EXPENSIFY_CARD.ACTIVE_STATES.some((element) => element === card.state));

    return groupBy(activeCards, (card) => card.domainName);
}

/**
 * Returns a masked credit card string with spaces for every four symbols.
 * If the last four digits are provided, all preceding digits will be masked.
 * If not, the entire card string will be masked.
 *
 * @param [lastFour=""] - The last four digits of the card (optional).
 * @returns - The masked card string.
 */
function maskCard(lastFour = ''): string {
    const totalDigits = 16;
    const maskedLength = totalDigits - lastFour.length;

    // Create a string with '•' repeated for the masked portion
    const maskedString = '•'.repeat(maskedLength) + lastFour;

    // Insert space for every four symbols
    return maskedString.replace(/(.{4})/g, '$1 ').trim();
}

/**
 * Returns a masked credit card string.
 * Converts given 'X' to '•' for the entire card string.
 *
 * @param cardName - card name with XXXX in the middle.
 * @param feed - card feed.
 * @returns - The masked card string.
 */
function maskCardNumber(cardName: string | undefined, feed: string | undefined): string {
    if (!cardName || cardName === '') {
        return '';
    }
    const hasSpace = /\s/.test(cardName);
    const maskedString = cardName.replace(/X/g, '•');
    const isAmexBank = [CONST.COMPANY_CARD.FEED_BANK_NAME.AMEX, CONST.COMPANY_CARD.FEED_BANK_NAME.AMEX_DIRECT].some((value) => value === feed);

    if (hasSpace) {
        return cardName;
    }

    if (isAmexBank && maskedString.length === 15) {
        return maskedString.replace(/(.{4})(.{6})(.{5})/, '$1 $2 $3');
    }

    return maskedString.replace(/(.{4})/g, '$1 ').trim();
}

/**
 * Finds physical card in a list of cards
 *
 * @returns a physical card object (or undefined if none is found)
 */
function findPhysicalCard(cards: Card[]) {
    return cards.find((card) => !card?.nameValuePairs?.isVirtual);
}

/**
 * Checks if any of the cards in the list have detected fraud
 *
 * @param cardList - collection of assigned cards
 */
function hasDetectedFraud(cardList: Record<string, Card>): boolean {
    return Object.values(cardList).some((card) => card.fraud !== CONST.EXPENSIFY_CARD.FRAUD_TYPES.NONE);
}

function getMCardNumberString(cardNumber: string): string {
    return cardNumber.replace(/\s/g, '');
}

function getTranslationKeyForLimitType(limitType: ValueOf<typeof CONST.EXPENSIFY_CARD.LIMIT_TYPES> | undefined): TranslationPaths | '' {
    switch (limitType) {
        case CONST.EXPENSIFY_CARD.LIMIT_TYPES.SMART:
            return 'workspace.card.issueNewCard.smartLimit';
        case CONST.EXPENSIFY_CARD.LIMIT_TYPES.FIXED:
            return 'workspace.card.issueNewCard.fixedAmount';
        case CONST.EXPENSIFY_CARD.LIMIT_TYPES.MONTHLY:
            return 'workspace.card.issueNewCard.monthly';
        default:
            return '';
    }
}

function getEligibleBankAccountsForCard(bankAccountsList: OnyxEntry<BankAccountList>) {
    if (!bankAccountsList || isEmptyObject(bankAccountsList)) {
        return [];
    }
    return Object.values(bankAccountsList).filter((bankAccount) => bankAccount?.accountData?.type === CONST.BANK_ACCOUNT.TYPE.BUSINESS && bankAccount?.accountData?.allowDebit);
}

function sortCardsByCardholderName(cardsList: OnyxEntry<WorkspaceCardsList>, personalDetails: OnyxEntry<PersonalDetailsList>): Card[] {
    const {cardList, ...cards} = cardsList ?? {};
    return Object.values(cards).sort((cardA: Card, cardB: Card) => {
        const userA = cardA.accountID ? personalDetails?.[cardA.accountID] ?? {} : {};
        const userB = cardB.accountID ? personalDetails?.[cardB.accountID] ?? {} : {};

        const aName = getDisplayNameOrDefault(userA);
        const bName = getDisplayNameOrDefault(userB);

        return localeCompare(aName, bName);
    });
}

function getCardFeedIcon(cardFeed: CompanyCardFeed | typeof CONST.EXPENSIFY_CARD.BANK): IconAsset {
    const feedIcons = {
        [CONST.COMPANY_CARD.FEED_BANK_NAME.VISA]: Illustrations.VisaCompanyCardDetailLarge,
        [CONST.COMPANY_CARD.FEED_BANK_NAME.AMEX]: Illustrations.AmexCardCompanyCardDetailLarge,
        [CONST.COMPANY_CARD.FEED_BANK_NAME.MASTER_CARD]: Illustrations.MasterCardCompanyCardDetailLarge,
        [CONST.COMPANY_CARD.FEED_BANK_NAME.AMEX_DIRECT]: Illustrations.AmexCardCompanyCardDetailLarge,
        [CONST.COMPANY_CARD.FEED_BANK_NAME.BANK_OF_AMERICA]: Illustrations.BankOfAmericaCompanyCardDetailLarge,
        [CONST.COMPANY_CARD.FEED_BANK_NAME.CAPITAL_ONE]: Illustrations.CapitalOneCompanyCardDetailLarge,
        [CONST.COMPANY_CARD.FEED_BANK_NAME.CHASE]: Illustrations.ChaseCompanyCardDetailLarge,
        [CONST.COMPANY_CARD.FEED_BANK_NAME.CITIBANK]: Illustrations.CitibankCompanyCardDetailLarge,
        [CONST.COMPANY_CARD.FEED_BANK_NAME.WELLS_FARGO]: Illustrations.WellsFargoCompanyCardDetailLarge,
        [CONST.COMPANY_CARD.FEED_BANK_NAME.BREX]: Illustrations.BrexCompanyCardDetailLarge,
        [CONST.COMPANY_CARD.FEED_BANK_NAME.STRIPE]: Illustrations.StripeCompanyCardDetailLarge,
        [CONST.EXPENSIFY_CARD.BANK]: ExpensifyCardImage,
    };

    if (cardFeed.startsWith(CONST.EXPENSIFY_CARD.BANK)) {
        return ExpensifyCardImage;
    }

    if (feedIcons[cardFeed]) {
        return feedIcons[cardFeed];
    }

    // In existing OldDot setups other variations of feeds could exist, ex: vcf2, vcf3, cdfbmo
    const feedKey = (Object.keys(feedIcons) as CompanyCardFeed[]).find((feed) => cardFeed.startsWith(feed));

    if (feedKey) {
        return feedIcons[feedKey];
    }

    return Illustrations.AmexCompanyCards;
}

/**
 * Verify if the feed is a custom feed. Those are also refered to as commercial feeds.
 */
function isCustomFeed(feed: CompanyCardFeedWithNumber): boolean {
    return [CONST.COMPANY_CARD.FEED_BANK_NAME.MASTER_CARD, CONST.COMPANY_CARD.FEED_BANK_NAME.VISA, CONST.COMPANY_CARD.FEED_BANK_NAME.AMEX].some((value) => feed.startsWith(value));
}

function getCompanyFeeds(cardFeeds: OnyxEntry<CardFeeds>, shouldFilterOutRemovedFeeds = false): CompanyFeeds {
    return Object.fromEntries(
        Object.entries(cardFeeds?.settings?.companyCards ?? {}).filter(([key, value]) => {
            if (shouldFilterOutRemovedFeeds && value.pendingAction === CONST.RED_BRICK_ROAD_PENDING_ACTION.DELETE) {
                return false;
            }
            return key !== CONST.EXPENSIFY_CARD.BANK;
        }),
    );
}

function getBankName(feedType: CompanyCardFeed): string {
    const feedNamesMapping = {
        [CONST.COMPANY_CARD.FEED_BANK_NAME.VISA]: 'Visa',
        [CONST.COMPANY_CARD.FEED_BANK_NAME.MASTER_CARD]: 'Mastercard',
        [CONST.COMPANY_CARD.FEED_BANK_NAME.AMEX]: 'American Express',
        [CONST.COMPANY_CARD.FEED_BANK_NAME.STRIPE]: 'Stripe',
        [CONST.COMPANY_CARD.FEED_BANK_NAME.AMEX_DIRECT]: 'American Express',
        [CONST.COMPANY_CARD.FEED_BANK_NAME.BANK_OF_AMERICA]: 'Bank of America',
        [CONST.COMPANY_CARD.FEED_BANK_NAME.CAPITAL_ONE]: 'Capital One',
        [CONST.COMPANY_CARD.FEED_BANK_NAME.CHASE]: 'Chase',
        [CONST.COMPANY_CARD.FEED_BANK_NAME.CITIBANK]: 'Citibank',
        [CONST.COMPANY_CARD.FEED_BANK_NAME.WELLS_FARGO]: 'Wells Fargo',
        [CONST.COMPANY_CARD.FEED_BANK_NAME.BREX]: 'Brex',
    };

    // In existing OldDot setups other variations of feeds could exist, ex: vcf2, vcf3, oauth.americanexpressfdx.com 2003
    const feedKey = (Object.keys(feedNamesMapping) as CompanyCardFeed[]).find((feed) => feedType.startsWith(feed));

    if (!feedKey) {
        return '';
    }

    return feedNamesMapping[feedKey];
}

const getBankCardDetailsImage = (bank: ValueOf<typeof CONST.COMPANY_CARDS.BANKS>): IconAsset => {
    const iconMap: Record<ValueOf<typeof CONST.COMPANY_CARDS.BANKS>, IconAsset> = {
        [CONST.COMPANY_CARDS.BANKS.AMEX]: Illustrations.AmexCardCompanyCardDetail,
        [CONST.COMPANY_CARDS.BANKS.BANK_OF_AMERICA]: Illustrations.BankOfAmericaCompanyCardDetail,
        [CONST.COMPANY_CARDS.BANKS.CAPITAL_ONE]: Illustrations.CapitalOneCompanyCardDetail,
        [CONST.COMPANY_CARDS.BANKS.CHASE]: Illustrations.ChaseCompanyCardDetail,
        [CONST.COMPANY_CARDS.BANKS.CITI_BANK]: Illustrations.CitibankCompanyCardDetail,
        [CONST.COMPANY_CARDS.BANKS.WELLS_FARGO]: Illustrations.WellsFargoCompanyCardDetail,
        [CONST.COMPANY_CARDS.BANKS.BREX]: Illustrations.BrexCompanyCardDetail,
        [CONST.COMPANY_CARDS.BANKS.STRIPE]: Illustrations.StripeCompanyCardDetail,
        [CONST.COMPANY_CARDS.BANKS.OTHER]: Illustrations.OtherCompanyCardDetail,
    };
    return iconMap[bank];
};

function getCustomOrFormattedFeedName(feed?: CompanyCardFeed, companyCardNicknames?: CompanyCardNicknames): string | undefined {
    if (!feed) {
        return;
    }

    const customFeedName = companyCardNicknames?.[feed];

    if (customFeedName && typeof customFeedName !== 'string') {
        return '';
    }

    const formattedFeedName = translateLocal('workspace.companyCards.feedName', {feedName: getBankName(feed)});
    return customFeedName ?? formattedFeedName;
}

// We will simplify the logic below once we have #50450 #50451 implemented
const getCorrectStepForSelectedBank = (selectedBank: ValueOf<typeof CONST.COMPANY_CARDS.BANKS>) => {
    const banksWithFeedType = [
        CONST.COMPANY_CARDS.BANKS.BANK_OF_AMERICA,
        CONST.COMPANY_CARDS.BANKS.CAPITAL_ONE,
        CONST.COMPANY_CARDS.BANKS.CHASE,
        CONST.COMPANY_CARDS.BANKS.CITI_BANK,
        CONST.COMPANY_CARDS.BANKS.WELLS_FARGO,
    ];

    if (selectedBank === CONST.COMPANY_CARDS.BANKS.STRIPE) {
        return CONST.COMPANY_CARDS.STEP.CARD_INSTRUCTIONS;
    }

    if (selectedBank === CONST.COMPANY_CARDS.BANKS.AMEX) {
        return CONST.COMPANY_CARDS.STEP.AMEX_CUSTOM_FEED;
    }

    if (selectedBank === CONST.COMPANY_CARDS.BANKS.BREX) {
        return CONST.COMPANY_CARDS.STEP.BANK_CONNECTION;
    }

    if (selectedBank === CONST.COMPANY_CARDS.BANKS.OTHER) {
        return CONST.COMPANY_CARDS.STEP.CARD_TYPE;
    }

    if (banksWithFeedType.includes(selectedBank)) {
        return CONST.COMPANY_CARDS.STEP.SELECT_FEED_TYPE;
    }

    return CONST.COMPANY_CARDS.STEP.CARD_TYPE;
};

function getSelectedFeed(lastSelectedFeed: OnyxEntry<CompanyCardFeed>, cardFeeds: OnyxEntry<CardFeeds>): CompanyCardFeed | undefined {
    const defaultFeed = Object.keys(getCompanyFeeds(cardFeeds, true)).at(0) as CompanyCardFeed | undefined;
    return lastSelectedFeed ?? defaultFeed;
}

function isSelectedFeedExpired(directFeed: DirectCardFeedData | undefined): boolean {
    if (!directFeed) {
        return false;
    }

    return isBefore(fromUnixTime(directFeed.expiration), new Date());
}

/** Returns list of cards which can be assigned */
function getFilteredCardList(list: WorkspaceCardsList | undefined, directFeed: DirectCardFeedData | undefined) {
    const {cardList: customFeedCardsToAssign, ...cards} = list ?? {};
    const assignedCards = Object.values(cards).map((card) => card.cardName);

    if (directFeed) {
        const unassignedDirectFeedCards = directFeed.accountList.filter((cardNumber) => !assignedCards.includes(cardNumber));
        return Object.fromEntries(unassignedDirectFeedCards.map((cardNumber) => [cardNumber, cardNumber]));
    }

    return Object.fromEntries(Object.entries(customFeedCardsToAssign ?? {}).filter(([cardNumber]) => !assignedCards.includes(cardNumber)));
}

function hasOnlyOneCardToAssign(list: FilteredCardList) {
    return Object.keys(list).length === 1;
}

function getDefaultCardName(cardholder?: string) {
    if (!cardholder) {
        return '';
    }
    return `${cardholder}'s card`;
}

function checkIfNewFeedConnected(prevFeedsData: CompanyFeeds, currentFeedsData: CompanyFeeds) {
    const prevFeeds = Object.keys(prevFeedsData);
    const currentFeeds = Object.keys(currentFeedsData);

    return {
        isNewFeedConnected: currentFeeds.length > prevFeeds.length,
        newFeed: currentFeeds.find((feed) => !prevFeeds.includes(feed)) as CompanyCardFeed | undefined,
    };
}

function getAllCardsForWorkspace(workspaceAccountID: number, allCardList: OnyxCollection<WorkspaceCardsList> = allWorkspaceCards): CardList {
    const cards = {};
    for (const [key, values] of Object.entries(allCardList ?? {})) {
        if (key.includes(workspaceAccountID.toString()) && values) {
            const {cardList, ...rest} = values;
            Object.assign(cards, rest);
        }
    }
    return cards;
}

function isSmartLimitEnable(cards: CardList) {
    return Object.values(cards).some((card) => card.nameValuePairs?.limitType === CONST.EXPENSIFY_CARD.LIMIT_TYPES.SMART);
}

const CUSTOM_FEEDS = [CONST.COMPANY_CARD.FEED_BANK_NAME.MASTER_CARD, CONST.COMPANY_CARD.FEED_BANK_NAME.VISA, CONST.COMPANY_CARD.FEED_BANK_NAME.AMEX];

function getFeedType(feedKey: CompanyCardFeed, cardFeeds: OnyxEntry<CardFeeds>): CompanyCardFeedWithNumber {
    if (CUSTOM_FEEDS.some((feed) => feed === feedKey)) {
        const filteredFeeds = Object.keys(cardFeeds?.settings?.companyCards ?? {}).filter((str) => str.includes(feedKey));

        const feedNumbers = filteredFeeds.map((str) => parseInt(str.replace(feedKey, ''), 10)).filter(Boolean);
        feedNumbers.sort((a, b) => a - b);

        let firstAvailableNumber = 1;
        for (const num of feedNumbers) {
            if (num && num !== firstAvailableNumber) {
                return `${feedKey}${firstAvailableNumber}`;
            }
            firstAvailableNumber++;
        }

        return `${feedKey}${firstAvailableNumber}`;
    }
    return feedKey;
}

/**
 * Takes the list of cards divided by workspaces and feeds and returns the flattened non-Expensify cards related to the provided workspace
 *
 * @param allCardsList the list where cards split by workspaces and feeds and stored under `card_${workspaceAccountID}_${feedName}` keys
 * @param workspaceAccountID the workspace account id we want to get cards for
 */
function flatAllCardsList(allCardsList: OnyxCollection<WorkspaceCardsList>, workspaceAccountID: number): Record<string, Card> | undefined {
    if (!allCardsList) {
        return;
    }

    return Object.entries(allCardsList).reduce((acc, [key, cards]) => {
        if (!key.includes(workspaceAccountID.toString()) || key.includes(CONST.EXPENSIFY_CARD.BANK)) {
            return acc;
        }
        const {cardList, ...feedCards} = cards ?? {};
        Object.assign(acc, feedCards);
        return acc;
    }, {});
}

/**
 * Check if any card from the provided feed(s) has a broken connection
 *
 * @param feedCards the list of the cards, related to one or several feeds
 * @param [feedToExclude] the feed to ignore during the check, it's useful for checking broken connection error only in the feeds other than the selected one
 */
function checkIfFeedConnectionIsBroken(feedCards: Record<string, Card> | undefined, feedToExclude?: string): boolean {
    if (!feedCards || isEmptyObject(feedCards)) {
        return false;
    }

    return Object.values(feedCards).some((card) => card.bank !== feedToExclude && card.lastScrapeResult !== 200);
}

/**
 * Checks if an Expensify Card was issued for a given workspace.
 */
function hasIssuedExpensifyCard(workspaceAccountID: number, allCardList: OnyxCollection<WorkspaceCardsList> = allWorkspaceCards): boolean {
    const cards = getAllCardsForWorkspace(workspaceAccountID, allCardList);
    return Object.values(cards).some((card) => card.bank === CONST.EXPENSIFY_CARD.BANK);
}

function hasCardListObject(workspaceAccountID: number, feedName: CompanyCardFeed): boolean {
    const workspaceCards = allWorkspaceCards?.[`cards_${workspaceAccountID}_${feedName}`] ?? {};
    return !!workspaceCards.cardList;
}

export {
    isExpensifyCard,
    isCorporateCard,
    getDomainCards,
    formatCardExpiration,
    getMonthFromExpirationDateString,
    getYearFromExpirationDateString,
    maskCard,
    maskCardNumber,
    getCardDescription,
    findPhysicalCard,
    hasDetectedFraud,
    getMCardNumberString,
    getTranslationKeyForLimitType,
    getEligibleBankAccountsForCard,
    sortCardsByCardholderName,
    getCardFeedIcon,
    getBankName,
    isSelectedFeedExpired,
    getCompanyFeeds,
    isCustomFeed,
    getBankCardDetailsImage,
    getSelectedFeed,
    getCorrectStepForSelectedBank,
    getCustomOrFormattedFeedName,
    isCardClosed,
    getFilteredCardList,
    hasOnlyOneCardToAssign,
    checkIfNewFeedConnected,
    getDefaultCardName,
    mergeCardListWithWorkspaceFeeds,
    isCard,
    getAllCardsForWorkspace,
    isCardIssued,
    isCardHiddenFromSearch,
    getFeedType,
    flatAllCardsList,
    checkIfFeedConnectionIsBroken,
<<<<<<< HEAD
    isSmartLimitEnable,
=======
    hasIssuedExpensifyCard,
>>>>>>> d97f1b47
    hasCardListObject,
};<|MERGE_RESOLUTION|>--- conflicted
+++ resolved
@@ -571,10 +571,7 @@
     getFeedType,
     flatAllCardsList,
     checkIfFeedConnectionIsBroken,
-<<<<<<< HEAD
     isSmartLimitEnable,
-=======
     hasIssuedExpensifyCard,
->>>>>>> d97f1b47
     hasCardListObject,
 };