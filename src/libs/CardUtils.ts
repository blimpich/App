import {fromUnixTime, isBefore} from 'date-fns';
import groupBy from 'lodash/groupBy';
import Onyx from 'react-native-onyx';
import type {OnyxCollection, OnyxEntry} from 'react-native-onyx';
import type {ValueOf} from 'type-fest';
import ExpensifyCardImage from '@assets/images/expensify-card.svg';
import type {LocaleContextProps} from '@components/LocaleContextProvider';
import type IllustrationsType from '@styles/theme/illustrations/types';
import * as Illustrations from '@src/components/Icon/Illustrations';
import CONST from '@src/CONST';
import type {TranslationPaths} from '@src/languages/types';
import type {OnyxValues} from '@src/ONYXKEYS';
import ONYXKEYS from '@src/ONYXKEYS';
import type {BankAccountList, Card, CardFeeds, CardList, CompanyCardFeed, CurrencyList, ExpensifyCardSettings, PersonalDetailsList, Policy, WorkspaceCardsList} from '@src/types/onyx';
import type {FilteredCardList} from '@src/types/onyx/Card';
import type {CardFeedData, CompanyCardFeedWithNumber, CompanyCardNicknames, CompanyFeeds, DirectCardFeedData} from '@src/types/onyx/CardFeeds';
import {isEmptyObject} from '@src/types/utils/EmptyObject';
import type IconAsset from '@src/types/utils/IconAsset';
import {translateLocal} from './Localize';
import {filterObject} from './ObjectUtils';
import {getDisplayNameOrDefault} from './PersonalDetailsUtils';
import StringUtils from './StringUtils';

let allCards: OnyxValues[typeof ONYXKEYS.CARD_LIST] = {};
Onyx.connect({
    key: ONYXKEYS.CARD_LIST,
    callback: (val) => {
        if (!val || Object.keys(val).length === 0) {
            return;
        }

        allCards = val;
    },
});

let allWorkspaceCards: OnyxCollection<WorkspaceCardsList> = {};
Onyx.connect({
    key: ONYXKEYS.COLLECTION.WORKSPACE_CARDS_LIST,
    waitForCollectionCallback: true,
    callback: (value) => {
        allWorkspaceCards = value;
    },
});

/**
 * @returns string with a month in MM format
 */
function getMonthFromExpirationDateString(expirationDateString: string) {
    return expirationDateString.substring(0, 2);
}

/**
 * @param cardID
 * @returns boolean
 */
function isExpensifyCard(cardID?: number) {
    if (!cardID) {
        return false;
    }
    const card = allCards[cardID];
    if (!card) {
        return false;
    }
    return card.bank === CONST.EXPENSIFY_CARD.BANK;
}

/**
 * @param cardID
 * @returns string in format %<bank> - <lastFourPAN || Not Activated>%.
 */
function getCardDescription(cardID?: number, cards: CardList = allCards) {
    if (!cardID) {
        return '';
    }
    const card = cards[cardID];
    if (!card) {
        return '';
    }
    const isPlaid = !!getPlaidInstitutionId(card.bank);
    const bankName = isPlaid ? card?.cardName : getBankName(card.bank as CompanyCardFeed);
    const cardDescriptor = card.state === CONST.EXPENSIFY_CARD.STATE.NOT_ACTIVATED ? translateLocal('cardTransactions.notActivated') : card.lastFourPAN;
    const humanReadableBankName = card.bank === CONST.EXPENSIFY_CARD.BANK ? CONST.EXPENSIFY_CARD.BANK : bankName;
    return cardDescriptor && !isPlaid ? `${humanReadableBankName} - ${cardDescriptor}` : `${humanReadableBankName}`;
}

/**
 * @param transactionCardName
 * @param cardID
 * @param cards
 * @returns company card name
 */
function getCompanyCardDescription(transactionCardName?: string, cardID?: number, cards?: CardList) {
    if (!cardID || isExpensifyCard(cardID) || !cards?.[cardID]) {
        return transactionCardName;
    }
    const card = cards[cardID];

    return card.cardName;
}

function isCard(item: Card | Record<string, string>): item is Card {
    return typeof item === 'object' && 'cardID' in item && !!item.cardID && 'bank' in item && !!item.bank;
}

function isCardHiddenFromSearch(card: Card) {
    return !card?.nameValuePairs?.isVirtual && CONST.EXPENSIFY_CARD.HIDDEN_FROM_SEARCH_STATES.includes(card.state ?? 0);
}

function isCardClosed(card: Card) {
    return card?.state === CONST.EXPENSIFY_CARD.STATE.CLOSED;
}

function mergeCardListWithWorkspaceFeeds(workspaceFeeds: Record<string, WorkspaceCardsList | undefined>, cardList = allCards, shouldExcludeCardHiddenFromSearch = false) {
    const feedCards: CardList = {};
    Object.values(cardList).forEach((card) => {
        if (!isCard(card) || (shouldExcludeCardHiddenFromSearch && isCardHiddenFromSearch(card))) {
            return;
        }

        feedCards[card.cardID] = card;
    });

    Object.values(workspaceFeeds ?? {}).forEach((currentCardFeed) => {
        Object.values(currentCardFeed ?? {}).forEach((card) => {
            if (!isCard(card) || (shouldExcludeCardHiddenFromSearch && isCardHiddenFromSearch(card))) {
                return;
            }
            feedCards[card.cardID] = card;
        });
    });
    return feedCards;
}

/**
 * @returns string with a year in YY or YYYY format
 */
function getYearFromExpirationDateString(expirationDateString: string) {
    const stringContainsNumbersOnly = /^\d+$/.test(expirationDateString);
    const cardYear = stringContainsNumbersOnly ? expirationDateString.substring(2) : expirationDateString.substring(3);

    return cardYear.length === 2 ? `20${cardYear}` : cardYear;
}

/**
 * @returns string with a month in MM/YYYY format
 */
function formatCardExpiration(expirationDateString: string) {
    // already matches MM/YYYY format
    const dateFormat = /^\d{2}\/\d{4}$/;
    if (dateFormat.test(expirationDateString)) {
        return expirationDateString;
    }

    const expirationMonth = getMonthFromExpirationDateString(expirationDateString);
    const expirationYear = getYearFromExpirationDateString(expirationDateString);

    return `${expirationMonth}/${expirationYear}`;
}

/**
 * @param cardList - collection of assigned cards
 * @returns collection of assigned cards grouped by domain
 */
function getDomainCards(cardList: OnyxEntry<CardList>): Record<string, Card[]> {
    // Check for domainName to filter out personal credit cards.
    const activeCards = Object.values(cardList ?? {}).filter((card) => !!card?.domainName && CONST.EXPENSIFY_CARD.ACTIVE_STATES.some((element) => element === card.state));

    return groupBy(activeCards, (card) => card.domainName);
}

/**
 * Returns a masked credit card string with spaces for every four symbols.
 * If the last four digits are provided, all preceding digits will be masked.
 * If not, the entire card string will be masked.
 *
 * @param [lastFour=""] - The last four digits of the card (optional).
 * @returns - The masked card string.
 */
function maskCard(lastFour = ''): string {
    const totalDigits = 16;
    const maskedLength = totalDigits - lastFour.length;

    // Create a string with '•' repeated for the masked portion
    const maskedString = '•'.repeat(maskedLength) + lastFour;

    // Insert space for every four symbols
    return maskedString.replace(/(.{4})/g, '$1 ').trim();
}

/**
 * Returns a masked credit card string.
 * Converts given 'X' to '•' for the entire card string.
 *
 * @param cardName - card name with XXXX in the middle.
 * @param feed - card feed.
 * @param showOriginalName - show original card name instead of masked.
 * @returns - The masked card string.
 */
function maskCardNumber(cardName?: string, feed?: string, showOriginalName?: boolean): string {
    if (!cardName || cardName === '') {
        return '';
    }
    const hasSpace = /\s/.test(cardName);
    const maskedString = cardName.replace(/X/g, '•');
    const isAmexBank = [CONST.COMPANY_CARD.FEED_BANK_NAME.AMEX, CONST.COMPANY_CARD.FEED_BANK_NAME.AMEX_DIRECT].some((value) => value === feed);

    if (hasSpace) {
        if (showOriginalName) {
            return cardName;
        }
        return cardName.replace(/ - \d{4}$/, '');
    }

    if (isAmexBank && maskedString.length === 15) {
        return maskedString.replace(/(.{4})(.{6})(.{5})/, '$1 $2 $3');
    }

    return maskedString.replace(/(.{4})/g, '$1 ').trim();
}

/**
 * Returns last 4 number from company card name
 *
 * @param cardName - card name with dash in the middle and 4 numbers in the end.
 * @returns - Last 4 numbers
 */
function lastFourNumbersFromCardName(cardName: string | undefined): string {
    const name = cardName ?? '';
    const hasSpace = /\s/.test(name);
    const match = name.match(/(\d{4})$/);
    if (!cardName || cardName === '' || !hasSpace || !match) {
        return '';
    }
    return match[1];
}

function getMCardNumberString(cardNumber: string): string {
    return cardNumber.replace(/\s/g, '');
}

function getTranslationKeyForLimitType(limitType: ValueOf<typeof CONST.EXPENSIFY_CARD.LIMIT_TYPES> | undefined): TranslationPaths | '' {
    switch (limitType) {
        case CONST.EXPENSIFY_CARD.LIMIT_TYPES.SMART:
            return 'workspace.card.issueNewCard.smartLimit';
        case CONST.EXPENSIFY_CARD.LIMIT_TYPES.FIXED:
            return 'workspace.card.issueNewCard.fixedAmount';
        case CONST.EXPENSIFY_CARD.LIMIT_TYPES.MONTHLY:
            return 'workspace.card.issueNewCard.monthly';
        default:
            return '';
    }
}

function getEligibleBankAccountsForCard(bankAccountsList: OnyxEntry<BankAccountList>) {
    if (!bankAccountsList || isEmptyObject(bankAccountsList)) {
        return [];
    }
    return Object.values(bankAccountsList).filter((bankAccount) => bankAccount?.accountData?.type === CONST.BANK_ACCOUNT.TYPE.BUSINESS && bankAccount?.accountData?.allowDebit);
}

function getCardsByCardholderName(cardsList: OnyxEntry<WorkspaceCardsList>, policyMembersAccountIDs: number[]): Card[] {
    const {cardList, ...cards} = cardsList ?? {};
    return Object.values(cards).filter((card: Card) => card.accountID && policyMembersAccountIDs.includes(card.accountID));
}

function sortCardsByCardholderName(cards: Card[], personalDetails: OnyxEntry<PersonalDetailsList>, localeCompare: LocaleContextProps['localeCompare']): Card[] {
    return cards.sort((cardA: Card, cardB: Card) => {
        const userA = cardA.accountID ? (personalDetails?.[cardA.accountID] ?? {}) : {};
        const userB = cardB.accountID ? (personalDetails?.[cardB.accountID] ?? {}) : {};
        const aName = getDisplayNameOrDefault(userA);
        const bName = getDisplayNameOrDefault(userB);
        return localeCompare(aName, bName);
    });
}

function filterCardsByPersonalDetails(card: Card, searchQuery: string, personalDetails?: PersonalDetailsList) {
    const normalizedSearchQuery = StringUtils.normalize(searchQuery.toLowerCase());
    const cardTitle = StringUtils.normalize(card.nameValuePairs?.cardTitle?.toLowerCase() ?? '');
    const lastFourPAN = StringUtils.normalize(card?.lastFourPAN?.toLowerCase() ?? '');
    const accountLogin = StringUtils.normalize(personalDetails?.[card.accountID ?? CONST.DEFAULT_NUMBER_ID]?.login?.toLowerCase() ?? '');
    const accountName = StringUtils.normalize(personalDetails?.[card.accountID ?? CONST.DEFAULT_NUMBER_ID]?.displayName?.toLowerCase() ?? '');
    return (
        cardTitle.includes(normalizedSearchQuery) ||
        lastFourPAN.includes(normalizedSearchQuery) ||
        accountLogin.includes(normalizedSearchQuery) ||
        accountName.includes(normalizedSearchQuery)
    );
}

function getCardFeedIcon(cardFeed: CompanyCardFeed | typeof CONST.EXPENSIFY_CARD.BANK, illustrations: IllustrationsType): IconAsset {
    const feedIcons = {
        [CONST.COMPANY_CARD.FEED_BANK_NAME.VISA]: Illustrations.VisaCompanyCardDetailLarge,
        [CONST.COMPANY_CARD.FEED_BANK_NAME.AMEX]: Illustrations.AmexCardCompanyCardDetailLarge,
        [CONST.COMPANY_CARD.FEED_BANK_NAME.MASTER_CARD]: Illustrations.MasterCardCompanyCardDetailLarge,
        [CONST.COMPANY_CARD.FEED_BANK_NAME.AMEX_DIRECT]: Illustrations.AmexCardCompanyCardDetailLarge,
        [CONST.COMPANY_CARD.FEED_BANK_NAME.BANK_OF_AMERICA]: Illustrations.BankOfAmericaCompanyCardDetailLarge,
        [CONST.COMPANY_CARD.FEED_BANK_NAME.CAPITAL_ONE]: Illustrations.CapitalOneCompanyCardDetailLarge,
        [CONST.COMPANY_CARD.FEED_BANK_NAME.CHASE]: Illustrations.ChaseCompanyCardDetailLarge,
        [CONST.COMPANY_CARD.FEED_BANK_NAME.CITIBANK]: Illustrations.CitibankCompanyCardDetailLarge,
        [CONST.COMPANY_CARD.FEED_BANK_NAME.WELLS_FARGO]: Illustrations.WellsFargoCompanyCardDetailLarge,
        [CONST.COMPANY_CARD.FEED_BANK_NAME.BREX]: Illustrations.BrexCompanyCardDetailLarge,
        [CONST.COMPANY_CARD.FEED_BANK_NAME.STRIPE]: Illustrations.StripeCompanyCardDetailLarge,
        [CONST.COMPANY_CARD.FEED_BANK_NAME.CSV]: illustrations.GenericCSVCompanyCardLarge,
        [CONST.EXPENSIFY_CARD.BANK]: ExpensifyCardImage,
    };

    if (cardFeed.startsWith(CONST.EXPENSIFY_CARD.BANK)) {
        return ExpensifyCardImage;
    }

    if (feedIcons[cardFeed]) {
        return feedIcons[cardFeed];
    }

    // In existing OldDot setups other variations of feeds could exist, ex: vcf2, vcf3, cdfbmo
    const feedKey = (Object.keys(feedIcons) as CompanyCardFeed[]).find((feed) => cardFeed.startsWith(feed));

    if (feedKey) {
        return feedIcons[feedKey];
    }

    if (cardFeed.includes(CONST.COMPANY_CARD.FEED_BANK_NAME.CSV)) {
        return illustrations.GenericCSVCompanyCardLarge;
    }

    return illustrations.GenericCompanyCardLarge;
}

/**
 * Verify if the feed is a custom feed. Those are also referred to as commercial feeds.
 */
function isCustomFeed(feed: CompanyCardFeedWithNumber): boolean {
    return [CONST.COMPANY_CARD.FEED_BANK_NAME.MASTER_CARD, CONST.COMPANY_CARD.FEED_BANK_NAME.VISA, CONST.COMPANY_CARD.FEED_BANK_NAME.AMEX].some((value) => feed.startsWith(value));
}

function getCompanyFeeds(cardFeeds: OnyxEntry<CardFeeds>, shouldFilterOutRemovedFeeds = false, shouldFilterOutPendingFeeds = false): CompanyFeeds {
    return Object.fromEntries(
        Object.entries(cardFeeds?.settings?.companyCards ?? {}).filter(([key, value]) => {
            if (shouldFilterOutRemovedFeeds && value.pendingAction === CONST.RED_BRICK_ROAD_PENDING_ACTION.DELETE) {
                return false;
            }
            if (shouldFilterOutPendingFeeds && value.pending) {
                return false;
            }
            return key !== CONST.EXPENSIFY_CARD.BANK;
        }),
    );
}

function getBankName(feedType: CompanyCardFeed): string {
    const feedNamesMapping = {
        [CONST.COMPANY_CARD.FEED_BANK_NAME.VISA]: 'Visa',
        [CONST.COMPANY_CARD.FEED_BANK_NAME.MASTER_CARD]: 'Mastercard',
        [CONST.COMPANY_CARD.FEED_BANK_NAME.AMEX]: 'American Express',
        [CONST.COMPANY_CARD.FEED_BANK_NAME.STRIPE]: 'Stripe',
        [CONST.COMPANY_CARD.FEED_BANK_NAME.AMEX_DIRECT]: 'American Express',
        [CONST.COMPANY_CARD.FEED_BANK_NAME.BANK_OF_AMERICA]: 'Bank of America',
        [CONST.COMPANY_CARD.FEED_BANK_NAME.CAPITAL_ONE]: 'Capital One',
        [CONST.COMPANY_CARD.FEED_BANK_NAME.CHASE]: 'Chase',
        [CONST.COMPANY_CARD.FEED_BANK_NAME.CITIBANK]: 'Citibank',
        [CONST.COMPANY_CARD.FEED_BANK_NAME.WELLS_FARGO]: 'Wells Fargo',
        [CONST.COMPANY_CARD.FEED_BANK_NAME.BREX]: 'Brex',
        [CONST.COMPANY_CARD.FEED_BANK_NAME.CSV]: CONST.COMPANY_CARDS.CARD_TYPE.CSV,
    };

    // In existing OldDot setups other variations of feeds could exist, ex: vcf2, vcf3, oauth.americanexpressfdx.com 2003
    const feedKey = (Object.keys(feedNamesMapping) as CompanyCardFeed[]).find((feed) => feedType.startsWith(feed));

    if (feedType.includes(CONST.COMPANY_CARD.FEED_BANK_NAME.CSV)) {
        return CONST.COMPANY_CARDS.CARD_TYPE.CSV;
    }

    if (!feedKey) {
        return '';
    }

    return feedNamesMapping[feedKey];
}

const getBankCardDetailsImage = (bank: ValueOf<typeof CONST.COMPANY_CARDS.BANKS>, illustrations: IllustrationsType): IconAsset => {
    const iconMap: Record<ValueOf<typeof CONST.COMPANY_CARDS.BANKS>, IconAsset> = {
        [CONST.COMPANY_CARDS.BANKS.AMEX]: Illustrations.AmexCardCompanyCardDetail,
        [CONST.COMPANY_CARDS.BANKS.BANK_OF_AMERICA]: Illustrations.BankOfAmericaCompanyCardDetail,
        [CONST.COMPANY_CARDS.BANKS.CAPITAL_ONE]: Illustrations.CapitalOneCompanyCardDetail,
        [CONST.COMPANY_CARDS.BANKS.CHASE]: Illustrations.ChaseCompanyCardDetail,
        [CONST.COMPANY_CARDS.BANKS.CITI_BANK]: Illustrations.CitibankCompanyCardDetail,
        [CONST.COMPANY_CARDS.BANKS.WELLS_FARGO]: Illustrations.WellsFargoCompanyCardDetail,
        [CONST.COMPANY_CARDS.BANKS.BREX]: Illustrations.BrexCompanyCardDetail,
        [CONST.COMPANY_CARDS.BANKS.STRIPE]: Illustrations.StripeCompanyCardDetail,
        [CONST.COMPANY_CARDS.BANKS.OTHER]: illustrations.GenericCompanyCard,
    };
    return iconMap[bank];
};

function getCustomOrFormattedFeedName(feed?: CompanyCardFeed, companyCardNicknames?: CompanyCardNicknames, shouldAddCardsSuffix = true): string | undefined {
    if (!feed) {
        return;
    }

    const customFeedName = companyCardNicknames?.[feed];

    if (customFeedName && typeof customFeedName !== 'string') {
        return '';
    }

    const feedName = getBankName(feed);
    const formattedFeedName = shouldAddCardsSuffix ? translateLocal('workspace.companyCards.feedName', {feedName}) : feedName;

    return customFeedName ?? formattedFeedName;
}

function getPlaidInstitutionIconUrl(feedName?: string) {
    const institutionId = getPlaidInstitutionId(feedName);
    if (!institutionId) {
        return '';
    }
    return `${CONST.COMPANY_CARD_PLAID}${institutionId}.png`;
}

function getPlaidInstitutionId(feedName?: string) {
    const feed = feedName?.split('.');
    if (!feed || feed?.at(0) !== CONST.BANK_ACCOUNT.SETUP_TYPE.PLAID) {
        return '';
    }

    return feed.at(1);
}

function isPlaidSupportedCountry(selectedCountry?: string) {
    if (!selectedCountry) {
        return false;
    }
    return CONST.PLAID_SUPPORT_COUNTRIES.includes(selectedCountry);
}

function getDomainOrWorkspaceAccountID(workspaceAccountID: number, cardFeedData: CardFeedData | undefined): number {
    return cardFeedData?.domainID ?? workspaceAccountID;
}

function getPlaidCountry(outputCurrency?: string, currencyList?: CurrencyList, countryByIp?: string) {
    const selectedCurrency = outputCurrency ? currencyList?.[outputCurrency] : null;
    const countries = selectedCurrency?.countries;

    if (outputCurrency === CONST.CURRENCY.EUR) {
        if (countryByIp && countries?.includes(countryByIp)) {
            return countryByIp;
        }
        return '';
    }
    const country = countries?.[0];
    return country ?? '';
}

// We will simplify the logic below once we have #50450 #50451 implemented
const getCorrectStepForSelectedBank = (selectedBank: ValueOf<typeof CONST.COMPANY_CARDS.BANKS>) => {
    const banksWithFeedType = [
        CONST.COMPANY_CARDS.BANKS.BANK_OF_AMERICA,
        CONST.COMPANY_CARDS.BANKS.CAPITAL_ONE,
        CONST.COMPANY_CARDS.BANKS.CHASE,
        CONST.COMPANY_CARDS.BANKS.CITI_BANK,
        CONST.COMPANY_CARDS.BANKS.WELLS_FARGO,
    ];

    if (selectedBank === CONST.COMPANY_CARDS.BANKS.STRIPE) {
        return CONST.COMPANY_CARDS.STEP.CARD_INSTRUCTIONS;
    }

    if (selectedBank === CONST.COMPANY_CARDS.BANKS.AMEX) {
        return CONST.COMPANY_CARDS.STEP.AMEX_CUSTOM_FEED;
    }

    if (selectedBank === CONST.COMPANY_CARDS.BANKS.BREX) {
        return CONST.COMPANY_CARDS.STEP.BANK_CONNECTION;
    }

    if (selectedBank === CONST.COMPANY_CARDS.BANKS.OTHER) {
        return CONST.COMPANY_CARDS.STEP.CARD_TYPE;
    }

    if (banksWithFeedType.includes(selectedBank)) {
        return CONST.COMPANY_CARDS.STEP.SELECT_FEED_TYPE;
    }

    return CONST.COMPANY_CARDS.STEP.CARD_TYPE;
};

function getCorrectStepForPlaidSelectedBank(selectedBank: ValueOf<typeof CONST.COMPANY_CARDS.BANKS>) {
    if (selectedBank === CONST.COMPANY_CARDS.BANKS.STRIPE) {
        return CONST.COMPANY_CARDS.STEP.CARD_INSTRUCTIONS;
    }

    if (selectedBank === CONST.COMPANY_CARDS.BANKS.OTHER) {
        return CONST.COMPANY_CARDS.STEP.PLAID_CONNECTION;
    }

    return CONST.COMPANY_CARDS.STEP.BANK_CONNECTION;
}

function getSelectedFeed(lastSelectedFeed: OnyxEntry<CompanyCardFeed>, cardFeeds: OnyxEntry<CardFeeds>): CompanyCardFeed | undefined {
    const defaultFeed = Object.keys(getCompanyFeeds(cardFeeds, true)).at(0) as CompanyCardFeed | undefined;
    return lastSelectedFeed ?? defaultFeed;
}

function isSelectedFeedExpired(directFeed: DirectCardFeedData | undefined): boolean {
    if (!directFeed || !directFeed.expiration) {
        return false;
    }

    return isBefore(fromUnixTime(directFeed.expiration), new Date());
}

/** Returns list of cards which can be assigned */
function getFilteredCardList(list: WorkspaceCardsList | undefined, directFeed: DirectCardFeedData | undefined, workspaceCardFeeds: OnyxCollection<WorkspaceCardsList> = allWorkspaceCards) {
    const {cardList: customFeedCardsToAssign, ...cards} = list ?? {};
    const assignedCards = Object.values(cards).map((card) => card.cardName);

    // Get cards assigned across all workspaces
    const allWorkspaceAssignedCards = new Set<string>();
    Object.values(workspaceCardFeeds ?? {}).forEach((workspaceCards) => {
        if (!workspaceCards) {
            return;
        }
        const {cardList, ...workspaceCardItems} = workspaceCards;
        Object.values(workspaceCardItems).forEach((card) => {
            if (!card?.cardName) {
                return;
            }
            allWorkspaceAssignedCards.add(card.cardName);
        });
    });

    if (directFeed) {
        const unassignedDirectFeedCards = directFeed.accountList.filter((cardNumber) => !assignedCards.includes(cardNumber) && !allWorkspaceAssignedCards.has(cardNumber));
        return Object.fromEntries(unassignedDirectFeedCards.map((cardNumber) => [cardNumber, cardNumber]));
    }

    return Object.fromEntries(Object.entries(customFeedCardsToAssign ?? {}).filter(([cardNumber]) => !assignedCards.includes(cardNumber) && !allWorkspaceAssignedCards.has(cardNumber)));
}

function hasOnlyOneCardToAssign(list: FilteredCardList) {
    return Object.keys(list).length === 1;
}

function getDefaultCardName(cardholder?: string) {
    if (!cardholder) {
        return '';
    }
    return `${cardholder}'s card`;
}

function checkIfNewFeedConnected(prevFeedsData: CompanyFeeds, currentFeedsData: CompanyFeeds, plaidBank?: string) {
    const prevFeeds = Object.keys(prevFeedsData);
    const currentFeeds = Object.keys(currentFeedsData);

    return {
        isNewFeedConnected: currentFeeds.length > prevFeeds.length || (plaidBank && currentFeeds.includes(`${CONST.BANK_ACCOUNT.SETUP_TYPE.PLAID}.${plaidBank}`)),
        newFeed: currentFeeds.find((feed) => !prevFeeds.includes(feed)) as CompanyCardFeed | undefined,
    };
}

function filterInactiveCards(cards: CardList | undefined): CardList {
    const closedStates: number[] = [CONST.EXPENSIFY_CARD.STATE.CLOSED, CONST.EXPENSIFY_CARD.STATE.STATE_DEACTIVATED, CONST.EXPENSIFY_CARD.STATE.STATE_SUSPENDED];
    return filterObject(cards ?? {}, (key, card) => !closedStates.includes(card.state));
}

function getAllCardsForWorkspace(
    workspaceAccountID: number,
    allCardList: OnyxCollection<WorkspaceCardsList> = allWorkspaceCards,
    cardFeeds?: CardFeeds,
    expensifyCardSettings?: OnyxCollection<ExpensifyCardSettings>,
): CardList {
    const cards = {};
    const companyCardsDomainFeeds = Object.entries(cardFeeds?.settings?.companyCards ?? {}).map(([feedName, feedData]) => ({domainID: feedData.domainID, feedName}));
    const expensifyCardsDomainIDs = Object.keys(expensifyCardSettings ?? {})
        .map((key) => key.split('_').at(-1))
        .filter((id): id is string => !!id);
    for (const [key, values] of Object.entries(allCardList ?? {})) {
        const isWorkspaceAccountCards = key.includes(workspaceAccountID.toString());
        const isCompanyDomainCards = companyCardsDomainFeeds?.some((domainFeed) => domainFeed.domainID && key.includes(domainFeed.domainID.toString()) && key.includes(domainFeed.feedName));
        const isExpensifyDomainCards = expensifyCardsDomainIDs.some((domainID) => key.includes(domainID.toString()) && key.includes(CONST.EXPENSIFY_CARD.BANK));
        if ((isWorkspaceAccountCards || isCompanyDomainCards || isExpensifyDomainCards) && values) {
            const {cardList, ...rest} = values;
            const filteredCards = filterInactiveCards(rest);
            Object.assign(cards, filteredCards);
        }
    }
    return cards;
}

function isSmartLimitEnabled(cards: CardList) {
    return Object.values(cards).some((card) => card.nameValuePairs?.limitType === CONST.EXPENSIFY_CARD.LIMIT_TYPES.SMART);
}

const CUSTOM_FEEDS = [CONST.COMPANY_CARD.FEED_BANK_NAME.MASTER_CARD, CONST.COMPANY_CARD.FEED_BANK_NAME.VISA, CONST.COMPANY_CARD.FEED_BANK_NAME.AMEX];

function getFeedType(feedKey: CompanyCardFeed, cardFeeds: OnyxEntry<CardFeeds>): CompanyCardFeedWithNumber {
    if (CUSTOM_FEEDS.some((feed) => feed === feedKey)) {
        const filteredFeeds = Object.keys(cardFeeds?.settings?.companyCards ?? {}).filter((str) => str.includes(feedKey));

        const feedNumbers = filteredFeeds.map((str) => parseInt(str.replace(feedKey, ''), 10)).filter(Boolean);
        feedNumbers.sort((a, b) => a - b);

        let firstAvailableNumber = 1;
        for (const num of feedNumbers) {
            if (num && num !== firstAvailableNumber) {
                return `${feedKey}${firstAvailableNumber}`;
            }
            firstAvailableNumber++;
        }

        return `${feedKey}${firstAvailableNumber}`;
    }
    return feedKey;
}

/**
 * Takes the list of cards divided by workspaces and feeds and returns the flattened non-Expensify cards related to the provided workspace
 *
 * @param allCardsList the list where cards split by workspaces and feeds and stored under `card_${workspaceAccountID}_${feedName}` keys
 * @param workspaceAccountID the workspace account id we want to get cards for
 * @param domainIDs the domain ids we want to get cards for
 */
function flatAllCardsList(allCardsList: OnyxCollection<WorkspaceCardsList>, workspaceAccountID: number, domainIDs?: number[]): Record<string, Card> | undefined {
    if (!allCardsList) {
        return;
    }

    return Object.entries(allCardsList).reduce((acc, [key, cards]) => {
        const isWorkspaceAccountCards = key.includes(workspaceAccountID.toString());
        const isDomainCards = domainIDs?.some((domainID) => key.includes(domainID.toString()));
        if ((!isWorkspaceAccountCards && !isDomainCards) || key.includes(CONST.EXPENSIFY_CARD.BANK)) {
            return acc;
        }
        const {cardList, ...feedCards} = cards ?? {};
        const filteredCards = filterInactiveCards(feedCards);
        Object.assign(acc, filteredCards);
        return acc;
    }, {});
}

/**
 * Check if any card from the provided feed(s) has a broken connection
 *
 * @param feedCards the list of the cards, related to one or several feeds
 * @param [feedToExclude] the feed to ignore during the check, it's useful for checking broken connection error only in the feeds other than the selected one
 */
function checkIfFeedConnectionIsBroken(feedCards: Record<string, Card> | undefined, feedToExclude?: string): boolean {
    if (!feedCards || isEmptyObject(feedCards)) {
        return false;
    }

    return Object.values(feedCards).some((card) => !isEmptyObject(card) && card.bank !== feedToExclude && card.lastScrapeResult !== 200);
}

/**
 * Checks if an Expensify Card was issued for a given workspace.
 */
function hasIssuedExpensifyCard(workspaceAccountID: number, allCardList: OnyxCollection<WorkspaceCardsList> = allWorkspaceCards): boolean {
    const cards = getAllCardsForWorkspace(workspaceAccountID, allCardList);
    return Object.values(cards).some((card) => card.bank === CONST.EXPENSIFY_CARD.BANK);
}

function hasCardListObject(workspaceAccountID: number, feedName: CompanyCardFeed): boolean {
    const workspaceCards = allWorkspaceCards?.[`cards_${workspaceAccountID}_${feedName}`] ?? {};
    return !!workspaceCards.cardList;
}

/**
 * Check if the Expensify Card is fully set up and a new card can be issued
 */
function isExpensifyCardFullySetUp(policy?: OnyxEntry<Policy>, cardSettings?: OnyxEntry<ExpensifyCardSettings>): boolean {
    return !!(policy?.areExpensifyCardsEnabled && cardSettings?.paymentBankAccountID);
}

function getFundIdFromSettingsKey(key: string) {
    const prefix = ONYXKEYS.COLLECTION.PRIVATE_EXPENSIFY_CARD_SETTINGS;
    if (!key?.startsWith(prefix)) {
        return CONST.DEFAULT_NUMBER_ID;
    }
    const fundIDStr = key.substring(prefix.length);

    const fundID = Number(fundIDStr);
    return Number.isNaN(fundID) ? CONST.DEFAULT_NUMBER_ID : fundID;
}

<<<<<<< HEAD
function getCustomCardName(cardID: string) {
    return customCardNames?.[cardID];
}

/**
 * Get card which has a broken connection
 *
 * @param feedCards the list of the cards, related to one or several feeds
 * @param [feedToExclude] the feed to ignore during the check, it's useful for checking broken connection error only in the feeds other than the selected one
 */
function getFeedConnectionBrokenCard(feedCards: Record<string, Card> | undefined, feedToExclude?: string): Card | undefined {
    if (!feedCards || isEmptyObject(feedCards)) {
        return undefined;
    }

    return Object.values(feedCards).find((card) => !isEmptyObject(card) && card.bank !== feedToExclude && card.lastScrapeResult !== 200);
}

=======
>>>>>>> 990aea64
export {
    isExpensifyCard,
    getDomainCards,
    formatCardExpiration,
    getMonthFromExpirationDateString,
    getYearFromExpirationDateString,
    maskCard,
    maskCardNumber,
    getCardDescription,
    getMCardNumberString,
    getTranslationKeyForLimitType,
    getEligibleBankAccountsForCard,
    sortCardsByCardholderName,
    getCardFeedIcon,
    getBankName,
    isSelectedFeedExpired,
    getCompanyFeeds,
    isCustomFeed,
    getBankCardDetailsImage,
    getSelectedFeed,
    getCorrectStepForSelectedBank,
    getPlaidCountry,
    getCustomOrFormattedFeedName,
    isCardClosed,
    isPlaidSupportedCountry,
    getFilteredCardList,
    hasOnlyOneCardToAssign,
    checkIfNewFeedConnected,
    getDefaultCardName,
    getDomainOrWorkspaceAccountID,
    mergeCardListWithWorkspaceFeeds,
    isCard,
    getAllCardsForWorkspace,
    isCardHiddenFromSearch,
    getFeedType,
    flatAllCardsList,
    checkIfFeedConnectionIsBroken,
    isSmartLimitEnabled,
    lastFourNumbersFromCardName,
    hasIssuedExpensifyCard,
    hasCardListObject,
    isExpensifyCardFullySetUp,
    filterInactiveCards,
    getFundIdFromSettingsKey,
    getCardsByCardholderName,
    filterCardsByPersonalDetails,
    getCompanyCardDescription,
    getPlaidInstitutionIconUrl,
    getPlaidInstitutionId,
    getFeedConnectionBrokenCard,
    getCorrectStepForPlaidSelectedBank,
};<|MERGE_RESOLUTION|>--- conflicted
+++ resolved
@@ -683,11 +683,6 @@
     return Number.isNaN(fundID) ? CONST.DEFAULT_NUMBER_ID : fundID;
 }
 
-<<<<<<< HEAD
-function getCustomCardName(cardID: string) {
-    return customCardNames?.[cardID];
-}
-
 /**
  * Get card which has a broken connection
  *
@@ -702,8 +697,6 @@
     return Object.values(feedCards).find((card) => !isEmptyObject(card) && card.bank !== feedToExclude && card.lastScrapeResult !== 200);
 }
 
-=======
->>>>>>> 990aea64
 export {
     isExpensifyCard,
     getDomainCards,
