import {fromUnixTime, isBefore} from 'date-fns';
import groupBy from 'lodash/groupBy';
import Onyx from 'react-native-onyx';
import type {OnyxEntry} from 'react-native-onyx';
import type {ValueOf} from 'type-fest';
import ExpensifyCardImage from '@assets/images/expensify-card.svg';
import * as Illustrations from '@src/components/Icon/Illustrations';
import CONST from '@src/CONST';
import type {TranslationPaths} from '@src/languages/types';
import type {OnyxValues} from '@src/ONYXKEYS';
import ONYXKEYS from '@src/ONYXKEYS';
import type {BankAccountList, Card, CardFeeds, CardList, CompanyCardFeed, PersonalDetailsList, WorkspaceCardsList} from '@src/types/onyx';
import type {FilteredCardList} from '@src/types/onyx/Card';
import type {CompanyCardNicknames, CompanyFeeds, DirectCardFeedData} from '@src/types/onyx/CardFeeds';
import {isEmptyObject} from '@src/types/utils/EmptyObject';
import type IconAsset from '@src/types/utils/IconAsset';
import localeCompare from './LocaleCompare';
import * as Localize from './Localize';
import * as PersonalDetailsUtils from './PersonalDetailsUtils';

let allCards: OnyxValues[typeof ONYXKEYS.CARD_LIST] = {};
Onyx.connect({
    key: ONYXKEYS.CARD_LIST,
    callback: (val) => {
        if (!val || Object.keys(val).length === 0) {
            return;
        }

        allCards = val;
    },
});

/**
 * @returns string with a month in MM format
 */
function getMonthFromExpirationDateString(expirationDateString: string) {
    return expirationDateString.substring(0, 2);
}

/**
 * @param cardID
 * @returns boolean
 */
function isExpensifyCard(cardID?: number) {
    if (!cardID) {
        return false;
    }
    const card = allCards[cardID];
    if (!card) {
        return false;
    }
    return card.bank === CONST.EXPENSIFY_CARD.BANK;
}

/**
 * @param cardID
 * @returns boolean if the cardID is in the cardList from ONYX. Includes Expensify Cards.
 */
function isCorporateCard(cardID: number) {
    return !!allCards[cardID];
}

/**
 * @param cardID
 * @returns string in format %<bank> - <lastFourPAN || Not Activated>%.
 */
function getCardDescription(cardID?: number) {
    if (!cardID) {
        return '';
    }
    const card = allCards[cardID];
    if (!card) {
        return '';
    }
    const cardDescriptor = card.state === CONST.EXPENSIFY_CARD.STATE.NOT_ACTIVATED ? Localize.translateLocal('cardTransactions.notActivated') : card.lastFourPAN;
    return cardDescriptor ? `${card.bank} - ${cardDescriptor}` : `${card.bank}`;
}

/**
 * @returns string with a year in YY or YYYY format
 */
function getYearFromExpirationDateString(expirationDateString: string) {
    const stringContainsNumbersOnly = /^\d+$/.test(expirationDateString);
    const cardYear = stringContainsNumbersOnly ? expirationDateString.substring(2) : expirationDateString.substring(3);

    return cardYear.length === 2 ? `20${cardYear}` : cardYear;
}

/**
 * @returns string with a month in MM/YYYY format
 */
function formatCardExpiration(expirationDateString: string) {
    // already matches MM/YYYY format
    const dateFormat = /^\d{2}\/\d{4}$/;
    if (dateFormat.test(expirationDateString)) {
        return expirationDateString;
    }

    const expirationMonth = getMonthFromExpirationDateString(expirationDateString);
    const expirationYear = getYearFromExpirationDateString(expirationDateString);

    return `${expirationMonth}/${expirationYear}`;
}

/**
 * @param cardList - collection of assigned cards
 * @returns collection of assigned cards grouped by domain
 */
function getDomainCards(cardList: OnyxEntry<CardList>): Record<string, Card[]> {
    // Check for domainName to filter out personal credit cards.
    const activeCards = Object.values(cardList ?? {}).filter((card) => !!card?.domainName && CONST.EXPENSIFY_CARD.ACTIVE_STATES.some((element) => element === card.state));

    return groupBy(activeCards, (card) => card.domainName);
}

/**
 * Returns a masked credit card string with spaces for every four symbols.
 * If the last four digits are provided, all preceding digits will be masked.
 * If not, the entire card string will be masked.
 *
 * @param [lastFour=""] - The last four digits of the card (optional).
 * @returns - The masked card string.
 */
function maskCard(lastFour = ''): string {
    const totalDigits = 16;
    const maskedLength = totalDigits - lastFour.length;

    // Create a string with '•' repeated for the masked portion
    const maskedString = '•'.repeat(maskedLength) + lastFour;

    // Insert space for every four symbols
    return maskedString.replace(/(.{4})/g, '$1 ').trim();
}

/**
 * Returns a masked credit card string.
 * Converts given 'X' to '•' for the entire card string.
 *
 * @param cardName - card name with XXXX in the middle.
 * @param feed - card feed.
 * @returns - The masked card string.
 */
function maskCardNumber(cardName: string, feed: string | undefined): string {
    if (!cardName || cardName === '') {
        return '';
    }
    const hasSpace = /\s/.test(cardName);
    const maskedString = cardName.replace(/X/g, '•');
    const isAmexBank = [CONST.COMPANY_CARD.FEED_BANK_NAME.AMEX, CONST.COMPANY_CARD.FEED_BANK_NAME.AMEX_DIRECT].some((value) => value === feed);

    if (hasSpace) {
        return cardName;
    }

    if (isAmexBank && maskedString.length === 15) {
        return maskedString.replace(/(.{4})(.{6})(.{5})/, '$1 $2 $3');
    }

    return maskedString.replace(/(.{4})/g, '$1 ').trim();
}

/**
 * Finds physical card in a list of cards
 *
 * @returns a physical card object (or undefined if none is found)
 */
function findPhysicalCard(cards: Card[]) {
    return cards.find((card) => !card?.nameValuePairs?.isVirtual);
}

/**
 * Checks if any of the cards in the list have detected fraud
 *
 * @param cardList - collection of assigned cards
 */
function hasDetectedFraud(cardList: Record<string, Card>): boolean {
    return Object.values(cardList).some((card) => card.fraud !== CONST.EXPENSIFY_CARD.FRAUD_TYPES.NONE);
}

function getMCardNumberString(cardNumber: string): string {
    return cardNumber.replace(/\s/g, '');
}

function getTranslationKeyForLimitType(limitType: ValueOf<typeof CONST.EXPENSIFY_CARD.LIMIT_TYPES> | undefined): TranslationPaths | '' {
    switch (limitType) {
        case CONST.EXPENSIFY_CARD.LIMIT_TYPES.SMART:
            return 'workspace.card.issueNewCard.smartLimit';
        case CONST.EXPENSIFY_CARD.LIMIT_TYPES.FIXED:
            return 'workspace.card.issueNewCard.fixedAmount';
        case CONST.EXPENSIFY_CARD.LIMIT_TYPES.MONTHLY:
            return 'workspace.card.issueNewCard.monthly';
        default:
            return '';
    }
}

function getEligibleBankAccountsForCard(bankAccountsList: OnyxEntry<BankAccountList>) {
    if (!bankAccountsList || isEmptyObject(bankAccountsList)) {
        return [];
    }
    return Object.values(bankAccountsList).filter((bankAccount) => bankAccount?.accountData?.type === CONST.BANK_ACCOUNT.TYPE.BUSINESS && bankAccount?.accountData?.allowDebit);
}

function sortCardsByCardholderName(cardsList: OnyxEntry<WorkspaceCardsList>, personalDetails: OnyxEntry<PersonalDetailsList>): Card[] {
    const {cardList, ...cards} = cardsList ?? {};
    return Object.values(cards).sort((cardA: Card, cardB: Card) => {
<<<<<<< HEAD
        const userA = cardA.accountID ? personalDetails?.[cardA.accountID] : {};
        const userB = cardB.accountID ? personalDetails?.[cardB.accountID] : {};
=======
        const userA = cardA.accountID ? personalDetails?.[cardA.accountID] ?? {} : {};
        const userB = cardB.accountID ? personalDetails?.[cardB.accountID] ?? {} : {};
>>>>>>> 84e51e24

        const aName = PersonalDetailsUtils.getDisplayNameOrDefault(userA);
        const bName = PersonalDetailsUtils.getDisplayNameOrDefault(userB);

        return localeCompare(aName, bName);
    });
}

function getCardFeedIcon(cardFeed: CompanyCardFeed | typeof CONST.EXPENSIFY_CARD.BANK): IconAsset {
    const feedIcons = {
        [CONST.COMPANY_CARD.FEED_BANK_NAME.VISA]: Illustrations.VisaCompanyCardDetailLarge,
        [CONST.COMPANY_CARD.FEED_BANK_NAME.AMEX]: Illustrations.AmexCardCompanyCardDetailLarge,
        [CONST.COMPANY_CARD.FEED_BANK_NAME.MASTER_CARD]: Illustrations.MasterCardCompanyCardDetailLarge,
        [CONST.COMPANY_CARD.FEED_BANK_NAME.AMEX_DIRECT]: Illustrations.AmexCardCompanyCardDetailLarge,
        [CONST.COMPANY_CARD.FEED_BANK_NAME.BANK_OF_AMERICA]: Illustrations.BankOfAmericaCompanyCardDetailLarge,
        [CONST.COMPANY_CARD.FEED_BANK_NAME.CAPITAL_ONE]: Illustrations.CapitalOneCompanyCardDetailLarge,
        [CONST.COMPANY_CARD.FEED_BANK_NAME.CHASE]: Illustrations.ChaseCompanyCardDetailLarge,
        [CONST.COMPANY_CARD.FEED_BANK_NAME.CITIBANK]: Illustrations.CitibankCompanyCardDetailLarge,
        [CONST.COMPANY_CARD.FEED_BANK_NAME.WELLS_FARGO]: Illustrations.WellsFargoCompanyCardDetailLarge,
        [CONST.COMPANY_CARD.FEED_BANK_NAME.BREX]: Illustrations.BrexCompanyCardDetailLarge,
        [CONST.COMPANY_CARD.FEED_BANK_NAME.STRIPE]: Illustrations.StripeCompanyCardDetailLarge,
        [CONST.EXPENSIFY_CARD.BANK]: ExpensifyCardImage,
    };

    if (cardFeed.startsWith(CONST.EXPENSIFY_CARD.BANK)) {
        return ExpensifyCardImage;
    }

    if (feedIcons[cardFeed]) {
        return feedIcons[cardFeed];
    }

    // In existing OldDot setups other variations of feeds could exist, ex: vcf2, vcf3, cdfbmo
    const feedKey = (Object.keys(feedIcons) as CompanyCardFeed[]).find((feed) => cardFeed.startsWith(feed));

    if (feedKey) {
        return feedIcons[feedKey];
    }

    return Illustrations.AmexCompanyCards;
}

function isCustomFeed(feed: CompanyCardFeed): boolean {
    return [CONST.COMPANY_CARD.FEED_BANK_NAME.MASTER_CARD, CONST.COMPANY_CARD.FEED_BANK_NAME.VISA, CONST.COMPANY_CARD.FEED_BANK_NAME.AMEX].some((value) => value === feed);
}

function getCompanyFeeds(cardFeeds: OnyxEntry<CardFeeds>, shouldFilterOutRemovedFeeds = false): CompanyFeeds {
    return Object.fromEntries(
        Object.entries(cardFeeds?.settings?.companyCards ?? {}).filter(([key, value]) => {
            if (shouldFilterOutRemovedFeeds && value.pendingAction === CONST.RED_BRICK_ROAD_PENDING_ACTION.DELETE) {
                return false;
            }
            return key !== CONST.EXPENSIFY_CARD.BANK;
        }),
    );
}

function getCardFeedName(feedType: CompanyCardFeed): string {
    const feedNamesMapping = {
        [CONST.COMPANY_CARD.FEED_BANK_NAME.VISA]: 'Visa',
        [CONST.COMPANY_CARD.FEED_BANK_NAME.MASTER_CARD]: 'Mastercard',
        [CONST.COMPANY_CARD.FEED_BANK_NAME.AMEX]: 'American Express',
        [CONST.COMPANY_CARD.FEED_BANK_NAME.STRIPE]: 'Stripe',
        [CONST.COMPANY_CARD.FEED_BANK_NAME.AMEX_DIRECT]: 'American Express',
        [CONST.COMPANY_CARD.FEED_BANK_NAME.BANK_OF_AMERICA]: 'Bank of America',
        [CONST.COMPANY_CARD.FEED_BANK_NAME.CAPITAL_ONE]: 'Capital One',
        [CONST.COMPANY_CARD.FEED_BANK_NAME.CHASE]: 'Chase',
        [CONST.COMPANY_CARD.FEED_BANK_NAME.CITIBANK]: 'Citibank',
        [CONST.COMPANY_CARD.FEED_BANK_NAME.WELLS_FARGO]: 'Wells Fargo',
        [CONST.COMPANY_CARD.FEED_BANK_NAME.BREX]: 'Brex',
    };

    // In existing OldDot setups other variations of feeds could exist, ex: vcf2, vcf3, oauth.americanexpressfdx.com 2003
    const feedKey = (Object.keys(feedNamesMapping) as CompanyCardFeed[]).find((feed) => feedType.startsWith(feed));

    if (!feedKey) {
        return '';
    }

    return feedNamesMapping[feedKey];
}

const getBankCardDetailsImage = (bank: ValueOf<typeof CONST.COMPANY_CARDS.BANKS>): IconAsset => {
    const iconMap: Record<ValueOf<typeof CONST.COMPANY_CARDS.BANKS>, IconAsset> = {
        [CONST.COMPANY_CARDS.BANKS.AMEX]: Illustrations.AmexCardCompanyCardDetail,
        [CONST.COMPANY_CARDS.BANKS.BANK_OF_AMERICA]: Illustrations.BankOfAmericaCompanyCardDetail,
        [CONST.COMPANY_CARDS.BANKS.CAPITAL_ONE]: Illustrations.CapitalOneCompanyCardDetail,
        [CONST.COMPANY_CARDS.BANKS.CHASE]: Illustrations.ChaseCompanyCardDetail,
        [CONST.COMPANY_CARDS.BANKS.CITI_BANK]: Illustrations.CitibankCompanyCardDetail,
        [CONST.COMPANY_CARDS.BANKS.WELLS_FARGO]: Illustrations.WellsFargoCompanyCardDetail,
        [CONST.COMPANY_CARDS.BANKS.BREX]: Illustrations.BrexCompanyCardDetail,
        [CONST.COMPANY_CARDS.BANKS.STRIPE]: Illustrations.StripeCompanyCardDetail,
        [CONST.COMPANY_CARDS.BANKS.OTHER]: Illustrations.OtherCompanyCardDetail,
    };
    return iconMap[bank];
};

function getCustomOrFormattedFeedName(feed?: CompanyCardFeed, companyCardNicknames?: CompanyCardNicknames): string | undefined {
    if (!feed) {
        return;
    }

    const customFeedName = companyCardNicknames?.[feed];
    const formattedFeedName = Localize.translateLocal('workspace.companyCards.feedName', {feedName: getCardFeedName(feed)});
    return customFeedName ?? formattedFeedName;
}

// We will simplify the logic below once we have #50450 #50451 implemented
const getCorrectStepForSelectedBank = (selectedBank: ValueOf<typeof CONST.COMPANY_CARDS.BANKS>) => {
    const banksWithFeedType = [
        CONST.COMPANY_CARDS.BANKS.BANK_OF_AMERICA,
        CONST.COMPANY_CARDS.BANKS.CAPITAL_ONE,
        CONST.COMPANY_CARDS.BANKS.CHASE,
        CONST.COMPANY_CARDS.BANKS.CITI_BANK,
        CONST.COMPANY_CARDS.BANKS.WELLS_FARGO,
    ];

    if (selectedBank === CONST.COMPANY_CARDS.BANKS.STRIPE) {
        return CONST.COMPANY_CARDS.STEP.CARD_INSTRUCTIONS;
    }

    if (selectedBank === CONST.COMPANY_CARDS.BANKS.AMEX) {
        return CONST.COMPANY_CARDS.STEP.AMEX_CUSTOM_FEED;
    }

    if (selectedBank === CONST.COMPANY_CARDS.BANKS.BREX) {
        return CONST.COMPANY_CARDS.STEP.BANK_CONNECTION;
    }

    if (selectedBank === CONST.COMPANY_CARDS.BANKS.OTHER) {
        return CONST.COMPANY_CARDS.STEP.CARD_TYPE;
    }

    if (banksWithFeedType.includes(selectedBank)) {
        return CONST.COMPANY_CARDS.STEP.SELECT_FEED_TYPE;
    }

    return CONST.COMPANY_CARDS.STEP.CARD_TYPE;
};

function getSelectedFeed(lastSelectedFeed: OnyxEntry<CompanyCardFeed>, cardFeeds: OnyxEntry<CardFeeds>): CompanyCardFeed | undefined {
    const defaultFeed = Object.keys(getCompanyFeeds(cardFeeds, true)).at(0) as CompanyCardFeed | undefined;
    return lastSelectedFeed ?? defaultFeed;
}

function isSelectedFeedExpired(directFeed: DirectCardFeedData | undefined): boolean {
    if (!directFeed) {
        return false;
    }

    return isBefore(fromUnixTime(directFeed.expiration), new Date());
}

/** Returns list of cards which can be assigned */
function getFilteredCardList(list: WorkspaceCardsList | undefined, directFeed: DirectCardFeedData | undefined) {
    const {cardList: customFeedCardsToAssign, ...cards} = list ?? {};
    const assignedCards = Object.values(cards).map((card) => card.cardName);

    if (directFeed) {
        const unassignedDirectFeedCards = directFeed.accountList.filter((cardNumber) => !assignedCards.includes(cardNumber));
        return Object.fromEntries(unassignedDirectFeedCards.map((cardNumber) => [cardNumber, cardNumber]));
    }

    return Object.fromEntries(Object.entries(customFeedCardsToAssign ?? {}).filter(([cardNumber]) => !assignedCards.includes(cardNumber)));
}

function hasOnlyOneCardToAssign(list: FilteredCardList) {
    return Object.keys(list).length === 1;
}

function getDefaultCardName(cardholder?: string) {
    if (!cardholder) {
        return '';
    }
    return `${cardholder}'s card`;
}

function checkIfNewFeedConnected(prevFeedsData: CompanyFeeds, currentFeedsData: CompanyFeeds) {
    const prevFeeds = Object.keys(prevFeedsData);
    const currentFeeds = Object.keys(currentFeedsData);

    return {
        isNewFeedConnected: currentFeeds.length > prevFeeds.length,
        newFeed: currentFeeds.find((feed) => !prevFeeds.includes(feed)) as CompanyCardFeed | undefined,
    };
}

export {
    isExpensifyCard,
    isCorporateCard,
    getDomainCards,
    formatCardExpiration,
    getMonthFromExpirationDateString,
    getYearFromExpirationDateString,
    maskCard,
    maskCardNumber,
    getCardDescription,
    findPhysicalCard,
    hasDetectedFraud,
    getMCardNumberString,
    getTranslationKeyForLimitType,
    getEligibleBankAccountsForCard,
    sortCardsByCardholderName,
    getCardFeedIcon,
    isSelectedFeedExpired,
    getCardFeedName,
    getCompanyFeeds,
    isCustomFeed,
    getBankCardDetailsImage,
    getSelectedFeed,
    getCorrectStepForSelectedBank,
    getCustomOrFormattedFeedName,
    getFilteredCardList,
    hasOnlyOneCardToAssign,
    checkIfNewFeedConnected,
    getDefaultCardName,
};<|MERGE_RESOLUTION|>--- conflicted
+++ resolved
@@ -204,13 +204,8 @@
 function sortCardsByCardholderName(cardsList: OnyxEntry<WorkspaceCardsList>, personalDetails: OnyxEntry<PersonalDetailsList>): Card[] {
     const {cardList, ...cards} = cardsList ?? {};
     return Object.values(cards).sort((cardA: Card, cardB: Card) => {
-<<<<<<< HEAD
-        const userA = cardA.accountID ? personalDetails?.[cardA.accountID] : {};
-        const userB = cardB.accountID ? personalDetails?.[cardB.accountID] : {};
-=======
         const userA = cardA.accountID ? personalDetails?.[cardA.accountID] ?? {} : {};
         const userB = cardB.accountID ? personalDetails?.[cardB.accountID] ?? {} : {};
->>>>>>> 84e51e24
 
         const aName = PersonalDetailsUtils.getDisplayNameOrDefault(userA);
         const bName = PersonalDetailsUtils.getDisplayNameOrDefault(userB);
