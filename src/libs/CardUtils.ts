import {fromUnixTime, isBefore} from 'date-fns';
import groupBy from 'lodash/groupBy';
import Onyx from 'react-native-onyx';
import type {OnyxCollection, OnyxEntry} from 'react-native-onyx';
import type {ValueOf} from 'type-fest';
import ExpensifyCardImage from '@assets/images/expensify-card.svg';
import type {LocaleContextProps} from '@components/LocaleContextProvider';
import type IllustrationsType from '@styles/theme/illustrations/types';
import * as Illustrations from '@src/components/Icon/Illustrations';
import CONST from '@src/CONST';
import type {TranslationPaths} from '@src/languages/types';
import type {OnyxValues} from '@src/ONYXKEYS';
import ONYXKEYS from '@src/ONYXKEYS';
import type {BankAccountList, Card, CardFeeds, CardList, CompanyCardFeed, CurrencyList, ExpensifyCardSettings, PersonalDetailsList, Policy, WorkspaceCardsList} from '@src/types/onyx';
import type {FilteredCardList} from '@src/types/onyx/Card';
import type {CardFeedData, CompanyCardFeedWithNumber, CompanyCardNicknames, CompanyFeeds, DirectCardFeedData} from '@src/types/onyx/CardFeeds';
import {isEmptyObject} from '@src/types/utils/EmptyObject';
import type IconAsset from '@src/types/utils/IconAsset';
import {translateLocal} from './Localize';
import {filterObject} from './ObjectUtils';
import {getDisplayNameOrDefault} from './PersonalDetailsUtils';
import StringUtils from './StringUtils';

let allCards: OnyxValues[typeof ONYXKEYS.CARD_LIST] = {};
Onyx.connect({
    key: ONYXKEYS.CARD_LIST,
    callback: (val) => {
        if (!val || Object.keys(val).length === 0) {
            return;
        }

        allCards = val;
    },
});

let allWorkspaceCards: OnyxCollection<WorkspaceCardsList> = {};
Onyx.connect({
    key: ONYXKEYS.COLLECTION.WORKSPACE_CARDS_LIST,
    waitForCollectionCallback: true,
    callback: (value) => {
        allWorkspaceCards = value;
    },
});

/**
 * @returns string with a month in MM format
 */
function getMonthFromExpirationDateString(expirationDateString: string) {
    return expirationDateString.substring(0, 2);
}

/**
 * @param cardID
 * @returns boolean
 */
function isExpensifyCard(cardID?: number) {
    if (!cardID) {
        return false;
    }
    const card = allCards[cardID];
    if (!card) {
        return false;
    }
    return card.bank === CONST.EXPENSIFY_CARD.BANK;
}

/**
 * @param cardID
 * @returns string in format %<bank> - <lastFourPAN || Not Activated>%.
 */
function getCardDescription(cardID?: number, cards: CardList = allCards) {
    if (!cardID) {
        return '';
    }
    const card = cards[cardID];
    if (!card) {
        return '';
    }
    const isPlaid = !!getPlaidInstitutionId(card.bank);
    const bankName = isPlaid ? card?.cardName : getBankName(card.bank as CompanyCardFeed);
    const cardDescriptor = card.state === CONST.EXPENSIFY_CARD.STATE.NOT_ACTIVATED ? translateLocal('cardTransactions.notActivated') : card.lastFourPAN;
    const humanReadableBankName = card.bank === CONST.EXPENSIFY_CARD.BANK ? CONST.EXPENSIFY_CARD.BANK : bankName;
    return cardDescriptor && !isPlaid ? `${humanReadableBankName} - ${cardDescriptor}` : `${humanReadableBankName}`;
}

/**
 * @param transactionCardName
 * @param cardID
 * @param cards
 * @returns company card name
 */
function getCompanyCardDescription(transactionCardName?: string, cardID?: number, cards?: CardList) {
    if (!cardID || isExpensifyCard(cardID) || !cards?.[cardID]) {
        return transactionCardName;
    }
    const card = cards[cardID];

    return card.cardName;
}

function isCard(item: Card | Record<string, string>): item is Card {
    return typeof item === 'object' && 'cardID' in item && !!item.cardID && 'bank' in item && !!item.bank;
}

function isCardHiddenFromSearch(card: Card) {
    return !card?.nameValuePairs?.isVirtual && CONST.EXPENSIFY_CARD.HIDDEN_FROM_SEARCH_STATES.includes(card.state ?? 0);
}

function isCardClosed(card: Card) {
    return card?.state === CONST.EXPENSIFY_CARD.STATE.CLOSED;
}

function mergeCardListWithWorkspaceFeeds(workspaceFeeds: Record<string, WorkspaceCardsList | undefined>, cardList = allCards, shouldExcludeCardHiddenFromSearch = false) {
    const feedCards: CardList = {};
    Object.values(cardList).forEach((card) => {
        if (!isCard(card) || (shouldExcludeCardHiddenFromSearch && isCardHiddenFromSearch(card))) {
            return;
        }

        feedCards[card.cardID] = card;
    });

    Object.values(workspaceFeeds ?? {}).forEach((currentCardFeed) => {
        Object.values(currentCardFeed ?? {}).forEach((card) => {
            if (!isCard(card) || (shouldExcludeCardHiddenFromSearch && isCardHiddenFromSearch(card))) {
                return;
            }
            feedCards[card.cardID] = card;
        });
    });
    return feedCards;
}

/**
 * @returns string with a year in YY or YYYY format
 */
function getYearFromExpirationDateString(expirationDateString: string) {
    const stringContainsNumbersOnly = /^\d+$/.test(expirationDateString);
    const cardYear = stringContainsNumbersOnly ? expirationDateString.substring(2) : expirationDateString.substring(3);

    return cardYear.length === 2 ? `20${cardYear}` : cardYear;
}

/**
 * @returns string with a month in MM/YYYY format
 */
function formatCardExpiration(expirationDateString: string) {
    // already matches MM/YYYY format
    const dateFormat = /^\d{2}\/\d{4}$/;
    if (dateFormat.test(expirationDateString)) {
        return expirationDateString;
    }

    const expirationMonth = getMonthFromExpirationDateString(expirationDateString);
    const expirationYear = getYearFromExpirationDateString(expirationDateString);

    return `${expirationMonth}/${expirationYear}`;
}

/**
 * @param cardList - collection of assigned cards
 * @returns collection of assigned cards grouped by domain
 */
function getDomainCards(cardList: OnyxEntry<CardList>): Record<string, Card[]> {
    // Check for domainName to filter out personal credit cards.
    const activeCards = Object.values(cardList ?? {}).filter((card) => !!card?.domainName && CONST.EXPENSIFY_CARD.ACTIVE_STATES.some((element) => element === card.state));

    return groupBy(activeCards, (card) => card.domainName);
}

/**
 * Returns a masked credit card string with spaces for every four symbols.
 * If the last four digits are provided, all preceding digits will be masked.
 * If not, the entire card string will be masked.
 *
 * @param [lastFour=""] - The last four digits of the card (optional).
 * @returns - The masked card string.
 */
function maskCard(lastFour = ''): string {
    const totalDigits = 16;
    const maskedLength = totalDigits - lastFour.length;

    // Create a string with '•' repeated for the masked portion
    const maskedString = '•'.repeat(maskedLength) + lastFour;

    // Insert space for every four symbols
    return maskedString.replace(/(.{4})/g, '$1 ').trim();
}

/**
 * Returns a masked credit card string.
 * Converts given 'X' to '•' for the entire card string.
 *
 * @param cardName - card name with XXXX in the middle.
 * @param feed - card feed.
 * @param showOriginalName - show original card name instead of masked.
 * @returns - The masked card string.
 */
function maskCardNumber(cardName?: string, feed?: string, showOriginalName?: boolean): string {
    if (!cardName || cardName === '') {
        return '';
    }
    const hasSpace = /\s/.test(cardName);
    const maskedString = cardName.replace(/X/g, '•');
    const isAmexBank = [CONST.COMPANY_CARD.FEED_BANK_NAME.AMEX, CONST.COMPANY_CARD.FEED_BANK_NAME.AMEX_DIRECT].some((value) => value === feed);

    if (hasSpace) {
        if (showOriginalName) {
            return cardName;
        }
        return cardName.replace(/ - \d{4}$/, '');
    }

    if (isAmexBank && maskedString.length === 15) {
        return maskedString.replace(/(.{4})(.{6})(.{5})/, '$1 $2 $3');
    }

    return maskedString.replace(/(.{4})/g, '$1 ').trim();
}

/**
 * Returns last 4 number from company card name
 *
 * @param cardName - card name with dash in the middle and 4 numbers in the end.
 * @returns - Last 4 numbers
 */
function lastFourNumbersFromCardName(cardName: string | undefined): string {
    const name = cardName ?? '';
    const hasSpace = /\s/.test(name);
    const match = name.match(/(\d{4})$/);
    if (!cardName || cardName === '' || !hasSpace || !match) {
        return '';
    }
    return match[1];
}

function getMCardNumberString(cardNumber: string): string {
    return cardNumber.replace(/\s/g, '');
}

function getTranslationKeyForLimitType(limitType: ValueOf<typeof CONST.EXPENSIFY_CARD.LIMIT_TYPES> | undefined): TranslationPaths | '' {
    switch (limitType) {
        case CONST.EXPENSIFY_CARD.LIMIT_TYPES.SMART:
            return 'workspace.card.issueNewCard.smartLimit';
        case CONST.EXPENSIFY_CARD.LIMIT_TYPES.FIXED:
            return 'workspace.card.issueNewCard.fixedAmount';
        case CONST.EXPENSIFY_CARD.LIMIT_TYPES.MONTHLY:
            return 'workspace.card.issueNewCard.monthly';
        default:
            return '';
    }
}

function maskPin(pin = ''): string {
    if (!pin) {
        return '••••';
    }
    return pin;
}

function getEligibleBankAccountsForCard(bankAccountsList: OnyxEntry<BankAccountList>) {
    if (!bankAccountsList || isEmptyObject(bankAccountsList)) {
        return [];
    }
    return Object.values(bankAccountsList).filter((bankAccount) => bankAccount?.accountData?.type === CONST.BANK_ACCOUNT.TYPE.BUSINESS && bankAccount?.accountData?.allowDebit);
}

function getEligibleBankAccountsForEuUkCard(bankAccountsList: OnyxEntry<BankAccountList>) {
    if (!bankAccountsList || isEmptyObject(bankAccountsList)) {
        return [];
    }
    return Object.values(bankAccountsList).filter(
        (bankAccount) =>
            bankAccount?.accountData?.type === CONST.BANK_ACCOUNT.TYPE.BUSINESS &&
            bankAccount?.accountData?.allowDebit &&
            (CONST.EXPENSIFY_EU_UK_SUPPORT_COUNTRIES as unknown as string).includes(bankAccount?.bankCountry),
    );
}

function getCardsByCardholderName(cardsList: OnyxEntry<WorkspaceCardsList>, policyMembersAccountIDs: number[]): Card[] {
    const {cardList, ...cards} = cardsList ?? {};
    return Object.values(cards).filter((card: Card) => card.accountID && policyMembersAccountIDs.includes(card.accountID));
}

function sortCardsByCardholderName(cards: Card[], personalDetails: OnyxEntry<PersonalDetailsList>, localeCompare: LocaleContextProps['localeCompare']): Card[] {
    return cards.sort((cardA: Card, cardB: Card) => {
        const userA = cardA.accountID ? (personalDetails?.[cardA.accountID] ?? {}) : {};
        const userB = cardB.accountID ? (personalDetails?.[cardB.accountID] ?? {}) : {};
        const aName = getDisplayNameOrDefault(userA);
        const bName = getDisplayNameOrDefault(userB);
        return localeCompare(aName, bName);
    });
}

function filterCardsByPersonalDetails(card: Card, searchQuery: string, personalDetails?: PersonalDetailsList) {
    const normalizedSearchQuery = StringUtils.normalize(searchQuery.toLowerCase());
    const cardTitle = StringUtils.normalize(card.nameValuePairs?.cardTitle?.toLowerCase() ?? '');
    const lastFourPAN = StringUtils.normalize(card?.lastFourPAN?.toLowerCase() ?? '');
    const accountLogin = StringUtils.normalize(personalDetails?.[card.accountID ?? CONST.DEFAULT_NUMBER_ID]?.login?.toLowerCase() ?? '');
    const accountName = StringUtils.normalize(personalDetails?.[card.accountID ?? CONST.DEFAULT_NUMBER_ID]?.displayName?.toLowerCase() ?? '');
    return (
        cardTitle.includes(normalizedSearchQuery) ||
        lastFourPAN.includes(normalizedSearchQuery) ||
        accountLogin.includes(normalizedSearchQuery) ||
        accountName.includes(normalizedSearchQuery)
    );
}

function getCardFeedIcon(cardFeed: CompanyCardFeed | typeof CONST.EXPENSIFY_CARD.BANK, illustrations: IllustrationsType): IconAsset {
    const feedIcons = {
        [CONST.COMPANY_CARD.FEED_BANK_NAME.VISA]: Illustrations.VisaCompanyCardDetailLarge,
        [CONST.COMPANY_CARD.FEED_BANK_NAME.AMEX]: Illustrations.AmexCardCompanyCardDetailLarge,
        [CONST.COMPANY_CARD.FEED_BANK_NAME.MASTER_CARD]: Illustrations.MasterCardCompanyCardDetailLarge,
        [CONST.COMPANY_CARD.FEED_BANK_NAME.AMEX_DIRECT]: Illustrations.AmexCardCompanyCardDetailLarge,
        [CONST.COMPANY_CARD.FEED_BANK_NAME.BANK_OF_AMERICA]: Illustrations.BankOfAmericaCompanyCardDetailLarge,
        [CONST.COMPANY_CARD.FEED_BANK_NAME.CAPITAL_ONE]: Illustrations.CapitalOneCompanyCardDetailLarge,
        [CONST.COMPANY_CARD.FEED_BANK_NAME.CHASE]: Illustrations.ChaseCompanyCardDetailLarge,
        [CONST.COMPANY_CARD.FEED_BANK_NAME.CITIBANK]: Illustrations.CitibankCompanyCardDetailLarge,
        [CONST.COMPANY_CARD.FEED_BANK_NAME.WELLS_FARGO]: Illustrations.WellsFargoCompanyCardDetailLarge,
        [CONST.COMPANY_CARD.FEED_BANK_NAME.BREX]: Illustrations.BrexCompanyCardDetailLarge,
        [CONST.COMPANY_CARD.FEED_BANK_NAME.STRIPE]: Illustrations.StripeCompanyCardDetailLarge,
        [CONST.COMPANY_CARD.FEED_BANK_NAME.CSV]: illustrations.GenericCSVCompanyCardLarge,
        [CONST.EXPENSIFY_CARD.BANK]: ExpensifyCardImage,
    };

    if (cardFeed.startsWith(CONST.EXPENSIFY_CARD.BANK)) {
        return ExpensifyCardImage;
    }

    if (feedIcons[cardFeed]) {
        return feedIcons[cardFeed];
    }

    // In existing OldDot setups other variations of feeds could exist, ex: vcf2, vcf3, cdfbmo
    const feedKey = (Object.keys(feedIcons) as CompanyCardFeed[]).find((feed) => cardFeed.startsWith(feed));

    if (feedKey) {
        return feedIcons[feedKey];
    }

    if (cardFeed.includes(CONST.COMPANY_CARD.FEED_BANK_NAME.CSV)) {
        return illustrations.GenericCSVCompanyCardLarge;
    }

    return illustrations.GenericCompanyCardLarge;
}

/**
 * Verify if the feed is a custom feed. Those are also referred to as commercial feeds.
 */
function isCustomFeed(feed: CompanyCardFeedWithNumber): boolean {
    return [CONST.COMPANY_CARD.FEED_BANK_NAME.MASTER_CARD, CONST.COMPANY_CARD.FEED_BANK_NAME.VISA, CONST.COMPANY_CARD.FEED_BANK_NAME.AMEX].some((value) => feed.startsWith(value));
}

function getCompanyFeeds(cardFeeds: OnyxEntry<CardFeeds>, shouldFilterOutRemovedFeeds = false, shouldFilterOutPendingFeeds = false): CompanyFeeds {
    return Object.fromEntries(
        Object.entries(cardFeeds?.settings?.companyCards ?? {}).filter(([key, value]) => {
            if (shouldFilterOutRemovedFeeds && value.pendingAction === CONST.RED_BRICK_ROAD_PENDING_ACTION.DELETE) {
                return false;
            }
            if (shouldFilterOutPendingFeeds && value.pending) {
                return false;
            }
            return key !== CONST.EXPENSIFY_CARD.BANK;
        }),
    );
}

function getBankName(feedType: CompanyCardFeed): string {
    const feedNamesMapping = {
        [CONST.COMPANY_CARD.FEED_BANK_NAME.VISA]: 'Visa',
        [CONST.COMPANY_CARD.FEED_BANK_NAME.MASTER_CARD]: 'Mastercard',
        [CONST.COMPANY_CARD.FEED_BANK_NAME.AMEX]: 'American Express',
        [CONST.COMPANY_CARD.FEED_BANK_NAME.STRIPE]: 'Stripe',
        [CONST.COMPANY_CARD.FEED_BANK_NAME.AMEX_DIRECT]: 'American Express',
        [CONST.COMPANY_CARD.FEED_BANK_NAME.BANK_OF_AMERICA]: 'Bank of America',
        [CONST.COMPANY_CARD.FEED_BANK_NAME.CAPITAL_ONE]: 'Capital One',
        [CONST.COMPANY_CARD.FEED_BANK_NAME.CHASE]: 'Chase',
        [CONST.COMPANY_CARD.FEED_BANK_NAME.CITIBANK]: 'Citibank',
        [CONST.COMPANY_CARD.FEED_BANK_NAME.WELLS_FARGO]: 'Wells Fargo',
        [CONST.COMPANY_CARD.FEED_BANK_NAME.BREX]: 'Brex',
        [CONST.COMPANY_CARD.FEED_BANK_NAME.CSV]: CONST.COMPANY_CARDS.CARD_TYPE.CSV,
    };

    // In existing OldDot setups other variations of feeds could exist, ex: vcf2, vcf3, oauth.americanexpressfdx.com 2003
    const feedKey = (Object.keys(feedNamesMapping) as CompanyCardFeed[]).find((feed) => feedType.startsWith(feed));

    if (feedType.includes(CONST.COMPANY_CARD.FEED_BANK_NAME.CSV)) {
        return CONST.COMPANY_CARDS.CARD_TYPE.CSV;
    }

    if (!feedKey) {
        return '';
    }

    return feedNamesMapping[feedKey];
}

const getBankCardDetailsImage = (bank: ValueOf<typeof CONST.COMPANY_CARDS.BANKS>, illustrations: IllustrationsType): IconAsset => {
    const iconMap: Record<ValueOf<typeof CONST.COMPANY_CARDS.BANKS>, IconAsset> = {
        [CONST.COMPANY_CARDS.BANKS.AMEX]: Illustrations.AmexCardCompanyCardDetail,
        [CONST.COMPANY_CARDS.BANKS.BANK_OF_AMERICA]: Illustrations.BankOfAmericaCompanyCardDetail,
        [CONST.COMPANY_CARDS.BANKS.CAPITAL_ONE]: Illustrations.CapitalOneCompanyCardDetail,
        [CONST.COMPANY_CARDS.BANKS.CHASE]: Illustrations.ChaseCompanyCardDetail,
        [CONST.COMPANY_CARDS.BANKS.CITI_BANK]: Illustrations.CitibankCompanyCardDetail,
        [CONST.COMPANY_CARDS.BANKS.WELLS_FARGO]: Illustrations.WellsFargoCompanyCardDetail,
        [CONST.COMPANY_CARDS.BANKS.BREX]: Illustrations.BrexCompanyCardDetail,
        [CONST.COMPANY_CARDS.BANKS.STRIPE]: Illustrations.StripeCompanyCardDetail,
        [CONST.COMPANY_CARDS.BANKS.OTHER]: illustrations.GenericCompanyCard,
    };
    return iconMap[bank];
};

function getCustomOrFormattedFeedName(feed?: CompanyCardFeed, companyCardNicknames?: CompanyCardNicknames, shouldAddCardsSuffix = true): string | undefined {
    if (!feed) {
        return;
    }

    const customFeedName = companyCardNicknames?.[feed];

    if (customFeedName && typeof customFeedName !== 'string') {
        return '';
    }

    const feedName = getBankName(feed);
    const formattedFeedName = shouldAddCardsSuffix ? translateLocal('workspace.companyCards.feedName', {feedName}) : feedName;

    return customFeedName ?? formattedFeedName;
}

function getPlaidInstitutionIconUrl(feedName?: string) {
    const institutionId = getPlaidInstitutionId(feedName);
    if (!institutionId) {
        return '';
    }
    return `${CONST.COMPANY_CARD_PLAID}${institutionId}.png`;
}

function getPlaidInstitutionId(feedName?: string) {
    const feed = feedName?.split('.');
    if (!feed || feed?.at(0) !== CONST.BANK_ACCOUNT.SETUP_TYPE.PLAID) {
        return '';
    }

    return feed.at(1);
}

function isPlaidSupportedCountry(selectedCountry?: string) {
    if (!selectedCountry) {
        return false;
    }
    return CONST.PLAID_SUPPORT_COUNTRIES.includes(selectedCountry);
}

function getDomainOrWorkspaceAccountID(workspaceAccountID: number, cardFeedData: CardFeedData | undefined): number {
    return cardFeedData?.domainID ?? workspaceAccountID;
}

function getPlaidCountry(outputCurrency?: string, currencyList?: CurrencyList, countryByIp?: string) {
    const selectedCurrency = outputCurrency ? currencyList?.[outputCurrency] : null;
    const countries = selectedCurrency?.countries;

    if (outputCurrency === CONST.CURRENCY.EUR) {
        if (countryByIp && countries?.includes(countryByIp)) {
            return countryByIp;
        }
        return '';
    }
    const country = countries?.[0];
    return country ?? '';
}

// We will simplify the logic below once we have #50450 #50451 implemented
const getCorrectStepForSelectedBank = (selectedBank: ValueOf<typeof CONST.COMPANY_CARDS.BANKS>) => {
    const banksWithFeedType = [
        CONST.COMPANY_CARDS.BANKS.BANK_OF_AMERICA,
        CONST.COMPANY_CARDS.BANKS.CAPITAL_ONE,
        CONST.COMPANY_CARDS.BANKS.CHASE,
        CONST.COMPANY_CARDS.BANKS.CITI_BANK,
        CONST.COMPANY_CARDS.BANKS.WELLS_FARGO,
    ];

    if (selectedBank === CONST.COMPANY_CARDS.BANKS.STRIPE) {
        return CONST.COMPANY_CARDS.STEP.CARD_INSTRUCTIONS;
    }

    if (selectedBank === CONST.COMPANY_CARDS.BANKS.AMEX) {
        return CONST.COMPANY_CARDS.STEP.AMEX_CUSTOM_FEED;
    }

    if (selectedBank === CONST.COMPANY_CARDS.BANKS.BREX) {
        return CONST.COMPANY_CARDS.STEP.BANK_CONNECTION;
    }

    if (selectedBank === CONST.COMPANY_CARDS.BANKS.OTHER) {
        return CONST.COMPANY_CARDS.STEP.CARD_TYPE;
    }

    if (banksWithFeedType.includes(selectedBank)) {
        return CONST.COMPANY_CARDS.STEP.SELECT_FEED_TYPE;
    }

    return CONST.COMPANY_CARDS.STEP.CARD_TYPE;
};

function getCorrectStepForPlaidSelectedBank(selectedBank: ValueOf<typeof CONST.COMPANY_CARDS.BANKS>) {
    if (selectedBank === CONST.COMPANY_CARDS.BANKS.STRIPE) {
        return CONST.COMPANY_CARDS.STEP.CARD_INSTRUCTIONS;
    }

    if (selectedBank === CONST.COMPANY_CARDS.BANKS.OTHER) {
        return CONST.COMPANY_CARDS.STEP.PLAID_CONNECTION;
    }

    return CONST.COMPANY_CARDS.STEP.BANK_CONNECTION;
}

function getSelectedFeed(lastSelectedFeed: OnyxEntry<CompanyCardFeed>, cardFeeds: OnyxEntry<CardFeeds>): CompanyCardFeed | undefined {
    const defaultFeed = Object.keys(getCompanyFeeds(cardFeeds, true)).at(0) as CompanyCardFeed | undefined;
    return lastSelectedFeed ?? defaultFeed;
}

function isSelectedFeedExpired(directFeed: DirectCardFeedData | undefined): boolean {
    if (!directFeed || !directFeed.expiration) {
        return false;
    }

    return isBefore(fromUnixTime(directFeed.expiration), new Date());
}

/** Returns list of cards which can be assigned */
function getFilteredCardList(list: WorkspaceCardsList | undefined, directFeed: DirectCardFeedData | undefined, workspaceCardFeeds: OnyxCollection<WorkspaceCardsList> = allWorkspaceCards) {
    const {cardList: customFeedCardsToAssign, ...cards} = list ?? {};
    const assignedCards = Object.values(cards).map((card) => card.cardName);

    // Get cards assigned across all workspaces
    const allWorkspaceAssignedCards = new Set<string>();
    Object.values(workspaceCardFeeds ?? {}).forEach((workspaceCards) => {
        if (!workspaceCards) {
            return;
        }
        const {cardList, ...workspaceCardItems} = workspaceCards;
        Object.values(workspaceCardItems).forEach((card) => {
            if (!card?.cardName) {
                return;
            }
            allWorkspaceAssignedCards.add(card.cardName);
        });
    });

    if (directFeed) {
        const unassignedDirectFeedCards = directFeed.accountList.filter((cardNumber) => !assignedCards.includes(cardNumber) && !allWorkspaceAssignedCards.has(cardNumber));
        return Object.fromEntries(unassignedDirectFeedCards.map((cardNumber) => [cardNumber, cardNumber]));
    }

    return Object.fromEntries(Object.entries(customFeedCardsToAssign ?? {}).filter(([cardNumber]) => !assignedCards.includes(cardNumber) && !allWorkspaceAssignedCards.has(cardNumber)));
}

function hasOnlyOneCardToAssign(list: FilteredCardList) {
    return Object.keys(list).length === 1;
}

function getDefaultCardName(cardholder?: string) {
    if (!cardholder) {
        return '';
    }
    return `${cardholder}'s card`;
}

function checkIfNewFeedConnected(prevFeedsData: CompanyFeeds, currentFeedsData: CompanyFeeds, plaidBank?: string) {
    const prevFeeds = Object.keys(prevFeedsData);
    const currentFeeds = Object.keys(currentFeedsData);

    return {
        isNewFeedConnected: currentFeeds.length > prevFeeds.length || (plaidBank && currentFeeds.includes(`${CONST.BANK_ACCOUNT.SETUP_TYPE.PLAID}.${plaidBank}`)),
        newFeed: currentFeeds.find((feed) => !prevFeeds.includes(feed)) as CompanyCardFeed | undefined,
    };
}

function filterInactiveCards(cards: CardList | undefined): CardList {
    const closedStates: number[] = [CONST.EXPENSIFY_CARD.STATE.CLOSED, CONST.EXPENSIFY_CARD.STATE.STATE_DEACTIVATED, CONST.EXPENSIFY_CARD.STATE.STATE_SUSPENDED];
    return filterObject(cards ?? {}, (key, card) => !closedStates.includes(card.state));
}

function getAllCardsForWorkspace(
    workspaceAccountID: number,
    allCardList: OnyxCollection<WorkspaceCardsList> = allWorkspaceCards,
    cardFeeds?: CardFeeds,
    expensifyCardSettings?: OnyxCollection<ExpensifyCardSettings>,
): CardList {
    const cards = {};
    const companyCardsDomainFeeds = Object.entries(cardFeeds?.settings?.companyCards ?? {}).map(([feedName, feedData]) => ({domainID: feedData.domainID, feedName}));
    const expensifyCardsDomainIDs = Object.keys(expensifyCardSettings ?? {})
        .map((key) => key.split('_').at(-1))
        .filter((id): id is string => !!id);
    for (const [key, values] of Object.entries(allCardList ?? {})) {
        const isWorkspaceAccountCards = key.includes(workspaceAccountID.toString());
        const isCompanyDomainCards = companyCardsDomainFeeds?.some((domainFeed) => domainFeed.domainID && key.includes(domainFeed.domainID.toString()) && key.includes(domainFeed.feedName));
        const isExpensifyDomainCards = expensifyCardsDomainIDs.some((domainID) => key.includes(domainID.toString()) && key.includes(CONST.EXPENSIFY_CARD.BANK));
        if ((isWorkspaceAccountCards || isCompanyDomainCards || isExpensifyDomainCards) && values) {
            const {cardList, ...rest} = values;
            const filteredCards = filterInactiveCards(rest);
            Object.assign(cards, filteredCards);
        }
    }
    return cards;
}

function isSmartLimitEnabled(cards: CardList) {
    return Object.values(cards).some((card) => card.nameValuePairs?.limitType === CONST.EXPENSIFY_CARD.LIMIT_TYPES.SMART);
}

const CUSTOM_FEEDS = [CONST.COMPANY_CARD.FEED_BANK_NAME.MASTER_CARD, CONST.COMPANY_CARD.FEED_BANK_NAME.VISA, CONST.COMPANY_CARD.FEED_BANK_NAME.AMEX];

function getFeedType(feedKey: CompanyCardFeed, cardFeeds: OnyxEntry<CardFeeds>): CompanyCardFeedWithNumber {
    if (CUSTOM_FEEDS.some((feed) => feed === feedKey)) {
        const filteredFeeds = Object.keys(cardFeeds?.settings?.companyCards ?? {}).filter((str) => str.includes(feedKey));

        const feedNumbers = filteredFeeds.map((str) => parseInt(str.replace(feedKey, ''), 10)).filter(Boolean);
        feedNumbers.sort((a, b) => a - b);

        let firstAvailableNumber = 1;
        for (const num of feedNumbers) {
            if (num && num !== firstAvailableNumber) {
                return `${feedKey}${firstAvailableNumber}`;
            }
            firstAvailableNumber++;
        }

        return `${feedKey}${firstAvailableNumber}`;
    }
    return feedKey;
}

/**
 * Takes the list of cards divided by workspaces and feeds and returns the flattened non-Expensify cards related to the provided workspace
 *
 * @param allCardsList the list where cards split by workspaces and feeds and stored under `card_${workspaceAccountID}_${feedName}` keys
 * @param workspaceAccountID the workspace account id we want to get cards for
 * @param domainIDs the domain ids we want to get cards for
 */
function flatAllCardsList(allCardsList: OnyxCollection<WorkspaceCardsList>, workspaceAccountID: number, domainIDs?: number[]): Record<string, Card> | undefined {
    if (!allCardsList) {
        return;
    }

    return Object.entries(allCardsList).reduce((acc, [key, cards]) => {
        const isWorkspaceAccountCards = key.includes(workspaceAccountID.toString());
        const isDomainCards = domainIDs?.some((domainID) => key.includes(domainID.toString()));
        if ((!isWorkspaceAccountCards && !isDomainCards) || key.includes(CONST.EXPENSIFY_CARD.BANK)) {
            return acc;
        }
        const {cardList, ...feedCards} = cards ?? {};
        const filteredCards = filterInactiveCards(feedCards);
        Object.assign(acc, filteredCards);
        return acc;
    }, {});
}

/**
 * Check if any card from the provided feed(s) has a broken connection
 *
 * @param feedCards the list of the cards, related to one or several feeds
 * @param [feedToExclude] the feed to ignore during the check, it's useful for checking broken connection error only in the feeds other than the selected one
 */
function checkIfFeedConnectionIsBroken(feedCards: Record<string, Card> | undefined, feedToExclude?: string): boolean {
    if (!feedCards || isEmptyObject(feedCards)) {
        return false;
    }

    return Object.values(feedCards).some((card) => !isEmptyObject(card) && card.bank !== feedToExclude && card.lastScrapeResult !== 200);
}

/**
 * Checks if an Expensify Card was issued for a given workspace.
 */
function hasIssuedExpensifyCard(workspaceAccountID: number, allCardList: OnyxCollection<WorkspaceCardsList> = allWorkspaceCards): boolean {
    const cards = getAllCardsForWorkspace(workspaceAccountID, allCardList);
    return Object.values(cards).some((card) => card.bank === CONST.EXPENSIFY_CARD.BANK);
}

function hasCardListObject(workspaceAccountID: number, feedName: CompanyCardFeed): boolean {
    const workspaceCards = allWorkspaceCards?.[`cards_${workspaceAccountID}_${feedName}`] ?? {};
    return !!workspaceCards.cardList;
}

/**
 * Check if the Expensify Card is fully set up and a new card can be issued
 */
function isExpensifyCardFullySetUp(policy?: OnyxEntry<Policy>, cardSettings?: OnyxEntry<ExpensifyCardSettings>): boolean {
    return !!(policy?.areExpensifyCardsEnabled && cardSettings?.paymentBankAccountID);
}

const isCurrencySupportECards = (currency?: string) => {
    if (!currency) {
        return false;
    }
    const supportedCurrencies: string[] = [CONST.CURRENCY.GBP, CONST.CURRENCY.EUR];
    return supportedCurrencies.includes(currency);
};

function getFundIdFromSettingsKey(key: string) {
    const prefix = ONYXKEYS.COLLECTION.PRIVATE_EXPENSIFY_CARD_SETTINGS;
    if (!key?.startsWith(prefix)) {
        return CONST.DEFAULT_NUMBER_ID;
    }
    const fundIDStr = key.substring(prefix.length);

    const fundID = Number(fundIDStr);
    return Number.isNaN(fundID) ? CONST.DEFAULT_NUMBER_ID : fundID;
}

export {
    isExpensifyCard,
    getDomainCards,
    formatCardExpiration,
    getMonthFromExpirationDateString,
    getYearFromExpirationDateString,
    maskCard,
    maskCardNumber,
    getCardDescription,
    getMCardNumberString,
    getTranslationKeyForLimitType,
    maskPin,
    getEligibleBankAccountsForCard,
    sortCardsByCardholderName,
    isCurrencySupportECards,
    getCardFeedIcon,
    getBankName,
    isSelectedFeedExpired,
    getCompanyFeeds,
    isCustomFeed,
    getBankCardDetailsImage,
    getSelectedFeed,
    getCorrectStepForSelectedBank,
    getPlaidCountry,
    getCustomOrFormattedFeedName,
    isCardClosed,
    isPlaidSupportedCountry,
    getFilteredCardList,
    hasOnlyOneCardToAssign,
    checkIfNewFeedConnected,
    getDefaultCardName,
    getDomainOrWorkspaceAccountID,
    mergeCardListWithWorkspaceFeeds,
    isCard,
    getAllCardsForWorkspace,
    isCardHiddenFromSearch,
    getFeedType,
    flatAllCardsList,
    checkIfFeedConnectionIsBroken,
    isSmartLimitEnabled,
    lastFourNumbersFromCardName,
    hasIssuedExpensifyCard,
    hasCardListObject,
    isExpensifyCardFullySetUp,
    filterInactiveCards,
    getFundIdFromSettingsKey,
    getCardsByCardholderName,
    filterCardsByPersonalDetails,
    getCompanyCardDescription,
    getPlaidInstitutionIconUrl,
    getPlaidInstitutionId,
    getCorrectStepForPlaidSelectedBank,
<<<<<<< HEAD
    getEligibleBankAccountsForEuUkCard,
    getCustomCardName,
=======
>>>>>>> 990aea64
};<|MERGE_RESOLUTION|>--- conflicted
+++ resolved
@@ -762,9 +762,5 @@
     getPlaidInstitutionIconUrl,
     getPlaidInstitutionId,
     getCorrectStepForPlaidSelectedBank,
-<<<<<<< HEAD
     getEligibleBankAccountsForEuUkCard,
-    getCustomCardName,
-=======
->>>>>>> 990aea64
 };