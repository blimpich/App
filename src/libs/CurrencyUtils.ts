import Onyx from 'react-native-onyx';
import CONST from '@src/CONST';
import TranslationStore from '@src/languages/TranslationStore';
import type {OnyxValues} from '@src/ONYXKEYS';
import ONYXKEYS from '@src/ONYXKEYS';
import type {Currency, CurrencyList} from '@src/types/onyx';
import {format, formatToParts} from './NumberFormatUtils';

let currencyList: OnyxValues[typeof ONYXKEYS.CURRENCY_LIST] = {};

Onyx.connect({
    key: ONYXKEYS.CURRENCY_LIST,
    callback: (val) => {
        if (!val || Object.keys(val).length === 0) {
            return;
        }

        currencyList = val;
    },
});

/**
 * Returns the number of digits after the decimal separator for a specific currency.
 * For currencies that have decimal places > 2, floor to 2 instead:
 * https://github.com/Expensify/App/issues/15878#issuecomment-1496291464
 *
 * @param currency - IOU currency
 */
function getCurrencyDecimals(currency: string = CONST.CURRENCY.USD): number {
    const decimals = currencyList?.[currency]?.decimals;
    return decimals ?? 2;
}

function getCurrency(currency: string = CONST.CURRENCY.USD): Currency | null {
    const currencyItem = currencyList?.[currency];
    return currencyItem;
}

/**
 * Returns the currency's minor unit quantity
 * e.g. Cent in USD
 *
 * @param currency - IOU currency
 */
function getCurrencyUnit(currency: string = CONST.CURRENCY.USD): number {
    return 10 ** getCurrencyDecimals(currency);
}

/**
 * Get localized currency symbol for currency(ISO 4217) Code
 */
function getLocalizedCurrencySymbol(currencyCode: string): string | undefined {
    const parts = formatToParts(TranslationStore.getCurrentLocale(), 0, {
        style: 'currency',
        currency: currencyCode,
    });
    return parts.find((part) => part.type === 'currency')?.value;
}

/**
 * Get the currency symbol for a currency(ISO 4217) Code
 */
function getCurrencySymbol(currencyCode: string): string | undefined {
    return currencyList?.[currencyCode]?.symbol;
}

/**
 * Takes an amount as a floating point number and converts it to an integer equivalent to the amount in "cents".
 * This is because the backend always stores amounts in "cents". The backend works in integer cents to avoid precision errors
 * when doing math operations.
 *
 * @note we do not currently support any currencies with more than two decimal places. Decimal past the second place will be rounded. Sorry Tunisia :(
 */
function convertToBackendAmount(amountAsFloat: number): number {
    return Math.round(amountAsFloat * 100);
}

/**
 * Takes an amount in "cents" as an integer and converts it to a floating point amount used in the frontend.
 *
 * @note we do not support any currencies with more than two decimal places.
 */
function convertToFrontendAmountAsInteger(amountAsInt: number, currency: string = CONST.CURRENCY.USD): number {
    const decimals = getCurrencyDecimals(currency);
    return Number((Math.trunc(amountAsInt) / 100.0).toFixed(decimals));
}

/**
 * Takes an amount in "cents" as an integer and converts it to a string amount used in the frontend.
 *
 * @note we do not support any currencies with more than two decimal places.
 */
function convertToFrontendAmountAsString(amountAsInt: number | null | undefined, currency: string = CONST.CURRENCY.USD, withDecimals = true): string {
    if (amountAsInt === null || amountAsInt === undefined) {
        return '';
    }
    const decimals = withDecimals ? getCurrencyDecimals(currency) : 0;
    return convertToFrontendAmountAsInteger(amountAsInt, currency).toFixed(decimals);
}

/**
 * Given an amount in the "cents", convert it to a string for display in the UI.
 * The backend always handle things in "cents" (subunit equal to 1/100)
 *
 * @param amountInCents – should be an integer. Anything after a decimal place will be dropped.
 * @param currency - IOU currency
 */
function convertToDisplayString(amountInCents = 0, currency: string = CONST.CURRENCY.USD): string {
    const convertedAmount = convertToFrontendAmountAsInteger(amountInCents, currency);
    /**
     * Fallback currency to USD if it empty string or undefined
     */
    let currencyWithFallback = currency;
    if (!currency) {
        currencyWithFallback = CONST.CURRENCY.USD;
    }
    return format(TranslationStore.getCurrentLocale(), convertedAmount, {
        style: 'currency',
        currency: currencyWithFallback,

        // We are forcing the number of decimals because we override the default number of decimals in the backend for some currencies
        // See: https://github.com/Expensify/PHP-Libs/pull/834
        minimumFractionDigits: getCurrencyDecimals(currency),
        // For currencies that have decimal places > 2, floor to 2 instead as we don't support more than 2 decimal places.
        maximumFractionDigits: 2,
    });
}

/**
 * Given the amount in the "cents", convert it to a short string (no decimals) for display in the UI.
 * The backend always handle things in "cents" (subunit equal to 1/100)
 *
 * @param amountInCents – should be an integer. Anything after a decimal place will be dropped.
 * @param currency - IOU currency
 */
function convertToShortDisplayString(amountInCents = 0, currency: string = CONST.CURRENCY.USD): string {
    const convertedAmount = convertToFrontendAmountAsInteger(amountInCents, currency);

    return format(TranslationStore.getCurrentLocale(), convertedAmount, {
        style: 'currency',
        currency,

        // There will be no decimals displayed (e.g. $9)
        minimumFractionDigits: 0,
        maximumFractionDigits: 0,
    });
}

/**
 * Given an amount, convert it to a string for display in the UI.
 *
 * @param amount – should be a float.
 * @param currency - IOU currency
 */
function convertAmountToDisplayString(amount = 0, currency: string = CONST.CURRENCY.USD): string {
    const convertedAmount = amount / 100.0;
    return format(TranslationStore.getCurrentLocale(), convertedAmount, {
        style: 'currency',
        currency,
        minimumFractionDigits: CONST.MIN_TAX_RATE_DECIMAL_PLACES,
        maximumFractionDigits: CONST.MAX_TAX_RATE_DECIMAL_PLACES,
    });
}

/**
 * Acts the same as `convertAmountToDisplayString` but the result string does not contain currency
 */
function convertToDisplayStringWithoutCurrency(amountInCents: number, currency: string = CONST.CURRENCY.USD) {
    const convertedAmount = convertToFrontendAmountAsInteger(amountInCents, currency);
    return formatToParts(TranslationStore.getCurrentLocale(), convertedAmount, {
        style: 'currency',
        currency,

        // We are forcing the number of decimals because we override the default number of decimals in the backend for some currencies
        // See: https://github.com/Expensify/PHP-Libs/pull/834
        minimumFractionDigits: getCurrencyDecimals(currency),
        // For currencies that have decimal places > 2, floor to 2 instead as we don't support more than 2 decimal places.
        maximumFractionDigits: 2,
    })
        .filter((x) => x.type !== 'currency')
        .filter((x) => x.type !== 'literal' || x.value.trim().length !== 0)
        .map((x) => x.value)
        .join('');
}

/**
 * Checks if passed currency code is a valid currency based on currency list
 */
function isValidCurrencyCode(currencyCode: string): boolean {
    const currency = currencyList?.[currencyCode];
    return !!currency;
}

function sanitizeCurrencyCode(currencyCode: string): string {
    return isValidCurrencyCode(currencyCode) ? currencyCode : CONST.CURRENCY.USD;
}

function getCurrencyKeyByCountryCode(currencies?: CurrencyList, countryCode?: string): string {
    if (!currencies || !countryCode) {
        return CONST.CURRENCY.USD;
    }
    for (const [key, value] of Object.entries(currencies)) {
        if (value?.countries?.includes(countryCode)) {
            return key;
        }
    }
    return CONST.CURRENCY.USD;
}

export {
    getCurrencyDecimals,
    getCurrencyUnit,
    getLocalizedCurrencySymbol,
    getCurrencySymbol,
<<<<<<< HEAD
    getCurrencyKeyByCountryCode,
    isCurrencySymbolLTR,
=======
>>>>>>> 4c48b2c1
    convertToBackendAmount,
    convertToFrontendAmountAsInteger,
    convertToFrontendAmountAsString,
    convertToDisplayString,
    convertAmountToDisplayString,
    convertToDisplayStringWithoutCurrency,
    isValidCurrencyCode,
    convertToShortDisplayString,
    getCurrency,
    sanitizeCurrencyCode,
};<|MERGE_RESOLUTION|>--- conflicted
+++ resolved
@@ -212,11 +212,7 @@
     getCurrencyUnit,
     getLocalizedCurrencySymbol,
     getCurrencySymbol,
-<<<<<<< HEAD
     getCurrencyKeyByCountryCode,
-    isCurrencySymbolLTR,
-=======
->>>>>>> 4c48b2c1
     convertToBackendAmount,
     convertToFrontendAmountAsInteger,
     convertToFrontendAmountAsString,
