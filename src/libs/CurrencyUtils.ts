--- conflicted
+++ resolved
@@ -222,9 +222,6 @@
     convertToDisplayStringWithoutCurrency,
     isValidCurrencyCode,
     convertToShortDisplayString,
-<<<<<<< HEAD
     getCurrency,
-=======
     sanitizeCurrencyCode,
->>>>>>> ecaa3212
 };