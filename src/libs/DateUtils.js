import lodashGet from 'lodash/get';
import {zonedTimeToUtc, utcToZonedTime, formatInTimeZone} from 'date-fns-tz';
import {es, enGB} from 'date-fns/locale';
import {
    formatDistanceToNow,
    subMinutes,
    addDays,
    subDays,
    isBefore,
    subMilliseconds,
    startOfWeek,
    endOfWeek,
    format,
    setDefaultOptions,
    endOfDay,
    isSameDay,
    isAfter,
    isSameYear,
} from 'date-fns';

import _ from 'underscore';
import Onyx from 'react-native-onyx';
import ONYXKEYS from '../ONYXKEYS';
import CONST from '../CONST';
import * as Localize from './Localize';
import * as CurrentDate from './actions/CurrentDate';

let currentUserAccountID;
Onyx.connect({
    key: ONYXKEYS.SESSION,
    callback: (val) => {
        // When signed out, val is undefined
        if (!val) {
            return;
        }

        currentUserAccountID = val.accountID;
    },
});

let timezone = CONST.DEFAULT_TIME_ZONE;
Onyx.connect({
    key: ONYXKEYS.PERSONAL_DETAILS_LIST,
    callback: (val) => {
        timezone = lodashGet(val, [currentUserAccountID, 'timezone'], CONST.DEFAULT_TIME_ZONE);
    },
});

/**
 * Gets the locale string and setting default locale for date-fns
 *
 * @param {String} localeString
 */
function setLocale(localeString) {
    switch (localeString) {
        case CONST.LOCALES.EN:
            setDefaultOptions({locale: enGB});
            break;
        case CONST.LOCALES.ES:
            setDefaultOptions({locale: es});
            break;
        default:
            break;
    }
}

/**
 * Gets the user's stored time zone NVP and returns a localized
 * Moment object for the given ISO-formatted datetime string
 *
 * @private
 * @param {String} locale
 * @param {String} datetime
 * @param {String} [currentSelectedTimezone]
 * @returns  {Moment}
 *
 */
function getLocalDateFromDatetime(locale, datetime, currentSelectedTimezone = timezone.selected) {
    setLocale(locale);
    if (!datetime) {
        return utcToZonedTime(new Date(), currentSelectedTimezone);
    }
    const parsedDatetime = new Date(`${datetime}Z`);
    return utcToZonedTime(parsedDatetime, currentSelectedTimezone);
}

/**
 * Checks if a given date is today in the specified time zone.
 *
 * @param {Date} date - The date to compare.
 * @param {String} timeZone - The time zone to consider.
 * @returns {Boolean} True if the date is today; otherwise, false.
 */
function isToday(date, timeZone) {
    const currentDate = new Date();
    const currentDateInTimeZone = utcToZonedTime(currentDate, timeZone);
    return isSameDay(date, currentDateInTimeZone);
}

/**
 * Checks if a given date is tomorrow in the specified time zone.
 *
 * @param {Date} date - The date to compare.
 * @param {String} timeZone - The time zone to consider.
 * @returns {Boolean} True if the date is tomorrow; otherwise, false.
 */
function isTomorrow(date, timeZone) {
    const currentDate = new Date();
    const tomorrow = addDays(currentDate, 1); // Get the date for tomorrow in the current time zone
    const tomorrowInTimeZone = utcToZonedTime(tomorrow, timeZone);
    return isSameDay(date, tomorrowInTimeZone);
}

/**
 * Checks if a given date is yesterday in the specified time zone.
 *
 * @param {Date} date - The date to compare.
 * @param {String} timeZone - The time zone to consider.
 * @returns {Boolean} True if the date is yesterday; otherwise, false.
 */
function isYesterday(date, timeZone) {
    const currentDate = new Date();
    const yesterday = subDays(currentDate, 1); // Get the date for yesterday in the current time zone
    const yesterdayInTimeZone = utcToZonedTime(yesterday, timeZone);
    return isSameDay(date, yesterdayInTimeZone);
}

/**
 * Formats an ISO-formatted datetime string to local date and time string
 *
 * e.g.
 *
 * Jan 20 at 5:30 PM          within the past year
 * Jan 20, 2019 at 5:30 PM    anything over 1 year ago
 *
 * @param {String} locale
 * @param {String} datetime
 * @param {Boolean} includeTimeZone
 * @param {String} [currentSelectedTimezone]
 * @param {Boolean} isLowercase
 * @returns {String}
 */
function datetimeToCalendarTime(locale, datetime, includeTimeZone = false, currentSelectedTimezone, isLowercase = false) {
    const date = getLocalDateFromDatetime(locale, datetime, currentSelectedTimezone);
    const tz = includeTimeZone ? ' [UTC]Z' : '';
    let todayAt = Localize.translate(locale, 'common.todayAt');
    let tomorrowAt = Localize.translate(locale, 'common.tomorrowAt');
    let yesterdayAt = Localize.translate(locale, 'common.yesterdayAt');
    const at = Localize.translate(locale, 'common.conjunctionAt');

    const startOfCurrentWeek = startOfWeek(new Date(), {weekStartsOn: 1}); // Assuming Monday is the start of the week
    const endOfCurrentWeek = endOfWeek(new Date(), {weekStartsOn: 1}); // Assuming Monday is the start of the week

    if (isLowercase) {
        todayAt = todayAt.toLowerCase();
        tomorrowAt = tomorrowAt.toLowerCase();
        yesterdayAt = yesterdayAt.toLowerCase();
    }

    if (isToday(date, currentSelectedTimezone)) {
        return `${todayAt} ${format(date, CONST.DATE.LOCAL_TIME_FORMAT)}${tz}`;
    }
    if (isTomorrow(date, currentSelectedTimezone)) {
        return `${tomorrowAt} ${format(date, CONST.DATE.LOCAL_TIME_FORMAT)}${tz}`;
    }
    if (isYesterday(date, currentSelectedTimezone)) {
        return `${yesterdayAt} ${format(date, CONST.DATE.LOCAL_TIME_FORMAT)}${tz}`;
    }
    if (date >= startOfCurrentWeek && date <= endOfCurrentWeek) {
        return `${format(date, CONST.DATE.MONTH_DAY_ABBR_FORMAT)} ${at} ${format(date, CONST.DATE.LOCAL_TIME_FORMAT)}${tz}`;
    }
    return `${format(date, CONST.DATE.MONTH_DAY_YEAR_ABBR_FORMAT)} ${at} ${format(date, CONST.DATE.LOCAL_TIME_FORMAT)}${tz}`;
}

/**
 * Converts an ISO-formatted datetime string into a localized string representation
 * that's relative to current moment in time.
 *
 * e.g.
 *
 * < 1 minute ago       within the past minute
 * 12 minutes ago       within the past hour
 * 1 hour ago           within the past day
 * 3 days ago           within the past month
 * Jan 20               within the past year
 * Jan 20, 2019         anything over 1 year
 *
 * @param {String} locale
 * @param {String} datetime
 * @returns {String}
 */
function datetimeToRelative(locale, datetime) {
    const date = getLocalDateFromDatetime(locale, datetime);
    return formatDistanceToNow(date, {addSuffix: true});
}

/**
 * Gets the zone abbreviation from the date
 *
 * e.g.
 *
 * PST
 * EST
 * GMT +07  -  For GMT timezone
 *
 * @param {String} datetime
 * @param {String} selectedTimezone
 * @returns {String}
 */
function getZoneAbbreviation(datetime, selectedTimezone) {
    return formatInTimeZone(datetime, selectedTimezone, 'zzz');
}

/**
 * Format date to a long date format with weekday
 *
 * @param {String} datetime
 * @returns {String} Sunday, July 9, 2023
 */
function formatToLongDateWithWeekday(datetime) {
    return format(new Date(datetime), CONST.DATE.LONG_DATE_FORMAT_WITH_WEEKDAY);
}

/**
 * Format date to a weekday format
 *
 * @param {String} datetime
 * @returns {String} Sunday
 */
function formatToDayOfWeek(datetime) {
    return format(new Date(datetime), CONST.DATE.WEEKDAY_TIME_FORMAT);
}

/**
 * Format date to a local time
 *
 * @param {String} datetime
 * @returns {String} 2:30 PM
 */
function formatToLocalTime(datetime) {
    return format(new Date(datetime), CONST.DATE.LOCAL_TIME_FORMAT);
}

/**
 * A throttled version of a function that updates the current date in Onyx store
 */
const updateCurrentDate = _.throttle(() => {
    const currentDate = format(new Date(), CONST.DATE.FNS_FORMAT_STRING);
    CurrentDate.setCurrentDate(currentDate);
}, 1000 * 60 * 60 * 3); // 3 hours

/**
 * Initialises the event listeners that trigger the current date update
 */
function startCurrentDateUpdater() {
    const trackedEvents = ['mousemove', 'touchstart', 'keydown', 'scroll'];
    trackedEvents.forEach((eventName) => {
        document.addEventListener(eventName, updateCurrentDate);
    });
}

/**
 * @returns {Object}
 */
function getCurrentTimezone() {
    const currentTimezone = Intl.DateTimeFormat().resolvedOptions().timeZone;
    if (timezone.automatic && timezone.selected !== currentTimezone) {
        return {...timezone, selected: currentTimezone};
    }
    return timezone;
}

// Used to throttle updates to the timezone when necessary
let lastUpdatedTimezoneTime = new Date();

/**
 * @returns {Boolean}
 */
function canUpdateTimezone() {
    const currentTime = new Date();
    const fiveMinutesAgo = subMinutes(currentTime, 5);
    // Compare the last updated time with five minutes ago
    return isBefore(lastUpdatedTimezoneTime, fiveMinutesAgo);
}

function setTimezoneUpdated() {
    lastUpdatedTimezoneTime = new Date();
}

/**
 * Get the UNIX timestamp in microseconds, with millisecond precision.
 *
 * @returns {Number}
 */
function getMicroseconds() {
    return Date.now() * CONST.MICROSECONDS_PER_MS;
}

/**
 * Returns the current time in milliseconds in the format expected by the database
 *
 * @param {String|Number} [timestamp]
 * @returns {String}
 */
function getDBTime(timestamp = '') {
    const datetime = timestamp ? new Date(timestamp) : new Date();
    return datetime.toISOString().replace('T', ' ').replace('Z', '');
}

/**
 * @param {String} dateTime
 * @param {Number} milliseconds
 * @returns {String}
 */
function subtractMillisecondsFromDateTime(dateTime, milliseconds) {
    const date = zonedTimeToUtc(dateTime, 'UTC');
    const newTimestamp = subMilliseconds(date, milliseconds).valueOf();
    return getDBTime(newTimestamp);
}

/**
 * @param {string} isoTimestamp example: 2023-05-16 05:34:14.388
 * @returns {string} example: 2023-05-16
 */
function getDateStringFromISOTimestamp(isoTimestamp) {
    if (!isoTimestamp) {
        return '';
    }

    const [dateString] = isoTimestamp.split(' ');
    return dateString;
}

/**
 * receive date like 2020-05-16 05:34:14 and format it to show in string like "Until 05:34 PM"
 *
 * @param {String} inputDate
 * @returns {String}
 */
function getStatusUntilDate(inputDate) {
    if (!inputDate) {
        return '';
    }
    const {translateLocal} = Localize;

    const input = new Date(inputDate);
    const now = new Date();
    const endOfToday = endOfDay(now);

    // If the date is equal to the end of today
    if (isSameDay(input, endOfToday)) {
        return translateLocal('statusPage.untilTomorrow');
    }

    // If it's a time on the same date
    if (isSameDay(input, now)) {
        return translateLocal('statusPage.untilTime', {time: format(input, CONST.DATE.LOCAL_TIME_FORMAT)});
    }

    // If it's further in the future than tomorrow but within the same year
    if (isAfter(input, now) && isSameYear(input, now)) {
        return translateLocal('statusPage.untilTime', {time: format(input, `${CONST.DATE.SHORT_DATE_FORMAT} ${CONST.DATE.LOCAL_TIME_FORMAT}`)});
    }

    // If it's in another year
    return translateLocal('statusPage.untilTime', {time: format(input, `${CONST.DATE.FNS_FORMAT_STRING} ${CONST.DATE.LOCAL_TIME_FORMAT}`)});
}

/**
 * @namespace DateUtils
 */
const DateUtils = {
    formatToDayOfWeek,
    formatToLongDateWithWeekday,
    formatToLocalTime,
    getZoneAbbreviation,
    datetimeToRelative,
    datetimeToCalendarTime,
    startCurrentDateUpdater,
    getLocalDateFromDatetime,
    getCurrentTimezone,
    canUpdateTimezone,
    setTimezoneUpdated,
    getMicroseconds,
    getDBTime,
    subtractMillisecondsFromDateTime,
    getDateStringFromISOTimestamp,
    getStatusUntilDate,
<<<<<<< HEAD
    setLocale,
=======
    isToday,
    isTomorrow,
    isYesterday,
>>>>>>> 34025974
};

export default DateUtils;<|MERGE_RESOLUTION|>--- conflicted
+++ resolved
@@ -386,13 +386,10 @@
     subtractMillisecondsFromDateTime,
     getDateStringFromISOTimestamp,
     getStatusUntilDate,
-<<<<<<< HEAD
     setLocale,
-=======
     isToday,
     isTomorrow,
     isYesterday,
->>>>>>> 34025974
 };
 
 export default DateUtils;