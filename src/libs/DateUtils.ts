--- conflicted
+++ resolved
@@ -13,11 +13,8 @@
     isSameSecond,
     isSameYear,
     isValid,
-<<<<<<< HEAD
     parse,
     set,
-=======
->>>>>>> 02ad2fc7
     setDefaultOptions,
     startOfWeek,
     subDays,
@@ -457,8 +454,7 @@
     return translateLocal('statusPage.untilTime', {time: format(input, `${CONST.DATE.FNS_FORMAT_STRING} ${CONST.DATE.LOCAL_TIME_FORMAT}`)});
 }
 
-/**
-<<<<<<< HEAD
+/*
  * Update the time for a given date.
  *
  * param {string} updatedTime - Time in "hh:mm A" or "HH:mm:ss" or "yyyy-MM-dd HH:mm:ss" format.
@@ -603,13 +599,11 @@
 };
 
 /**
- * @namespace DateUtils
- */
-=======
+ *
  * Get a date and format this date using the UTC timezone.
- * @param datetime
- * @param dateFormat
- * @returns If the date is valid, returns the formatted date with the UTC timezone, otherwise returns an empty string.
+ * param datetime
+ * param dateFormat
+ * returns If the date is valid, returns the formatted date with the UTC timezone, otherwise returns an empty string.
  */
 function formatWithUTCTimeZone(datetime: string, dateFormat: string = CONST.DATE.FNS_FORMAT_STRING) {
     const date = new Date(datetime);
@@ -620,7 +614,6 @@
 
     return '';
 }
->>>>>>> 02ad2fc7
 
 const DateUtils = {
     formatToDayOfWeek,
