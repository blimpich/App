--- conflicted
+++ resolved
@@ -964,14 +964,14 @@
     return isAfter(now, new Date(startTime)) && isBefore(now, new Date(endTime));
 };
 
-<<<<<<< HEAD
 /**
  * Converts a date to a string in the format MMMM d, yyyy
  */
 const formatToReadableString = (date: string): string => {
     const parsedDate = parse(date, 'yyyy-MM-dd', new Date());
     return format(parsedDate, 'MMMM d, yyyy');
-=======
+};
+
 const formatInTimeZoneWithFallback: typeof formatInTimeZone = (date, timeZone, formatStr, options?) => {
     try {
         return formatInTimeZone(date, timeZone, formatStr, options);
@@ -980,7 +980,6 @@
     } catch {
         return formatInTimeZone(date, timezoneBackwardMap[timeZone], formatStr, options);
     }
->>>>>>> 37223c62
 };
 
 const DateUtils = {
