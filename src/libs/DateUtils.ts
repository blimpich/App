--- conflicted
+++ resolved
@@ -18,22 +18,14 @@
 import {formatInTimeZone, format as tzFormat, utcToZonedTime, zonedTimeToUtc} from 'date-fns-tz';
 import {enGB, es} from 'date-fns/locale';
 import throttle from 'lodash/throttle';
-<<<<<<< HEAD
+import Onyx from 'react-native-onyx';
 import {ValueOf} from 'type-fest';
-import ONYXKEYS from '../ONYXKEYS';
-import CONST from '../CONST';
-import * as Localize from './Localize';
-import * as CurrentDate from './actions/CurrentDate';
-import {Timezone} from '../types/onyx/PersonalDetails';
-import TIMEZONES from '../TIMEZONES';
-=======
-import Onyx from 'react-native-onyx';
 import CONST from '@src/CONST';
 import ONYXKEYS from '@src/ONYXKEYS';
+import TIMEZONES from '@src/TIMEZONES';
 import {Timezone} from '@src/types/onyx/PersonalDetails';
 import * as CurrentDate from './actions/CurrentDate';
 import * as Localize from './Localize';
->>>>>>> 0a27554a
 
 let currentUserAccountID: number | undefined;
 Onyx.connect({
