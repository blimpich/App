/* eslint-disable default-case */

/* eslint-disable max-classes-per-file */
import {isMatch, isValid} from 'date-fns';
import type {OnyxCollection, OnyxEntry} from 'react-native-onyx';
import Onyx from 'react-native-onyx';
import type {TupleToUnion} from 'type-fest';
import CONST from '@src/CONST';
import type {TranslationPaths} from '@src/languages/types';
import ONYXKEYS from '@src/ONYXKEYS';
import type {Beta, Policy, Report, ReportAction, ReportActions, ReportNameValuePairs, Transaction, TransactionViolation} from '@src/types/onyx';
import type {Errors} from '@src/types/onyx/OnyxCommon';
import type {Comment} from '@src/types/onyx/Transaction';
import {getLinkedTransactionID} from './ReportActionsUtils';
import {getReasonAndReportActionThatRequiresAttention, reasonForReportToBeInOptionList, shouldDisplayViolationsRBRInLHN} from './ReportUtils';
import SidebarUtils from './SidebarUtils';
import {getTransactionID as TransactionUtilsGetTransactionID} from './TransactionUtils';

class NumberError extends SyntaxError {
    constructor() {
        super('debug.invalidValue', {cause: {expectedValues: 'number | undefined | ""'}});
    }
}

class ArrayError extends SyntaxError {
    constructor(arrayType: string | Record<string, unknown>) {
        super('debug.invalidValue', {
            cause: {
                expectedValues: `[${typeof arrayType === 'object' ? stringifyJSON(arrayType) : arrayType}]`,
            },
        });
    }
}

class ObjectError extends SyntaxError {
    constructor(type: Record<string, unknown>) {
        super('debug.invalidValue', {
            cause: {
                expectedValues: `${stringifyJSON(type)} | undefined | ''`,
            },
        });
    }
}

type ObjectType<T extends Record<string, unknown>> = Record<keyof T, 'string' | 'number' | 'object' | 'array' | 'boolean' | ConstantEnum>;

type ConstantEnum = Record<string, string | number | boolean | Record<string, string | number | boolean>>;

type PropertyTypes = Array<'string' | 'number' | 'object' | 'boolean' | 'undefined'>;

type ArrayTypeFromOnyxDefinition<T> = T extends unknown[] ? NonNullable<T[number]> : never;

type ArrayElement<TOnyx extends Record<string, unknown>, K extends keyof TOnyx> = ArrayTypeFromOnyxDefinition<Required<TOnyx>[K]>;

type KeysOfUnion<T> = T extends T ? keyof T : never;

type ObjectElement<TOnyx, K extends keyof TOnyx, TCollectionKey extends string | number | undefined = undefined> = Required<TOnyx>[K] extends Record<string | number, infer ValueType>
    ? TCollectionKey extends string | number
        ? {[ValueTypeKey in KeysOfUnion<ValueType>]: ValueType[ValueTypeKey]}
        : {[ElementKey in KeysOfUnion<Required<TOnyx>[K]>]: Required<Required<TOnyx>[K]>[ElementKey]}
    : never;

const OPTIONAL_BOOLEAN_STRINGS = ['true', 'false', 'undefined'];

const REPORT_REQUIRED_PROPERTIES: Array<keyof Report | keyof ReportNameValuePairs> = ['reportID'] satisfies Array<keyof Report | keyof ReportNameValuePairs>;

const REPORT_ACTION_REQUIRED_PROPERTIES: Array<keyof ReportAction> = ['reportActionID', 'created', 'actionName'] satisfies Array<keyof ReportAction>;

const REPORT_ACTION_NUMBER_PROPERTIES: Array<keyof ReportAction> = [
    'sequenceNumber',
    'actorAccountID',
    'accountID',
    'childCommenterCount',
    'childVisibleActionCount',
    'childManagerAccountID',
    'childOwnerAccountID',
    'childLastActorAccountID',
    'childMoneyRequestCount',
    'delegateAccountID',
    'adminAccountID',
    'reportActionTimestamp',
    'timestamp',
] satisfies Array<keyof ReportAction>;

const TRANSACTION_REQUIRED_PROPERTIES: Array<keyof Transaction> = ['transactionID', 'reportID', 'amount', 'created', 'currency', 'merchant'] satisfies Array<keyof Transaction>;

const TRANSACTION_VIOLATION_REQUIRED_PROPERTIES: Array<keyof TransactionViolation> = ['type', 'name'] satisfies Array<keyof TransactionViolation>;

let isInFocusMode: OnyxEntry<boolean>;
Onyx.connect({
    key: ONYXKEYS.NVP_PRIORITY_MODE,
    callback: (priorityMode) => {
        isInFocusMode = priorityMode === CONST.PRIORITY_MODE.GSD;
    },
});

let policies: OnyxCollection<Policy>;
Onyx.connect({
    key: ONYXKEYS.COLLECTION.POLICY,
    waitForCollectionCallback: true,
    callback: (value) => {
        policies = value;
    },
});

let transactionViolations: OnyxCollection<TransactionViolation[]>;
Onyx.connect({
    key: ONYXKEYS.COLLECTION.TRANSACTION_VIOLATIONS,
    waitForCollectionCallback: true,
    callback: (value) => {
        transactionViolations = value;
    },
});

let betas: OnyxEntry<Beta[]>;
Onyx.connect({
    key: ONYXKEYS.BETAS,
    callback: (value) => {
        betas = value;
    },
});

function stringifyJSON(data: Record<string, unknown>) {
    return JSON.stringify(data, null, 6);
}

function parseJSON(json: string) {
    return JSON.parse(json.replaceAll('\n', '')) as unknown;
}

/**
 * Converts onyx data into string representation.
 *
 * @param data - data to be converted into string
 * @returns converted data
 */
function onyxDataToString(data: OnyxEntry<unknown>) {
    if (data === undefined) {
        return 'undefined';
    }

    if (typeof data === 'object') {
        return stringifyJSON(data as Record<string, unknown>);
    }

    return String(data);
}

type OnyxDataType = 'number' | 'object' | 'string' | 'boolean' | 'undefined';

type OnyxData<T extends OnyxDataType> = (T extends 'number' ? number : T extends 'object' ? Record<string, unknown> : T extends 'boolean' ? boolean : string) | null;

/**
 * Converted strings into the expected onyx data type.
 *
 * @param data - string representation of the data is going to be converted
 * @param type - expected type
 * @returns conversion result of data into the expected type
 * @throws {SyntaxError} if type is object but the provided string does not represent an object
 */
function stringToOnyxData<T extends OnyxDataType = 'string'>(data: string, type?: T): OnyxData<T> {
    if (isEmptyValue(data)) {
        return data as OnyxData<T>;
    }

    let onyxData;

    switch (type) {
        case 'number':
            onyxData = Number(data);
            break;
        case 'object':
            onyxData = parseJSON(data) as Record<string, unknown>;
            break;
        case 'boolean':
            onyxData = data === 'true';
            break;
        case 'undefined':
            onyxData = null;
            break;
        default:
            onyxData = data;
    }

    return onyxData as OnyxData<T>;
}

/**
 * Compares string representation of onyx data with the original data, using type conversion
 *
 * @param text - string representation
 * @param data - original data
 * @returns whether or not the string representation is equal to the original data
 */
function compareStringWithOnyxData(text: string, data: OnyxEntry<unknown>) {
    if (data === undefined) {
        return text === 'undefined';
    }

    if (typeof data === 'object') {
        return text === stringifyJSON(data as Record<string, unknown>);
    }

    return text === String(data);
}

/**
 * Determines the number of lines needed to display the data.
 *
 * @param data - string representation
 * @returns number of lines needed to display the data
 */
function getNumberOfLinesFromString(data: string) {
    return data.split('\n').length || 1;
}

/**
 * Converts every value from an onyx data object into it's string representation, to be used as draft data.
 *
 * @param data - onyx data object
 * @returns converted data object
 */
function onyxDataToDraftData(data: OnyxEntry<Record<string, unknown>>) {
    return Object.fromEntries(Object.entries(data ?? {}).map(([key, value]) => [key, onyxDataToString(value)]));
}

/**
 * Whether a string representation is an empty value
 *
 * @param value - string representation
 * @returns whether the value is an empty value
 */
function isEmptyValue(value: string): boolean {
    switch (value) {
        case 'undefined':
        case 'null':
        case '':
            return true;
        default:
            return false;
    }
}

/**
 * Validates if a string is a valid representation of a number.
 */
function validateNumber(value: string) {
    if (isEmptyValue(value) || (!value.includes(' ') && !Number.isNaN(Number(value)))) {
        return;
    }

    throw new NumberError();
}

/**
 * Validates if a string is a valid representation of a boolean.
 */
function validateBoolean(value: string) {
    if (OPTIONAL_BOOLEAN_STRINGS.includes(value)) {
        return;
    }

    throw new SyntaxError('debug.invalidValue', {cause: {expectedValues: OPTIONAL_BOOLEAN_STRINGS.join(' | ')}});
}

/**
 * Validates if a string is a valid representation of a date.
 */
function validateDate(value: string) {
    if (isEmptyValue(value) || ((isMatch(value, CONST.DATE.FNS_DB_FORMAT_STRING) || isMatch(value, CONST.DATE.FNS_FORMAT_STRING)) && isValid(new Date(value)))) {
        return;
    }

    throw new SyntaxError('debug.invalidValue', {cause: {expectedValues: CONST.DATE.FNS_DB_FORMAT_STRING}});
}

/**
 * Validates if a string is a valid representation of an enum value.
 */
function validateConstantEnum(value: string, constEnum: ConstantEnum) {
    const enumValues = Object.values(constEnum).flatMap((val) => {
        if (val && typeof val === 'object') {
            return Object.values(val).map(String);
        }
        return String(val);
    });

    if (isEmptyValue(value) || enumValues.includes(value)) {
        return;
    }

    throw new SyntaxError('debug.invalidValue', {cause: {expectedValues: `${enumValues.join(' | ')} | undefined`}});
}

/**
 * Validates if a string is a valid representation of an array.
 */
function validateArray<T extends 'string' | 'number' | 'boolean' | Record<string, unknown> | 'constantEnum' = 'string'>(
    value: string,
    arrayType: T extends Record<string, unknown>
        ? Record<keyof T, 'string' | 'number' | 'object' | 'boolean' | 'array' | PropertyTypes | ConstantEnum>
        : T extends 'constantEnum'
        ? ConstantEnum
        : T,
) {
    if (isEmptyValue(value)) {
        return;
    }

    const array = parseJSON(value) as unknown[];

    if (typeof array !== 'object' || !Array.isArray(array)) {
        throw new ArrayError(arrayType);
    }

    array.forEach((element) => {
        // Element is an object
        if (element && typeof element === 'object' && typeof arrayType === 'object') {
            Object.entries(element).forEach(([key, val]) => {
                const expectedType = arrayType[key as keyof typeof arrayType];
                // Property is a constant enum, so we apply validateConstantEnum
                if (typeof expectedType === 'object' && !Array.isArray(expectedType)) {
                    return validateConstantEnum(String(val), expectedType as ConstantEnum);
                }
                // Expected property type is array
                if (expectedType === 'array') {
                    // Property type is not array
                    if (!Array.isArray(val)) {
                        throw new ArrayError(arrayType);
                    }
                    return;
                }
                // Property type is not one of the valid types
                if (Array.isArray(expectedType) ? !expectedType.includes(typeof val as TupleToUnion<PropertyTypes>) : typeof val !== expectedType) {
                    throw new ArrayError(arrayType);
                }
            });
            return;
        }
        // Element is a constant enum
        if (typeof arrayType === 'object') {
            // Element doesn't exist in enum
            if (!Object.values(arrayType).includes(element)) {
                throw new ArrayError(arrayType);
            }
            return;
        }
        // Element is not a valid type
        if (typeof element !== arrayType) {
            throw new ArrayError(arrayType);
        }
    });
}

/**
 * Validates if a string is a valid representation of an object.
 */
function validateObject<T extends Record<string, unknown>>(value: string, type: ObjectType<T>, collectionIndexType?: 'string' | 'number') {
    if (isEmptyValue(value)) {
        return;
    }

    const expectedType = collectionIndexType
        ? {
              [collectionIndexType]: type,
          }
        : type;

    const object = parseJSON(value) as ObjectType<T>;

    if (typeof object !== 'object' || Array.isArray(object)) {
        throw new ObjectError(expectedType);
    }

    if (collectionIndexType) {
        Object.keys(object).forEach((key) => {
            try {
                if (collectionIndexType === 'number') {
                    validateNumber(key);
                }
            } catch (e) {
                throw new ObjectError(expectedType);
            }
        });
    }

    const tests = collectionIndexType ? (Object.values(object) as unknown as Array<Record<string, 'string' | 'number' | 'object'>>) : [object];

    tests.forEach((test) => {
        if (typeof test !== 'object' || Array.isArray(test)) {
            throw new ObjectError(expectedType);
        }

        Object.entries(test).forEach(([key, val]) => {
            const expectedValueType = type[key];
            // val is a constant enum
            if (typeof expectedValueType === 'object') {
                return validateConstantEnum(val as string, expectedValueType);
            }
            if (expectedValueType === 'array' ? !Array.isArray(val) : typeof val !== expectedValueType) {
                throw new ObjectError(expectedType);
            }
        });
    });
}

/**
 * Validates if a string is a valid representation of a string.
 */
function validateString(value: string) {
    if (isEmptyValue(value)) {
        return;
    }

    try {
        const parsedValue = parseJSON(value);

        if (typeof parsedValue === 'object') {
            throw new SyntaxError('debug.invalidValue', {cause: {expectedValues: 'string | undefined'}});
        }
    } catch (e) {
        // Only propagate error if value is a string representation of an object or array
        if ((e as SyntaxError).cause) {
            throw e;
        }
    }
}

/**
 * Execute validation of a union type (e.g. Record<string, string> | Array<string>)
 */
function unionValidation(firstValidation: () => void, secondValidation: () => void) {
    try {
        firstValidation();
    } catch (e) {
        secondValidation();
    }
}

/**
 * Validates if a property of Report is of the expected type
 *
 * @param key - property key
 * @param value - value provided by the user
 */
function validateReportDraftProperty(key: keyof Report | keyof ReportNameValuePairs, value: string) {
    if (REPORT_REQUIRED_PROPERTIES.includes(key) && isEmptyValue(value)) {
        throw SyntaxError('debug.missingValue');
    }
    switch (key) {
        case 'avatarUrl':
        case 'lastMessageText':
        case 'lastVisibleActionCreated':
        case 'lastReadTime':
        case 'lastMentionedTime':
        case 'policyAvatar':
        case 'policyName':
        case 'oldPolicyName':
        case 'description':
        case 'policyID':
        case 'reportName':
        case 'reportID':
        case 'chatReportID':
        case 'type':
        case 'parentReportID':
        case 'parentReportActionID':
        case 'lastVisibleActionLastModified':
        case 'lastMessageHtml':
        case 'currency':
        case 'iouReportID':
        case 'preexistingReportID':
        case 'private_isArchived':
        case 'welcomeMessage':
            return validateString(value);
        case 'hasOutstandingChildRequest':
        case 'hasOutstandingChildTask':
        case 'isOwnPolicyExpenseChat':
        case 'isPinned':
        case 'hasParentAccess':
        case 'isDeletedParentAction':
        case 'isWaitingOnBankAccount':
        case 'isCancelledIOU':
            return validateBoolean(value);
        case 'exportFailedTime':
        case 'lastReadSequenceNumber':
        case 'managerID':
        case 'lastActorAccountID':
        case 'ownerAccountID':
        case 'total':
        case 'unheldTotal':
        case 'nonReimbursableTotal':
        case 'unheldNonReimbursableTotal':
            return validateNumber(value);
        case 'chatType':
            return validateConstantEnum(value, CONST.REPORT.CHAT_TYPE);
        case 'stateNum':
            return validateConstantEnum(value, CONST.REPORT.STATE_NUM);
        case 'statusNum':
            return validateConstantEnum(value, CONST.REPORT.STATUS_NUM);
        case 'writeCapability':
            return validateConstantEnum(value, CONST.REPORT.WRITE_CAPABILITIES);
        case 'visibility':
            return validateConstantEnum(value, CONST.REPORT.VISIBILITY);
        case 'invoiceReceiver':
            return validateObject<ObjectElement<Report, 'invoiceReceiver'>>(value, {
                type: 'string',
                policyID: 'string',
                accountID: 'string',
            });
        case 'lastActionType':
            return validateConstantEnum(value, CONST.REPORT.ACTIONS.TYPE);
        case 'participants':
            return validateObject<ObjectElement<Report, 'participants', number>>(
                value,
                {
                    role: CONST.REPORT.ROLE,
                    pendingAction: CONST.RED_BRICK_ROAD_PENDING_ACTION,
                    pendingFields: 'object',
                    notificationPreference: CONST.REPORT.NOTIFICATION_PREFERENCE,
                    permissions: 'array',
                },
                'number',
            );
        case 'errorFields':
            return validateObject<ObjectElement<Report, 'errorFields', string>>(value, {}, 'string');
        case 'errors':
            return validateObject<ObjectElement<Report, 'errors'>>(value, {});
        case 'privateNotes':
            return validateObject<ObjectElement<Report, 'privateNotes', number>>(
                value,
                {
                    note: 'string',
                    errors: 'string',
                    pendingAction: CONST.RED_BRICK_ROAD_PENDING_ACTION,
                    pendingFields: 'object',
                },
                'number',
            );
        case 'fieldList':
            return validateObject<ObjectElement<Report, 'fieldList'>>(
                value,
                {
                    fieldID: 'string',
                    type: 'string',
                    name: 'string',
                    keys: 'array',
                    values: 'array',
                    defaultValue: 'string',
                    orderWeight: 'number',
                    deletable: 'boolean',
                    value: 'string',
                    target: 'string',
                    externalIDs: 'array',
                    disabledOptions: 'array',
                    isTax: 'boolean',
                    externalID: 'string',
                    origin: 'string',
                    defaultExternalID: 'string',
                },
                'string',
            );
        case 'permissions':
            return validateArray<'constantEnum'>(value, CONST.REPORT.PERMISSIONS);
        case 'tripData':
            return validateObject<ObjectElement<Report, 'tripData'>>(value, {
                startDate: 'string',
                endDate: 'string',
                tripID: 'string',
            });
        case 'calendlySchedule':
            return validateObject<ObjectElement<ReportNameValuePairs, 'calendlySchedule'>>(value, {
                isLoading: 'boolean',
                data: 'object',
                errors: 'object',
            });
        case 'calendlyCalls':
            return validateArray<ArrayElement<ReportNameValuePairs, 'calendlyCalls'>>(value, {
                status: 'string',
                host: 'number',
                eventTime: 'string',
                eventURI: 'string',
                inserted: 'string',
            });
        case 'pendingAction':
            return validateConstantEnum(value, CONST.RED_BRICK_ROAD_PENDING_ACTION);
        case 'pendingFields':
            return validateObject<ObjectElement<Report | ReportNameValuePairs, 'pendingFields'>>(value, {
                description: CONST.RED_BRICK_ROAD_PENDING_ACTION,
                privateNotes: CONST.RED_BRICK_ROAD_PENDING_ACTION,
                currency: CONST.RED_BRICK_ROAD_PENDING_ACTION,
                type: CONST.RED_BRICK_ROAD_PENDING_ACTION,
                policyID: CONST.RED_BRICK_ROAD_PENDING_ACTION,
                reportID: CONST.RED_BRICK_ROAD_PENDING_ACTION,
                avatarUrl: CONST.RED_BRICK_ROAD_PENDING_ACTION,
                chatType: CONST.RED_BRICK_ROAD_PENDING_ACTION,
                hasOutstandingChildRequest: CONST.RED_BRICK_ROAD_PENDING_ACTION,
                hasOutstandingChildTask: CONST.RED_BRICK_ROAD_PENDING_ACTION,
                isOwnPolicyExpenseChat: CONST.RED_BRICK_ROAD_PENDING_ACTION,
                isPinned: CONST.RED_BRICK_ROAD_PENDING_ACTION,
                lastMessageText: CONST.RED_BRICK_ROAD_PENDING_ACTION,
                lastVisibleActionCreated: CONST.RED_BRICK_ROAD_PENDING_ACTION,
                lastReadTime: CONST.RED_BRICK_ROAD_PENDING_ACTION,
                lastReadSequenceNumber: CONST.RED_BRICK_ROAD_PENDING_ACTION,
                lastMentionedTime: CONST.RED_BRICK_ROAD_PENDING_ACTION,
                policyAvatar: CONST.RED_BRICK_ROAD_PENDING_ACTION,
                policyName: CONST.RED_BRICK_ROAD_PENDING_ACTION,
                oldPolicyName: CONST.RED_BRICK_ROAD_PENDING_ACTION,
                hasParentAccess: CONST.RED_BRICK_ROAD_PENDING_ACTION,
                isDeletedParentAction: CONST.RED_BRICK_ROAD_PENDING_ACTION,
                reportName: CONST.RED_BRICK_ROAD_PENDING_ACTION,
                chatReportID: CONST.RED_BRICK_ROAD_PENDING_ACTION,
                stateNum: CONST.RED_BRICK_ROAD_PENDING_ACTION,
                statusNum: CONST.RED_BRICK_ROAD_PENDING_ACTION,
                writeCapability: CONST.RED_BRICK_ROAD_PENDING_ACTION,
                visibility: CONST.RED_BRICK_ROAD_PENDING_ACTION,
                invoiceReceiver: CONST.RED_BRICK_ROAD_PENDING_ACTION,
                parentReportID: CONST.RED_BRICK_ROAD_PENDING_ACTION,
                parentReportActionID: CONST.RED_BRICK_ROAD_PENDING_ACTION,
                managerID: CONST.RED_BRICK_ROAD_PENDING_ACTION,
                lastVisibleActionLastModified: CONST.RED_BRICK_ROAD_PENDING_ACTION,
                lastMessageHtml: CONST.RED_BRICK_ROAD_PENDING_ACTION,
                lastActorAccountID: CONST.RED_BRICK_ROAD_PENDING_ACTION,
                lastActionType: CONST.RED_BRICK_ROAD_PENDING_ACTION,
                ownerAccountID: CONST.RED_BRICK_ROAD_PENDING_ACTION,
                participants: CONST.RED_BRICK_ROAD_PENDING_ACTION,
                total: CONST.RED_BRICK_ROAD_PENDING_ACTION,
                unheldTotal: CONST.RED_BRICK_ROAD_PENDING_ACTION,
                unheldNonReimbursableTotal: CONST.RED_BRICK_ROAD_PENDING_ACTION,
                isWaitingOnBankAccount: CONST.RED_BRICK_ROAD_PENDING_ACTION,
                isCancelledIOU: CONST.RED_BRICK_ROAD_PENDING_ACTION,
                iouReportID: CONST.RED_BRICK_ROAD_PENDING_ACTION,
                preexistingReportID: CONST.RED_BRICK_ROAD_PENDING_ACTION,
                nonReimbursableTotal: CONST.RED_BRICK_ROAD_PENDING_ACTION,
                fieldList: CONST.RED_BRICK_ROAD_PENDING_ACTION,
                permissions: CONST.RED_BRICK_ROAD_PENDING_ACTION,
                tripData: CONST.RED_BRICK_ROAD_PENDING_ACTION,
                private_isArchived: CONST.RED_BRICK_ROAD_PENDING_ACTION,
                addWorkspaceRoom: CONST.RED_BRICK_ROAD_PENDING_ACTION,
                avatar: CONST.RED_BRICK_ROAD_PENDING_ACTION,
                createChat: CONST.RED_BRICK_ROAD_PENDING_ACTION,
                partial: CONST.RED_BRICK_ROAD_PENDING_ACTION,
                reimbursed: CONST.RED_BRICK_ROAD_PENDING_ACTION,
                preview: CONST.RED_BRICK_ROAD_PENDING_ACTION,
                welcomeMessage: CONST.RED_BRICK_ROAD_PENDING_ACTION,
                errors: CONST.RED_BRICK_ROAD_PENDING_ACTION,
                createReport: CONST.RED_BRICK_ROAD_PENDING_ACTION,
                exportFailedTime: CONST.RED_BRICK_ROAD_PENDING_ACTION,
                calendlySchedule: CONST.RED_BRICK_ROAD_PENDING_ACTION,
                calendlyCalls: CONST.RED_BRICK_ROAD_PENDING_ACTION,
            });
    }
}

/**
 * Validates if a property of ReportAction is of the expected type
 *
 * @param key - property key
 * @param value - value provided by the user
 */
function validateReportActionDraftProperty(key: keyof ReportAction, value: string) {
    if (REPORT_ACTION_REQUIRED_PROPERTIES.includes(key) && isEmptyValue(value)) {
        throw SyntaxError('debug.missingValue');
    }
    switch (key) {
        case 'reportID':
        case 'reportActionID':
        case 'parentReportID':
        case 'childReportID':
        case 'childReportName':
        case 'childType':
        case 'childOldestFourAccountIDs':
        case 'childLastVisibleActionCreated':
        case 'actor':
        case 'avatar':
        case 'childLastMoneyRequestComment':
        case 'reportActionTimestamp':
        case 'timestamp':
        case 'error':
            return validateString(value);
        case 'actorAccountID':
        case 'sequenceNumber':
        case 'accountID':
        case 'childCommenterCount':
        case 'childVisibleActionCount':
        case 'childManagerAccountID':
        case 'childOwnerAccountID':
        case 'childLastActorAccountID':
        case 'childMoneyRequestCount':
        case 'adminAccountID':
        case 'delegateAccountID':
            return validateNumber(value);
        case 'isLoading':
        case 'automatic':
        case 'shouldShow':
        case 'isFirstItem':
        case 'isAttachmentOnly':
        case 'isAttachmentWithText':
        case 'isNewestReportAction':
        case 'isOptimisticAction':
            return validateBoolean(value);
        case 'created':
        case 'lastModified':
            return validateDate(value);
        case 'errors':
            return validateObject<ObjectElement<ReportAction, 'errors'>>(value, {});
        case 'pendingAction':
            return validateConstantEnum(value, CONST.RED_BRICK_ROAD_PENDING_ACTION);
        case 'pendingFields':
            return validateObject<ObjectElement<ReportAction, 'pendingFields'>>(value, {
                reportID: CONST.RED_BRICK_ROAD_PENDING_ACTION,
                reportActionID: CONST.RED_BRICK_ROAD_PENDING_ACTION,
                parentReportID: CONST.RED_BRICK_ROAD_PENDING_ACTION,
                errors: CONST.RED_BRICK_ROAD_PENDING_ACTION,
                sequenceNumber: CONST.RED_BRICK_ROAD_PENDING_ACTION,
                actionName: CONST.RED_BRICK_ROAD_PENDING_ACTION,
                actorAccountID: CONST.RED_BRICK_ROAD_PENDING_ACTION,
                actor: CONST.RED_BRICK_ROAD_PENDING_ACTION,
                person: CONST.RED_BRICK_ROAD_PENDING_ACTION,
                created: CONST.RED_BRICK_ROAD_PENDING_ACTION,
                isLoading: CONST.RED_BRICK_ROAD_PENDING_ACTION,
                avatar: CONST.RED_BRICK_ROAD_PENDING_ACTION,
                automatic: CONST.RED_BRICK_ROAD_PENDING_ACTION,
                shouldShow: CONST.RED_BRICK_ROAD_PENDING_ACTION,
                childReportID: CONST.RED_BRICK_ROAD_PENDING_ACTION,
                childReportName: CONST.RED_BRICK_ROAD_PENDING_ACTION,
                childType: CONST.RED_BRICK_ROAD_PENDING_ACTION,
                accountID: CONST.RED_BRICK_ROAD_PENDING_ACTION,
                childOldestFourAccountIDs: CONST.RED_BRICK_ROAD_PENDING_ACTION,
                childCommenterCount: CONST.RED_BRICK_ROAD_PENDING_ACTION,
                childLastVisibleActionCreated: CONST.RED_BRICK_ROAD_PENDING_ACTION,
                childVisibleActionCount: CONST.RED_BRICK_ROAD_PENDING_ACTION,
                childManagerAccountID: CONST.RED_BRICK_ROAD_PENDING_ACTION,
                childOwnerAccountID: CONST.RED_BRICK_ROAD_PENDING_ACTION,
                childStatusNum: CONST.RED_BRICK_ROAD_PENDING_ACTION,
                childStateNum: CONST.RED_BRICK_ROAD_PENDING_ACTION,
                childLastMoneyRequestComment: CONST.RED_BRICK_ROAD_PENDING_ACTION,
                childLastActorAccountID: CONST.RED_BRICK_ROAD_PENDING_ACTION,
                childMoneyRequestCount: CONST.RED_BRICK_ROAD_PENDING_ACTION,
                isFirstItem: CONST.RED_BRICK_ROAD_PENDING_ACTION,
                isAttachmentOnly: CONST.RED_BRICK_ROAD_PENDING_ACTION,
                isAttachmentWithText: CONST.RED_BRICK_ROAD_PENDING_ACTION,
                receipt: CONST.RED_BRICK_ROAD_PENDING_ACTION,
                lastModified: CONST.RED_BRICK_ROAD_PENDING_ACTION,
                delegateAccountID: CONST.RED_BRICK_ROAD_PENDING_ACTION,
                error: CONST.RED_BRICK_ROAD_PENDING_ACTION,
                childRecentReceiptTransactionIDs: CONST.RED_BRICK_ROAD_PENDING_ACTION,
                linkMetadata: CONST.RED_BRICK_ROAD_PENDING_ACTION,
                childReportNotificationPreference: CONST.RED_BRICK_ROAD_PENDING_ACTION,
                isNewestReportAction: CONST.RED_BRICK_ROAD_PENDING_ACTION,
                isOptimisticAction: CONST.RED_BRICK_ROAD_PENDING_ACTION,
                adminAccountID: CONST.RED_BRICK_ROAD_PENDING_ACTION,
                whisperedToAccountIDs: CONST.RED_BRICK_ROAD_PENDING_ACTION,
                reportActionTimestamp: CONST.RED_BRICK_ROAD_PENDING_ACTION,
                timestamp: CONST.RED_BRICK_ROAD_PENDING_ACTION,
            });
        case 'actionName':
            return validateConstantEnum(value, CONST.REPORT.ACTIONS.TYPE);
        case 'person':
            return validateArray<ArrayElement<ReportAction, 'person'>>(value, {
                type: 'string',
                text: 'string',
                style: 'string',
            });
        case 'childStatusNum':
            return validateConstantEnum(value, CONST.REPORT.STATUS_NUM);
        case 'childStateNum':
            return validateConstantEnum(value, CONST.REPORT.STATE_NUM);
        case 'receipt':
            return validateObject<ObjectElement<ReportAction, 'receipt'>>(value, {
                state: 'string',
                type: 'string',
                name: 'string',
                receiptID: 'string',
                source: 'string',
                filename: 'string',
                reservationList: 'string',
                isTestReceipt: 'boolean',
                isTestDriveReceipt: 'boolean',
            });
        case 'childRecentReceiptTransactionIDs':
            return validateObject<ObjectElement<ReportAction, 'childRecentReceiptTransactionIDs'>>(value, {}, 'string');
        case 'linkMetadata':
            return validateArray<ArrayElement<ReportAction, 'linkMetadata'>>(value, {
                url: 'string',
                image: 'object',
                description: 'string',
                title: 'string',
                publisher: 'string',
                logo: 'object',
            });
        case 'childReportNotificationPreference':
            return validateConstantEnum(value, CONST.REPORT.NOTIFICATION_PREFERENCE);
        case 'whisperedToAccountIDs':
            return validateArray(value, 'number');
        case 'message':
            return unionValidation(
                () =>
                    validateArray<ArrayElement<ReportAction, 'message'>>(value, {
                        text: 'string',
                        html: 'string',
                        type: 'string',
                        isDeletedParentAction: 'boolean',
                        policyID: 'string',
                        reportID: 'string',
                        currency: 'string',
                        amount: 'number',
                        style: 'string',
                        target: 'string',
                        href: 'string',
                        iconUrl: 'string',
                        isEdited: 'boolean',
                        isReversedTransaction: 'boolean',
                        whisperedTo: 'array',
                        moderationDecision: 'object',
                        translationKey: 'string',
                        taskReportID: 'string',
                        cancellationReason: 'string',
                        expenseReportID: 'string',
                        resolution: {
                            ...CONST.REPORT.ACTIONABLE_MENTION_WHISPER_RESOLUTION,
                            ...CONST.REPORT.ACTIONABLE_REPORT_MENTION_WHISPER_RESOLUTION,
                        },
                        deleted: 'string',
                    }),
                () =>
                    validateObject<ObjectElement<ReportAction, 'message'>>(value, {
                        html: 'string',
                        text: 'string',
                        amount: 'string',
                        currency: 'string',
                        type: 'string',
                        policyID: 'string',
                        reportID: 'string',
                        isDeletedParentAction: 'boolean',
                        target: 'string',
                        style: 'string',
                        href: 'string',
                        iconUrl: 'boolean',
                        isEdited: 'boolean',
                        isReversedTransaction: 'boolean',
                        whisperedTo: 'array',
                        moderationDecision: 'object',
                        translationKey: 'string',
                        taskReportID: 'string',
                        cancellationReason: 'string',
                        expenseReportID: 'string',
                        resolution: {
                            ...CONST.REPORT.ACTIONABLE_MENTION_WHISPER_RESOLUTION,
                            ...CONST.REPORT.ACTIONABLE_REPORT_MENTION_WHISPER_RESOLUTION,
                        },
                        deleted: 'string',
                    }),
            );
        case 'originalMessage':
            return validateObject<ObjectElement<ReportAction, 'originalMessage'>>(value, {});
        case 'previousMessage':
            return unionValidation(
                () =>
                    validateObject<ObjectElement<ReportAction, 'previousMessage'>>(value, {
                        html: 'string',
                        text: 'string',
                        amount: 'string',
                        currency: 'string',
                        type: 'string',
                        policyID: 'string',
                        reportID: 'string',
                        style: 'string',
                        target: 'string',
                        href: 'string',
                        iconUrl: 'string',
                        isEdited: 'boolean',
                        isDeletedParentAction: 'boolean',
                        isReversedTransaction: 'boolean',
                        whisperedTo: 'array',
                        moderationDecision: 'string',
                        translationKey: 'string',
                        taskReportID: 'string',
                        cancellationReason: 'string',
                        expenseReportID: 'string',
                        resolution: 'string',
                        deleted: 'string',
                    }),
                () =>
                    validateArray<ArrayElement<ReportAction, 'previousMessage'>>(value, {
                        reportID: 'string',
                        html: 'string',
                        text: 'string',
                        amount: 'string',
                        currency: 'string',
                        type: 'string',
                        policyID: 'string',
                        style: 'string',
                        target: 'string',
                        href: 'string',
                        iconUrl: 'string',
                        isEdited: 'string',
                        isDeletedParentAction: 'string',
                        isReversedTransaction: 'string',
                        whisperedTo: 'string',
                        moderationDecision: 'string',
                        translationKey: 'string',
                        taskReportID: 'string',
                        cancellationReason: 'string',
                        expenseReportID: 'string',
                        resolution: 'string',
                        deleted: 'string',
                    }),
            );
    }
}

/**
 * Validates if a property of Transaction is of the expected type
 *
 * @param key - property key
 * @param value - value provided by the user
 */
function validateTransactionDraftProperty(key: keyof Transaction, value: string) {
    if (TRANSACTION_REQUIRED_PROPERTIES.includes(key) && isEmptyValue(value)) {
        throw SyntaxError('debug.missingValue');
    }
    switch (key) {
        case 'reportID':
        case 'currency':
        case 'tag':
        case 'category':
        case 'merchant':
        case 'taxCode':
        case 'filename':
        case 'modifiedCurrency':
        case 'modifiedMerchant':
        case 'transactionID':
        case 'parentTransactionID':
        case 'originalCurrency':
        case 'actionableWhisperReportActionID':
        case 'linkedTrackedExpenseReportID':
        case 'bank':
        case 'cardName':
        case 'cardNumber':
            return validateString(value);
        case 'created':
        case 'modifiedCreated':
        case 'inserted':
        case 'posted':
            return validateDate(value);
        case 'isLoading':
        case 'billable':
        case 'reimbursable':
        case 'participantsAutoAssigned':
        case 'isFromGlobalCreate':
        case 'hasEReceipt':
        case 'shouldShowOriginalAmount':
        case 'managedCard':
            return validateBoolean(value);
        case 'amount':
        case 'taxAmount':
        case 'modifiedAmount':
        case 'cardID':
        case 'originalAmount':
            return validateNumber(value);
        case 'iouRequestType':
            return validateConstantEnum(value, CONST.IOU.REQUEST_TYPE);
        case 'participants':
            return validateArray<ArrayElement<Transaction, 'participants'>>(value, {
                accountID: 'number',
                login: 'string',
                displayName: 'string',
                isPolicyExpenseChat: 'boolean',
                isInvoiceRoom: 'boolean',
                isOwnPolicyExpenseChat: 'boolean',
                chatType: CONST.REPORT.CHAT_TYPE,
                reportID: 'string',
                policyID: 'string',
                selected: 'boolean',
                searchText: 'string',
                alternateText: 'string',
                firstName: 'string',
                keyForList: 'string',
                lastName: 'string',
                phoneNumber: 'string',
                text: 'string',
                isSelected: 'boolean',
                isSelfDM: 'boolean',
                isSender: 'boolean',
                iouType: CONST.IOU.TYPE,
                ownerAccountID: 'number',
                icons: 'array',
                item: 'string',
            });
        case 'errors':
            return validateObject<ObjectElement<Transaction, 'errors'>>(value, {});
        case 'errorFields':
            return validateObject<ObjectElement<Transaction, 'errorFields'>>(
                value,
                {
                    route: 'object',
                },
                'string',
            );
        case 'pendingAction':
            return validateConstantEnum(value, CONST.RED_BRICK_ROAD_PENDING_ACTION);
        case 'pendingFields':
            return validateObject<ObjectElement<Transaction, 'pendingFields'>>(
                value,
                {
                    attributes: CONST.RED_BRICK_ROAD_PENDING_ACTION,
                    subRates: CONST.RED_BRICK_ROAD_PENDING_ACTION,
                    comment: CONST.RED_BRICK_ROAD_PENDING_ACTION,
                    hold: CONST.RED_BRICK_ROAD_PENDING_ACTION,
                    waypoints: CONST.RED_BRICK_ROAD_PENDING_ACTION,
                    isLoading: CONST.RED_BRICK_ROAD_PENDING_ACTION,
                    type: CONST.RED_BRICK_ROAD_PENDING_ACTION,
                    customUnit: CONST.RED_BRICK_ROAD_PENDING_ACTION,
                    source: CONST.RED_BRICK_ROAD_PENDING_ACTION,
                    originalTransactionID: CONST.RED_BRICK_ROAD_PENDING_ACTION,
                    splits: CONST.RED_BRICK_ROAD_PENDING_ACTION,
                    dismissedViolations: CONST.RED_BRICK_ROAD_PENDING_ACTION,
                    customUnitID: CONST.RED_BRICK_ROAD_PENDING_ACTION,
                    customUnitRateID: CONST.RED_BRICK_ROAD_PENDING_ACTION,
                    quantity: CONST.RED_BRICK_ROAD_PENDING_ACTION,
                    name: CONST.RED_BRICK_ROAD_PENDING_ACTION,
                    defaultP2PRate: CONST.RED_BRICK_ROAD_PENDING_ACTION,
                    distanceUnit: CONST.RED_BRICK_ROAD_PENDING_ACTION,
                    attendees: CONST.RED_BRICK_ROAD_PENDING_ACTION,
                    amount: CONST.RED_BRICK_ROAD_PENDING_ACTION,
                    taxAmount: CONST.RED_BRICK_ROAD_PENDING_ACTION,
                    taxCode: CONST.RED_BRICK_ROAD_PENDING_ACTION,
                    billable: CONST.RED_BRICK_ROAD_PENDING_ACTION,
                    category: CONST.RED_BRICK_ROAD_PENDING_ACTION,
                    created: CONST.RED_BRICK_ROAD_PENDING_ACTION,
                    currency: CONST.RED_BRICK_ROAD_PENDING_ACTION,
                    errors: CONST.RED_BRICK_ROAD_PENDING_ACTION,
                    filename: CONST.RED_BRICK_ROAD_PENDING_ACTION,
                    iouRequestType: CONST.RED_BRICK_ROAD_PENDING_ACTION,
                    merchant: CONST.RED_BRICK_ROAD_PENDING_ACTION,
                    modifiedAmount: CONST.RED_BRICK_ROAD_PENDING_ACTION,
                    modifiedAttendees: CONST.RED_BRICK_ROAD_PENDING_ACTION,
                    modifiedCreated: CONST.RED_BRICK_ROAD_PENDING_ACTION,
                    modifiedCurrency: CONST.RED_BRICK_ROAD_PENDING_ACTION,
                    modifiedMerchant: CONST.RED_BRICK_ROAD_PENDING_ACTION,
                    modifiedWaypoints: CONST.RED_BRICK_ROAD_PENDING_ACTION,
                    participantsAutoAssigned: CONST.RED_BRICK_ROAD_PENDING_ACTION,
                    participants: CONST.RED_BRICK_ROAD_PENDING_ACTION,
                    receipt: CONST.RED_BRICK_ROAD_PENDING_ACTION,
                    reportID: CONST.RED_BRICK_ROAD_PENDING_ACTION,
                    routes: CONST.RED_BRICK_ROAD_PENDING_ACTION,
                    transactionID: CONST.RED_BRICK_ROAD_PENDING_ACTION,
                    tag: CONST.RED_BRICK_ROAD_PENDING_ACTION,
                    isFromGlobalCreate: CONST.RED_BRICK_ROAD_PENDING_ACTION,
                    taxRate: CONST.RED_BRICK_ROAD_PENDING_ACTION,
                    parentTransactionID: CONST.RED_BRICK_ROAD_PENDING_ACTION,
                    reimbursable: CONST.RED_BRICK_ROAD_PENDING_ACTION,
                    cardID: CONST.RED_BRICK_ROAD_PENDING_ACTION,
                    status: CONST.RED_BRICK_ROAD_PENDING_ACTION,
                    hasEReceipt: CONST.RED_BRICK_ROAD_PENDING_ACTION,
                    mccGroup: CONST.RED_BRICK_ROAD_PENDING_ACTION,
                    modifiedMCCGroup: CONST.RED_BRICK_ROAD_PENDING_ACTION,
                    originalAmount: CONST.RED_BRICK_ROAD_PENDING_ACTION,
                    originalCurrency: CONST.RED_BRICK_ROAD_PENDING_ACTION,
                    splitShares: CONST.RED_BRICK_ROAD_PENDING_ACTION,
                    splitPayerAccountIDs: CONST.RED_BRICK_ROAD_PENDING_ACTION,
                    shouldShowOriginalAmount: CONST.RED_BRICK_ROAD_PENDING_ACTION,
                    actionableWhisperReportActionID: CONST.RED_BRICK_ROAD_PENDING_ACTION,
                    linkedTrackedExpenseReportAction: CONST.RED_BRICK_ROAD_PENDING_ACTION,
                    linkedTrackedExpenseReportID: CONST.RED_BRICK_ROAD_PENDING_ACTION,
                    bank: CONST.RED_BRICK_ROAD_PENDING_ACTION,
                    liabilityType: CONST.RED_BRICK_ROAD_PENDING_ACTION,
                    cardName: CONST.RED_BRICK_ROAD_PENDING_ACTION,
                    cardNumber: CONST.RED_BRICK_ROAD_PENDING_ACTION,
                    managedCard: CONST.RED_BRICK_ROAD_PENDING_ACTION,
                    posted: CONST.RED_BRICK_ROAD_PENDING_ACTION,
                    inserted: CONST.RED_BRICK_ROAD_PENDING_ACTION,
                    accountant: CONST.RED_BRICK_ROAD_PENDING_ACTION,
                },
                'string',
            );
        case 'receipt':
            return validateObject<ObjectElement<Transaction, 'receipt'>>(value, {
                type: 'string',
                source: 'string',
                name: 'string',
                filename: 'string',
                state: CONST.IOU.RECEIPT_STATE,
                receiptID: 'number',
                reservationList: 'array',
                isTestReceipt: 'boolean',
                isTestDriveReceipt: 'boolean',
            });
        case 'taxRate':
            return validateObject<ObjectElement<Transaction, 'taxRate'>>(value, {
                keyForList: 'string',
                text: 'string',
                data: 'object',
            });
        case 'status':
            return validateConstantEnum(value, CONST.TRANSACTION.STATUS);
        case 'comment':
            return validateObject<ObjectElement<Transaction, 'comment'>>(value, {
                comment: 'string',
                hold: 'string',
                waypoints: 'object',
                attendees: 'array',
                isLoading: 'boolean',
                type: CONST.TRANSACTION.TYPE,
                customUnit: 'object',
                source: 'string',
                originalTransactionID: 'string',
                liabilityType: CONST.TRANSACTION.LIABILITY_TYPE,
                splits: 'array',
                dismissedViolations: 'object',
            });
        case 'accountant':
            return validateObject<ObjectElement<Transaction, 'accountant'>>(value, {
                accountID: 'number',
                login: 'string',
            });
        case 'modifiedAttendees':
            return validateArray<ArrayElement<Comment, 'attendees'>>(value, {
                email: 'string',
                displayName: 'string',
                avatarUrl: 'string',
                accountID: 'number',
                text: 'string',
                login: 'string',
                searchText: 'string',
                selected: 'boolean',
                iouType: CONST.IOU.TYPE,
                reportID: 'string',
            });
        case 'modifiedWaypoints':
            return validateObject<ObjectElement<Transaction, 'modifiedWaypoints'>>(
                value,
                {
                    name: 'string',
                    address: 'string',
                    lat: 'number',
                    lng: 'number',
                    keyForList: 'string',
                    pendingAction: CONST.RED_BRICK_ROAD_PENDING_ACTION,
                    street: 'string',
                    city: 'string',
                    state: 'string',
                    zipCode: 'string',
                    country: 'string',
                    street2: 'string',
                },
                'string',
            );
        case 'routes':
            return validateObject<ObjectElement<Transaction, 'routes'>>(
                value,
                {
                    distance: 'number',
                    geometry: 'object',
                },
                'string',
            );
        case 'mccGroup':
            return validateConstantEnum(value, CONST.MCC_GROUPS);
        case 'modifiedMCCGroup':
            return validateConstantEnum(value, CONST.MCC_GROUPS);
        case 'splitShares':
            return validateObject<ObjectElement<Transaction, 'splitShares', number>>(
                value,
                {
                    amount: 'number',
                    isModified: 'boolean',
                },
                'number',
            );
        case 'splitPayerAccountIDs':
            return validateArray(value, 'number');
        case 'linkedTrackedExpenseReportAction':
            return validateObject<ReportAction>(value, {
                accountID: 'number',
                message: 'string',
                created: 'string',
                error: 'string',
                avatar: 'string',
                receipt: 'object',
                reportID: 'string',
                automatic: 'boolean',
                reportActionID: 'string',
                parentReportID: 'string',
                errors: 'object',
                isLoading: 'boolean',
                pendingAction: CONST.RED_BRICK_ROAD_PENDING_ACTION,
                pendingFields: 'object',
                sequenceNumber: 'number',
                actionName: CONST.REPORT.ACTIONS.TYPE,
                actorAccountID: 'number',
                actor: 'string',
                person: 'array',
                shouldShow: 'boolean',
                childReportID: 'string',
                childReportName: 'string',
                childType: 'string',
                childOldestFourAccountIDs: 'string',
                childCommenterCount: 'number',
                childLastVisibleActionCreated: 'string',
                childVisibleActionCount: 'number',
                childManagerAccountID: 'number',
                childOwnerAccountID: 'number',
                childStatusNum: CONST.REPORT.STATUS_NUM,
                childStateNum: CONST.REPORT.STATE_NUM,
                childLastMoneyRequestComment: 'string',
                childLastActorAccountID: 'number',
                childMoneyRequestCount: 'number',
                isFirstItem: 'boolean',
                isAttachmentOnly: 'boolean',
                isAttachmentWithText: 'boolean',
                lastModified: 'string',
                delegateAccountID: 'number',
                childRecentReceiptTransactionIDs: 'object',
                linkMetadata: 'array',
                childReportNotificationPreference: CONST.REPORT.NOTIFICATION_PREFERENCE,
                isNewestReportAction: 'boolean',
                isOptimisticAction: 'boolean',
                adminAccountID: 'number',
                whisperedToAccountIDs: 'array',
                reportActionTimestamp: 'string',
                timestamp: 'string',
                originalMessage: 'object',
                previousMessage: 'object',
            });
    }
}

function validateTransactionViolationDraftProperty(key: keyof TransactionViolation, value: string) {
    if (TRANSACTION_VIOLATION_REQUIRED_PROPERTIES.includes(key) && isEmptyValue(value)) {
        throw SyntaxError('debug.missingValue');
    }
    switch (key) {
        case 'type':
            return validateConstantEnum(value, CONST.VIOLATION_TYPES);

        case 'name':
            return validateConstantEnum(value, CONST.VIOLATIONS);

        case 'data':
            return validateObject<ObjectElement<TransactionViolation, 'data'>>(value, {
                rejectedBy: 'string',
                rejectReason: 'string',
                formattedLimit: 'string',
                surcharge: 'number',
                invoiceMarkup: 'number',
                maxAge: 'number',
                tagName: 'string',
                category: 'string',
                brokenBankConnection: 'boolean',
                isAdmin: 'boolean',
                email: 'string',
                isTransactionOlderThan7Days: 'boolean',
                member: 'string',
                taxName: 'string',
                tagListIndex: 'number',
                tagListName: 'string',
                errorIndexes: 'array',
                pendingPattern: 'string',
                type: CONST.MODIFIED_AMOUNT_VIOLATION_DATA,
                displayPercentVariance: 'number',
                duplicates: 'array',
                rterType: CONST.RTER_VIOLATION_TYPES,
                tooltip: 'string',
                message: 'string',
                field: 'string',
                prohibitedExpenseRule: 'string',
            });
        case 'showInReview':
            return validateBoolean(value);
    }
}

/**
 * Validates if the ReportAction JSON that the user provided is of the expected type
 */
function validateReportActionJSON(json: string) {
    const parsedReportAction = parseJSON(json) as ReportAction;
    REPORT_ACTION_REQUIRED_PROPERTIES.forEach((key) => {
        if (parsedReportAction[key] !== undefined) {
            return;
        }

        throw new SyntaxError('debug.missingProperty', {cause: {propertyName: key}});
    });
    Object.entries(parsedReportAction).forEach(([key, val]) => {
        try {
            if (!isEmptyValue(val as string) && REPORT_ACTION_NUMBER_PROPERTIES.includes(key as keyof ReportAction) && typeof val !== 'number') {
                throw new NumberError();
            }
            validateReportActionDraftProperty(key as keyof ReportAction, onyxDataToString(val));
        } catch (e) {
            const {cause} = e as SyntaxError & {cause: {expectedValues: string}};
            throw new SyntaxError('debug.invalidProperty', {cause: {propertyName: key, expectedType: cause.expectedValues}});
        }
    });
}

function validateTransactionViolationJSON(json: string) {
    const parsedTransactionViolation = parseJSON(json) as TransactionViolation;
    TRANSACTION_VIOLATION_REQUIRED_PROPERTIES.forEach((key) => {
        if (parsedTransactionViolation[key] !== undefined) {
            return;
        }

        throw new SyntaxError('debug.missingProperty', {cause: {propertyName: key}});
    });
    Object.entries(parsedTransactionViolation).forEach(([key, val]) => {
        try {
            validateTransactionViolationDraftProperty(key as keyof TransactionViolation, onyxDataToString(val));
        } catch (e) {
            const {cause} = e as SyntaxError & {cause: {expectedValues: string}};
            throw new SyntaxError('debug.invalidProperty', {cause: {propertyName: key, expectedType: cause.expectedValues}});
        }
    });
}

/**
 * Gets the reason for showing LHN row
 */
function getReasonForShowingRowInLHN(report: OnyxEntry<Report>, hasRBR = false): TranslationPaths | null {
    if (!report) {
        return null;
    }

    const doesReportHaveViolations = shouldDisplayViolationsRBRInLHN(report, transactionViolations);

    const reason = reasonForReportToBeInOptionList({
        report,
        // We can't pass report.reportID because it will cause reason to always be isFocused
        currentReportId: '-1',
        isInFocusMode: !!isInFocusMode,
        betas,
        policies,
        excludeEmptyChats: true,
        doesReportHaveViolations,
        includeSelfDM: true,
    });

    if (!([CONST.REPORT_IN_LHN_REASONS.HAS_ADD_WORKSPACE_ROOM_ERRORS, CONST.REPORT_IN_LHN_REASONS.HAS_IOU_VIOLATIONS] as Array<typeof reason>).includes(reason) && hasRBR) {
        return `debug.reasonVisibleInLHN.hasRBR`;
    }

    // When there's no specific reason, we default to isFocused if the report is only showing because we're viewing it
    // Otherwise we return hasRBR if the report has errors other that failed receipt
    if (reason === null || reason === CONST.REPORT_IN_LHN_REASONS.DEFAULT) {
        return 'debug.reasonVisibleInLHN.isFocused';
    }

    return `debug.reasonVisibleInLHN.${reason}`;
}

type GBRReasonAndReportAction = {
    reason: TranslationPaths;
    reportAction: OnyxEntry<ReportAction>;
};

/**
 * Gets the reason and report action that is causing the GBR to show up in LHN row
 */
function getReasonAndReportActionForGBRInLHNRow(report: OnyxEntry<Report>): GBRReasonAndReportAction | null {
    if (!report) {
        return null;
    }

    const {reason, reportAction} = getReasonAndReportActionThatRequiresAttention(report) ?? {};

    if (reason) {
        return {reason: `debug.reasonGBR.${reason}`, reportAction};
    }

    return null;
}

type RBRReasonAndReportAction = {
    reason: TranslationPaths;
    reportAction: OnyxEntry<ReportAction>;
};

/**
 * Gets the report action that is causing the RBR to show up in LHN
 */
function getReasonAndReportActionForRBRInLHNRow(
    report: Report,
    reportActions: OnyxEntry<ReportActions>,
<<<<<<< HEAD
    hasViolations: boolean,
    transaction: OnyxEntry<Transaction>,
    isArchivedReport = false,
): RBRReasonAndReportAction | null {
    const {reason, reportAction} = SidebarUtils.getReasonAndReportActionThatHasRedBrickRoad(report, reportActions, hasViolations, transactionViolations, isArchivedReport, transaction) ?? {};
=======
    transactions: OnyxCollection<Transaction>,
    hasViolations: boolean,
    reportErrors: Errors,
    isArchivedReport = false,
): RBRReasonAndReportAction | null {
    const {reason, reportAction} =
        SidebarUtils.getReasonAndReportActionThatHasRedBrickRoad(report, reportActions, hasViolations, reportErrors, transactions, transactionViolations, isArchivedReport) ?? {};
>>>>>>> 7f840a5d

    if (reason) {
        return {reason: `debug.reasonRBR.${reason}`, reportAction};
    }

    return null;
}

function getTransactionID(report: OnyxEntry<Report>, reportActions: OnyxEntry<ReportActions>) {
    const transactionID = TransactionUtilsGetTransactionID(report?.reportID);

    return Number(transactionID) > 0
        ? transactionID
        : Object.values(reportActions ?? {})
              .map((reportAction) => getLinkedTransactionID(reportAction))
              .find(Boolean);
}

const DebugUtils = {
    stringifyJSON,
    onyxDataToDraftData,
    onyxDataToString,
    stringToOnyxData,
    compareStringWithOnyxData,
    getNumberOfLinesFromString,
    validateNumber,
    validateBoolean,
    validateDate,
    validateConstantEnum,
    validateArray,
    validateObject,
    validateString,
    validateReportDraftProperty,
    validateReportActionDraftProperty,
    validateTransactionDraftProperty,
    validateTransactionViolationDraftProperty,
    validateReportActionJSON,
    validateTransactionViolationJSON,
    getReasonForShowingRowInLHN,
    getReasonAndReportActionForGBRInLHNRow,
    getReasonAndReportActionForRBRInLHNRow,
    getTransactionID,
    REPORT_ACTION_REQUIRED_PROPERTIES,
    REPORT_REQUIRED_PROPERTIES,
    TRANSACTION_REQUIRED_PROPERTIES,
};

export type {ObjectType, OnyxDataType};

export default DebugUtils;<|MERGE_RESOLUTION|>--- conflicted
+++ resolved
@@ -1383,21 +1383,14 @@
 function getReasonAndReportActionForRBRInLHNRow(
     report: Report,
     reportActions: OnyxEntry<ReportActions>,
-<<<<<<< HEAD
     hasViolations: boolean,
+    reportErrors: Errors,
+
     transaction: OnyxEntry<Transaction>,
     isArchivedReport = false,
 ): RBRReasonAndReportAction | null {
-    const {reason, reportAction} = SidebarUtils.getReasonAndReportActionThatHasRedBrickRoad(report, reportActions, hasViolations, transactionViolations, isArchivedReport, transaction) ?? {};
-=======
-    transactions: OnyxCollection<Transaction>,
-    hasViolations: boolean,
-    reportErrors: Errors,
-    isArchivedReport = false,
-): RBRReasonAndReportAction | null {
     const {reason, reportAction} =
-        SidebarUtils.getReasonAndReportActionThatHasRedBrickRoad(report, reportActions, hasViolations, reportErrors, transactions, transactionViolations, isArchivedReport) ?? {};
->>>>>>> 7f840a5d
+        SidebarUtils.getReasonAndReportActionThatHasRedBrickRoad(report, reportActions, hasViolations, reportErrors, transactionViolations, isArchivedReport, transaction) ?? {};
 
     if (reason) {
         return {reason: `debug.reasonRBR.${reason}`, reportAction};
