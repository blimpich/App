--- conflicted
+++ resolved
@@ -6,16 +6,6 @@
 import * as CurrencyUtils from './CurrencyUtils';
 import * as PolicyUtils from './PolicyUtils';
 
-<<<<<<< HEAD
-type DefaultMileageRate = {
-    rateID?: string;
-    rate?: number;
-    currency?: string;
-    unit: Unit;
-};
-
-=======
->>>>>>> b8e09898
 /**
  * Retrieves the default mileage rate based on a given policy.
  *
