import type {OnyxCollection, OnyxEntry} from 'react-native-onyx';
import Onyx from 'react-native-onyx';
import type {LocaleContextProps} from '@components/LocaleContextProvider';
import type {RateAndUnit} from '@src/CONST';
import CONST from '@src/CONST';
import ONYXKEYS from '@src/ONYXKEYS';
<<<<<<< HEAD
import type {Report} from '@src/types/onyx';
=======
import type {LastSelectedDistanceRates, Report} from '@src/types/onyx';
>>>>>>> a04f40e0
import type {Unit} from '@src/types/onyx/Policy';
import type Policy from '@src/types/onyx/Policy';
import type {EmptyObject} from '@src/types/utils/EmptyObject';
import * as CurrencyUtils from './CurrencyUtils';
import * as PolicyUtils from './PolicyUtils';
import * as ReportUtils from './ReportUtils';

type MileageRate = {
    customUnitRateID?: string;
    rate?: number;
    currency?: string;
    unit: Unit;
    name?: string;
};

const policies: OnyxCollection<Policy> = {};
Onyx.connect({
    key: ONYXKEYS.COLLECTION.POLICY,
    callback: (policy, key) => {
        if (!policy || !key || !policy.name) {
            return;
        }

        policies[key] = policy;
    },
});

<<<<<<< HEAD
=======
let lastSelectedDistanceRates: OnyxEntry<LastSelectedDistanceRates> = {};
Onyx.connect({
    key: ONYXKEYS.NVP_LAST_SELECTED_DISTANCE_RATES,
    callback: (value) => {
        lastSelectedDistanceRates = value;
    },
});

>>>>>>> a04f40e0
let allReports: OnyxCollection<Report>;
Onyx.connect({
    key: ONYXKEYS.COLLECTION.REPORT,
    waitForCollectionCallback: true,
    callback: (value) => (allReports = value),
});

const METERS_TO_KM = 0.001; // 1 kilometer is 1000 meters
const METERS_TO_MILES = 0.000621371; // There are approximately 0.000621371 miles in a meter

/**
 * Retrieves the default mileage rate based on a given policy.
 *
 * @param policy - The policy from which to extract the default mileage rate.
 *
 * @returns An object containing the rate and unit for the default mileage or null if not found.
 * @returns [rate] - The default rate for the mileage.
 * @returns [currency] - The currency associated with the rate.
 * @returns [unit] - The unit of measurement for the distance.
 */
function getDefaultMileageRate(policy: OnyxEntry<Policy> | EmptyObject): MileageRate | null {
    if (!policy?.customUnits) {
        return null;
    }

    const distanceUnit = Object.values(policy.customUnits).find((unit) => unit.name === CONST.CUSTOM_UNITS.NAME_DISTANCE);
    if (!distanceUnit?.rates) {
        return null;
    }

    const distanceRate = Object.values(distanceUnit.rates).find((rate) => rate.name === CONST.CUSTOM_UNITS.DEFAULT_RATE) ?? Object.values(distanceUnit.rates)[0];

    return {
        customUnitRateID: distanceRate.customUnitRateID,
        rate: distanceRate.rate,
        currency: distanceRate.currency,
        unit: distanceUnit.attributes.unit,
        name: distanceRate.name,
    };
}

/**
 * Converts a given distance in meters to the specified unit (kilometers or miles).
 *
 * @param distanceInMeters - The distance in meters to be converted.
 * @param unit - The desired unit of conversion, either 'km' for kilometers or 'mi' for miles.
 *
 * @returns The converted distance in the specified unit.
 */
function convertDistanceUnit(distanceInMeters: number, unit: Unit): number {
    switch (unit) {
        case CONST.CUSTOM_UNITS.DISTANCE_UNIT_KILOMETERS:
            return distanceInMeters * METERS_TO_KM;
        case CONST.CUSTOM_UNITS.DISTANCE_UNIT_MILES:
            return distanceInMeters * METERS_TO_MILES;
        default:
            throw new Error('Unsupported unit. Supported units are "mi" or "km".');
    }
}

/**
 * @param distanceInMeters Distance traveled
 * @param unit Unit that should be used to display the distance
 * @returns The distance in requested units, rounded to 2 decimals
 */
function getRoundedDistanceInUnits(distanceInMeters: number, unit: Unit): string {
    const convertedDistance = convertDistanceUnit(distanceInMeters, unit);
    return convertedDistance.toFixed(2);
}

/**
<<<<<<< HEAD
 * @param hasRoute Whether the route exists for the distance request
=======
>>>>>>> a04f40e0
 * @param unit Unit that should be used to display the distance
 * @param rate Expensable amount allowed per unit
 * @param currency The currency associated with the rate
 * @param translate Translate function
 * @param toLocaleDigit Function to convert to localized digit
 * @returns A string that describes the distance traveled and the rate used for expense calculation
 */
function getRateForDisplay(
<<<<<<< HEAD
    hasRoute: boolean,
    unit: Unit,
=======
    unit: Unit | undefined,
>>>>>>> a04f40e0
    rate: number | undefined,
    currency: string | undefined,
    translate: LocaleContextProps['translate'],
    toLocaleDigit: LocaleContextProps['toLocaleDigit'],
<<<<<<< HEAD
): string {
    if (!hasRoute || !rate || !currency) {
        return translate('iou.defaultRate');
    }
=======
    isOffline?: boolean,
): string {
    if (isOffline && !rate) {
        return translate('iou.defaultRate');
    }
    if (!rate || !currency || !unit) {
        return translate('iou.routePending');
    }
>>>>>>> a04f40e0

    const singularDistanceUnit = unit === CONST.CUSTOM_UNITS.DISTANCE_UNIT_MILES ? translate('common.mile') : translate('common.kilometer');
    const ratePerUnit = PolicyUtils.getUnitRateValue(toLocaleDigit, {rate});
    // eslint-disable-next-line @typescript-eslint/prefer-nullish-coalescing
    const currencySymbol = CurrencyUtils.getCurrencySymbol(currency) || `${currency} `;

    return `${currencySymbol}${ratePerUnit} / ${singularDistanceUnit}`;
}

/**
<<<<<<< HEAD
 * @param hasRoute Whether the route exists for the distance request
=======
 * @param hasRoute Whether the route exists for the distance expense
>>>>>>> a04f40e0
 * @param distanceInMeters Distance traveled
 * @param unit Unit that should be used to display the distance
 * @param rate Expensable amount allowed per unit
 * @param translate Translate function
 * @returns A string that describes the distance traveled
 */
<<<<<<< HEAD
function getDistanceForDisplay(hasRoute: boolean, distanceInMeters: number, unit: Unit, rate: number | undefined, translate: LocaleContextProps['translate']): string {
    if (!hasRoute || !rate) {
=======
function getDistanceForDisplay(hasRoute: boolean, distanceInMeters: number, unit: Unit | undefined, rate: number | undefined, translate: LocaleContextProps['translate']): string {
    if (!hasRoute || !rate || !unit) {
>>>>>>> a04f40e0
        return translate('iou.routePending');
    }

    const distanceInUnits = getRoundedDistanceInUnits(distanceInMeters, unit);
    const distanceUnit = unit === CONST.CUSTOM_UNITS.DISTANCE_UNIT_MILES ? translate('common.miles') : translate('common.kilometers');
    const singularDistanceUnit = unit === CONST.CUSTOM_UNITS.DISTANCE_UNIT_MILES ? translate('common.mile') : translate('common.kilometer');
    const unitString = distanceInUnits === '1' ? singularDistanceUnit : distanceUnit;

    return `${distanceInUnits} ${unitString}`;
}

/**
 * @param hasRoute Whether the route exists for the distance expense
 * @param distanceInMeters Distance traveled
 * @param unit Unit that should be used to display the distance
 * @param rate Expensable amount allowed per unit
 * @param currency The currency associated with the rate
 * @param translate Translate function
 * @param toLocaleDigit Function to convert to localized digit
 * @returns A string that describes the distance traveled and the rate used for expense calculation
 */
function getDistanceMerchant(
    hasRoute: boolean,
    distanceInMeters: number,
<<<<<<< HEAD
    unit: Unit,
=======
    unit: Unit | undefined,
>>>>>>> a04f40e0
    rate: number | undefined,
    currency: string,
    translate: LocaleContextProps['translate'],
    toLocaleDigit: LocaleContextProps['toLocaleDigit'],
): string {
    if (!hasRoute || !rate) {
        return translate('iou.routePending');
    }

    const distanceInUnits = getDistanceForDisplay(hasRoute, distanceInMeters, unit, rate, translate);
<<<<<<< HEAD
    const ratePerUnit = getRateForDisplay(hasRoute, unit, rate, currency, translate, toLocaleDigit);

    return `${distanceInUnits} @ ${ratePerUnit}`;
}

/**
 * Retrieves the mileage rates for given policy.
 *
 * @param policy - The policy from which to extract the mileage rates.
 *
 * @returns An array of mileage rates or an empty array if not found.
 */
function getMileageRates(policy: OnyxEntry<Policy>): Record<string, MileageRate> {
    const mileageRates: Record<string, MileageRate> = {};

    if (!policy) {
        return mileageRates;
    }

    if (!policy?.customUnits) {
        return mileageRates;
    }

    const distanceUnit = Object.values(policy.customUnits).find((unit) => unit.name === CONST.CUSTOM_UNITS.NAME_DISTANCE);
    if (!distanceUnit?.rates) {
        return mileageRates;
    }

    Object.entries(distanceUnit.rates).forEach(([rateID, rate]) => {
        mileageRates[rateID] = {
            rate: rate.rate,
            currency: rate.currency,
            unit: distanceUnit.attributes.unit,
            name: rate.name,
            customUnitRateID: rate.customUnitRateID,
        };
    });

    return mileageRates;
}

=======
    const ratePerUnit = getRateForDisplay(unit, rate, currency, translate, toLocaleDigit);

    return `${distanceInUnits} @ ${ratePerUnit}`;
}

/**
 * Retrieves the mileage rates for given policy.
 *
 * @param policy - The policy from which to extract the mileage rates.
 *
 * @returns An array of mileage rates or an empty array if not found.
 */
function getMileageRates(policy: OnyxEntry<Policy>): Record<string, MileageRate> {
    const mileageRates: Record<string, MileageRate> = {};

    if (!policy) {
        return mileageRates;
    }

    if (!policy?.customUnits) {
        return mileageRates;
    }

    const distanceUnit = Object.values(policy.customUnits).find((unit) => unit.name === CONST.CUSTOM_UNITS.NAME_DISTANCE);
    if (!distanceUnit?.rates) {
        return mileageRates;
    }

    Object.entries(distanceUnit.rates).forEach(([rateID, rate]) => {
        mileageRates[rateID] = {
            rate: rate.rate,
            currency: rate.currency,
            unit: distanceUnit.attributes.unit,
            name: rate.name,
            customUnitRateID: rate.customUnitRateID,
        };
    });

    return mileageRates;
}

>>>>>>> a04f40e0
function getRateForP2P(currency: string): RateAndUnit {
    return CONST.CURRENCY_TO_DEFAULT_MILEAGE_RATE[currency] ?? CONST.CURRENCY_TO_DEFAULT_MILEAGE_RATE.USD;
}

/**
 * Calculates the expense amount based on distance, unit, and rate.
 *
 * @param distance - The distance traveled in meters
 * @param unit - The unit of measurement for the distance
 * @param rate - Rate used for calculating the expense amount
 * @returns The computed expense amount (rounded) in "cents".
 */
function getDistanceRequestAmount(distance: number, unit: Unit, rate: number): number {
    const convertedDistance = convertDistanceUnit(distance, unit);
    const roundedDistance = parseFloat(convertedDistance.toFixed(2));
    return Math.round(roundedDistance * rate);
}

/**
 * Extracts the distance from a merchant string.
 *
 * @param merchant - The merchant string containing the distance.
 * @returns The distance extracted from the merchant string.
 */
function getDistanceFromMerchant(merchant: string | undefined, unit: Unit): number {
    if (!merchant) {
        return 0;
    }

    const distance = Number(merchant.split(' ')[0]);
    if (!distance) {
        return 0;
    }
    // we need to convert the distance back to meters (it's saved in kilometers or miles in merchant) to pass it to getDistanceForDisplay
    return unit === CONST.CUSTOM_UNITS.DISTANCE_UNIT_KILOMETERS ? distance / METERS_TO_KM : distance / METERS_TO_MILES;
}

/**
 * Returns custom unit rate ID for the distance transaction
 */
function getCustomUnitRateID(reportID: string) {
    const report = allReports?.[`${ONYXKEYS.COLLECTION.REPORT}${reportID}`] ?? null;
    const parentReport = allReports?.[`${ONYXKEYS.COLLECTION.REPORT}${report?.parentReportID}`] ?? null;
<<<<<<< HEAD

    if (ReportUtils.isPolicyExpenseChat(report) || ReportUtils.isPolicyExpenseChat(parentReport)) {
        return '';
    }

    return CONST.CUSTOM_UNITS.FAKE_P2P_ID;
=======
    const policy = PolicyUtils.getPolicy(report?.policyID ?? parentReport?.policyID ?? '');

    let customUnitRateID: string = CONST.CUSTOM_UNITS.FAKE_P2P_ID;

    if (ReportUtils.isPolicyExpenseChat(report) || ReportUtils.isPolicyExpenseChat(parentReport)) {
        customUnitRateID = lastSelectedDistanceRates?.[policy?.id ?? ''] ?? getDefaultMileageRate(policy)?.customUnitRateID ?? '';
    }

    return customUnitRateID;
>>>>>>> a04f40e0
}

export default {
    getDefaultMileageRate,
    getDistanceMerchant,
    getDistanceRequestAmount,
    getRateForDisplay,
    getMileageRates,
    getDistanceForDisplay,
    getRateForP2P,
    getDistanceFromMerchant,
    getCustomUnitRateID,
};

export type {MileageRate};<|MERGE_RESOLUTION|>--- conflicted
+++ resolved
@@ -4,11 +4,7 @@
 import type {RateAndUnit} from '@src/CONST';
 import CONST from '@src/CONST';
 import ONYXKEYS from '@src/ONYXKEYS';
-<<<<<<< HEAD
-import type {Report} from '@src/types/onyx';
-=======
 import type {LastSelectedDistanceRates, Report} from '@src/types/onyx';
->>>>>>> a04f40e0
 import type {Unit} from '@src/types/onyx/Policy';
 import type Policy from '@src/types/onyx/Policy';
 import type {EmptyObject} from '@src/types/utils/EmptyObject';
@@ -36,8 +32,6 @@
     },
 });
 
-<<<<<<< HEAD
-=======
 let lastSelectedDistanceRates: OnyxEntry<LastSelectedDistanceRates> = {};
 Onyx.connect({
     key: ONYXKEYS.NVP_LAST_SELECTED_DISTANCE_RATES,
@@ -46,7 +40,6 @@
     },
 });
 
->>>>>>> a04f40e0
 let allReports: OnyxCollection<Report>;
 Onyx.connect({
     key: ONYXKEYS.COLLECTION.REPORT,
@@ -118,10 +111,6 @@
 }
 
 /**
-<<<<<<< HEAD
- * @param hasRoute Whether the route exists for the distance request
-=======
->>>>>>> a04f40e0
  * @param unit Unit that should be used to display the distance
  * @param rate Expensable amount allowed per unit
  * @param currency The currency associated with the rate
@@ -130,22 +119,11 @@
  * @returns A string that describes the distance traveled and the rate used for expense calculation
  */
 function getRateForDisplay(
-<<<<<<< HEAD
-    hasRoute: boolean,
-    unit: Unit,
-=======
     unit: Unit | undefined,
->>>>>>> a04f40e0
     rate: number | undefined,
     currency: string | undefined,
     translate: LocaleContextProps['translate'],
     toLocaleDigit: LocaleContextProps['toLocaleDigit'],
-<<<<<<< HEAD
-): string {
-    if (!hasRoute || !rate || !currency) {
-        return translate('iou.defaultRate');
-    }
-=======
     isOffline?: boolean,
 ): string {
     if (isOffline && !rate) {
@@ -154,7 +132,6 @@
     if (!rate || !currency || !unit) {
         return translate('iou.routePending');
     }
->>>>>>> a04f40e0
 
     const singularDistanceUnit = unit === CONST.CUSTOM_UNITS.DISTANCE_UNIT_MILES ? translate('common.mile') : translate('common.kilometer');
     const ratePerUnit = PolicyUtils.getUnitRateValue(toLocaleDigit, {rate});
@@ -165,24 +142,15 @@
 }
 
 /**
-<<<<<<< HEAD
- * @param hasRoute Whether the route exists for the distance request
-=======
  * @param hasRoute Whether the route exists for the distance expense
->>>>>>> a04f40e0
  * @param distanceInMeters Distance traveled
  * @param unit Unit that should be used to display the distance
  * @param rate Expensable amount allowed per unit
  * @param translate Translate function
  * @returns A string that describes the distance traveled
  */
-<<<<<<< HEAD
-function getDistanceForDisplay(hasRoute: boolean, distanceInMeters: number, unit: Unit, rate: number | undefined, translate: LocaleContextProps['translate']): string {
-    if (!hasRoute || !rate) {
-=======
 function getDistanceForDisplay(hasRoute: boolean, distanceInMeters: number, unit: Unit | undefined, rate: number | undefined, translate: LocaleContextProps['translate']): string {
     if (!hasRoute || !rate || !unit) {
->>>>>>> a04f40e0
         return translate('iou.routePending');
     }
 
@@ -207,11 +175,7 @@
 function getDistanceMerchant(
     hasRoute: boolean,
     distanceInMeters: number,
-<<<<<<< HEAD
-    unit: Unit,
-=======
     unit: Unit | undefined,
->>>>>>> a04f40e0
     rate: number | undefined,
     currency: string,
     translate: LocaleContextProps['translate'],
@@ -222,8 +186,7 @@
     }
 
     const distanceInUnits = getDistanceForDisplay(hasRoute, distanceInMeters, unit, rate, translate);
-<<<<<<< HEAD
-    const ratePerUnit = getRateForDisplay(hasRoute, unit, rate, currency, translate, toLocaleDigit);
+    const ratePerUnit = getRateForDisplay(unit, rate, currency, translate, toLocaleDigit);
 
     return `${distanceInUnits} @ ${ratePerUnit}`;
 }
@@ -264,49 +227,6 @@
     return mileageRates;
 }
 
-=======
-    const ratePerUnit = getRateForDisplay(unit, rate, currency, translate, toLocaleDigit);
-
-    return `${distanceInUnits} @ ${ratePerUnit}`;
-}
-
-/**
- * Retrieves the mileage rates for given policy.
- *
- * @param policy - The policy from which to extract the mileage rates.
- *
- * @returns An array of mileage rates or an empty array if not found.
- */
-function getMileageRates(policy: OnyxEntry<Policy>): Record<string, MileageRate> {
-    const mileageRates: Record<string, MileageRate> = {};
-
-    if (!policy) {
-        return mileageRates;
-    }
-
-    if (!policy?.customUnits) {
-        return mileageRates;
-    }
-
-    const distanceUnit = Object.values(policy.customUnits).find((unit) => unit.name === CONST.CUSTOM_UNITS.NAME_DISTANCE);
-    if (!distanceUnit?.rates) {
-        return mileageRates;
-    }
-
-    Object.entries(distanceUnit.rates).forEach(([rateID, rate]) => {
-        mileageRates[rateID] = {
-            rate: rate.rate,
-            currency: rate.currency,
-            unit: distanceUnit.attributes.unit,
-            name: rate.name,
-            customUnitRateID: rate.customUnitRateID,
-        };
-    });
-
-    return mileageRates;
-}
-
->>>>>>> a04f40e0
 function getRateForP2P(currency: string): RateAndUnit {
     return CONST.CURRENCY_TO_DEFAULT_MILEAGE_RATE[currency] ?? CONST.CURRENCY_TO_DEFAULT_MILEAGE_RATE.USD;
 }
@@ -350,14 +270,6 @@
 function getCustomUnitRateID(reportID: string) {
     const report = allReports?.[`${ONYXKEYS.COLLECTION.REPORT}${reportID}`] ?? null;
     const parentReport = allReports?.[`${ONYXKEYS.COLLECTION.REPORT}${report?.parentReportID}`] ?? null;
-<<<<<<< HEAD
-
-    if (ReportUtils.isPolicyExpenseChat(report) || ReportUtils.isPolicyExpenseChat(parentReport)) {
-        return '';
-    }
-
-    return CONST.CUSTOM_UNITS.FAKE_P2P_ID;
-=======
     const policy = PolicyUtils.getPolicy(report?.policyID ?? parentReport?.policyID ?? '');
 
     let customUnitRateID: string = CONST.CUSTOM_UNITS.FAKE_P2P_ID;
@@ -367,7 +279,6 @@
     }
 
     return customUnitRateID;
->>>>>>> a04f40e0
 }
 
 export default {
