--- conflicted
+++ resolved
@@ -297,12 +297,7 @@
     }
     const report = allReports?.[`${ONYXKEYS.COLLECTION.REPORT}${reportID}`];
     const parentReport = allReports?.[`${ONYXKEYS.COLLECTION.REPORT}${report?.parentReportID}`];
-<<<<<<< HEAD
     const policy = getPolicy(report?.policyID ?? parentReport?.policyID);
-    let customUnitRateID: string = CONST.CUSTOM_UNITS.FAKE_P2P_ID;
-=======
-    const policy = PolicyUtils.getPolicy(report?.policyID ?? parentReport?.policyID);
->>>>>>> 9dbf42ac
 
     if (isEmptyObject(policy)) {
         return customUnitRateID;
