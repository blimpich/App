--- conflicted
+++ resolved
@@ -255,27 +255,18 @@
 function getCustomUnitRateID(reportID: string) {
     const report = allReports?.[`${ONYXKEYS.COLLECTION.REPORT}${reportID}`] ?? null;
     const parentReport = allReports?.[`${ONYXKEYS.COLLECTION.REPORT}${report?.parentReportID}`] ?? null;
-<<<<<<< HEAD
     const policy = PolicyUtils.getPolicy(report?.policyID ?? parentReport?.policyID ?? '-1');
-
-    let customUnitRateID: string = CONST.CUSTOM_UNITS.FAKE_P2P_ID;
-
-    if (ReportUtils.isPolicyExpenseChat(report) || ReportUtils.isPolicyExpenseChat(parentReport)) {
-        customUnitRateID = lastSelectedDistanceRates?.[policy?.id ?? '-1'] ?? getDefaultMileageRate(policy)?.customUnitRateID ?? '-1';
-=======
-    const policy = PolicyUtils.getPolicy(report?.policyID ?? parentReport?.policyID ?? '');
     let customUnitRateID: string = CONST.CUSTOM_UNITS.FAKE_P2P_ID;
 
     if (ReportUtils.isPolicyExpenseChat(report) || ReportUtils.isPolicyExpenseChat(parentReport)) {
         const distanceUnit = Object.values(policy?.customUnits ?? {}).find((unit) => unit.name === CONST.CUSTOM_UNITS.NAME_DISTANCE);
-        const lastSelectedDistanceRateID = lastSelectedDistanceRates?.[policy?.id ?? ''] ?? '';
+        const lastSelectedDistanceRateID = lastSelectedDistanceRates?.[policy?.id ?? '-1'] ?? '-1';
         const lastSelectedDistanceRate = distanceUnit?.rates[lastSelectedDistanceRateID] ?? {};
         if (lastSelectedDistanceRate.enabled && lastSelectedDistanceRateID) {
             customUnitRateID = lastSelectedDistanceRateID;
         } else {
-            customUnitRateID = getDefaultMileageRate(policy)?.customUnitRateID ?? '';
+            customUnitRateID = getDefaultMileageRate(policy)?.customUnitRateID ?? '-1';
         }
->>>>>>> 432c2e70
     }
 
     return customUnitRateID;
@@ -293,7 +284,7 @@
     const distance = TransactionUtils.getDistance(transaction);
     const amount = getDistanceRequestAmount(distance, unit, rate);
     const taxClaimablePercentage = policyCustomUnitRate.attributes?.taxClaimablePercentage ?? 0;
-    const taxRateExternalID = policyCustomUnitRate.attributes?.taxRateExternalID ?? '';
+    const taxRateExternalID = policyCustomUnitRate.attributes?.taxRateExternalID ?? '-1';
     const taxableAmount = amount * taxClaimablePercentage;
     const taxPercentage = TransactionUtils.getTaxValue(policy, transaction, taxRateExternalID) ?? '';
     return TransactionUtils.calculateTaxAmount(taxPercentage, taxableAmount);
