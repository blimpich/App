import Config from 'react-native-config';
import lodashGet from 'lodash/get';
import CONST from '../../CONST';
import getEnvironment from './getEnvironment';
import CONFIG from '../../CONFIG';

const ENVIRONMENT_URLS = {
    [CONST.ENVIRONMENT.DEV]: CONST.DEV_NEW_EXPENSIFY_URL + CONFIG.DEV_PORT,
    [CONST.ENVIRONMENT.STAGING]: CONST.STAGING_NEW_EXPENSIFY_URL,
    [CONST.ENVIRONMENT.PRODUCTION]: CONST.NEW_EXPENSIFY_URL,
};

const OLDDOT_ENVIRONMENT_URLS = {
    [CONST.ENVIRONMENT.DEV]: CONST.INTERNAL_DEV_EXPENSIFY_URL,
    [CONST.ENVIRONMENT.STAGING]: CONST.STAGING_EXPENSIFY_URL,
    [CONST.ENVIRONMENT.PRODUCTION]: CONST.EXPENSIFY_URL,
};

/**
 * Are we running the app in development?
 *
 * @return {boolean}
 */
function isDevelopment() {
    return lodashGet(Config, 'ENVIRONMENT', CONST.ENVIRONMENT.DEV) === CONST.ENVIRONMENT.DEV;
}

/**
 * Asynchornously get the URL based on the environment we are in
 *
 * @returns {Promise}
 */
function getEnvironmentURLAsync() {
    return new Promise((resolve) => {
        getEnvironment()
            .then(environment => resolve(ENVIRONMENT_URLS[environment]));
    });
}

/**
<<<<<<< HEAD
 * Get the URL based on the environment we are in
 *
 * @returns {String}
 */
function getEnvironmentURL() {
    return ENVIRONMENT_URLS[CONFIG.ENVIRONMENT];
=======
 * Get the corresponding oldDot URL based on the environment we are in
 *
 * @returns {Promise<string>}
 */
function getOldDotEnvironmentURL() {
    return getEnvironment()
        .then(environment => OLDDOT_ENVIRONMENT_URLS[environment]);
>>>>>>> 3c57501f
}

export {
    getEnvironment,
    isDevelopment,
    getEnvironmentURLAsync,
    getEnvironmentURL,
    getOldDotEnvironmentURL,
};<|MERGE_RESOLUTION|>--- conflicted
+++ resolved
@@ -38,14 +38,15 @@
 }
 
 /**
-<<<<<<< HEAD
  * Get the URL based on the environment we are in
  *
  * @returns {String}
  */
 function getEnvironmentURL() {
     return ENVIRONMENT_URLS[CONFIG.ENVIRONMENT];
-=======
+}
+
+/**
  * Get the corresponding oldDot URL based on the environment we are in
  *
  * @returns {Promise<string>}
@@ -53,7 +54,6 @@
 function getOldDotEnvironmentURL() {
     return getEnvironment()
         .then(environment => OLDDOT_ENVIRONMENT_URLS[environment]);
->>>>>>> 3c57501f
 }
 
 export {
