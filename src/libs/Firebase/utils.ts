--- conflicted
+++ resolved
@@ -1,13 +1,5 @@
 // We have opted for `Onyx.connectWithoutView` here as this logic is strictly non-UI in nature.
 import Onyx from 'react-native-onyx';
-<<<<<<< HEAD
-import {getAllTransactions, getAllTransactionViolationsLength} from '@libs/actions/Transaction';
-import * as PersonalDetailsUtils from '@libs/PersonalDetailsUtils';
-import {getAllPoliciesLength} from '@libs/PolicyUtils';
-import {getReportActionsLength} from '@libs/ReportActionsUtils';
-=======
-import {getActivePolicy} from '@libs/PolicyUtils';
->>>>>>> 34c2f92b
 import * as SessionUtils from '@libs/SessionUtils';
 import ONYXKEYS from '@src/ONYXKEYS';
 import type {PerfAttributes} from './types';
@@ -70,23 +62,12 @@
 
     const allAttributes: PerfAttributes = {
         accountId: session?.accountID?.toString() ?? 'N/A',
-<<<<<<< HEAD
-        reportsLength: Object.keys(allReports ?? {}).length.toString(),
-        reportActionsLength: getReportActionsLength().toString(),
-        personalDetailsLength: PersonalDetailsUtils.getPersonalDetailsLength().toString(),
-        transactionViolationsLength: getAllTransactionViolationsLength().toString(),
-        policiesLength: getAllPoliciesLength().toString(),
-        transactionsLength: getAllTransactions().toString(),
-=======
         reportsLength: reportsCount.toString(),
         reportActionsLength: reportActionsCount.toString(),
         personalDetailsLength: personalDetailsCount.toString(),
         transactionViolationsLength: transactionViolationsCount.toString(),
         policiesLength: policiesCount.toString(),
         transactionsLength: transactionsCount.toString(),
-        policyType: policy?.type ?? 'N/A',
-        policyRole: policy?.role ?? 'N/A',
->>>>>>> 34c2f92b
     };
 
     if (attributes && attributes.length > 0) {
