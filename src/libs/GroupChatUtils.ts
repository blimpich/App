--- conflicted
+++ resolved
@@ -4,19 +4,14 @@
 /**
  * Returns the report name if the report is a group chat
  */
-<<<<<<< HEAD
-function getGroupChatName(participantAccountIDs: number[]): string {
-    const isMultipleParticipantReport = participantAccountIDs.length > 1;
-=======
-function getGroupChatName(report: OnyxEntry<Report>, shouldApplyLimit = false): string | undefined {
-    let participants = report?.participantAccountIDs ?? [];
+function getGroupChatName(participantAccountIDs: number[], shouldApplyLimit = false): string | undefined {
+    let participants = participantAccountIDs;
     if (shouldApplyLimit) {
         participants = participants.slice(0, 5);
     }
     const isMultipleParticipantReport = participants.length > 1;
->>>>>>> 2ff0ed2f
 
-    return participantAccountIDs
+    return participants
         .map((participant) => ReportUtils.getDisplayNameForParticipant(participant, isMultipleParticipantReport))
         .sort((first, second) => localeCompare(first ?? '', second ?? ''))
         .filter(Boolean)
