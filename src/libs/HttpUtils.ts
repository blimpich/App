import Onyx from 'react-native-onyx';
import type {ValueOf} from 'type-fest';
import alert from '@components/Alert';
import CONST from '@src/CONST';
import ONYXKEYS from '@src/ONYXKEYS';
import type {RequestType} from '@src/types/onyx/Request';
import type Response from '@src/types/onyx/Response';
import {setTimeSkew} from './actions/Network';
import {alertUser} from './actions/UpdateRequired';
import {READ_COMMANDS, SIDE_EFFECT_REQUEST_COMMANDS, WRITE_COMMANDS} from './API/types';
import {getCommandURL} from './ApiUtils';
import HttpsError from './Errors/HttpsError';
<<<<<<< HEAD
import validateFormDataParameter from './validateFormDataParameter';
=======
import prepareRequestPayload from './prepareRequestPayload';
>>>>>>> 242b4c96

let shouldFailAllRequests = false;
let shouldForceOffline = false;

const ABORT_COMMANDS = {
    All: 'All',
    [READ_COMMANDS.SEARCH_FOR_REPORTS]: READ_COMMANDS.SEARCH_FOR_REPORTS,
} as const;

type AbortCommand = keyof typeof ABORT_COMMANDS;

Onyx.connect({
    key: ONYXKEYS.NETWORK,
    callback: (network) => {
        if (!network) {
            return;
        }
        shouldFailAllRequests = !!network.shouldFailAllRequests;
        shouldForceOffline = !!network.shouldForceOffline;
    },
});

// We use the AbortController API to terminate pending request in `cancelPendingRequests`
const abortControllerMap = new Map<AbortCommand, AbortController>();
abortControllerMap.set(ABORT_COMMANDS.All, new AbortController());
abortControllerMap.set(ABORT_COMMANDS.SearchForReports, new AbortController());

/**
 * The API commands that require the skew calculation
 */
const addSkewList: string[] = [SIDE_EFFECT_REQUEST_COMMANDS.OPEN_REPORT, SIDE_EFFECT_REQUEST_COMMANDS.RECONNECT_APP, WRITE_COMMANDS.OPEN_APP];

/**
 * Regex to get API command from the command
 */
const APICommandRegex = /\/api\/([^&?]+)\??.*/;

/**
 * Send an HTTP request, and attempt to resolve the json response.
 * If there is a network error, we'll set the application offline.
 */
function processHTTPRequest(url: string, method: RequestType = 'get', body: FormData | null = null, abortSignal: AbortSignal | undefined = undefined): Promise<Response> {
    const startTime = new Date().valueOf();
    return fetch(url, {
        // We hook requests to the same Controller signal, so we can cancel them all at once
        signal: abortSignal,
        method,
        body,
        // On Web fetch already defaults to 'omit' for credentials, but it seems that this is not the case for the ReactNative implementation
        // so to avoid sending cookies with the request we set it to 'omit' explicitly
        // this avoids us sending specially the expensifyWeb cookie, which makes a CSRF token required
        // more on that here: https://stackoverflowteams.com/c/expensify/questions/93
        credentials: 'omit',
    })
        .then((response) => {
            // We are calculating the skew to minimize the delay when posting the messages
            const match = url.match(APICommandRegex)?.[1];
            if (match && addSkewList.includes(match) && response.headers) {
                const dateHeaderValue = response.headers.get('Date');
                const serverTime = dateHeaderValue ? new Date(dateHeaderValue).valueOf() : new Date().valueOf();
                const endTime = new Date().valueOf();
                const latency = (endTime - startTime) / 2;
                const skew = serverTime - startTime + latency;
                setTimeSkew(dateHeaderValue ? skew : 0);
            }
            return response;
        })
        .then((response) => {
            // Test mode where all requests will succeed in the server, but fail to return a response
            if (shouldFailAllRequests || shouldForceOffline) {
                throw new HttpsError({
                    message: CONST.ERROR.FAILED_TO_FETCH,
                });
            }

            if (!response.ok) {
                // Expensify site is down or there was an internal server error, or something temporary like a Bad Gateway, or unknown error occurred
                const serviceInterruptedStatuses: Array<ValueOf<typeof CONST.HTTP_STATUS>> = [
                    CONST.HTTP_STATUS.INTERNAL_SERVER_ERROR,
                    CONST.HTTP_STATUS.BAD_GATEWAY,
                    CONST.HTTP_STATUS.GATEWAY_TIMEOUT,
                    CONST.HTTP_STATUS.UNKNOWN_ERROR,
                ];
                if (serviceInterruptedStatuses.indexOf(response.status as ValueOf<typeof CONST.HTTP_STATUS>) > -1) {
                    throw new HttpsError({
                        message: CONST.ERROR.EXPENSIFY_SERVICE_INTERRUPTED,
                        status: response.status.toString(),
                        title: 'Issue connecting to Expensify site',
                    });
                }
                if (response.status === CONST.HTTP_STATUS.TOO_MANY_REQUESTS) {
                    throw new HttpsError({
                        message: CONST.ERROR.THROTTLED,
                        status: response.status.toString(),
                        title: 'API request throttled',
                    });
                }

                throw new HttpsError({
                    message: response.statusText,
                    status: response.status.toString(),
                });
            }

            return response.json() as Promise<Response>;
        })
        .then((response) => {
            // Some retried requests will result in a "Unique Constraints Violation" error from the server, which just means the record already exists
            if (response.jsonCode === CONST.JSON_CODE.BAD_REQUEST && response.message === CONST.ERROR_TITLE.DUPLICATE_RECORD) {
                throw new HttpsError({
                    message: CONST.ERROR.DUPLICATE_RECORD,
                    status: CONST.JSON_CODE.BAD_REQUEST.toString(),
                    title: CONST.ERROR_TITLE.DUPLICATE_RECORD,
                });
            }

            // Auth is down or timed out while making a request
            if (response.jsonCode === CONST.JSON_CODE.EXP_ERROR && response.title === CONST.ERROR_TITLE.SOCKET && response.type === CONST.ERROR_TYPE.SOCKET) {
                throw new HttpsError({
                    message: CONST.ERROR.EXPENSIFY_SERVICE_INTERRUPTED,
                    status: CONST.JSON_CODE.EXP_ERROR.toString(),
                    title: CONST.ERROR_TITLE.SOCKET,
                });
            }

            if (response.data && (response.data?.authWriteCommands?.length ?? 0)) {
                const {phpCommandName, authWriteCommands} = response.data;
                const message = `The API command ${phpCommandName} is doing too many Auth writes. Count ${authWriteCommands.length}, commands: ${authWriteCommands.join(
                    ', ',
                )}. If you modified this command, you MUST refactor it to remove the extra Auth writes. Otherwise, update the allowed write count in Web-Expensify APIWriteCommands.`;
                alert('Too many auth writes', message);
            }
            if (response.jsonCode === CONST.JSON_CODE.UPDATE_REQUIRED) {
                // Trigger a modal and disable the app as the user needs to upgrade to the latest minimum version to continue
                alertUser();
            }
            return response as Promise<Response>;
        });
}

/**
 * Makes XHR request
 * @param command the name of the API command
 * @param data parameters for the API command
 * @param type HTTP request type (get/post)
 * @param shouldUseSecure should we use the secure server
 */
<<<<<<< HEAD
function xhr(command: string, data: Record<string, unknown>, type: RequestType = CONST.NETWORK.METHOD.POST, shouldUseSecure = false): Promise<Response> {
    const formData = new FormData();
    Object.keys(data).forEach((key) => {
        const value = data[key];
        if (value === undefined) {
            return;
        }
        validateFormDataParameter(command, key, value);
        formData.append(key, value as string | Blob);
    });

    const url = getCommandURL({shouldUseSecure, command});

    const abortSignalController = data.canCancel ? abortControllerMap.get(command as AbortCommand) ?? abortControllerMap.get(ABORT_COMMANDS.All) : undefined;
    return processHTTPRequest(url, type, formData, abortSignalController?.signal);
=======
function xhr(command: string, data: Record<string, unknown>, type: RequestType = CONST.NETWORK.METHOD.POST, shouldUseSecure = false, initiatedOffline = false): Promise<Response> {
    return prepareRequestPayload(command, data, initiatedOffline).then((formData) => {
        const url = getCommandURL({shouldUseSecure, command});
        const abortSignalController = data.canCancel ? abortControllerMap.get(command as AbortCommand) ?? abortControllerMap.get(ABORT_COMMANDS.All) : undefined;

        return processHTTPRequest(url, type, formData, abortSignalController?.signal);
    });
>>>>>>> 242b4c96
}

function cancelPendingRequests(command: AbortCommand = ABORT_COMMANDS.All) {
    const controller = abortControllerMap.get(command);

    controller?.abort();

    // We create a new instance because once `abort()` is called any future requests using the same controller would
    // automatically get rejected: https://dom.spec.whatwg.org/#abortcontroller-api-integration
    abortControllerMap.set(command, new AbortController());
}

export default {
    xhr,
    cancelPendingRequests,
};<|MERGE_RESOLUTION|>--- conflicted
+++ resolved
@@ -10,11 +10,7 @@
 import {READ_COMMANDS, SIDE_EFFECT_REQUEST_COMMANDS, WRITE_COMMANDS} from './API/types';
 import {getCommandURL} from './ApiUtils';
 import HttpsError from './Errors/HttpsError';
-<<<<<<< HEAD
-import validateFormDataParameter from './validateFormDataParameter';
-=======
 import prepareRequestPayload from './prepareRequestPayload';
->>>>>>> 242b4c96
 
 let shouldFailAllRequests = false;
 let shouldForceOffline = false;
@@ -162,23 +158,6 @@
  * @param type HTTP request type (get/post)
  * @param shouldUseSecure should we use the secure server
  */
-<<<<<<< HEAD
-function xhr(command: string, data: Record<string, unknown>, type: RequestType = CONST.NETWORK.METHOD.POST, shouldUseSecure = false): Promise<Response> {
-    const formData = new FormData();
-    Object.keys(data).forEach((key) => {
-        const value = data[key];
-        if (value === undefined) {
-            return;
-        }
-        validateFormDataParameter(command, key, value);
-        formData.append(key, value as string | Blob);
-    });
-
-    const url = getCommandURL({shouldUseSecure, command});
-
-    const abortSignalController = data.canCancel ? abortControllerMap.get(command as AbortCommand) ?? abortControllerMap.get(ABORT_COMMANDS.All) : undefined;
-    return processHTTPRequest(url, type, formData, abortSignalController?.signal);
-=======
 function xhr(command: string, data: Record<string, unknown>, type: RequestType = CONST.NETWORK.METHOD.POST, shouldUseSecure = false, initiatedOffline = false): Promise<Response> {
     return prepareRequestPayload(command, data, initiatedOffline).then((formData) => {
         const url = getCommandURL({shouldUseSecure, command});
@@ -186,7 +165,6 @@
 
         return processHTTPRequest(url, type, formData, abortSignalController?.signal);
     });
->>>>>>> 242b4c96
 }
 
 function cancelPendingRequests(command: AbortCommand = ABORT_COMMANDS.All) {
