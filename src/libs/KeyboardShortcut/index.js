--- conflicted
+++ resolved
@@ -4,16 +4,11 @@
 import getOperatingSystem from '../getOperatingSystem';
 import CONST from '../../CONST';
 
-<<<<<<< HEAD
-const eventHandlers = {};
-const keyboardShortcutMap = {};
-=======
 // Handlers for the various keyboard listeners we set up
 const eventHandlers = {};
 
 // Documentation information for keyboard shortcuts that are displayed in the keyboard shortcuts informational modal
 const documentedShortcuts = {};
->>>>>>> 9c50db75
 
 /**
  * @returns {Array}
@@ -66,64 +61,11 @@
 }
 
 /**
- * Gets modifiers from a keyboard event.
- *
- * @param {Event} event
- * @returns {Array}
- */
-function getKeyEventModifiers(event) {
-    const modifiers = [];
-    if (event.shiftKey) {
-        modifiers.push('SHIFT');
-    }
-    if (event.ctrlKey) {
-        modifiers.push('CONTROL');
-    }
-    if (event.altKey) {
-        modifiers.push('ALT');
-    }
-    if (event.metaKey) {
-        modifiers.push('META');
-    }
-    return modifiers;
-}
-
-/**
- * Generates the normalized display name for keyboard shortcuts.
- *
- * @param {String} key
- * @param {String|Array<String>} modifiers
- * @returns {String}
- */
-function getDisplayName(key, modifiers) {
-    let displayName = [key.toUpperCase()];
-    if (_.isString(modifiers)) {
-        displayName.unshift(modifiers);
-    } else if (_.isArray(modifiers)) {
-        displayName = [..._.sortBy(modifiers), ...displayName];
-    }
-
-    displayName = _.map(displayName, modifier => lodashGet(CONST.KEYBOARD_SHORTCUT_KEY_DISPLAY_NAME, modifier.toUpperCase(), modifier));
-
-    return displayName.join(' + ');
-}
-
-
-/**
  * Checks if an event for that key is configured and if so, runs it.
  * @param {Event} event
  * @private
  */
 function bindHandlerToKeydownEvent(event) {
-<<<<<<< HEAD
-    const eventModifiers = getKeyEventModifiers(event);
-    const displayName = getDisplayName(event.key.toUpperCase(), eventModifiers);
-
-    if (eventHandlers[displayName] === undefined) {
-        return;
-    }
-
-=======
     if (!(event instanceof KeyboardEvent)) {
         return;
     }
@@ -132,7 +74,6 @@
     const displayName = getDisplayName(event.key, eventModifiers);
 
     // Loop over all the callbacks
->>>>>>> 9c50db75
     _.every(eventHandlers[displayName], (callback) => {
         // If configured to do so, prevent input text control to trigger this event
         if (!callback.captureOnInputs && (
@@ -180,16 +121,6 @@
  * @param {Array<String>} keys
  * @returns {Array}
  */
-<<<<<<< HEAD
-function addKeyToMap(key, modifiers, descriptionKey) {
-    const displayName = getDisplayName(key, modifiers);
-    keyboardShortcutMap[displayName] = {
-        shortcutKey: key,
-        descriptionKey,
-        displayName,
-        modifiers,
-    };
-=======
 function getPlatformEquivalentForKeys(keys) {
     const operatingSystem = getOperatingSystem();
     return _.map(keys, (key) => {
@@ -200,7 +131,6 @@
         const platformModifiers = CONST.PLATFORM_SPECIFIC_KEYS[key];
         return lodashGet(platformModifiers, operatingSystem, platformModifiers.DEFAULT || key);
     });
->>>>>>> 9c50db75
 }
 
 /**
@@ -208,16 +138,6 @@
  * @param {String} key The key to watch, i.e. 'K' or 'Escape'
  * @param {Function} callback The callback to call
  * @param {String} descriptionKey Translation key for shortcut description
-<<<<<<< HEAD
- * @param {String|Array} modifiers Can either be shift or control
- * @param {Boolean} captureOnInputs Should we capture the event on inputs too?
- * @param {Boolean|Function} shouldBubble Should the event bubble?
- * @param {Number} priority The position the callback should take in the stack. 0 means top priority, and 1 means less priority than the most recently added.
- * @returns {Function} clean up method
- */
-function subscribe(key, callback, descriptionKey, modifiers = 'shift', captureOnInputs = false, shouldBubble = false, priority = 0) {
-    const displayName = getDisplayName(key, modifiers);
-=======
  * @param {String|Array<String>} [modifiers] Can either be shift or control
  * @param {Boolean} [captureOnInputs] Should we capture the event on inputs too?
  * @param {Boolean|Function} [shouldBubble] Should the event bubble?
@@ -228,7 +148,6 @@
 function subscribe(key, callback, descriptionKey, modifiers = 'shift', captureOnInputs = false, shouldBubble = false, priority = 0, shouldPreventDefault = true) {
     const platformAdjustedModifiers = getPlatformEquivalentForKeys(modifiers);
     const displayName = getDisplayName(key, platformAdjustedModifiers);
->>>>>>> 9c50db75
     if (!_.has(eventHandlers, displayName)) {
         eventHandlers[displayName] = [];
     }
@@ -238,10 +157,7 @@
         id: callbackID,
         callback,
         captureOnInputs,
-<<<<<<< HEAD
-=======
         shouldPreventDefault,
->>>>>>> 9c50db75
         shouldBubble,
     });
 
@@ -253,11 +169,6 @@
             modifiers,
         };
     }
-<<<<<<< HEAD
-    return () => unsubscribe(displayName, callbackID);
-}
-=======
->>>>>>> 9c50db75
 
     return () => unsubscribe(displayName, callbackID);
 }
@@ -267,17 +178,6 @@
  *
  * It uses a stack to store event handlers for each key combination. Some additional details:
  *
-<<<<<<< HEAD
- * - By default, new handlers are pushed to the top of the stack. If you pass a >0 priority when subscribing to the key event,
- *   then the handler will get pushed further down the stack. This means that priority of 0 is higher than priority 1.
- *
- * - When a key event occurs, we trigger callbacks for that key starting from the top of the stack.
- *   By default, events do not bubble, and only the handler at the top of the stack will be executed.
- *   Individual callbacks can be configured with the shouldBubble parameter, to allow the next event handler on the stack execute.
- *
- * - Each handler has a unique callbackID, so calling the `unsubscribe` function (returned from `subscribe`) will unsubscribe the expected handler,
- *   regardless of its position in the stack.
-=======
  *   - By default, new handlers are pushed to the top of the stack. If you pass a >0 priority when subscribing to the key event,
  *     then the handler will get pushed further down the stack. This means that priority of 0 is higher than priority 1.
  *
@@ -287,7 +187,6 @@
  *
  *   - Each handler has a unique callbackID, so calling the `unsubscribe` function (returned from `subscribe`) will unsubscribe the expected handler,
  *     regardless of its position in the stack.
->>>>>>> 9c50db75
  */
 const KeyboardShortcut = {
     subscribe,
