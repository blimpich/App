import isEmpty from 'lodash/isEmpty';
import Onyx from 'react-native-onyx';
import type {OnyxCollection, OnyxEntry} from 'react-native-onyx';
import CONST from '@src/CONST';
import ONYXKEYS from '@src/ONYXKEYS';
import type {PolicyTagLists, Report, ReportAction} from '@src/types/onyx';
import * as CurrencyUtils from './CurrencyUtils';
import DateUtils from './DateUtils';
import * as Localize from './Localize';
import Log from './Log';
import * as PolicyUtils from './PolicyUtils';
import * as ReportActionsUtils from './ReportActionsUtils';
<<<<<<< HEAD
=======
// eslint-disable-next-line import/no-cycle
import {buildReportNameFromParticipantNames, getPolicyExpenseChatName, getPolicyName, getRootParentReport, isPolicyExpenseChat} from './ReportUtils';
>>>>>>> bf38806a
import * as TransactionUtils from './TransactionUtils';

let allPolicyTags: OnyxCollection<PolicyTagLists> = {};
Onyx.connect({
    key: ONYXKEYS.COLLECTION.POLICY_TAGS,
    waitForCollectionCallback: true,
    callback: (value) => {
        if (!value) {
            allPolicyTags = {};
            return;
        }
        allPolicyTags = value;
    },
});

let allReports: OnyxCollection<Report>;
Onyx.connect({
    key: ONYXKEYS.COLLECTION.REPORT,
    waitForCollectionCallback: true,
<<<<<<< HEAD
    callback: (value) => {
        allReports = value;
    },
=======
    callback: (value) => (allReports = value),
>>>>>>> bf38806a
});

/**
 * Utility to get message based on boolean literal value.
 */
function getBooleanLiteralMessage(value: string | undefined, truthyMessage: string, falsyMessage: string): string {
    return value === 'true' ? truthyMessage : falsyMessage;
}

/**
 * Builds the partial message fragment for a modified field on the expense.
 */
function buildMessageFragmentForValue(
    newValue: string,
    oldValue: string,
    valueName: string,
    valueInQuotes: boolean,
    setFragments: string[],
    removalFragments: string[],
    changeFragments: string[],
    shouldConvertToLowercase = true,
) {
    const newValueToDisplay = valueInQuotes ? `"${newValue}"` : newValue;
    const oldValueToDisplay = valueInQuotes ? `"${oldValue}"` : oldValue;
    const displayValueName = shouldConvertToLowercase ? valueName.toLowerCase() : valueName;
    const isOldValuePartialMerchant = valueName === Localize.translateLocal('common.merchant') && oldValue === CONST.TRANSACTION.PARTIAL_TRANSACTION_MERCHANT;

    // In case of a partial merchant value, we want to avoid user seeing the "(none)" value in the message.
    if (!oldValue || isOldValuePartialMerchant) {
        const fragment = Localize.translateLocal('iou.setTheRequest', {valueName: displayValueName, newValueToDisplay});
        setFragments.push(fragment);
    } else if (!newValue) {
        const fragment = Localize.translateLocal('iou.removedTheRequest', {valueName: displayValueName, oldValueToDisplay});
        removalFragments.push(fragment);
    } else {
        const fragment = Localize.translateLocal('iou.updatedTheRequest', {valueName: displayValueName, newValueToDisplay, oldValueToDisplay});
        changeFragments.push(fragment);
    }
}

/**
 * Get the absolute value for a tax amount.
 */
function getTaxAmountAbsValue(taxAmount: number): number {
    // IOU requests cannot have negative values but they can be stored as negative values, let's return absolute value
    return Math.abs(taxAmount ?? 0);
}

/**
 * Get the message line for a modified expense.
 */
function getMessageLine(prefix: string, messageFragments: string[]): string {
    if (messageFragments.length === 0) {
        return '';
    }
    return messageFragments.reduce((acc, value, index) => {
        if (index === messageFragments.length - 1) {
            if (messageFragments.length === 1) {
                return `${acc} ${value}`;
            }
            if (messageFragments.length === 2) {
                return `${acc} ${Localize.translateLocal('common.and')} ${value}`;
            }
            return `${acc}, ${Localize.translateLocal('common.and')} ${value}`;
        }
        if (index === 0) {
            return `${acc} ${value}`;
        }
        return `${acc}, ${value}`;
    }, prefix);
}

function getForDistanceRequest(newMerchant: string, oldMerchant: string, newAmount: string, oldAmount: string): string {
    let changedField: 'distance' | 'rate' = 'distance';

    if (CONST.REGEX.DISTANCE_MERCHANT.test(newMerchant) && CONST.REGEX.DISTANCE_MERCHANT.test(oldMerchant)) {
        const oldValues = oldMerchant.split('@');
        const oldDistance = oldValues.at(0)?.trim() ?? '';
        const oldRate = oldValues.at(1)?.trim() ?? '';
        const newValues = newMerchant.split('@');
        const newDistance = newValues.at(0)?.trim() ?? '';
        const newRate = newValues.at(1)?.trim() ?? '';

        if (oldDistance === newDistance && oldRate !== newRate) {
            changedField = 'rate';
        }
    } else {
        Log.hmmm("Distance request merchant doesn't match NewDot format. Defaulting to showing as distance changed.", {newMerchant, oldMerchant});
    }

    const translatedChangedField = Localize.translateLocal(`common.${changedField}`).toLowerCase();
    if (!oldMerchant.length) {
        return Localize.translateLocal('iou.setTheDistanceMerchant', {translatedChangedField, newMerchant, newAmountToDisplay: newAmount});
    }
    return Localize.translateLocal('iou.updatedTheDistanceMerchant', {
        translatedChangedField,
        newMerchant,
        oldMerchant,
        newAmountToDisplay: newAmount,
        oldAmountToDisplay: oldAmount,
    });
}

function getForExpenseMovedFromSelfDM(destinationReportID: string) {
    const destinationReport = allReports?.[`${ONYXKEYS.COLLECTION.REPORT}${destinationReportID}`];
    const rootParentReport = getRootParentReport(destinationReport);

    // The "Move report" flow only supports moving expenses to a policy expense chat or a 1:1 DM.
    const reportName = isPolicyExpenseChat(rootParentReport) ? getPolicyExpenseChatName(rootParentReport) : buildReportNameFromParticipantNames({report: rootParentReport});
    const policyName = getPolicyName(rootParentReport, true);

    return Localize.translateLocal('iou.movedFromSelfDM', {
        reportName,
        workspaceName: !isEmpty(policyName) ? policyName : undefined,
    });
}

/**
 * Get the report action message when expense has been modified.
 *
 * ModifiedExpense::getNewDotComment in Web-Expensify should match this.
 * If we change this function be sure to update the backend as well.
 */
function getForReportAction(reportID: string | undefined, reportAction: OnyxEntry<ReportAction>): string {
    if (!ReportActionsUtils.isModifiedExpenseAction(reportAction)) {
        return '';
    }

    const reportActionOriginalMessage = ReportActionsUtils.getOriginalMessage(reportAction);
    const policyID = allReports?.[`${ONYXKEYS.COLLECTION.REPORT}${reportID}`]?.policyID ?? '-1';
<<<<<<< HEAD
=======

    if (reportActionOriginalMessage?.movedToReportID) {
        return getForExpenseMovedFromSelfDM(reportActionOriginalMessage.movedToReportID);
    }
>>>>>>> bf38806a

    const removalFragments: string[] = [];
    const setFragments: string[] = [];
    const changeFragments: string[] = [];

    const isReportActionOriginalMessageAnObject = reportActionOriginalMessage && typeof reportActionOriginalMessage === 'object';
    const hasModifiedAmount =
        isReportActionOriginalMessageAnObject &&
        'oldAmount' in reportActionOriginalMessage &&
        'oldCurrency' in reportActionOriginalMessage &&
        'amount' in reportActionOriginalMessage &&
        'currency' in reportActionOriginalMessage;

    const hasModifiedMerchant = isReportActionOriginalMessageAnObject && 'oldMerchant' in reportActionOriginalMessage && 'merchant' in reportActionOriginalMessage;

    if (hasModifiedAmount) {
        const oldCurrency = reportActionOriginalMessage?.oldCurrency;
        const oldAmountValue = reportActionOriginalMessage?.oldAmount ?? 0;
        const oldAmount = oldAmountValue > 0 ? CurrencyUtils.convertToDisplayString(reportActionOriginalMessage?.oldAmount ?? 0, oldCurrency) : '';

        const currency = reportActionOriginalMessage?.currency;
        const amount = CurrencyUtils.convertToDisplayString(reportActionOriginalMessage?.amount ?? 0, currency);

        // Only Distance edits should modify amount and merchant (which stores distance) in a single transaction.
        // We check the merchant is in distance format (includes @) as a sanity check
        if (hasModifiedMerchant && (reportActionOriginalMessage?.merchant ?? '').includes('@')) {
            return getForDistanceRequest(reportActionOriginalMessage?.merchant ?? '', reportActionOriginalMessage?.oldMerchant ?? '', amount, oldAmount);
        }

        buildMessageFragmentForValue(amount, oldAmount, Localize.translateLocal('iou.amount'), false, setFragments, removalFragments, changeFragments);
    }

    const hasModifiedComment = isReportActionOriginalMessageAnObject && 'oldComment' in reportActionOriginalMessage && 'newComment' in reportActionOriginalMessage;
    if (hasModifiedComment) {
        buildMessageFragmentForValue(
            reportActionOriginalMessage?.newComment ?? '',
            reportActionOriginalMessage?.oldComment ?? '',
            Localize.translateLocal('common.description'),
            true,
            setFragments,
            removalFragments,
            changeFragments,
        );
    }

    if (reportActionOriginalMessage?.oldCreated && reportActionOriginalMessage?.created) {
        const formattedOldCreated = DateUtils.formatWithUTCTimeZone(reportActionOriginalMessage.oldCreated, CONST.DATE.FNS_FORMAT_STRING);

        buildMessageFragmentForValue(
            reportActionOriginalMessage.created,
            formattedOldCreated,
            Localize.translateLocal('common.date'),
            false,
            setFragments,
            removalFragments,
            changeFragments,
        );
    }

    if (hasModifiedMerchant) {
        buildMessageFragmentForValue(
            reportActionOriginalMessage?.merchant ?? '',
            reportActionOriginalMessage?.oldMerchant ?? '',
            Localize.translateLocal('common.merchant'),
            true,
            setFragments,
            removalFragments,
            changeFragments,
        );
    }

    const hasModifiedCategory = isReportActionOriginalMessageAnObject && 'oldCategory' in reportActionOriginalMessage && 'category' in reportActionOriginalMessage;
    if (hasModifiedCategory) {
        buildMessageFragmentForValue(
            reportActionOriginalMessage?.category ?? '',
            reportActionOriginalMessage?.oldCategory ?? '',
            Localize.translateLocal('common.category'),
            true,
            setFragments,
            removalFragments,
            changeFragments,
        );
    }

    const hasModifiedTag = isReportActionOriginalMessageAnObject && 'oldTag' in reportActionOriginalMessage && 'tag' in reportActionOriginalMessage;
    if (hasModifiedTag) {
        const policyTags = allPolicyTags?.[`${ONYXKEYS.COLLECTION.POLICY_TAGS}${policyID}`] ?? {};
        const transactionTag = reportActionOriginalMessage?.tag ?? '';
        const oldTransactionTag = reportActionOriginalMessage?.oldTag ?? '';
        const splittedTag = TransactionUtils.getTagArrayFromName(transactionTag);
        const splittedOldTag = TransactionUtils.getTagArrayFromName(oldTransactionTag);
        const localizedTagListName = Localize.translateLocal('common.tag');
        const sortedTagKeys = PolicyUtils.getSortedTagKeys(policyTags);

        sortedTagKeys.forEach((policyTagKey, index) => {
            const policyTagListName = policyTags[policyTagKey].name || localizedTagListName;

            const newTag = splittedTag.at(index) ?? '';
            const oldTag = splittedOldTag.at(index) ?? '';

            if (newTag !== oldTag) {
                buildMessageFragmentForValue(
                    PolicyUtils.getCleanedTagName(newTag),
                    PolicyUtils.getCleanedTagName(oldTag),
                    policyTagListName,
                    true,
                    setFragments,
                    removalFragments,
                    changeFragments,
                    policyTagListName === localizedTagListName,
                );
            }
        });
    }

    const hasModifiedTaxAmount = isReportActionOriginalMessageAnObject && 'oldTaxAmount' in reportActionOriginalMessage && 'taxAmount' in reportActionOriginalMessage;
    if (hasModifiedTaxAmount) {
        const currency = reportActionOriginalMessage?.currency;

        const taxAmount = CurrencyUtils.convertToDisplayString(getTaxAmountAbsValue(reportActionOriginalMessage?.taxAmount ?? 0), currency);
        const oldTaxAmountValue = getTaxAmountAbsValue(reportActionOriginalMessage?.oldTaxAmount ?? 0);
        const oldTaxAmount = oldTaxAmountValue > 0 ? CurrencyUtils.convertToDisplayString(oldTaxAmountValue, currency) : '';
        buildMessageFragmentForValue(taxAmount, oldTaxAmount, Localize.translateLocal('iou.taxAmount'), false, setFragments, removalFragments, changeFragments);
    }

    const hasModifiedTaxRate = isReportActionOriginalMessageAnObject && 'oldTaxRate' in reportActionOriginalMessage && 'taxRate' in reportActionOriginalMessage;
    if (hasModifiedTaxRate) {
        buildMessageFragmentForValue(
            reportActionOriginalMessage?.taxRate ?? '',
            reportActionOriginalMessage?.oldTaxRate ?? '',
            Localize.translateLocal('iou.taxRate'),
            false,
            setFragments,
            removalFragments,
            changeFragments,
        );
    }

    const hasModifiedBillable = isReportActionOriginalMessageAnObject && 'oldBillable' in reportActionOriginalMessage && 'billable' in reportActionOriginalMessage;
    if (hasModifiedBillable) {
        buildMessageFragmentForValue(
            reportActionOriginalMessage?.billable ?? '',
            reportActionOriginalMessage?.oldBillable ?? '',
            Localize.translateLocal('iou.expense'),
            true,
            setFragments,
            removalFragments,
            changeFragments,
        );
    }

    const hasModifiedReimbursable = isReportActionOriginalMessageAnObject && 'oldReimbursable' in reportActionOriginalMessage && 'reimbursable' in reportActionOriginalMessage;
    if (hasModifiedReimbursable) {
        buildMessageFragmentForValue(
            getBooleanLiteralMessage(reportActionOriginalMessage?.reimbursable, Localize.translateLocal('iou.reimbursable'), Localize.translateLocal('iou.nonReimbursable')),
            getBooleanLiteralMessage(reportActionOriginalMessage?.oldReimbursable, Localize.translateLocal('iou.reimbursable'), Localize.translateLocal('iou.nonReimbursable')),
            Localize.translateLocal('iou.expense'),
            true,
            setFragments,
            removalFragments,
            changeFragments,
        );
    }

    const hasModifiedAttendees = isReportActionOriginalMessageAnObject && 'oldAttendees' in reportActionOriginalMessage && 'attendees' in reportActionOriginalMessage;
    if (hasModifiedAttendees) {
        buildMessageFragmentForValue(
            reportActionOriginalMessage.oldAttendees ?? '',
            reportActionOriginalMessage.attendees ?? '',
            Localize.translateLocal('iou.attendees'),
            false,
            setFragments,
            removalFragments,
            changeFragments,
        );
    }

    const message =
        getMessageLine(`\n${Localize.translateLocal('iou.changed')}`, changeFragments) +
        getMessageLine(`\n${Localize.translateLocal('iou.set')}`, setFragments) +
        getMessageLine(`\n${Localize.translateLocal('iou.removed')}`, removalFragments);
    if (message === '') {
        return Localize.translateLocal('iou.changedTheExpense');
    }
    return `${message.substring(1, message.length)}`;
}

export default {
    getForReportAction,
};<|MERGE_RESOLUTION|>--- conflicted
+++ resolved
@@ -10,11 +10,8 @@
 import Log from './Log';
 import * as PolicyUtils from './PolicyUtils';
 import * as ReportActionsUtils from './ReportActionsUtils';
-<<<<<<< HEAD
-=======
 // eslint-disable-next-line import/no-cycle
 import {buildReportNameFromParticipantNames, getPolicyExpenseChatName, getPolicyName, getRootParentReport, isPolicyExpenseChat} from './ReportUtils';
->>>>>>> bf38806a
 import * as TransactionUtils from './TransactionUtils';
 
 let allPolicyTags: OnyxCollection<PolicyTagLists> = {};
@@ -34,13 +31,7 @@
 Onyx.connect({
     key: ONYXKEYS.COLLECTION.REPORT,
     waitForCollectionCallback: true,
-<<<<<<< HEAD
-    callback: (value) => {
-        allReports = value;
-    },
-=======
     callback: (value) => (allReports = value),
->>>>>>> bf38806a
 });
 
 /**
@@ -171,13 +162,10 @@
 
     const reportActionOriginalMessage = ReportActionsUtils.getOriginalMessage(reportAction);
     const policyID = allReports?.[`${ONYXKEYS.COLLECTION.REPORT}${reportID}`]?.policyID ?? '-1';
-<<<<<<< HEAD
-=======
 
     if (reportActionOriginalMessage?.movedToReportID) {
         return getForExpenseMovedFromSelfDM(reportActionOriginalMessage.movedToReportID);
     }
->>>>>>> bf38806a
 
     const removalFragments: string[] = [];
     const setFragments: string[] = [];
