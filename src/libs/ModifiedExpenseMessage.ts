import Onyx from 'react-native-onyx';
import type {OnyxEntry} from 'react-native-onyx';
import CONST from '@src/CONST';
import ONYXKEYS from '@src/ONYXKEYS';
import type {PolicyTags, ReportAction} from '@src/types/onyx';
import * as CurrencyUtils from './CurrencyUtils';
import DateUtils from './DateUtils';
import * as Localize from './Localize';
import * as PolicyUtils from './PolicyUtils';
import * as ReportUtils from './ReportUtils';
import type {ExpenseOriginalMessage} from './ReportUtils';

let allPolicyTags: Record<string, PolicyTags | null> = {};
Onyx.connect({
    key: ONYXKEYS.COLLECTION.POLICY_TAGS,
    waitForCollectionCallback: true,
    callback: (value) => {
        if (!value) {
            allPolicyTags = {};
            return;
        }
        allPolicyTags = value;
    },
});

/**
 * Builds the partial message fragment for a modified field on the expense.
 */
function buildMessageFragmentForValue(
    newValue: string,
    oldValue: string,
    valueName: string,
    valueInQuotes: boolean,
    setFragments: string[],
    removalFragments: string[],
    changeFragments: string[],
    shouldConvertToLowercase = true,
) {
    const newValueToDisplay = valueInQuotes ? `"${newValue}"` : newValue;
    const oldValueToDisplay = valueInQuotes ? `"${oldValue}"` : oldValue;
    const displayValueName = shouldConvertToLowercase ? valueName.toLowerCase() : valueName;
    const isOldValuePartialMerchant = valueName === Localize.translateLocal('common.merchant') && oldValue === CONST.TRANSACTION.PARTIAL_TRANSACTION_MERCHANT;

    // In case of a partial merchant value, we want to avoid user seeing the "(none)" value in the message.
    if (!oldValue || isOldValuePartialMerchant) {
        const fragment = Localize.translateLocal('iou.setTheRequest', {valueName: displayValueName, newValueToDisplay});
        setFragments.push(fragment);
    } else if (!newValue) {
        const fragment = Localize.translateLocal('iou.removedTheRequest', {valueName: displayValueName, oldValueToDisplay});
        removalFragments.push(fragment);
    } else {
        const fragment = Localize.translateLocal('iou.updatedTheRequest', {valueName: displayValueName, newValueToDisplay, oldValueToDisplay});
        changeFragments.push(fragment);
    }
}

/**
 * Get the message line for a modified expense.
 */
function getMessageLine(prefix: string, messageFragments: string[]): string {
    if (messageFragments.length === 0) {
        return '';
    }
    return messageFragments.reduce((acc, value, index) => {
        if (index === messageFragments.length - 1) {
            if (messageFragments.length === 1) {
                return `${acc} ${value}.`;
            }
            if (messageFragments.length === 2) {
                return `${acc} ${Localize.translateLocal('common.and')} ${value}.`;
            }
            return `${acc}, ${Localize.translateLocal('common.and')} ${value}.`;
        }
        if (index === 0) {
            return `${acc} ${value}`;
        }
        return `${acc}, ${value}`;
    }, prefix);
}

function getForDistanceRequest(newDistance: string, oldDistance: string, newAmount: string, oldAmount: string): string {
    if (!oldDistance) {
        return Localize.translateLocal('iou.setTheDistance', {newDistanceToDisplay: newDistance, newAmountToDisplay: newAmount});
    }
    return Localize.translateLocal('iou.updatedTheDistance', {
        newDistanceToDisplay: newDistance,
        oldDistanceToDisplay: oldDistance,
        newAmountToDisplay: newAmount,
        oldAmountToDisplay: oldAmount,
    });
}

/**
 * Get the report action message when expense has been modified.
 *
 * ModifiedExpense::getNewDotComment in Web-Expensify should match this.
 * If we change this function be sure to update the backend as well.
 */
<<<<<<< HEAD
function getForReportAction(reportID: string, reportAction: ReportAction): string {
    if (reportAction.actionName !== CONST.REPORT.ACTIONS.TYPE.MODIFIEDEXPENSE) {
        return '';
    }
    const reportActionOriginalMessage = reportAction.originalMessage as ExpenseOriginalMessage | undefined;
    const policyID = ReportUtils.getReportPolicyID(reportID) ?? '';
=======
function getForReportAction(reportAction: OnyxEntry<ReportAction>): string {
    if (reportAction?.actionName !== CONST.REPORT.ACTIONS.TYPE.MODIFIEDEXPENSE) {
        return '';
    }
    const reportActionOriginalMessage = reportAction?.originalMessage as ExpenseOriginalMessage | undefined;
    const policyID = ReportUtils.getReportPolicyID(reportAction?.reportID) ?? '';
>>>>>>> 1439ac08
    const policyTags = allPolicyTags?.[`${ONYXKEYS.COLLECTION.POLICY_TAGS}${policyID}`] ?? {};
    const policyTagListName = PolicyUtils.getTagListName(policyTags) || Localize.translateLocal('common.tag');

    const removalFragments: string[] = [];
    const setFragments: string[] = [];
    const changeFragments: string[] = [];

    const hasModifiedAmount =
        reportActionOriginalMessage &&
        'oldAmount' in reportActionOriginalMessage &&
        'oldCurrency' in reportActionOriginalMessage &&
        'amount' in reportActionOriginalMessage &&
        'currency' in reportActionOriginalMessage;

    const hasModifiedMerchant = reportActionOriginalMessage && 'oldMerchant' in reportActionOriginalMessage && 'merchant' in reportActionOriginalMessage;
    if (hasModifiedAmount) {
        const oldCurrency = reportActionOriginalMessage?.oldCurrency ?? '';
        const oldAmountValue = reportActionOriginalMessage?.oldAmount ?? 0;
        const oldAmount = oldAmountValue > 0 ? CurrencyUtils.convertToDisplayString(reportActionOriginalMessage?.oldAmount ?? 0, oldCurrency) : '';

        const currency = reportActionOriginalMessage?.currency ?? '';
        const amount = CurrencyUtils.convertToDisplayString(reportActionOriginalMessage?.amount ?? 0, currency);

        // Only Distance edits should modify amount and merchant (which stores distance) in a single transaction.
        // We check the merchant is in distance format (includes @) as a sanity check
        if (hasModifiedMerchant && (reportActionOriginalMessage?.merchant ?? '').includes('@')) {
            return getForDistanceRequest(reportActionOriginalMessage?.merchant ?? '', reportActionOriginalMessage?.oldMerchant ?? '', amount, oldAmount);
        }

        buildMessageFragmentForValue(amount, oldAmount, Localize.translateLocal('iou.amount'), false, setFragments, removalFragments, changeFragments);
    }

    const hasModifiedComment = reportActionOriginalMessage && 'oldComment' in reportActionOriginalMessage && 'newComment' in reportActionOriginalMessage;
    if (hasModifiedComment) {
        buildMessageFragmentForValue(
            reportActionOriginalMessage?.newComment ?? '',
            reportActionOriginalMessage?.oldComment ?? '',
            Localize.translateLocal('common.description'),
            true,
            setFragments,
            removalFragments,
            changeFragments,
        );
    }

    if (reportActionOriginalMessage?.oldCreated && reportActionOriginalMessage?.created) {
        const formattedOldCreated = DateUtils.formatWithUTCTimeZone(reportActionOriginalMessage.oldCreated, CONST.DATE.FNS_FORMAT_STRING);

        buildMessageFragmentForValue(
            reportActionOriginalMessage.created,
            formattedOldCreated,
            Localize.translateLocal('common.date'),
            false,
            setFragments,
            removalFragments,
            changeFragments,
        );
    }

    if (hasModifiedMerchant) {
        buildMessageFragmentForValue(
            reportActionOriginalMessage?.merchant ?? '',
            reportActionOriginalMessage?.oldMerchant ?? '',
            Localize.translateLocal('common.merchant'),
            true,
            setFragments,
            removalFragments,
            changeFragments,
        );
    }

    const hasModifiedCategory = reportActionOriginalMessage && 'oldCategory' in reportActionOriginalMessage && 'category' in reportActionOriginalMessage;
    if (hasModifiedCategory) {
        buildMessageFragmentForValue(
            reportActionOriginalMessage?.category ?? '',
            reportActionOriginalMessage?.oldCategory ?? '',
            Localize.translateLocal('common.category'),
            true,
            setFragments,
            removalFragments,
            changeFragments,
        );
    }

    const hasModifiedTag = reportActionOriginalMessage && 'oldTag' in reportActionOriginalMessage && 'tag' in reportActionOriginalMessage;
    if (hasModifiedTag) {
        buildMessageFragmentForValue(
            PolicyUtils.getCleanedTagName(reportActionOriginalMessage?.tag ?? ''),
            PolicyUtils.getCleanedTagName(reportActionOriginalMessage?.oldTag ?? ''),
            policyTagListName,
            true,
            setFragments,
            removalFragments,
            changeFragments,
            policyTagListName === Localize.translateLocal('common.tag'),
        );
    }

    const hasModifiedBillable = reportActionOriginalMessage && 'oldBillable' in reportActionOriginalMessage && 'billable' in reportActionOriginalMessage;
    if (hasModifiedBillable) {
        buildMessageFragmentForValue(
            reportActionOriginalMessage?.billable ?? '',
            reportActionOriginalMessage?.oldBillable ?? '',
            Localize.translateLocal('iou.request'),
            true,
            setFragments,
            removalFragments,
            changeFragments,
        );
    }

    const message =
        getMessageLine(`\n${Localize.translateLocal('iou.changed')}`, changeFragments) +
        getMessageLine(`\n${Localize.translateLocal('iou.set')}`, setFragments) +
        getMessageLine(`\n${Localize.translateLocal('iou.removed')}`, removalFragments);
    if (message === '') {
        return Localize.translateLocal('iou.changedTheRequest');
    }
    return `${message.substring(1, message.length)}`;
}

export default {
    getForReportAction,
};<|MERGE_RESOLUTION|>--- conflicted
+++ resolved
@@ -96,21 +96,12 @@
  * ModifiedExpense::getNewDotComment in Web-Expensify should match this.
  * If we change this function be sure to update the backend as well.
  */
-<<<<<<< HEAD
-function getForReportAction(reportID: string, reportAction: ReportAction): string {
-    if (reportAction.actionName !== CONST.REPORT.ACTIONS.TYPE.MODIFIEDEXPENSE) {
-        return '';
-    }
-    const reportActionOriginalMessage = reportAction.originalMessage as ExpenseOriginalMessage | undefined;
-    const policyID = ReportUtils.getReportPolicyID(reportID) ?? '';
-=======
-function getForReportAction(reportAction: OnyxEntry<ReportAction>): string {
+function getForReportAction(reportID: string, reportAction: OnyxEntry<ReportAction>): string {
     if (reportAction?.actionName !== CONST.REPORT.ACTIONS.TYPE.MODIFIEDEXPENSE) {
         return '';
     }
     const reportActionOriginalMessage = reportAction?.originalMessage as ExpenseOriginalMessage | undefined;
-    const policyID = ReportUtils.getReportPolicyID(reportAction?.reportID) ?? '';
->>>>>>> 1439ac08
+    const policyID = ReportUtils.getReportPolicyID(reportID) ?? '';
     const policyTags = allPolicyTags?.[`${ONYXKEYS.COLLECTION.POLICY_TAGS}${policyID}`] ?? {};
     const policyTagListName = PolicyUtils.getTagListName(policyTags) || Localize.translateLocal('common.tag');
 
