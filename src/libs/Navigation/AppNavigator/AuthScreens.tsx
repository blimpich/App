import type {RouteProp} from '@react-navigation/native';
import React, {memo, useEffect, useMemo, useRef, useState} from 'react';
import {View} from 'react-native';
import type {OnyxEntry} from 'react-native-onyx';
import Onyx, {useOnyx} from 'react-native-onyx';
<<<<<<< HEAD
=======
import type {ValueOf} from 'type-fest';
>>>>>>> 8f5ba1e0
import ActiveGuidesEventListener from '@components/ActiveGuidesEventListener';
import ActiveWorkspaceContextProvider from '@components/ActiveWorkspaceProvider';
import ComposeProviders from '@components/ComposeProviders';
import {useSession} from '@components/OnyxProvider';
import OptionsListContextProvider from '@components/OptionListContextProvider';
import {SearchContextProvider} from '@components/Search/SearchContext';
import SearchRouterModal from '@components/Search/SearchRouter/SearchRouterModal';
import useActiveWorkspace from '@hooks/useActiveWorkspace';
import useOnboardingFlowRouter from '@hooks/useOnboardingFlow';
import usePermissions from '@hooks/usePermissions';
import {ReportIDsContextProvider} from '@hooks/useReportIDs';
import useResponsiveLayout from '@hooks/useResponsiveLayout';
import useStyleUtils from '@hooks/useStyleUtils';
import useThemeStyles from '@hooks/useThemeStyles';
import {READ_COMMANDS} from '@libs/API/types';
import HttpUtils from '@libs/HttpUtils';
import KeyboardShortcut from '@libs/KeyboardShortcut';
import Log from '@libs/Log';
import getCurrentUrl from '@libs/Navigation/currentUrl';
import getOnboardingModalScreenOptions from '@libs/Navigation/getOnboardingModalScreenOptions';
import SIDEBAR_TO_SPLIT from '@libs/Navigation/linkingConfig/RELATIONS/SIDEBAR_TO_SPLIT';
import Navigation from '@libs/Navigation/Navigation';
<<<<<<< HEAD
import type {AuthScreensParamList} from '@libs/Navigation/types';
=======
import shouldOpenOnAdminRoom from '@libs/Navigation/shouldOpenOnAdminRoom';
import type {AuthScreensParamList, CentralPaneName, CentralPaneScreensParamList} from '@libs/Navigation/types';
>>>>>>> 8f5ba1e0
import NetworkConnection from '@libs/NetworkConnection';
import onyxSubscribe from '@libs/onyxSubscribe';
import * as Pusher from '@libs/Pusher/pusher';
import PusherConnectionManager from '@libs/PusherConnectionManager';
import * as ReportUtils from '@libs/ReportUtils';
import {buildSearchQueryString} from '@libs/SearchUtils';
import * as SessionUtils from '@libs/SessionUtils';
import ConnectionCompletePage from '@pages/ConnectionCompletePage';
import NotFoundPage from '@pages/ErrorPage/NotFoundPage';
import DesktopSignInRedirectPage from '@pages/signin/DesktopSignInRedirectPage';
import * as App from '@userActions/App';
import * as Download from '@userActions/Download';
import * as Modal from '@userActions/Modal';
import * as PersonalDetails from '@userActions/PersonalDetails';
import * as PriorityMode from '@userActions/PriorityMode';
import * as Report from '@userActions/Report';
import * as Session from '@userActions/Session';
import toggleTestToolsModal from '@userActions/TestTool';
import Timing from '@userActions/Timing';
import * as User from '@userActions/User';
import CONFIG from '@src/CONFIG';
import CONST from '@src/CONST';
import NAVIGATORS from '@src/NAVIGATORS';
import ONYXKEYS from '@src/ONYXKEYS';
import ROUTES from '@src/ROUTES';
import SCREENS from '@src/SCREENS';
import type * as OnyxTypes from '@src/types/onyx';
import type {SelectedTimezone, Timezone} from '@src/types/onyx/PersonalDetails';
import {isEmptyObject} from '@src/types/utils/EmptyObject';
import type ReactComponentModule from '@src/types/utils/ReactComponentModule';
import createCustomStackNavigator from './createCustomStackNavigator';
import defaultScreenOptions from './defaultScreenOptions';
import getRootNavigatorScreenOptions from './getRootNavigatorScreenOptions';
import ExplanationModalNavigator from './Navigators/ExplanationModalNavigator';
import FeatureTrainingModalNavigator from './Navigators/FeatureTrainingModalNavigator';
import LeftModalNavigator from './Navigators/LeftModalNavigator';
import OnboardingModalNavigator from './Navigators/OnboardingModalNavigator';
import RightModalNavigator from './Navigators/RightModalNavigator';
import WelcomeVideoModalNavigator from './Navigators/WelcomeVideoModalNavigator';

const loadReportAttachments = () => require<ReactComponentModule>('../../../pages/home/report/ReportAttachments').default;
const loadValidateLoginPage = () => require<ReactComponentModule>('../../../pages/ValidateLoginPage').default;
const loadLogOutPreviousUserPage = () => require<ReactComponentModule>('../../../pages/LogOutPreviousUserPage').default;
const loadConciergePage = () => require<ReactComponentModule>('../../../pages/ConciergePage').default;
const loadTrackExpensePage = () => require<ReactComponentModule>('../../../pages/TrackExpensePage').default;
const loadSubmitExpensePage = () => require<ReactComponentModule>('../../../pages/SubmitExpensePage').default;
const loadProfileAvatar = () => require<ReactComponentModule>('../../../pages/settings/Profile/ProfileAvatar').default;
const loadWorkspaceAvatar = () => require<ReactComponentModule>('../../../pages/workspace/WorkspaceAvatar').default;
const loadReportAvatar = () => require<ReactComponentModule>('../../../pages/ReportAvatar').default;
const loadReceiptView = () => require<ReactComponentModule>('../../../pages/TransactionReceiptPage').default;
const loadWorkspaceJoinUser = () => require<ReactComponentModule>('@pages/workspace/WorkspaceJoinUserPage').default;

<<<<<<< HEAD
const loadReportSplitNavigator = () => require<ReactComponentModule>('./Navigators/ReportsSplitNavigator').default;
const loadSettingsSplitNavigator = () => require<ReactComponentModule>('./Navigators/SettingsSplitNavigator').default;
const loadWorkspaceSplitNavigator = () => require<ReactComponentModule>('./Navigators/WorkspaceSplitNavigator').default;
const loadSearchPage = () => require<ReactComponentModule>('@pages/Search/SearchPage').default;

function shouldOpenOnAdminRoom() {
    const url = getCurrentUrl();
    return url ? new URL(url).searchParams.get('openOnAdminRoom') === 'true' : false;
=======
function getCentralPaneScreenInitialParams(screenName: CentralPaneName, initialReportID?: string): Partial<ValueOf<CentralPaneScreensParamList>> {
    if (screenName === SCREENS.SEARCH.CENTRAL_PANE) {
        // Generate default query string with buildSearchQueryString without argument.
        return {q: buildSearchQueryString()};
    }

    if (screenName === SCREENS.REPORT) {
        return {
            openOnAdminRoom: shouldOpenOnAdminRoom() ? true : undefined,
            reportID: initialReportID,
        };
    }

    return undefined;
}

function getCentralPaneScreenListeners(screenName: CentralPaneName) {
    if (screenName === SCREENS.REPORT) {
        return {beforeRemove: beforeRemoveReportOpenedFromSearchRHP};
    }

    return {};
>>>>>>> 8f5ba1e0
}

function initializePusher() {
    return Pusher.init({
        appKey: CONFIG.PUSHER.APP_KEY,
        cluster: CONFIG.PUSHER.CLUSTER,
        authEndpoint: `${CONFIG.EXPENSIFY.DEFAULT_API_ROOT}api/AuthenticatePusher?`,
    }).then(() => {
        User.subscribeToUserEvents();
    });
}

let timezone: Timezone | null;
let currentAccountID = -1;
let isLoadingApp = false;
let lastUpdateIDAppliedToClient: OnyxEntry<number>;

Onyx.connect({
    key: ONYXKEYS.SESSION,
    callback: (value) => {
        // When signed out, val hasn't accountID
        if (!(value && 'accountID' in value)) {
            currentAccountID = -1;
            timezone = null;
            return;
        }

        currentAccountID = value.accountID ?? -1;

        if (Navigation.isActiveRoute(ROUTES.SIGN_IN_MODAL)) {
            // This means sign in in RHP was successful, so we can subscribe to user events
            initializePusher();
        }
    },
});

Onyx.connect({
    key: ONYXKEYS.PERSONAL_DETAILS_LIST,
    callback: (value) => {
        if (!value || timezone) {
            return;
        }

        timezone = value?.[currentAccountID]?.timezone ?? {};
        const currentTimezone = Intl.DateTimeFormat().resolvedOptions().timeZone as SelectedTimezone;

        // If the current timezone is different than the user's timezone, and their timezone is set to automatic
        // then update their timezone.
        if (!isEmptyObject(currentTimezone) && timezone?.automatic && timezone?.selected !== currentTimezone) {
            timezone.selected = currentTimezone;
            PersonalDetails.updateAutomaticTimezone({
                automatic: true,
                selected: currentTimezone,
            });
        }
    },
});

Onyx.connect({
    key: ONYXKEYS.IS_LOADING_APP,
    callback: (value) => {
        isLoadingApp = !!value;
    },
});

Onyx.connect({
    key: ONYXKEYS.ONYX_UPDATES_LAST_UPDATE_ID_APPLIED_TO_CLIENT,
    callback: (value) => {
        lastUpdateIDAppliedToClient = value;
    },
});

function handleNetworkReconnect() {
    if (isLoadingApp) {
        App.openApp();
    } else {
        Log.info('[handleNetworkReconnect] Sending ReconnectApp');
        App.reconnectApp(lastUpdateIDAppliedToClient);
    }
}

const RootStack = createCustomStackNavigator<AuthScreensParamList>();
// We want to delay the re-rendering for components(e.g. ReportActionCompose)
// that depends on modal visibility until Modal is completely closed and its focused
// When modal screen is focused, update modal visibility in Onyx
// https://reactnavigation.org/docs/navigation-events/

const modalScreenListeners = {
    focus: () => {
        Modal.setModalVisibility(true);
    },
    blur: () => {
        Modal.setModalVisibility(false);
    },
    beforeRemove: () => {
        Modal.setModalVisibility(false);
        Modal.willAlertModalBecomeVisible(false);
    },
};

// Extended modal screen listeners with additional cancellation of pending requests
const modalScreenListenersWithCancelSearch = {
    ...modalScreenListeners,
    beforeRemove: () => {
        modalScreenListeners.beforeRemove();
        HttpUtils.cancelPendingRequests(READ_COMMANDS.SEARCH_FOR_REPORTS);
    },
};

function AuthScreens() {
<<<<<<< HEAD
    const [session] = useOnyx(ONYXKEYS.SESSION);
    const [lastOpenedPublicRoomID] = useOnyx(ONYXKEYS.LAST_OPENED_PUBLIC_ROOM_ID);
    const [initialLastUpdateIDAppliedToClient] = useOnyx(ONYXKEYS.ONYX_UPDATES_LAST_UPDATE_ID_APPLIED_TO_CLIENT);
=======
>>>>>>> 8f5ba1e0
    const styles = useThemeStyles();
    const StyleUtils = useStyleUtils();
    const {shouldUseNarrowLayout, onboardingIsMediumOrLargerScreenWidth, isSmallScreenWidth} = useResponsiveLayout();
    const screenOptions = getRootNavigatorScreenOptions(shouldUseNarrowLayout, styles, StyleUtils);
    const {canUseDefaultRooms} = usePermissions();
    const {activeWorkspaceID} = useActiveWorkspace();
    const onboardingModalScreenOptions = useMemo(() => screenOptions.onboardingModalNavigator(onboardingIsMediumOrLargerScreenWidth), [screenOptions, onboardingIsMediumOrLargerScreenWidth]);
    const onboardingScreenOptions = useMemo(
        () => getOnboardingModalScreenOptions(shouldUseNarrowLayout, styles, StyleUtils, onboardingIsMediumOrLargerScreenWidth),
        [StyleUtils, shouldUseNarrowLayout, onboardingIsMediumOrLargerScreenWidth, styles],
    );
    const modal = useRef<OnyxTypes.Modal>({});
    const [didPusherInit, setDidPusherInit] = useState(false);
    const {isOnboardingCompleted} = useOnboardingFlowRouter();
    let initialReportID: string | undefined;
    const isInitialRender = useRef(true);
    const session = useSession();
    const [lastOpenedPublicRoomID] = useOnyx(ONYXKEYS.LAST_OPENED_PUBLIC_ROOM_ID);
    const [initialLastUpdateIDAppliedToClient] = useOnyx(ONYXKEYS.ONYX_UPDATES_LAST_UPDATE_ID_APPLIED_TO_CLIENT);

    if (isInitialRender.current) {
        Timing.start(CONST.TIMING.HOMEPAGE_INITIAL_RENDER);

        const currentURL = getCurrentUrl();
        if (currentURL) {
            initialReportID = new URL(currentURL).pathname.match(CONST.REGEX.REPORT_ID_FROM_PATH)?.at(1);
        }

        if (!initialReportID) {
            const initialReport = ReportUtils.findLastAccessedReport(!canUseDefaultRooms, shouldOpenOnAdminRoom(), activeWorkspaceID);
            initialReportID = initialReport?.reportID ?? '';
        }

        isInitialRender.current = false;
    }

    // Animation is disabled when navigating to the sidebar screen
    const getSplitNavigatorOptions = (route: RouteProp<AuthScreensParamList>) => {
        if (!isSmallScreenWidth || !route?.params) {
            return screenOptions.fullScreen;
        }

        const screenName = 'screen' in route.params ? route.params.screen : undefined;

        if (!screenName) {
            return screenOptions.fullScreen;
        }

        const animationEnabled = !Object.keys(SIDEBAR_TO_SPLIT).includes(screenName);

        return {
            ...screenOptions.fullScreen,
            animationEnabled,
        };
    };

    useEffect(() => {
        const shortcutsOverviewShortcutConfig = CONST.KEYBOARD_SHORTCUTS.SHORTCUTS;
        const searchShortcutConfig = CONST.KEYBOARD_SHORTCUTS.SEARCH;
        const chatShortcutConfig = CONST.KEYBOARD_SHORTCUTS.NEW_CHAT;
        const debugShortcutConfig = CONST.KEYBOARD_SHORTCUTS.DEBUG;
        const currentUrl = getCurrentUrl();
        const isLoggingInAsNewUser = !!session?.email && SessionUtils.isLoggingInAsNewUser(currentUrl, session.email);
        // Sign out the current user if we're transitioning with a different user
        const isTransitioning = currentUrl.includes(ROUTES.TRANSITION_BETWEEN_APPS);
        const isSupportalTransition = currentUrl.includes('authTokenType=support');
        if (isLoggingInAsNewUser && isTransitioning) {
            Session.signOutAndRedirectToSignIn(false, isSupportalTransition);
            return;
        }

        NetworkConnection.listenForReconnect();
        NetworkConnection.onReconnect(handleNetworkReconnect);
        PusherConnectionManager.init();
        initializePusher().then(() => {
            setDidPusherInit(true);
        });

        // If we are on this screen then we are "logged in", but the user might not have "just logged in". They could be reopening the app
        // or returning from background. If so, we'll assume they have some app data already and we can call reconnectApp() instead of openApp().
        if (SessionUtils.didUserLogInDuringSession()) {
            App.openApp();
        } else {
            Log.info('[AuthScreens] Sending ReconnectApp');
            App.reconnectApp(initialLastUpdateIDAppliedToClient);
        }

        PriorityMode.autoSwitchToFocusMode();

        App.setUpPoliciesAndNavigate(session);

        App.redirectThirdPartyDesktopSignIn();

        if (lastOpenedPublicRoomID) {
            // Re-open the last opened public room if the user logged in from a public room link
            Report.openLastOpenedPublicRoom(lastOpenedPublicRoomID);
        }
        Download.clearDownloads();

        Timing.end(CONST.TIMING.HOMEPAGE_INITIAL_RENDER);

        const unsubscribeOnyxModal = onyxSubscribe({
            key: ONYXKEYS.MODAL,
            callback: (modalArg) => {
                if (modalArg === null || typeof modalArg !== 'object') {
                    return;
                }
                modal.current = modalArg;
            },
        });

        const shortcutConfig = CONST.KEYBOARD_SHORTCUTS.ESCAPE;
        const unsubscribeEscapeKey = KeyboardShortcut.subscribe(
            shortcutConfig.shortcutKey,
            () => {
                if (modal.current.willAlertModalBecomeVisible) {
                    return;
                }

                if (modal.current.disableDismissOnEscape) {
                    return;
                }

                Navigation.dismissModal();
            },
            shortcutConfig.descriptionKey,
            shortcutConfig.modifiers,
            true,
            true,
        );

        // Listen to keyboard shortcuts for opening certain pages
        const unsubscribeShortcutsOverviewShortcut = KeyboardShortcut.subscribe(
            shortcutsOverviewShortcutConfig.shortcutKey,
            () => {
                Modal.close(() => {
                    if (Navigation.isActiveRoute(ROUTES.KEYBOARD_SHORTCUTS)) {
                        return;
                    }
                    return Navigation.navigate(ROUTES.KEYBOARD_SHORTCUTS);
                });
            },
            shortcutsOverviewShortcutConfig.descriptionKey,
            shortcutsOverviewShortcutConfig.modifiers,
            true,
        );

        // Listen for the key K being pressed so that focus can be given to
        // the chat switcher, or new group chat
        // based on the key modifiers pressed and the operating system
        const unsubscribeSearchShortcut = KeyboardShortcut.subscribe(
            searchShortcutConfig.shortcutKey,
            () => {
                Modal.close(
                    Session.checkIfActionIsAllowed(() => Navigation.navigate(ROUTES.CHAT_FINDER)),
                    true,
                    true,
                );
            },
            shortcutsOverviewShortcutConfig.descriptionKey,
            shortcutsOverviewShortcutConfig.modifiers,
            true,
        );

        const unsubscribeChatShortcut = KeyboardShortcut.subscribe(
            chatShortcutConfig.shortcutKey,
            () => {
                Modal.close(Session.checkIfActionIsAllowed(() => Navigation.navigate(ROUTES.NEW)));
            },
            chatShortcutConfig.descriptionKey,
            chatShortcutConfig.modifiers,
            true,
        );

        const unsubscribeDebugShortcut = KeyboardShortcut.subscribe(
            debugShortcutConfig.shortcutKey,
            () => {
                toggleTestToolsModal();
            },
            debugShortcutConfig.descriptionKey,
            debugShortcutConfig.modifiers,
            true,
        );

        return () => {
            unsubscribeEscapeKey();
            unsubscribeOnyxModal();
            unsubscribeShortcutsOverviewShortcut();
            unsubscribeSearchShortcut();
            unsubscribeChatShortcut();
            unsubscribeDebugShortcut();
            Session.cleanupSession();
        };

        // Rule disabled because this effect is only for component did mount & will component unmount lifecycle event
        // eslint-disable-next-line react-compiler/react-compiler, react-hooks/exhaustive-deps
    }, []);

    return (
        <ComposeProviders components={[OptionsListContextProvider, ActiveWorkspaceContextProvider, ReportIDsContextProvider, SearchContextProvider]}>
            <View style={styles.rootNavigatorContainerStyles(shouldUseNarrowLayout)}>
                <RootStack.Navigator
                    screenOptions={screenOptions.centralPaneNavigator}
                    isSmallScreenWidth={isSmallScreenWidth}
                >
                    {/* This have to be the first navigator in auth screens. */}
                    <RootStack.Screen
                        name={NAVIGATORS.REPORTS_SPLIT_NAVIGATOR}
                        options={({route}) => getSplitNavigatorOptions(route)}
                        getComponent={loadReportSplitNavigator}
                    />
                    <RootStack.Screen
                        name={NAVIGATORS.SETTINGS_SPLIT_NAVIGATOR}
                        options={({route}) => getSplitNavigatorOptions(route)}
                        getComponent={loadSettingsSplitNavigator}
                    />
                    <RootStack.Screen
                        name={SCREENS.SEARCH.CENTRAL_PANE}
                        options={screenOptions.fullScreen}
                        getComponent={loadSearchPage}
                        initialParams={{q: buildSearchQueryString()}}
                    />
                    <RootStack.Screen
                        name={NAVIGATORS.WORKSPACE_SPLIT_NAVIGATOR}
                        options={({route}) => getSplitNavigatorOptions(route)}
                        getComponent={loadWorkspaceSplitNavigator}
                    />
                    <RootStack.Screen
                        name={SCREENS.VALIDATE_LOGIN}
                        options={{
                            ...screenOptions.fullScreen,
                            headerShown: false,
                            title: 'New Expensify',
                        }}
                        getComponent={loadValidateLoginPage}
                    />
                    <RootStack.Screen
                        name={SCREENS.TRANSITION_BETWEEN_APPS}
                        options={defaultScreenOptions}
                        getComponent={loadLogOutPreviousUserPage}
                    />
                    <RootStack.Screen
                        name={SCREENS.CONCIERGE}
                        options={defaultScreenOptions}
                        getComponent={loadConciergePage}
                    />
                    <RootStack.Screen
                        name={SCREENS.TRACK_EXPENSE}
                        options={defaultScreenOptions}
                        getComponent={loadTrackExpensePage}
                    />
                    <RootStack.Screen
                        name={SCREENS.SUBMIT_EXPENSE}
                        options={defaultScreenOptions}
                        getComponent={loadSubmitExpensePage}
                    />
                    <RootStack.Screen
                        name={SCREENS.ATTACHMENTS}
                        options={{
                            headerShown: false,
                            presentation: 'transparentModal',
                        }}
                        getComponent={loadReportAttachments}
                        listeners={modalScreenListeners}
                    />
                    <RootStack.Screen
                        name={SCREENS.PROFILE_AVATAR}
                        options={{
                            headerShown: false,
                            presentation: 'transparentModal',
                        }}
                        getComponent={loadProfileAvatar}
                        listeners={modalScreenListeners}
                    />
                    <RootStack.Screen
                        name={SCREENS.WORKSPACE_AVATAR}
                        options={{
                            headerShown: false,
                            presentation: 'transparentModal',
                        }}
                        getComponent={loadWorkspaceAvatar}
                        listeners={modalScreenListeners}
                    />
                    <RootStack.Screen
                        name={SCREENS.REPORT_AVATAR}
                        options={{
                            headerShown: false,
                            presentation: 'transparentModal',
                        }}
                        getComponent={loadReportAvatar}
                        listeners={modalScreenListeners}
                    />
                    <RootStack.Screen
                        name={SCREENS.NOT_FOUND}
                        options={screenOptions.fullScreen}
                        component={NotFoundPage}
                    />
                    <RootStack.Screen
                        name={NAVIGATORS.RIGHT_MODAL_NAVIGATOR}
                        options={screenOptions.rightModalNavigator}
                        component={RightModalNavigator}
                        listeners={modalScreenListenersWithCancelSearch}
                    />
                    <RootStack.Screen
                        name={NAVIGATORS.LEFT_MODAL_NAVIGATOR}
                        options={screenOptions.leftModalNavigator}
                        component={LeftModalNavigator}
                        listeners={modalScreenListeners}
                    />
                    <RootStack.Screen
                        name={SCREENS.DESKTOP_SIGN_IN_REDIRECT}
                        options={screenOptions.fullScreen}
                        component={DesktopSignInRedirectPage}
                    />
                    <RootStack.Screen
                        name={NAVIGATORS.EXPLANATION_MODAL_NAVIGATOR}
                        options={onboardingModalScreenOptions}
                        component={ExplanationModalNavigator}
                    />
                    <RootStack.Screen
                        name={NAVIGATORS.FEATURE_TRANING_MODAL_NAVIGATOR}
                        options={onboardingModalScreenOptions}
                        component={FeatureTrainingModalNavigator}
                        listeners={modalScreenListeners}
                    />
                    <RootStack.Screen
                        name={NAVIGATORS.WELCOME_VIDEO_MODAL_NAVIGATOR}
                        options={onboardingModalScreenOptions}
                        component={WelcomeVideoModalNavigator}
                    />
                    {isOnboardingCompleted === false && (
                        <RootStack.Screen
                            name={NAVIGATORS.ONBOARDING_MODAL_NAVIGATOR}
                            options={onboardingScreenOptions}
                            component={OnboardingModalNavigator}
                            listeners={{
                                focus: () => {
                                    Modal.setDisableDismissOnEscape(true);
                                },
                                beforeRemove: () => Modal.setDisableDismissOnEscape(false),
                            }}
                        />
                    )}
                    <RootStack.Screen
                        name={SCREENS.WORKSPACE_JOIN_USER}
                        options={{
                            headerShown: false,
                            presentation: 'transparentModal',
                        }}
                        listeners={modalScreenListeners}
                        getComponent={loadWorkspaceJoinUser}
                    />
                    <RootStack.Screen
                        name={SCREENS.TRANSACTION_RECEIPT}
                        options={{
                            headerShown: false,
                            presentation: 'transparentModal',
                        }}
                        getComponent={loadReceiptView}
                        listeners={modalScreenListeners}
                    />
                    <RootStack.Screen
                        name={SCREENS.CONNECTION_COMPLETE}
                        options={screenOptions.fullScreen}
                        component={ConnectionCompletePage}
                    />
                    {/* {Object.entries(CENTRAL_PANE_SCREENS).map(([screenName, componentGetter]) => {
                        const centralPaneName = screenName as CentralPaneName;
                        const options = {...CentralPaneScreenOptions};

                        if (centralPaneName === SCREENS.SETTINGS.WORKSPACES) {
                            options.animationEnabled = false;
                        }

                        return (
                            <RootStack.Screen
                                key={centralPaneName}
                                name={centralPaneName}
                                initialParams={getCentralPaneScreenInitialParams(centralPaneName, initialReportID)}
                                getComponent={componentGetter}
                                options={options}
                            />
                        );
                    })} */}
                </RootStack.Navigator>
                <SearchRouterModal />
            </View>
            {didPusherInit && <ActiveGuidesEventListener />}
        </ComposeProviders>
    );
}

AuthScreens.displayName = 'AuthScreens';

<<<<<<< HEAD
export default memo(AuthScreens, () => true);
=======
const AuthScreensMemoized = memo(AuthScreens, () => true);

export default AuthScreensMemoized;
>>>>>>> 8f5ba1e0
<|MERGE_RESOLUTION|>--- conflicted
+++ resolved
@@ -3,10 +3,6 @@
 import {View} from 'react-native';
 import type {OnyxEntry} from 'react-native-onyx';
 import Onyx, {useOnyx} from 'react-native-onyx';
-<<<<<<< HEAD
-=======
-import type {ValueOf} from 'type-fest';
->>>>>>> 8f5ba1e0
 import ActiveGuidesEventListener from '@components/ActiveGuidesEventListener';
 import ActiveWorkspaceContextProvider from '@components/ActiveWorkspaceProvider';
 import ComposeProviders from '@components/ComposeProviders';
@@ -29,12 +25,8 @@
 import getOnboardingModalScreenOptions from '@libs/Navigation/getOnboardingModalScreenOptions';
 import SIDEBAR_TO_SPLIT from '@libs/Navigation/linkingConfig/RELATIONS/SIDEBAR_TO_SPLIT';
 import Navigation from '@libs/Navigation/Navigation';
-<<<<<<< HEAD
+import shouldOpenOnAdminRoom from '@libs/Navigation/shouldOpenOnAdminRoom';
 import type {AuthScreensParamList} from '@libs/Navigation/types';
-=======
-import shouldOpenOnAdminRoom from '@libs/Navigation/shouldOpenOnAdminRoom';
-import type {AuthScreensParamList, CentralPaneName, CentralPaneScreensParamList} from '@libs/Navigation/types';
->>>>>>> 8f5ba1e0
 import NetworkConnection from '@libs/NetworkConnection';
 import onyxSubscribe from '@libs/onyxSubscribe';
 import * as Pusher from '@libs/Pusher/pusher';
@@ -87,40 +79,10 @@
 const loadReceiptView = () => require<ReactComponentModule>('../../../pages/TransactionReceiptPage').default;
 const loadWorkspaceJoinUser = () => require<ReactComponentModule>('@pages/workspace/WorkspaceJoinUserPage').default;
 
-<<<<<<< HEAD
 const loadReportSplitNavigator = () => require<ReactComponentModule>('./Navigators/ReportsSplitNavigator').default;
 const loadSettingsSplitNavigator = () => require<ReactComponentModule>('./Navigators/SettingsSplitNavigator').default;
 const loadWorkspaceSplitNavigator = () => require<ReactComponentModule>('./Navigators/WorkspaceSplitNavigator').default;
 const loadSearchPage = () => require<ReactComponentModule>('@pages/Search/SearchPage').default;
-
-function shouldOpenOnAdminRoom() {
-    const url = getCurrentUrl();
-    return url ? new URL(url).searchParams.get('openOnAdminRoom') === 'true' : false;
-=======
-function getCentralPaneScreenInitialParams(screenName: CentralPaneName, initialReportID?: string): Partial<ValueOf<CentralPaneScreensParamList>> {
-    if (screenName === SCREENS.SEARCH.CENTRAL_PANE) {
-        // Generate default query string with buildSearchQueryString without argument.
-        return {q: buildSearchQueryString()};
-    }
-
-    if (screenName === SCREENS.REPORT) {
-        return {
-            openOnAdminRoom: shouldOpenOnAdminRoom() ? true : undefined,
-            reportID: initialReportID,
-        };
-    }
-
-    return undefined;
-}
-
-function getCentralPaneScreenListeners(screenName: CentralPaneName) {
-    if (screenName === SCREENS.REPORT) {
-        return {beforeRemove: beforeRemoveReportOpenedFromSearchRHP};
-    }
-
-    return {};
->>>>>>> 8f5ba1e0
-}
 
 function initializePusher() {
     return Pusher.init({
@@ -230,12 +192,6 @@
 };
 
 function AuthScreens() {
-<<<<<<< HEAD
-    const [session] = useOnyx(ONYXKEYS.SESSION);
-    const [lastOpenedPublicRoomID] = useOnyx(ONYXKEYS.LAST_OPENED_PUBLIC_ROOM_ID);
-    const [initialLastUpdateIDAppliedToClient] = useOnyx(ONYXKEYS.ONYX_UPDATES_LAST_UPDATE_ID_APPLIED_TO_CLIENT);
-=======
->>>>>>> 8f5ba1e0
     const styles = useThemeStyles();
     const StyleUtils = useStyleUtils();
     const {shouldUseNarrowLayout, onboardingIsMediumOrLargerScreenWidth, isSmallScreenWidth} = useResponsiveLayout();
@@ -630,10 +586,6 @@
 
 AuthScreens.displayName = 'AuthScreens';
 
-<<<<<<< HEAD
-export default memo(AuthScreens, () => true);
-=======
 const AuthScreensMemoized = memo(AuthScreens, () => true);
 
-export default AuthScreensMemoized;
->>>>>>> 8f5ba1e0
+export default AuthScreensMemoized;