--- conflicted
+++ resolved
@@ -525,11 +525,7 @@
                     />
                     <RootStack.Screen
                         name={NAVIGATORS.MIGRATED_USER_MODAL_NAVIGATOR}
-<<<<<<< HEAD
-                        options={onboardingModalScreenOptions}
-=======
                         options={rootNavigatorOptions.basicModalNavigator}
->>>>>>> 839f0b8a
                         component={MigratedUserWelcomeModalNavigator}
                     />
                     <RootStack.Screen
