import type {RouteProp} from '@react-navigation/native';
import {useNavigation} from '@react-navigation/native';
import React, {memo, useContext, useEffect, useMemo, useRef, useState} from 'react';
import type {OnyxEntry} from 'react-native-onyx';
import Onyx, {withOnyx} from 'react-native-onyx';
import ComposeProviders from '@components/ComposeProviders';
import DelegateNoAccessModalProvider from '@components/DelegateNoAccessModalProvider';
import FullScreenLoadingIndicator from '@components/FullscreenLoadingIndicator';
import {InitialURLContext} from '@components/InitialURLContextProvider';
import LockedAccountModalProvider from '@components/LockedAccountModalProvider';
import OptionsListContextProvider from '@components/OptionListContextProvider';
import PriorityModeController from '@components/PriorityModeController';
import {SearchContextProvider} from '@components/Search/SearchContext';
import {useSearchRouterContext} from '@components/Search/SearchRouter/SearchRouterContext';
import SearchRouterModal from '@components/Search/SearchRouter/SearchRouterModal';
import useCurrentUserPersonalDetails from '@hooks/useCurrentUserPersonalDetails';
import useOnboardingFlowRouter from '@hooks/useOnboardingFlow';
import useOnyx from '@hooks/useOnyx';
import usePrevious from '@hooks/usePrevious';
import useResponsiveLayout from '@hooks/useResponsiveLayout';
import {SidebarOrderedReportsContextProvider} from '@hooks/useSidebarOrderedReports';
import useStyleUtils from '@hooks/useStyleUtils';
import useTheme from '@hooks/useTheme';
import {connect} from '@libs/actions/Delegate';
import setFullscreenVisibility from '@libs/actions/setFullscreenVisibility';
import {init, isClientTheLeader} from '@libs/ActiveClientManager';
import {READ_COMMANDS} from '@libs/API/types';
import getPlatform from '@libs/getPlatform';
import HttpUtils from '@libs/HttpUtils';
import KeyboardShortcut from '@libs/KeyboardShortcut';
import Log from '@libs/Log';
import NavBarManager from '@libs/NavBarManager';
import getCurrentUrl from '@libs/Navigation/currentUrl';
import Navigation from '@libs/Navigation/Navigation';
import Animations, {InternalPlatformAnimations} from '@libs/Navigation/PlatformStackNavigation/navigationOptions/animation';
import Presentation from '@libs/Navigation/PlatformStackNavigation/navigationOptions/presentation';
import type {AuthScreensParamList} from '@libs/Navigation/types';
import NetworkConnection from '@libs/NetworkConnection';
import onyxSubscribe from '@libs/onyxSubscribe';
import Pusher from '@libs/Pusher';
import PusherConnectionManager from '@libs/PusherConnectionManager';
import {getReportIDFromLink} from '@libs/ReportUtils';
import * as SessionUtils from '@libs/SessionUtils';
import {getSearchParamFromUrl} from '@libs/Url';
import ConnectionCompletePage from '@pages/ConnectionCompletePage';
import NotFoundPage from '@pages/ErrorPage/NotFoundPage';
import RequireTwoFactorAuthenticationPage from '@pages/RequireTwoFactorAuthenticationPage';
import DesktopSignInRedirectPage from '@pages/signin/DesktopSignInRedirectPage';
import WorkspacesListPage from '@pages/workspace/WorkspacesListPage';
import * as App from '@userActions/App';
import * as Download from '@userActions/Download';
import * as Modal from '@userActions/Modal';
import * as PersonalDetails from '@userActions/PersonalDetails';
import * as Report from '@userActions/Report';
import * as Session from '@userActions/Session';
import * as User from '@userActions/User';
import CONFIG from '@src/CONFIG';
import CONST from '@src/CONST';
import '@src/libs/subscribeToFullReconnect';
import NAVIGATORS from '@src/NAVIGATORS';
import ONYXKEYS from '@src/ONYXKEYS';
import ROUTES from '@src/ROUTES';
import SCREENS from '@src/SCREENS';
import type * as OnyxTypes from '@src/types/onyx';
import type {SelectedTimezone, Timezone} from '@src/types/onyx/PersonalDetails';
import {isEmptyObject} from '@src/types/utils/EmptyObject';
import type ReactComponentModule from '@src/types/utils/ReactComponentModule';
import attachmentModalScreenOptions from './attachmentModalScreenOptions';
import createRootStackNavigator from './createRootStackNavigator';
import {screensWithEnteringAnimation, workspaceSplitsWithoutEnteringAnimation} from './createRootStackNavigator/GetStateForActionHandlers';
import defaultScreenOptions from './defaultScreenOptions';
import {ShareModalStackNavigator} from './ModalStackNavigators';
import ExplanationModalNavigator from './Navigators/ExplanationModalNavigator';
import FeatureTrainingModalNavigator from './Navigators/FeatureTrainingModalNavigator';
import MigratedUserWelcomeModalNavigator from './Navigators/MigratedUserWelcomeModalNavigator';
import OnboardingModalNavigator from './Navigators/OnboardingModalNavigator';
import RightModalNavigator from './Navigators/RightModalNavigator';
import TestDriveModalNavigator from './Navigators/TestDriveModalNavigator';
import TestToolsModalNavigator from './Navigators/TestToolsModalNavigator';
import WelcomeVideoModalNavigator from './Navigators/WelcomeVideoModalNavigator';
import TestDriveDemoNavigator from './TestDriveDemoNavigator';
import useRootNavigatorScreenOptions from './useRootNavigatorScreenOptions';

type AuthScreensProps = {
    /** Session of currently logged in user */
    session: OnyxEntry<OnyxTypes.Session>;

    /** The report ID of the last opened public room as anonymous user */
    lastOpenedPublicRoomID: OnyxEntry<string>;

    /** The last Onyx update ID was applied to the client */
    initialLastUpdateIDAppliedToClient: OnyxEntry<number>;
};

const loadAttachmentModalScreen = () => require<ReactComponentModule>('../../../pages/media/AttachmentModalScreen').default;
const loadValidateLoginPage = () => require<ReactComponentModule>('../../../pages/ValidateLoginPage').default;
const loadLogOutPreviousUserPage = () => require<ReactComponentModule>('../../../pages/LogOutPreviousUserPage').default;
const loadConciergePage = () => require<ReactComponentModule>('../../../pages/ConciergePage').default;
const loadTrackExpensePage = () => require<ReactComponentModule>('../../../pages/TrackExpensePage').default;
const loadSubmitExpensePage = () => require<ReactComponentModule>('../../../pages/SubmitExpensePage').default;
const loadProfileAvatar = () => require<ReactComponentModule>('../../../pages/settings/Profile/ProfileAvatar').default;
const loadWorkspaceAvatar = () => require<ReactComponentModule>('../../../pages/workspace/WorkspaceAvatar').default;
const loadReportAvatar = () => require<ReactComponentModule>('../../../pages/ReportAvatar').default;
const loadReceiptView = () => require<ReactComponentModule>('../../../pages/TransactionReceiptPage').default;
const loadWorkspaceJoinUser = () => require<ReactComponentModule>('@pages/workspace/WorkspaceJoinUserPage').default;

const loadReportSplitNavigator = () => require<ReactComponentModule>('./Navigators/ReportsSplitNavigator').default;
const loadSettingsSplitNavigator = () => require<ReactComponentModule>('./Navigators/SettingsSplitNavigator').default;
const loadWorkspaceSplitNavigator = () => require<ReactComponentModule>('./Navigators/WorkspaceSplitNavigator').default;
const loadSearchNavigator = () => require<ReactComponentModule>('./Navigators/SearchFullscreenNavigator').default;

function initializePusher() {
    return Pusher.init({
        appKey: CONFIG.PUSHER.APP_KEY,
        cluster: CONFIG.PUSHER.CLUSTER,
        authEndpoint: `${CONFIG.EXPENSIFY.DEFAULT_API_ROOT}api/AuthenticatePusher?`,
    }).then(() => {
        User.subscribeToUserEvents();
    });
}

let timezone: Timezone | null;
let currentAccountID = -1;
let isLoadingApp = false;
let lastUpdateIDAppliedToClient: OnyxEntry<number>;

Onyx.connect({
    key: ONYXKEYS.SESSION,
    callback: (value) => {
        // When signed out, val hasn't accountID
        if (!(value && 'accountID' in value)) {
            currentAccountID = -1;
            timezone = null;
            return;
        }

        currentAccountID = value.accountID ?? CONST.DEFAULT_NUMBER_ID;

        if (Navigation.isActiveRoute(ROUTES.SIGN_IN_MODAL)) {
            // This means sign in in RHP was successful, so we can subscribe to user events
            initializePusher();
        }
    },
});

Onyx.connect({
    key: ONYXKEYS.PERSONAL_DETAILS_LIST,
    callback: (value) => {
        if (!value || !isEmptyObject(timezone)) {
            return;
        }

        timezone = value?.[currentAccountID]?.timezone ?? {};
        const currentTimezone = Intl.DateTimeFormat().resolvedOptions().timeZone as SelectedTimezone;

        // If the current timezone is different than the user's timezone, and their timezone is set to automatic
        // then update their timezone.
        if (!isEmptyObject(currentTimezone) && timezone?.automatic && timezone?.selected !== currentTimezone) {
            PersonalDetails.updateAutomaticTimezone({
                automatic: true,
                selected: currentTimezone,
            });
        }
    },
});

Onyx.connect({
    key: ONYXKEYS.IS_LOADING_APP,
    callback: (value) => {
        isLoadingApp = !!value;
    },
});

Onyx.connect({
    key: ONYXKEYS.ONYX_UPDATES_LAST_UPDATE_ID_APPLIED_TO_CLIENT,
    callback: (value) => {
        lastUpdateIDAppliedToClient = value;
    },
});

function handleNetworkReconnect() {
    if (isLoadingApp) {
        App.openApp();
    } else {
        Log.info('[handleNetworkReconnect] Sending ReconnectApp');
        App.reconnectApp(lastUpdateIDAppliedToClient);
    }
}

const RootStack = createRootStackNavigator<AuthScreensParamList>();

// We want to delay the re-rendering for components(e.g. ReportActionCompose)
// that depends on modal visibility until Modal is completely closed and its focused
// When modal screen is focused, update modal visibility in Onyx
// https://reactnavigation.org/docs/navigation-events/
const modalScreenListeners = {
    focus: () => {
        Modal.setModalVisibility(true, CONST.MODAL.MODAL_TYPE.RIGHT_DOCKED);
    },
    blur: () => {
        Modal.setModalVisibility(false);
    },
    beforeRemove: () => {
        Modal.setModalVisibility(false);
        Modal.willAlertModalBecomeVisible(false);
    },
};

const fullScreenListeners = {
    focus: () => {
        setFullscreenVisibility(true);
    },
    beforeRemove: () => {
        setFullscreenVisibility(false);
    },
};

// Extended modal screen listeners with additional cancellation of pending requests
const modalScreenListenersWithCancelSearch = {
    ...modalScreenListeners,
    beforeRemove: () => {
        modalScreenListeners.beforeRemove();
        HttpUtils.cancelPendingRequests(READ_COMMANDS.SEARCH_FOR_REPORTS);
    },
};

function AuthScreens({session, lastOpenedPublicRoomID, initialLastUpdateIDAppliedToClient}: AuthScreensProps) {
    const theme = useTheme();
    const StyleUtils = useStyleUtils();
    const {shouldUseNarrowLayout} = useResponsiveLayout();
    const rootNavigatorScreenOptions = useRootNavigatorScreenOptions();
    const currentUserPersonalDetails = useCurrentUserPersonalDetails();
    const {toggleSearch} = useSearchRouterContext();
    const currentUrl = getCurrentUrl();
    const delegatorEmail = getSearchParamFromUrl(currentUrl, 'delegatorEmail');

    const [account] = useOnyx(ONYXKEYS.ACCOUNT, {
        canBeMissing: true,
    });
    const [onboardingCompanySize] = useOnyx(ONYXKEYS.ONBOARDING_COMPANY_SIZE, {canBeMissing: true});
    const modal = useRef<OnyxTypes.Modal>({});
    const {isOnboardingCompleted} = useOnboardingFlowRouter();
    const [isOnboardingLoading] = useOnyx(ONYXKEYS.NVP_ONBOARDING, {canBeMissing: true, selector: (value) => !!value?.isLoading});
    const prevIsOnboardingLoading = usePrevious(isOnboardingLoading);
    const [shouldShowRequire2FAPage, setShouldShowRequire2FAPage] = useState(!!account?.needsTwoFactorAuthSetup && !account.requiresTwoFactorAuth);
    const navigation = useNavigation();
    const {initialURL, isAuthenticatedAtStartup, setIsAuthenticatedAtStartup} = useContext(InitialURLContext);

    // State to track whether the delegator's authentication is completed before displaying data
    const [isDelegatorFromOldDotIsReady, setIsDelegatorFromOldDotIsReady] = useState(false);

    // On HybridApp we need to prevent flickering during transition to OldDot
    const shouldRenderOnboardingExclusivelyOnHybridApp = useMemo(() => {
        return CONFIG.IS_HYBRID_APP && Navigation.getActiveRoute().includes(ROUTES.ONBOARDING_INTERESTED_FEATURES.route) && isOnboardingCompleted === true;
    }, [isOnboardingCompleted]);

    const shouldRenderOnboardingExclusively = useMemo(() => {
        return (
            !CONFIG.IS_HYBRID_APP &&
            Navigation.getActiveRoute().includes(ROUTES.ONBOARDING_INTERESTED_FEATURES.route) &&
            getPlatform() !== CONST.PLATFORM.DESKTOP &&
            onboardingCompanySize !== CONST.ONBOARDING_COMPANY_SIZE.MICRO &&
            isOnboardingCompleted === true &&
            (!!isOnboardingLoading || !!prevIsOnboardingLoading)
        );
    }, [onboardingCompanySize, isOnboardingCompleted, isOnboardingLoading, prevIsOnboardingLoading]);

    useEffect(() => {
        NavBarManager.setButtonStyle(theme.navigationBarButtonsStyle);

        return () => {
            NavBarManager.setButtonStyle(CONST.NAVIGATION_BAR_BUTTONS_STYLE.LIGHT);
        };
    }, [theme]);

    useEffect(() => {
        if (!account?.needsTwoFactorAuthSetup || !!account.requiresTwoFactorAuth || shouldShowRequire2FAPage) {
            return;
        }
        setShouldShowRequire2FAPage(true);
    }, [account?.needsTwoFactorAuthSetup, account?.requiresTwoFactorAuth, shouldShowRequire2FAPage]);

    useEffect(() => {
        if (!shouldShowRequire2FAPage) {
            return;
        }
        Navigation.navigate(ROUTES.REQUIRE_TWO_FACTOR_AUTH);
    }, [shouldShowRequire2FAPage]);

    useEffect(() => {
        const shortcutsOverviewShortcutConfig = CONST.KEYBOARD_SHORTCUTS.SHORTCUTS;
        const searchShortcutConfig = CONST.KEYBOARD_SHORTCUTS.SEARCH;
        const chatShortcutConfig = CONST.KEYBOARD_SHORTCUTS.NEW_CHAT;
        const markAllMessagesAsReadShortcutConfig = CONST.KEYBOARD_SHORTCUTS.MARK_ALL_MESSAGES_AS_READ;
        const isLoggingInAsNewUser = !!session?.email && SessionUtils.isLoggingInAsNewUser(currentUrl, session.email);
        // Sign out the current user if we're transitioning with a different user
        const isTransitioning = currentUrl.includes(ROUTES.TRANSITION_BETWEEN_APPS);
        const isSupportalTransition = currentUrl.includes('authTokenType=support');
        if (isLoggingInAsNewUser && isTransitioning) {
            Session.signOutAndRedirectToSignIn(false, isSupportalTransition);
            return;
        }

        NetworkConnection.listenForReconnect();
        NetworkConnection.onReconnect(handleNetworkReconnect);
        PusherConnectionManager.init();
        initializePusher();
        // Sometimes when we transition from old dot to new dot, the client is not the leader
        // so we need to initialize the client again
        if (!isClientTheLeader() && isTransitioning) {
            init();
        }

        // In Hybrid App we decide to call one of those method when booting ND and we don't want to duplicate calls
        if (!CONFIG.IS_HYBRID_APP) {
            // If we are on this screen then we are "logged in", but the user might not have "just logged in". They could be reopening the app
            // or returning from background. If so, we'll assume they have some app data already and we can call reconnectApp() instead of openApp() and connect() for delegator from OldDot.
            if (SessionUtils.didUserLogInDuringSession() || delegatorEmail) {
                if (delegatorEmail) {
                    connect(delegatorEmail, true)
                        ?.then((success) => {
                            App.setAppLoading(!!success);
                        })
                        .finally(() => {
                            setIsDelegatorFromOldDotIsReady(true);
                        });
                } else {
                    App.openApp();
                }
            } else {
<<<<<<< HEAD
                const reportID = getReportIDFromLink(initialURL ?? null);
                if (reportID && !isAuthenticatedAtStartup) {
                    Report.openReport(reportID);
                    // Don't want to call `openReport` again when logging out and then logging in
                    setIsAuthenticatedAtStartup(true);
                }
                App.openApp();
=======
                Log.info('[AuthScreens] Sending ReconnectApp');
                App.reconnectApp(initialLastUpdateIDAppliedToClient);
>>>>>>> 0020ebc2
            }
        }

        App.setUpPoliciesAndNavigate(session);

        App.redirectThirdPartyDesktopSignIn();

        if (lastOpenedPublicRoomID) {
            // Re-open the last opened public room if the user logged in from a public room link
            Report.openLastOpenedPublicRoom(lastOpenedPublicRoomID);
        }
        Download.clearDownloads();

        const unsubscribeOnyxModal = onyxSubscribe({
            key: ONYXKEYS.MODAL,
            callback: (modalArg) => {
                if (modalArg === null || typeof modalArg !== 'object') {
                    return;
                }
                modal.current = modalArg;
            },
        });

        const shortcutConfig = CONST.KEYBOARD_SHORTCUTS.ESCAPE;
        const unsubscribeEscapeKey = KeyboardShortcut.subscribe(
            shortcutConfig.shortcutKey,
            () => {
                if (modal.current.willAlertModalBecomeVisible) {
                    return;
                }

                if (modal.current.disableDismissOnEscape) {
                    return;
                }

                Navigation.dismissModal();
            },
            shortcutConfig.descriptionKey,
            shortcutConfig.modifiers,
            true,
            true,
        );

        // Listen to keyboard shortcuts for opening certain pages
        const unsubscribeShortcutsOverviewShortcut = KeyboardShortcut.subscribe(
            shortcutsOverviewShortcutConfig.shortcutKey,
            () => {
                Modal.close(() => {
                    if (Navigation.isOnboardingFlow()) {
                        return;
                    }

                    if (Navigation.isActiveRoute(ROUTES.KEYBOARD_SHORTCUTS)) {
                        return;
                    }
                    return Navigation.navigate(ROUTES.KEYBOARD_SHORTCUTS);
                });
            },
            shortcutsOverviewShortcutConfig.descriptionKey,
            shortcutsOverviewShortcutConfig.modifiers,
            true,
        );

        // Listen for the key K being pressed so that focus can be given to
        // Search Router, or new group chat
        // based on the key modifiers pressed and the operating system
        const unsubscribeSearchShortcut = KeyboardShortcut.subscribe(
            searchShortcutConfig.shortcutKey,
            () => {
                Session.callFunctionIfActionIsAllowed(() => {
                    if (Navigation.isOnboardingFlow()) {
                        return;
                    }
                    toggleSearch();
                })();
            },
            shortcutsOverviewShortcutConfig.descriptionKey,
            shortcutsOverviewShortcutConfig.modifiers,
            true,
        );

        const unsubscribeChatShortcut = KeyboardShortcut.subscribe(
            chatShortcutConfig.shortcutKey,
            () => {
                if (Navigation.isOnboardingFlow()) {
                    return;
                }
                Modal.close(Session.callFunctionIfActionIsAllowed(() => Navigation.navigate(ROUTES.NEW)));
            },
            chatShortcutConfig.descriptionKey,
            chatShortcutConfig.modifiers,
            true,
        );

        const unsubscribeMarkAllMessagesAsReadShortcut = KeyboardShortcut.subscribe(
            markAllMessagesAsReadShortcutConfig.shortcutKey,
            Report.markAllMessagesAsRead,
            markAllMessagesAsReadShortcutConfig.descriptionKey,
            markAllMessagesAsReadShortcutConfig.modifiers,
            true,
        );

        return () => {
            unsubscribeEscapeKey();
            unsubscribeOnyxModal();
            unsubscribeShortcutsOverviewShortcut();
            unsubscribeSearchShortcut();
            unsubscribeChatShortcut();
            unsubscribeMarkAllMessagesAsReadShortcut();
            Session.cleanupSession();
        };

        // Rule disabled because this effect is only for component did mount & will component unmount lifecycle event
        // eslint-disable-next-line react-compiler/react-compiler, react-hooks/exhaustive-deps
    }, []);

    // Animation is disabled when navigating to the sidebar screen
    const getWorkspaceSplitNavigatorOptions = ({route}: {route: RouteProp<AuthScreensParamList>}) => {
        // We don't need to do anything special for the wide screen.
        if (!shouldUseNarrowLayout) {
            return rootNavigatorScreenOptions.splitNavigator;
        }

        // On the narrow screen, we want to animate this navigator if it is opened from the settings split.
        // If it is opened from other tab, we don't want to animate it on the entry.
        // There is a hook inside the workspace navigator that changes animation to SLIDE_FROM_RIGHT after entering.
        // This way it can be animated properly when going back to the settings split.
        const animationEnabled = !workspaceSplitsWithoutEnteringAnimation.has(route.key);

        return {
            ...rootNavigatorScreenOptions.splitNavigator,

            // Allow swipe to go back from this split navigator to the settings navigator.
            gestureEnabled: true,
            animation: animationEnabled ? Animations.SLIDE_FROM_RIGHT : Animations.NONE,
        };
    };

    // Animation is enabled when navigating to any screen different than split sidebar screen
    const getFullscreenNavigatorOptions = ({route}: {route: RouteProp<AuthScreensParamList>}) => {
        // We don't need to do anything special for the wide screen.
        if (!shouldUseNarrowLayout) {
            return rootNavigatorScreenOptions.splitNavigator;
        }

        // On the narrow screen, we want to animate this navigator if pushed SplitNavigator includes desired screen
        const animationEnabled = screensWithEnteringAnimation.has(route.key);
        return {
            ...rootNavigatorScreenOptions.splitNavigator,
            animation: animationEnabled ? Animations.SLIDE_FROM_RIGHT : Animations.NONE,
        };
    };

    const clearStatus = () => {
        User.clearCustomStatus();
        User.clearDraftCustomStatus();
    };

    useEffect(() => {
        if (!currentUserPersonalDetails.status?.clearAfter) {
            return;
        }
        const currentTime = new Date();
        const clearAfterTime = new Date(currentUserPersonalDetails.status.clearAfter);
        if (Number.isNaN(clearAfterTime.getTime())) {
            return;
        }
        const subMillisecondsTime = clearAfterTime.getTime() - currentTime.getTime();
        if (subMillisecondsTime > 0) {
            let intervalId: NodeJS.Timeout | null = null;
            let timeoutId: NodeJS.Timeout | null = null;

            if (subMillisecondsTime > CONST.LIMIT_TIMEOUT) {
                intervalId = setInterval(() => {
                    const now = new Date();
                    const remainingTime = clearAfterTime.getTime() - now.getTime();

                    if (remainingTime <= 0) {
                        clearStatus();
                        if (intervalId) {
                            clearInterval(intervalId);
                        }
                    } else if (remainingTime <= CONST.LIMIT_TIMEOUT) {
                        if (intervalId) {
                            clearInterval(intervalId);
                        }
                        timeoutId = setTimeout(() => {
                            clearStatus();
                        }, remainingTime);
                    }
                }, CONST.LIMIT_TIMEOUT);
            } else {
                timeoutId = setTimeout(() => {
                    clearStatus();
                }, subMillisecondsTime);
            }

            return () => {
                if (intervalId) {
                    clearInterval(intervalId);
                }
                if (timeoutId) {
                    clearTimeout(timeoutId);
                }
            };
        }

        clearStatus();
    }, [currentUserPersonalDetails.status?.clearAfter]);

    if (delegatorEmail && !isDelegatorFromOldDotIsReady) {
        return <FullScreenLoadingIndicator />;
    }

    return (
        <ComposeProviders components={[OptionsListContextProvider, SidebarOrderedReportsContextProvider, SearchContextProvider, LockedAccountModalProvider, DelegateNoAccessModalProvider]}>
            <RootStack.Navigator persistentScreens={[NAVIGATORS.REPORTS_SPLIT_NAVIGATOR, SCREENS.SEARCH.ROOT]}>
                {/* This has to be the first navigator in auth screens. */}
                <RootStack.Screen
                    name={NAVIGATORS.REPORTS_SPLIT_NAVIGATOR}
                    options={getFullscreenNavigatorOptions}
                    getComponent={loadReportSplitNavigator}
                />
                <RootStack.Screen
                    name={NAVIGATORS.SETTINGS_SPLIT_NAVIGATOR}
                    options={getFullscreenNavigatorOptions}
                    getComponent={loadSettingsSplitNavigator}
                />
                <RootStack.Screen
                    name={NAVIGATORS.SEARCH_FULLSCREEN_NAVIGATOR}
                    options={getFullscreenNavigatorOptions}
                    getComponent={loadSearchNavigator}
                />
                <RootStack.Screen
                    name={NAVIGATORS.WORKSPACE_SPLIT_NAVIGATOR}
                    options={getWorkspaceSplitNavigatorOptions}
                    getComponent={loadWorkspaceSplitNavigator}
                />
                <RootStack.Screen
                    name={SCREENS.VALIDATE_LOGIN}
                    options={{
                        ...rootNavigatorScreenOptions.fullScreen,
                        headerShown: false,
                        title: 'New Expensify',
                    }}
                    listeners={fullScreenListeners}
                    getComponent={loadValidateLoginPage}
                />
                <RootStack.Screen
                    name={SCREENS.WORKSPACES_LIST}
                    options={rootNavigatorScreenOptions.workspacesListPage}
                    component={WorkspacesListPage}
                />
                <RootStack.Screen
                    name={SCREENS.TRANSITION_BETWEEN_APPS}
                    options={defaultScreenOptions}
                    getComponent={loadLogOutPreviousUserPage}
                />
                <RootStack.Screen
                    name={SCREENS.CONCIERGE}
                    options={defaultScreenOptions}
                    getComponent={loadConciergePage}
                />
                <RootStack.Screen
                    name={SCREENS.TRACK_EXPENSE}
                    options={defaultScreenOptions}
                    getComponent={loadTrackExpensePage}
                />
                <RootStack.Screen
                    name={SCREENS.SUBMIT_EXPENSE}
                    options={defaultScreenOptions}
                    getComponent={loadSubmitExpensePage}
                />
                <RootStack.Screen
                    name={SCREENS.ATTACHMENTS}
                    options={attachmentModalScreenOptions}
                    getComponent={loadAttachmentModalScreen}
                    listeners={modalScreenListeners}
                />
                <RootStack.Screen
                    name={SCREENS.PROFILE_AVATAR}
                    options={{
                        headerShown: false,
                        presentation: Presentation.TRANSPARENT_MODAL,
                        animation: Animations.NONE,
                    }}
                    getComponent={loadProfileAvatar}
                    listeners={modalScreenListeners}
                />
                <RootStack.Screen
                    name={SCREENS.WORKSPACE_AVATAR}
                    options={{
                        headerShown: false,
                        presentation: Presentation.TRANSPARENT_MODAL,
                    }}
                    getComponent={loadWorkspaceAvatar}
                    listeners={modalScreenListeners}
                />
                <RootStack.Screen
                    name={SCREENS.REPORT_AVATAR}
                    options={{
                        headerShown: false,
                        presentation: Presentation.TRANSPARENT_MODAL,
                    }}
                    getComponent={loadReportAvatar}
                    listeners={modalScreenListeners}
                />
                <RootStack.Screen
                    name={SCREENS.NOT_FOUND}
                    options={rootNavigatorScreenOptions.fullScreen}
                    component={NotFoundPage}
                />
                <RootStack.Screen
                    name={NAVIGATORS.RIGHT_MODAL_NAVIGATOR}
                    options={rootNavigatorScreenOptions.rightModalNavigator}
                    component={RightModalNavigator}
                    listeners={{
                        ...modalScreenListenersWithCancelSearch,
                        beforeRemove: () => {
                            modalScreenListenersWithCancelSearch.beforeRemove();

                            // When a 2FA RHP page is closed, if the 2FA require page is visible and the user has now enabled the 2FA, then remove the 2FA require page from the navigator.
                            const routeParams = navigation.getState()?.routes?.at(-1)?.params;
                            const screen = routeParams && 'screen' in routeParams ? routeParams.screen : '';
                            if (!shouldShowRequire2FAPage || !account?.requiresTwoFactorAuth || screen !== SCREENS.RIGHT_MODAL.TWO_FACTOR_AUTH) {
                                return;
                            }
                            setShouldShowRequire2FAPage(false);
                        },
                    }}
                />
                <RootStack.Screen
                    name={SCREENS.DESKTOP_SIGN_IN_REDIRECT}
                    options={rootNavigatorScreenOptions.fullScreen}
                    component={DesktopSignInRedirectPage}
                />
                <RootStack.Screen
                    name={NAVIGATORS.SHARE_MODAL_NAVIGATOR}
                    options={rootNavigatorScreenOptions.fullScreen}
                    component={ShareModalStackNavigator}
                    listeners={modalScreenListeners}
                />
                <RootStack.Screen
                    name={NAVIGATORS.EXPLANATION_MODAL_NAVIGATOR}
                    options={rootNavigatorScreenOptions.basicModalNavigator}
                    component={ExplanationModalNavigator}
                />
                <RootStack.Screen
                    name={NAVIGATORS.MIGRATED_USER_MODAL_NAVIGATOR}
                    options={rootNavigatorScreenOptions.basicModalNavigator}
                    component={MigratedUserWelcomeModalNavigator}
                />
                <RootStack.Screen
                    name={NAVIGATORS.TEST_DRIVE_MODAL_NAVIGATOR}
                    options={rootNavigatorScreenOptions.basicModalNavigator}
                    component={TestDriveModalNavigator}
                />
                <RootStack.Screen
                    name={NAVIGATORS.TEST_DRIVE_DEMO_NAVIGATOR}
                    options={rootNavigatorScreenOptions.basicModalNavigator}
                    component={TestDriveDemoNavigator}
                />
                <RootStack.Screen
                    name={NAVIGATORS.FEATURE_TRAINING_MODAL_NAVIGATOR}
                    options={rootNavigatorScreenOptions.basicModalNavigator}
                    component={FeatureTrainingModalNavigator}
                    listeners={modalScreenListeners}
                />
                <RootStack.Screen
                    name={NAVIGATORS.WELCOME_VIDEO_MODAL_NAVIGATOR}
                    options={rootNavigatorScreenOptions.basicModalNavigator}
                    component={WelcomeVideoModalNavigator}
                />
                {(isOnboardingCompleted === false || shouldRenderOnboardingExclusivelyOnHybridApp || shouldRenderOnboardingExclusively) && (
                    <RootStack.Screen
                        name={NAVIGATORS.ONBOARDING_MODAL_NAVIGATOR}
                        options={{...rootNavigatorScreenOptions.basicModalNavigator, gestureEnabled: false}}
                        component={OnboardingModalNavigator}
                        listeners={{
                            focus: () => {
                                Modal.setDisableDismissOnEscape(true);
                            },
                        }}
                    />
                )}
                {shouldShowRequire2FAPage && (
                    <RootStack.Screen
                        name={SCREENS.REQUIRE_TWO_FACTOR_AUTH}
                        options={{...rootNavigatorScreenOptions.fullScreen, gestureEnabled: false}}
                        component={RequireTwoFactorAuthenticationPage}
                    />
                )}
                <RootStack.Screen
                    name={SCREENS.WORKSPACE_JOIN_USER}
                    options={{
                        headerShown: false,
                    }}
                    listeners={modalScreenListeners}
                    getComponent={loadWorkspaceJoinUser}
                />
                <RootStack.Screen
                    name={SCREENS.TRANSACTION_RECEIPT}
                    options={{
                        headerShown: false,
                        presentation: Presentation.TRANSPARENT_MODAL,
                    }}
                    getComponent={loadReceiptView}
                    listeners={modalScreenListeners}
                />
                <RootStack.Screen
                    name={SCREENS.CONNECTION_COMPLETE}
                    options={rootNavigatorScreenOptions.fullScreen}
                    component={ConnectionCompletePage}
                />
                <RootStack.Screen
                    name={SCREENS.BANK_CONNECTION_COMPLETE}
                    options={rootNavigatorScreenOptions.fullScreen}
                    component={ConnectionCompletePage}
                />
                <RootStack.Screen
                    name={NAVIGATORS.TEST_TOOLS_MODAL_NAVIGATOR}
                    options={{
                        ...rootNavigatorScreenOptions.basicModalNavigator,
                        native: {
                            contentStyle: {
                                ...StyleUtils.getBackgroundColorWithOpacityStyle(theme.overlay, 0.72),
                            },
                            animation: InternalPlatformAnimations.FADE,
                        },
                        web: {
                            cardStyle: {
                                ...StyleUtils.getBackgroundColorWithOpacityStyle(theme.overlay, 0.72),
                            },
                            animation: InternalPlatformAnimations.FADE,
                        },
                    }}
                    component={TestToolsModalNavigator}
                    listeners={modalScreenListeners}
                />
            </RootStack.Navigator>
            <SearchRouterModal />
            <PriorityModeController />
        </ComposeProviders>
    );
}

AuthScreens.displayName = 'AuthScreens';

const AuthScreensMemoized = memo(AuthScreens, () => true);

// Migration to useOnyx cause re-login if logout from deeplinked report in desktop app
// Further analysis required and more details can be seen here:
// https://github.com/Expensify/App/issues/50560
// eslint-disable-next-line
export default withOnyx<AuthScreensProps, AuthScreensProps>({
    session: {
        key: ONYXKEYS.SESSION,
    },
    lastOpenedPublicRoomID: {
        key: ONYXKEYS.LAST_OPENED_PUBLIC_ROOM_ID,
    },
    initialLastUpdateIDAppliedToClient: {
        key: ONYXKEYS.ONYX_UPDATES_LAST_UPDATE_ID_APPLIED_TO_CLIENT,
    },
})(AuthScreensMemoized);<|MERGE_RESOLUTION|>--- conflicted
+++ resolved
@@ -325,21 +325,17 @@
                             setIsDelegatorFromOldDotIsReady(true);
                         });
                 } else {
-                    App.openApp();
-                }
-            } else {
-<<<<<<< HEAD
-                const reportID = getReportIDFromLink(initialURL ?? null);
+                    const reportID = getReportIDFromLink(initialURL ?? null);
                 if (reportID && !isAuthenticatedAtStartup) {
                     Report.openReport(reportID);
                     // Don't want to call `openReport` again when logging out and then logging in
                     setIsAuthenticatedAtStartup(true);
                 }
                 App.openApp();
-=======
+                }
+            } else {
                 Log.info('[AuthScreens] Sending ReconnectApp');
                 App.reconnectApp(initialLastUpdateIDAppliedToClient);
->>>>>>> 0020ebc2
             }
         }
 
