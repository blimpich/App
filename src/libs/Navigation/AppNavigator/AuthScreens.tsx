import {findFocusedRoute} from '@react-navigation/native';
import React, {memo, useEffect, useRef, useState} from 'react';
import {NativeModules, View} from 'react-native';
import type {OnyxEntry} from 'react-native-onyx';
import Onyx, {withOnyx} from 'react-native-onyx';
import type {ValueOf} from 'type-fest';
import ActiveGuidesEventListener from '@components/ActiveGuidesEventListener';
import ComposeProviders from '@components/ComposeProviders';
import OptionsListContextProvider from '@components/OptionListContextProvider';
import {SearchContextProvider} from '@components/Search/SearchContext';
import {useSearchRouterContext} from '@components/Search/SearchRouter/SearchRouterContext';
import SearchRouterModal from '@components/Search/SearchRouter/SearchRouterModal';
import TestToolsModal from '@components/TestToolsModal';
import * as TooltipManager from '@components/Tooltip/EducationalTooltip/TooltipManager';
import useActiveWorkspace from '@hooks/useActiveWorkspace';
import useCurrentUserPersonalDetails from '@hooks/useCurrentUserPersonalDetails';
import useOnboardingFlowRouter from '@hooks/useOnboardingFlow';
import usePermissions from '@hooks/usePermissions';
import useResponsiveLayout from '@hooks/useResponsiveLayout';
import useTheme from '@hooks/useTheme';
import useThemeStyles from '@hooks/useThemeStyles';
import {READ_COMMANDS} from '@libs/API/types';
import DateUtils from '@libs/DateUtils';
import HttpUtils from '@libs/HttpUtils';
import KeyboardShortcut from '@libs/KeyboardShortcut';
import Log from '@libs/Log';
import NavBarManager from '@libs/NavBarManager';
import getCurrentUrl from '@libs/Navigation/currentUrl';
import Navigation, {navigationRef} from '@libs/Navigation/Navigation';
import Animations from '@libs/Navigation/PlatformStackNavigation/navigationOptions/animation';
import Presentation from '@libs/Navigation/PlatformStackNavigation/navigationOptions/presentation';
import type {PlatformStackNavigationOptions} from '@libs/Navigation/PlatformStackNavigation/types';
import shouldOpenOnAdminRoom from '@libs/Navigation/shouldOpenOnAdminRoom';
import type {AuthScreensParamList, CentralPaneName, CentralPaneScreensParamList} from '@libs/Navigation/types';
import {isOnboardingFlowName} from '@libs/NavigationUtils';
import NetworkConnection from '@libs/NetworkConnection';
import onyxSubscribe from '@libs/onyxSubscribe';
import * as Pusher from '@libs/Pusher/pusher';
import PusherConnectionManager from '@libs/PusherConnectionManager';
import * as ReportUtils from '@libs/ReportUtils';
import * as SearchQueryUtils from '@libs/SearchQueryUtils';
import * as SessionUtils from '@libs/SessionUtils';
import ConnectionCompletePage from '@pages/ConnectionCompletePage';
import NotFoundPage from '@pages/ErrorPage/NotFoundPage';
import DesktopSignInRedirectPage from '@pages/signin/DesktopSignInRedirectPage';
import * as App from '@userActions/App';
import * as Download from '@userActions/Download';
import * as Modal from '@userActions/Modal';
import * as PersonalDetails from '@userActions/PersonalDetails';
import * as PriorityMode from '@userActions/PriorityMode';
import * as Report from '@userActions/Report';
import * as Session from '@userActions/Session';
import toggleTestToolsModal from '@userActions/TestTool';
import * as User from '@userActions/User';
import CONFIG from '@src/CONFIG';
import CONST from '@src/CONST';
import NAVIGATORS from '@src/NAVIGATORS';
import ONYXKEYS from '@src/ONYXKEYS';
import ROUTES from '@src/ROUTES';
import SCREENS from '@src/SCREENS';
import type * as OnyxTypes from '@src/types/onyx';
import type {SelectedTimezone, Timezone} from '@src/types/onyx/PersonalDetails';
import {isEmptyObject} from '@src/types/utils/EmptyObject';
import type ReactComponentModule from '@src/types/utils/ReactComponentModule';
import beforeRemoveReportOpenedFromSearchRHP from './beforeRemoveReportOpenedFromSearchRHP';
import CENTRAL_PANE_SCREENS from './CENTRAL_PANE_SCREENS';
import createResponsiveStackNavigator from './createResponsiveStackNavigator';
import defaultScreenOptions from './defaultScreenOptions';
import hideKeyboardOnSwipe from './hideKeyboardOnSwipe';
import BottomTabNavigator from './Navigators/BottomTabNavigator';
import ExplanationModalNavigator from './Navigators/ExplanationModalNavigator';
import FeatureTrainingModalNavigator from './Navigators/FeatureTrainingModalNavigator';
import FullScreenNavigator from './Navigators/FullScreenNavigator';
import LeftModalNavigator from './Navigators/LeftModalNavigator';
import MigratedUserWelcomeModalNavigator from './Navigators/MigratedUserWelcomeModalNavigator';
import OnboardingModalNavigator from './Navigators/OnboardingModalNavigator';
import RightModalNavigator from './Navigators/RightModalNavigator';
import WelcomeVideoModalNavigator from './Navigators/WelcomeVideoModalNavigator';
import useRootNavigatorOptions from './useRootNavigatorOptions';

type AuthScreensProps = {
    /** Session of currently logged in user */
    session: OnyxEntry<OnyxTypes.Session>;

    /** The report ID of the last opened public room as anonymous user */
    lastOpenedPublicRoomID: OnyxEntry<string>;

    /** The last Onyx update ID was applied to the client */
    initialLastUpdateIDAppliedToClient: OnyxEntry<number>;
};

const loadReportAttachments = () => require<ReactComponentModule>('../../../pages/home/report/ReportAttachments').default;
const loadValidateLoginPage = () => require<ReactComponentModule>('../../../pages/ValidateLoginPage').default;
const loadLogOutPreviousUserPage = () => require<ReactComponentModule>('../../../pages/LogOutPreviousUserPage').default;
const loadConciergePage = () => require<ReactComponentModule>('../../../pages/ConciergePage').default;
const loadTrackExpensePage = () => require<ReactComponentModule>('../../../pages/TrackExpensePage').default;
const loadSubmitExpensePage = () => require<ReactComponentModule>('../../../pages/SubmitExpensePage').default;
const loadProfileAvatar = () => require<ReactComponentModule>('../../../pages/settings/Profile/ProfileAvatar').default;
const loadWorkspaceAvatar = () => require<ReactComponentModule>('../../../pages/workspace/WorkspaceAvatar').default;
const loadReportAvatar = () => require<ReactComponentModule>('../../../pages/ReportAvatar').default;
const loadReceiptView = () => require<ReactComponentModule>('../../../pages/TransactionReceiptPage').default;
const loadWorkspaceJoinUser = () => require<ReactComponentModule>('@pages/workspace/WorkspaceJoinUserPage').default;

function getCentralPaneScreenInitialParams(screenName: CentralPaneName, initialReportID?: string): Partial<ValueOf<CentralPaneScreensParamList>> {
    if (screenName === SCREENS.SEARCH.CENTRAL_PANE) {
        // Generate default query string with buildSearchQueryString without argument.
        return {q: SearchQueryUtils.buildSearchQueryString()};
    }

    if (screenName === SCREENS.REPORT) {
        return {
            openOnAdminRoom: shouldOpenOnAdminRoom() ? true : undefined,
            reportID: initialReportID,
        };
    }

    return undefined;
}

function getCentralPaneScreenListeners(screenName: CentralPaneName) {
    if (screenName === SCREENS.REPORT) {
        return {beforeRemove: beforeRemoveReportOpenedFromSearchRHP};
    }

    return {};
}

function initializePusher() {
    return Pusher.init({
        appKey: CONFIG.PUSHER.APP_KEY,
        cluster: CONFIG.PUSHER.CLUSTER,
        authEndpoint: `${CONFIG.EXPENSIFY.DEFAULT_API_ROOT}api/AuthenticatePusher?`,
    }).then(() => {
        User.subscribeToUserEvents();
    });
}

let timezone: Timezone | null;
let currentAccountID = -1;
let isLoadingApp = false;
let lastUpdateIDAppliedToClient: OnyxEntry<number>;

Onyx.connect({
    key: ONYXKEYS.SESSION,
    callback: (value) => {
        // When signed out, val hasn't accountID
        if (!(value && 'accountID' in value)) {
            currentAccountID = -1;
            timezone = null;
            return;
        }

        currentAccountID = value.accountID ?? CONST.DEFAULT_NUMBER_ID;

        if (Navigation.isActiveRoute(ROUTES.SIGN_IN_MODAL)) {
            // This means sign in in RHP was successful, so we can subscribe to user events
            initializePusher();
        }
    },
});

Onyx.connect({
    key: ONYXKEYS.PERSONAL_DETAILS_LIST,
    callback: (value) => {
        if (!value || !isEmptyObject(timezone)) {
            return;
        }

        timezone = value?.[currentAccountID]?.timezone ?? {};
        const currentTimezone = Intl.DateTimeFormat().resolvedOptions().timeZone as SelectedTimezone;

        // If the current timezone is different than the user's timezone, and their timezone is set to automatic
        // then update their timezone.
        if (!isEmptyObject(currentTimezone) && timezone?.automatic && timezone?.selected !== currentTimezone) {
            PersonalDetails.updateAutomaticTimezone({
                automatic: true,
                selected: currentTimezone,
            });
        }
    },
});

Onyx.connect({
    key: ONYXKEYS.IS_LOADING_APP,
    callback: (value) => {
        isLoadingApp = !!value;
    },
});

Onyx.connect({
    key: ONYXKEYS.ONYX_UPDATES_LAST_UPDATE_ID_APPLIED_TO_CLIENT,
    callback: (value) => {
        lastUpdateIDAppliedToClient = value;
    },
});

function handleNetworkReconnect() {
    if (isLoadingApp) {
        App.openApp();
    } else {
        Log.info('[handleNetworkReconnect] Sending ReconnectApp');
        App.reconnectApp(lastUpdateIDAppliedToClient);
    }
}

const RootStack = createResponsiveStackNavigator<AuthScreensParamList>();
// We want to delay the re-rendering for components(e.g. ReportActionCompose)
// that depends on modal visibility until Modal is completely closed and its focused
// When modal screen is focused, update modal visibility in Onyx
// https://reactnavigation.org/docs/navigation-events/

const modalScreenListeners = {
    focus: () => {
        // Since we don't cancel the tooltip in setModalVisibility, we need to do it here so it will be cancelled when a modal screen is shown.
        TooltipManager.cancelPendingAndActiveTooltips();
        Modal.setModalVisibility(true);
    },
    blur: () => {
        Modal.setModalVisibility(false);
    },
    beforeRemove: () => {
        Modal.setModalVisibility(false);
        Modal.willAlertModalBecomeVisible(false);
    },
};

// Extended modal screen listeners with additional cancellation of pending requests
const modalScreenListenersWithCancelSearch = {
    ...modalScreenListeners,
    beforeRemove: () => {
        modalScreenListeners.beforeRemove();
        HttpUtils.cancelPendingRequests(READ_COMMANDS.SEARCH_FOR_REPORTS);
    },
};

function AuthScreens({session, lastOpenedPublicRoomID, initialLastUpdateIDAppliedToClient}: AuthScreensProps) {
    const theme = useTheme();
    const styles = useThemeStyles();
    const {shouldUseNarrowLayout} = useResponsiveLayout();
    const rootNavigatorOptions = useRootNavigatorOptions();
    const {canUseDefaultRooms} = usePermissions();
    const {activeWorkspaceID} = useActiveWorkspace();
    const currentUserPersonalDetails = useCurrentUserPersonalDetails();
    const {toggleSearch} = useSearchRouterContext();

    const modal = useRef<OnyxTypes.Modal>({});
    const {isOnboardingCompleted} = useOnboardingFlowRouter();
    const [initialReportID] = useState(() => {
        const currentURL = getCurrentUrl();
        const reportIdFromPath = currentURL && new URL(currentURL).pathname.match(CONST.REGEX.REPORT_ID_FROM_PATH)?.at(1);
        if (reportIdFromPath) {
            return reportIdFromPath;
        }

        const initialReport = ReportUtils.findLastAccessedReport(!canUseDefaultRooms, shouldOpenOnAdminRoom(), activeWorkspaceID);
<<<<<<< HEAD
        return initialReport?.reportID ?? CONST.DEFAULT_NUMBER_ID.toString();
=======
        return initialReport?.reportID;
>>>>>>> c61f3a12
    });

    useEffect(() => {
        NavBarManager.setButtonStyle(theme.navigationBarButtonsStyle);

        return () => {
            NavBarManager.setButtonStyle(CONST.NAVIGATION_BAR_BUTTONS_STYLE.LIGHT);
        };
    }, [theme]);

    useEffect(() => {
        const shortcutsOverviewShortcutConfig = CONST.KEYBOARD_SHORTCUTS.SHORTCUTS;
        const searchShortcutConfig = CONST.KEYBOARD_SHORTCUTS.SEARCH;
        const chatShortcutConfig = CONST.KEYBOARD_SHORTCUTS.NEW_CHAT;
        const debugShortcutConfig = CONST.KEYBOARD_SHORTCUTS.DEBUG;
        const currentUrl = getCurrentUrl();
        const isLoggingInAsNewUser = !!session?.email && SessionUtils.isLoggingInAsNewUser(currentUrl, session.email);
        // Sign out the current user if we're transitioning with a different user
        const isTransitioning = currentUrl.includes(ROUTES.TRANSITION_BETWEEN_APPS);
        const isSupportalTransition = currentUrl.includes('authTokenType=support');
        if (isLoggingInAsNewUser && isTransitioning) {
            Session.signOutAndRedirectToSignIn(false, isSupportalTransition);
            return;
        }

        NetworkConnection.listenForReconnect();
        NetworkConnection.onReconnect(handleNetworkReconnect);
        PusherConnectionManager.init();
        initializePusher();

        // In Hybrid App we decide to call one of those method when booting ND and we don't want to duplicate calls
        if (!NativeModules.HybridAppModule) {
            // If we are on this screen then we are "logged in", but the user might not have "just logged in". They could be reopening the app
            // or returning from background. If so, we'll assume they have some app data already and we can call reconnectApp() instead of openApp().
            if (SessionUtils.didUserLogInDuringSession()) {
                App.openApp();
            } else {
                Log.info('[AuthScreens] Sending ReconnectApp');
                App.reconnectApp(initialLastUpdateIDAppliedToClient);
            }
        }

        PriorityMode.autoSwitchToFocusMode();

        App.setUpPoliciesAndNavigate(session);

        App.redirectThirdPartyDesktopSignIn();

        if (lastOpenedPublicRoomID) {
            // Re-open the last opened public room if the user logged in from a public room link
            Report.openLastOpenedPublicRoom(lastOpenedPublicRoomID);
        }
        Download.clearDownloads();

        const unsubscribeOnyxModal = onyxSubscribe({
            key: ONYXKEYS.MODAL,
            callback: (modalArg) => {
                if (modalArg === null || typeof modalArg !== 'object') {
                    return;
                }
                modal.current = modalArg;
            },
        });

        const shortcutConfig = CONST.KEYBOARD_SHORTCUTS.ESCAPE;
        const unsubscribeEscapeKey = KeyboardShortcut.subscribe(
            shortcutConfig.shortcutKey,
            () => {
                if (modal.current.willAlertModalBecomeVisible) {
                    return;
                }

                if (modal.current.disableDismissOnEscape) {
                    return;
                }

                Navigation.dismissModal();
            },
            shortcutConfig.descriptionKey,
            shortcutConfig.modifiers,
            true,
            true,
        );

        // Listen to keyboard shortcuts for opening certain pages
        const unsubscribeShortcutsOverviewShortcut = KeyboardShortcut.subscribe(
            shortcutsOverviewShortcutConfig.shortcutKey,
            () => {
                Modal.close(() => {
                    if (Navigation.isActiveRoute(ROUTES.KEYBOARD_SHORTCUTS)) {
                        return;
                    }
                    return Navigation.navigate(ROUTES.KEYBOARD_SHORTCUTS);
                });
            },
            shortcutsOverviewShortcutConfig.descriptionKey,
            shortcutsOverviewShortcutConfig.modifiers,
            true,
        );

        // Listen for the key K being pressed so that focus can be given to
        // Search Router, or new group chat
        // based on the key modifiers pressed and the operating system
        const unsubscribeSearchShortcut = KeyboardShortcut.subscribe(
            searchShortcutConfig.shortcutKey,
            () => {
                Session.checkIfActionIsAllowed(() => {
                    const state = navigationRef.getRootState();
                    const currentFocusedRoute = findFocusedRoute(state);
                    if (isOnboardingFlowName(currentFocusedRoute?.name)) {
                        return;
                    }
                    toggleSearch();
                })();
            },
            shortcutsOverviewShortcutConfig.descriptionKey,
            shortcutsOverviewShortcutConfig.modifiers,
            true,
        );

        const unsubscribeChatShortcut = KeyboardShortcut.subscribe(
            chatShortcutConfig.shortcutKey,
            () => {
                Modal.close(Session.checkIfActionIsAllowed(() => Navigation.navigate(ROUTES.NEW)));
            },
            chatShortcutConfig.descriptionKey,
            chatShortcutConfig.modifiers,
            true,
        );

        const unsubscribeDebugShortcut = KeyboardShortcut.subscribe(
            debugShortcutConfig.shortcutKey,
            () => toggleTestToolsModal(),
            debugShortcutConfig.descriptionKey,
            debugShortcutConfig.modifiers,
            true,
        );

        return () => {
            unsubscribeEscapeKey();
            unsubscribeOnyxModal();
            unsubscribeShortcutsOverviewShortcut();
            unsubscribeSearchShortcut();
            unsubscribeChatShortcut();
            unsubscribeDebugShortcut();
            Session.cleanupSession();
        };

        // Rule disabled because this effect is only for component did mount & will component unmount lifecycle event
        // eslint-disable-next-line react-compiler/react-compiler, react-hooks/exhaustive-deps
    }, []);

    const clearStatus = () => {
        User.updateDraftCustomStatus({
            text: '',
            emojiCode: '',
            clearAfter: DateUtils.getEndOfToday(),
        });
    };
    useEffect(() => {
        if (!currentUserPersonalDetails.status?.clearAfter) {
            return;
        }
        const currentTime = new Date();
        const clearAfterTime = new Date(currentUserPersonalDetails.status.clearAfter);
        if (Number.isNaN(clearAfterTime.getTime())) {
            return;
        }
        const subMilisecondsTime = clearAfterTime.getTime() - currentTime.getTime();
        if (subMilisecondsTime > 0) {
            const timeoutID = setTimeout(() => {
                clearStatus();
            }, subMilisecondsTime);
            return () => {
                clearTimeout(timeoutID);
            };
        }

        clearStatus();
    }, [currentUserPersonalDetails.status?.clearAfter]);

    const CentralPaneScreenOptions: PlatformStackNavigationOptions = {
        ...hideKeyboardOnSwipe,
        headerShown: false,
        title: 'New Expensify',
        web: {
            // Prevent unnecessary scrolling
            cardStyle: styles.cardStyleNavigator,
        },
    };

    return (
        <ComposeProviders components={[OptionsListContextProvider, SearchContextProvider]}>
            <View style={styles.rootNavigatorContainerStyles(shouldUseNarrowLayout)}>
                <RootStack.Navigator screenOptions={rootNavigatorOptions.centralPaneNavigator}>
                    <RootStack.Screen
                        name={NAVIGATORS.BOTTOM_TAB_NAVIGATOR}
                        options={rootNavigatorOptions.bottomTab}
                        component={BottomTabNavigator}
                    />
                    <RootStack.Screen
                        name={SCREENS.VALIDATE_LOGIN}
                        options={{
                            ...rootNavigatorOptions.fullScreen,
                            headerShown: false,
                            title: 'New Expensify',
                        }}
                        getComponent={loadValidateLoginPage}
                    />
                    <RootStack.Screen
                        name={SCREENS.TRANSITION_BETWEEN_APPS}
                        options={defaultScreenOptions}
                        getComponent={loadLogOutPreviousUserPage}
                    />
                    <RootStack.Screen
                        name={SCREENS.CONCIERGE}
                        options={defaultScreenOptions}
                        getComponent={loadConciergePage}
                    />
                    <RootStack.Screen
                        name={SCREENS.TRACK_EXPENSE}
                        options={defaultScreenOptions}
                        getComponent={loadTrackExpensePage}
                    />
                    <RootStack.Screen
                        name={SCREENS.SUBMIT_EXPENSE}
                        options={defaultScreenOptions}
                        getComponent={loadSubmitExpensePage}
                    />
                    <RootStack.Screen
                        name={SCREENS.ATTACHMENTS}
                        options={{
                            headerShown: false,
                            presentation: Presentation.TRANSPARENT_MODAL,
                        }}
                        getComponent={loadReportAttachments}
                        listeners={modalScreenListeners}
                    />
                    <RootStack.Screen
                        name={SCREENS.PROFILE_AVATAR}
                        options={{
                            headerShown: false,
                            presentation: Presentation.TRANSPARENT_MODAL,
                            animation: Animations.NONE,
                        }}
                        getComponent={loadProfileAvatar}
                        listeners={modalScreenListeners}
                    />
                    <RootStack.Screen
                        name={SCREENS.WORKSPACE_AVATAR}
                        options={{
                            headerShown: false,
                            presentation: Presentation.TRANSPARENT_MODAL,
                        }}
                        getComponent={loadWorkspaceAvatar}
                        listeners={modalScreenListeners}
                    />
                    <RootStack.Screen
                        name={SCREENS.REPORT_AVATAR}
                        options={{
                            headerShown: false,
                            presentation: Presentation.TRANSPARENT_MODAL,
                        }}
                        getComponent={loadReportAvatar}
                        listeners={modalScreenListeners}
                    />
                    <RootStack.Screen
                        name={SCREENS.NOT_FOUND}
                        options={rootNavigatorOptions.fullScreen}
                        component={NotFoundPage}
                    />
                    <RootStack.Screen
                        name={NAVIGATORS.RIGHT_MODAL_NAVIGATOR}
                        options={rootNavigatorOptions.rightModalNavigator}
                        component={RightModalNavigator}
                        listeners={modalScreenListenersWithCancelSearch}
                    />
                    <RootStack.Screen
                        name={NAVIGATORS.FULL_SCREEN_NAVIGATOR}
                        options={rootNavigatorOptions.fullScreen}
                        component={FullScreenNavigator}
                    />
                    <RootStack.Screen
                        name={NAVIGATORS.LEFT_MODAL_NAVIGATOR}
                        options={rootNavigatorOptions.leftModalNavigator}
                        component={LeftModalNavigator}
                        listeners={modalScreenListeners}
                    />
                    <RootStack.Screen
                        name={SCREENS.DESKTOP_SIGN_IN_REDIRECT}
                        options={rootNavigatorOptions.fullScreen}
                        component={DesktopSignInRedirectPage}
                    />
                    <RootStack.Screen
                        name={NAVIGATORS.EXPLANATION_MODAL_NAVIGATOR}
                        options={rootNavigatorOptions.basicModalNavigator}
                        component={ExplanationModalNavigator}
                    />
                    <RootStack.Screen
                        name={NAVIGATORS.MIGRATED_USER_MODAL_NAVIGATOR}
                        options={rootNavigatorOptions.basicModalNavigator}
                        component={MigratedUserWelcomeModalNavigator}
                    />
                    <RootStack.Screen
                        name={NAVIGATORS.FEATURE_TRANING_MODAL_NAVIGATOR}
                        options={rootNavigatorOptions.basicModalNavigator}
                        component={FeatureTrainingModalNavigator}
                        listeners={modalScreenListeners}
                    />
                    <RootStack.Screen
                        name={NAVIGATORS.WELCOME_VIDEO_MODAL_NAVIGATOR}
                        options={rootNavigatorOptions.basicModalNavigator}
                        component={WelcomeVideoModalNavigator}
                    />
                    {isOnboardingCompleted === false && (
                        <RootStack.Screen
                            name={NAVIGATORS.ONBOARDING_MODAL_NAVIGATOR}
                            options={{...rootNavigatorOptions.basicModalNavigator, gestureEnabled: false}}
                            component={OnboardingModalNavigator}
                            listeners={{
                                focus: () => {
                                    Modal.setDisableDismissOnEscape(true);
                                },
                                beforeRemove: () => Modal.setDisableDismissOnEscape(false),
                            }}
                        />
                    )}
                    <RootStack.Screen
                        name={SCREENS.WORKSPACE_JOIN_USER}
                        options={{
                            headerShown: false,
                        }}
                        listeners={modalScreenListeners}
                        getComponent={loadWorkspaceJoinUser}
                    />
                    <RootStack.Screen
                        name={SCREENS.TRANSACTION_RECEIPT}
                        options={{
                            headerShown: false,
                            presentation: Presentation.TRANSPARENT_MODAL,
                        }}
                        getComponent={loadReceiptView}
                        listeners={modalScreenListeners}
                    />
                    <RootStack.Screen
                        name={SCREENS.CONNECTION_COMPLETE}
                        options={defaultScreenOptions}
                        component={ConnectionCompletePage}
                    />
                    {Object.entries(CENTRAL_PANE_SCREENS).map(([screenName, componentGetter]) => {
                        const centralPaneName = screenName as CentralPaneName;
                        return (
                            <RootStack.Screen
                                key={centralPaneName}
                                name={centralPaneName}
                                initialParams={getCentralPaneScreenInitialParams(centralPaneName, initialReportID)}
                                getComponent={componentGetter}
                                options={CentralPaneScreenOptions}
                                listeners={getCentralPaneScreenListeners(centralPaneName)}
                            />
                        );
                    })}
                </RootStack.Navigator>
                <TestToolsModal />
                <SearchRouterModal />
            </View>
            <ActiveGuidesEventListener />
        </ComposeProviders>
    );
}

AuthScreens.displayName = 'AuthScreens';

const AuthScreensMemoized = memo(AuthScreens, () => true);

// Migration to useOnyx cause re-login if logout from deeplinked report in desktop app
// Further analysis required and more details can be seen here:
// https://github.com/Expensify/App/issues/50560
// eslint-disable-next-line
export default withOnyx<AuthScreensProps, AuthScreensProps>({
    session: {
        key: ONYXKEYS.SESSION,
    },
    lastOpenedPublicRoomID: {
        key: ONYXKEYS.LAST_OPENED_PUBLIC_ROOM_ID,
    },
    initialLastUpdateIDAppliedToClient: {
        key: ONYXKEYS.ONYX_UPDATES_LAST_UPDATE_ID_APPLIED_TO_CLIENT,
    },
})(AuthScreensMemoized);<|MERGE_RESOLUTION|>--- conflicted
+++ resolved
@@ -253,11 +253,7 @@
         }
 
         const initialReport = ReportUtils.findLastAccessedReport(!canUseDefaultRooms, shouldOpenOnAdminRoom(), activeWorkspaceID);
-<<<<<<< HEAD
-        return initialReport?.reportID ?? CONST.DEFAULT_NUMBER_ID.toString();
-=======
         return initialReport?.reportID;
->>>>>>> c61f3a12
     });
 
     useEffect(() => {
