--- conflicted
+++ resolved
@@ -507,13 +507,12 @@
         if (Number.isNaN(clearAfterTime.getTime())) {
             return;
         }
-<<<<<<< HEAD
-        const subMilisecondsTime = clearAfterTime.getTime() - currentTime.getTime();
-        if (subMilisecondsTime > 0) {
+        const subMillisecondsTime = clearAfterTime.getTime() - currentTime.getTime();
+        if (subMillisecondsTime > 0) {
             let intervalId: NodeJS.Timeout | null = null;
             let timeoutId: NodeJS.Timeout | null = null;
 
-            if (subMilisecondsTime > CONST.LIMIT_TIMEOUT) {
+            if (subMillisecondsTime > CONST.LIMIT_TIMEOUT) {
                 intervalId = setInterval(() => {
                     const now = new Date();
                     const remainingTime = clearAfterTime.getTime() - now.getTime();
@@ -535,16 +534,9 @@
             } else {
                 timeoutId = setTimeout(() => {
                     clearStatus();
-                }, subMilisecondsTime);
+                }, subMillisecondsTime);
             }
 
-=======
-        const subMillisecondsTime = clearAfterTime.getTime() - currentTime.getTime();
-        if (subMillisecondsTime > 0) {
-            const timeoutID = setTimeout(() => {
-                clearStatus();
-            }, subMillisecondsTime);
->>>>>>> 0ac7cf32
             return () => {
                 if (intervalId) {
                     clearInterval(intervalId);
