--- conflicted
+++ resolved
@@ -27,6 +27,7 @@
 import getCurrentUrl from '@libs/Navigation/currentUrl';
 import {isOnboardingFlowName} from '@libs/Navigation/helpers/isNavigatorName';
 import Navigation, {navigationRef} from '@libs/Navigation/Navigation';
+import Animations from '@libs/Navigation/PlatformStackNavigation/navigationOptions/animation';
 import Presentation from '@libs/Navigation/PlatformStackNavigation/navigationOptions/presentation';
 import type {AuthScreensParamList} from '@libs/Navigation/types';
 import NetworkConnection from '@libs/NetworkConnection';
@@ -511,40 +512,23 @@
                 />
                 <RootStack.Screen
                     name={SCREENS.ATTACHMENTS}
-                    options={{
-                        headerShown: false,
-                        presentation: Presentation.TRANSPARENT_MODAL,
-                    }}
-                    getComponent={loadReportAttachments}
-                    listeners={modalScreenListeners}
+                    options={attachmentModalScreenOptions}
+                    getComponent={loadAttachmentModalScreen}
                 />
                 <RootStack.Screen
                     name={SCREENS.PROFILE_AVATAR}
-                    options={{
-                        headerShown: false,
-                        presentation: Presentation.TRANSPARENT_MODAL,
-                        animation: Animations.NONE,
-                    }}
-                    getComponent={loadProfileAvatar}
-                    listeners={modalScreenListeners}
+                    options={attachmentModalScreenOptions}
+                    getComponent={loadAttachmentModalScreen}
                 />
                 <RootStack.Screen
                     name={SCREENS.WORKSPACE_AVATAR}
-                    options={{
-                        headerShown: false,
-                        presentation: Presentation.TRANSPARENT_MODAL,
-                    }}
-                    getComponent={loadWorkspaceAvatar}
-                    listeners={modalScreenListeners}
+                    options={attachmentModalScreenOptions}
+                    getComponent={loadAttachmentModalScreen}
                 />
                 <RootStack.Screen
                     name={SCREENS.REPORT_AVATAR}
-                    options={{
-                        headerShown: false,
-                        presentation: Presentation.TRANSPARENT_MODAL,
-                    }}
-                    getComponent={loadReportAvatar}
-                    listeners={modalScreenListeners}
+                    options={attachmentModalScreenOptions}
+                    getComponent={loadAttachmentModalScreen}
                 />
                 <RootStack.Screen
                     name={SCREENS.NOT_FOUND}
@@ -600,137 +584,6 @@
                             },
                             beforeRemove: () => Modal.setDisableDismissOnEscape(false),
                         }}
-<<<<<<< HEAD
-                        listeners={fullScreenListeners}
-                        getComponent={loadValidateLoginPage}
-                    />
-                    <RootStack.Screen
-                        name={SCREENS.TRANSITION_BETWEEN_APPS}
-                        options={defaultScreenOptions}
-                        getComponent={loadLogOutPreviousUserPage}
-                    />
-                    <RootStack.Screen
-                        name={SCREENS.CONCIERGE}
-                        options={defaultScreenOptions}
-                        getComponent={loadConciergePage}
-                    />
-                    <RootStack.Screen
-                        name={SCREENS.TRACK_EXPENSE}
-                        options={defaultScreenOptions}
-                        getComponent={loadTrackExpensePage}
-                    />
-                    <RootStack.Screen
-                        name={SCREENS.SUBMIT_EXPENSE}
-                        options={defaultScreenOptions}
-                        getComponent={loadSubmitExpensePage}
-                    />
-                    <RootStack.Screen
-                        name={SCREENS.ATTACHMENTS}
-                        options={attachmentModalScreenOptions}
-                        getComponent={loadAttachmentModalScreen}
-                    />
-                    <RootStack.Screen
-                        name={SCREENS.PROFILE_AVATAR}
-                        options={attachmentModalScreenOptions}
-                        getComponent={loadAttachmentModalScreen}
-                    />
-                    <RootStack.Screen
-                        name={SCREENS.WORKSPACE_AVATAR}
-                        options={attachmentModalScreenOptions}
-                        getComponent={loadAttachmentModalScreen}
-                    />
-                    <RootStack.Screen
-                        name={SCREENS.REPORT_AVATAR}
-                        options={attachmentModalScreenOptions}
-                        getComponent={loadAttachmentModalScreen}
-                    />
-                    <RootStack.Screen
-                        name={SCREENS.NOT_FOUND}
-                        options={rootNavigatorOptions.fullScreen}
-                        component={NotFoundPage}
-                        listeners={fullScreenListeners}
-                    />
-                    <RootStack.Screen
-                        name={NAVIGATORS.RIGHT_MODAL_NAVIGATOR}
-                        options={rootNavigatorOptions.rightModalNavigator}
-                        component={RightModalNavigator}
-                        listeners={modalScreenListenersWithCancelSearch}
-                    />
-                    <RootStack.Screen
-                        name={NAVIGATORS.FULL_SCREEN_NAVIGATOR}
-                        options={rootNavigatorOptions.fullScreen}
-                        component={FullScreenNavigator}
-                    />
-                    <RootStack.Screen
-                        name={NAVIGATORS.LEFT_MODAL_NAVIGATOR}
-                        options={rootNavigatorOptions.leftModalNavigator}
-                        component={LeftModalNavigator}
-                        listeners={modalScreenListeners}
-                    />
-                    <RootStack.Screen
-                        name={SCREENS.DESKTOP_SIGN_IN_REDIRECT}
-                        options={rootNavigatorOptions.fullScreen}
-                        component={DesktopSignInRedirectPage}
-                    />
-                    <RootStack.Screen
-                        name={NAVIGATORS.EXPLANATION_MODAL_NAVIGATOR}
-                        options={rootNavigatorOptions.basicModalNavigator}
-                        component={ExplanationModalNavigator}
-                    />
-                    <RootStack.Screen
-                        name={NAVIGATORS.MIGRATED_USER_MODAL_NAVIGATOR}
-                        options={rootNavigatorOptions.basicModalNavigator}
-                        component={MigratedUserWelcomeModalNavigator}
-                    />
-                    <RootStack.Screen
-                        name={NAVIGATORS.FEATURE_TRANING_MODAL_NAVIGATOR}
-                        options={rootNavigatorOptions.basicModalNavigator}
-                        component={FeatureTrainingModalNavigator}
-                        listeners={modalScreenListeners}
-                    />
-                    <RootStack.Screen
-                        name={NAVIGATORS.WELCOME_VIDEO_MODAL_NAVIGATOR}
-                        options={rootNavigatorOptions.basicModalNavigator}
-                        component={WelcomeVideoModalNavigator}
-                    />
-                    {(isOnboardingCompleted === false || shouldRenderOnboardingExclusivelyOnHybridApp) && (
-                        <RootStack.Screen
-                            name={NAVIGATORS.ONBOARDING_MODAL_NAVIGATOR}
-                            options={{...rootNavigatorOptions.basicModalNavigator, gestureEnabled: false}}
-                            component={OnboardingModalNavigator}
-                            listeners={{
-                                focus: () => {
-                                    Modal.setDisableDismissOnEscape(true);
-                                },
-                                beforeRemove: () => Modal.setDisableDismissOnEscape(false),
-                            }}
-                        />
-                    )}
-                    <RootStack.Screen
-                        name={SCREENS.WORKSPACE_JOIN_USER}
-                        options={{
-                            headerShown: false,
-                        }}
-                        listeners={modalScreenListeners}
-                        getComponent={loadWorkspaceJoinUser}
-                    />
-                    <RootStack.Screen
-                        name={SCREENS.TRANSACTION_RECEIPT}
-                        options={attachmentModalScreenOptions}
-                        getComponent={loadAttachmentModalScreen}
-                        listeners={modalScreenListeners}
-                    />
-                    <RootStack.Screen
-                        name={SCREENS.CONNECTION_COMPLETE}
-                        options={rootNavigatorOptions.fullScreen}
-                        component={ConnectionCompletePage}
-                    />
-                    <RootStack.Screen
-                        name={SCREENS.BANK_CONNECTION_COMPLETE}
-                        options={rootNavigatorOptions.fullScreen}
-                        component={ConnectionCompletePage}
-=======
->>>>>>> 644fe9fd
                     />
                 )}
                 <RootStack.Screen
@@ -743,11 +596,8 @@
                 />
                 <RootStack.Screen
                     name={SCREENS.TRANSACTION_RECEIPT}
-                    options={{
-                        headerShown: false,
-                        presentation: Presentation.TRANSPARENT_MODAL,
-                    }}
-                    getComponent={loadReceiptView}
+                    options={attachmentModalScreenOptions}
+                    getComponent={loadAttachmentModalScreen}
                     listeners={modalScreenListeners}
                 />
                 <RootStack.Screen
