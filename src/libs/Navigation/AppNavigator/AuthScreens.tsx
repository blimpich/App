--- conflicted
+++ resolved
@@ -556,14 +556,6 @@
                     getComponent={loadSearchNavigator}
                 />
                 <RootStack.Screen
-<<<<<<< HEAD
-                    name={NAVIGATORS.WORKSPACE_HUB_SPLIT_NAVIGATOR}
-                    options={getFullscreenNavigatorOptions}
-                    getComponent={loadWorkspaceHubSplitNavigator}
-                />
-                <RootStack.Screen
-=======
->>>>>>> bba5e0c1
                     name={NAVIGATORS.WORKSPACE_SPLIT_NAVIGATOR}
                     options={getWorkspaceSplitNavigatorOptions}
                     getComponent={loadWorkspaceSplitNavigator}
