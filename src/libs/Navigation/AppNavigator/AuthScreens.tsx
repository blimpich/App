import type {RouteProp} from '@react-navigation/native';
import {findFocusedRoute} from '@react-navigation/native';
import React, {memo, useEffect, useRef, useState} from 'react';
import {NativeModules, View} from 'react-native';
import type {OnyxEntry} from 'react-native-onyx';
import Onyx, {withOnyx} from 'react-native-onyx';
import ActiveGuidesEventListener from '@components/ActiveGuidesEventListener';
import ActiveWorkspaceContextProvider from '@components/ActiveWorkspaceProvider';
import ComposeProviders from '@components/ComposeProviders';
import OptionsListContextProvider from '@components/OptionListContextProvider';
import {SearchContextProvider} from '@components/Search/SearchContext';
import {useSearchRouterContext} from '@components/Search/SearchRouter/SearchRouterContext';
import SearchRouterModal from '@components/Search/SearchRouter/SearchRouterModal';
import TestToolsModal from '@components/TestToolsModal';
import * as TooltipManager from '@components/Tooltip/EducationalTooltip/TooltipManager';
import useOnboardingFlowRouter from '@hooks/useOnboardingFlow';
import {ReportIDsContextProvider} from '@hooks/useReportIDs';
import useResponsiveLayout from '@hooks/useResponsiveLayout';
import useTheme from '@hooks/useTheme';
import useThemeStyles from '@hooks/useThemeStyles';
import {READ_COMMANDS} from '@libs/API/types';
import HttpUtils from '@libs/HttpUtils';
import KeyboardShortcut from '@libs/KeyboardShortcut';
import Log from '@libs/Log';
import NavBarManager from '@libs/NavBarManager';
import getCurrentUrl from '@libs/Navigation/currentUrl';
import {isOnboardingFlowName} from '@libs/Navigation/helpers';
import SIDEBAR_TO_SPLIT from '@libs/Navigation/linkingConfig/RELATIONS/SIDEBAR_TO_SPLIT';
import Navigation, {navigationRef} from '@libs/Navigation/Navigation';
import Animations from '@libs/Navigation/PlatformStackNavigation/navigationOptions/animation';
import Presentation from '@libs/Navigation/PlatformStackNavigation/navigationOptions/presentation';
import type {AuthScreensParamList} from '@libs/Navigation/types';
import NetworkConnection from '@libs/NetworkConnection';
import onyxSubscribe from '@libs/onyxSubscribe';
import * as Pusher from '@libs/Pusher/pusher';
import PusherConnectionManager from '@libs/PusherConnectionManager';
import * as SearchQueryUtils from '@libs/SearchQueryUtils';
import * as SessionUtils from '@libs/SessionUtils';
import ConnectionCompletePage from '@pages/ConnectionCompletePage';
import NotFoundPage from '@pages/ErrorPage/NotFoundPage';
import DesktopSignInRedirectPage from '@pages/signin/DesktopSignInRedirectPage';
import * as App from '@userActions/App';
import * as Download from '@userActions/Download';
import * as Modal from '@userActions/Modal';
import * as PersonalDetails from '@userActions/PersonalDetails';
import * as PriorityMode from '@userActions/PriorityMode';
import * as Report from '@userActions/Report';
import * as Session from '@userActions/Session';
import toggleTestToolsModal from '@userActions/TestTool';
import * as User from '@userActions/User';
import CONFIG from '@src/CONFIG';
import CONST from '@src/CONST';
import NAVIGATORS from '@src/NAVIGATORS';
import ONYXKEYS from '@src/ONYXKEYS';
import ROUTES from '@src/ROUTES';
import SCREENS from '@src/SCREENS';
import type * as OnyxTypes from '@src/types/onyx';
import type {SelectedTimezone, Timezone} from '@src/types/onyx/PersonalDetails';
import {isEmptyObject} from '@src/types/utils/EmptyObject';
import type ReactComponentModule from '@src/types/utils/ReactComponentModule';
import createResponsiveStackNavigator from './createResponsiveStackNavigator';
import defaultScreenOptions from './defaultScreenOptions';
import ExplanationModalNavigator from './Navigators/ExplanationModalNavigator';
import FeatureTrainingModalNavigator from './Navigators/FeatureTrainingModalNavigator';
import LeftModalNavigator from './Navigators/LeftModalNavigator';
import MigratedUserWelcomeModalNavigator from './Navigators/MigratedUserWelcomeModalNavigator';
import OnboardingModalNavigator from './Navigators/OnboardingModalNavigator';
import RightModalNavigator from './Navigators/RightModalNavigator';
import WelcomeVideoModalNavigator from './Navigators/WelcomeVideoModalNavigator';
import useRootNavigatorOptions from './useRootNavigatorOptions';

type AuthScreensProps = {
    /** Session of currently logged in user */
    session: OnyxEntry<OnyxTypes.Session>;

    /** The report ID of the last opened public room as anonymous user */
    lastOpenedPublicRoomID: OnyxEntry<string>;

    /** The last Onyx update ID was applied to the client */
    initialLastUpdateIDAppliedToClient: OnyxEntry<number>;
};

const loadReportAttachments = () => require<ReactComponentModule>('../../../pages/home/report/ReportAttachments').default;
const loadValidateLoginPage = () => require<ReactComponentModule>('../../../pages/ValidateLoginPage').default;
const loadLogOutPreviousUserPage = () => require<ReactComponentModule>('../../../pages/LogOutPreviousUserPage').default;
const loadConciergePage = () => require<ReactComponentModule>('../../../pages/ConciergePage').default;
const loadTrackExpensePage = () => require<ReactComponentModule>('../../../pages/TrackExpensePage').default;
const loadSubmitExpensePage = () => require<ReactComponentModule>('../../../pages/SubmitExpensePage').default;
const loadProfileAvatar = () => require<ReactComponentModule>('../../../pages/settings/Profile/ProfileAvatar').default;
const loadWorkspaceAvatar = () => require<ReactComponentModule>('../../../pages/workspace/WorkspaceAvatar').default;
const loadReportAvatar = () => require<ReactComponentModule>('../../../pages/ReportAvatar').default;
const loadReceiptView = () => require<ReactComponentModule>('../../../pages/TransactionReceiptPage').default;
const loadWorkspaceJoinUser = () => require<ReactComponentModule>('@pages/workspace/WorkspaceJoinUserPage').default;

const loadReportSplitNavigator = () => require<ReactComponentModule>('./Navigators/ReportsSplitNavigator').default;
const loadSettingsSplitNavigator = () => require<ReactComponentModule>('./Navigators/SettingsSplitNavigator').default;
const loadWorkspaceSplitNavigator = () => require<ReactComponentModule>('./Navigators/WorkspaceSplitNavigator').default;
const loadSearchPage = () => require<ReactComponentModule>('@pages/Search/SearchPage').default;

function initializePusher() {
    return Pusher.init({
        appKey: CONFIG.PUSHER.APP_KEY,
        cluster: CONFIG.PUSHER.CLUSTER,
        authEndpoint: `${CONFIG.EXPENSIFY.DEFAULT_API_ROOT}api/AuthenticatePusher?`,
    }).then(() => {
        User.subscribeToUserEvents();
    });
}

let timezone: Timezone | null;
let currentAccountID = -1;
let isLoadingApp = false;
let lastUpdateIDAppliedToClient: OnyxEntry<number>;

Onyx.connect({
    key: ONYXKEYS.SESSION,
    callback: (value) => {
        // When signed out, val hasn't accountID
        if (!(value && 'accountID' in value)) {
            currentAccountID = -1;
            timezone = null;
            return;
        }

        currentAccountID = value.accountID ?? -1;

        if (Navigation.isActiveRoute(ROUTES.SIGN_IN_MODAL)) {
            // This means sign in in RHP was successful, so we can subscribe to user events
            initializePusher();
        }
    },
});

Onyx.connect({
    key: ONYXKEYS.PERSONAL_DETAILS_LIST,
    callback: (value) => {
        if (!value || !isEmptyObject(timezone)) {
            return;
        }

        timezone = value?.[currentAccountID]?.timezone ?? {};
        const currentTimezone = Intl.DateTimeFormat().resolvedOptions().timeZone as SelectedTimezone;

        // If the current timezone is different than the user's timezone, and their timezone is set to automatic
        // then update their timezone.
        if (!isEmptyObject(currentTimezone) && timezone?.automatic && timezone?.selected !== currentTimezone) {
            timezone.selected = currentTimezone;
            PersonalDetails.updateAutomaticTimezone({
                automatic: true,
                selected: currentTimezone,
            });
        }
    },
});

Onyx.connect({
    key: ONYXKEYS.IS_LOADING_APP,
    callback: (value) => {
        isLoadingApp = !!value;
    },
});

Onyx.connect({
    key: ONYXKEYS.ONYX_UPDATES_LAST_UPDATE_ID_APPLIED_TO_CLIENT,
    callback: (value) => {
        lastUpdateIDAppliedToClient = value;
    },
});

function handleNetworkReconnect() {
    if (isLoadingApp) {
        App.openApp();
    } else {
        Log.info('[handleNetworkReconnect] Sending ReconnectApp');
        App.reconnectApp(lastUpdateIDAppliedToClient);
    }
}

const RootStack = createResponsiveStackNavigator<AuthScreensParamList>();
// We want to delay the re-rendering for components(e.g. ReportActionCompose)
// that depends on modal visibility until Modal is completely closed and its focused
// When modal screen is focused, update modal visibility in Onyx
// https://reactnavigation.org/docs/navigation-events/

const modalScreenListeners = {
    focus: () => {
        // Since we don't cancel the tooltip in setModalVisibility, we need to do it here so it will be cancelled when a modal screen is shown.
        TooltipManager.cancelPendingAndActiveTooltips();
        Modal.setModalVisibility(true);
    },
    blur: () => {
        Modal.setModalVisibility(false);
    },
    beforeRemove: () => {
        Modal.setModalVisibility(false);
        Modal.willAlertModalBecomeVisible(false);
    },
};

// Extended modal screen listeners with additional cancellation of pending requests
const modalScreenListenersWithCancelSearch = {
    ...modalScreenListeners,
    beforeRemove: () => {
        modalScreenListeners.beforeRemove();
        HttpUtils.cancelPendingRequests(READ_COMMANDS.SEARCH_FOR_REPORTS);
    },
};

function AuthScreens({session, lastOpenedPublicRoomID, initialLastUpdateIDAppliedToClient}: AuthScreensProps) {
    const theme = useTheme();
    const styles = useThemeStyles();
    const {shouldUseNarrowLayout} = useResponsiveLayout();
    const rootNavigatorOptions = useRootNavigatorOptions();
<<<<<<< HEAD
    const {toggleSearchRouter} = useSearchRouterContext();
=======
    const {canUseDefaultRooms} = usePermissions();
    const {activeWorkspaceID} = useActiveWorkspace();
    const {toggleSearch} = useSearchRouterContext();
>>>>>>> e8212bdf

    const modal = useRef<OnyxTypes.Modal>({});
    const {isOnboardingCompleted} = useOnboardingFlowRouter();

    useEffect(() => {
        NavBarManager.setButtonStyle(theme.navigationBarButtonsStyle);

        return () => {
            NavBarManager.setButtonStyle(CONST.NAVIGATION_BAR_BUTTONS_STYLE.LIGHT);
        };
    }, [theme]);

    useEffect(() => {
        const shortcutsOverviewShortcutConfig = CONST.KEYBOARD_SHORTCUTS.SHORTCUTS;
        const searchShortcutConfig = CONST.KEYBOARD_SHORTCUTS.SEARCH;
        const chatShortcutConfig = CONST.KEYBOARD_SHORTCUTS.NEW_CHAT;
        const debugShortcutConfig = CONST.KEYBOARD_SHORTCUTS.DEBUG;
        const currentUrl = getCurrentUrl();
        const isLoggingInAsNewUser = !!session?.email && SessionUtils.isLoggingInAsNewUser(currentUrl, session.email);
        // Sign out the current user if we're transitioning with a different user
        const isTransitioning = currentUrl.includes(ROUTES.TRANSITION_BETWEEN_APPS);
        const isSupportalTransition = currentUrl.includes('authTokenType=support');
        if (isLoggingInAsNewUser && isTransitioning) {
            Session.signOutAndRedirectToSignIn(false, isSupportalTransition);
            return;
        }

        NetworkConnection.listenForReconnect();
        NetworkConnection.onReconnect(handleNetworkReconnect);
        PusherConnectionManager.init();
        initializePusher();

        // In Hybrid App we decide to call one of those method when booting ND and we don't want to duplicate calls
        if (!NativeModules.HybridAppModule) {
            // If we are on this screen then we are "logged in", but the user might not have "just logged in". They could be reopening the app
            // or returning from background. If so, we'll assume they have some app data already and we can call reconnectApp() instead of openApp().
            if (SessionUtils.didUserLogInDuringSession()) {
                App.openApp();
            } else {
                Log.info('[AuthScreens] Sending ReconnectApp');
                App.reconnectApp(initialLastUpdateIDAppliedToClient);
            }
        }

        PriorityMode.autoSwitchToFocusMode();

        App.setUpPoliciesAndNavigate(session);

        App.redirectThirdPartyDesktopSignIn();

        if (lastOpenedPublicRoomID) {
            // Re-open the last opened public room if the user logged in from a public room link
            Report.openLastOpenedPublicRoom(lastOpenedPublicRoomID);
        }
        Download.clearDownloads();

        const unsubscribeOnyxModal = onyxSubscribe({
            key: ONYXKEYS.MODAL,
            callback: (modalArg) => {
                if (modalArg === null || typeof modalArg !== 'object') {
                    return;
                }
                modal.current = modalArg;
            },
        });

        const shortcutConfig = CONST.KEYBOARD_SHORTCUTS.ESCAPE;
        const unsubscribeEscapeKey = KeyboardShortcut.subscribe(
            shortcutConfig.shortcutKey,
            () => {
                if (modal.current.willAlertModalBecomeVisible) {
                    return;
                }

                if (modal.current.disableDismissOnEscape) {
                    return;
                }

                Navigation.dismissModal();
            },
            shortcutConfig.descriptionKey,
            shortcutConfig.modifiers,
            true,
            true,
        );

        // Listen to keyboard shortcuts for opening certain pages
        const unsubscribeShortcutsOverviewShortcut = KeyboardShortcut.subscribe(
            shortcutsOverviewShortcutConfig.shortcutKey,
            () => {
                Modal.close(() => {
                    if (Navigation.isActiveRoute(ROUTES.KEYBOARD_SHORTCUTS)) {
                        return;
                    }
                    return Navigation.navigate(ROUTES.KEYBOARD_SHORTCUTS);
                });
            },
            shortcutsOverviewShortcutConfig.descriptionKey,
            shortcutsOverviewShortcutConfig.modifiers,
            true,
        );

        // Listen for the key K being pressed so that focus can be given to
        // Search Router, or new group chat
        // based on the key modifiers pressed and the operating system
        const unsubscribeSearchShortcut = KeyboardShortcut.subscribe(
            searchShortcutConfig.shortcutKey,
            () => {
                Session.checkIfActionIsAllowed(() => {
                    const state = navigationRef.getRootState();
                    const currentFocusedRoute = findFocusedRoute(state);
                    if (isOnboardingFlowName(currentFocusedRoute?.name)) {
                        return;
                    }
                    toggleSearch();
                })();
            },
            shortcutsOverviewShortcutConfig.descriptionKey,
            shortcutsOverviewShortcutConfig.modifiers,
            true,
        );

        const unsubscribeChatShortcut = KeyboardShortcut.subscribe(
            chatShortcutConfig.shortcutKey,
            () => {
                Modal.close(Session.checkIfActionIsAllowed(() => Navigation.navigate(ROUTES.NEW)));
            },
            chatShortcutConfig.descriptionKey,
            chatShortcutConfig.modifiers,
            true,
        );

        const unsubscribeDebugShortcut = KeyboardShortcut.subscribe(
            debugShortcutConfig.shortcutKey,
            () => toggleTestToolsModal(),
            debugShortcutConfig.descriptionKey,
            debugShortcutConfig.modifiers,
            true,
        );

        return () => {
            unsubscribeEscapeKey();
            unsubscribeOnyxModal();
            unsubscribeShortcutsOverviewShortcut();
            unsubscribeSearchShortcut();
            unsubscribeChatShortcut();
            unsubscribeDebugShortcut();
            Session.cleanupSession();
        };

        // Rule disabled because this effect is only for component did mount & will component unmount lifecycle event
        // eslint-disable-next-line react-compiler/react-compiler, react-hooks/exhaustive-deps
    }, []);

    // Animation is disabled when navigating to the sidebar screen
    const getSplitNavigatorOptions = (route: RouteProp<AuthScreensParamList>) => {
        if (!shouldUseNarrowLayout || !route?.params) {
            return rootNavigatorOptions.fullScreen;
        }

        const screenName = 'screen' in route.params ? route.params.screen : undefined;

        if (!screenName) {
            return rootNavigatorOptions.fullScreen;
        }

        const animationEnabled = !Object.keys(SIDEBAR_TO_SPLIT).includes(screenName);

        return {
            ...rootNavigatorOptions.fullScreen,
            animation: animationEnabled ? Animations.SLIDE_FROM_RIGHT : Animations.NONE,
        };
    };

    return (
        <ComposeProviders components={[OptionsListContextProvider, ActiveWorkspaceContextProvider, ReportIDsContextProvider, SearchContextProvider]}>
            <View style={styles.rootNavigatorContainerStyles(shouldUseNarrowLayout)}>
                <RootStack.Navigator screenOptions={rootNavigatorOptions.centralPaneNavigator}>
                    {/* This have to be the first navigator in auth screens. */}
                    <RootStack.Screen
                        name={NAVIGATORS.REPORTS_SPLIT_NAVIGATOR}
                        options={({route}) => getSplitNavigatorOptions(route)}
                        getComponent={loadReportSplitNavigator}
                    />
                    <RootStack.Screen
                        name={NAVIGATORS.SETTINGS_SPLIT_NAVIGATOR}
                        options={({route}) => getSplitNavigatorOptions(route)}
                        getComponent={loadSettingsSplitNavigator}
                    />
                    <RootStack.Screen
                        name={SCREENS.SEARCH.CENTRAL_PANE}
                        options={rootNavigatorOptions.searchPage}
                        getComponent={loadSearchPage}
                        initialParams={{q: SearchQueryUtils.buildSearchQueryString()}}
                    />
                    <RootStack.Screen
                        name={NAVIGATORS.WORKSPACE_SPLIT_NAVIGATOR}
                        options={({route}) => getSplitNavigatorOptions(route)}
                        getComponent={loadWorkspaceSplitNavigator}
                    />
                    <RootStack.Screen
                        name={SCREENS.VALIDATE_LOGIN}
                        options={{
                            ...rootNavigatorOptions.fullScreen,
                            headerShown: false,
                            title: 'New Expensify',
                        }}
                        getComponent={loadValidateLoginPage}
                    />
                    <RootStack.Screen
                        name={SCREENS.TRANSITION_BETWEEN_APPS}
                        options={defaultScreenOptions}
                        getComponent={loadLogOutPreviousUserPage}
                    />
                    <RootStack.Screen
                        name={SCREENS.CONCIERGE}
                        options={defaultScreenOptions}
                        getComponent={loadConciergePage}
                    />
                    <RootStack.Screen
                        name={SCREENS.TRACK_EXPENSE}
                        options={defaultScreenOptions}
                        getComponent={loadTrackExpensePage}
                    />
                    <RootStack.Screen
                        name={SCREENS.SUBMIT_EXPENSE}
                        options={defaultScreenOptions}
                        getComponent={loadSubmitExpensePage}
                    />
                    <RootStack.Screen
                        name={SCREENS.ATTACHMENTS}
                        options={{
                            headerShown: false,
                            presentation: Presentation.TRANSPARENT_MODAL,
                        }}
                        getComponent={loadReportAttachments}
                        listeners={modalScreenListeners}
                    />
                    <RootStack.Screen
                        name={SCREENS.PROFILE_AVATAR}
                        options={{
                            headerShown: false,
                            presentation: Presentation.TRANSPARENT_MODAL,
                            animation: 'none',
                        }}
                        getComponent={loadProfileAvatar}
                        listeners={modalScreenListeners}
                    />
                    <RootStack.Screen
                        name={SCREENS.WORKSPACE_AVATAR}
                        options={{
                            headerShown: false,
                            presentation: Presentation.TRANSPARENT_MODAL,
                        }}
                        getComponent={loadWorkspaceAvatar}
                        listeners={modalScreenListeners}
                    />
                    <RootStack.Screen
                        name={SCREENS.REPORT_AVATAR}
                        options={{
                            headerShown: false,
                            presentation: Presentation.TRANSPARENT_MODAL,
                        }}
                        getComponent={loadReportAvatar}
                        listeners={modalScreenListeners}
                    />
                    <RootStack.Screen
                        name={SCREENS.NOT_FOUND}
                        options={rootNavigatorOptions.fullScreen}
                        component={NotFoundPage}
                    />
                    <RootStack.Screen
                        name={NAVIGATORS.RIGHT_MODAL_NAVIGATOR}
                        options={rootNavigatorOptions.rightModalNavigator}
                        component={RightModalNavigator}
                        listeners={modalScreenListenersWithCancelSearch}
                    />
                    <RootStack.Screen
                        name={NAVIGATORS.LEFT_MODAL_NAVIGATOR}
                        options={rootNavigatorOptions.leftModalNavigator}
                        component={LeftModalNavigator}
                        listeners={modalScreenListeners}
                    />
                    <RootStack.Screen
                        name={SCREENS.DESKTOP_SIGN_IN_REDIRECT}
                        options={rootNavigatorOptions.fullScreen}
                        component={DesktopSignInRedirectPage}
                    />
                    <RootStack.Screen
                        name={NAVIGATORS.EXPLANATION_MODAL_NAVIGATOR}
                        options={rootNavigatorOptions.basicModalNavigator}
                        component={ExplanationModalNavigator}
                    />
                    <RootStack.Screen
                        name={NAVIGATORS.MIGRATED_USER_MODAL_NAVIGATOR}
                        options={rootNavigatorOptions.basicModalNavigator}
                        component={MigratedUserWelcomeModalNavigator}
                    />
                    <RootStack.Screen
                        name={NAVIGATORS.FEATURE_TRANING_MODAL_NAVIGATOR}
                        options={rootNavigatorOptions.basicModalNavigator}
                        component={FeatureTrainingModalNavigator}
                        listeners={modalScreenListeners}
                    />
                    <RootStack.Screen
                        name={NAVIGATORS.WELCOME_VIDEO_MODAL_NAVIGATOR}
                        options={rootNavigatorOptions.basicModalNavigator}
                        component={WelcomeVideoModalNavigator}
                    />
                    {isOnboardingCompleted === false && (
                        <RootStack.Screen
                            name={NAVIGATORS.ONBOARDING_MODAL_NAVIGATOR}
                            options={{...rootNavigatorOptions.basicModalNavigator, gestureEnabled: false}}
                            component={OnboardingModalNavigator}
                            listeners={{
                                focus: () => {
                                    Modal.setDisableDismissOnEscape(true);
                                },
                                beforeRemove: () => Modal.setDisableDismissOnEscape(false),
                            }}
                        />
                    )}
                    <RootStack.Screen
                        name={SCREENS.WORKSPACE_JOIN_USER}
                        options={{
                            headerShown: false,
                        }}
                        listeners={modalScreenListeners}
                        getComponent={loadWorkspaceJoinUser}
                    />
                    <RootStack.Screen
                        name={SCREENS.TRANSACTION_RECEIPT}
                        options={{
                            headerShown: false,
                            presentation: Presentation.TRANSPARENT_MODAL,
                        }}
                        getComponent={loadReceiptView}
                        listeners={modalScreenListeners}
                    />
                    <RootStack.Screen
                        name={SCREENS.CONNECTION_COMPLETE}
                        options={defaultScreenOptions}
                        component={ConnectionCompletePage}
                    />
                </RootStack.Navigator>
                <TestToolsModal />
                <SearchRouterModal />
            </View>
            <ActiveGuidesEventListener />
        </ComposeProviders>
    );
}

AuthScreens.displayName = 'AuthScreens';

const AuthScreensMemoized = memo(AuthScreens, () => true);

// Migration to useOnyx cause re-login if logout from deeplinked report in desktop app
// Further analysis required and more details can be seen here:
// https://github.com/Expensify/App/issues/50560
// eslint-disable-next-line
export default withOnyx<AuthScreensProps, AuthScreensProps>({
    session: {
        key: ONYXKEYS.SESSION,
    },
    lastOpenedPublicRoomID: {
        key: ONYXKEYS.LAST_OPENED_PUBLIC_ROOM_ID,
    },
    initialLastUpdateIDAppliedToClient: {
        key: ONYXKEYS.ONYX_UPDATES_LAST_UPDATE_ID_APPLIED_TO_CLIENT,
    },
})(AuthScreensMemoized);<|MERGE_RESOLUTION|>--- conflicted
+++ resolved
@@ -1,6 +1,6 @@
 import type {RouteProp} from '@react-navigation/native';
 import {findFocusedRoute} from '@react-navigation/native';
-import React, {memo, useEffect, useRef, useState} from 'react';
+import React, {memo, useEffect, useRef} from 'react';
 import {NativeModules, View} from 'react-native';
 import type {OnyxEntry} from 'react-native-onyx';
 import Onyx, {withOnyx} from 'react-native-onyx';
@@ -211,13 +211,7 @@
     const styles = useThemeStyles();
     const {shouldUseNarrowLayout} = useResponsiveLayout();
     const rootNavigatorOptions = useRootNavigatorOptions();
-<<<<<<< HEAD
-    const {toggleSearchRouter} = useSearchRouterContext();
-=======
-    const {canUseDefaultRooms} = usePermissions();
-    const {activeWorkspaceID} = useActiveWorkspace();
     const {toggleSearch} = useSearchRouterContext();
->>>>>>> e8212bdf
 
     const modal = useRef<OnyxTypes.Modal>({});
     const {isOnboardingCompleted} = useOnboardingFlowRouter();
