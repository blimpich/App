import React, {memo, useEffect, useMemo, useRef} from 'react';
import {View} from 'react-native';
import type {OnyxEntry} from 'react-native-onyx';
import Onyx, {withOnyx} from 'react-native-onyx';
import OptionsListContextProvider from '@components/OptionListContextProvider';
import withPrepareCentralPaneScreen from '@components/withPrepareCentralPaneScreen';
import useOnboardingLayout from '@hooks/useOnboardingLayout';
import useStyleUtils from '@hooks/useStyleUtils';
import useThemeStyles from '@hooks/useThemeStyles';
import useWindowDimensions from '@hooks/useWindowDimensions';
import {READ_COMMANDS} from '@libs/API/types';
import HttpUtils from '@libs/HttpUtils';
import KeyboardShortcut from '@libs/KeyboardShortcut';
import Log from '@libs/Log';
import getCurrentUrl from '@libs/Navigation/currentUrl';
import getOnboardingModalScreenOptions from '@libs/Navigation/getOnboardingModalScreenOptions';
import Navigation from '@libs/Navigation/Navigation';
import type {AuthScreensParamList} from '@libs/Navigation/types';
import NetworkConnection from '@libs/NetworkConnection';
import * as Pusher from '@libs/Pusher/pusher';
import PusherConnectionManager from '@libs/PusherConnectionManager';
import * as SessionUtils from '@libs/SessionUtils';
import ConnectionCompletePage from '@pages/ConnectionCompletePage';
import NotFoundPage from '@pages/ErrorPage/NotFoundPage';
import DesktopSignInRedirectPage from '@pages/signin/DesktopSignInRedirectPage';
import SearchInputManager from '@pages/workspace/SearchInputManager';
import * as App from '@userActions/App';
import * as Download from '@userActions/Download';
import * as Modal from '@userActions/Modal';
import * as PersonalDetails from '@userActions/PersonalDetails';
import * as PriorityMode from '@userActions/PriorityMode';
import * as Report from '@userActions/Report';
import * as Session from '@userActions/Session';
import Timing from '@userActions/Timing';
import * as User from '@userActions/User';
import CONFIG from '@src/CONFIG';
import CONST from '@src/CONST';
import NAVIGATORS from '@src/NAVIGATORS';
import ONYXKEYS from '@src/ONYXKEYS';
import ROUTES from '@src/ROUTES';
import SCREENS from '@src/SCREENS';
import type * as OnyxTypes from '@src/types/onyx';
import type {SelectedTimezone, Timezone} from '@src/types/onyx/PersonalDetails';
import type {CentralPaneName} from './CENTRAL_PANE_SCREENS';
import {CENTRAL_PANE_SCREENS} from './CENTRAL_PANE_SCREENS';
import createCustomStackNavigator from './createCustomStackNavigator';
import defaultScreenOptions from './defaultScreenOptions';
import getRootNavigatorScreenOptions from './getRootNavigatorScreenOptions';
import BottomTabNavigator from './Navigators/BottomTabNavigator';
import FeatureTrainingModalNavigator from './Navigators/FeatureTrainingModalNavigator';
import FullScreenNavigator from './Navigators/FullScreenNavigator';
import LeftModalNavigator from './Navigators/LeftModalNavigator';
import OnboardingModalNavigator from './Navigators/OnboardingModalNavigator';
import RightModalNavigator from './Navigators/RightModalNavigator';
import WelcomeVideoModalNavigator from './Navigators/WelcomeVideoModalNavigator';

type AuthScreensProps = {
    /** Session of currently logged in user */
    session: OnyxEntry<OnyxTypes.Session>;

    /** The report ID of the last opened public room as anonymous user */
    lastOpenedPublicRoomID: OnyxEntry<string>;

    /** The last Onyx update ID was applied to the client */
    initialLastUpdateIDAppliedToClient: OnyxEntry<number>;
};

const loadReportAttachments = () => require('../../../pages/home/report/ReportAttachments').default as React.ComponentType;
const loadValidateLoginPage = () => require('../../../pages/ValidateLoginPage').default as React.ComponentType;
const loadLogOutPreviousUserPage = () => require('../../../pages/LogOutPreviousUserPage').default as React.ComponentType;
const loadConciergePage = () => require('../../../pages/ConciergePage').default as React.ComponentType;
const loadProfileAvatar = () => require('../../../pages/settings/Profile/ProfileAvatar').default as React.ComponentType;
const loadWorkspaceAvatar = () => require('../../../pages/workspace/WorkspaceAvatar').default as React.ComponentType;
const loadReportAvatar = () => require('../../../pages/ReportAvatar').default as React.ComponentType;
const loadReceiptView = () => require('../../../pages/TransactionReceiptPage').default as React.ComponentType;
const loadWorkspaceJoinUser = () => require('@pages/workspace/WorkspaceJoinUserPage').default as React.ComponentType;

let timezone: Timezone | null;
let currentAccountID = -1;
let isLoadingApp = false;
let lastUpdateIDAppliedToClient: OnyxEntry<number>;

Onyx.connect({
    key: ONYXKEYS.SESSION,
    callback: (value) => {
        // When signed out, val hasn't accountID
        if (!(value && 'accountID' in value)) {
            timezone = null;
            return;
        }

        currentAccountID = value.accountID ?? -1;

        if (Navigation.isActiveRoute(ROUTES.SIGN_IN_MODAL)) {
            // This means sign in in RHP was successful, so we can subscribe to user events
            User.subscribeToUserEvents();
        }
    },
});

Onyx.connect({
    key: ONYXKEYS.PERSONAL_DETAILS_LIST,
    callback: (value) => {
        if (!value || timezone) {
            return;
        }

        timezone = value?.[currentAccountID]?.timezone ?? {};
        const currentTimezone = Intl.DateTimeFormat().resolvedOptions().timeZone as SelectedTimezone;

        // If the current timezone is different than the user's timezone, and their timezone is set to automatic
        // then update their timezone.
        if (timezone?.automatic && timezone?.selected !== currentTimezone) {
            timezone.selected = currentTimezone;
            PersonalDetails.updateAutomaticTimezone({
                automatic: true,
                selected: currentTimezone,
            });
        }
    },
});

Onyx.connect({
    key: ONYXKEYS.IS_LOADING_APP,
    callback: (value) => {
        isLoadingApp = !!value;
    },
});

Onyx.connect({
    key: ONYXKEYS.ONYX_UPDATES_LAST_UPDATE_ID_APPLIED_TO_CLIENT,
    callback: (value: OnyxEntry<number>) => {
        lastUpdateIDAppliedToClient = value;
    },
});

function handleNetworkReconnect() {
    if (isLoadingApp) {
        App.openApp();
    } else {
        Log.info('[handleNetworkReconnect] Sending ReconnectApp');
        App.reconnectApp(lastUpdateIDAppliedToClient);
    }
}

const RootStack = createCustomStackNavigator<AuthScreensParamList>();
// We want to delay the re-rendering for components(e.g. ReportActionCompose)
// that depends on modal visibility until Modal is completely closed and its focused
// When modal screen is focused, update modal visibility in Onyx
// https://reactnavigation.org/docs/navigation-events/

const modalScreenListeners = {
    focus: () => {
        Modal.setModalVisibility(true);
    },
    beforeRemove: () => {
        // Clear search input (WorkspaceInvitePage) when modal is closed
        SearchInputManager.searchInput = '';
        Modal.setModalVisibility(false);
        Modal.willAlertModalBecomeVisible(false);
    },
};

<<<<<<< HEAD
const url = getCurrentUrl();
const openOnAdminRoom = url ? new URL(url).searchParams.get('openOnAdminRoom') : undefined;
=======
// Extended modal screen listeners with additional cancellation of pending requests
const modalScreenListenersWithCancelSearch = {
    ...modalScreenListeners,
    beforeRemove: () => {
        modalScreenListeners.beforeRemove();
        HttpUtils.cancelPendingRequests(READ_COMMANDS.SEARCH_FOR_REPORTS);
    },
};
>>>>>>> ca2d4b5b

function AuthScreens({session, lastOpenedPublicRoomID, initialLastUpdateIDAppliedToClient}: AuthScreensProps) {
    const styles = useThemeStyles();
    const StyleUtils = useStyleUtils();
    const {isSmallScreenWidth} = useWindowDimensions();
    const {shouldUseNarrowLayout} = useOnboardingLayout();
    const screenOptions = getRootNavigatorScreenOptions(isSmallScreenWidth, styles, StyleUtils);
    const onboardingModalScreenOptions = useMemo(() => screenOptions.onboardingModalNavigator(shouldUseNarrowLayout), [screenOptions, shouldUseNarrowLayout]);
    const onboardingScreenOptions = useMemo(
        () => getOnboardingModalScreenOptions(isSmallScreenWidth, styles, StyleUtils, shouldUseNarrowLayout),
        [StyleUtils, isSmallScreenWidth, shouldUseNarrowLayout, styles],
    );
    const isInitialRender = useRef(true);

    if (isInitialRender.current) {
        Timing.start(CONST.TIMING.HOMEPAGE_INITIAL_RENDER);
        isInitialRender.current = false;
    }

    useEffect(() => {
        const shortcutsOverviewShortcutConfig = CONST.KEYBOARD_SHORTCUTS.SHORTCUTS;
        const searchShortcutConfig = CONST.KEYBOARD_SHORTCUTS.SEARCH;
        const chatShortcutConfig = CONST.KEYBOARD_SHORTCUTS.NEW_CHAT;
        const currentUrl = getCurrentUrl();
        const isLoggingInAsNewUser = !!session?.email && SessionUtils.isLoggingInAsNewUser(currentUrl, session.email);
        // Sign out the current user if we're transitioning with a different user
        const isTransitioning = currentUrl.includes(ROUTES.TRANSITION_BETWEEN_APPS);
        const isSupportalTransition = currentUrl.includes('authTokenType=support');
        if (isLoggingInAsNewUser && isTransitioning) {
            Session.signOutAndRedirectToSignIn(false, isSupportalTransition);
            return;
        }

        NetworkConnection.listenForReconnect();
        NetworkConnection.onReconnect(handleNetworkReconnect);
        PusherConnectionManager.init();
        Pusher.init({
            appKey: CONFIG.PUSHER.APP_KEY,
            cluster: CONFIG.PUSHER.CLUSTER,
            authEndpoint: `${CONFIG.EXPENSIFY.DEFAULT_API_ROOT}api/AuthenticatePusher?`,
        }).then(() => {
            User.subscribeToUserEvents();
        });

        // If we are on this screen then we are "logged in", but the user might not have "just logged in". They could be reopening the app
        // or returning from background. If so, we'll assume they have some app data already and we can call reconnectApp() instead of openApp().
        if (SessionUtils.didUserLogInDuringSession()) {
            App.openApp();
        } else {
            Log.info('[AuthScreens] Sending ReconnectApp');
            App.reconnectApp(initialLastUpdateIDAppliedToClient);
        }

        PriorityMode.autoSwitchToFocusMode();

        App.setUpPoliciesAndNavigate(session);

        App.redirectThirdPartyDesktopSignIn();

        if (lastOpenedPublicRoomID) {
            // Re-open the last opened public room if the user logged in from a public room link
            Report.openLastOpenedPublicRoom(lastOpenedPublicRoomID);
        }
        Download.clearDownloads();

        Timing.end(CONST.TIMING.HOMEPAGE_INITIAL_RENDER);

        // Listen to keyboard shortcuts for opening certain pages
        const unsubscribeShortcutsOverviewShortcut = KeyboardShortcut.subscribe(
            shortcutsOverviewShortcutConfig.shortcutKey,
            () => {
                Modal.close(() => {
                    if (Navigation.isActiveRoute(ROUTES.KEYBOARD_SHORTCUTS)) {
                        return;
                    }
                    return Navigation.navigate(ROUTES.KEYBOARD_SHORTCUTS);
                });
            },
            shortcutsOverviewShortcutConfig.descriptionKey,
            shortcutsOverviewShortcutConfig.modifiers,
            true,
        );

        // Listen for the key K being pressed so that focus can be given to
        // the chat switcher, or new group chat
        // based on the key modifiers pressed and the operating system
        const unsubscribeSearchShortcut = KeyboardShortcut.subscribe(
            searchShortcutConfig.shortcutKey,
            () => {
                Modal.close(Session.checkIfActionIsAllowed(() => Navigation.navigate(ROUTES.CHAT_FINDER)));
            },
            shortcutsOverviewShortcutConfig.descriptionKey,
            shortcutsOverviewShortcutConfig.modifiers,
            true,
        );

        const unsubscribeChatShortcut = KeyboardShortcut.subscribe(
            chatShortcutConfig.shortcutKey,
            () => {
                Modal.close(Session.checkIfActionIsAllowed(() => Navigation.navigate(ROUTES.NEW)));
            },
            chatShortcutConfig.descriptionKey,
            chatShortcutConfig.modifiers,
            true,
        );

        return () => {
            unsubscribeShortcutsOverviewShortcut();
            unsubscribeSearchShortcut();
            unsubscribeChatShortcut();
            Session.cleanupSession();
        };

        // Rule disabled because this effect is only for component did mount & will component unmount lifecycle event
        // eslint-disable-next-line react-hooks/exhaustive-deps
    }, []);

    const CentralPaneNameOptions = {
        headerShown: false,
        title: 'New Expensify',

        // Prevent unnecessary scrolling
        cardStyle: styles.cardStyleNavigator,
    };

    return (
        <OptionsListContextProvider>
            <View style={styles.rootNavigatorContainerStyles(isSmallScreenWidth)}>
                <RootStack.Navigator
                    screenOptions={screenOptions.centralPaneNavigator}
                    isSmallScreenWidth={isSmallScreenWidth}
                >
                    <RootStack.Screen
                        name={NAVIGATORS.BOTTOM_TAB_NAVIGATOR}
                        options={screenOptions.bottomTab}
                        component={BottomTabNavigator}
                    />
                    <RootStack.Screen
                        name={SCREENS.VALIDATE_LOGIN}
                        options={{
                            ...screenOptions.fullScreen,
                            headerShown: false,
                            title: 'New Expensify',
                        }}
                        getComponent={loadValidateLoginPage}
                    />
                    <RootStack.Screen
                        name={SCREENS.TRANSITION_BETWEEN_APPS}
                        options={defaultScreenOptions}
                        getComponent={loadLogOutPreviousUserPage}
                    />
                    <RootStack.Screen
                        name={SCREENS.CONCIERGE}
                        options={defaultScreenOptions}
                        getComponent={loadConciergePage}
                    />
                    <RootStack.Screen
                        name={SCREENS.ATTACHMENTS}
                        options={{
                            headerShown: false,
                            presentation: 'transparentModal',
                        }}
                        getComponent={loadReportAttachments}
                        listeners={modalScreenListeners}
                    />
                    <RootStack.Screen
                        name={SCREENS.PROFILE_AVATAR}
                        options={{
                            headerShown: false,
                            presentation: 'transparentModal',
                        }}
                        getComponent={loadProfileAvatar}
                        listeners={modalScreenListeners}
                    />
                    <RootStack.Screen
                        name={SCREENS.WORKSPACE_AVATAR}
                        options={{
                            headerShown: false,
                            presentation: 'transparentModal',
                        }}
                        getComponent={loadWorkspaceAvatar}
                        listeners={modalScreenListeners}
                    />
                    <RootStack.Screen
                        name={SCREENS.REPORT_AVATAR}
                        options={{
                            headerShown: false,
                            presentation: 'transparentModal',
                        }}
                        getComponent={loadReportAvatar}
                        listeners={modalScreenListeners}
                    />
                    <RootStack.Screen
                        name={SCREENS.NOT_FOUND}
                        options={screenOptions.fullScreen}
                        component={NotFoundPage}
                    />
                    <RootStack.Screen
                        name={NAVIGATORS.RIGHT_MODAL_NAVIGATOR}
                        options={screenOptions.rightModalNavigator}
                        component={RightModalNavigator}
                        listeners={modalScreenListenersWithCancelSearch}
                    />
                    <RootStack.Screen
                        name={NAVIGATORS.FULL_SCREEN_NAVIGATOR}
                        options={screenOptions.fullScreen}
                        component={FullScreenNavigator}
                    />
                    <RootStack.Screen
                        name={NAVIGATORS.LEFT_MODAL_NAVIGATOR}
                        options={screenOptions.leftModalNavigator}
                        component={LeftModalNavigator}
                        listeners={modalScreenListeners}
                    />
                    <RootStack.Screen
                        name={SCREENS.DESKTOP_SIGN_IN_REDIRECT}
                        options={screenOptions.fullScreen}
                        component={DesktopSignInRedirectPage}
                    />
                    <RootStack.Screen
                        name={NAVIGATORS.FEATURE_TRANING_MODAL_NAVIGATOR}
                        options={onboardingModalScreenOptions}
                        component={FeatureTrainingModalNavigator}
                        listeners={modalScreenListeners}
                    />
                    <RootStack.Screen
                        name={NAVIGATORS.WELCOME_VIDEO_MODAL_NAVIGATOR}
                        options={onboardingModalScreenOptions}
                        component={WelcomeVideoModalNavigator}
                    />
                    <RootStack.Screen
                        name={NAVIGATORS.ONBOARDING_MODAL_NAVIGATOR}
                        options={onboardingScreenOptions}
                        component={OnboardingModalNavigator}
                    />
                    <RootStack.Screen
                        name={SCREENS.WORKSPACE_JOIN_USER}
                        options={{
                            headerShown: false,
                            presentation: 'transparentModal',
                        }}
                        listeners={modalScreenListeners}
                        getComponent={loadWorkspaceJoinUser}
                    />
                    <RootStack.Screen
                        name={SCREENS.TRANSACTION_RECEIPT}
                        options={{
                            headerShown: false,
                            presentation: 'transparentModal',
                        }}
                        getComponent={loadReceiptView}
                        listeners={modalScreenListeners}
                    />
                    <RootStack.Screen
                        name={SCREENS.CONNECTION_COMPLETE}
                        options={defaultScreenOptions}
                        component={ConnectionCompletePage}
                    />
                    {Object.entries(CENTRAL_PANE_SCREENS).map(([screenName, componentGetter]) => (
                        <RootStack.Screen
                            key={screenName}
                            name={screenName as CentralPaneName}
                            initialParams={{openOnAdminRoom: (screenName === SCREENS.REPORT && openOnAdminRoom === 'true') || undefined}}
                            getComponent={() => withPrepareCentralPaneScreen(componentGetter())}
                            options={CentralPaneNameOptions}
                        />
                    ))}
                </RootStack.Navigator>
            </View>
        </OptionsListContextProvider>
    );
}

AuthScreens.displayName = 'AuthScreens';

const AuthScreensMemoized = memo(AuthScreens, () => true);

export default withOnyx<AuthScreensProps, AuthScreensProps>({
    session: {
        key: ONYXKEYS.SESSION,
    },
    lastOpenedPublicRoomID: {
        key: ONYXKEYS.LAST_OPENED_PUBLIC_ROOM_ID,
    },
    initialLastUpdateIDAppliedToClient: {
        key: ONYXKEYS.ONYX_UPDATES_LAST_UPDATE_ID_APPLIED_TO_CLIENT,
    },
})(AuthScreensMemoized);<|MERGE_RESOLUTION|>--- conflicted
+++ resolved
@@ -42,7 +42,7 @@
 import type * as OnyxTypes from '@src/types/onyx';
 import type {SelectedTimezone, Timezone} from '@src/types/onyx/PersonalDetails';
 import type {CentralPaneName} from './CENTRAL_PANE_SCREENS';
-import {CENTRAL_PANE_SCREENS} from './CENTRAL_PANE_SCREENS';
+import {CENTRAL_PANE_SCREENS, getCentralPaneScreenInitialParams} from './CENTRAL_PANE_SCREENS';
 import createCustomStackNavigator from './createCustomStackNavigator';
 import defaultScreenOptions from './defaultScreenOptions';
 import getRootNavigatorScreenOptions from './getRootNavigatorScreenOptions';
@@ -161,10 +161,6 @@
     },
 };
 
-<<<<<<< HEAD
-const url = getCurrentUrl();
-const openOnAdminRoom = url ? new URL(url).searchParams.get('openOnAdminRoom') : undefined;
-=======
 // Extended modal screen listeners with additional cancellation of pending requests
 const modalScreenListenersWithCancelSearch = {
     ...modalScreenListeners,
@@ -173,7 +169,6 @@
         HttpUtils.cancelPendingRequests(READ_COMMANDS.SEARCH_FOR_REPORTS);
     },
 };
->>>>>>> ca2d4b5b
 
 function AuthScreens({session, lastOpenedPublicRoomID, initialLastUpdateIDAppliedToClient}: AuthScreensProps) {
     const styles = useThemeStyles();
@@ -436,7 +431,7 @@
                         <RootStack.Screen
                             key={screenName}
                             name={screenName as CentralPaneName}
-                            initialParams={{openOnAdminRoom: (screenName === SCREENS.REPORT && openOnAdminRoom === 'true') || undefined}}
+                            initialParams={() => getCentralPaneScreenInitialParams(screenName as CentralPaneName)}
                             getComponent={() => withPrepareCentralPaneScreen(componentGetter())}
                             options={CentralPaneNameOptions}
                         />
