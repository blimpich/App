import type {RouteProp} from '@react-navigation/native';
import {useNavigation} from '@react-navigation/native';
import React, {memo, useContext, useEffect, useMemo, useRef, useState} from 'react';
import type {OnyxEntry} from 'react-native-onyx';
import Onyx, {withOnyx} from 'react-native-onyx';
import ComposeProviders from '@components/ComposeProviders';
import DelegateNoAccessModalProvider from '@components/DelegateNoAccessModalProvider';
import FullScreenLoadingIndicator from '@components/FullscreenLoadingIndicator';
import {InitialURLContext} from '@components/InitialURLContextProvider';
import LockedAccountModalProvider from '@components/LockedAccountModalProvider';
import OptionsListContextProvider from '@components/OptionListContextProvider';
import PriorityModeController from '@components/PriorityModeController';
import {SearchContextProvider} from '@components/Search/SearchContext';
import {useSearchRouterContext} from '@components/Search/SearchRouter/SearchRouterContext';
import SearchRouterModal from '@components/Search/SearchRouter/SearchRouterModal';
import useCurrentUserPersonalDetails from '@hooks/useCurrentUserPersonalDetails';
import useOnboardingFlowRouter from '@hooks/useOnboardingFlow';
import useOnyx from '@hooks/useOnyx';
import usePrevious from '@hooks/usePrevious';
import useResponsiveLayout from '@hooks/useResponsiveLayout';
import {SidebarOrderedReportsContextProvider} from '@hooks/useSidebarOrderedReports';
import useStyleUtils from '@hooks/useStyleUtils';
import useTheme from '@hooks/useTheme';
import {connect} from '@libs/actions/Delegate';
import setFullscreenVisibility from '@libs/actions/setFullscreenVisibility';
import {init, isClientTheLeader} from '@libs/ActiveClientManager';
import {READ_COMMANDS} from '@libs/API/types';
import getPlatform from '@libs/getPlatform';
import HttpUtils from '@libs/HttpUtils';
import KeyboardShortcut from '@libs/KeyboardShortcut';
import Log from '@libs/Log';
import NavBarManager from '@libs/NavBarManager';
import getCurrentUrl from '@libs/Navigation/currentUrl';
import Navigation from '@libs/Navigation/Navigation';
import Animations, {InternalPlatformAnimations} from '@libs/Navigation/PlatformStackNavigation/navigationOptions/animation';
import Presentation from '@libs/Navigation/PlatformStackNavigation/navigationOptions/presentation';
import type {AuthScreensParamList} from '@libs/Navigation/types';
import NetworkConnection from '@libs/NetworkConnection';
import onyxSubscribe from '@libs/onyxSubscribe';
import Pusher from '@libs/Pusher';
import PusherConnectionManager from '@libs/PusherConnectionManager';
import {getReportIDFromLink} from '@libs/ReportUtils';
import * as SessionUtils from '@libs/SessionUtils';
import {getSearchParamFromUrl} from '@libs/Url';
import ConnectionCompletePage from '@pages/ConnectionCompletePage';
import NotFoundPage from '@pages/ErrorPage/NotFoundPage';
import RequireTwoFactorAuthenticationPage from '@pages/RequireTwoFactorAuthenticationPage';
import DesktopSignInRedirectPage from '@pages/signin/DesktopSignInRedirectPage';
import WorkspacesListPage from '@pages/workspace/WorkspacesListPage';
import * as App from '@userActions/App';
import * as Download from '@userActions/Download';
import * as Modal from '@userActions/Modal';
import * as PersonalDetails from '@userActions/PersonalDetails';
import * as Report from '@userActions/Report';
import * as Session from '@userActions/Session';
import * as User from '@userActions/User';
import CONFIG from '@src/CONFIG';
import CONST from '@src/CONST';
import '@src/libs/subscribeToFullReconnect';
import NAVIGATORS from '@src/NAVIGATORS';
import ONYXKEYS from '@src/ONYXKEYS';
import ROUTES from '@src/ROUTES';
import SCREENS from '@src/SCREENS';
import type * as OnyxTypes from '@src/types/onyx';
import type {SelectedTimezone, Timezone} from '@src/types/onyx/PersonalDetails';
import {isEmptyObject} from '@src/types/utils/EmptyObject';
import type ReactComponentModule from '@src/types/utils/ReactComponentModule';
import attachmentModalScreenOptions from './attachmentModalScreenOptions';
import createRootStackNavigator from './createRootStackNavigator';
import {screensWithEnteringAnimation, workspaceSplitsWithoutEnteringAnimation} from './createRootStackNavigator/GetStateForActionHandlers';
import defaultScreenOptions from './defaultScreenOptions';
import {ShareModalStackNavigator} from './ModalStackNavigators';
import ExplanationModalNavigator from './Navigators/ExplanationModalNavigator';
import FeatureTrainingModalNavigator from './Navigators/FeatureTrainingModalNavigator';
import MigratedUserWelcomeModalNavigator from './Navigators/MigratedUserWelcomeModalNavigator';
import OnboardingModalNavigator from './Navigators/OnboardingModalNavigator';
import RightModalNavigator from './Navigators/RightModalNavigator';
import TestDriveModalNavigator from './Navigators/TestDriveModalNavigator';
import TestToolsModalNavigator from './Navigators/TestToolsModalNavigator';
import WelcomeVideoModalNavigator from './Navigators/WelcomeVideoModalNavigator';
import TestDriveDemoNavigator from './TestDriveDemoNavigator';
import useRootNavigatorScreenOptions from './useRootNavigatorScreenOptions';

type AuthScreensProps = {
    /** Session of currently logged in user */
    session: OnyxEntry<OnyxTypes.Session>;

    /** The report ID of the last opened public room as anonymous user */
    lastOpenedPublicRoomID: OnyxEntry<string>;

    /** The last Onyx update ID was applied to the client */
    initialLastUpdateIDAppliedToClient: OnyxEntry<number>;
};

const loadAttachmentModalScreen = () => require<ReactComponentModule>('../../../pages/media/AttachmentModalScreen').default;
const loadValidateLoginPage = () => require<ReactComponentModule>('../../../pages/ValidateLoginPage').default;
const loadLogOutPreviousUserPage = () => require<ReactComponentModule>('../../../pages/LogOutPreviousUserPage').default;
const loadConciergePage = () => require<ReactComponentModule>('../../../pages/ConciergePage').default;
const loadTrackExpensePage = () => require<ReactComponentModule>('../../../pages/TrackExpensePage').default;
const loadSubmitExpensePage = () => require<ReactComponentModule>('../../../pages/SubmitExpensePage').default;
const loadProfileAvatar = () => require<ReactComponentModule>('../../../pages/settings/Profile/ProfileAvatar').default;
const loadWorkspaceAvatar = () => require<ReactComponentModule>('../../../pages/workspace/WorkspaceAvatar').default;
const loadReportAvatar = () => require<ReactComponentModule>('../../../pages/ReportAvatar').default;
const loadReceiptView = () => require<ReactComponentModule>('../../../pages/TransactionReceiptPage').default;
const loadWorkspaceJoinUser = () => require<ReactComponentModule>('@pages/workspace/WorkspaceJoinUserPage').default;

const loadReportSplitNavigator = () => require<ReactComponentModule>('./Navigators/ReportsSplitNavigator').default;
const loadSettingsSplitNavigator = () => require<ReactComponentModule>('./Navigators/SettingsSplitNavigator').default;
const loadWorkspaceSplitNavigator = () => require<ReactComponentModule>('./Navigators/WorkspaceSplitNavigator').default;
const loadSearchNavigator = () => require<ReactComponentModule>('./Navigators/SearchFullscreenNavigator').default;

function initializePusher() {
    return Pusher.init({
        appKey: CONFIG.PUSHER.APP_KEY,
        cluster: CONFIG.PUSHER.CLUSTER,
        authEndpoint: `${CONFIG.EXPENSIFY.DEFAULT_API_ROOT}api/AuthenticatePusher?`,
    }).then(() => {
        User.subscribeToUserEvents();
    });
}
let timezone: Timezone | null;
let currentAccountID = -1;
<<<<<<< HEAD
let isLoadingApp = false;
=======
let lastUpdateIDAppliedToClient: OnyxEntry<number>;
>>>>>>> 5cbf8a81

Onyx.connect({
    key: ONYXKEYS.SESSION,
    callback: (value) => {
        // When signed out, val hasn't accountID
        if (!(value && 'accountID' in value)) {
            currentAccountID = -1;
            timezone = null;
            return;
        }

        currentAccountID = value.accountID ?? CONST.DEFAULT_NUMBER_ID;

        if (Navigation.isActiveRoute(ROUTES.SIGN_IN_MODAL)) {
            // This means sign in in RHP was successful, so we can subscribe to user events
            initializePusher();
        }
    },
});

Onyx.connect({
    key: ONYXKEYS.PERSONAL_DETAILS_LIST,
    callback: (value) => {
        if (!value || !isEmptyObject(timezone)) {
            return;
        }

        timezone = value?.[currentAccountID]?.timezone ?? {};
        const currentTimezone = Intl.DateTimeFormat().resolvedOptions().timeZone as SelectedTimezone;

        // If the current timezone is different than the user's timezone, and their timezone is set to automatic
        // then update their timezone.
        if (!isEmptyObject(currentTimezone) && timezone?.automatic && timezone?.selected !== currentTimezone) {
            PersonalDetails.updateAutomaticTimezone({
                automatic: true,
                selected: currentTimezone,
            });
        }
    },
});

Onyx.connect({
<<<<<<< HEAD
    key: ONYXKEYS.IS_LOADING_APP,
    callback: (value) => {
        isLoadingApp = !!value;
    },
});

function handleNetworkReconnect(lastUpdateIDAppliedToClient: number | undefined) {
=======
    key: ONYXKEYS.ONYX_UPDATES_LAST_UPDATE_ID_APPLIED_TO_CLIENT,
    callback: (value) => {
        lastUpdateIDAppliedToClient = value;
    },
});

function handleNetworkReconnect(isLoadingApp: boolean) {
>>>>>>> 5cbf8a81
    if (isLoadingApp) {
        App.openApp();
    } else {
        Log.info('[handleNetworkReconnect] Sending ReconnectApp');
        App.reconnectApp(lastUpdateIDAppliedToClient);
    }
}

const RootStack = createRootStackNavigator<AuthScreensParamList>();

// We want to delay the re-rendering for components(e.g. ReportActionCompose)
// that depends on modal visibility until Modal is completely closed and its focused
// When modal screen is focused, update modal visibility in Onyx
// https://reactnavigation.org/docs/navigation-events/
const modalScreenListeners = {
    focus: () => {
        Modal.setModalVisibility(true, CONST.MODAL.MODAL_TYPE.RIGHT_DOCKED);
    },
    blur: () => {
        Modal.setModalVisibility(false);
    },
    beforeRemove: () => {
        Modal.setModalVisibility(false);
        Modal.willAlertModalBecomeVisible(false);
    },
};

const fullScreenListeners = {
    focus: () => {
        setFullscreenVisibility(true);
    },
    beforeRemove: () => {
        setFullscreenVisibility(false);
    },
};

// Extended modal screen listeners with additional cancellation of pending requests
const modalScreenListenersWithCancelSearch = {
    ...modalScreenListeners,
    beforeRemove: () => {
        modalScreenListeners.beforeRemove();
        HttpUtils.cancelPendingRequests(READ_COMMANDS.SEARCH_FOR_REPORTS);
    },
};

function AuthScreens({session, lastOpenedPublicRoomID, initialLastUpdateIDAppliedToClient}: AuthScreensProps) {
    const theme = useTheme();
    const StyleUtils = useStyleUtils();
    const {shouldUseNarrowLayout} = useResponsiveLayout();
    const rootNavigatorScreenOptions = useRootNavigatorScreenOptions();
    const currentUserPersonalDetails = useCurrentUserPersonalDetails();
<<<<<<< HEAD
    const [lastUpdateIDAppliedToClient] = useOnyx(ONYXKEYS.ONYX_UPDATES_LAST_UPDATE_ID_APPLIED_TO_CLIENT, {canBeMissing: true});
=======
    const [isLoadingApp] = useOnyx(ONYXKEYS.IS_LOADING_APP, {canBeMissing: true});
>>>>>>> 5cbf8a81
    const {toggleSearch} = useSearchRouterContext();
    const currentUrl = getCurrentUrl();
    const delegatorEmail = getSearchParamFromUrl(currentUrl, 'delegatorEmail');

    const [account] = useOnyx(ONYXKEYS.ACCOUNT, {
        canBeMissing: true,
    });
    const [onboardingCompanySize] = useOnyx(ONYXKEYS.ONBOARDING_COMPANY_SIZE, {canBeMissing: true});
    const modal = useRef<OnyxTypes.Modal>({});
    const {isOnboardingCompleted} = useOnboardingFlowRouter();
    const [isOnboardingLoading] = useOnyx(ONYXKEYS.NVP_ONBOARDING, {canBeMissing: true, selector: (value) => !!value?.isLoading});
    const prevIsOnboardingLoading = usePrevious(isOnboardingLoading);
    const [shouldShowRequire2FAPage, setShouldShowRequire2FAPage] = useState(!!account?.needsTwoFactorAuthSetup && !account.requiresTwoFactorAuth);
    const navigation = useNavigation();
    const {initialURL, isAuthenticatedAtStartup, setIsAuthenticatedAtStartup} = useContext(InitialURLContext);

    // State to track whether the delegator's authentication is completed before displaying data
    const [isDelegatorFromOldDotIsReady, setIsDelegatorFromOldDotIsReady] = useState(false);

    // On HybridApp we need to prevent flickering during transition to OldDot
    const shouldRenderOnboardingExclusivelyOnHybridApp = useMemo(() => {
        return CONFIG.IS_HYBRID_APP && Navigation.getActiveRoute().includes(ROUTES.ONBOARDING_INTERESTED_FEATURES.route) && isOnboardingCompleted === true;
    }, [isOnboardingCompleted]);

    const shouldRenderOnboardingExclusively = useMemo(() => {
        return (
            !CONFIG.IS_HYBRID_APP &&
            Navigation.getActiveRoute().includes(ROUTES.ONBOARDING_INTERESTED_FEATURES.route) &&
            getPlatform() !== CONST.PLATFORM.DESKTOP &&
            onboardingCompanySize !== CONST.ONBOARDING_COMPANY_SIZE.MICRO &&
            isOnboardingCompleted === true &&
            (!!isOnboardingLoading || !!prevIsOnboardingLoading)
        );
    }, [onboardingCompanySize, isOnboardingCompleted, isOnboardingLoading, prevIsOnboardingLoading]);

    useEffect(() => {
        NavBarManager.setButtonStyle(theme.navigationBarButtonsStyle);

        return () => {
            NavBarManager.setButtonStyle(CONST.NAVIGATION_BAR_BUTTONS_STYLE.LIGHT);
        };
    }, [theme]);

    useEffect(() => {
        if (!account?.needsTwoFactorAuthSetup || !!account.requiresTwoFactorAuth || shouldShowRequire2FAPage) {
            return;
        }
        setShouldShowRequire2FAPage(true);
    }, [account?.needsTwoFactorAuthSetup, account?.requiresTwoFactorAuth, shouldShowRequire2FAPage]);

    useEffect(() => {
        if (!shouldShowRequire2FAPage) {
            return;
        }
        Navigation.navigate(ROUTES.REQUIRE_TWO_FACTOR_AUTH);
    }, [shouldShowRequire2FAPage]);

    useEffect(() => {
        const shortcutsOverviewShortcutConfig = CONST.KEYBOARD_SHORTCUTS.SHORTCUTS;
        const searchShortcutConfig = CONST.KEYBOARD_SHORTCUTS.SEARCH;
        const chatShortcutConfig = CONST.KEYBOARD_SHORTCUTS.NEW_CHAT;
        const markAllMessagesAsReadShortcutConfig = CONST.KEYBOARD_SHORTCUTS.MARK_ALL_MESSAGES_AS_READ;
        const isLoggingInAsNewUser = !!session?.email && SessionUtils.isLoggingInAsNewUser(currentUrl, session.email);
        // Sign out the current user if we're transitioning with a different user
        const isTransitioning = currentUrl.includes(ROUTES.TRANSITION_BETWEEN_APPS);
        const isSupportalTransition = currentUrl.includes('authTokenType=support');
        if (isLoggingInAsNewUser && isTransitioning) {
            Session.signOutAndRedirectToSignIn(false, isSupportalTransition);
            return;
        }

        NetworkConnection.listenForReconnect();
<<<<<<< HEAD
        NetworkConnection.onReconnect(() => handleNetworkReconnect(lastUpdateIDAppliedToClient));
=======
        NetworkConnection.onReconnect(() => handleNetworkReconnect(!!isLoadingApp));
>>>>>>> 5cbf8a81
        PusherConnectionManager.init();
        initializePusher();
        // Sometimes when we transition from old dot to new dot, the client is not the leader
        // so we need to initialize the client again
        if (!isClientTheLeader() && isTransitioning) {
            init();
        }

        // In Hybrid App we decide to call one of those method when booting ND and we don't want to duplicate calls
        if (!CONFIG.IS_HYBRID_APP) {
            // If we are on this screen then we are "logged in", but the user might not have "just logged in". They could be reopening the app
            // or returning from background. If so, we'll assume they have some app data already and we can call reconnectApp() instead of openApp() and connect() for delegator from OldDot.
            if (SessionUtils.didUserLogInDuringSession() || delegatorEmail) {
                if (delegatorEmail) {
                    connect(delegatorEmail, true)
                        ?.then((success) => {
                            App.setAppLoading(!!success);
                        })
                        .finally(() => {
                            setIsDelegatorFromOldDotIsReady(true);
                        });
                } else {
                    const reportID = getReportIDFromLink(initialURL ?? null);
                    if (reportID && !isAuthenticatedAtStartup) {
                        Report.openReport(reportID);
                        // Don't want to call `openReport` again when logging out and then logging in
                        setIsAuthenticatedAtStartup(true);
                    }
                    App.openApp();
                }
            } else {
                Log.info('[AuthScreens] Sending ReconnectApp');
                App.reconnectApp(initialLastUpdateIDAppliedToClient);
            }
        }

        App.setUpPoliciesAndNavigate(session);

        App.redirectThirdPartyDesktopSignIn();

        if (lastOpenedPublicRoomID) {
            // Re-open the last opened public room if the user logged in from a public room link
            Report.openLastOpenedPublicRoom(lastOpenedPublicRoomID);
        }
        Download.clearDownloads();

        const unsubscribeOnyxModal = onyxSubscribe({
            key: ONYXKEYS.MODAL,
            callback: (modalArg) => {
                if (modalArg === null || typeof modalArg !== 'object') {
                    return;
                }
                modal.current = modalArg;
            },
        });

        const shortcutConfig = CONST.KEYBOARD_SHORTCUTS.ESCAPE;
        const unsubscribeEscapeKey = KeyboardShortcut.subscribe(
            shortcutConfig.shortcutKey,
            () => {
                if (modal.current.willAlertModalBecomeVisible) {
                    return;
                }

                if (modal.current.disableDismissOnEscape) {
                    return;
                }

                Navigation.dismissModal();
            },
            shortcutConfig.descriptionKey,
            shortcutConfig.modifiers,
            true,
            true,
        );

        // Listen to keyboard shortcuts for opening certain pages
        const unsubscribeShortcutsOverviewShortcut = KeyboardShortcut.subscribe(
            shortcutsOverviewShortcutConfig.shortcutKey,
            () => {
                Modal.close(() => {
                    if (Navigation.isOnboardingFlow()) {
                        return;
                    }

                    if (Navigation.isActiveRoute(ROUTES.KEYBOARD_SHORTCUTS)) {
                        return;
                    }
                    return Navigation.navigate(ROUTES.KEYBOARD_SHORTCUTS);
                });
            },
            shortcutsOverviewShortcutConfig.descriptionKey,
            shortcutsOverviewShortcutConfig.modifiers,
            true,
        );

        // Listen for the key K being pressed so that focus can be given to
        // Search Router, or new group chat
        // based on the key modifiers pressed and the operating system
        const unsubscribeSearchShortcut = KeyboardShortcut.subscribe(
            searchShortcutConfig.shortcutKey,
            () => {
                Session.callFunctionIfActionIsAllowed(() => {
                    if (Navigation.isOnboardingFlow()) {
                        return;
                    }
                    toggleSearch();
                })();
            },
            shortcutsOverviewShortcutConfig.descriptionKey,
            shortcutsOverviewShortcutConfig.modifiers,
            true,
        );

        const unsubscribeChatShortcut = KeyboardShortcut.subscribe(
            chatShortcutConfig.shortcutKey,
            () => {
                if (Navigation.isOnboardingFlow()) {
                    return;
                }
                Modal.close(Session.callFunctionIfActionIsAllowed(() => Navigation.navigate(ROUTES.NEW)));
            },
            chatShortcutConfig.descriptionKey,
            chatShortcutConfig.modifiers,
            true,
        );

        const unsubscribeMarkAllMessagesAsReadShortcut = KeyboardShortcut.subscribe(
            markAllMessagesAsReadShortcutConfig.shortcutKey,
            Report.markAllMessagesAsRead,
            markAllMessagesAsReadShortcutConfig.descriptionKey,
            markAllMessagesAsReadShortcutConfig.modifiers,
            true,
        );

        return () => {
            unsubscribeEscapeKey();
            unsubscribeOnyxModal();
            unsubscribeShortcutsOverviewShortcut();
            unsubscribeSearchShortcut();
            unsubscribeChatShortcut();
            unsubscribeMarkAllMessagesAsReadShortcut();
            Session.cleanupSession();
        };

        // Rule disabled because this effect is only for component did mount & will component unmount lifecycle event
        // eslint-disable-next-line react-compiler/react-compiler, react-hooks/exhaustive-deps
    }, []);

    // Animation is disabled when navigating to the sidebar screen
    const getWorkspaceSplitNavigatorOptions = ({route}: {route: RouteProp<AuthScreensParamList>}) => {
        // We don't need to do anything special for the wide screen.
        if (!shouldUseNarrowLayout) {
            return rootNavigatorScreenOptions.splitNavigator;
        }

        // On the narrow screen, we want to animate this navigator if it is opened from the settings split.
        // If it is opened from other tab, we don't want to animate it on the entry.
        // There is a hook inside the workspace navigator that changes animation to SLIDE_FROM_RIGHT after entering.
        // This way it can be animated properly when going back to the settings split.
        const animationEnabled = !workspaceSplitsWithoutEnteringAnimation.has(route.key);

        return {
            ...rootNavigatorScreenOptions.splitNavigator,

            // Allow swipe to go back from this split navigator to the settings navigator.
            gestureEnabled: true,
            animation: animationEnabled ? Animations.SLIDE_FROM_RIGHT : Animations.NONE,
        };
    };

    // Animation is enabled when navigating to any screen different than split sidebar screen
    const getFullscreenNavigatorOptions = ({route}: {route: RouteProp<AuthScreensParamList>}) => {
        // We don't need to do anything special for the wide screen.
        if (!shouldUseNarrowLayout) {
            return rootNavigatorScreenOptions.splitNavigator;
        }

        // On the narrow screen, we want to animate this navigator if pushed SplitNavigator includes desired screen
        const animationEnabled = screensWithEnteringAnimation.has(route.key);
        return {
            ...rootNavigatorScreenOptions.splitNavigator,
            animation: animationEnabled ? Animations.SLIDE_FROM_RIGHT : Animations.NONE,
        };
    };

    const clearStatus = () => {
        User.clearCustomStatus();
        User.clearDraftCustomStatus();
    };

    useEffect(() => {
        if (!currentUserPersonalDetails.status?.clearAfter) {
            return;
        }
        const currentTime = new Date();
        const clearAfterTime = new Date(currentUserPersonalDetails.status.clearAfter);
        if (Number.isNaN(clearAfterTime.getTime())) {
            return;
        }
        const subMillisecondsTime = clearAfterTime.getTime() - currentTime.getTime();
        if (subMillisecondsTime > 0) {
            let intervalId: NodeJS.Timeout | null = null;
            let timeoutId: NodeJS.Timeout | null = null;

            if (subMillisecondsTime > CONST.LIMIT_TIMEOUT) {
                intervalId = setInterval(() => {
                    const now = new Date();
                    const remainingTime = clearAfterTime.getTime() - now.getTime();

                    if (remainingTime <= 0) {
                        clearStatus();
                        if (intervalId) {
                            clearInterval(intervalId);
                        }
                    } else if (remainingTime <= CONST.LIMIT_TIMEOUT) {
                        if (intervalId) {
                            clearInterval(intervalId);
                        }
                        timeoutId = setTimeout(() => {
                            clearStatus();
                        }, remainingTime);
                    }
                }, CONST.LIMIT_TIMEOUT);
            } else {
                timeoutId = setTimeout(() => {
                    clearStatus();
                }, subMillisecondsTime);
            }

            return () => {
                if (intervalId) {
                    clearInterval(intervalId);
                }
                if (timeoutId) {
                    clearTimeout(timeoutId);
                }
            };
        }

        clearStatus();
    }, [currentUserPersonalDetails.status?.clearAfter]);

    if (delegatorEmail && !isDelegatorFromOldDotIsReady) {
        return <FullScreenLoadingIndicator />;
    }

    return (
        <ComposeProviders components={[OptionsListContextProvider, SidebarOrderedReportsContextProvider, SearchContextProvider, LockedAccountModalProvider, DelegateNoAccessModalProvider]}>
            <RootStack.Navigator persistentScreens={[NAVIGATORS.REPORTS_SPLIT_NAVIGATOR, SCREENS.SEARCH.ROOT]}>
                {/* This has to be the first navigator in auth screens. */}
                <RootStack.Screen
                    name={NAVIGATORS.REPORTS_SPLIT_NAVIGATOR}
                    options={getFullscreenNavigatorOptions}
                    getComponent={loadReportSplitNavigator}
                />
                <RootStack.Screen
                    name={NAVIGATORS.SETTINGS_SPLIT_NAVIGATOR}
                    options={getFullscreenNavigatorOptions}
                    getComponent={loadSettingsSplitNavigator}
                />
                <RootStack.Screen
                    name={NAVIGATORS.SEARCH_FULLSCREEN_NAVIGATOR}
                    options={getFullscreenNavigatorOptions}
                    getComponent={loadSearchNavigator}
                />
                <RootStack.Screen
                    name={NAVIGATORS.WORKSPACE_SPLIT_NAVIGATOR}
                    options={getWorkspaceSplitNavigatorOptions}
                    getComponent={loadWorkspaceSplitNavigator}
                />
                <RootStack.Screen
                    name={SCREENS.VALIDATE_LOGIN}
                    options={{
                        ...rootNavigatorScreenOptions.fullScreen,
                        headerShown: false,
                        title: 'New Expensify',
                    }}
                    listeners={fullScreenListeners}
                    getComponent={loadValidateLoginPage}
                />
                <RootStack.Screen
                    name={SCREENS.WORKSPACES_LIST}
                    options={rootNavigatorScreenOptions.workspacesListPage}
                    component={WorkspacesListPage}
                />
                <RootStack.Screen
                    name={SCREENS.TRANSITION_BETWEEN_APPS}
                    options={defaultScreenOptions}
                    getComponent={loadLogOutPreviousUserPage}
                />
                <RootStack.Screen
                    name={SCREENS.CONCIERGE}
                    options={defaultScreenOptions}
                    getComponent={loadConciergePage}
                />
                <RootStack.Screen
                    name={SCREENS.TRACK_EXPENSE}
                    options={defaultScreenOptions}
                    getComponent={loadTrackExpensePage}
                />
                <RootStack.Screen
                    name={SCREENS.SUBMIT_EXPENSE}
                    options={defaultScreenOptions}
                    getComponent={loadSubmitExpensePage}
                />
                <RootStack.Screen
                    name={SCREENS.ATTACHMENTS}
                    options={attachmentModalScreenOptions}
                    getComponent={loadAttachmentModalScreen}
                    listeners={modalScreenListeners}
                />
                <RootStack.Screen
                    name={SCREENS.PROFILE_AVATAR}
                    options={{
                        headerShown: false,
                        presentation: Presentation.TRANSPARENT_MODAL,
                        animation: Animations.NONE,
                    }}
                    getComponent={loadProfileAvatar}
                    listeners={modalScreenListeners}
                />
                <RootStack.Screen
                    name={SCREENS.WORKSPACE_AVATAR}
                    options={{
                        headerShown: false,
                        presentation: Presentation.TRANSPARENT_MODAL,
                    }}
                    getComponent={loadWorkspaceAvatar}
                    listeners={modalScreenListeners}
                />
                <RootStack.Screen
                    name={SCREENS.REPORT_AVATAR}
                    options={{
                        headerShown: false,
                        presentation: Presentation.TRANSPARENT_MODAL,
                    }}
                    getComponent={loadReportAvatar}
                    listeners={modalScreenListeners}
                />
                <RootStack.Screen
                    name={SCREENS.NOT_FOUND}
                    options={rootNavigatorScreenOptions.fullScreen}
                    component={NotFoundPage}
                />
                <RootStack.Screen
                    name={NAVIGATORS.RIGHT_MODAL_NAVIGATOR}
                    options={rootNavigatorScreenOptions.rightModalNavigator}
                    component={RightModalNavigator}
                    listeners={{
                        ...modalScreenListenersWithCancelSearch,
                        beforeRemove: () => {
                            modalScreenListenersWithCancelSearch.beforeRemove();

                            // When a 2FA RHP page is closed, if the 2FA require page is visible and the user has now enabled the 2FA, then remove the 2FA require page from the navigator.
                            const routeParams = navigation.getState()?.routes?.at(-1)?.params;
                            const screen = routeParams && 'screen' in routeParams ? routeParams.screen : '';
                            if (!shouldShowRequire2FAPage || !account?.requiresTwoFactorAuth || screen !== SCREENS.RIGHT_MODAL.TWO_FACTOR_AUTH) {
                                return;
                            }
                            setShouldShowRequire2FAPage(false);
                        },
                    }}
                />
                <RootStack.Screen
                    name={SCREENS.DESKTOP_SIGN_IN_REDIRECT}
                    options={rootNavigatorScreenOptions.fullScreen}
                    component={DesktopSignInRedirectPage}
                />
                <RootStack.Screen
                    name={NAVIGATORS.SHARE_MODAL_NAVIGATOR}
                    options={rootNavigatorScreenOptions.fullScreen}
                    component={ShareModalStackNavigator}
                    listeners={modalScreenListeners}
                />
                <RootStack.Screen
                    name={NAVIGATORS.EXPLANATION_MODAL_NAVIGATOR}
                    options={rootNavigatorScreenOptions.basicModalNavigator}
                    component={ExplanationModalNavigator}
                />
                <RootStack.Screen
                    name={NAVIGATORS.MIGRATED_USER_MODAL_NAVIGATOR}
                    options={rootNavigatorScreenOptions.basicModalNavigator}
                    component={MigratedUserWelcomeModalNavigator}
                />
                <RootStack.Screen
                    name={NAVIGATORS.TEST_DRIVE_MODAL_NAVIGATOR}
                    options={rootNavigatorScreenOptions.basicModalNavigator}
                    component={TestDriveModalNavigator}
                />
                <RootStack.Screen
                    name={NAVIGATORS.TEST_DRIVE_DEMO_NAVIGATOR}
                    options={rootNavigatorScreenOptions.basicModalNavigator}
                    component={TestDriveDemoNavigator}
                />
                <RootStack.Screen
                    name={NAVIGATORS.FEATURE_TRAINING_MODAL_NAVIGATOR}
                    options={rootNavigatorScreenOptions.basicModalNavigator}
                    component={FeatureTrainingModalNavigator}
                    listeners={modalScreenListeners}
                />
                <RootStack.Screen
                    name={NAVIGATORS.WELCOME_VIDEO_MODAL_NAVIGATOR}
                    options={rootNavigatorScreenOptions.basicModalNavigator}
                    component={WelcomeVideoModalNavigator}
                />
                {(isOnboardingCompleted === false || shouldRenderOnboardingExclusivelyOnHybridApp || shouldRenderOnboardingExclusively) && (
                    <RootStack.Screen
                        name={NAVIGATORS.ONBOARDING_MODAL_NAVIGATOR}
                        options={{...rootNavigatorScreenOptions.basicModalNavigator, gestureEnabled: false}}
                        component={OnboardingModalNavigator}
                        listeners={{
                            focus: () => {
                                Modal.setDisableDismissOnEscape(true);
                            },
                        }}
                    />
                )}
                {shouldShowRequire2FAPage && (
                    <RootStack.Screen
                        name={SCREENS.REQUIRE_TWO_FACTOR_AUTH}
                        options={{...rootNavigatorScreenOptions.fullScreen, gestureEnabled: false}}
                        component={RequireTwoFactorAuthenticationPage}
                    />
                )}
                <RootStack.Screen
                    name={SCREENS.WORKSPACE_JOIN_USER}
                    options={{
                        headerShown: false,
                    }}
                    listeners={modalScreenListeners}
                    getComponent={loadWorkspaceJoinUser}
                />
                <RootStack.Screen
                    name={SCREENS.TRANSACTION_RECEIPT}
                    options={{
                        headerShown: false,
                        presentation: Presentation.TRANSPARENT_MODAL,
                    }}
                    getComponent={loadReceiptView}
                    listeners={modalScreenListeners}
                />
                <RootStack.Screen
                    name={SCREENS.MONEY_REQUEST.RECEIPT_PREVIEW}
                    options={{
                        headerShown: false,
                        presentation: Presentation.TRANSPARENT_MODAL,
                    }}
                    getComponent={loadReceiptView}
                    listeners={modalScreenListeners}
                />
                <RootStack.Screen
                    name={SCREENS.CONNECTION_COMPLETE}
                    options={rootNavigatorScreenOptions.fullScreen}
                    component={ConnectionCompletePage}
                />
                <RootStack.Screen
                    name={SCREENS.BANK_CONNECTION_COMPLETE}
                    options={rootNavigatorScreenOptions.fullScreen}
                    component={ConnectionCompletePage}
                />
                <RootStack.Screen
                    name={NAVIGATORS.TEST_TOOLS_MODAL_NAVIGATOR}
                    options={{
                        ...rootNavigatorScreenOptions.basicModalNavigator,
                        native: {
                            contentStyle: {
                                ...StyleUtils.getBackgroundColorWithOpacityStyle(theme.overlay, 0.72),
                            },
                            animation: InternalPlatformAnimations.FADE,
                        },
                        web: {
                            cardStyle: {
                                ...StyleUtils.getBackgroundColorWithOpacityStyle(theme.overlay, 0.72),
                            },
                            animation: InternalPlatformAnimations.FADE,
                        },
                    }}
                    component={TestToolsModalNavigator}
                    listeners={modalScreenListeners}
                />
            </RootStack.Navigator>
            <SearchRouterModal />
            <PriorityModeController />
        </ComposeProviders>
    );
}

AuthScreens.displayName = 'AuthScreens';

const AuthScreensMemoized = memo(AuthScreens, () => true);

// Migration to useOnyx cause re-login if logout from deeplinked report in desktop app
// Further analysis required and more details can be seen here:
// https://github.com/Expensify/App/issues/50560
// eslint-disable-next-line
export default withOnyx<AuthScreensProps, AuthScreensProps>({
    session: {
        key: ONYXKEYS.SESSION,
    },
    lastOpenedPublicRoomID: {
        key: ONYXKEYS.LAST_OPENED_PUBLIC_ROOM_ID,
    },
    initialLastUpdateIDAppliedToClient: {
        key: ONYXKEYS.ONYX_UPDATES_LAST_UPDATE_ID_APPLIED_TO_CLIENT,
    },
})(AuthScreensMemoized);<|MERGE_RESOLUTION|>--- conflicted
+++ resolved
@@ -120,11 +120,6 @@
 }
 let timezone: Timezone | null;
 let currentAccountID = -1;
-<<<<<<< HEAD
-let isLoadingApp = false;
-=======
-let lastUpdateIDAppliedToClient: OnyxEntry<number>;
->>>>>>> 5cbf8a81
 
 Onyx.connect({
     key: ONYXKEYS.SESSION,
@@ -166,24 +161,7 @@
     },
 });
 
-Onyx.connect({
-<<<<<<< HEAD
-    key: ONYXKEYS.IS_LOADING_APP,
-    callback: (value) => {
-        isLoadingApp = !!value;
-    },
-});
-
-function handleNetworkReconnect(lastUpdateIDAppliedToClient: number | undefined) {
-=======
-    key: ONYXKEYS.ONYX_UPDATES_LAST_UPDATE_ID_APPLIED_TO_CLIENT,
-    callback: (value) => {
-        lastUpdateIDAppliedToClient = value;
-    },
-});
-
-function handleNetworkReconnect(isLoadingApp: boolean) {
->>>>>>> 5cbf8a81
+function handleNetworkReconnect(lastUpdateIDAppliedToClient: number | undefined, isLoadingApp: boolean) {
     if (isLoadingApp) {
         App.openApp();
     } else {
@@ -235,11 +213,8 @@
     const {shouldUseNarrowLayout} = useResponsiveLayout();
     const rootNavigatorScreenOptions = useRootNavigatorScreenOptions();
     const currentUserPersonalDetails = useCurrentUserPersonalDetails();
-<<<<<<< HEAD
     const [lastUpdateIDAppliedToClient] = useOnyx(ONYXKEYS.ONYX_UPDATES_LAST_UPDATE_ID_APPLIED_TO_CLIENT, {canBeMissing: true});
-=======
     const [isLoadingApp] = useOnyx(ONYXKEYS.IS_LOADING_APP, {canBeMissing: true});
->>>>>>> 5cbf8a81
     const {toggleSearch} = useSearchRouterContext();
     const currentUrl = getCurrentUrl();
     const delegatorEmail = getSearchParamFromUrl(currentUrl, 'delegatorEmail');
@@ -312,11 +287,7 @@
         }
 
         NetworkConnection.listenForReconnect();
-<<<<<<< HEAD
-        NetworkConnection.onReconnect(() => handleNetworkReconnect(lastUpdateIDAppliedToClient));
-=======
-        NetworkConnection.onReconnect(() => handleNetworkReconnect(!!isLoadingApp));
->>>>>>> 5cbf8a81
+        NetworkConnection.onReconnect(() => handleNetworkReconnect(lastUpdateIDAppliedToClient, !!isLoadingApp));
         PusherConnectionManager.init();
         initializePusher();
         // Sometimes when we transition from old dot to new dot, the client is not the leader
