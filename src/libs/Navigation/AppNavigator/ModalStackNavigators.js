import _ from 'underscore';
import React from 'react';
import {createStackNavigator, CardStyleInterpolators} from '@react-navigation/stack';
import styles from '../../../styles/styles';
import SCREENS from '../../../SCREENS';

const defaultSubRouteOptions = {
    cardStyle: styles.navigationScreenCardStyle,
    headerShown: false,
    cardStyleInterpolator: CardStyleInterpolators.forHorizontalIOS,
};

/**
 * Create a modal stack navigator with an array of sub-screens.
 *
 * @param {Object} screens key/value pairs where the key is the name of the screen and the value is a functon that returns the lazy-loaded component
 * @returns {Function}
 */
function createModalStackNavigator(screens) {
    const ModalStackNavigator = createStackNavigator();
    return () => (
        <ModalStackNavigator.Navigator screenOptions={defaultSubRouteOptions}>
            {_.map(screens, (getComponent, name) => (
                <ModalStackNavigator.Screen
                    key={name}
                    name={name}
                    getComponent={getComponent}
                />
            ))}
        </ModalStackNavigator.Navigator>
    );
}

// We use getComponent/require syntax so that file used by screens are not loaded until we need them.
<<<<<<< HEAD
const MoneyRequestModalStackNavigator = createModalStackNavigator([
    {
        getComponent: () => {
            const MoneyRequestSelectorPage = require('../../../pages/iou/MoneyRequestSelectorPage').default;
            return MoneyRequestSelectorPage;
        },
        name: 'Money_Request',
    },
    {
        getComponent: () => {
            const MoneyRequestEditAmountPage = require('../../../pages/iou/steps/NewRequestAmountPage').default;
            return MoneyRequestEditAmountPage;
        },
        name: 'Money_Request_Amount',
    },
    {
        getComponent: () => {
            const MoneyRequestParticipantsPage = require('../../../pages/iou/steps/MoneyRequstParticipantsPage/MoneyRequestParticipantsPage').default;
            return MoneyRequestParticipantsPage;
        },
        name: 'Money_Request_Participants',
    },
    {
        getComponent: () => {
            const MoneyRequestConfirmPage = require('../../../pages/iou/steps/MoneyRequestConfirmPage').default;
            return MoneyRequestConfirmPage;
        },
        name: 'Money_Request_Confirmation',
    },
    {
        getComponent: () => {
            const IOUCurrencySelection = require('../../../pages/iou/IOUCurrencySelection').default;
            return IOUCurrencySelection;
        },
        name: 'Money_Request_Currency',
    },
    {
        getComponent: () => {
            const MoneyRequestDatePage = require('../../../pages/iou/MoneyRequestDatePage').default;
            return MoneyRequestDatePage;
        },
        name: 'Money_Request_Date',
    },
    {
        getComponent: () => {
            const MoneyRequestDescriptionPage = require('../../../pages/iou/MoneyRequestDescriptionPage').default;
            return MoneyRequestDescriptionPage;
        },
        name: 'Money_Request_Description',
    },
    {
        getComponent: () => {
            const MoneyRequestCategoryPage = require('../../../pages/iou/MoneyRequestCategoryPage').default;
            return MoneyRequestCategoryPage;
        },
        name: 'Money_Request_Category',
    },
    {
        getComponent: () => {
            const MoneyRequestTagPage = require('../../../pages/iou/MoneyRequestTagPage').default;
            return MoneyRequestTagPage;
        },
        name: 'Money_Request_Tag',
    },
    {
        getComponent: () => {
            const MoneyRequestMerchantPage = require('../../../pages/iou/MoneyRequestMerchantPage').default;
            return MoneyRequestMerchantPage;
        },
        name: 'Money_Request_Merchant',
    },
    {
        getComponent: () => {
            const AddPersonalBankAccountPage = require('../../../pages/AddPersonalBankAccountPage').default;
            return AddPersonalBankAccountPage;
        },
        name: 'IOU_Send_Add_Bank_Account',
    },
    {
        getComponent: () => {
            const AddDebitCardPage = require('../../../pages/settings/Wallet/AddDebitCardPage').default;
            return AddDebitCardPage;
        },
        name: 'IOU_Send_Add_Debit_Card',
    },
    {
        getComponent: () => {
            const EnablePaymentsPage = require('../../../pages/EnablePayments/EnablePaymentsPage').default;
            return EnablePaymentsPage;
        },
        name: 'IOU_Send_Enable_Payments',
    },
    {
        getComponent: () => {
            const WaypointEditorPage = require('../../../pages/iou/WaypointEditorPage').default;
            return WaypointEditorPage;
        },
        name: 'Money_Request_Waypoint',
    },
    {
        getComponent: () => {
            const DistanceRequestEditPage = require('../../../pages/iou/DistanceRequestPage').default;
            return DistanceRequestEditPage;
        },
        name: 'Money_Request_Address',
    },
]);

const SplitDetailsModalStackNavigator = createModalStackNavigator([
    {
        getComponent: () => {
            const SplitBillDetailsPage = require('../../../pages/iou/SplitBillDetailsPage').default;
            return SplitBillDetailsPage;
        },
        name: 'SplitDetails_Root',
    },
]);

const DetailsModalStackNavigator = createModalStackNavigator([
    {
        getComponent: () => {
            const DetailsPage = require('../../../pages/DetailsPage').default;
            return DetailsPage;
        },
        name: 'Details_Root',
    },
]);

const ProfileModalStackNavigator = createModalStackNavigator([
    {
        getComponent: () => {
            const ProfilePage = require('../../../pages/ProfilePage').default;
            return ProfilePage;
        },
        name: 'Profile_Root',
    },
]);

const ReportDetailsModalStackNavigator = createModalStackNavigator([
    {
        getComponent: () => {
            const ReportDetailsPage = require('../../../pages/ReportDetailsPage').default;
            return ReportDetailsPage;
        },
        name: 'Report_Details_Root',
    },
    {
        getComponent: () => {
            const ShareCodePage = require('../../../pages/home/report/ReportDetailsShareCodePage').default;
            return ShareCodePage;
        },
        name: 'Report_Details_Share_Code',
    },
]);

const ReportSettingsModalStackNavigator = createModalStackNavigator([
    {
        getComponent: () => {
            const ReportSettingsPage = require('../../../pages/settings/Report/ReportSettingsPage').default;
            return ReportSettingsPage;
        },
        name: 'Report_Settings_Root',
    },
    {
        getComponent: () => {
            const RoomNamePage = require('../../../pages/settings/Report/RoomNamePage').default;
            return RoomNamePage;
        },
        name: 'Report_Settings_Room_Name',
    },
    {
        getComponent: () => {
            const NotificationPreferencesPage = require('../../../pages/settings/Report/NotificationPreferencePage').default;
            return NotificationPreferencesPage;
        },
        name: 'Report_Settings_Notification_Preferences',
    },
    {
        getComponent: () => {
            const WriteCapabilityPage = require('../../../pages/settings/Report/WriteCapabilityPage').default;
            return WriteCapabilityPage;
        },
        name: 'Report_Settings_Write_Capability',
    },
]);

const TaskModalStackNavigator = createModalStackNavigator([
    {
        getComponent: () => {
            const TaskTitlePage = require('../../../pages/tasks/TaskTitlePage').default;
            return TaskTitlePage;
        },
        name: 'Task_Title',
    },
    {
        getComponent: () => {
            const TaskDescriptionPage = require('../../../pages/tasks/TaskDescriptionPage').default;
            return TaskDescriptionPage;
        },
        name: 'Task_Description',
    },
    {
        getComponent: () => {
            const TaskAssigneeSelectorPage = require('../../../pages/tasks/TaskAssigneeSelectorModal').default;
            return TaskAssigneeSelectorPage;
        },
        name: 'Task_Assignee',
    },
]);

const ReportWelcomeMessageModalStackNavigator = createModalStackNavigator([
    {
        getComponent: () => {
            const ReportWelcomeMessagePage = require('../../../pages/ReportWelcomeMessagePage').default;
            return ReportWelcomeMessagePage;
        },
        name: 'Report_WelcomeMessage_Root',
    },
]);

const ReportParticipantsModalStackNavigator = createModalStackNavigator([
    {
        getComponent: () => {
            const ReportParticipantsPage = require('../../../pages/ReportParticipantsPage').default;
            return ReportParticipantsPage;
        },
        name: 'ReportParticipants_Root',
    },
]);

const RoomMembersModalStackNavigator = createModalStackNavigator([
    {
        getComponent: () => {
            const RoomMembersPage = require('../../../pages/RoomMembersPage').default;
            return RoomMembersPage;
        },
        name: 'RoomMembers_Root',
    },
]);

const RoomInviteModalStackNavigator = createModalStackNavigator([
    {
        getComponent: () => {
            const RoomInvitePage = require('../../../pages/RoomInvitePage').default;
            return RoomInvitePage;
        },
        name: 'RoomInvite_Root',
    },
]);

const SearchModalStackNavigator = createModalStackNavigator([
    {
        getComponent: () => {
            const SearchPage = require('../../../pages/SearchPage').default;
            return SearchPage;
        },
        name: 'Search_Root',
    },
]);

const NewChatModalStackNavigator = createModalStackNavigator([
    {
        getComponent: () => {
            const NewChatSelectorPage = require('../../../pages/NewChatSelectorPage').default;
            return NewChatSelectorPage;
        },
        name: 'NewChat_Root',
    },
]);

const NewTaskModalStackNavigator = createModalStackNavigator([
    {
        getComponent: () => {
            const NewTaskPage = require('../../../pages/tasks/NewTaskPage').default;
            return NewTaskPage;
        },
        name: 'NewTask_Root',
    },
    {
        getComponent: () => {
            const NewTaskAssigneeSelectorPage = require('../../../pages/tasks/TaskAssigneeSelectorModal').default;
            return NewTaskAssigneeSelectorPage;
        },
        name: 'NewTask_TaskAssigneeSelector',
    },
    {
        getComponent: () => {
            const NewTaskTaskShareDestinationPage = require('../../../pages/tasks/TaskShareDestinationSelectorModal').default;
            return NewTaskTaskShareDestinationPage;
        },
        name: 'NewTask_TaskShareDestinationSelector',
    },
    {
        getComponent: () => {
            const NewTaskDetailsPage = require('../../../pages/tasks/NewTaskDetailsPage').default;
            return NewTaskDetailsPage;
        },
        name: 'NewTask_Details',
    },
    {
        getComponent: () => {
            const NewTaskTitlePage = require('../../../pages/tasks/NewTaskTitlePage').default;
            return NewTaskTitlePage;
        },
        name: 'NewTask_Title',
    },
    {
        getComponent: () => {
            const NewTaskDescriptionPage = require('../../../pages/tasks/NewTaskDescriptionPage').default;
            return NewTaskDescriptionPage;
        },
        name: 'NewTask_Description',
    },
]);

const NewTeachersUniteNavigator = createModalStackNavigator([
    {
        getComponent: () => {
            const SaveTheWorldPage = require('../../../pages/TeachersUnite/SaveTheWorldPage').default;
            return SaveTheWorldPage;
        },
        name: SCREENS.SAVE_THE_WORLD.ROOT,
    },
    {
        getComponent: () => {
            const KnowATeacherPage = require('../../../pages/TeachersUnite/KnowATeacherPage').default;
            return KnowATeacherPage;
        },
        name: 'I_Know_A_Teacher',
    },
    {
        getComponent: () => {
            const IntroSchoolPrincipalPage = require('../../../pages/TeachersUnite/IntroSchoolPrincipalPage').default;
            return IntroSchoolPrincipalPage;
        },
        name: 'Intro_School_Principal',
    },
    {
        getComponent: () => {
            const ImTeacherPage = require('../../../pages/TeachersUnite/ImTeacherPage').default;
            return ImTeacherPage;
        },
        name: 'I_Am_A_Teacher',
    },
]);

const SettingsModalStackNavigator = createModalStackNavigator([
    {
        getComponent: () => {
            const SettingsInitialPage = require('../../../pages/settings/InitialSettingsPage').default;
            return SettingsInitialPage;
        },
        name: SCREENS.SETTINGS.ROOT,
    },
    {
        getComponent: () => {
            const ShareCodePage = require('../../../pages/ShareCodePage').default;
            return ShareCodePage;
        },
        name: 'Settings_Share_Code',
    },
    {
        getComponent: () => {
            const SettingsWorkspacesPage = require('../../../pages/workspace/WorkspacesListPage').default;
            return SettingsWorkspacesPage;
        },
        name: SCREENS.SETTINGS.WORKSPACES,
    },
    {
        getComponent: () => {
            const SettingsProfilePage = require('../../../pages/settings/Profile/ProfilePage').default;
            return SettingsProfilePage;
        },
        name: 'Settings_Profile',
    },
    {
        getComponent: () => {
            const SettingsPronounsPage = require('../../../pages/settings/Profile/PronounsPage').default;
            return SettingsPronounsPage;
        },
        name: 'Settings_Pronouns',
    },
    {
        getComponent: () => {
            const SettingsDisplayNamePage = require('../../../pages/settings/Profile/DisplayNamePage').default;
            return SettingsDisplayNamePage;
        },
        name: 'Settings_Display_Name',
    },
    {
        getComponent: () => {
            const SettingsTimezoneInitialPage = require('../../../pages/settings/Profile/TimezoneInitialPage').default;
            return SettingsTimezoneInitialPage;
        },
        name: 'Settings_Timezone',
    },
    {
        getComponent: () => {
            const SettingsTimezoneSelectPage = require('../../../pages/settings/Profile/TimezoneSelectPage').default;
            return SettingsTimezoneSelectPage;
        },
        name: 'Settings_Timezone_Select',
    },
    {
        getComponent: () => {
            const SettingsPersonalDetailsInitialPage = require('../../../pages/settings/Profile/PersonalDetails/PersonalDetailsInitialPage').default;
            return SettingsPersonalDetailsInitialPage;
        },
        name: 'Settings_PersonalDetails_Initial',
    },
    {
        getComponent: () => {
            const SettingsLegalNamePage = require('../../../pages/settings/Profile/PersonalDetails/LegalNamePage').default;
            return SettingsLegalNamePage;
        },
        name: 'Settings_PersonalDetails_LegalName',
    },
    {
        getComponent: () => {
            const SettingsDateOfBirthPage = require('../../../pages/settings/Profile/PersonalDetails/DateOfBirthPage').default;
            return SettingsDateOfBirthPage;
        },
        name: 'Settings_PersonalDetails_DateOfBirth',
    },
    {
        getComponent: () => {
            const SettingsAddressPage = require('../../../pages/settings/Profile/PersonalDetails/AddressPage').default;
            return SettingsAddressPage;
        },
        name: 'Settings_PersonalDetails_Address',
    },
    {
        getComponent: () => {
            const SettingsContactMethodsPage = require('../../../pages/settings/Profile/Contacts/ContactMethodsPage').default;
            return SettingsContactMethodsPage;
        },
        name: 'Settings_ContactMethods',
    },
    {
        getComponent: () => {
            const SettingsContactMethodDetailsPage = require('../../../pages/settings/Profile/Contacts/ContactMethodDetailsPage').default;
            return SettingsContactMethodDetailsPage;
        },
        name: 'Settings_ContactMethodDetails',
    },
    {
        getComponent: () => {
            const SettingsNewContactMethodPage = require('../../../pages/settings/Profile/Contacts/NewContactMethodPage').default;
            return SettingsNewContactMethodPage;
        },
        name: 'Settings_NewContactMethod',
    },
    {
        getComponent: () => {
            const SettingsPreferencesPage = require('../../../pages/settings/Preferences/PreferencesPage').default;
            return SettingsPreferencesPage;
        },
        name: SCREENS.SETTINGS.PREFERENCES,
    },
    {
        getComponent: () => {
            const SettingsPreferencesPriorityModePage = require('../../../pages/settings/Preferences/PriorityModePage').default;
            return SettingsPreferencesPriorityModePage;
        },
        name: 'Settings_Preferences_PriorityMode',
    },
    {
        getComponent: () => {
            const SettingsPreferencesLanguagePage = require('../../../pages/settings/Preferences/LanguagePage').default;
            return SettingsPreferencesLanguagePage;
        },
        name: 'Settings_Preferences_Language',
    },
=======
const MoneyRequestModalStackNavigator = createModalStackNavigator({
    Money_Request: () => require('../../../pages/iou/MoneyRequestSelectorPage').default,
    Money_Request_Amount: () => require('../../../pages/iou/steps/NewRequestAmountPage').default,
    Money_Request_Participants: () => require('../../../pages/iou/steps/MoneyRequstParticipantsPage/MoneyRequestParticipantsPage').default,
    Money_Request_Confirmation: () => require('../../../pages/iou/steps/MoneyRequestConfirmPage').default,
    Money_Request_Currency: () => require('../../../pages/iou/IOUCurrencySelection').default,
    Money_Request_Date: () => require('../../../pages/iou/MoneyRequestDatePage').default,
    Money_Request_Description: () => require('../../../pages/iou/MoneyRequestDescriptionPage').default,
    Money_Request_Category: () => require('../../../pages/iou/MoneyRequestCategoryPage').default,
    Money_Request_Tag: () => require('../../../pages/iou/MoneyRequestTagPage').default,
    Money_Request_Merchant: () => require('../../../pages/iou/MoneyRequestMerchantPage').default,
    IOU_Send_Add_Bank_Account: () => require('../../../pages/AddPersonalBankAccountPage').default,
    IOU_Send_Add_Debit_Card: () => require('../../../pages/settings/Wallet/AddDebitCardPage').default,
    IOU_Send_Enable_Payments: () => require('../../../pages/EnablePayments/EnablePaymentsPage').default,
    Money_Request_Waypoint: () => require('../../../pages/iou/WaypointEditorPage').default,
    Money_Request_Address: () => require('../../../pages/iou/DistanceRequestPage').default,
});

const SplitDetailsModalStackNavigator = createModalStackNavigator({
    SplitDetails_Root: () => require('../../../pages/iou/SplitBillDetailsPage').default,
});

const DetailsModalStackNavigator = createModalStackNavigator({
    Details_Root: () => require('../../../pages/DetailsPage').default,
});

const ProfileModalStackNavigator = createModalStackNavigator({
    Profile_Root: () => require('../../../pages/ProfilePage').default,
});

const ReportDetailsModalStackNavigator = createModalStackNavigator({
    Report_Details_Root: () => require('../../../pages/ReportDetailsPage').default,
    Report_Details_Share_Code: () => require('../../../pages/home/report/ReportDetailsShareCodePage').default,
});

const ReportSettingsModalStackNavigator = createModalStackNavigator({
    Report_Settings_Root: () => require('../../../pages/settings/Report/ReportSettingsPage').default,
    Report_Settings_Room_Name: () => require('../../../pages/settings/Report/RoomNamePage').default,
    Report_Settings_Notification_Preferences: () => require('../../../pages/settings/Report/NotificationPreferencePage').default,
    Report_Settings_Write_Capability: () => require('../../../pages/settings/Report/WriteCapabilityPage').default,
});

const TaskModalStackNavigator = createModalStackNavigator({
    Task_Title: () => require('../../../pages/tasks/TaskTitlePage').default,
    Task_Description: () => require('../../../pages/tasks/TaskDescriptionPage').default,
    Task_Assignee: () => require('../../../pages/tasks/TaskAssigneeSelectorModal').default,
});

const ReportWelcomeMessageModalStackNavigator = createModalStackNavigator({
    Report_WelcomeMessage_Root: () => require('../../../pages/ReportWelcomeMessagePage').default,
});

const ReportParticipantsModalStackNavigator = createModalStackNavigator({
    ReportParticipants_Root: () => require('../../../pages/ReportParticipantsPage').default,
});

const SearchModalStackNavigator = createModalStackNavigator({
    Search_Root: () => require('../../../pages/SearchPage').default,
});

const NewChatModalStackNavigator = createModalStackNavigator({
    NewChat_Root: () => require('../../../pages/NewChatSelectorPage').default,
});

const NewTaskModalStackNavigator = createModalStackNavigator({
    NewTask_Root: () => require('../../../pages/tasks/NewTaskPage').default,
    NewTask_TaskAssigneeSelector: () => require('../../../pages/tasks/TaskAssigneeSelectorModal').default,
    NewTask_TaskShareDestinationSelector: () => require('../../../pages/tasks/TaskShareDestinationSelectorModal').default,
    NewTask_Details: () => require('../../../pages/tasks/NewTaskDetailsPage').default,
    NewTask_Title: () => require('../../../pages/tasks/NewTaskTitlePage').default,
    NewTask_Description: () => require('../../../pages/tasks/NewTaskDescriptionPage').default,
});

const NewTeachersUniteNavigator = createModalStackNavigator({
    [SCREENS.SAVE_THE_WORLD.ROOT]: () => require('../../../pages/TeachersUnite/SaveTheWorldPage').default,
    I_Know_A_Teacher: () => require('../../../pages/TeachersUnite/KnowATeacherPage').default,
    Intro_School_Principal: () => require('../../../pages/TeachersUnite/ImTeacherPage').default,
    I_Am_A_Teacher: () => require('../../../pages/TeachersUnite/ImTeacherPage').default,
});

const SettingsModalStackNavigator = createModalStackNavigator({
    [SCREENS.SETTINGS.ROOT]: () => require('../../../pages/settings/InitialSettingsPage').default,
    Settings_Share_Code: () => require('../../../pages/ShareCodePage').default,
    [SCREENS.SETTINGS.WORKSPACES]: () => require('../../../pages/workspace/WorkspacesListPage').default,
    Settings_Profile: () => require('../../../pages/settings/Profile/ProfilePage').default,
    Settings_Pronouns: () => require('../../../pages/settings/Profile/PronounsPage').default,
    Settings_Display_Name: () => require('../../../pages/settings/Profile/DisplayNamePage').default,
    Settings_Timezone: () => require('../../../pages/settings/Profile/TimezoneInitialPage').default,
    Settings_Timezone_Select: () => require('../../../pages/settings/Profile/TimezoneSelectPage').default,
    Settings_PersonalDetails_Initial: () => require('../../../pages/settings/Profile/PersonalDetails/PersonalDetailsInitialPage').default,
    Settings_PersonalDetails_LegalName: () => require('../../../pages/settings/Profile/PersonalDetails/LegalNamePage').default,
    Settings_PersonalDetails_DateOfBirth: () => require('../../../pages/settings/Profile/PersonalDetails/DateOfBirthPage').default,
    Settings_PersonalDetails_Address: () => require('../../../pages/settings/Profile/PersonalDetails/AddressPage').default,
    Settings_ContactMethods: () => require('../../../pages/settings/Profile/Contacts/ContactMethodsPage').default,
    Settings_ContactMethodDetails: () => require('../../../pages/settings/Profile/Contacts/ContactMethodDetailsPage').default,
    Settings_NewContactMethod: () => require('../../../pages/settings/Profile/Contacts/NewContactMethodPage').default,
    [SCREENS.SETTINGS.PREFERENCES]: () => require('../../../pages/settings/Preferences/PreferencesPage').default,
    Settings_Preferences_PriorityMode: () => require('../../../pages/settings/Preferences/PriorityModePage').default,
    Settings_Preferences_Language: () => require('../../../pages/settings/Preferences/LanguagePage').default,
>>>>>>> 115029c1
    // Will be uncommented as part of https://github.com/Expensify/App/issues/21670
    // Settings_Preferences_Theme: () => require('../../../pages/settings/Preferences/ThemePage').default,
    Settings_Close: () => require('../../../pages/settings/Security/CloseAccountPage').default,
    [SCREENS.SETTINGS.SECURITY]: () => require('../../../pages/settings/Security/SecuritySettingsPage').default,
    Settings_About: () => require('../../../pages/settings/AboutPage/AboutPage').default,
    Settings_App_Download_Links: () => require('../../../pages/settings/AppDownloadLinks').default,
    Settings_Lounge_Access: () => require('../../../pages/settings/Profile/LoungeAccessPage').default,
    Settings_Wallet: () => require('../../../pages/settings/Wallet/WalletPage').default,
    Settings_Wallet_Transfer_Balance: () => require('../../../pages/settings/Wallet/TransferBalancePage').default,
    Settings_Wallet_Choose_Transfer_Account: () => require('../../../pages/settings/Wallet/ChooseTransferAccountPage').default,
    Settings_Wallet_EnablePayments: () => require('../../../pages/EnablePayments/EnablePaymentsPage').default,
    Settings_Add_Debit_Card: () => require('../../../pages/settings/Wallet/AddDebitCardPage').default,
    Settings_Add_Bank_Account: () => require('../../../pages/AddPersonalBankAccountPage').default,
    [SCREENS.SETTINGS.STATUS]: () => require('../../../pages/settings/Profile/CustomStatus/StatusPage').default,
    Settings_Status_Set: () => require('../../../pages/settings/Profile/CustomStatus/StatusSetPage').default,
    Workspace_Initial: () => require('../../../pages/workspace/WorkspaceInitialPage').default,
    Workspace_Settings: () => require('../../../pages/workspace/WorkspaceSettingsPage').default,
    Workspace_Card: () => require('../../../pages/workspace/card/WorkspaceCardPage').default,
    Workspace_Reimburse: () => require('../../../pages/workspace/reimburse/WorkspaceReimbursePage').default,
    Workspace_RateAndUnit: () => require('../../../pages/workspace/reimburse/WorkspaceRateAndUnitPage').default,
    Workspace_Bills: () => require('../../../pages/workspace/bills/WorkspaceBillsPage').default,
    Workspace_Invoices: () => require('../../../pages/workspace/invoices/WorkspaceInvoicesPage').default,
    Workspace_Travel: () => require('../../../pages/workspace/travel/WorkspaceTravelPage').default,
    Workspace_Members: () => require('../../../pages/workspace/WorkspaceMembersPage').default,
    Workspace_Invite: () => require('../../../pages/workspace/WorkspaceInvitePage').default,
    Workspace_Invite_Message: () => require('../../../pages/workspace/WorkspaceInviteMessagePage').default,
    ReimbursementAccount: () => require('../../../pages/ReimbursementAccount/ReimbursementAccountPage').default,
    GetAssistance: () => require('../../../pages/GetAssistancePage').default,
    Settings_TwoFactorAuth: () => require('../../../pages/settings/Security/TwoFactorAuth/TwoFactorAuthPage').default,
});

const EnablePaymentsStackNavigator = createModalStackNavigator({
    EnablePayments_Root: () => require('../../../pages/EnablePayments/EnablePaymentsPage').default,
});

const AddPersonalBankAccountModalStackNavigator = createModalStackNavigator({
    AddPersonalBankAccount_Root: () => require('../../../pages/AddPersonalBankAccountPage').default,
});

const ReimbursementAccountModalStackNavigator = createModalStackNavigator({
    ReimbursementAccount_Root: () => require('../../../pages/ReimbursementAccount/ReimbursementAccountPage').default,
});

const WalletStatementStackNavigator = createModalStackNavigator({
    WalletStatement_Root: () => require('../../../pages/wallet/WalletStatementPage').default,
});

const FlagCommentStackNavigator = createModalStackNavigator({
    FlagComment_Root: () => require('../../../pages/FlagCommentPage').default,
});

const EditRequestStackNavigator = createModalStackNavigator({
    EditRequest_Root: () => require('../../../pages/EditRequestPage').default,
    EditRequest_Currency: () => require('../../../pages/iou/IOUCurrencySelection').default,
});

const PrivateNotesModalStackNavigator = createModalStackNavigator({
    PrivateNotes_View: () => require('../../../pages/PrivateNotes/PrivateNotesViewPage').default,
    PrivateNotes_List: () => require('../../../pages/PrivateNotes/PrivateNotesListPage').default,
    PrivateNotes_Edit: () => require('../../../pages/PrivateNotes/PrivateNotesEditPage').default,
});

const SignInModalStackNavigator = createModalStackNavigator({
    SignIn_Root: () => require('../../../pages/signin/SignInModal').default,
});

export {
    MoneyRequestModalStackNavigator,
    SplitDetailsModalStackNavigator,
    DetailsModalStackNavigator,
    ProfileModalStackNavigator,
    ReportDetailsModalStackNavigator,
    TaskModalStackNavigator,
    ReportSettingsModalStackNavigator,
    ReportWelcomeMessageModalStackNavigator,
    ReportParticipantsModalStackNavigator,
    SearchModalStackNavigator,
    NewChatModalStackNavigator,
    NewTaskModalStackNavigator,
    SettingsModalStackNavigator,
    EnablePaymentsStackNavigator,
    AddPersonalBankAccountModalStackNavigator,
    ReimbursementAccountModalStackNavigator,
    WalletStatementStackNavigator,
    FlagCommentStackNavigator,
    EditRequestStackNavigator,
    PrivateNotesModalStackNavigator,
    NewTeachersUniteNavigator,
    SignInModalStackNavigator,
    RoomMembersModalStackNavigator,
    RoomInviteModalStackNavigator,
};<|MERGE_RESOLUTION|>--- conflicted
+++ resolved
@@ -32,481 +32,6 @@
 }
 
 // We use getComponent/require syntax so that file used by screens are not loaded until we need them.
-<<<<<<< HEAD
-const MoneyRequestModalStackNavigator = createModalStackNavigator([
-    {
-        getComponent: () => {
-            const MoneyRequestSelectorPage = require('../../../pages/iou/MoneyRequestSelectorPage').default;
-            return MoneyRequestSelectorPage;
-        },
-        name: 'Money_Request',
-    },
-    {
-        getComponent: () => {
-            const MoneyRequestEditAmountPage = require('../../../pages/iou/steps/NewRequestAmountPage').default;
-            return MoneyRequestEditAmountPage;
-        },
-        name: 'Money_Request_Amount',
-    },
-    {
-        getComponent: () => {
-            const MoneyRequestParticipantsPage = require('../../../pages/iou/steps/MoneyRequstParticipantsPage/MoneyRequestParticipantsPage').default;
-            return MoneyRequestParticipantsPage;
-        },
-        name: 'Money_Request_Participants',
-    },
-    {
-        getComponent: () => {
-            const MoneyRequestConfirmPage = require('../../../pages/iou/steps/MoneyRequestConfirmPage').default;
-            return MoneyRequestConfirmPage;
-        },
-        name: 'Money_Request_Confirmation',
-    },
-    {
-        getComponent: () => {
-            const IOUCurrencySelection = require('../../../pages/iou/IOUCurrencySelection').default;
-            return IOUCurrencySelection;
-        },
-        name: 'Money_Request_Currency',
-    },
-    {
-        getComponent: () => {
-            const MoneyRequestDatePage = require('../../../pages/iou/MoneyRequestDatePage').default;
-            return MoneyRequestDatePage;
-        },
-        name: 'Money_Request_Date',
-    },
-    {
-        getComponent: () => {
-            const MoneyRequestDescriptionPage = require('../../../pages/iou/MoneyRequestDescriptionPage').default;
-            return MoneyRequestDescriptionPage;
-        },
-        name: 'Money_Request_Description',
-    },
-    {
-        getComponent: () => {
-            const MoneyRequestCategoryPage = require('../../../pages/iou/MoneyRequestCategoryPage').default;
-            return MoneyRequestCategoryPage;
-        },
-        name: 'Money_Request_Category',
-    },
-    {
-        getComponent: () => {
-            const MoneyRequestTagPage = require('../../../pages/iou/MoneyRequestTagPage').default;
-            return MoneyRequestTagPage;
-        },
-        name: 'Money_Request_Tag',
-    },
-    {
-        getComponent: () => {
-            const MoneyRequestMerchantPage = require('../../../pages/iou/MoneyRequestMerchantPage').default;
-            return MoneyRequestMerchantPage;
-        },
-        name: 'Money_Request_Merchant',
-    },
-    {
-        getComponent: () => {
-            const AddPersonalBankAccountPage = require('../../../pages/AddPersonalBankAccountPage').default;
-            return AddPersonalBankAccountPage;
-        },
-        name: 'IOU_Send_Add_Bank_Account',
-    },
-    {
-        getComponent: () => {
-            const AddDebitCardPage = require('../../../pages/settings/Wallet/AddDebitCardPage').default;
-            return AddDebitCardPage;
-        },
-        name: 'IOU_Send_Add_Debit_Card',
-    },
-    {
-        getComponent: () => {
-            const EnablePaymentsPage = require('../../../pages/EnablePayments/EnablePaymentsPage').default;
-            return EnablePaymentsPage;
-        },
-        name: 'IOU_Send_Enable_Payments',
-    },
-    {
-        getComponent: () => {
-            const WaypointEditorPage = require('../../../pages/iou/WaypointEditorPage').default;
-            return WaypointEditorPage;
-        },
-        name: 'Money_Request_Waypoint',
-    },
-    {
-        getComponent: () => {
-            const DistanceRequestEditPage = require('../../../pages/iou/DistanceRequestPage').default;
-            return DistanceRequestEditPage;
-        },
-        name: 'Money_Request_Address',
-    },
-]);
-
-const SplitDetailsModalStackNavigator = createModalStackNavigator([
-    {
-        getComponent: () => {
-            const SplitBillDetailsPage = require('../../../pages/iou/SplitBillDetailsPage').default;
-            return SplitBillDetailsPage;
-        },
-        name: 'SplitDetails_Root',
-    },
-]);
-
-const DetailsModalStackNavigator = createModalStackNavigator([
-    {
-        getComponent: () => {
-            const DetailsPage = require('../../../pages/DetailsPage').default;
-            return DetailsPage;
-        },
-        name: 'Details_Root',
-    },
-]);
-
-const ProfileModalStackNavigator = createModalStackNavigator([
-    {
-        getComponent: () => {
-            const ProfilePage = require('../../../pages/ProfilePage').default;
-            return ProfilePage;
-        },
-        name: 'Profile_Root',
-    },
-]);
-
-const ReportDetailsModalStackNavigator = createModalStackNavigator([
-    {
-        getComponent: () => {
-            const ReportDetailsPage = require('../../../pages/ReportDetailsPage').default;
-            return ReportDetailsPage;
-        },
-        name: 'Report_Details_Root',
-    },
-    {
-        getComponent: () => {
-            const ShareCodePage = require('../../../pages/home/report/ReportDetailsShareCodePage').default;
-            return ShareCodePage;
-        },
-        name: 'Report_Details_Share_Code',
-    },
-]);
-
-const ReportSettingsModalStackNavigator = createModalStackNavigator([
-    {
-        getComponent: () => {
-            const ReportSettingsPage = require('../../../pages/settings/Report/ReportSettingsPage').default;
-            return ReportSettingsPage;
-        },
-        name: 'Report_Settings_Root',
-    },
-    {
-        getComponent: () => {
-            const RoomNamePage = require('../../../pages/settings/Report/RoomNamePage').default;
-            return RoomNamePage;
-        },
-        name: 'Report_Settings_Room_Name',
-    },
-    {
-        getComponent: () => {
-            const NotificationPreferencesPage = require('../../../pages/settings/Report/NotificationPreferencePage').default;
-            return NotificationPreferencesPage;
-        },
-        name: 'Report_Settings_Notification_Preferences',
-    },
-    {
-        getComponent: () => {
-            const WriteCapabilityPage = require('../../../pages/settings/Report/WriteCapabilityPage').default;
-            return WriteCapabilityPage;
-        },
-        name: 'Report_Settings_Write_Capability',
-    },
-]);
-
-const TaskModalStackNavigator = createModalStackNavigator([
-    {
-        getComponent: () => {
-            const TaskTitlePage = require('../../../pages/tasks/TaskTitlePage').default;
-            return TaskTitlePage;
-        },
-        name: 'Task_Title',
-    },
-    {
-        getComponent: () => {
-            const TaskDescriptionPage = require('../../../pages/tasks/TaskDescriptionPage').default;
-            return TaskDescriptionPage;
-        },
-        name: 'Task_Description',
-    },
-    {
-        getComponent: () => {
-            const TaskAssigneeSelectorPage = require('../../../pages/tasks/TaskAssigneeSelectorModal').default;
-            return TaskAssigneeSelectorPage;
-        },
-        name: 'Task_Assignee',
-    },
-]);
-
-const ReportWelcomeMessageModalStackNavigator = createModalStackNavigator([
-    {
-        getComponent: () => {
-            const ReportWelcomeMessagePage = require('../../../pages/ReportWelcomeMessagePage').default;
-            return ReportWelcomeMessagePage;
-        },
-        name: 'Report_WelcomeMessage_Root',
-    },
-]);
-
-const ReportParticipantsModalStackNavigator = createModalStackNavigator([
-    {
-        getComponent: () => {
-            const ReportParticipantsPage = require('../../../pages/ReportParticipantsPage').default;
-            return ReportParticipantsPage;
-        },
-        name: 'ReportParticipants_Root',
-    },
-]);
-
-const RoomMembersModalStackNavigator = createModalStackNavigator([
-    {
-        getComponent: () => {
-            const RoomMembersPage = require('../../../pages/RoomMembersPage').default;
-            return RoomMembersPage;
-        },
-        name: 'RoomMembers_Root',
-    },
-]);
-
-const RoomInviteModalStackNavigator = createModalStackNavigator([
-    {
-        getComponent: () => {
-            const RoomInvitePage = require('../../../pages/RoomInvitePage').default;
-            return RoomInvitePage;
-        },
-        name: 'RoomInvite_Root',
-    },
-]);
-
-const SearchModalStackNavigator = createModalStackNavigator([
-    {
-        getComponent: () => {
-            const SearchPage = require('../../../pages/SearchPage').default;
-            return SearchPage;
-        },
-        name: 'Search_Root',
-    },
-]);
-
-const NewChatModalStackNavigator = createModalStackNavigator([
-    {
-        getComponent: () => {
-            const NewChatSelectorPage = require('../../../pages/NewChatSelectorPage').default;
-            return NewChatSelectorPage;
-        },
-        name: 'NewChat_Root',
-    },
-]);
-
-const NewTaskModalStackNavigator = createModalStackNavigator([
-    {
-        getComponent: () => {
-            const NewTaskPage = require('../../../pages/tasks/NewTaskPage').default;
-            return NewTaskPage;
-        },
-        name: 'NewTask_Root',
-    },
-    {
-        getComponent: () => {
-            const NewTaskAssigneeSelectorPage = require('../../../pages/tasks/TaskAssigneeSelectorModal').default;
-            return NewTaskAssigneeSelectorPage;
-        },
-        name: 'NewTask_TaskAssigneeSelector',
-    },
-    {
-        getComponent: () => {
-            const NewTaskTaskShareDestinationPage = require('../../../pages/tasks/TaskShareDestinationSelectorModal').default;
-            return NewTaskTaskShareDestinationPage;
-        },
-        name: 'NewTask_TaskShareDestinationSelector',
-    },
-    {
-        getComponent: () => {
-            const NewTaskDetailsPage = require('../../../pages/tasks/NewTaskDetailsPage').default;
-            return NewTaskDetailsPage;
-        },
-        name: 'NewTask_Details',
-    },
-    {
-        getComponent: () => {
-            const NewTaskTitlePage = require('../../../pages/tasks/NewTaskTitlePage').default;
-            return NewTaskTitlePage;
-        },
-        name: 'NewTask_Title',
-    },
-    {
-        getComponent: () => {
-            const NewTaskDescriptionPage = require('../../../pages/tasks/NewTaskDescriptionPage').default;
-            return NewTaskDescriptionPage;
-        },
-        name: 'NewTask_Description',
-    },
-]);
-
-const NewTeachersUniteNavigator = createModalStackNavigator([
-    {
-        getComponent: () => {
-            const SaveTheWorldPage = require('../../../pages/TeachersUnite/SaveTheWorldPage').default;
-            return SaveTheWorldPage;
-        },
-        name: SCREENS.SAVE_THE_WORLD.ROOT,
-    },
-    {
-        getComponent: () => {
-            const KnowATeacherPage = require('../../../pages/TeachersUnite/KnowATeacherPage').default;
-            return KnowATeacherPage;
-        },
-        name: 'I_Know_A_Teacher',
-    },
-    {
-        getComponent: () => {
-            const IntroSchoolPrincipalPage = require('../../../pages/TeachersUnite/IntroSchoolPrincipalPage').default;
-            return IntroSchoolPrincipalPage;
-        },
-        name: 'Intro_School_Principal',
-    },
-    {
-        getComponent: () => {
-            const ImTeacherPage = require('../../../pages/TeachersUnite/ImTeacherPage').default;
-            return ImTeacherPage;
-        },
-        name: 'I_Am_A_Teacher',
-    },
-]);
-
-const SettingsModalStackNavigator = createModalStackNavigator([
-    {
-        getComponent: () => {
-            const SettingsInitialPage = require('../../../pages/settings/InitialSettingsPage').default;
-            return SettingsInitialPage;
-        },
-        name: SCREENS.SETTINGS.ROOT,
-    },
-    {
-        getComponent: () => {
-            const ShareCodePage = require('../../../pages/ShareCodePage').default;
-            return ShareCodePage;
-        },
-        name: 'Settings_Share_Code',
-    },
-    {
-        getComponent: () => {
-            const SettingsWorkspacesPage = require('../../../pages/workspace/WorkspacesListPage').default;
-            return SettingsWorkspacesPage;
-        },
-        name: SCREENS.SETTINGS.WORKSPACES,
-    },
-    {
-        getComponent: () => {
-            const SettingsProfilePage = require('../../../pages/settings/Profile/ProfilePage').default;
-            return SettingsProfilePage;
-        },
-        name: 'Settings_Profile',
-    },
-    {
-        getComponent: () => {
-            const SettingsPronounsPage = require('../../../pages/settings/Profile/PronounsPage').default;
-            return SettingsPronounsPage;
-        },
-        name: 'Settings_Pronouns',
-    },
-    {
-        getComponent: () => {
-            const SettingsDisplayNamePage = require('../../../pages/settings/Profile/DisplayNamePage').default;
-            return SettingsDisplayNamePage;
-        },
-        name: 'Settings_Display_Name',
-    },
-    {
-        getComponent: () => {
-            const SettingsTimezoneInitialPage = require('../../../pages/settings/Profile/TimezoneInitialPage').default;
-            return SettingsTimezoneInitialPage;
-        },
-        name: 'Settings_Timezone',
-    },
-    {
-        getComponent: () => {
-            const SettingsTimezoneSelectPage = require('../../../pages/settings/Profile/TimezoneSelectPage').default;
-            return SettingsTimezoneSelectPage;
-        },
-        name: 'Settings_Timezone_Select',
-    },
-    {
-        getComponent: () => {
-            const SettingsPersonalDetailsInitialPage = require('../../../pages/settings/Profile/PersonalDetails/PersonalDetailsInitialPage').default;
-            return SettingsPersonalDetailsInitialPage;
-        },
-        name: 'Settings_PersonalDetails_Initial',
-    },
-    {
-        getComponent: () => {
-            const SettingsLegalNamePage = require('../../../pages/settings/Profile/PersonalDetails/LegalNamePage').default;
-            return SettingsLegalNamePage;
-        },
-        name: 'Settings_PersonalDetails_LegalName',
-    },
-    {
-        getComponent: () => {
-            const SettingsDateOfBirthPage = require('../../../pages/settings/Profile/PersonalDetails/DateOfBirthPage').default;
-            return SettingsDateOfBirthPage;
-        },
-        name: 'Settings_PersonalDetails_DateOfBirth',
-    },
-    {
-        getComponent: () => {
-            const SettingsAddressPage = require('../../../pages/settings/Profile/PersonalDetails/AddressPage').default;
-            return SettingsAddressPage;
-        },
-        name: 'Settings_PersonalDetails_Address',
-    },
-    {
-        getComponent: () => {
-            const SettingsContactMethodsPage = require('../../../pages/settings/Profile/Contacts/ContactMethodsPage').default;
-            return SettingsContactMethodsPage;
-        },
-        name: 'Settings_ContactMethods',
-    },
-    {
-        getComponent: () => {
-            const SettingsContactMethodDetailsPage = require('../../../pages/settings/Profile/Contacts/ContactMethodDetailsPage').default;
-            return SettingsContactMethodDetailsPage;
-        },
-        name: 'Settings_ContactMethodDetails',
-    },
-    {
-        getComponent: () => {
-            const SettingsNewContactMethodPage = require('../../../pages/settings/Profile/Contacts/NewContactMethodPage').default;
-            return SettingsNewContactMethodPage;
-        },
-        name: 'Settings_NewContactMethod',
-    },
-    {
-        getComponent: () => {
-            const SettingsPreferencesPage = require('../../../pages/settings/Preferences/PreferencesPage').default;
-            return SettingsPreferencesPage;
-        },
-        name: SCREENS.SETTINGS.PREFERENCES,
-    },
-    {
-        getComponent: () => {
-            const SettingsPreferencesPriorityModePage = require('../../../pages/settings/Preferences/PriorityModePage').default;
-            return SettingsPreferencesPriorityModePage;
-        },
-        name: 'Settings_Preferences_PriorityMode',
-    },
-    {
-        getComponent: () => {
-            const SettingsPreferencesLanguagePage = require('../../../pages/settings/Preferences/LanguagePage').default;
-            return SettingsPreferencesLanguagePage;
-        },
-        name: 'Settings_Preferences_Language',
-    },
-=======
 const MoneyRequestModalStackNavigator = createModalStackNavigator({
     Money_Request: () => require('../../../pages/iou/MoneyRequestSelectorPage').default,
     Money_Request_Amount: () => require('../../../pages/iou/steps/NewRequestAmountPage').default,
@@ -561,6 +86,14 @@
 
 const ReportParticipantsModalStackNavigator = createModalStackNavigator({
     ReportParticipants_Root: () => require('../../../pages/ReportParticipantsPage').default,
+});
+
+const RoomMembersModalStackNavigator = createModalStackNavigator({
+    RoomMembers_Root: () => require('../../../pages/RoomMembersPage').default,
+});
+
+const RoomInviteModalStackNavigator = createModalStackNavigator({
+    RoomInvite_Root: () => require('../../../pages/RoomInvitePage').default,
 });
 
 const SearchModalStackNavigator = createModalStackNavigator({
@@ -606,7 +139,6 @@
     [SCREENS.SETTINGS.PREFERENCES]: () => require('../../../pages/settings/Preferences/PreferencesPage').default,
     Settings_Preferences_PriorityMode: () => require('../../../pages/settings/Preferences/PriorityModePage').default,
     Settings_Preferences_Language: () => require('../../../pages/settings/Preferences/LanguagePage').default,
->>>>>>> 115029c1
     // Will be uncommented as part of https://github.com/Expensify/App/issues/21670
     // Settings_Preferences_Theme: () => require('../../../pages/settings/Preferences/ThemePage').default,
     Settings_Close: () => require('../../../pages/settings/Security/CloseAccountPage').default,
