import _ from 'underscore';
import React from 'react';
import {createStackNavigator, CardStyleInterpolators} from '@react-navigation/stack';
import styles from '../../../styles/styles';
import SCREENS from '../../../SCREENS';

const defaultSubRouteOptions = {
    cardStyle: styles.navigationScreenCardStyle,
    headerShown: false,
    cardStyleInterpolator: CardStyleInterpolators.forHorizontalIOS,
};

/**
 * Create a modal stack navigator with an array of sub-screens.
 *
 * @param {Object[]} screens array of screen config objects
 * @returns {Function}
 */
function createModalStackNavigator(screens) {
    const ModalStackNavigator = createStackNavigator();
    return () => (
        <ModalStackNavigator.Navigator screenOptions={defaultSubRouteOptions}>
            {_.map(screens, (screen) => (
                <ModalStackNavigator.Screen
                    key={screen.name}
                    name={screen.name}
                    getComponent={screen.getComponent}
                    initialParams={screen.initialParams}
                />
            ))}
        </ModalStackNavigator.Navigator>
    );
}

// We use getComponent/require syntax so that file used by screens are not loaded until we need them.
const MoneyRequestModalStackNavigator = createModalStackNavigator([
    {
        getComponent: () => {
<<<<<<< HEAD
            const MoneyRequestAmountPage = require('../../../pages/iou/steps/NewRequestAmountPage').default;
            return MoneyRequestAmountPage;
=======
            const MoneyRequestSelectorPage = require('../../../pages/iou/MoneyRequestSelectorPage').default;
            return MoneyRequestSelectorPage;
>>>>>>> 157abce5
        },
        name: 'Money_Request',
    },
    {
        getComponent: () => {
<<<<<<< HEAD
            const MoneyRequestEditAmountPage = require('../../../pages/iou/steps/NewRequestAmountPage').default;
=======
            const MoneyRequestEditAmountPage = require('../../../pages/iou/steps/MoneyRequestAmount').default;
>>>>>>> 157abce5
            return MoneyRequestEditAmountPage;
        },
        name: 'Money_Request_Amount',
    },
    {
        getComponent: () => {
            const MoneyRequestParticipantsPage = require('../../../pages/iou/steps/MoneyRequstParticipantsPage/MoneyRequestParticipantsPage').default;
            return MoneyRequestParticipantsPage;
        },
        name: 'Money_Request_Participants',
    },
    {
        getComponent: () => {
            const MoneyRequestConfirmPage = require('../../../pages/iou/steps/MoneyRequestConfirmPage').default;
            return MoneyRequestConfirmPage;
        },
        name: 'Money_Request_Confirmation',
    },
    {
        getComponent: () => {
            const IOUCurrencySelection = require('../../../pages/iou/IOUCurrencySelection').default;
            return IOUCurrencySelection;
        },
        name: 'Money_Request_Currency',
    },
    {
        getComponent: () => {
            const MoneyRequestDescriptionPage = require('../../../pages/iou/MoneyRequestDescriptionPage').default;
            return MoneyRequestDescriptionPage;
        },
        name: 'Money_Request_Description',
    },
    {
        getComponent: () => {
            const AddPersonalBankAccountPage = require('../../../pages/AddPersonalBankAccountPage').default;
            return AddPersonalBankAccountPage;
        },
        name: 'IOU_Send_Add_Bank_Account',
    },
    {
        getComponent: () => {
            const AddDebitCardPage = require('../../../pages/settings/Payments/AddDebitCardPage').default;
            return AddDebitCardPage;
        },
        name: 'IOU_Send_Add_Debit_Card',
    },
    {
        getComponent: () => {
            const EnablePaymentsPage = require('../../../pages/EnablePayments/EnablePaymentsPage').default;
            return EnablePaymentsPage;
        },
        name: 'IOU_Send_Enable_Payments',
    },
]);

const SplitDetailsModalStackNavigator = createModalStackNavigator([
    {
        getComponent: () => {
            const SplitBillDetailsPage = require('../../../pages/iou/SplitBillDetailsPage').default;
            return SplitBillDetailsPage;
        },
        name: 'SplitDetails_Root',
    },
]);

const DetailsModalStackNavigator = createModalStackNavigator([
    {
        getComponent: () => {
            const DetailsPage = require('../../../pages/DetailsPage').default;
            return DetailsPage;
        },
        name: 'Details_Root',
    },
]);

const ProfileModalStackNavigator = createModalStackNavigator([
    {
        getComponent: () => {
            const ProfilePage = require('../../../pages/ProfilePage').default;
            return ProfilePage;
        },
        name: 'Profile_Root',
    },
]);

const ReportDetailsModalStackNavigator = createModalStackNavigator([
    {
        getComponent: () => {
            const ReportDetailsPage = require('../../../pages/ReportDetailsPage').default;
            return ReportDetailsPage;
        },
        name: 'Report_Details_Root',
    },
    {
        getComponent: () => {
            const ShareCodePage = require('../../../pages/home/report/ReportDetailsShareCodePage').default;
            return ShareCodePage;
        },
        name: 'Report_Details_Share_Code',
    },
]);

const ReportSettingsModalStackNavigator = createModalStackNavigator([
    {
        getComponent: () => {
            const ReportSettingsPage = require('../../../pages/settings/Report/ReportSettingsPage').default;
            return ReportSettingsPage;
        },
        name: 'Report_Settings_Root',
    },
    {
        getComponent: () => {
            const RoomNamePage = require('../../../pages/settings/Report/RoomNamePage').default;
            return RoomNamePage;
        },
        name: 'Report_Settings_Room_Name',
    },
    {
        getComponent: () => {
            const NotificationPreferencesPage = require('../../../pages/settings/Report/NotificationPreferencePage').default;
            return NotificationPreferencesPage;
        },
        name: 'Report_Settings_Notification_Preferences',
    },
    {
        getComponent: () => {
            const WriteCapabilityPage = require('../../../pages/settings/Report/WriteCapabilityPage').default;
            return WriteCapabilityPage;
        },
        name: 'Report_Settings_Write_Capability',
    },
]);

const TaskModalStackNavigator = createModalStackNavigator([
    {
        getComponent: () => {
            const TaskTitlePage = require('../../../pages/tasks/TaskTitlePage').default;
            return TaskTitlePage;
        },
        name: 'Task_Title',
    },
    {
        getComponent: () => {
            const TaskDescriptionPage = require('../../../pages/tasks/TaskDescriptionPage').default;
            return TaskDescriptionPage;
        },
        name: 'Task_Description',
    },
    {
        getComponent: () => {
            const TaskAssigneeSelectorPage = require('../../../pages/tasks/TaskAssigneeSelectorModal').default;
            return TaskAssigneeSelectorPage;
        },
        name: 'Task_Assignee',
    },
]);

const ReportWelcomeMessageModalStackNavigator = createModalStackNavigator([
    {
        getComponent: () => {
            const ReportWelcomeMessagePage = require('../../../pages/ReportWelcomeMessagePage').default;
            return ReportWelcomeMessagePage;
        },
        name: 'Report_WelcomeMessage_Root',
    },
]);

const ReportParticipantsModalStackNavigator = createModalStackNavigator([
    {
        getComponent: () => {
            const ReportParticipantsPage = require('../../../pages/ReportParticipantsPage').default;
            return ReportParticipantsPage;
        },
        name: 'ReportParticipants_Root',
    },
]);

const SearchModalStackNavigator = createModalStackNavigator([
    {
        getComponent: () => {
            const SearchPage = require('../../../pages/SearchPage').default;
            return SearchPage;
        },
        name: 'Search_Root',
    },
]);

const NewGroupModalStackNavigator = createModalStackNavigator([
    {
        getComponent: () => {
            const NewGroupPage = require('../../../pages/NewGroupPage').default;
            return NewGroupPage;
        },
        name: 'NewGroup_Root',
    },
]);

const NewChatModalStackNavigator = createModalStackNavigator([
    {
        getComponent: () => {
            const NewChatPage = require('../../../pages/NewChatPage').default;
            return NewChatPage;
        },
        name: 'NewChat_Root',
    },
]);

const NewTaskModalStackNavigator = createModalStackNavigator([
    {
        getComponent: () => {
            const NewTaskPage = require('../../../pages/tasks/NewTaskPage').default;
            return NewTaskPage;
        },
        name: 'NewTask_Root',
    },
    {
        getComponent: () => {
            const NewTaskAssigneeSelectorPage = require('../../../pages/tasks/TaskAssigneeSelectorModal').default;
            return NewTaskAssigneeSelectorPage;
        },
        name: 'NewTask_TaskAssigneeSelector',
    },
    {
        getComponent: () => {
            const NewTaskTaskShareDestinationPage = require('../../../pages/tasks/TaskShareDestinationSelectorModal').default;
            return NewTaskTaskShareDestinationPage;
        },
        name: 'NewTask_TaskShareDestinationSelector',
    },
    {
        getComponent: () => {
            const NewTaskDetailsPage = require('../../../pages/tasks/NewTaskDetailsPage').default;
            return NewTaskDetailsPage;
        },
        name: 'NewTask_Details',
    },
    {
        getComponent: () => {
            const NewTaskTitlePage = require('../../../pages/tasks/NewTaskTitlePage').default;
            return NewTaskTitlePage;
        },
        name: 'NewTask_Title',
    },
    {
        getComponent: () => {
            const NewTaskDescriptionPage = require('../../../pages/tasks/NewTaskDescriptionPage').default;
            return NewTaskDescriptionPage;
        },
        name: 'NewTask_Description',
    },
]);

const SettingsModalStackNavigator = createModalStackNavigator([
    {
        getComponent: () => {
            const SettingsInitialPage = require('../../../pages/settings/InitialSettingsPage').default;
            return SettingsInitialPage;
        },
        name: 'Settings_Root',
    },
    {
        getComponent: () => {
            const ShareCodePage = require('../../../pages/ShareCodePage').default;
            return ShareCodePage;
        },
        name: 'Settings_Share_Code',
    },
    {
        getComponent: () => {
            const SettingsWorkspacesPage = require('../../../pages/workspace/WorkspacesListPage').default;
            return SettingsWorkspacesPage;
        },
        name: SCREENS.SETTINGS.WORKSPACES,
    },
    {
        getComponent: () => {
            const SettingsProfilePage = require('../../../pages/settings/Profile/ProfilePage').default;
            return SettingsProfilePage;
        },
        name: 'Settings_Profile',
    },
    {
        getComponent: () => {
            const SettingsPronounsPage = require('../../../pages/settings/Profile/PronounsPage').default;
            return SettingsPronounsPage;
        },
        name: 'Settings_Pronouns',
    },
    {
        getComponent: () => {
            const SettingsDisplayNamePage = require('../../../pages/settings/Profile/DisplayNamePage').default;
            return SettingsDisplayNamePage;
        },
        name: 'Settings_Display_Name',
    },
    {
        getComponent: () => {
            const SettingsTimezoneInitialPage = require('../../../pages/settings/Profile/TimezoneInitialPage').default;
            return SettingsTimezoneInitialPage;
        },
        name: 'Settings_Timezone',
    },
    {
        getComponent: () => {
            const SettingsTimezoneSelectPage = require('../../../pages/settings/Profile/TimezoneSelectPage').default;
            return SettingsTimezoneSelectPage;
        },
        name: 'Settings_Timezone_Select',
    },
    {
        getComponent: () => {
            const SettingsPersonalDetailsInitialPage = require('../../../pages/settings/Profile/PersonalDetails/PersonalDetailsInitialPage').default;
            return SettingsPersonalDetailsInitialPage;
        },
        name: 'Settings_PersonalDetails_Initial',
    },
    {
        getComponent: () => {
            const SettingsLegalNamePage = require('../../../pages/settings/Profile/PersonalDetails/LegalNamePage').default;
            return SettingsLegalNamePage;
        },
        name: 'Settings_PersonalDetails_LegalName',
    },
    {
        getComponent: () => {
            const SettingsDateOfBirthPage = require('../../../pages/settings/Profile/PersonalDetails/DateOfBirthPage').default;
            return SettingsDateOfBirthPage;
        },
        name: 'Settings_PersonalDetails_DateOfBirth',
    },
    {
        getComponent: () => {
            const SettingsAddressPage = require('../../../pages/settings/Profile/PersonalDetails/AddressPage').default;
            return SettingsAddressPage;
        },
        name: 'Settings_PersonalDetails_Address',
    },
    {
        getComponent: () => {
            const SettingsContactMethodsPage = require('../../../pages/settings/Profile/Contacts/ContactMethodsPage').default;
            return SettingsContactMethodsPage;
        },
        name: 'Settings_ContactMethods',
    },
    {
        getComponent: () => {
            const SettingsContactMethodDetailsPage = require('../../../pages/settings/Profile/Contacts/ContactMethodDetailsPage').default;
            return SettingsContactMethodDetailsPage;
        },
        name: 'Settings_ContactMethodDetails',
    },
    {
        getComponent: () => {
            const SettingsNewContactMethodPage = require('../../../pages/settings/Profile/Contacts/NewContactMethodPage').default;
            return SettingsNewContactMethodPage;
        },
        name: 'Settings_NewContactMethod',
    },
    {
        getComponent: () => {
            const SettingsPreferencesPage = require('../../../pages/settings/Preferences/PreferencesPage').default;
            return SettingsPreferencesPage;
        },
        name: SCREENS.SETTINGS.PREFERENCES,
    },
    {
        getComponent: () => {
            const SettingsPreferencesPriorityModePage = require('../../../pages/settings/Preferences/PriorityModePage').default;
            return SettingsPreferencesPriorityModePage;
        },
        name: 'Settings_Preferences_PriorityMode',
    },
    {
        getComponent: () => {
            const SettingsPreferencesLanguagePage = require('../../../pages/settings/Preferences/LanguagePage').default;
            return SettingsPreferencesLanguagePage;
        },
        name: 'Settings_Preferences_Language',
    },
    // Will be uncommented as part of https://github.com/Expensify/App/issues/21670
    // {
    //     getComponent: () => {
    //         const SettingsPreferencesThemePage = require('../../../pages/settings/Preferences/ThemePage').default;
    //         return SettingsPreferencesThemePage;
    //     },
    //     name: 'Settings_Preferences_Theme',
    // },
    {
        getComponent: () => {
            const SettingsCloseAccountPage = require('../../../pages/settings/Security/CloseAccountPage').default;
            return SettingsCloseAccountPage;
        },
        name: 'Settings_Close',
    },
    {
        getComponent: () => {
            const SettingsSecurityPage = require('../../../pages/settings/Security/SecuritySettingsPage').default;
            return SettingsSecurityPage;
        },
        name: 'Settings_Security',
    },
    {
        getComponent: () => {
            const SettingsAboutPage = require('../../../pages/settings/AboutPage/AboutPage').default;
            return SettingsAboutPage;
        },
        name: 'Settings_About',
    },
    {
        getComponent: () => {
            const SettingsAppDownloadLinks = require('../../../pages/settings/AppDownloadLinks').default;
            return SettingsAppDownloadLinks;
        },
        name: 'Settings_App_Download_Links',
    },
    {
        getComponent: () => {
            const SettingsLoungeAccessPage = require('../../../pages/settings/Profile/LoungeAccessPage').default;
            return SettingsLoungeAccessPage;
        },
        name: 'Settings_Lounge_Access',
    },
    {
        getComponent: () => {
            const SettingsPaymentsPage = require('../../../pages/settings/Payments/PaymentsPage').default;
            return SettingsPaymentsPage;
        },
        name: 'Settings_Payments',
    },
    {
        getComponent: () => {
            const TransferBalancePage = require('../../../pages/settings/Payments/TransferBalancePage').default;
            return TransferBalancePage;
        },
        name: 'Settings_Payments_Transfer_Balance',
    },
    {
        getComponent: () => {
            const ChooseTransferAccountPage = require('../../../pages/settings/Payments/ChooseTransferAccountPage').default;
            return ChooseTransferAccountPage;
        },
        name: 'Settings_Payments_Choose_Transfer_Account',
    },
    {
        getComponent: () => {
            const SettingsAddPayPalMePage = require('../../../pages/settings/Payments/AddPayPalMePage').default;
            return SettingsAddPayPalMePage;
        },
        name: 'Settings_Add_Paypal_Me',
    },
    {
        getComponent: () => {
            const EnablePaymentsPage = require('../../../pages/EnablePayments/EnablePaymentsPage').default;
            return EnablePaymentsPage;
        },
        name: 'Settings_Payments_EnablePayments',
    },
    {
        getComponent: () => {
            const AddDebitCardPage = require('../../../pages/settings/Payments/AddDebitCardPage').default;
            return AddDebitCardPage;
        },
        name: 'Settings_Add_Debit_Card',
    },
    {
        getComponent: () => {
            const AddPersonalBankAccountPage = require('../../../pages/AddPersonalBankAccountPage').default;
            return AddPersonalBankAccountPage;
        },
        name: 'Settings_Add_Bank_Account',
    },
    {
        getComponent: () => {
            const WorkspaceInitialPage = require('../../../pages/workspace/WorkspaceInitialPage').default;
            return WorkspaceInitialPage;
        },
        name: 'Workspace_Initial',
    },
    {
        getComponent: () => {
            const WorkspaceSettingsPage = require('../../../pages/workspace/WorkspaceSettingsPage').default;
            return WorkspaceSettingsPage;
        },
        name: 'Workspace_Settings',
    },
    {
        getComponent: () => {
            const WorkspaceCardPage = require('../../../pages/workspace/card/WorkspaceCardPage').default;
            return WorkspaceCardPage;
        },
        name: 'Workspace_Card',
    },
    {
        getComponent: () => {
            const WorkspaceReimbursePage = require('../../../pages/workspace/reimburse/WorkspaceReimbursePage').default;
            return WorkspaceReimbursePage;
        },
        name: 'Workspace_Reimburse',
    },
    {
        getComponent: () => {
            const WorkspaceRateAndUnitPage = require('../../../pages/workspace/reimburse/WorkspaceRateAndUnitPage').default;
            return WorkspaceRateAndUnitPage;
        },
        name: 'Workspace_RateAndUnit',
    },
    {
        getComponent: () => {
            const WorkspaceBillsPage = require('../../../pages/workspace/bills/WorkspaceBillsPage').default;
            return WorkspaceBillsPage;
        },
        name: 'Workspace_Bills',
    },
    {
        getComponent: () => {
            const WorkspaceInvoicesPage = require('../../../pages/workspace/invoices/WorkspaceInvoicesPage').default;
            return WorkspaceInvoicesPage;
        },
        name: 'Workspace_Invoices',
    },
    {
        getComponent: () => {
            const WorkspaceTravelPage = require('../../../pages/workspace/travel/WorkspaceTravelPage').default;
            return WorkspaceTravelPage;
        },
        name: 'Workspace_Travel',
    },
    {
        getComponent: () => {
            const WorkspaceMembersPage = require('../../../pages/workspace/WorkspaceMembersPage').default;
            return WorkspaceMembersPage;
        },
        name: 'Workspace_Members',
    },
    {
        getComponent: () => {
            const WorkspaceInvitePage = require('../../../pages/workspace/WorkspaceInvitePage').default;
            return WorkspaceInvitePage;
        },
        name: 'Workspace_Invite',
    },
    {
        getComponent: () => {
            const WorkspaceInviteMessagePage = require('../../../pages/workspace/WorkspaceInviteMessagePage').default;
            return WorkspaceInviteMessagePage;
        },
        name: 'Workspace_Invite_Message',
    },
    {
        getComponent: () => {
            const WorkspaceNewRoomPage = require('../../../pages/workspace/WorkspaceNewRoomPage').default;
            return WorkspaceNewRoomPage;
        },
        name: 'Workspace_NewRoom',
    },
    {
        getComponent: () => {
            const ReimbursementAccountPage = require('../../../pages/ReimbursementAccount/ReimbursementAccountPage').default;
            return ReimbursementAccountPage;
        },
        name: 'ReimbursementAccount',
        initialParams: {stepToOpen: ''},
    },
    {
        getComponent: () => {
            const GetAssistancePage = require('../../../pages/GetAssistancePage').default;
            return GetAssistancePage;
        },
        name: 'GetAssistance',
    },
    {
        getComponent: () => {
            const SettingsTwoFactorAuthIsEnabled = require('../../../pages/settings/Security/TwoFactorAuth/IsEnabledPage').default;
            return SettingsTwoFactorAuthIsEnabled;
        },
        name: 'Settings_TwoFactorAuthIsEnabled',
    },
    {
        getComponent: () => {
            const SettingsTwoFactorAuthDisable = require('../../../pages/settings/Security/TwoFactorAuth/DisablePage').default;
            return SettingsTwoFactorAuthDisable;
        },
        name: 'Settings_TwoFactorAuthDisable',
    },
    {
        getComponent: () => {
            const SettingsTwoFactorAuthCodes = require('../../../pages/settings/Security/TwoFactorAuth/CodesPage').default;
            return SettingsTwoFactorAuthCodes;
        },
        name: 'Settings_TwoFactorAuthCodes',
    },
    {
        getComponent: () => {
            const SettingsTwoFactorAuthVerify = require('../../../pages/settings/Security/TwoFactorAuth/VerifyPage').default;
            return SettingsTwoFactorAuthVerify;
        },
        name: 'Settings_TwoFactorAuthVerify',
    },
    {
        getComponent: () => {
            const SettingsTwoFactorAuthSuccess = require('../../../pages/settings/Security/TwoFactorAuth/SuccessPage').default;
            return SettingsTwoFactorAuthSuccess;
        },
        name: 'Settings_TwoFactorAuthSuccess',
    },
]);

const EnablePaymentsStackNavigator = createModalStackNavigator([
    {
        getComponent: () => {
            const EnablePaymentsPage = require('../../../pages/EnablePayments/EnablePaymentsPage').default;
            return EnablePaymentsPage;
        },
        name: 'EnablePayments_Root',
    },
]);

const AddPersonalBankAccountModalStackNavigator = createModalStackNavigator([
    {
        getComponent: () => {
            const AddPersonalBankAccountPage = require('../../../pages/AddPersonalBankAccountPage').default;
            return AddPersonalBankAccountPage;
        },
        name: 'AddPersonalBankAccount_Root',
    },
]);

const ReimbursementAccountModalStackNavigator = createModalStackNavigator([
    {
        getComponent: () => {
            const ReimbursementAccountPage = require('../../../pages/ReimbursementAccount/ReimbursementAccountPage').default;
            return ReimbursementAccountPage;
        },
        name: 'ReimbursementAccount_Root',
    },
]);

const WalletStatementStackNavigator = createModalStackNavigator([
    {
        getComponent: () => {
            const WalletStatementPage = require('../../../pages/wallet/WalletStatementPage').default;
            return WalletStatementPage;
        },
        name: 'WalletStatement_Root',
    },
]);

const FlagCommentStackNavigator = createModalStackNavigator([
    {
        getComponent: () => {
            const FlagCommentPage = require('../../../pages/FlagCommentPage').default;
            return FlagCommentPage;
        },
        name: 'FlagComment_Root',
    },
]);

const EditRequestStackNavigator = createModalStackNavigator([
    {
        getComponent: () => {
            const EditRequestPage = require('../../../pages/EditRequestPage').default;
            return EditRequestPage;
        },
        name: 'EditRequest_Root',
    },
]);

export {
    MoneyRequestModalStackNavigator,
    SplitDetailsModalStackNavigator,
    DetailsModalStackNavigator,
    ProfileModalStackNavigator,
    ReportDetailsModalStackNavigator,
    TaskModalStackNavigator,
    ReportSettingsModalStackNavigator,
    ReportWelcomeMessageModalStackNavigator,
    ReportParticipantsModalStackNavigator,
    SearchModalStackNavigator,
    NewGroupModalStackNavigator,
    NewChatModalStackNavigator,
    NewTaskModalStackNavigator,
    SettingsModalStackNavigator,
    EnablePaymentsStackNavigator,
    AddPersonalBankAccountModalStackNavigator,
    ReimbursementAccountModalStackNavigator,
    WalletStatementStackNavigator,
    FlagCommentStackNavigator,
    EditRequestStackNavigator,
};<|MERGE_RESOLUTION|>--- conflicted
+++ resolved
@@ -36,23 +36,14 @@
 const MoneyRequestModalStackNavigator = createModalStackNavigator([
     {
         getComponent: () => {
-<<<<<<< HEAD
-            const MoneyRequestAmountPage = require('../../../pages/iou/steps/NewRequestAmountPage').default;
-            return MoneyRequestAmountPage;
-=======
             const MoneyRequestSelectorPage = require('../../../pages/iou/MoneyRequestSelectorPage').default;
             return MoneyRequestSelectorPage;
->>>>>>> 157abce5
         },
         name: 'Money_Request',
     },
     {
         getComponent: () => {
-<<<<<<< HEAD
             const MoneyRequestEditAmountPage = require('../../../pages/iou/steps/NewRequestAmountPage').default;
-=======
-            const MoneyRequestEditAmountPage = require('../../../pages/iou/steps/MoneyRequestAmount').default;
->>>>>>> 157abce5
             return MoneyRequestEditAmountPage;
         },
         name: 'Money_Request_Amount',
