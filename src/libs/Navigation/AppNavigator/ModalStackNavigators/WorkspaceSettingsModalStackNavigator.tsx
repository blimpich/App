--- conflicted
+++ resolved
@@ -52,13 +52,8 @@
             />
 
             <StackNavigator.Screen
-<<<<<<< HEAD
-                key={SCREENS.WORKSPACE.ACCOUNTING}
-                name={SCREENS.WORKSPACE.ACCOUNTING}
-=======
                 key={SCREENS.WORKSPACE.ACCOUNTING.ROOT}
                 name={SCREENS.WORKSPACE.ACCOUNTING.ROOT}
->>>>>>> 9b839f4f
                 getComponent={() => require('@pages/workspace/accounting/PolicyAccountingPage').default as React.ComponentType}
             />
 
