--- conflicted
+++ resolved
@@ -401,11 +401,6 @@
     SplitDetailsModalStackNavigator,
     TaskModalStackNavigator,
     WalletStatementStackNavigator,
-<<<<<<< HEAD
-    ProcessMoneyRequestHoldStackNavigator,
-    WorkspaceSettingsModalStackNavigator,
     TransactionDuplicateStackNavigator,
-=======
->>>>>>> 8e761631
     SearchReportModalStackNavigator,
 };