--- conflicted
+++ resolved
@@ -13,38 +13,14 @@
 
 type Screens = Partial<Record<keyof CentralPaneNavigatorParamList, () => React.ComponentType>>;
 
-// const workspaceSettingsScreens = {
-//     [SCREENS.SETTINGS.WORKSPACES]: () => require('../../../../../pages/workspace/WorkspacesListPage').default as React.ComponentType,
-//     [SCREENS.WORKSPACE.PROFILE]: () => require('../../../../../pages/workspace/WorkspaceProfilePage').default as React.ComponentType,
-//     [SCREENS.WORKSPACE.CARD]: () => require('../../../../../pages/workspace/card/WorkspaceCardPage').default as React.ComponentType,
-//     [SCREENS.WORKSPACE.REIMBURSE]: () => require('../../../../../pages/workspace/reimburse/WorkspaceReimbursePage').default as React.ComponentType,
-//     [SCREENS.WORKSPACE.BILLS]: () => require('../../../../../pages/workspace/bills/WorkspaceBillsPage').default as React.ComponentType,
-//     [SCREENS.WORKSPACE.INVOICES]: () => require('../../../../../pages/workspace/invoices/WorkspaceInvoicesPage').default as React.ComponentType,
-//     [SCREENS.WORKSPACE.TRAVEL]: () => require('../../../../../pages/workspace/travel/WorkspaceTravelPage').default as React.ComponentType,
-//     [SCREENS.WORKSPACE.MEMBERS]: () => require('../../../../../pages/workspace/WorkspaceMembersPage').default as React.ComponentType,
-// } satisfies Screens;
-
 const settingsScreens = {
     [SCREENS.SETTINGS.WORKSPACES]: () => require('../../../../../pages/workspace/WorkspacesListPage').default as React.ComponentType,
-<<<<<<< HEAD
     [SCREENS.SETTINGS.PREFERENCES.ROOT]: () => require('../../../../../pages/settings/Preferences/PreferencesPage').default as React.ComponentType,
     [SCREENS.SETTINGS.SECURITY]: () => require('../../../../../pages/settings/Security/SecuritySettingsPage').default as React.ComponentType,
     [SCREENS.SETTINGS.PROFILE.ROOT]: () => require('../../../../../pages/settings/Profile/ProfilePage').default as React.ComponentType,
     [SCREENS.SETTINGS.WALLET.ROOT]: () => require('../../../../../pages/settings/Wallet/WalletPage').default as React.ComponentType,
     [SCREENS.SETTINGS.ABOUT]: () => require('../../../../../pages/settings/AboutPage/AboutPage').default as React.ComponentType,
 };
-=======
-    [SCREENS.WORKSPACE.PROFILE]: () => require('../../../../../pages/workspace/WorkspaceProfilePage').default as React.ComponentType,
-    [SCREENS.WORKSPACE.CARD]: () => require('../../../../../pages/workspace/card/WorkspaceCardPage').default as React.ComponentType,
-    [SCREENS.WORKSPACE.WORKFLOWS]: () => require('../../../../../pages/workspace/workflows/WorkspaceWorkflowsPage').default as React.ComponentType,
-    [SCREENS.WORKSPACE.REIMBURSE]: () => require('../../../../../pages/workspace/reimburse/WorkspaceReimbursePage').default as React.ComponentType,
-    [SCREENS.WORKSPACE.BILLS]: () => require('../../../../../pages/workspace/bills/WorkspaceBillsPage').default as React.ComponentType,
-    [SCREENS.WORKSPACE.INVOICES]: () => require('../../../../../pages/workspace/invoices/WorkspaceInvoicesPage').default as React.ComponentType,
-    [SCREENS.WORKSPACE.TRAVEL]: () => require('../../../../../pages/workspace/travel/WorkspaceTravelPage').default as React.ComponentType,
-    [SCREENS.WORKSPACE.MEMBERS]: () => require('../../../../../pages/workspace/WorkspaceMembersPage').default as React.ComponentType,
-    [SCREENS.WORKSPACE.CATEGORIES]: () => require('../../../../../pages/workspace/categories/WorkspaceCategoriesPage').default as React.ComponentType,
-} satisfies Screens;
->>>>>>> 3389b90e
 
 function BaseCentralPaneNavigator() {
     const styles = useThemeStyles();
@@ -63,11 +39,6 @@
                 initialParams={{openOnAdminRoom: openOnAdminRoom === 'true' || undefined}}
                 component={ReportScreenWrapper}
             />
-            {/* <Stack.Screen
-                name={SCREENS.SETTINGS_CENTRAL_PANE}
-                // options={screenOptions.centralPaneNavigator}
-                component={ModalStackNavigators.AccountSettingsModalStackNavigator}
-            /> */}
             {Object.entries(settingsScreens).map(([screenName, componentGetter]) => (
                 <Stack.Screen
                     key={screenName}
@@ -75,13 +46,6 @@
                     getComponent={componentGetter}
                 />
             ))}
-            {/* {Object.entries(workspaceSettingsScreens).map(([screenName, componentGetter]) => (
-                <Stack.Screen
-                    key={screenName}
-                    name={screenName as keyof Screens}
-                    getComponent={componentGetter}
-                />
-            ))} */}
         </Stack.Navigator>
     );
 }
