--- conflicted
+++ resolved
@@ -44,14 +44,9 @@
     const {onboardingIsMediumOrLargerScreenWidth} = useResponsiveLayout();
     const outerViewRef = React.useRef<View>(null);
     const [account] = useOnyx(ONYXKEYS.ACCOUNT, {canBeMissing: true});
-<<<<<<< HEAD
     const [onboardingPurposeSelected] = useOnyx(ONYXKEYS.ONBOARDING_PURPOSE_SELECTED, {canBeMissing: true});
     const [onboardingPolicyID] = useOnyx(ONYXKEYS.ONBOARDING_POLICY_ID, {canBeMissing: true});
-    const {canUsePrivateDomainOnboarding} = usePermissions();
-    const isOnPrivateDomainAndHasAccessiblePolicies = canUsePrivateDomainOnboarding && !account?.isFromPublicDomain && account?.hasAccessibleDomainPolicies;
-=======
     const isOnPrivateDomainAndHasAccessiblePolicies = !account?.isFromPublicDomain && account?.hasAccessibleDomainPolicies;
->>>>>>> cb85639c
 
     let initialRouteName: ValueOf<typeof SCREENS.ONBOARDING> = SCREENS.ONBOARDING.PURPOSE;
 
