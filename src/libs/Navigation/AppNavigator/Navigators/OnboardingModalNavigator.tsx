import {CardStyleInterpolators} from '@react-navigation/stack';
import React, {useCallback, useEffect} from 'react';
import {View} from 'react-native';
import {useOnyx} from 'react-native-onyx';
import NoDropZone from '@components/DragAndDrop/NoDropZone';
import FocusTrapForScreens from '@components/FocusTrap/FocusTrapForScreen';
import useKeyboardShortcut from '@hooks/useKeyboardShortcut';
import useResponsiveLayout from '@hooks/useResponsiveLayout';
import useThemeStyles from '@hooks/useThemeStyles';
import GoogleTagManager from '@libs/GoogleTagManager';
import createPlatformStackNavigator from '@libs/Navigation/PlatformStackNavigation/createPlatformStackNavigator';
import type {PlatformStackNavigationOptions} from '@libs/Navigation/PlatformStackNavigation/types';
import type {OnboardingModalNavigatorParamList} from '@libs/Navigation/types';
import OnboardingRefManager from '@libs/OnboardingRefManager';
import OnboardingAccounting from '@pages/OnboardingAccounting';
import OnboardingEmployees from '@pages/OnboardingEmployees';
import OnboardingPersonalDetails from '@pages/OnboardingPersonalDetails';
import OnboardingPrivateDomain from '@pages/OnboardingPrivateDomain';
import OnboardingPurpose from '@pages/OnboardingPurpose';
import OnboardingWorkEmail from '@pages/OnboardingWorkEmail';
import OnboardingWorkEmailValidation from '@pages/OnboardingWorkEmailValidation';
import OnboardingWorkspaces from '@pages/OnboardingWorkspaces';
import CONST from '@src/CONST';
import ONYXKEYS from '@src/ONYXKEYS';
import SCREENS from '@src/SCREENS';
import Overlay from './Overlay';

const defaultScreenOptions: PlatformStackNavigationOptions = {
    headerShown: false,
    web: {
        cardStyleInterpolator: CardStyleInterpolators.forHorizontalIOS,
    },
};

const Stack = createPlatformStackNavigator<OnboardingModalNavigatorParamList>();

function OnboardingModalNavigator() {
    const styles = useThemeStyles();
    const {onboardingIsMediumOrLargerScreenWidth} = useResponsiveLayout();
    const outerViewRef = React.useRef<View>(null);
<<<<<<< HEAD
    const [accountID] = useOnyx(ONYXKEYS.SESSION, {
        selector: (session) => session?.accountID ?? CONST.DEFAULT_NUMBER_ID,
        canBeMissing: true,
    });
=======
    const [accountID] = useOnyx(ONYXKEYS.SESSION, {selector: (session) => session?.accountID ?? CONST.DEFAULT_NUMBER_ID, canBeMissing: true});
>>>>>>> a4bac670

    // Publish a sign_up event when we start the onboarding flow. This should track basic sign ups
    // as well as Google and Apple SSO.
    useEffect(() => {
        if (!accountID) {
            return;
        }

        GoogleTagManager.publishEvent(CONST.ANALYTICS.EVENT.SIGN_UP, accountID);
    }, [accountID]);

    const handleOuterClick = useCallback(() => {
        OnboardingRefManager.handleOuterClick();
    }, []);

    useKeyboardShortcut(CONST.KEYBOARD_SHORTCUTS.ESCAPE, handleOuterClick, {shouldBubble: true});

    return (
        <NoDropZone>
            <Overlay />
            <View
                ref={outerViewRef}
                onClick={handleOuterClick}
                style={styles.onboardingNavigatorOuterView}
            >
                <FocusTrapForScreens>
                    <View
                        onClick={(e) => e.stopPropagation()}
                        style={styles.OnboardingNavigatorInnerView(onboardingIsMediumOrLargerScreenWidth)}
                    >
                        <Stack.Navigator screenOptions={defaultScreenOptions}>
                            <Stack.Screen
                                name={SCREENS.ONBOARDING.PURPOSE}
                                component={OnboardingPurpose}
                            />
                            <Stack.Screen
                                name={SCREENS.ONBOARDING.PERSONAL_DETAILS}
                                component={OnboardingPersonalDetails}
                            />
                            <Stack.Screen
                                name={SCREENS.ONBOARDING.WORK_EMAIL}
                                component={OnboardingWorkEmail}
                            />
                            <Stack.Screen
                                name={SCREENS.ONBOARDING.WORK_EMAIL_VALIDATION}
                                component={OnboardingWorkEmailValidation}
                            />
                            <Stack.Screen
                                name={SCREENS.ONBOARDING.PRIVATE_DOMAIN}
                                component={OnboardingPrivateDomain}
                            />
                            <Stack.Screen
                                name={SCREENS.ONBOARDING.WORKSPACES}
                                component={OnboardingWorkspaces}
                            />
                            <Stack.Screen
                                name={SCREENS.ONBOARDING.EMPLOYEES}
                                component={OnboardingEmployees}
                            />
                            <Stack.Screen
                                name={SCREENS.ONBOARDING.ACCOUNTING}
                                component={OnboardingAccounting}
                            />
                        </Stack.Navigator>
                    </View>
                </FocusTrapForScreens>
            </View>
        </NoDropZone>
    );
}

OnboardingModalNavigator.displayName = 'OnboardingModalNavigator';

export default OnboardingModalNavigator;<|MERGE_RESOLUTION|>--- conflicted
+++ resolved
@@ -38,14 +38,10 @@
     const styles = useThemeStyles();
     const {onboardingIsMediumOrLargerScreenWidth} = useResponsiveLayout();
     const outerViewRef = React.useRef<View>(null);
-<<<<<<< HEAD
     const [accountID] = useOnyx(ONYXKEYS.SESSION, {
         selector: (session) => session?.accountID ?? CONST.DEFAULT_NUMBER_ID,
         canBeMissing: true,
     });
-=======
-    const [accountID] = useOnyx(ONYXKEYS.SESSION, {selector: (session) => session?.accountID ?? CONST.DEFAULT_NUMBER_ID, canBeMissing: true});
->>>>>>> a4bac670
 
     // Publish a sign_up event when we start the onboarding flow. This should track basic sign ups
     // as well as Google and Apple SSO.
