import {CardStyleInterpolators} from '@react-navigation/stack';
import React, {useCallback, useEffect} from 'react';
import {View} from 'react-native';
import {useOnyx} from 'react-native-onyx';
import NoDropZone from '@components/DragAndDrop/NoDropZone';
import FocusTrapForScreens from '@components/FocusTrap/FocusTrapForScreen';
import useKeyboardShortcut from '@hooks/useKeyboardShortcut';
import usePermissions from '@hooks/usePermissions';
import useResponsiveLayout from '@hooks/useResponsiveLayout';
import useThemeStyles from '@hooks/useThemeStyles';
import GoogleTagManager from '@libs/GoogleTagManager';
import createPlatformStackNavigator from '@libs/Navigation/PlatformStackNavigation/createPlatformStackNavigator';
import type {PlatformStackNavigationOptions} from '@libs/Navigation/PlatformStackNavigation/types';
import type {OnboardingModalNavigatorParamList} from '@libs/Navigation/types';
import OnboardingRefManager from '@libs/OnboardingRefManager';
import OnboardingAccounting from '@pages/OnboardingAccounting';
import OnboardingEmployees from '@pages/OnboardingEmployees';
import OnboardingPersonalDetails from '@pages/OnboardingPersonalDetails';
import OnboardingPrivateDomain from '@pages/OnboardingPrivateDomain';
import OnboardingPurpose from '@pages/OnboardingPurpose';
import OnboardingWorkEmail from '@pages/OnboardingWorkEmail';
import OnboardingWorkEmailValidation from '@pages/OnboardingWorkEmailValidation';
import OnboardingWorkspaces from '@pages/OnboardingWorkspaces';
import CONST from '@src/CONST';
import ONYXKEYS from '@src/ONYXKEYS';
import SCREENS from '@src/SCREENS';
import Overlay from './Overlay';

const defaultScreenOptions: PlatformStackNavigationOptions = {
    headerShown: false,
    web: {
        cardStyleInterpolator: CardStyleInterpolators.forHorizontalIOS,
    },
};

const Stack = createPlatformStackNavigator<OnboardingModalNavigatorParamList>();

function OnboardingModalNavigator() {
    const styles = useThemeStyles();
    const {onboardingIsMediumOrLargerScreenWidth} = useResponsiveLayout();
    const outerViewRef = React.useRef<View>(null);
<<<<<<< HEAD
    const [account] = useOnyx(ONYXKEYS.ACCOUNT, {canBeMissing: true});

    const isOnPrivateDomainAndHasAccessiblePolicies = !account?.isFromPublicDomain && account?.hasAccessibleDomainPolicies;
=======
    const [user] = useOnyx(ONYXKEYS.USER, {canBeMissing: true});
    const {canUsePrivateDomainOnboarding} = usePermissions();

    const isOnPrivateDomainAndHasAccessiblePolicies = canUsePrivateDomainOnboarding && !user?.isFromPublicDomain && user?.hasAccessibleDomainPolicies;
>>>>>>> f1a0d5ee

    const [accountID] = useOnyx(ONYXKEYS.SESSION, {
        selector: (session) => session?.accountID ?? CONST.DEFAULT_NUMBER_ID,
        canBeMissing: false,
    });

    // Publish a sign_up event when we start the onboarding flow. This should track basic sign ups
    // as well as Google and Apple SSO.
    useEffect(() => {
        if (!accountID) {
            return;
        }

        GoogleTagManager.publishEvent(CONST.ANALYTICS.EVENT.SIGN_UP, accountID);
    }, [accountID]);

    const handleOuterClick = useCallback(() => {
        OnboardingRefManager.handleOuterClick();
    }, []);

    useKeyboardShortcut(CONST.KEYBOARD_SHORTCUTS.ESCAPE, handleOuterClick, {shouldBubble: true});

    return (
        <NoDropZone>
            <Overlay />
            <View
                ref={outerViewRef}
                onClick={handleOuterClick}
                style={styles.onboardingNavigatorOuterView}
            >
                <FocusTrapForScreens>
                    <View
                        onClick={(e) => e.stopPropagation()}
                        style={styles.OnboardingNavigatorInnerView(onboardingIsMediumOrLargerScreenWidth)}
                    >
                        <Stack.Navigator screenOptions={defaultScreenOptions}>
                            {/* The OnboardingPurpose screen is shown after the workspace step when the user is on a private domain and has accessible policies.
                             */}
                            {!isOnPrivateDomainAndHasAccessiblePolicies && (
                                <Stack.Screen
                                    name={SCREENS.ONBOARDING.PURPOSE}
                                    component={OnboardingPurpose}
                                />
                            )}
                            <Stack.Screen
                                name={SCREENS.ONBOARDING.PERSONAL_DETAILS}
                                component={OnboardingPersonalDetails}
                            />
                            <Stack.Screen
                                name={SCREENS.ONBOARDING.WORK_EMAIL}
                                component={OnboardingWorkEmail}
                            />
                            <Stack.Screen
                                name={SCREENS.ONBOARDING.WORK_EMAIL_VALIDATION}
                                component={OnboardingWorkEmailValidation}
                            />
                            <Stack.Screen
                                name={SCREENS.ONBOARDING.PRIVATE_DOMAIN}
                                component={OnboardingPrivateDomain}
                            />
                            <Stack.Screen
                                name={SCREENS.ONBOARDING.WORKSPACES}
                                component={OnboardingWorkspaces}
                            />
                            {/* The OnboardingPurpose screen is only shown after the workspace step when the user is on a private domain and has accessible policies
                             */}
                            {!!isOnPrivateDomainAndHasAccessiblePolicies && (
                                <Stack.Screen
                                    name={SCREENS.ONBOARDING.PURPOSE}
                                    component={OnboardingPurpose}
                                />
                            )}
                            <Stack.Screen
                                name={SCREENS.ONBOARDING.EMPLOYEES}
                                component={OnboardingEmployees}
                            />
                            <Stack.Screen
                                name={SCREENS.ONBOARDING.ACCOUNTING}
                                component={OnboardingAccounting}
                            />
                        </Stack.Navigator>
                    </View>
                </FocusTrapForScreens>
            </View>
        </NoDropZone>
    );
}

OnboardingModalNavigator.displayName = 'OnboardingModalNavigator';

export default OnboardingModalNavigator;<|MERGE_RESOLUTION|>--- conflicted
+++ resolved
@@ -39,16 +39,10 @@
     const styles = useThemeStyles();
     const {onboardingIsMediumOrLargerScreenWidth} = useResponsiveLayout();
     const outerViewRef = React.useRef<View>(null);
-<<<<<<< HEAD
     const [account] = useOnyx(ONYXKEYS.ACCOUNT, {canBeMissing: true});
-
-    const isOnPrivateDomainAndHasAccessiblePolicies = !account?.isFromPublicDomain && account?.hasAccessibleDomainPolicies;
-=======
-    const [user] = useOnyx(ONYXKEYS.USER, {canBeMissing: true});
     const {canUsePrivateDomainOnboarding} = usePermissions();
 
-    const isOnPrivateDomainAndHasAccessiblePolicies = canUsePrivateDomainOnboarding && !user?.isFromPublicDomain && user?.hasAccessibleDomainPolicies;
->>>>>>> f1a0d5ee
+    const isOnPrivateDomainAndHasAccessiblePolicies = canUsePrivateDomainOnboarding && !account?.isFromPublicDomain && account?.hasAccessibleDomainPolicies;
 
     const [accountID] = useOnyx(ONYXKEYS.SESSION, {
         selector: (session) => session?.accountID ?? CONST.DEFAULT_NUMBER_ID,
