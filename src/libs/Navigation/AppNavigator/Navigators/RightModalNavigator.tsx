import type {StackScreenProps} from '@react-navigation/stack';
import {createStackNavigator} from '@react-navigation/stack';
import React, {useMemo, useRef} from 'react';
import {View} from 'react-native';
import NoDropZone from '@components/DragAndDrop/NoDropZone';
import useThemeStyles from '@hooks/useThemeStyles';
import useWindowDimensions from '@hooks/useWindowDimensions';
import ModalNavigatorScreenOptions from '@libs/Navigation/AppNavigator/ModalNavigatorScreenOptions';
import * as ModalStackNavigators from '@libs/Navigation/AppNavigator/ModalStackNavigators';
import type {AuthScreensParamList, RightModalNavigatorParamList} from '@navigation/types';
import type NAVIGATORS from '@src/NAVIGATORS';
import SCREENS from '@src/SCREENS';
import Overlay from './Overlay';

type RightModalNavigatorProps = StackScreenProps<AuthScreensParamList, typeof NAVIGATORS.RIGHT_MODAL_NAVIGATOR>;

const Stack = createStackNavigator<RightModalNavigatorParamList>();

function RightModalNavigator({navigation}: RightModalNavigatorProps) {
    const styles = useThemeStyles();
    const {isSmallScreenWidth} = useWindowDimensions();
    const screenOptions = useMemo(() => ModalNavigatorScreenOptions(styles), [styles]);
    const isExecutingRef = useRef<boolean>(false);

    return (
        <NoDropZone>
            {!isSmallScreenWidth && (
                <Overlay
                    onPress={() => {
                        if (isExecutingRef.current) {
                            return;
                        }
                        isExecutingRef.current = true;
                        navigation.goBack();
                    }}
                />
            )}
            <View style={styles.RHPNavigatorContainer(isSmallScreenWidth)}>
                <Stack.Navigator screenOptions={screenOptions}>
                    <Stack.Screen
                        name={SCREENS.RIGHT_MODAL.SETTINGS}
                        component={ModalStackNavigators.SettingsModalStackNavigator}
                    />
                    <Stack.Screen
                        name={SCREENS.RIGHT_MODAL.NEW_CHAT}
                        component={ModalStackNavigators.NewChatModalStackNavigator}
                    />
                    <Stack.Screen
                        name={SCREENS.RIGHT_MODAL.DETAILS}
                        component={ModalStackNavigators.DetailsModalStackNavigator}
                    />
                    <Stack.Screen
                        name={SCREENS.RIGHT_MODAL.PROFILE}
                        component={ModalStackNavigators.ProfileModalStackNavigator}
                    />
                    <Stack.Screen
                        name={SCREENS.RIGHT_MODAL.REPORT_DETAILS}
                        component={ModalStackNavigators.ReportDetailsModalStackNavigator}
                    />
                    <Stack.Screen
                        name={SCREENS.RIGHT_MODAL.REPORT_SETTINGS}
                        component={ModalStackNavigators.ReportSettingsModalStackNavigator}
                    />
                    <Stack.Screen
                        name={SCREENS.RIGHT_MODAL.REPORT_DESCRIPTION}
                        component={ModalStackNavigators.ReportDescriptionModalStackNavigator}
                    />
                    <Stack.Screen
                        name={SCREENS.RIGHT_MODAL.PARTICIPANTS}
                        component={ModalStackNavigators.ReportParticipantsModalStackNavigator}
                    />
                    <Stack.Screen
                        name={SCREENS.RIGHT_MODAL.ROOM_MEMBERS}
                        component={ModalStackNavigators.RoomMembersModalStackNavigator}
                    />
                    <Stack.Screen
                        name={SCREENS.RIGHT_MODAL.ROOM_INVITE}
                        component={ModalStackNavigators.RoomInviteModalStackNavigator}
                    />
                    <Stack.Screen
                        name={SCREENS.RIGHT_MODAL.MONEY_REQUEST}
                        component={ModalStackNavigators.MoneyRequestModalStackNavigator}
                    />
                    <Stack.Screen
                        name={SCREENS.RIGHT_MODAL.NEW_TASK}
                        component={ModalStackNavigators.NewTaskModalStackNavigator}
                    />
                    <Stack.Screen
                        name={SCREENS.RIGHT_MODAL.TEACHERS_UNITE}
                        component={ModalStackNavigators.NewTeachersUniteNavigator}
                    />
                    <Stack.Screen
                        name={SCREENS.RIGHT_MODAL.TASK_DETAILS}
                        component={ModalStackNavigators.TaskModalStackNavigator}
                    />
                    <Stack.Screen
                        name={SCREENS.RIGHT_MODAL.ENABLE_PAYMENTS}
                        component={ModalStackNavigators.EnablePaymentsStackNavigator}
                    />
                    <Stack.Screen
                        name={SCREENS.RIGHT_MODAL.SPLIT_DETAILS}
                        component={ModalStackNavigators.SplitDetailsModalStackNavigator}
                    />
                    <Stack.Screen
                        name={SCREENS.RIGHT_MODAL.ADD_PERSONAL_BANK_ACCOUNT}
                        component={ModalStackNavigators.AddPersonalBankAccountModalStackNavigator}
                    />
                    <Stack.Screen
                        name={SCREENS.RIGHT_MODAL.WALLET_STATEMENT}
                        component={ModalStackNavigators.WalletStatementStackNavigator}
                    />
                    <Stack.Screen
                        name={SCREENS.RIGHT_MODAL.FLAG_COMMENT}
                        component={ModalStackNavigators.FlagCommentStackNavigator}
                    />
                    <Stack.Screen
                        name={SCREENS.RIGHT_MODAL.EDIT_REQUEST}
                        component={ModalStackNavigators.EditRequestStackNavigator}
                    />
                    <Stack.Screen
                        name={SCREENS.RIGHT_MODAL.SIGN_IN}
                        component={ModalStackNavigators.SignInModalStackNavigator}
                    />
                    <Stack.Screen
                        name={SCREENS.RIGHT_MODAL.REFERRAL}
                        component={ModalStackNavigators.ReferralModalStackNavigator}
                    />
                    <Stack.Screen
                        name={SCREENS.RIGHT_MODAL.PRIVATE_NOTES}
                        component={ModalStackNavigators.PrivateNotesModalStackNavigator}
                    />
                    <Stack.Screen
                        name="ProcessMoneyRequestHold"
                        component={ModalStackNavigators.ProcessMoneyRequestHoldStackNavigator}
                    />
                    <Stack.Screen
<<<<<<< HEAD
                        name={SCREENS.RIGHT_MODAL.TRANSACTION_DUPLICATE}
                        component={ModalStackNavigators.TransactionDuplicateStackNavigator}
=======
                        name={SCREENS.RIGHT_MODAL.SEARCH_REPORT}
                        component={ModalStackNavigators.SearchReportModalStackNavigator}
>>>>>>> 951c7b38
                    />
                </Stack.Navigator>
            </View>
        </NoDropZone>
    );
}

RightModalNavigator.displayName = 'RightModalNavigator';

export default RightModalNavigator;<|MERGE_RESOLUTION|>--- conflicted
+++ resolved
@@ -134,13 +134,12 @@
                         component={ModalStackNavigators.ProcessMoneyRequestHoldStackNavigator}
                     />
                     <Stack.Screen
-<<<<<<< HEAD
                         name={SCREENS.RIGHT_MODAL.TRANSACTION_DUPLICATE}
                         component={ModalStackNavigators.TransactionDuplicateStackNavigator}
-=======
+                    />
+                    <Stack.Screen
                         name={SCREENS.RIGHT_MODAL.SEARCH_REPORT}
                         component={ModalStackNavigators.SearchReportModalStackNavigator}
->>>>>>> 951c7b38
                     />
                 </Stack.Navigator>
             </View>
