import React from 'react';
import createPlatformStackNavigator from '@libs/Navigation/PlatformStackNavigation/createPlatformStackNavigator';
import type {PublicScreensParamList} from '@navigation/types';
import ConnectionCompletePage from '@pages/ConnectionCompletePage';
import LogInWithShortLivedAuthTokenPage from '@pages/LogInWithShortLivedAuthTokenPage';
import AppleSignInDesktopPage from '@pages/signin/AppleSignInDesktopPage';
import GoogleSignInDesktopPage from '@pages/signin/GoogleSignInDesktopPage';
import SAMLSignInPage from '@pages/signin/SAMLSignInPage';
import SignInPage from '@pages/signin/SignInPage';
import UnlinkLoginPage from '@pages/UnlinkLoginPage';
import ValidateLoginPage from '@pages/ValidateLoginPage';
import CONFIG from '@src/CONFIG';
import NAVIGATORS from '@src/NAVIGATORS';
import SCREENS from '@src/SCREENS';
import defaultScreenOptions from './defaultScreenOptions';
import PublicRightModalNavigator from './Navigators/PublicRightModalNavigator';
import useRootNavigatorScreenOptions from './useRootNavigatorScreenOptions';

const RootStack = createPlatformStackNavigator<PublicScreensParamList>();

function PublicScreens() {
    const rootNavigatorScreenOptions = useRootNavigatorScreenOptions();
    return (
        <RootStack.Navigator screenOptions={defaultScreenOptions}>
            {/* The structure for the HOME route has to be the same in public and auth screens. That's why the name for SignInPage is REPORTS_SPLIT_NAVIGATOR. */}
            <RootStack.Screen
<<<<<<< HEAD
                name={NAVIGATORS.BOTTOM_TAB_NAVIGATOR}
                component={SignInPage}
=======
                name={NAVIGATORS.REPORTS_SPLIT_NAVIGATOR}
                options={defaultScreenOptions}
                component={CONFIG.IS_HYBRID_APP ? SessionExpiredPage : SignInPage}
>>>>>>> 1ce740c2
            />
            <RootStack.Screen
                name={SCREENS.TRANSITION_BETWEEN_APPS}
                component={LogInWithShortLivedAuthTokenPage}
            />
            <RootStack.Screen
                name={SCREENS.VALIDATE_LOGIN}
                options={defaultScreenOptions}
                component={ValidateLoginPage}
            />
            <RootStack.Screen
                name={SCREENS.CONNECTION_COMPLETE}
                component={ConnectionCompletePage}
            />
            <RootStack.Screen
                name={SCREENS.BANK_CONNECTION_COMPLETE}
                component={ConnectionCompletePage}
            />
            <RootStack.Screen
                name={SCREENS.UNLINK_LOGIN}
                component={UnlinkLoginPage}
            />
            <RootStack.Screen
                name={SCREENS.SIGN_IN_WITH_APPLE_DESKTOP}
                component={AppleSignInDesktopPage}
            />
            <RootStack.Screen
                name={SCREENS.SIGN_IN_WITH_GOOGLE_DESKTOP}
                component={GoogleSignInDesktopPage}
            />
            <RootStack.Screen
                name={SCREENS.SAML_SIGN_IN}
                component={SAMLSignInPage}
            />
            <RootStack.Screen
                name={NAVIGATORS.PUBLIC_RIGHT_MODAL_NAVIGATOR}
                component={PublicRightModalNavigator}
                options={rootNavigatorScreenOptions.rightModalNavigator}
            />
        </RootStack.Navigator>
    );
}

PublicScreens.displayName = 'PublicScreens';

export default PublicScreens;<|MERGE_RESOLUTION|>--- conflicted
+++ resolved
@@ -24,14 +24,9 @@
         <RootStack.Navigator screenOptions={defaultScreenOptions}>
             {/* The structure for the HOME route has to be the same in public and auth screens. That's why the name for SignInPage is REPORTS_SPLIT_NAVIGATOR. */}
             <RootStack.Screen
-<<<<<<< HEAD
-                name={NAVIGATORS.BOTTOM_TAB_NAVIGATOR}
-                component={SignInPage}
-=======
                 name={NAVIGATORS.REPORTS_SPLIT_NAVIGATOR}
                 options={defaultScreenOptions}
-                component={CONFIG.IS_HYBRID_APP ? SessionExpiredPage : SignInPage}
->>>>>>> 1ce740c2
+                component={SignInPage}
             />
             <RootStack.Screen
                 name={SCREENS.TRANSITION_BETWEEN_APPS}
