import React from 'react';
import {View} from 'react-native';
import type {OnyxEntry} from 'react-native-onyx';
import {withOnyx} from 'react-native-onyx';
import Breadcrumbs from '@components/Breadcrumbs';
import Icon from '@components/Icon';
import * as Expensicons from '@components/Icon/Expensicons';
import {PressableWithoutFeedback} from '@components/Pressable';
import Tooltip from '@components/Tooltip';
import WorkspaceSwitcherButton from '@components/WorkspaceSwitcherButton';
import useLocalize from '@hooks/useLocalize';
import useTheme from '@hooks/useTheme';
import useThemeStyles from '@hooks/useThemeStyles';
import Navigation from '@libs/Navigation/Navigation';
import SignInButton from '@pages/home/sidebar/SignInButton';
import * as Session from '@userActions/Session';
import CONST from '@src/CONST';
import ONYXKEYS from '@src/ONYXKEYS';
import ROUTES from '@src/ROUTES';
import type {Policy, Session as SessionType} from '@src/types/onyx';

type TopBarOnyxProps = {
    policy: OnyxEntry<Policy>;
    session: OnyxEntry<Pick<SessionType, 'authTokenType'>>;
};

// eslint-disable-next-line react/no-unused-prop-types
type TopBarProps = {breadcrumbLabel: string; activeWorkspaceID?: string; shouldDisplaySearch?: boolean} & TopBarOnyxProps;

function TopBar({policy, session, breadcrumbLabel, shouldDisplaySearch = true}: TopBarProps) {
    const styles = useThemeStyles();
    const theme = useTheme();
    const {translate} = useLocalize();
    const isAnonymousUser = Session.isAnonymousUser(session);

    const headerBreadcrumb = policy?.name
        ? {type: CONST.BREADCRUMB_TYPE.STRONG, text: policy.name}
        : {
              type: CONST.BREADCRUMB_TYPE.ROOT,
          };

    const displaySignIn = isAnonymousUser;
    const displaySearch = !isAnonymousUser && shouldDisplaySearch;

    return (
        <View style={styles.w100}>
            <View
                style={[styles.flexRow, styles.gap4, styles.mh3, styles.mv5, styles.alignItemsCenter, {justifyContent: 'space-between'}]}
                dataSet={{dragArea: true}}
            >
                <View style={[styles.flex1, styles.flexRow, styles.alignItemsCenter, styles.ml2]}>
                    <WorkspaceSwitcherButton policy={policy} />

                    <View style={[styles.ml3, styles.flex1]}>
                        <Breadcrumbs
                            breadcrumbs={[
                                headerBreadcrumb,
                                {
<<<<<<< HEAD
                                    text: translate('common.inbox'),
=======
                                    text: breadcrumbLabel,
>>>>>>> 0c723ccd
                                },
                            ]}
                        />
                    </View>
                </View>
                {displaySignIn && <SignInButton />}
                {displaySearch && (
                    <Tooltip text={translate('common.find')}>
                        <PressableWithoutFeedback
                            accessibilityLabel={translate('sidebarScreen.buttonFind')}
                            style={[styles.flexRow, styles.mr2]}
                            onPress={Session.checkIfActionIsAllowed(() => Navigation.navigate(ROUTES.CHAT_FINDER))}
                        >
                            <Icon
                                src={Expensicons.MagnifyingGlass}
                                fill={theme.icon}
                            />
                        </PressableWithoutFeedback>
                    </Tooltip>
                )}
            </View>
        </View>
    );
}

TopBar.displayName = 'TopBar';

export default withOnyx<TopBarProps, TopBarOnyxProps>({
    policy: {
        key: ({activeWorkspaceID}) => `${ONYXKEYS.COLLECTION.POLICY}${activeWorkspaceID}`,
    },
    session: {
        key: ONYXKEYS.SESSION,
        selector: (session) => session && {authTokenType: session.authTokenType},
    },
})(TopBar);<|MERGE_RESOLUTION|>--- conflicted
+++ resolved
@@ -56,11 +56,7 @@
                             breadcrumbs={[
                                 headerBreadcrumb,
                                 {
-<<<<<<< HEAD
-                                    text: translate('common.inbox'),
-=======
                                     text: breadcrumbLabel,
->>>>>>> 0c723ccd
                                 },
                             ]}
                         />
