--- conflicted
+++ resolved
@@ -75,128 +75,7 @@
     return stateWithWorkspaceSplitNavigator;
 }
 
-/**
-<<<<<<< HEAD
- * Handles the SWITCH_POLICY_ID action for `SearchFullscreenNavigator`.
- * Information about the currently selected policy can be found in the last Search_Root.
- * After user changes the policy while on Search, a new Search_Root with the changed policy inside query param has to be pushed to the navigation state.
- */
-function handleSwitchPolicyIDFromSearchAction(
-    state: StackNavigationState<ParamListBase>,
-    action: SwitchPolicyIdActionType,
-    configOptions: RouterConfigOptions,
-    stackRouter: Router<StackNavigationState<ParamListBase>, CommonActions.Action | StackActionType>,
-    setActiveWorkspaceID: (workspaceID: string | undefined) => void,
-) {
-    const lastRoute = state.routes.at(-1);
-    if (lastRoute?.name === SCREENS.SEARCH.ROOT) {
-        const currentParams = lastRoute.params as RootNavigatorParamList[typeof SCREENS.SEARCH.ROOT];
-        const queryJSON = SearchQueryUtils.buildSearchQueryJSON(currentParams.q);
-        if (!queryJSON) {
-            return null;
-        }
-
-        if (action.payload.policyID) {
-            queryJSON.policyID = action.payload.policyID;
-        } else {
-            delete queryJSON.policyID;
-        }
-
-        const newAction = StackActions.push(SCREENS.SEARCH.ROOT, {
-            ...currentParams,
-            q: SearchQueryUtils.buildSearchQueryString(queryJSON),
-        });
-
-        setActiveWorkspaceID(action.payload.policyID);
-        return stackRouter.getStateForAction(state, newAction, configOptions);
-    }
-    // We don't have other navigators that should handle switch policy action.
-    return null;
-}
-
-/**
- * Handles the SWITCH_POLICY_ID action for `ReportsSplitNavigator`.
- * Information about the currently selected policy can be found in the last ReportsSplitNavigator.
- * After user changes the policy while on Inbox, a new ReportsSplitNavigator with the changed policy has to be pushed to the navigation state.
- */
-function handleSwitchPolicyIDAction(
-    state: StackNavigationState<ParamListBase>,
-    action: SwitchPolicyIdActionType,
-    configOptions: RouterConfigOptions,
-    stackRouter: Router<StackNavigationState<ParamListBase>, CommonActions.Action | StackActionType>,
-    setActiveWorkspaceID: (workspaceID: string | undefined) => void,
-) {
-    const lastRoute = state.routes.at(-1);
-    if (lastRoute?.name === NAVIGATORS.REPORTS_SPLIT_NAVIGATOR) {
-        const newAction = StackActions.push(NAVIGATORS.REPORTS_SPLIT_NAVIGATOR, {policyID: action.payload.policyID});
-
-        setActiveWorkspaceID(action.payload.policyID);
-        return stackRouter.getStateForAction(state, newAction, configOptions);
-    }
-
-    // We don't have other navigators that should handle switch policy action.
-    return null;
-}
-
 function handlePushFullscreenAction(
-=======
- * If a new ReportSplitNavigator is opened, it is necessary to check whether workspace is currently selected in the application.
- * If so, the id of the current policy has to be passed to the new ReportSplitNavigator.
- */
-function handlePushReportSplitAction(
-    state: StackNavigationState<ParamListBase>,
-    action: PushActionType,
-    configOptions: RouterConfigOptions,
-    stackRouter: Router<StackNavigationState<ParamListBase>, CommonActions.Action | StackActionType>,
-) {
-    const stateWithReportsSplitNavigator = stackRouter.getStateForAction(state, action, configOptions);
-
-    if (!stateWithReportsSplitNavigator) {
-        Log.hmmm('[handlePushReportAction] ReportsSplitNavigator has not been found in the navigation state.');
-        return null;
-    }
-
-    const lastFullScreenRoute = stateWithReportsSplitNavigator.routes.at(-1);
-    const actionPayloadScreen = action.payload?.params && 'screen' in action.payload.params ? action.payload?.params?.screen : undefined;
-
-    // ReportScreen should always be opened with an animation
-    if (actionPayloadScreen === SCREENS.REPORT && lastFullScreenRoute?.key) {
-        reportsSplitsWithEnteringAnimation.add(lastFullScreenRoute.key);
-    }
-
-    return stateWithReportsSplitNavigator;
-}
-
-function handlePushSettingsSplitAction(
-    state: StackNavigationState<ParamListBase>,
-    action: PushActionType,
-    configOptions: RouterConfigOptions,
-    stackRouter: Router<StackNavigationState<ParamListBase>, CommonActions.Action | StackActionType>,
-) {
-    const stateWithSettingsSplitNavigator = stackRouter.getStateForAction(state, action, configOptions);
-
-    if (!stateWithSettingsSplitNavigator) {
-        Log.hmmm('[handlePushSettingsAction] SettingsSplitNavigator has not been found in the navigation state.');
-        return null;
-    }
-
-    const lastFullScreenRoute = stateWithSettingsSplitNavigator.routes.at(-1);
-    const actionPayloadScreen = action.payload?.params && 'screen' in action.payload.params ? action.payload?.params?.screen : undefined;
-
-    // Transitioning to all central screens in settings should be animated
-    if (actionPayloadScreen !== SCREENS.SETTINGS.ROOT && lastFullScreenRoute?.key) {
-        settingsSplitWithEnteringAnimation.add(lastFullScreenRoute.key);
-    }
-
-    return stateWithSettingsSplitNavigator;
-}
-
-/**
- * If a new Search page is opened, it is necessary to check whether workspace is currently selected in the application.
- * If so, the id of the current policy has to be passed to the new Search page
- */
-function handlePushSearchPageAction(
->>>>>>> 1a3338f0
     state: StackNavigationState<ParamListBase>,
     action: PushActionType,
     configOptions: RouterConfigOptions,
@@ -283,14 +162,8 @@
     handleOpenWorkspaceSplitAction,
     handlePushFullscreenAction,
     handleReplaceReportsSplitNavigatorAction,
-<<<<<<< HEAD
     handleSwitchPolicyIDAction,
     handleSwitchPolicyIDFromSearchAction,
     screensWithEnteringAnimation,
-=======
-    reportsSplitsWithEnteringAnimation,
-    searchFullscreenWithEnteringAnimation,
-    settingsSplitWithEnteringAnimation,
->>>>>>> 1a3338f0
     workspaceSplitsWithoutEnteringAnimation,
 };