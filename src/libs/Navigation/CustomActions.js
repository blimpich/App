--- conflicted
+++ resolved
@@ -64,7 +64,6 @@
         // not contain our active report.
         const rootState = navigationRef.current.getRootState();
         const activeReportID = lodashGet(rootState, 'routes[0].state.routes[0].params.reportID', '');
-<<<<<<< HEAD
         if (state.type !== 'drawer') {
             navigateBackToRootDrawer(navigationRef);
         }
@@ -81,29 +80,12 @@
 
         const screenRoute = {type: 'route', name: screenName};
         const history = _.map([...(state.history || [screenRoute])], () => screenRoute);
-=======
-
-        if (state.type !== 'drawer') {
-            if (activeReportID === params.reportID) {
-                navigateBackToRootDrawer(navigationRef);
-            } else {
-                // Non Drawer navigators have routes and not history so we'll fallback to navigate() in the case where we are
-                // unable to push a new screen onto the history stack e.g. navigating to a ReportScreen via a modal screen.
-                // Note: One downside of this is that the history will be reset.
-                navigationRef.current.dispatch(() => CommonActions.navigate(screenName, params));
-            }
-            return DrawerActions.closeDrawer();
-        }
-
-        const screenRoute = {type: 'route', name: screenName};
-        const history = _.map([...(state.history || [screenRoute])], () => screenRoute);
 
         // Force drawer to close and show the report screen
         history.push({
             type: 'drawer',
             status: 'closed',
         });
->>>>>>> 8d0298cb
         return CommonActions.reset({
             ...state,
             routes: [{
