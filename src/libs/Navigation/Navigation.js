--- conflicted
+++ resolved
@@ -256,33 +256,6 @@
 }
 
 /**
-<<<<<<< HEAD
- * Returns the current active route
- * @returns {String}
- */
-function getActiveRoute() {
-    const currentRoute = navigationRef.current && navigationRef.current.getCurrentRoute();
-    const currentRouteHasName = lodashGet(currentRoute, 'name', false);
-    if (!currentRouteHasName) {
-        return '';
-    }
-
-    const routeFromState = getPathFromState(navigationRef.getRootState(), linkingConfig.config);
-
-    if (routeFromState) {
-        return routeFromState;
-    }
-
-    return '';
-}
-
-function getCurrentPath() {
-    return getActiveRoute().replace(/\?.*/, '');
-}
-
-/**
-=======
->>>>>>> a35532b7
  * Returns the current active route without the URL params
  * @returns {String}
  */
@@ -397,7 +370,6 @@
     getTopmostReportId,
     getRouteNameFromStateEvent,
     getTopmostReportActionId,
-    getCurrentPath,
     waitForProtectedRoutes,
     navContainsProtectedRoutes,
 };
