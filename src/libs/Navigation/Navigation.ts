--- conflicted
+++ resolved
@@ -486,13 +486,8 @@
         return;
     }
 
-<<<<<<< HEAD
     const params: Record<string, string | undefined> = {
         reportID: targetReport?.reportID,
-=======
-    const params: Record<string, string> = {
-        reportID: targetReport?.reportID ?? String(CONST.DEFAULT_NUMBER_ID),
->>>>>>> 4fe7c70e
     };
 
     if (reportActionID) {
@@ -579,11 +574,11 @@
     });
 }
 
-<<<<<<< HEAD
 function isTopmostRouteModalScreen() {
     const topmostRouteName = navigationRef.getRootState()?.routes?.at(-1)?.name;
     return isSideModalNavigator(topmostRouteName);
-=======
+}
+
 function removeScreenByKey(key: string) {
     isNavigationReady().then(() => {
         navigationRef.current?.dispatch((state) => {
@@ -595,7 +590,6 @@
             });
         });
     });
->>>>>>> 4fe7c70e
 }
 
 export default {
