--- conflicted
+++ resolved
@@ -115,16 +115,9 @@
         const isTransitioning = path?.includes(ROUTES.TRANSITION_BETWEEN_APPS);
 
         // If the user haven't completed the flow, we want to always redirect them to the onboarding flow.
-<<<<<<< HEAD
-        // We also make sure that the user is authenticated, isn't part of a group workspace, & wasn't invited to NewDot.
-        if (!NativeModules.HybridAppModule && !hasNonPersonalPolicy && !isOnboardingCompleted && !wasInvitedToNewDot && authenticated && !shouldShowRequire2FAModal) {
-            const {adaptedState} = getAdaptedStateFromPath(getOnboardingInitialPath(user.hasAccessibleDomainPolicies), linkingConfig.config);
-            return adaptedState;
-=======
         // We also make sure that the user is authenticated, isn't part of a group workspace, isn't in the transition flow & wasn't invited to NewDot.
         if (!CONFIG.IS_HYBRID_APP && !hasNonPersonalPolicy && !isOnboardingCompleted && !wasInvitedToNewDot && authenticated && !isTransitioning) {
-            return getAdaptedStateFromPath(getOnboardingInitialPath(isPrivateDomain), linkingConfig.config);
->>>>>>> 52fea762
+            return getAdaptedStateFromPath(getOnboardingInitialPath(!!user.hasAccessibleDomainPolicies), linkingConfig.config);
         }
 
         // If there is no lastVisitedPath, we can do early return. We won't modify the default behavior.
