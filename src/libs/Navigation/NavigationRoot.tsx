--- conflicted
+++ resolved
@@ -107,16 +107,9 @@
         }
 
         // If the user haven't completed the flow, we want to always redirect them to the onboarding flow.
-<<<<<<< HEAD
-        // We also make sure that the user is authenticated.
-        if (!NativeModules.HybridAppModule && !isOnboardingCompleted && authenticated && !shouldShowRequire2FAModal) {
-            return getAdaptedStateFromPath(getOnboardingInitialPath(isPrivateDomain), linkingConfig.config);
-=======
         // We also make sure that the user is authenticated, isn't part of a group workspace, & wasn't invited to NewDot.
         if (!NativeModules.HybridAppModule && !hasNonPersonalPolicy && !isOnboardingCompleted && !wasInvitedToNewDot && authenticated && !shouldShowRequire2FAModal) {
-            const {adaptedState} = getAdaptedStateFromPath(getOnboardingInitialPath(isPrivateDomain), linkingConfig.config);
-            return adaptedState;
->>>>>>> df73b076
+            return getAdaptedStateFromPath(getOnboardingInitialPath(isPrivateDomain), linkingConfig.config);
         }
 
         // If there is no lastVisitedPath, we can do early return. We won't modify the default behavior.
