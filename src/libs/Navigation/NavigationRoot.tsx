--- conflicted
+++ resolved
@@ -11,14 +11,10 @@
 import {updateLastVisitedPath} from '@userActions/App';
 import type {Route} from '@src/ROUTES';
 import AppNavigator from './AppNavigator';
-<<<<<<< HEAD
-import customGetPathFromState from './customGetPathFromState';
 import getAdaptedStateFromPath from './getAdaptedStateFromPath';
 import getPolicyIdFromState from './getPolicyIdFromState';
-=======
-import getStateFromPath from './getStateFromPath';
->>>>>>> feac02c7
 import linkingConfig from './linkingConfig';
+import customGetPathFromState from './linkingConfig/customGetPathFromState';
 import Navigation, {navigationRef} from './Navigation';
 
 type NavigationRootProps = {
@@ -43,11 +39,7 @@
         return;
     }
 
-<<<<<<< HEAD
     const currentPath = customGetPathFromState(state, linkingConfig.config);
-=======
-    const currentPath = getPathFromState(state, linkingConfig.config);
->>>>>>> feac02c7
     updateLastVisitedPath(currentPath);
 
     // Don't log the route transitions from OldDot because they contain authTokens
@@ -83,25 +75,6 @@
             }
 
             return getAdaptedStateFromPath(lastVisitedPath, linkingConfig.config);
-        },
-        // eslint-disable-next-line react-hooks/exhaustive-deps
-        [],
-    );
-
-    const initialState = useMemo(
-        () => {
-            if (!lastVisitedPath) {
-                return undefined;
-            }
-
-            const path = initialUrl ? getPathFromURL(initialUrl) : null;
-
-            // For non-nullable paths we don't want to set initial state
-            if (path) {
-                return;
-            }
-
-            return getStateFromPath(lastVisitedPath);
         },
         // eslint-disable-next-line react-hooks/exhaustive-deps
         [],
