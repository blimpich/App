import type {NavigationState} from '@react-navigation/native';
import {DarkTheme, DefaultTheme, findFocusedRoute, NavigationContainer} from '@react-navigation/native';
import React, {useContext, useEffect, useMemo, useRef} from 'react';
import {NativeModules} from 'react-native';
import {useOnyx} from 'react-native-onyx';
import {ScrollOffsetContext} from '@components/ScrollOffsetContextProvider';
import useCurrentReportID from '@hooks/useCurrentReportID';
import usePrevious from '@hooks/usePrevious';
import useResponsiveLayout from '@hooks/useResponsiveLayout';
import useTheme from '@hooks/useTheme';
import useThemePreference from '@hooks/useThemePreference';
import Firebase from '@libs/Firebase';
import {FSPage} from '@libs/Fullstory';
import Log from '@libs/Log';
import {hasCompletedGuidedSetupFlowSelector, wasInvitedToNewDotSelector} from '@libs/onboardingSelectors';
import {getPathFromURL} from '@libs/Url';
import {updateLastVisitedPath} from '@userActions/App';
import * as Session from '@userActions/Session';
import {updateOnboardingLastVisitedPath} from '@userActions/Welcome';
import {getOnboardingInitialPath} from '@userActions/Welcome/OnboardingFlow';
import CONST from '@src/CONST';
import NAVIGATORS from '@src/NAVIGATORS';
import ONYXKEYS from '@src/ONYXKEYS';
import type {Route} from '@src/ROUTES';
import ROUTES from '@src/ROUTES';
import AppNavigator from './AppNavigator';
import {cleanPreservedSplitNavigatorStates} from './AppNavigator/createSplitNavigator/usePreserveSplitNavigatorState';
import customGetPathFromState from './helpers/customGetPathFromState';
import getAdaptedStateFromPath from './helpers/getAdaptedStateFromPath';
import {linkingConfig} from './linkingConfig';
import Navigation, {navigationRef} from './Navigation';

type NavigationRootProps = {
    /** Whether the current user is logged in with an authToken */
    authenticated: boolean;

    /** Stores path of last visited page */
    lastVisitedPath: Route;

    /** Initial url */
    initialUrl: string | null;

    /** Fired when react-navigation is ready */
    onReady: () => void;

    /** Flag to indicate if the require 2FA modal should be shown to the user */
    shouldShowRequire2FAModal: boolean;
};

/**
 * Intercept navigation state changes and log it
 */
function parseAndLogRoute(state: NavigationState) {
    if (!state) {
        return;
    }

    const currentPath = customGetPathFromState(state, linkingConfig.config);

    const focusedRoute = findFocusedRoute(state);

    if (focusedRoute && !CONST.EXCLUDE_FROM_LAST_VISITED_PATH.includes(focusedRoute?.name)) {
        updateLastVisitedPath(currentPath);
        if (currentPath.startsWith(`/${ROUTES.ONBOARDING_ROOT.route}`)) {
            updateOnboardingLastVisitedPath(currentPath);
        }
    }

    // Don't log the route transitions from OldDot because they contain authTokens
    if (currentPath.includes('/transition')) {
        Log.info('Navigating from transition link from OldDot using short lived authToken');
    } else {
        Log.info('Navigating to route', false, {path: currentPath});
    }

    Navigation.setIsNavigationReady();

    // Fullstory Page navigation tracking
    const focusedRouteName = focusedRoute?.name;
    if (focusedRouteName) {
        new FSPage(focusedRouteName, {path: currentPath}).start();
    }
}

function NavigationRoot({authenticated, lastVisitedPath, initialUrl, onReady, shouldShowRequire2FAModal}: NavigationRootProps) {
    const firstRenderRef = useRef(true);
    const themePreference = useThemePreference();
    const theme = useTheme();
    const {cleanStaleScrollOffsets} = useContext(ScrollOffsetContext);

    const currentReportIDValue = useCurrentReportID();
    const {shouldUseNarrowLayout} = useResponsiveLayout();
    const [user] = useOnyx(ONYXKEYS.USER);
    const isPrivateDomain = Session.isUserOnPrivateDomain();

    const [isOnboardingCompleted = true] = useOnyx(ONYXKEYS.NVP_ONBOARDING, {
        selector: hasCompletedGuidedSetupFlowSelector,
    });
    const [wasInvitedToNewDot = false] = useOnyx(ONYXKEYS.NVP_INTRO_SELECTED, {
        selector: wasInvitedToNewDotSelector,
    });
    const [hasNonPersonalPolicy] = useOnyx(ONYXKEYS.HAS_NON_PERSONAL_POLICY);

    const previousAuthenticated = usePrevious(authenticated);

    const initialState = useMemo(() => {
        if (!user || user.isFromPublicDomain) {
            return;
        }

        // If the user haven't completed the flow, we want to always redirect them to the onboarding flow.
        // We also make sure that the user is authenticated, isn't part of a group workspace, & wasn't invited to NewDot.
        if (!NativeModules.HybridAppModule && !hasNonPersonalPolicy && !isOnboardingCompleted && !wasInvitedToNewDot && authenticated && !shouldShowRequire2FAModal) {
            return getAdaptedStateFromPath(getOnboardingInitialPath(isPrivateDomain), linkingConfig.config);
        }

        // If there is no lastVisitedPath, we can do early return. We won't modify the default behavior.
        // The same applies to HybridApp, as we always define the route to which we want to transition.
        if (!lastVisitedPath || NativeModules.HybridAppModule) {
            return undefined;
        }

        const path = initialUrl ? getPathFromURL(initialUrl) : null;

        // If the user opens the root of app "/" it will be parsed to empty string "".
        // If the path is defined and different that empty string we don't want to modify the default behavior.
        if (path) {
            return;
        }

        // Otherwise we want to redirect the user to the last visited path.
        return getAdaptedStateFromPath(lastVisitedPath, linkingConfig.config);

        // The initialState value is relevant only on the first render.
        // eslint-disable-next-line react-compiler/react-compiler, react-hooks/exhaustive-deps
    }, []);

    // https://reactnavigation.org/docs/themes
    const navigationTheme = useMemo(() => {
        const defaultNavigationTheme = themePreference === CONST.THEME.DARK ? DarkTheme : DefaultTheme;

        return {
            ...defaultNavigationTheme,
            colors: {
                ...defaultNavigationTheme.colors,
                background: theme.appBG,
            },
        };
    }, [theme.appBG, themePreference]);

    useEffect(() => {
        if (firstRenderRef.current) {
            // we don't want to make the report back button go back to LHN if the user
            // started on the small screen so we don't set it on the first render
            // making it only work on consecutive changes of the screen size
            firstRenderRef.current = false;
            return;
        }

        Navigation.setShouldPopAllStateOnUP(!shouldUseNarrowLayout);
    }, [shouldUseNarrowLayout]);

    useEffect(() => {
        // Since the NAVIGATORS.REPORTS_SPLIT_NAVIGATOR url is "/" and it has to be used as an URL for SignInPage,
        // this navigator should be the only one in the navigation state after logout.
        const hasUserLoggedOut = !authenticated && !!previousAuthenticated;
        if (!hasUserLoggedOut) {
            return;
        }

        const rootState = navigationRef.getRootState();
        const lastRoute = rootState.routes.at(-1);
        if (!lastRoute) {
            return;
        }

        // REPORTS_SPLIT_NAVIGATOR will persist after user logout, because it is used both for logged-in and logged-out users
        // That's why for ReportsSplit we need to explicitly clear params when resetting navigation state,
        // However in case other routes (related to login/logout) appear in nav state, then we want to preserve params for those
        const isReportSplitNavigatorMounted = lastRoute.name === NAVIGATORS.REPORTS_SPLIT_NAVIGATOR;
        navigationRef.reset({
            ...rootState,
            index: 0,
            routes: [
                {
                    ...lastRoute,
                    params: isReportSplitNavigatorMounted ? undefined : lastRoute.params,
                },
            ],
        });
    }, [authenticated, previousAuthenticated]);

    const handleStateChange = (state: NavigationState | undefined) => {
        if (!state) {
            return;
        }
        const currentRoute = navigationRef.getCurrentRoute();
        Firebase.log(`[NAVIGATION] screen: ${currentRoute?.name}, params: ${JSON.stringify(currentRoute?.params ?? {})}`);

        // Performance optimization to avoid context consumers to delay first render
        setTimeout(() => {
<<<<<<< HEAD
            setActiveWorkspaceID(activeWorkspaceID);
=======
            currentReportIDValue?.updateCurrentReportID(state);
>>>>>>> ae3830dc
        }, 0);
        currentReportIDValue?.updateCurrentReportID(state);
        parseAndLogRoute(state);

        // We want to clean saved scroll offsets for screens that aren't anymore in the state.
        cleanStaleScrollOffsets(state);
        cleanPreservedSplitNavigatorStates(state);
    };

    return (
        <NavigationContainer
            initialState={initialState}
            onStateChange={handleStateChange}
            onReady={onReady}
            theme={navigationTheme}
            ref={navigationRef}
            linking={linkingConfig}
            documentTitle={{
                enabled: false,
            }}
        >
            <AppNavigator authenticated={authenticated} />
        </NavigationContainer>
    );
}

NavigationRoot.displayName = 'NavigationRoot';

export default NavigationRoot;<|MERGE_RESOLUTION|>--- conflicted
+++ resolved
@@ -197,14 +197,6 @@
         const currentRoute = navigationRef.getCurrentRoute();
         Firebase.log(`[NAVIGATION] screen: ${currentRoute?.name}, params: ${JSON.stringify(currentRoute?.params ?? {})}`);
 
-        // Performance optimization to avoid context consumers to delay first render
-        setTimeout(() => {
-<<<<<<< HEAD
-            setActiveWorkspaceID(activeWorkspaceID);
-=======
-            currentReportIDValue?.updateCurrentReportID(state);
->>>>>>> ae3830dc
-        }, 0);
         currentReportIDValue?.updateCurrentReportID(state);
         parseAndLogRoute(state);
 
