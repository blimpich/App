--- conflicted
+++ resolved
@@ -49,16 +49,13 @@
     /** Disable swipe between tabs */
     disableSwipe?: boolean;
 
-<<<<<<< HEAD
     /** Determines whether the product training tooltip should be displayed to the user. */
     shouldShowProductTrainingTooltip?: boolean;
 
     /** Function to render the content of the product training tooltip. */
     renderProductTrainingTooltip?: () => React.JSX.Element;
-=======
     /** Callback to handle the Pager's internal onPageSelected event callback */
     onTabSelect?: ({index}: {index: number}) => void;
->>>>>>> 2dca0681
 };
 
 // eslint-disable-next-line rulesdir/no-inline-named-export
@@ -82,12 +79,9 @@
     screenListeners,
     shouldShowLabelWhenInactive = true,
     disableSwipe = false,
-<<<<<<< HEAD
     shouldShowProductTrainingTooltip,
     renderProductTrainingTooltip,
-=======
     onTabSelect,
->>>>>>> 2dca0681
     ...rest
 }: OnyxTabNavigatorProps) {
     const isFirstMount = useRef(true);
