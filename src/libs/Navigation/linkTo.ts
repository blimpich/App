import {getActionFromState, PartialState} from '@react-navigation/core';
import {NavigationAction, NavigationContainerRef, NavigationState} from '@react-navigation/native';
import {Writable} from 'type-fest';
import getIsSmallScreenWidth from '@libs/getIsSmallScreenWidth';
import CONST from '@src/CONST';
import NAVIGATORS from '@src/NAVIGATORS';
import {Route} from '@src/ROUTES';
import SCREENS from '@src/SCREENS';
import dismissModal from './dismissModal';
import getMatchingBottomTabRouteForState from './getMatchingBottomTabRouteForState';
import getMatchingCentralPaneRouteForState from './getMatchingCentralPaneRouteForState';
import getStateFromPath from './getStateFromPath';
import getTopmostBottomTabRoute from './getTopmostBottomTabRoute';
import getTopmostCentralPaneRoute from './getTopmostCentralPaneRoute';
import getTopmostReportId from './getTopmostReportId';
import linkingConfig from './linkingConfig';
import {NavigationRoot, RootStackParamList, StackNavigationAction, State} from './types';

type ActionPayloadParams = {
    screen?: string;
    params?: unknown;
    path?: string;
};

type ActionPayload = {
    params?: ActionPayloadParams;
};

/**
 * Motivation for this function is described in NAVIGATION.md
 *
 * @param action action generated by getActionFromState
 * @param state The root state
 * @returns minimalAction minimal action is the action that we should dispatch
 */
function getMinimalAction(action: NavigationAction, state: NavigationState): Writable<NavigationAction> {
    let currentAction: NavigationAction = action;
    let currentState: State | undefined = state;
    let currentTargetKey: string | undefined;

    while (currentAction.payload && 'name' in currentAction.payload && currentState?.routes[currentState.index ?? -1].name === currentAction.payload.name) {
        if (!currentState?.routes[currentState.index ?? -1].state) {
            break;
        }

        currentState = currentState?.routes[currentState.index ?? -1].state;
        currentTargetKey = currentState?.key;

        const payload = currentAction.payload as ActionPayload;

        // Creating new smaller action
        currentAction = {
            type: currentAction.type,
            payload: {
                name: payload?.params?.screen,
                params: payload?.params?.params,
                path: payload?.params?.path,
            },
            target: currentTargetKey,
        };
    }
    return currentAction;
}

// Because we need to change the type to push, we also need to set target for this action to the bottom tab navigator.
function getActionForBottomTabNavigator(action: StackNavigationAction, state: NavigationState<RootStackParamList>): Writable<NavigationAction> | undefined {
    const bottomTabNavigatorRoute = state.routes.at(0);

    if (!bottomTabNavigatorRoute || bottomTabNavigatorRoute.state === undefined || !action || action.type !== CONST.NAVIGATION.ACTION_TYPE.NAVIGATE) {
        return;
    }

    const params = action.payload.params as ActionPayloadParams;
    const screen = params.screen;

    return {
        type: CONST.NAVIGATION.ACTION_TYPE.PUSH,
        payload: {
            name: screen,
            params: params.params,
        },
        target: bottomTabNavigatorRoute.state.key,
    };
}

function isModalNavigator(targetNavigator?: string) {
    return targetNavigator === NAVIGATORS.LEFT_MODAL_NAVIGATOR || targetNavigator === NAVIGATORS.RIGHT_MODAL_NAVIGATOR;
}

export default function linkTo(navigation: NavigationContainerRef<RootStackParamList> | null, path: Route, type?: string, isActiveRoute?: boolean) {
    if (!navigation) {
        throw new Error("Couldn't find a navigation object. Is your component inside a screen in a navigator?");
    }

    let root: NavigationRoot = navigation;
    let current: NavigationRoot | undefined;

    // Traverse up to get the root navigation
    // eslint-disable-next-line no-cond-assign
    while ((current = root.getParent())) {
        root = current;
    }

    const rootState = root.getState() as NavigationState<RootStackParamList>;
    const stateFromPath = getStateFromPath(path) as PartialState<NavigationState<RootStackParamList>>;
    const action: StackNavigationAction = getActionFromState(stateFromPath, linkingConfig.config);

    // If action type is different than NAVIGATE we can't change it to the PUSH safely
    if (action?.type === CONST.NAVIGATION.ACTION_TYPE.NAVIGATE) {
<<<<<<< HEAD
        const topmostCentralPaneRoute = getTopmostCentralPaneRoute(rootState);
        const topRouteName = rootState.routes.at(-1)?.name;
=======
        const topRouteName = rootState?.routes?.at(-1)?.name;
>>>>>>> 102cbbd6
        const isTargetNavigatorOnTop = topRouteName === action.payload.name;

        // In case if type is 'FORCED_UP' we replace current screen with the provided. This means the current screen no longer exists in the stack
        if (type === CONST.NAVIGATION.TYPE.FORCED_UP) {
            action.type = CONST.NAVIGATION.ACTION_TYPE.REPLACE;

            // If this action is navigating to the report screen and the top most navigator is different from the one we want to navigate - PUSH the new screen to the top of the stack
        } else if (
            action.payload.name === NAVIGATORS.CENTRAL_PANE_NAVIGATOR &&
            topmostCentralPaneRoute &&
            (topmostCentralPaneRoute.name !== SCREENS.REPORT || getTopmostReportId(rootState) !== getTopmostReportId(stateFromPath))
        ) {
            // We need to push a tab if the tab doesn't match the central pane route that we are going to push.
            const topmostBottomTabRoute = getTopmostBottomTabRoute(rootState);
            const matchingBottomTabRoute = getMatchingBottomTabRouteForState(stateFromPath);
            if (topmostBottomTabRoute && topmostBottomTabRoute.name !== matchingBottomTabRoute.name) {
                root.dispatch({
                    type: CONST.NAVIGATION.ACTION_TYPE.PUSH,
                    payload: matchingBottomTabRoute,
                });
            }

            action.type = CONST.NAVIGATION.ACTION_TYPE.PUSH;

            // If the type is UP, we deeplinked into one of the RHP flows and we want to replace the current screen with the previous one in the flow
            // and at the same time we want the back button to go to the page we were before the deeplink
        } else if (type === CONST.NAVIGATION.TYPE.UP) {
            action.type = CONST.NAVIGATION.ACTION_TYPE.REPLACE;

            // If this action is navigating to the ModalNavigator and the last route on the root navigator is not already opened ModalNavigator then push
        } else if (isModalNavigator(action.payload.name) && !isTargetNavigatorOnTop) {
            if (isModalNavigator(topRouteName)) {
                dismissModal('', navigation);
            }
            action.type = CONST.NAVIGATION.ACTION_TYPE.PUSH;
            // eslint-disable-next-line @typescript-eslint/no-non-null-assertion
        } else if (action.payload.name === NAVIGATORS.BOTTOM_TAB_NAVIGATOR) {
            const actionForBottomTabNavigator = getActionForBottomTabNavigator(action, rootState);

            if (!actionForBottomTabNavigator) {
                throw new Error('Could not get action for bottom tab navigator');
            }

            root.dispatch(actionForBottomTabNavigator);
            // If the layout is wide we need to push matching central pane route to the stack.
            if (!getIsSmallScreenWidth()) {
                // stateFromPath should always include bottom tab navigator state, so getMatchingCentralPaneRouteForState will be always defined.
                // eslint-disable-next-line @typescript-eslint/no-non-null-assertion
                const matchingCentralPaneRoute = getMatchingCentralPaneRouteForState(stateFromPath)!;
                root.dispatch({
                    type: CONST.NAVIGATION.ACTION_TYPE.PUSH,
                    payload: {
                        name: NAVIGATORS.CENTRAL_PANE_NAVIGATOR,
                        params: {
                            screen: matchingCentralPaneRoute.name,
                            params: matchingCentralPaneRoute.params,
                        },
                    },
                });
            } else {
                // // If the layout is small we need to pop everything from the central pane so the bottom tab navigator is visible.
                root.dispatch({
                    type: 'POP_TO_TOP',
                    target: rootState.key,
                });
            }
            return;
        }
    }

    if (action && 'payload' in action && action.payload && 'name' in action.payload && isModalNavigator(action.payload.name)) {
        const minimalAction = getMinimalAction(action, navigation.getRootState());
        if (minimalAction) {
            // There are situations where a route already exists on the current navigation stack
            // But we want to push the same route instead of going back in the stack
            // Which would break the user navigation history
            if (!isActiveRoute && type === CONST.NAVIGATION.ACTION_TYPE.PUSH) {
                minimalAction.type = CONST.NAVIGATION.ACTION_TYPE.PUSH;
            }
            root.dispatch(minimalAction);
            return;
        }
    }

    if (action !== undefined) {
        root.dispatch(action);
    } else {
        root.reset(stateFromPath);
    }
}<|MERGE_RESOLUTION|>--- conflicted
+++ resolved
@@ -107,12 +107,8 @@
 
     // If action type is different than NAVIGATE we can't change it to the PUSH safely
     if (action?.type === CONST.NAVIGATION.ACTION_TYPE.NAVIGATE) {
-<<<<<<< HEAD
         const topmostCentralPaneRoute = getTopmostCentralPaneRoute(rootState);
-        const topRouteName = rootState.routes.at(-1)?.name;
-=======
         const topRouteName = rootState?.routes?.at(-1)?.name;
->>>>>>> 102cbbd6
         const isTargetNavigatorOnTop = topRouteName === action.payload.name;
 
         // In case if type is 'FORCED_UP' we replace current screen with the provided. This means the current screen no longer exists in the stack
