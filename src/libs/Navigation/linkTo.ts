--- conflicted
+++ resolved
@@ -5,13 +5,10 @@
 import CONST from '@src/CONST';
 import NAVIGATORS from '@src/NAVIGATORS';
 import {Route} from '@src/ROUTES';
-<<<<<<< HEAD
 import SCREENS from '@src/SCREENS';
+import dismissModal from './dismissModal';
 import getMatchingBottomTabRouteForState from './getMatchingBottomTabRouteForState';
 import getMatchingCentralPaneRouteForState from './getMatchingCentralPaneRouteForState';
-=======
-import dismissModal from './dismissModal';
->>>>>>> 11d78212
 import getStateFromPath from './getStateFromPath';
 import getTopmostBottomTabRoute from './getTopmostBottomTabRoute';
 import getTopmostCentralPaneRoute from './getTopmostCentralPaneRoute';
@@ -65,7 +62,6 @@
     return currentAction;
 }
 
-<<<<<<< HEAD
 // Because we need to change the type to push, we also need to set target for this action to the bottom tab navigator.
 function getActionForBottomTabNavigator(action: StackNavigationAction, state: NavigationState<RootStackParamList>): Writable<NavigationAction> | undefined {
     const bottomTabNavigatorRoute = state.routes.at(0);
@@ -85,10 +81,10 @@
         },
         target: bottomTabNavigatorRoute.state.key,
     };
-=======
+}
+
 function isModalNavigator(targetNavigator?: string) {
     return targetNavigator === NAVIGATORS.LEFT_MODAL_NAVIGATOR || targetNavigator === NAVIGATORS.RIGHT_MODAL_NAVIGATOR;
->>>>>>> 11d78212
 }
 
 export default function linkTo(navigation: NavigationContainerRef<RootStackParamList> | null, path: Route, type?: string, isActiveRoute?: boolean) {
@@ -111,13 +107,10 @@
 
     // If action type is different than NAVIGATE we can't change it to the PUSH safely
     if (action?.type === CONST.NAVIGATION.ACTION_TYPE.NAVIGATE) {
-<<<<<<< HEAD
         const topmostCentralPaneRoute = getTopmostCentralPaneRoute(rootState);
-=======
         const topRouteName = rootState.routes.at(-1)?.name;
         const isTargetNavigatorOnTop = topRouteName === action.payload.name;
 
->>>>>>> 11d78212
         // In case if type is 'FORCED_UP' we replace current screen with the provided. This means the current screen no longer exists in the stack
         if (type === CONST.NAVIGATION.TYPE.FORCED_UP) {
             action.type = CONST.NAVIGATION.ACTION_TYPE.REPLACE;
