import ROUTES from '../../ROUTES';
import SCREENS from '../../SCREENS';
import CONST from '../../CONST';

export default {
    prefixes: [
        'new-expensify://',
        'expensify-cash://', // DEPRECATED
        'https://www.expensify.cash',
        'https://staging.expensify.cash',
        'http://localhost',
        CONST.NEW_EXPENSIFY_URL,
        CONST.STAGING_NEW_EXPENSIFY_URL,
    ],
    config: {
        initialRouteName: SCREENS.HOME,
        screens: {
            [SCREENS.HOME]: {
                path: ROUTES.HOME,
                initialRouteName: SCREENS.REPORT,
                screens: {
                    // Report route
                    [SCREENS.REPORT]: ROUTES.REPORT_WITH_ID,
                    [SCREENS.LOADING]: ROUTES.REPORT,
                },
            },

            // Main Routes
            SetPassword: ROUTES.SET_PASSWORD_WITH_VALIDATE_CODE,
            ValidateLogin: ROUTES.VALIDATE_LOGIN_WITH_VALIDATE_CODE,
            [SCREENS.LOGIN_WITH_VALIDATE_CODE_NEW_WORKSPACE]: ROUTES.LOGIN_WITH_VALIDATE_CODE_NEW_WORKSPACE,
            [SCREENS.LOGIN_WITH_VALIDATE_CODE_2FA_NEW_WORKSPACE]: ROUTES.LOGIN_WITH_VALIDATE_CODE_2FA_NEW_WORKSPACE,
            [SCREENS.LOGIN_WITH_VALIDATE_CODE_WORKSPACE_CARD]: ROUTES.LOGIN_WITH_VALIDATE_CODE_WORKSPACE_CARD,
            [SCREENS.LOGIN_WITH_VALIDATE_CODE_2FA_WORKSPACE_CARD]: ROUTES.LOGIN_WITH_VALIDATE_CODE_2FA_WORKSPACE_CARD,
            [SCREENS.LOG_IN_WITH_SHORT_LIVED_TOKEN]: ROUTES.LOGIN_WITH_SHORT_LIVED_TOKEN,
            WorkspaceNew: ROUTES.WORKSPACE_NEW,

<<<<<<< HEAD
            // Modal Screens
            Workspace: {
                screens: {
                    Workspace_Initial: {
                        path: ROUTES.WORKSPACE_INITIAL,
                        exact: true,
                    },
                    Workspace_Settings: {
                        path: ROUTES.WORKSPACE_SETTINGS,
                        exact: true,
                    },
                    Workspace_Card: {
                        path: ROUTES.WORKSPACE_CARD,
                        exact: true,
                    },
                    Workspace_Reimburse: {
                        path: ROUTES.WORKSPACE_REIMBURSE,
                        exact: true,
                    },
                    Workspace_Bills: {
                        path: ROUTES.WORKSPACE_BILLS,
                        exact: true,
                    },
                    Workspace_Invoices: {
                        path: ROUTES.WORKSPACE_INVOICES,
                        exact: true,
                    },
                    Workspace_Travel: {
                        path: ROUTES.WORKSPACE_TRAVEL,
                        exact: true,
                    },
                    Workspace_Members: {
                        path: ROUTES.WORKSPACE_MEMBERS,
                        exact: true,
                    },
                    Workspace_BankAccount: {
                        path: ROUTES.WORKSPACE_BANK_ACCOUNT,
                        exact: true,
                    },
                    ReimbursementAccount: {
                        path: ROUTES.BANK_ACCOUNT,
                        exact: true,
                    },
                },
            },
=======
            // Modal Screens=
>>>>>>> 089ced3b
            Settings: {
                screens: {
                    Settings_Root: {
                        path: ROUTES.SETTINGS,
                    },
                    Settings_Preferences: {
                        path: ROUTES.SETTINGS_PREFERENCES,
                        exact: true,
                    },
                    Settings_Password: {
                        path: ROUTES.SETTINGS_PASSWORD,
                        exact: true,
                    },
                    Settings_Payments: {
                        path: ROUTES.SETTINGS_PAYMENTS,
                        exact: true,
                    },
                    Settings_Add_Paypal_Me: {
                        path: ROUTES.SETTINGS_ADD_PAYPAL_ME,
                        exact: true,
                    },
                    Settings_Add_Debit_Card: {
                        path: ROUTES.SETTINGS_ADD_DEBIT_CARD,
                        exact: true,
                    },
                    Settings_Profile: {
                        path: ROUTES.SETTINGS_PROFILE,
                        exact: true,
                    },
                    Settings_About: {
                        path: ROUTES.SETTINGS_ABOUT,
                        exact: true,
                    },
                    Settings_App_Download_Links: {
                        path: ROUTES.SETTINGS_APP_DOWNLOAD_LINKS,
                        exact: true,
                    },
                    Settings_Add_Secondary_Login: {
                        path: ROUTES.SETTINGS_ADD_LOGIN,
                    },
                    Workspace_Initial: {
                        path: ROUTES.WORKSPACE_INITIAL,
                        exact: true,
                    },
                    Workspace_Settings: {
                        path: ROUTES.WORKSPACE_SETTINGS,
                        exact: true,
                    },
                    Workspace_Card: {
                        path: ROUTES.WORKSPACE_CARD,
                        exact: true,
                    },
                    Workspace_Reimburse: {
                        path: ROUTES.WORKSPACE_REIMBURSE,
                        exact: true,
                    },
                    Workspace_Bills: {
                        path: ROUTES.WORKSPACE_BILLS,
                        exact: true,
                    },
                    Workspace_Invoices: {
                        path: ROUTES.WORKSPACE_INVOICES,
                        exact: true,
                    },
                    Workspace_Travel: {
                        path: ROUTES.WORKSPACE_TRAVEL,
                        exact: true,
                    },
                    Workspace_Members: {
                        path: ROUTES.WORKSPACE_MEMBERS,
                        exact: true,
                    },
                    WorkspaceBankAccountPage: {
                        path: ROUTES.WORKSPACE_BANKACCOUNT,
                        exact: true,
                    },
                },
            },
            Report_Details: {
                screens: {
                    Report_Details_Root: ROUTES.REPORT_WITH_ID_DETAILS,
                },
            },
            NewGroup: {
                screens: {
                    NewGroup_Root: ROUTES.NEW_GROUP,
                },
            },
            NewChat: {
                screens: {
                    NewChat_Root: ROUTES.NEW_CHAT,
                },
            },
            Search: {
                screens: {
                    Search_Root: ROUTES.SEARCH,
                },
            },
            Details: {
                screens: {
                    Details_Root: ROUTES.DETAILS,
                },
            },
            Participants: {
                screens: {
                    ReportParticipants_Root: ROUTES.REPORT_PARTICIPANTS,
                    ReportParticipants_Details: ROUTES.REPORT_PARTICIPANT,
                },
            },
            IOU_Request: {
                screens: {
                    IOU_Request_Root: ROUTES.IOU_REQUEST_WITH_REPORT_ID,
                    IOU_Request_Currency: ROUTES.IOU_REQUEST_CURRENCY,
                },
            },
            IOU_Bill: {
                screens: {
                    IOU_Bill_Root: ROUTES.IOU_BILL_WITH_REPORT_ID,
                    IOU_Bill_Currency: ROUTES.IOU_BILL_CURRENCY,
                },
            },
            IOU_Send: {
                screens: {
                    IOU_Send_Root: ROUTES.IOU_SEND_WITH_REPORT_ID,
                    IOU_Send_Currency: ROUTES.IOU_SEND_CURRENCY,
                },
            },
            IOU_Details: {
                screens: {
                    IOU_Details_Root: ROUTES.IOU_DETAILS_WITH_IOU_REPORT_ID,
                },
            },
            AddPersonalBankAccount: {
                screens: {
                    AddPersonalBankAccount_Root: ROUTES.BANK_ACCOUNT_PERSONAL,
                },
            },
            EnablePayments: {
                screens: {
                    EnablePayments_Root: ROUTES.ENABLE_PAYMENTS,
                },
            },
            WorkspaceInvite: {
                screens: {
                    WorkspaceInvite_Root: ROUTES.WORKSPACE_INVITE,
                },
            },
            RequestCall: {
                screens: {
                    RequestCall_Root: ROUTES.REQUEST_CALL,
                },
            },
        },
    },
};<|MERGE_RESOLUTION|>--- conflicted
+++ resolved
@@ -35,55 +35,7 @@
             [SCREENS.LOG_IN_WITH_SHORT_LIVED_TOKEN]: ROUTES.LOGIN_WITH_SHORT_LIVED_TOKEN,
             WorkspaceNew: ROUTES.WORKSPACE_NEW,
 
-<<<<<<< HEAD
-            // Modal Screens
-            Workspace: {
-                screens: {
-                    Workspace_Initial: {
-                        path: ROUTES.WORKSPACE_INITIAL,
-                        exact: true,
-                    },
-                    Workspace_Settings: {
-                        path: ROUTES.WORKSPACE_SETTINGS,
-                        exact: true,
-                    },
-                    Workspace_Card: {
-                        path: ROUTES.WORKSPACE_CARD,
-                        exact: true,
-                    },
-                    Workspace_Reimburse: {
-                        path: ROUTES.WORKSPACE_REIMBURSE,
-                        exact: true,
-                    },
-                    Workspace_Bills: {
-                        path: ROUTES.WORKSPACE_BILLS,
-                        exact: true,
-                    },
-                    Workspace_Invoices: {
-                        path: ROUTES.WORKSPACE_INVOICES,
-                        exact: true,
-                    },
-                    Workspace_Travel: {
-                        path: ROUTES.WORKSPACE_TRAVEL,
-                        exact: true,
-                    },
-                    Workspace_Members: {
-                        path: ROUTES.WORKSPACE_MEMBERS,
-                        exact: true,
-                    },
-                    Workspace_BankAccount: {
-                        path: ROUTES.WORKSPACE_BANK_ACCOUNT,
-                        exact: true,
-                    },
-                    ReimbursementAccount: {
-                        path: ROUTES.BANK_ACCOUNT,
-                        exact: true,
-                    },
-                },
-            },
-=======
             // Modal Screens=
->>>>>>> 089ced3b
             Settings: {
                 screens: {
                     Settings_Root: {
@@ -156,8 +108,12 @@
                         path: ROUTES.WORKSPACE_MEMBERS,
                         exact: true,
                     },
-                    WorkspaceBankAccountPage: {
-                        path: ROUTES.WORKSPACE_BANKACCOUNT,
+                    Workspace_BankAccount: {
+                        path: ROUTES.WORKSPACE_BANK_ACCOUNT,
+                        exact: true,
+                    },
+                    ReimbursementAccount: {
+                        path: ROUTES.BANK_ACCOUNT,
                         exact: true,
                     },
                 },
