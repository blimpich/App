import ROUTES from '../../ROUTES';
import SCREENS from '../../SCREENS';

export default {
    prefixes: [
        'expensify-cash://',
        'https://expensify.cash',
        'https://www.expensify.cash',
        'https://staging.expensify.cash',
        'http://localhost',
    ],
    config: {
        initialRouteName: SCREENS.HOME,
        screens: {
            [SCREENS.HOME]: {
                path: ROUTES.HOME,
                initialRouteName: SCREENS.REPORT,
                screens: {
                    // Report route
                    [SCREENS.REPORT]: ROUTES.REPORT_WITH_ID,
                    [SCREENS.LOADING]: ROUTES.REPORT,
                },
            },

            // Public Routes
            SetPassword: ROUTES.SET_PASSWORD_WITH_VALIDATE_CODE,
            ValidateLogin: ROUTES.VALIDATE_LOGIN_WITH_VALIDATE_CODE,

            // Modal Screens
            Settings: {
                screens: {
                    Settings_Root: {
                        path: ROUTES.SETTINGS,
                    },
                    Settings_Preferences: {
                        path: ROUTES.SETTINGS_PREFERENCES,
                        exact: true,
                    },
                    Settings_Password: {
                        path: ROUTES.SETTINGS_PASSWORD,
                        exact: true,
                    },
                    Settings_Payments: {
                        path: ROUTES.SETTINGS_PAYMENTS,
                        exact: true,
                    },
                    Settings_Profile: {
                        path: ROUTES.SETTINGS_PROFILE,
                        exact: true,
                    },
                    Settings_Add_Secondary_Login: {
                        path: ROUTES.SETTINGS_ADD_LOGIN,
                    },
                },
            },
            NewGroup: {
                screens: {
                    NewGroup_Root: ROUTES.NEW_GROUP,
                },
            },
            NewChat: {
                screens: {
                    NewChat_Root: ROUTES.NEW_CHAT,
                },
            },
            Search: {
                screens: {
                    Search_Root: ROUTES.SEARCH,
                },
            },
            Details: {
                screens: {
                    Details_Root: ROUTES.DETAILS_WITH_LOGIN,
                },
            },
            Participants: {
                screens: {
                    ReportParticipants_Root: ROUTES.REPORT_PARTICIPANTS,
                    ReportParticipants_Details: ROUTES.REPORT_PARTICIPANT,
                },
            },
            IOU_Request: {
                screens: {
                    IOU_Request_Root: ROUTES.IOU_REQUEST,
                },
            },
            IOU_Bill: {
                screens: {
                    IOU_Bill_Root: ROUTES.IOU_BILL,
                },
            },
<<<<<<< HEAD
            EnablePayments: {
                screens: {
                    EnablePayments_Root: ROUTES.ENABLE_PAYMENTS,
=======
            AddBankAccount: {
                screens: {
                    AddBankAccount_Root: ROUTES.ADD_BANK_ACCOUNT,
>>>>>>> 16a570fa
                },
            },
        },
    },
};<|MERGE_RESOLUTION|>--- conflicted
+++ resolved
@@ -89,15 +89,14 @@
                     IOU_Bill_Root: ROUTES.IOU_BILL,
                 },
             },
-<<<<<<< HEAD
+            AddBankAccount: {
+                screens: {
+                    AddBankAccount_Root: ROUTES.ADD_BANK_ACCOUNT,
+                },
+            },
             EnablePayments: {
                 screens: {
                     EnablePayments_Root: ROUTES.ENABLE_PAYMENTS,
-=======
-            AddBankAccount: {
-                screens: {
-                    AddBankAccount_Root: ROUTES.ADD_BANK_ACCOUNT,
->>>>>>> 16a570fa
                 },
             },
         },
