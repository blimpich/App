import type {CentralPaneName} from '@libs/Navigation/types';
import SCREENS from '@src/SCREENS';

const CENTRAL_PANE_TO_RHP_MAPPING: Partial<Record<CentralPaneName, string[]>> = {
    [SCREENS.SETTINGS.PROFILE.ROOT]: [
        SCREENS.SETTINGS.PROFILE.DISPLAY_NAME,
        SCREENS.SETTINGS.PROFILE.CONTACT_METHODS,
        SCREENS.SETTINGS.PROFILE.CONTACT_METHOD_DETAILS,
        SCREENS.SETTINGS.PROFILE.CONTACT_METHOD_VALIDATE_ACTION,
        SCREENS.SETTINGS.PROFILE.NEW_CONTACT_METHOD,
        SCREENS.SETTINGS.PROFILE.STATUS_CLEAR_AFTER,
        SCREENS.SETTINGS.PROFILE.STATUS_CLEAR_AFTER_DATE,
        SCREENS.SETTINGS.PROFILE.STATUS_CLEAR_AFTER_TIME,
        SCREENS.SETTINGS.PROFILE.STATUS,
        SCREENS.SETTINGS.PROFILE.PRONOUNS,
        SCREENS.SETTINGS.PROFILE.TIMEZONE,
        SCREENS.SETTINGS.PROFILE.TIMEZONE_SELECT,
        SCREENS.SETTINGS.PROFILE.LEGAL_NAME,
        SCREENS.SETTINGS.PROFILE.DATE_OF_BIRTH,
        SCREENS.SETTINGS.PROFILE.ADDRESS,
        SCREENS.SETTINGS.PROFILE.ADDRESS_COUNTRY,
        SCREENS.SETTINGS.SHARE_CODE,
        SCREENS.SETTINGS.EXIT_SURVEY.REASON,
        SCREENS.SETTINGS.EXIT_SURVEY.RESPONSE,
        SCREENS.SETTINGS.EXIT_SURVEY.CONFIRM,
    ],
    [SCREENS.SETTINGS.PREFERENCES.ROOT]: [SCREENS.SETTINGS.PREFERENCES.PRIORITY_MODE, SCREENS.SETTINGS.PREFERENCES.LANGUAGE, SCREENS.SETTINGS.PREFERENCES.THEME],
    [SCREENS.SETTINGS.WALLET.ROOT]: [
        SCREENS.SETTINGS.WALLET.DOMAIN_CARD,
        SCREENS.SETTINGS.WALLET.CARD_GET_PHYSICAL.NAME,
        SCREENS.SETTINGS.WALLET.CARD_GET_PHYSICAL.PHONE,
        SCREENS.SETTINGS.WALLET.CARD_GET_PHYSICAL.ADDRESS,
        SCREENS.SETTINGS.WALLET.CARD_GET_PHYSICAL.CONFIRM,
        SCREENS.SETTINGS.WALLET.TRANSFER_BALANCE,
        SCREENS.SETTINGS.WALLET.CHOOSE_TRANSFER_ACCOUNT,
        SCREENS.SETTINGS.WALLET.ENABLE_PAYMENTS,
        SCREENS.SETTINGS.WALLET.CARD_ACTIVATE,
        SCREENS.SETTINGS.WALLET.REPORT_VIRTUAL_CARD_FRAUD,
        SCREENS.SETTINGS.WALLET.CARDS_DIGITAL_DETAILS_UPDATE_ADDRESS,
    ],
    [SCREENS.SETTINGS.SECURITY]: [
        SCREENS.SETTINGS.TWO_FACTOR_AUTH,
        SCREENS.SETTINGS.CLOSE,
        SCREENS.SETTINGS.DELEGATE.ADD_DELEGATE,
        SCREENS.SETTINGS.DELEGATE.DELEGATE_ROLE,
        SCREENS.SETTINGS.DELEGATE.DELEGATE_CONFIRM,
        SCREENS.SETTINGS.DELEGATE.DELEGATE_MAGIC_CODE,
    ],
    [SCREENS.SETTINGS.ABOUT]: [SCREENS.SETTINGS.APP_DOWNLOAD_LINKS],
    [SCREENS.SETTINGS.SAVE_THE_WORLD]: [SCREENS.I_KNOW_A_TEACHER, SCREENS.INTRO_SCHOOL_PRINCIPAL, SCREENS.I_AM_A_TEACHER],
    [SCREENS.SETTINGS.TROUBLESHOOT]: [SCREENS.SETTINGS.CONSOLE],
    [SCREENS.SEARCH.CENTRAL_PANE]: [
        SCREENS.SEARCH.REPORT_RHP,
        SCREENS.SEARCH.TRANSACTION_HOLD_REASON_RHP,
        SCREENS.SEARCH.ADVANCED_FILTERS_RHP,
        SCREENS.SEARCH.ADVANCED_FILTERS_CURRENCY_RHP,
        SCREENS.SEARCH.ADVANCED_FILTERS_DATE_RHP,
        SCREENS.SEARCH.ADVANCED_FILTERS_DESCRIPTION_RHP,
        SCREENS.SEARCH.ADVANCED_FILTERS_MERCHANT_RHP,
        SCREENS.SEARCH.ADVANCED_FILTERS_REPORT_ID_RHP,
        SCREENS.SEARCH.ADVANCED_FILTERS_AMOUNT_RHP,
        SCREENS.SEARCH.ADVANCED_FILTERS_CATEGORY_RHP,
        SCREENS.SEARCH.ADVANCED_FILTERS_KEYWORD_RHP,
        SCREENS.SEARCH.ADVANCED_FILTERS_TAX_RATE_RHP,
        SCREENS.SEARCH.ADVANCED_FILTERS_EXPENSE_TYPE_RHP,
        SCREENS.SEARCH.ADVANCED_FILTERS_TAG_RHP,
        SCREENS.SEARCH.ADVANCED_FILTERS_FROM_RHP,
        SCREENS.SEARCH.ADVANCED_FILTERS_TO_RHP,
        SCREENS.SEARCH.ADVANCED_FILTERS_IN_RHP,
        SCREENS.SEARCH.ADVANCED_FILTERS_CARD_RHP,
<<<<<<< HEAD
        SCREENS.SEARCH.ADVANCED_FILTERS_HAS_RHP,
        SCREENS.SEARCH.SAVED_SEARCH_RENAME_RHP,
=======
>>>>>>> 336e4782
    ],
    [SCREENS.SETTINGS.SUBSCRIPTION.ROOT]: [
        SCREENS.SETTINGS.SUBSCRIPTION.ADD_PAYMENT_CARD,
        SCREENS.SETTINGS.SUBSCRIPTION.SIZE,
        SCREENS.SETTINGS.SUBSCRIPTION.DISABLE_AUTO_RENEW_SURVEY,
        SCREENS.SETTINGS.SUBSCRIPTION.REQUEST_EARLY_CANCELLATION,
        SCREENS.SETTINGS.SUBSCRIPTION.CHANGE_BILLING_CURRENCY,
        SCREENS.SETTINGS.SUBSCRIPTION.CHANGE_PAYMENT_CURRENCY,
    ],
};

export default CENTRAL_PANE_TO_RHP_MAPPING;<|MERGE_RESOLUTION|>--- conflicted
+++ resolved
@@ -68,11 +68,7 @@
         SCREENS.SEARCH.ADVANCED_FILTERS_TO_RHP,
         SCREENS.SEARCH.ADVANCED_FILTERS_IN_RHP,
         SCREENS.SEARCH.ADVANCED_FILTERS_CARD_RHP,
-<<<<<<< HEAD
-        SCREENS.SEARCH.ADVANCED_FILTERS_HAS_RHP,
         SCREENS.SEARCH.SAVED_SEARCH_RENAME_RHP,
-=======
->>>>>>> 336e4782
     ],
     [SCREENS.SETTINGS.SUBSCRIPTION.ROOT]: [
         SCREENS.SETTINGS.SUBSCRIPTION.ADD_PAYMENT_CARD,
