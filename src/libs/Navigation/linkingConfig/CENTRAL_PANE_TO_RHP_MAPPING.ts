--- conflicted
+++ resolved
@@ -49,14 +49,11 @@
         SCREENS.SEARCH.ADVANCED_FILTERS_REPORT_ID_RHP,
         SCREENS.SEARCH.ADVANCED_FILTERS_CATEGORY_RHP,
         SCREENS.SEARCH.ADVANCED_FILTERS_KEYWORD_RHP,
-<<<<<<< HEAD
-        SCREENS.SEARCH.ADVANCED_FILTERS_FROM_RHP,
-        SCREENS.SEARCH.ADVANCED_FILTERS_TO_RHP,
-=======
         SCREENS.SEARCH.ADVANCED_FILTERS_TAX_RATE_RHP,
         SCREENS.SEARCH.ADVANCED_FILTERS_EXPENSE_TYPE_RHP,
         SCREENS.SEARCH.ADVANCED_FILTERS_TAG_RHP,
->>>>>>> 9819f378
+        SCREENS.SEARCH.ADVANCED_FILTERS_FROM_RHP,
+        SCREENS.SEARCH.ADVANCED_FILTERS_TO_RHP,
     ],
     [SCREENS.SETTINGS.SUBSCRIPTION.ROOT]: [
         SCREENS.SETTINGS.SUBSCRIPTION.ADD_PAYMENT_CARD,
