import type {FullScreenName} from '@libs/Navigation/types';
import SCREENS from '@src/SCREENS';

const FULL_SCREEN_TO_RHP_MAPPING: Partial<Record<FullScreenName, string[]>> = {
    [SCREENS.WORKSPACE.PROFILE]: [SCREENS.WORKSPACE.NAME, SCREENS.WORKSPACE.CURRENCY, SCREENS.WORKSPACE.DESCRIPTION, SCREENS.WORKSPACE.SHARE],
    [SCREENS.WORKSPACE.REIMBURSE]: [SCREENS.WORKSPACE.RATE_AND_UNIT, SCREENS.WORKSPACE.RATE_AND_UNIT_RATE, SCREENS.WORKSPACE.RATE_AND_UNIT_UNIT],
    [SCREENS.WORKSPACE.MEMBERS]: [
        SCREENS.WORKSPACE.INVITE,
        SCREENS.WORKSPACE.INVITE_MESSAGE,
        SCREENS.WORKSPACE.MEMBER_DETAILS,
        SCREENS.WORKSPACE.OWNER_CHANGE_CHECK,
        SCREENS.WORKSPACE.OWNER_CHANGE_SUCCESS,
        SCREENS.WORKSPACE.OWNER_CHANGE_ERROR,
    ],
    [SCREENS.WORKSPACE.WORKFLOWS]: [
        SCREENS.WORKSPACE.WORKFLOWS_APPROVER,
        SCREENS.WORKSPACE.WORKFLOWS_AUTO_REPORTING_FREQUENCY,
        SCREENS.WORKSPACE.WORKFLOWS_AUTO_REPORTING_MONTHLY_OFFSET,
        SCREENS.WORKSPACE.WORKFLOWS_PAYER,
    ],
<<<<<<< HEAD
    [SCREENS.WORKSPACE.ACCOUNTING]: [
        SCREENS.WORKSPACE.QUICKBOOKS_ONLINE_IMPORT,
        SCREENS.WORKSPACE.QUICKBOOKS_ONLINE_CHART_OF_ACCOUNTS,
        SCREENS.WORKSPACE.QUICKBOOKS_ONLINE_CLASSES,
        SCREENS.WORKSPACE.QUICKBOOKS_ONLINE_TAXES,
        SCREENS.WORKSPACE.QUICKBOOKS_ONLINE_LOCATIONS,
        SCREENS.WORKSPACE.QUICKBOOKS_ONLINE_CUSTOMERS,
        SCREENS.WORKSPACE.QUICKBOOKS_ONLINE_EXPORT,
        SCREENS.WORKSPACE.QUICKBOOKS_ONLINE_EXPORT_DATE_SELECT,
        SCREENS.WORKSPACE.QUICKBOOKS_ONLINE_EXPORT_INVOICE_ACCOUNT_SELECT,
        SCREENS.WORKSPACE.QUICKBOOKS_ONLINE_EXPORT_OUT_OF_POCKET_EXPENSES_ACCOUNT_SELECT,
        SCREENS.WORKSPACE.QUICKBOOKS_ONLINE_COMPANY_CARD_EXPENSE_ACCOUNT_SELECT,
        SCREENS.WORKSPACE.QUICKBOOKS_ONLINE_EXPORT_PREFERRED_EXPORTER,
        SCREENS.WORKSPACE.QUICKBOOKS_ONLINE_EXPORT_OUT_OF_POCKET_EXPENSES,
        SCREENS.WORKSPACE.QUICKBOOKS_ONLINE_EXPORT_OUT_OF_POCKET_EXPENSES_SELECT,
=======
    [SCREENS.WORKSPACE.ACCOUNTING.ROOT]: [
        SCREENS.WORKSPACE.ACCOUNTING.QUICKBOOKS_ONLINE_IMPORT,
        SCREENS.WORKSPACE.ACCOUNTING.QUICKBOOKS_ONLINE_CHART_OF_ACCOUNTS,
        SCREENS.WORKSPACE.ACCOUNTING.QUICKBOOKS_ONLINE_CLASSES,
        SCREENS.WORKSPACE.ACCOUNTING.QUICKBOOKS_ONLINE_TAXES,
        SCREENS.WORKSPACE.ACCOUNTING.QUICKBOOKS_ONLINE_LOCATIONS,
        SCREENS.WORKSPACE.ACCOUNTING.QUICKBOOKS_ONLINE_CUSTOMERS,
>>>>>>> 3ec8f2f9
    ],
    [SCREENS.WORKSPACE.TAXES]: [
        SCREENS.WORKSPACE.TAXES_SETTINGS,
        SCREENS.WORKSPACE.TAX_CREATE,
        SCREENS.WORKSPACE.TAXES_SETTINGS_CUSTOM_TAX_NAME,
        SCREENS.WORKSPACE.TAXES_SETTINGS_FOREIGN_CURRENCY_DEFAULT,
        SCREENS.WORKSPACE.TAXES_SETTINGS_WORKSPACE_CURRENCY_DEFAULT,
        SCREENS.WORKSPACE.TAX_CREATE,
        SCREENS.WORKSPACE.TAX_EDIT,
        SCREENS.WORKSPACE.TAX_NAME,
        SCREENS.WORKSPACE.TAX_VALUE,
    ],
    [SCREENS.WORKSPACE.TAGS]: [SCREENS.WORKSPACE.TAGS_SETTINGS, SCREENS.WORKSPACE.TAGS_EDIT, SCREENS.WORKSPACE.TAG_CREATE, SCREENS.WORKSPACE.TAG_SETTINGS, SCREENS.WORKSPACE.TAG_EDIT],
    [SCREENS.WORKSPACE.CATEGORIES]: [SCREENS.WORKSPACE.CATEGORY_CREATE, SCREENS.WORKSPACE.CATEGORY_SETTINGS, SCREENS.WORKSPACE.CATEGORIES_SETTINGS, SCREENS.WORKSPACE.CATEGORY_EDIT],
    [SCREENS.WORKSPACE.DISTANCE_RATES]: [
        SCREENS.WORKSPACE.CREATE_DISTANCE_RATE,
        SCREENS.WORKSPACE.DISTANCE_RATES_SETTINGS,
        SCREENS.WORKSPACE.DISTANCE_RATE_EDIT,
        SCREENS.WORKSPACE.DISTANCE_RATE_DETAILS,
    ],
};

export default FULL_SCREEN_TO_RHP_MAPPING;<|MERGE_RESOLUTION|>--- conflicted
+++ resolved
@@ -18,14 +18,13 @@
         SCREENS.WORKSPACE.WORKFLOWS_AUTO_REPORTING_MONTHLY_OFFSET,
         SCREENS.WORKSPACE.WORKFLOWS_PAYER,
     ],
-<<<<<<< HEAD
-    [SCREENS.WORKSPACE.ACCOUNTING]: [
-        SCREENS.WORKSPACE.QUICKBOOKS_ONLINE_IMPORT,
-        SCREENS.WORKSPACE.QUICKBOOKS_ONLINE_CHART_OF_ACCOUNTS,
-        SCREENS.WORKSPACE.QUICKBOOKS_ONLINE_CLASSES,
-        SCREENS.WORKSPACE.QUICKBOOKS_ONLINE_TAXES,
-        SCREENS.WORKSPACE.QUICKBOOKS_ONLINE_LOCATIONS,
-        SCREENS.WORKSPACE.QUICKBOOKS_ONLINE_CUSTOMERS,
+    [SCREENS.WORKSPACE.ACCOUNTING.ROOT]: [
+        SCREENS.WORKSPACE.ACCOUNTING.QUICKBOOKS_ONLINE_IMPORT,
+        SCREENS.WORKSPACE.ACCOUNTING.QUICKBOOKS_ONLINE_CHART_OF_ACCOUNTS,
+        SCREENS.WORKSPACE.ACCOUNTING.QUICKBOOKS_ONLINE_CLASSES,
+        SCREENS.WORKSPACE.ACCOUNTING.QUICKBOOKS_ONLINE_TAXES,
+        SCREENS.WORKSPACE.ACCOUNTING.QUICKBOOKS_ONLINE_LOCATIONS,
+        SCREENS.WORKSPACE.ACCOUNTING.QUICKBOOKS_ONLINE_CUSTOMERS,
         SCREENS.WORKSPACE.QUICKBOOKS_ONLINE_EXPORT,
         SCREENS.WORKSPACE.QUICKBOOKS_ONLINE_EXPORT_DATE_SELECT,
         SCREENS.WORKSPACE.QUICKBOOKS_ONLINE_EXPORT_INVOICE_ACCOUNT_SELECT,
@@ -34,15 +33,6 @@
         SCREENS.WORKSPACE.QUICKBOOKS_ONLINE_EXPORT_PREFERRED_EXPORTER,
         SCREENS.WORKSPACE.QUICKBOOKS_ONLINE_EXPORT_OUT_OF_POCKET_EXPENSES,
         SCREENS.WORKSPACE.QUICKBOOKS_ONLINE_EXPORT_OUT_OF_POCKET_EXPENSES_SELECT,
-=======
-    [SCREENS.WORKSPACE.ACCOUNTING.ROOT]: [
-        SCREENS.WORKSPACE.ACCOUNTING.QUICKBOOKS_ONLINE_IMPORT,
-        SCREENS.WORKSPACE.ACCOUNTING.QUICKBOOKS_ONLINE_CHART_OF_ACCOUNTS,
-        SCREENS.WORKSPACE.ACCOUNTING.QUICKBOOKS_ONLINE_CLASSES,
-        SCREENS.WORKSPACE.ACCOUNTING.QUICKBOOKS_ONLINE_TAXES,
-        SCREENS.WORKSPACE.ACCOUNTING.QUICKBOOKS_ONLINE_LOCATIONS,
-        SCREENS.WORKSPACE.ACCOUNTING.QUICKBOOKS_ONLINE_CUSTOMERS,
->>>>>>> 3ec8f2f9
     ],
     [SCREENS.WORKSPACE.TAXES]: [
         SCREENS.WORKSPACE.TAXES_SETTINGS,
