import type {FullScreenName} from '@libs/Navigation/types';
import SCREENS from '@src/SCREENS';

const FULL_SCREEN_TO_RHP_MAPPING: Partial<Record<FullScreenName, string[]>> = {
    [SCREENS.WORKSPACE.PROFILE]: [SCREENS.WORKSPACE.NAME, SCREENS.WORKSPACE.ADDRESS, SCREENS.WORKSPACE.CURRENCY, SCREENS.WORKSPACE.DESCRIPTION, SCREENS.WORKSPACE.SHARE],
    [SCREENS.WORKSPACE.REIMBURSE]: [SCREENS.WORKSPACE.RATE_AND_UNIT, SCREENS.WORKSPACE.RATE_AND_UNIT_RATE, SCREENS.WORKSPACE.RATE_AND_UNIT_UNIT],
    [SCREENS.WORKSPACE.MEMBERS]: [
        SCREENS.WORKSPACE.INVITE,
        SCREENS.WORKSPACE.INVITE_MESSAGE,
        SCREENS.WORKSPACE.MEMBER_DETAILS,
        SCREENS.WORKSPACE.OWNER_CHANGE_CHECK,
        SCREENS.WORKSPACE.OWNER_CHANGE_SUCCESS,
        SCREENS.WORKSPACE.OWNER_CHANGE_ERROR,
        SCREENS.WORKSPACE.OWNER_CHANGE_ERROR,
    ],
    [SCREENS.WORKSPACE.WORKFLOWS]: [
        SCREENS.WORKSPACE.WORKFLOWS_APPROVALS_NEW,
        SCREENS.WORKSPACE.WORKFLOWS_APPROVALS_EDIT,
        SCREENS.WORKSPACE.WORKFLOWS_APPROVALS_EXPENSES_FROM,
        SCREENS.WORKSPACE.WORKFLOWS_APPROVALS_APPROVER,
        SCREENS.WORKSPACE.WORKFLOWS_AUTO_REPORTING_FREQUENCY,
        SCREENS.WORKSPACE.WORKFLOWS_AUTO_REPORTING_MONTHLY_OFFSET,
        SCREENS.WORKSPACE.WORKFLOWS_PAYER,
    ],
    [SCREENS.WORKSPACE.ACCOUNTING.ROOT]: [
        SCREENS.WORKSPACE.ACCOUNTING.QUICKBOOKS_ONLINE_IMPORT,
        SCREENS.WORKSPACE.ACCOUNTING.QUICKBOOKS_ONLINE_CHART_OF_ACCOUNTS,
        SCREENS.WORKSPACE.ACCOUNTING.QUICKBOOKS_ONLINE_CLASSES,
        SCREENS.WORKSPACE.ACCOUNTING.QUICKBOOKS_ONLINE_TAXES,
        SCREENS.WORKSPACE.ACCOUNTING.QUICKBOOKS_ONLINE_LOCATIONS,
        SCREENS.WORKSPACE.ACCOUNTING.QUICKBOOKS_ONLINE_CUSTOMERS,
        SCREENS.WORKSPACE.ACCOUNTING.QUICKBOOKS_ONLINE_EXPORT,
        SCREENS.WORKSPACE.ACCOUNTING.QUICKBOOKS_ONLINE_EXPORT_DATE_SELECT,
        SCREENS.WORKSPACE.ACCOUNTING.QUICKBOOKS_ONLINE_EXPORT_INVOICE_ACCOUNT_SELECT,
        SCREENS.WORKSPACE.ACCOUNTING.QUICKBOOKS_ONLINE_EXPORT_OUT_OF_POCKET_EXPENSES_ACCOUNT_SELECT,
        SCREENS.WORKSPACE.ACCOUNTING.QUICKBOOKS_ONLINE_COMPANY_CARD_EXPENSE_ACCOUNT,
        SCREENS.WORKSPACE.ACCOUNTING.QUICKBOOKS_ONLINE_COMPANY_CARD_EXPENSE_ACCOUNT_SELECT,
        SCREENS.WORKSPACE.ACCOUNTING.QUICKBOOKS_ONLINE_COMPANY_CARD_EXPENSE_ACCOUNT_COMPANY_CARD_SELECT,
        SCREENS.WORKSPACE.ACCOUNTING.QUICKBOOKS_ONLINE_EXPORT_PREFERRED_EXPORTER,
        SCREENS.WORKSPACE.ACCOUNTING.QUICKBOOKS_ONLINE_EXPORT_OUT_OF_POCKET_EXPENSES,
        SCREENS.WORKSPACE.ACCOUNTING.QUICKBOOKS_ONLINE_EXPORT_OUT_OF_POCKET_EXPENSES_SELECT,
        SCREENS.WORKSPACE.ACCOUNTING.QUICKBOOKS_ONLINE_NON_REIMBURSABLE_DEFAULT_VENDOR_SELECT,
        SCREENS.WORKSPACE.ACCOUNTING.QUICKBOOKS_ONLINE_ADVANCED,
        SCREENS.WORKSPACE.ACCOUNTING.QUICKBOOKS_ONLINE_ACCOUNT_SELECTOR,
        SCREENS.WORKSPACE.ACCOUNTING.QUICKBOOKS_ONLINE_INVOICE_ACCOUNT_SELECTOR,
        SCREENS.WORKSPACE.ACCOUNTING.XERO_IMPORT,
        SCREENS.WORKSPACE.ACCOUNTING.XERO_CHART_OF_ACCOUNTS,
        SCREENS.WORKSPACE.ACCOUNTING.XERO_ORGANIZATION,
        SCREENS.WORKSPACE.ACCOUNTING.XERO_CUSTOMER,
        SCREENS.WORKSPACE.ACCOUNTING.XERO_TAXES,
        SCREENS.WORKSPACE.ACCOUNTING.XERO_TRACKING_CATEGORIES,
        SCREENS.WORKSPACE.ACCOUNTING.XERO_MAP_TRACKING_CATEGORY,
        SCREENS.WORKSPACE.ACCOUNTING.XERO_EXPORT,
        SCREENS.WORKSPACE.ACCOUNTING.XERO_EXPORT_PURCHASE_BILL_DATE_SELECT,
        SCREENS.WORKSPACE.ACCOUNTING.XERO_ADVANCED,
        SCREENS.WORKSPACE.ACCOUNTING.XERO_BILL_STATUS_SELECTOR,
        SCREENS.WORKSPACE.ACCOUNTING.XERO_INVOICE_ACCOUNT_SELECTOR,
        SCREENS.WORKSPACE.ACCOUNTING.XERO_EXPORT_PREFERRED_EXPORTER_SELECT,
        SCREENS.WORKSPACE.ACCOUNTING.XERO_BILL_PAYMENT_ACCOUNT_SELECTOR,
        SCREENS.WORKSPACE.ACCOUNTING.XERO_EXPORT_BANK_ACCOUNT_SELECT,
        SCREENS.WORKSPACE.ACCOUNTING.NETSUITE_SUBSIDIARY_SELECTOR,
        SCREENS.WORKSPACE.ACCOUNTING.NETSUITE_REUSE_EXISTING_CONNECTIONS,
        SCREENS.WORKSPACE.ACCOUNTING.NETSUITE_TOKEN_INPUT,
        SCREENS.WORKSPACE.ACCOUNTING.NETSUITE_IMPORT,
        SCREENS.WORKSPACE.ACCOUNTING.NETSUITE_IMPORT_MAPPING,
        SCREENS.WORKSPACE.ACCOUNTING.NETSUITE_IMPORT_CUSTOM_FIELD,
        SCREENS.WORKSPACE.ACCOUNTING.NETSUITE_IMPORT_CUSTOM_FIELD_VIEW,
        SCREENS.WORKSPACE.ACCOUNTING.NETSUITE_IMPORT_CUSTOM_FIELD_EDIT,
        SCREENS.WORKSPACE.ACCOUNTING.NETSUITE_IMPORT_CUSTOM_LIST_ADD,
        SCREENS.WORKSPACE.ACCOUNTING.NETSUITE_IMPORT_CUSTOM_SEGMENT_ADD,
        SCREENS.WORKSPACE.ACCOUNTING.NETSUITE_IMPORT_CUSTOMERS_OR_PROJECTS,
        SCREENS.WORKSPACE.ACCOUNTING.NETSUITE_IMPORT_CUSTOMERS_OR_PROJECTS_SELECT,
        SCREENS.WORKSPACE.ACCOUNTING.NETSUITE_EXPORT,
        SCREENS.WORKSPACE.ACCOUNTING.NETSUITE_PREFERRED_EXPORTER_SELECT,
        SCREENS.WORKSPACE.ACCOUNTING.NETSUITE_DATE_SELECT,
        SCREENS.WORKSPACE.ACCOUNTING.NETSUITE_EXPORT_EXPENSES,
        SCREENS.WORKSPACE.ACCOUNTING.NETSUITE_EXPORT_EXPENSES_DESTINATION_SELECT,
        SCREENS.WORKSPACE.ACCOUNTING.NETSUITE_EXPORT_EXPENSES_VENDOR_SELECT,
        SCREENS.WORKSPACE.ACCOUNTING.NETSUITE_EXPORT_EXPENSES_PAYABLE_ACCOUNT_SELECT,
        SCREENS.WORKSPACE.ACCOUNTING.NETSUITE_EXPORT_EXPENSES_JOURNAL_POSTING_PREFERENCE_SELECT,
        SCREENS.WORKSPACE.ACCOUNTING.NETSUITE_RECEIVABLE_ACCOUNT_SELECT,
        SCREENS.WORKSPACE.ACCOUNTING.NETSUITE_INVOICE_ITEM_PREFERENCE_SELECT,
        SCREENS.WORKSPACE.ACCOUNTING.NETSUITE_INVOICE_ITEM_SELECT,
        SCREENS.WORKSPACE.ACCOUNTING.NETSUITE_TAX_POSTING_ACCOUNT_SELECT,
        SCREENS.WORKSPACE.ACCOUNTING.NETSUITE_PROVINCIAL_TAX_POSTING_ACCOUNT_SELECT,
        SCREENS.WORKSPACE.ACCOUNTING.NETSUITE_ADVANCED,
        SCREENS.WORKSPACE.ACCOUNTING.NETSUITE_REIMBURSEMENT_ACCOUNT_SELECT,
        SCREENS.WORKSPACE.ACCOUNTING.NETSUITE_COLLECTION_ACCOUNT_SELECT,
        SCREENS.WORKSPACE.ACCOUNTING.NETSUITE_EXPENSE_REPORT_APPROVAL_LEVEL_SELECT,
        SCREENS.WORKSPACE.ACCOUNTING.NETSUITE_VENDOR_BILL_APPROVAL_LEVEL_SELECT,
        SCREENS.WORKSPACE.ACCOUNTING.NETSUITE_JOURNAL_ENTRY_APPROVAL_LEVEL_SELECT,
        SCREENS.WORKSPACE.ACCOUNTING.NETSUITE_APPROVAL_ACCOUNT_SELECT,
        SCREENS.WORKSPACE.ACCOUNTING.NETSUITE_CUSTOM_FORM_ID,
        SCREENS.WORKSPACE.ACCOUNTING.SAGE_INTACCT_PREREQUISITES,
        SCREENS.WORKSPACE.ACCOUNTING.ENTER_SAGE_INTACCT_CREDENTIALS,
        SCREENS.WORKSPACE.ACCOUNTING.EXISTING_SAGE_INTACCT_CONNECTIONS,
        SCREENS.WORKSPACE.ACCOUNTING.SAGE_INTACCT_ENTITY,
        SCREENS.WORKSPACE.ACCOUNTING.SAGE_INTACCT_IMPORT,
        SCREENS.WORKSPACE.ACCOUNTING.SAGE_INTACCT_MAPPING_TYPE,
        SCREENS.WORKSPACE.ACCOUNTING.SAGE_INTACCT_TOGGLE_MAPPING,
        SCREENS.WORKSPACE.ACCOUNTING.SAGE_INTACCT_USER_DIMENSIONS,
        SCREENS.WORKSPACE.ACCOUNTING.SAGE_INTACCT_ADD_USER_DIMENSION,
        SCREENS.WORKSPACE.ACCOUNTING.SAGE_INTACCT_EDIT_USER_DIMENSION,
        SCREENS.WORKSPACE.ACCOUNTING.SAGE_INTACCT_EXPORT,
        SCREENS.WORKSPACE.ACCOUNTING.SAGE_INTACCT_PREFERRED_EXPORTER,
        SCREENS.WORKSPACE.ACCOUNTING.SAGE_INTACCT_EXPORT_DATE,
        SCREENS.WORKSPACE.ACCOUNTING.SAGE_INTACCT_REIMBURSABLE_EXPENSES,
        SCREENS.WORKSPACE.ACCOUNTING.SAGE_INTACCT_NON_REIMBURSABLE_EXPENSES,
        SCREENS.WORKSPACE.ACCOUNTING.SAGE_INTACCT_DEFAULT_VENDOR,
        SCREENS.WORKSPACE.ACCOUNTING.SAGE_INTACCT_NON_REIMBURSABLE_CREDIT_CARD_ACCOUNT,
        SCREENS.WORKSPACE.ACCOUNTING.SAGE_INTACCT_ADVANCED,
        SCREENS.WORKSPACE.ACCOUNTING.SAGE_INTACCT_PAYMENT_ACCOUNT,
        SCREENS.WORKSPACE.ACCOUNTING.CARD_RECONCILIATION,
        SCREENS.WORKSPACE.ACCOUNTING.RECONCILIATION_ACCOUNT_SETTINGS,
    ],
    [SCREENS.WORKSPACE.TAXES]: [
        SCREENS.WORKSPACE.TAXES_SETTINGS,
        SCREENS.WORKSPACE.TAX_CREATE,
        SCREENS.WORKSPACE.TAXES_SETTINGS_CUSTOM_TAX_NAME,
        SCREENS.WORKSPACE.TAXES_SETTINGS_FOREIGN_CURRENCY_DEFAULT,
        SCREENS.WORKSPACE.TAXES_SETTINGS_WORKSPACE_CURRENCY_DEFAULT,
        SCREENS.WORKSPACE.TAX_CREATE,
        SCREENS.WORKSPACE.TAX_EDIT,
        SCREENS.WORKSPACE.TAX_NAME,
        SCREENS.WORKSPACE.TAX_VALUE,
        SCREENS.WORKSPACE.TAX_CODE,
    ],
    [SCREENS.WORKSPACE.TAGS]: [
        SCREENS.WORKSPACE.TAGS_SETTINGS,
        SCREENS.WORKSPACE.TAGS_EDIT,
        SCREENS.WORKSPACE.TAG_CREATE,
        SCREENS.WORKSPACE.TAG_SETTINGS,
        SCREENS.WORKSPACE.TAG_EDIT,
        SCREENS.WORKSPACE.TAG_LIST_VIEW,
        SCREENS.WORKSPACE.TAG_GL_CODE,
    ],
    [SCREENS.WORKSPACE.CATEGORIES]: [
        SCREENS.WORKSPACE.CATEGORY_CREATE,
        SCREENS.WORKSPACE.CATEGORY_SETTINGS,
        SCREENS.WORKSPACE.CATEGORIES_SETTINGS,
        SCREENS.WORKSPACE.CATEGORY_EDIT,
        SCREENS.WORKSPACE.CATEGORY_GL_CODE,
        SCREENS.WORKSPACE.CATEGORY_PAYROLL_CODE,
    ],
    [SCREENS.WORKSPACE.DISTANCE_RATES]: [
        SCREENS.WORKSPACE.CREATE_DISTANCE_RATE,
        SCREENS.WORKSPACE.DISTANCE_RATES_SETTINGS,
        SCREENS.WORKSPACE.DISTANCE_RATE_EDIT,
        SCREENS.WORKSPACE.DISTANCE_RATE_TAX_RECLAIMABLE_ON_EDIT,
        SCREENS.WORKSPACE.DISTANCE_RATE_TAX_RATE_EDIT,
        SCREENS.WORKSPACE.DISTANCE_RATE_DETAILS,
    ],
    [SCREENS.WORKSPACE.REPORT_FIELDS]: [
        SCREENS.WORKSPACE.REPORT_FIELDS_CREATE,
        SCREENS.WORKSPACE.REPORT_FIELDS_SETTINGS,
        SCREENS.WORKSPACE.REPORT_FIELDS_LIST_VALUES,
        SCREENS.WORKSPACE.REPORT_FIELDS_ADD_VALUE,
        SCREENS.WORKSPACE.REPORT_FIELDS_VALUE_SETTINGS,
        SCREENS.WORKSPACE.REPORT_FIELDS_EDIT_VALUE,
        SCREENS.WORKSPACE.REPORT_FIELDS_EDIT_INITIAL_VALUE,
    ],
    [SCREENS.WORKSPACE.INVOICES]: [SCREENS.WORKSPACE.INVOICES_COMPANY_NAME, SCREENS.WORKSPACE.INVOICES_COMPANY_WEBSITE],
    [SCREENS.WORKSPACE.COMPANY_CARDS]: [SCREENS.WORKSPACE.COMPANY_CARDS_SELECT_FEED],
    [SCREENS.WORKSPACE.EXPENSIFY_CARD]: [
        SCREENS.WORKSPACE.EXPENSIFY_CARD_ISSUE_NEW,
        SCREENS.WORKSPACE.EXPENSIFY_CARD_BANK_ACCOUNT,
        SCREENS.WORKSPACE.EXPENSIFY_CARD_SETTINGS,
        SCREENS.WORKSPACE.EXPENSIFY_CARD_SETTINGS_ACCOUNT,
        SCREENS.WORKSPACE.EXPENSIFY_CARD_SETTINGS_FREQUENCY,
        SCREENS.WORKSPACE.EXPENSIFY_CARD_DETAILS,
        SCREENS.WORKSPACE.EXPENSIFY_CARD_NAME,
        SCREENS.WORKSPACE.EXPENSIFY_CARD_LIMIT,
        SCREENS.WORKSPACE.EXPENSIFY_CARD_LIMIT_TYPE,
    ],
    [SCREENS.WORKSPACE.RULES]: [
<<<<<<< HEAD
        SCREENS.WORKSPACE.RULES_CUSTOM_NAME,
        SCREENS.WORKSPACE.RULES_AUTO_APPROVE_REPORTS_UNDER,
        SCREENS.WORKSPACE.RULES_RANDOM_REPORT_AUDIT,
        SCREENS.WORKSPACE.RULES_AUTO_PAY_REPORTS_UNDER,
=======
        SCREENS.WORKSPACE.RULES_RECEIPT_REQUIRED_AMOUNT,
        SCREENS.WORKSPACE.RULES_MAX_EXPENSE_AMOUNT,
        SCREENS.WORKSPACE.RULES_MAX_EXPENSE_AGE,
        SCREENS.WORKSPACE.RULES_BILLABLE_DEFAULT,
>>>>>>> 071f11ce
    ],
};

export default FULL_SCREEN_TO_RHP_MAPPING;<|MERGE_RESOLUTION|>--- conflicted
+++ resolved
@@ -173,17 +173,14 @@
         SCREENS.WORKSPACE.EXPENSIFY_CARD_LIMIT_TYPE,
     ],
     [SCREENS.WORKSPACE.RULES]: [
-<<<<<<< HEAD
         SCREENS.WORKSPACE.RULES_CUSTOM_NAME,
         SCREENS.WORKSPACE.RULES_AUTO_APPROVE_REPORTS_UNDER,
         SCREENS.WORKSPACE.RULES_RANDOM_REPORT_AUDIT,
         SCREENS.WORKSPACE.RULES_AUTO_PAY_REPORTS_UNDER,
-=======
         SCREENS.WORKSPACE.RULES_RECEIPT_REQUIRED_AMOUNT,
         SCREENS.WORKSPACE.RULES_MAX_EXPENSE_AMOUNT,
         SCREENS.WORKSPACE.RULES_MAX_EXPENSE_AGE,
         SCREENS.WORKSPACE.RULES_BILLABLE_DEFAULT,
->>>>>>> 071f11ce
     ],
 };
 
