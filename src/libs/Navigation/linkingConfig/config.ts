import type {LinkingOptions} from '@react-navigation/native';
import type {RootStackParamList} from '@navigation/types';
import NAVIGATORS from '@src/NAVIGATORS';
import ROUTES from '@src/ROUTES';
import type {Screen} from '@src/SCREENS';
import SCREENS from '@src/SCREENS';
import type {RouteConfig} from './createNormalizedConfigs';
import createNormalizedConfigs from './createNormalizedConfigs';

// Moved to a separate file to avoid cyclic dependencies.
const config: LinkingOptions<RootStackParamList>['config'] = {
    initialRouteName: NAVIGATORS.BOTTOM_TAB_NAVIGATOR,
    screens: {
        // Main Routes
        [SCREENS.VALIDATE_LOGIN]: ROUTES.VALIDATE_LOGIN,
        [SCREENS.UNLINK_LOGIN]: ROUTES.UNLINK_LOGIN,
        [SCREENS.TRANSITION_BETWEEN_APPS]: ROUTES.TRANSITION_BETWEEN_APPS,
        [SCREENS.CONNECTION_COMPLETE]: ROUTES.CONNECTION_COMPLETE,
        [SCREENS.CONCIERGE]: ROUTES.CONCIERGE,
        [SCREENS.TRACK_EXPENSE]: ROUTES.TRACK_EXPENSE,
        [SCREENS.SUBMIT_EXPENSE]: ROUTES.SUBMIT_EXPENSE,
        [SCREENS.SIGN_IN_WITH_APPLE_DESKTOP]: ROUTES.APPLE_SIGN_IN,
        [SCREENS.SIGN_IN_WITH_GOOGLE_DESKTOP]: ROUTES.GOOGLE_SIGN_IN,
        [SCREENS.SAML_SIGN_IN]: ROUTES.SAML_SIGN_IN,
        [SCREENS.DESKTOP_SIGN_IN_REDIRECT]: ROUTES.DESKTOP_SIGN_IN_REDIRECT,
        [SCREENS.ATTACHMENTS]: ROUTES.ATTACHMENTS.route,
        [SCREENS.PROFILE_AVATAR]: ROUTES.PROFILE_AVATAR.route,
        [SCREENS.WORKSPACE_AVATAR]: ROUTES.WORKSPACE_AVATAR.route,
        [SCREENS.REPORT_AVATAR]: ROUTES.REPORT_AVATAR.route,
        [SCREENS.TRANSACTION_RECEIPT]: ROUTES.TRANSACTION_RECEIPT.route,
        [SCREENS.WORKSPACE_JOIN_USER]: ROUTES.WORKSPACE_JOIN_USER.route,
        [SCREENS.REPORT]: ROUTES.REPORT_WITH_ID.route,
        [SCREENS.SETTINGS.PROFILE.ROOT]: {
            path: ROUTES.SETTINGS_PROFILE,
            exact: true,
        },
        [SCREENS.SETTINGS.PREFERENCES.ROOT]: {
            path: ROUTES.SETTINGS_PREFERENCES,
            exact: true,
        },
        [SCREENS.SETTINGS.SECURITY]: {
            path: ROUTES.SETTINGS_SECURITY,
            exact: true,
        },
        [SCREENS.SETTINGS.WALLET.ROOT]: {
            path: ROUTES.SETTINGS_WALLET,
            exact: true,
        },
        [SCREENS.SETTINGS.ABOUT]: {
            path: ROUTES.SETTINGS_ABOUT,
            exact: true,
        },
        [SCREENS.SETTINGS.TROUBLESHOOT]: {
            path: ROUTES.SETTINGS_TROUBLESHOOT,
            exact: true,
        },
        [SCREENS.SETTINGS.WORKSPACES]: ROUTES.SETTINGS_WORKSPACES,
        [SCREENS.SEARCH.CENTRAL_PANE]: {
            path: ROUTES.SEARCH_CENTRAL_PANE.route,
            parse: {
                isCustomQuery: (isCustomQuery) => isCustomQuery.toLowerCase() === 'true',
            },
        },
        [SCREENS.SETTINGS.SAVE_THE_WORLD]: ROUTES.SETTINGS_SAVE_THE_WORLD,
        [SCREENS.SETTINGS.SUBSCRIPTION.ROOT]: ROUTES.SETTINGS_SUBSCRIPTION,

        // Sidebar
        [NAVIGATORS.BOTTOM_TAB_NAVIGATOR]: {
            path: ROUTES.ROOT,
            initialRouteName: SCREENS.HOME,
            screens: {
                [SCREENS.HOME]: ROUTES.HOME,
                [SCREENS.SETTINGS.ROOT]: {
                    path: ROUTES.SETTINGS,
                },
            },
        },

        [SCREENS.NOT_FOUND]: '*',
        [NAVIGATORS.LEFT_MODAL_NAVIGATOR]: {
            screens: {
                [SCREENS.LEFT_MODAL.CHAT_FINDER]: ROUTES.CHAT_FINDER,
                [SCREENS.LEFT_MODAL.WORKSPACE_SWITCHER]: {
                    path: ROUTES.WORKSPACE_SWITCHER,
                },
            },
        },
        [NAVIGATORS.FEATURE_TRANING_MODAL_NAVIGATOR]: {
            screens: {
                [SCREENS.FEATURE_TRAINING_ROOT]: {
                    path: ROUTES.TRACK_TRAINING_MODAL,
                    exact: true,
                },
            },
        },
        [NAVIGATORS.WELCOME_VIDEO_MODAL_NAVIGATOR]: {
            screens: {
                [SCREENS.WELCOME_VIDEO.ROOT]: {
                    path: ROUTES.WELCOME_VIDEO_ROOT,
                    exact: true,
                },
            },
        },
        [NAVIGATORS.EXPLANATION_MODAL_NAVIGATOR]: {
            screens: {
                [SCREENS.EXPLANATION_MODAL.ROOT]: {
                    path: ROUTES.EXPLANATION_MODAL_ROOT,
                    exact: true,
                },
            },
        },
        [NAVIGATORS.ONBOARDING_MODAL_NAVIGATOR]: {
            path: ROUTES.ONBOARDING_ROOT.route,
            initialRouteName: SCREENS.ONBOARDING.PURPOSE,
            screens: {
                [SCREENS.ONBOARDING.PURPOSE]: {
                    path: ROUTES.ONBOARDING_PURPOSE.route,
                    exact: true,
                },
                [SCREENS.ONBOARDING.PERSONAL_DETAILS]: {
                    path: ROUTES.ONBOARDING_PERSONAL_DETAILS.route,
                    exact: true,
                },
                [SCREENS.ONBOARDING.WORK]: {
                    path: ROUTES.ONBOARDING_WORK.route,
                    exact: true,
                },
            },
        },
        [NAVIGATORS.RIGHT_MODAL_NAVIGATOR]: {
            screens: {
                [SCREENS.RIGHT_MODAL.SETTINGS]: {
                    screens: {
                        [SCREENS.SETTINGS.PREFERENCES.PRIORITY_MODE]: {
                            path: ROUTES.SETTINGS_PRIORITY_MODE,
                            exact: true,
                        },
                        [SCREENS.SETTINGS.PREFERENCES.LANGUAGE]: {
                            path: ROUTES.SETTINGS_LANGUAGE,
                            exact: true,
                        },
                        [SCREENS.SETTINGS.SUBSCRIPTION.ADD_PAYMENT_CARD]: {
                            path: ROUTES.SETTINGS_SUBSCRIPTION_ADD_PAYMENT_CARD,
                            exact: true,
                        },
                        [SCREENS.SETTINGS.SUBSCRIPTION.CHANGE_BILLING_CURRENCY]: {
                            path: ROUTES.SETTINGS_SUBSCRIPTION_CHANGE_BILLING_CURRENCY,
                            exact: true,
                        },
                        [SCREENS.SETTINGS.SUBSCRIPTION.CHANGE_PAYMENT_CURRENCY]: {
                            path: ROUTES.SETTINGS_SUBSCRIPTION_CHANGE_PAYMENT_CURRENCY,
                            exact: true,
                        },
                        [SCREENS.SETTINGS.ADD_PAYMENT_CARD_CHANGE_CURRENCY]: {
                            path: ROUTES.SETTINGS_CHANGE_CURRENCY,
                            exact: true,
                        },
                        [SCREENS.SETTINGS.PREFERENCES.THEME]: {
                            path: ROUTES.SETTINGS_THEME,
                            exact: true,
                        },
                        [SCREENS.SETTINGS.CLOSE]: {
                            path: ROUTES.SETTINGS_CLOSE,
                            exact: true,
                        },
                        [SCREENS.SETTINGS.WALLET.DOMAIN_CARD]: {
                            path: ROUTES.SETTINGS_WALLET_DOMAINCARD.route,
                            exact: true,
                        },
                        [SCREENS.SETTINGS.WALLET.REPORT_VIRTUAL_CARD_FRAUD]: {
                            path: ROUTES.SETTINGS_REPORT_FRAUD.route,
                            exact: true,
                        },
                        [SCREENS.SETTINGS.WALLET.CARD_GET_PHYSICAL.NAME]: {
                            path: ROUTES.SETTINGS_WALLET_CARD_GET_PHYSICAL_NAME.route,
                            exact: true,
                        },
                        [SCREENS.SETTINGS.WALLET.CARD_GET_PHYSICAL.PHONE]: {
                            path: ROUTES.SETTINGS_WALLET_CARD_GET_PHYSICAL_PHONE.route,
                            exact: true,
                        },
                        [SCREENS.SETTINGS.WALLET.CARD_GET_PHYSICAL.ADDRESS]: {
                            path: ROUTES.SETTINGS_WALLET_CARD_GET_PHYSICAL_ADDRESS.route,
                            exact: true,
                        },
                        [SCREENS.SETTINGS.WALLET.CARD_GET_PHYSICAL.CONFIRM]: {
                            path: ROUTES.SETTINGS_WALLET_CARD_GET_PHYSICAL_CONFIRM.route,
                            exact: true,
                        },
                        [SCREENS.SETTINGS.WALLET.ENABLE_PAYMENTS]: {
                            path: ROUTES.SETTINGS_ENABLE_PAYMENTS,
                            exact: true,
                        },
                        [SCREENS.SETTINGS.WALLET.TRANSFER_BALANCE]: {
                            path: ROUTES.SETTINGS_WALLET_TRANSFER_BALANCE,
                            exact: true,
                        },
                        [SCREENS.SETTINGS.WALLET.CHOOSE_TRANSFER_ACCOUNT]: {
                            path: ROUTES.SETTINGS_WALLET_CHOOSE_TRANSFER_ACCOUNT,
                            exact: true,
                        },
                        [SCREENS.SETTINGS.REPORT_CARD_LOST_OR_DAMAGED]: {
                            path: ROUTES.SETTINGS_WALLET_REPORT_CARD_LOST_OR_DAMAGED.route,
                            exact: true,
                        },
                        [SCREENS.SETTINGS.WALLET.CARD_ACTIVATE]: {
                            path: ROUTES.SETTINGS_WALLET_CARD_ACTIVATE.route,
                            exact: true,
                        },
                        [SCREENS.SETTINGS.WALLET.CARDS_DIGITAL_DETAILS_UPDATE_ADDRESS]: {
                            path: ROUTES.SETTINGS_WALLET_CARD_DIGITAL_DETAILS_UPDATE_ADDRESS.route,
                            exact: true,
                        },
                        [SCREENS.SETTINGS.ADD_DEBIT_CARD]: {
                            path: ROUTES.SETTINGS_ADD_DEBIT_CARD,
                            exact: true,
                        },
                        [SCREENS.SETTINGS.ADD_BANK_ACCOUNT]: {
                            path: ROUTES.SETTINGS_ADD_BANK_ACCOUNT,
                            exact: true,
                        },
                        [SCREENS.SETTINGS.PROFILE.PRONOUNS]: {
                            path: ROUTES.SETTINGS_PRONOUNS,
                            exact: true,
                        },
                        [SCREENS.SETTINGS.PROFILE.DISPLAY_NAME]: {
                            path: ROUTES.SETTINGS_DISPLAY_NAME,
                            exact: true,
                        },
                        [SCREENS.SETTINGS.PROFILE.TIMEZONE]: {
                            path: ROUTES.SETTINGS_TIMEZONE,
                            exact: true,
                        },
                        [SCREENS.SETTINGS.PROFILE.TIMEZONE_SELECT]: {
                            path: ROUTES.SETTINGS_TIMEZONE_SELECT,
                            exact: true,
                        },
                        [SCREENS.SETTINGS.APP_DOWNLOAD_LINKS]: {
                            path: ROUTES.SETTINGS_APP_DOWNLOAD_LINKS,
                            exact: true,
                        },
                        [SCREENS.SETTINGS.CONSOLE]: {
                            path: ROUTES.SETTINGS_CONSOLE.route,
                            exact: true,
                        },
                        [SCREENS.SETTINGS.SHARE_LOG]: ROUTES.SETTINGS_SHARE_LOG.route,
                        [SCREENS.SETTINGS.PROFILE.CONTACT_METHODS]: {
                            path: ROUTES.SETTINGS_CONTACT_METHODS.route,
                            exact: true,
                        },
                        [SCREENS.SETTINGS.PROFILE.CONTACT_METHOD_DETAILS]: {
                            path: ROUTES.SETTINGS_CONTACT_METHOD_DETAILS.route,
                        },
                        [SCREENS.SETTINGS.PROFILE.NEW_CONTACT_METHOD]: {
                            path: ROUTES.SETTINGS_NEW_CONTACT_METHOD.route,
                            exact: true,
                        },
                        [SCREENS.SETTINGS.PROFILE.LEGAL_NAME]: {
                            path: ROUTES.SETTINGS_LEGAL_NAME,
                            exact: true,
                        },
                        [SCREENS.SETTINGS.PROFILE.DATE_OF_BIRTH]: {
                            path: ROUTES.SETTINGS_DATE_OF_BIRTH,
                            exact: true,
                        },
                        [SCREENS.SETTINGS.PROFILE.ADDRESS]: {
                            path: ROUTES.SETTINGS_ADDRESS,
                            exact: true,
                        },
                        [SCREENS.SETTINGS.PROFILE.ADDRESS_COUNTRY]: {
                            path: ROUTES.SETTINGS_ADDRESS_COUNTRY.route,
                            exact: true,
                        },
                        [SCREENS.SETTINGS.PROFILE.ADDRESS_STATE]: {
                            path: ROUTES.SETTINGS_ADDRESS_STATE.route,
                            exact: true,
                        },
                        [SCREENS.SETTINGS.TWO_FACTOR_AUTH]: {
                            path: ROUTES.SETTINGS_2FA.route,
                            exact: true,
                        },
                        [SCREENS.SETTINGS.PROFILE.STATUS]: {
                            path: ROUTES.SETTINGS_STATUS,
                            exact: true,
                        },
                        [SCREENS.SETTINGS.PROFILE.STATUS_CLEAR_AFTER]: {
                            path: ROUTES.SETTINGS_STATUS_CLEAR_AFTER,
                        },
                        [SCREENS.SETTINGS.PROFILE.STATUS_CLEAR_AFTER_DATE]: {
                            path: ROUTES.SETTINGS_STATUS_CLEAR_AFTER_DATE,
                        },
                        [SCREENS.SETTINGS.PROFILE.STATUS_CLEAR_AFTER_TIME]: {
                            path: ROUTES.SETTINGS_STATUS_CLEAR_AFTER_TIME,
                        },
                        [SCREENS.SETTINGS.SUBSCRIPTION.SIZE]: {
                            path: ROUTES.SETTINGS_SUBSCRIPTION_SIZE.route,
                            parse: {
                                canChangeSize: Number,
                            },
                        },
                        [SCREENS.SETTINGS.SUBSCRIPTION.DISABLE_AUTO_RENEW_SURVEY]: {
                            path: ROUTES.SETTINGS_SUBSCRIPTION_DISABLE_AUTO_RENEW_SURVEY,
                        },
                        [SCREENS.SETTINGS.SUBSCRIPTION.REQUEST_EARLY_CANCELLATION]: {
                            path: ROUTES.SETTINGS_SUBSCRIPTION_REQUEST_EARLY_CANCELLATION,
                        },
                        [SCREENS.WORKSPACE.CURRENCY]: {
                            path: ROUTES.WORKSPACE_PROFILE_CURRENCY.route,
                        },
                        [SCREENS.WORKSPACE.ADDRESS]: {
                            path: ROUTES.WORKSPACE_PROFILE_ADDRESS.route,
                        },
                        [SCREENS.WORKSPACE.ACCOUNTING.QUICKBOOKS_ONLINE_IMPORT]: {path: ROUTES.POLICY_ACCOUNTING_QUICKBOOKS_ONLINE_IMPORT.route},
                        [SCREENS.WORKSPACE.ACCOUNTING.QUICKBOOKS_ONLINE_CHART_OF_ACCOUNTS]: {path: ROUTES.POLICY_ACCOUNTING_QUICKBOOKS_ONLINE_CHART_OF_ACCOUNTS.route},
                        [SCREENS.WORKSPACE.ACCOUNTING.QUICKBOOKS_ONLINE_CLASSES]: {path: ROUTES.POLICY_ACCOUNTING_QUICKBOOKS_ONLINE_CLASSES.route},
                        [SCREENS.WORKSPACE.ACCOUNTING.QUICKBOOKS_ONLINE_CUSTOMERS]: {path: ROUTES.POLICY_ACCOUNTING_QUICKBOOKS_ONLINE_CUSTOMERS.route},
                        [SCREENS.WORKSPACE.ACCOUNTING.QUICKBOOKS_ONLINE_LOCATIONS]: {path: ROUTES.POLICY_ACCOUNTING_QUICKBOOKS_ONLINE_LOCATIONS.route},
                        [SCREENS.WORKSPACE.ACCOUNTING.QUICKBOOKS_ONLINE_TAXES]: {path: ROUTES.POLICY_ACCOUNTING_QUICKBOOKS_ONLINE_TAXES.route},
                        [SCREENS.WORKSPACE.ACCOUNTING.QUICKBOOKS_ONLINE_EXPORT]: {path: ROUTES.POLICY_ACCOUNTING_QUICKBOOKS_ONLINE_EXPORT.route},
                        [SCREENS.WORKSPACE.ACCOUNTING.QUICKBOOKS_ONLINE_EXPORT_DATE_SELECT]: {path: ROUTES.POLICY_ACCOUNTING_QUICKBOOKS_ONLINE_EXPORT_DATE_SELECT.route},
                        [SCREENS.WORKSPACE.ACCOUNTING.QUICKBOOKS_ONLINE_EXPORT_INVOICE_ACCOUNT_SELECT]: {path: ROUTES.POLICY_ACCOUNTING_QUICKBOOKS_ONLINE_INVOICE_ACCOUNT_SELECT.route},
                        [SCREENS.WORKSPACE.ACCOUNTING.QUICKBOOKS_ONLINE_EXPORT_OUT_OF_POCKET_EXPENSES_ACCOUNT_SELECT]: {
                            path: ROUTES.POLICY_ACCOUNTING_QUICKBOOKS_ONLINE_EXPORT_OUT_OF_POCKET_EXPENSES_ACCOUNT_SELECT.route,
                        },
                        [SCREENS.WORKSPACE.ACCOUNTING.QUICKBOOKS_ONLINE_EXPORT_OUT_OF_POCKET_EXPENSES]: {
                            path: ROUTES.POLICY_ACCOUNTING_QUICKBOOKS_ONLINE_EXPORT_OUT_OF_POCKET_EXPENSES.route,
                        },
                        [SCREENS.WORKSPACE.ACCOUNTING.QUICKBOOKS_ONLINE_EXPORT_OUT_OF_POCKET_EXPENSES_SELECT]: {
                            path: ROUTES.POLICY_ACCOUNTING_QUICKBOOKS_ONLINE_EXPORT_OUT_OF_POCKET_EXPENSES_SELECT.route,
                        },
                        [SCREENS.WORKSPACE.ACCOUNTING.QUICKBOOKS_ONLINE_COMPANY_CARD_EXPENSE_ACCOUNT_SELECT]: {
                            path: ROUTES.POLICY_ACCOUNTING_QUICKBOOKS_ONLINE_COMPANY_CARD_EXPENSE_ACCOUNT_SELECT.route,
                        },
                        [SCREENS.WORKSPACE.ACCOUNTING.QUICKBOOKS_ONLINE_NON_REIMBURSABLE_DEFAULT_VENDOR_SELECT]: {
                            path: ROUTES.POLICY_ACCOUNTING_QUICKBOOKS_ONLINE_NON_REIMBURSABLE_DEFAULT_VENDOR_SELECT.route,
                        },
                        [SCREENS.WORKSPACE.ACCOUNTING.QUICKBOOKS_ONLINE_COMPANY_CARD_EXPENSE_ACCOUNT]: {
                            path: ROUTES.POLICY_ACCOUNTING_QUICKBOOKS_ONLINE_COMPANY_CARD_EXPENSE_ACCOUNT.route,
                        },
                        [SCREENS.WORKSPACE.ACCOUNTING.QUICKBOOKS_ONLINE_COMPANY_CARD_EXPENSE_ACCOUNT_COMPANY_CARD_SELECT]: {
                            path: ROUTES.POLICY_ACCOUNTING_QUICKBOOKS_ONLINE_COMPANY_CARD_EXPENSE_SELECT.route,
                        },
                        [SCREENS.WORKSPACE.ACCOUNTING.QUICKBOOKS_ONLINE_EXPORT_PREFERRED_EXPORTER]: {path: ROUTES.POLICY_ACCOUNTING_QUICKBOOKS_ONLINE_PREFERRED_EXPORTER.route},
                        [SCREENS.WORKSPACE.ACCOUNTING.QUICKBOOKS_ONLINE_ADVANCED]: {
                            path: ROUTES.WORKSPACE_ACCOUNTING_QUICKBOOKS_ONLINE_ADVANCED.route,
                        },
                        [SCREENS.WORKSPACE.ACCOUNTING.QUICKBOOKS_ONLINE_ACCOUNT_SELECTOR]: {
                            path: ROUTES.WORKSPACE_ACCOUNTING_QUICKBOOKS_ONLINE_ACCOUNT_SELECTOR.route,
                        },
                        [SCREENS.WORKSPACE.ACCOUNTING.QUICKBOOKS_ONLINE_INVOICE_ACCOUNT_SELECTOR]: {
                            path: ROUTES.WORKSPACE_ACCOUNTING_QUICKBOOKS_ONLINE_INVOICE_ACCOUNT_SELECTOR.route,
                        },
                        [SCREENS.WORKSPACE.ACCOUNTING.XERO_IMPORT]: {path: ROUTES.POLICY_ACCOUNTING_XERO_IMPORT.route},
                        [SCREENS.WORKSPACE.ACCOUNTING.XERO_CHART_OF_ACCOUNTS]: {path: ROUTES.POLICY_ACCOUNTING_XERO_CHART_OF_ACCOUNTS.route},
                        [SCREENS.WORKSPACE.ACCOUNTING.XERO_ORGANIZATION]: {path: ROUTES.POLICY_ACCOUNTING_XERO_ORGANIZATION.route},
                        [SCREENS.WORKSPACE.ACCOUNTING.XERO_TRACKING_CATEGORIES]: {path: ROUTES.POLICY_ACCOUNTING_XERO_TRACKING_CATEGORIES.route},
                        [SCREENS.WORKSPACE.ACCOUNTING.XERO_MAP_TRACKING_CATEGORY]: {path: ROUTES.POLICY_ACCOUNTING_XERO_TRACKING_CATEGORIES_MAP.route},
                        [SCREENS.WORKSPACE.ACCOUNTING.XERO_CUSTOMER]: {path: ROUTES.POLICY_ACCOUNTING_XERO_CUSTOMER.route},
                        [SCREENS.WORKSPACE.ACCOUNTING.XERO_TAXES]: {path: ROUTES.POLICY_ACCOUNTING_XERO_TAXES.route},
                        [SCREENS.WORKSPACE.ACCOUNTING.XERO_EXPORT]: {path: ROUTES.POLICY_ACCOUNTING_XERO_EXPORT.route},
                        [SCREENS.WORKSPACE.ACCOUNTING.XERO_EXPORT_PURCHASE_BILL_DATE_SELECT]: {path: ROUTES.POLICY_ACCOUNTING_XERO_EXPORT_PURCHASE_BILL_DATE_SELECT.route},
                        [SCREENS.WORKSPACE.ACCOUNTING.XERO_EXPORT_BANK_ACCOUNT_SELECT]: {path: ROUTES.POLICY_ACCOUNTING_XERO_EXPORT_BANK_ACCOUNT_SELECT.route},
                        [SCREENS.WORKSPACE.ACCOUNTING.XERO_ADVANCED]: {path: ROUTES.POLICY_ACCOUNTING_XERO_ADVANCED.route},
                        [SCREENS.WORKSPACE.ACCOUNTING.XERO_BILL_STATUS_SELECTOR]: {path: ROUTES.POLICY_ACCOUNTING_XERO_BILL_STATUS_SELECTOR.route},
                        [SCREENS.WORKSPACE.ACCOUNTING.XERO_INVOICE_ACCOUNT_SELECTOR]: {path: ROUTES.POLICY_ACCOUNTING_XERO_INVOICE_SELECTOR.route},
                        [SCREENS.WORKSPACE.ACCOUNTING.XERO_EXPORT_PREFERRED_EXPORTER_SELECT]: {path: ROUTES.POLICY_ACCOUNTING_XERO_PREFERRED_EXPORTER_SELECT.route},
                        [SCREENS.WORKSPACE.ACCOUNTING.XERO_BILL_PAYMENT_ACCOUNT_SELECTOR]: {path: ROUTES.POLICY_ACCOUNTING_XERO_BILL_PAYMENT_ACCOUNT_SELECTOR.route},
                        [SCREENS.WORKSPACE.ACCOUNTING.NETSUITE_SUBSIDIARY_SELECTOR]: {path: ROUTES.POLICY_ACCOUNTING_NETSUITE_SUBSIDIARY_SELECTOR.route},
                        [SCREENS.WORKSPACE.ACCOUNTING.NETSUITE_TOKEN_INPUT]: {path: ROUTES.POLICY_ACCOUNTING_NETSUITE_TOKEN_INPUT.route},
                        [SCREENS.WORKSPACE.ACCOUNTING.NETSUITE_REUSE_EXISTING_CONNECTIONS]: {path: ROUTES.POLICY_ACCOUNTING_NETSUITE_EXISTING_CONNECTIONS.route},
                        [SCREENS.WORKSPACE.ACCOUNTING.NETSUITE_IMPORT]: {path: ROUTES.POLICY_ACCOUNTING_NETSUITE_IMPORT.route},
                        [SCREENS.WORKSPACE.ACCOUNTING.NETSUITE_IMPORT_MAPPING]: {path: ROUTES.POLICY_ACCOUNTING_NETSUITE_IMPORT_MAPPING.route},
                        [SCREENS.WORKSPACE.ACCOUNTING.NETSUITE_IMPORT_CUSTOM_FIELD]: {path: ROUTES.POLICY_ACCOUNTING_NETSUITE_IMPORT_CUSTOM_FIELD_MAPPING.route},
                        [SCREENS.WORKSPACE.ACCOUNTING.NETSUITE_IMPORT_CUSTOM_FIELD_VIEW]: {path: ROUTES.POLICY_ACCOUNTING_NETSUITE_IMPORT_CUSTOM_FIELD_VIEW.route},
                        [SCREENS.WORKSPACE.ACCOUNTING.NETSUITE_IMPORT_CUSTOM_FIELD_EDIT]: {path: ROUTES.POLICY_ACCOUNTING_NETSUITE_IMPORT_CUSTOM_FIELD_EDIT.route},
                        [SCREENS.WORKSPACE.ACCOUNTING.NETSUITE_IMPORT_CUSTOM_LIST_ADD]: {path: ROUTES.POLICY_ACCOUNTING_NETSUITE_IMPORT_CUSTOM_LIST_ADD.route},
                        [SCREENS.WORKSPACE.ACCOUNTING.NETSUITE_IMPORT_CUSTOM_SEGMENT_ADD]: {path: ROUTES.POLICY_ACCOUNTING_NETSUITE_IMPORT_CUSTOM_SEGMENT_ADD.route},
                        [SCREENS.WORKSPACE.ACCOUNTING.NETSUITE_IMPORT_CUSTOMERS_OR_PROJECTS]: {path: ROUTES.POLICY_ACCOUNTING_NETSUITE_IMPORT_CUSTOMERS_OR_PROJECTS.route},
                        [SCREENS.WORKSPACE.ACCOUNTING.NETSUITE_IMPORT_CUSTOMERS_OR_PROJECTS_SELECT]: {path: ROUTES.POLICY_ACCOUNTING_NETSUITE_IMPORT_CUSTOMERS_OR_PROJECTS_SELECT.route},
                        [SCREENS.WORKSPACE.ACCOUNTING.NETSUITE_EXPORT]: {
                            path: ROUTES.POLICY_ACCOUNTING_NETSUITE_EXPORT.route,
                        },
                        [SCREENS.WORKSPACE.ACCOUNTING.NETSUITE_PREFERRED_EXPORTER_SELECT]: {
                            path: ROUTES.POLICY_ACCOUNTING_NETSUITE_PREFERRED_EXPORTER_SELECT.route,
                        },
                        [SCREENS.WORKSPACE.ACCOUNTING.NETSUITE_DATE_SELECT]: {
                            path: ROUTES.POLICY_ACCOUNTING_NETSUITE_DATE_SELECT.route,
                        },
                        [SCREENS.WORKSPACE.ACCOUNTING.NETSUITE_EXPORT_EXPENSES]: {
                            path: ROUTES.POLICY_ACCOUNTING_NETSUITE_EXPORT_EXPENSES.route,
                        },
                        [SCREENS.WORKSPACE.ACCOUNTING.NETSUITE_EXPORT_EXPENSES_DESTINATION_SELECT]: {
                            path: ROUTES.POLICY_ACCOUNTING_NETSUITE_EXPORT_EXPENSES_DESTINATION_SELECT.route,
                        },
                        [SCREENS.WORKSPACE.ACCOUNTING.NETSUITE_EXPORT_EXPENSES_VENDOR_SELECT]: {
                            path: ROUTES.POLICY_ACCOUNTING_NETSUITE_EXPORT_EXPENSES_VENDOR_SELECT.route,
                        },
                        [SCREENS.WORKSPACE.ACCOUNTING.NETSUITE_EXPORT_EXPENSES_PAYABLE_ACCOUNT_SELECT]: {
                            path: ROUTES.POLICY_ACCOUNTING_NETSUITE_EXPORT_EXPENSES_PAYABLE_ACCOUNT_SELECT.route,
                        },
                        [SCREENS.WORKSPACE.ACCOUNTING.NETSUITE_EXPORT_EXPENSES_JOURNAL_POSTING_PREFERENCE_SELECT]: {
                            path: ROUTES.POLICY_ACCOUNTING_NETSUITE_EXPORT_EXPENSES_JOURNAL_POSTING_PREFERENCE_SELECT.route,
                        },
                        [SCREENS.WORKSPACE.ACCOUNTING.NETSUITE_RECEIVABLE_ACCOUNT_SELECT]: {
                            path: ROUTES.POLICY_ACCOUNTING_NETSUITE_RECEIVABLE_ACCOUNT_SELECT.route,
                        },
                        [SCREENS.WORKSPACE.ACCOUNTING.NETSUITE_INVOICE_ITEM_PREFERENCE_SELECT]: {
                            path: ROUTES.POLICY_ACCOUNTING_NETSUITE_INVOICE_ITEM_PREFERENCE_SELECT.route,
                        },
                        [SCREENS.WORKSPACE.ACCOUNTING.NETSUITE_INVOICE_ITEM_SELECT]: {
                            path: ROUTES.POLICY_ACCOUNTING_NETSUITE_INVOICE_ITEM_SELECT.route,
                        },
                        [SCREENS.WORKSPACE.ACCOUNTING.NETSUITE_TAX_POSTING_ACCOUNT_SELECT]: {
                            path: ROUTES.POLICY_ACCOUNTING_NETSUITE_TAX_POSTING_ACCOUNT_SELECT.route,
                        },
                        [SCREENS.WORKSPACE.ACCOUNTING.NETSUITE_PROVINCIAL_TAX_POSTING_ACCOUNT_SELECT]: {
                            path: ROUTES.POLICY_ACCOUNTING_NETSUITE_PROVINCIAL_TAX_POSTING_ACCOUNT_SELECT.route,
                        },
                        [SCREENS.WORKSPACE.ACCOUNTING.NETSUITE_ADVANCED]: {
                            path: ROUTES.POLICY_ACCOUNTING_NETSUITE_ADVANCED.route,
                        },
                        [SCREENS.WORKSPACE.ACCOUNTING.NETSUITE_REIMBURSEMENT_ACCOUNT_SELECT]: {
                            path: ROUTES.POLICY_ACCOUNTING_NETSUITE_REIMBURSEMENT_ACCOUNT_SELECT.route,
                        },
                        [SCREENS.WORKSPACE.ACCOUNTING.NETSUITE_COLLECTION_ACCOUNT_SELECT]: {
                            path: ROUTES.POLICY_ACCOUNTING_NETSUITE_COLLECTION_ACCOUNT_SELECT.route,
                        },
                        [SCREENS.WORKSPACE.ACCOUNTING.NETSUITE_EXPENSE_REPORT_APPROVAL_LEVEL_SELECT]: {
                            path: ROUTES.POLICY_ACCOUNTING_NETSUITE_EXPENSE_REPORT_APPROVAL_LEVEL_SELECT.route,
                        },
                        [SCREENS.WORKSPACE.ACCOUNTING.NETSUITE_VENDOR_BILL_APPROVAL_LEVEL_SELECT]: {
                            path: ROUTES.POLICY_ACCOUNTING_NETSUITE_VENDOR_BILL_APPROVAL_LEVEL_SELECT.route,
                        },
                        [SCREENS.WORKSPACE.ACCOUNTING.NETSUITE_JOURNAL_ENTRY_APPROVAL_LEVEL_SELECT]: {
                            path: ROUTES.POLICY_ACCOUNTING_NETSUITE_JOURNAL_ENTRY_APPROVAL_LEVEL_SELECT.route,
                        },
                        [SCREENS.WORKSPACE.ACCOUNTING.NETSUITE_APPROVAL_ACCOUNT_SELECT]: {
                            path: ROUTES.POLICY_ACCOUNTING_NETSUITE_APPROVAL_ACCOUNT_SELECT.route,
                        },
                        [SCREENS.WORKSPACE.ACCOUNTING.NETSUITE_CUSTOM_FORM_ID]: {
                            path: ROUTES.POLICY_ACCOUNTING_NETSUITE_CUSTOM_FORM_ID.route,
                        },
                        [SCREENS.WORKSPACE.ACCOUNTING.SAGE_INTACCT_PREREQUISITES]: {path: ROUTES.POLICY_ACCOUNTING_SAGE_INTACCT_PREREQUISITES.route},
                        [SCREENS.WORKSPACE.ACCOUNTING.ENTER_SAGE_INTACCT_CREDENTIALS]: {path: ROUTES.POLICY_ACCOUNTING_SAGE_INTACCT_ENTER_CREDENTIALS.route},
                        [SCREENS.WORKSPACE.ACCOUNTING.EXISTING_SAGE_INTACCT_CONNECTIONS]: {path: ROUTES.POLICY_ACCOUNTING_SAGE_INTACCT_EXISTING_CONNECTIONS.route},
                        [SCREENS.WORKSPACE.ACCOUNTING.SAGE_INTACCT_ENTITY]: {path: ROUTES.POLICY_ACCOUNTING_SAGE_INTACCT_ENTITY.route},
                        [SCREENS.WORKSPACE.ACCOUNTING.SAGE_INTACCT_IMPORT]: {path: ROUTES.POLICY_ACCOUNTING_SAGE_INTACCT_IMPORT.route},
                        [SCREENS.WORKSPACE.ACCOUNTING.SAGE_INTACCT_MAPPING_TYPE]: {path: ROUTES.POLICY_ACCOUNTING_SAGE_INTACCT_MAPPINGS_TYPE.route},
                        [SCREENS.WORKSPACE.ACCOUNTING.SAGE_INTACCT_TOGGLE_MAPPING]: {path: ROUTES.POLICY_ACCOUNTING_SAGE_INTACCT_TOGGLE_MAPPINGS.route},
                        [SCREENS.WORKSPACE.ACCOUNTING.SAGE_INTACCT_USER_DIMENSIONS]: {path: ROUTES.POLICY_ACCOUNTING_SAGE_INTACCT_USER_DIMENSIONS.route},
                        [SCREENS.WORKSPACE.ACCOUNTING.SAGE_INTACCT_ADD_USER_DIMENSION]: {path: ROUTES.POLICY_ACCOUNTING_SAGE_INTACCT_ADD_USER_DIMENSION.route},
                        [SCREENS.WORKSPACE.ACCOUNTING.SAGE_INTACCT_EDIT_USER_DIMENSION]: {path: ROUTES.POLICY_ACCOUNTING_SAGE_INTACCT_EDIT_USER_DIMENSION.route},
                        [SCREENS.WORKSPACE.ACCOUNTING.SAGE_INTACCT_EXPORT]: {path: ROUTES.POLICY_ACCOUNTING_SAGE_INTACCT_EXPORT.route},
                        [SCREENS.WORKSPACE.ACCOUNTING.SAGE_INTACCT_PREFERRED_EXPORTER]: {path: ROUTES.POLICY_ACCOUNTING_SAGE_INTACCT_PREFERRED_EXPORTER.route},
                        [SCREENS.WORKSPACE.ACCOUNTING.SAGE_INTACCT_EXPORT_DATE]: {path: ROUTES.POLICY_ACCOUNTING_SAGE_INTACCT_EXPORT_DATE.route},
                        [SCREENS.WORKSPACE.ACCOUNTING.SAGE_INTACCT_REIMBURSABLE_EXPENSES]: {path: ROUTES.POLICY_ACCOUNTING_SAGE_INTACCT_REIMBURSABLE_EXPENSES.route},
                        [SCREENS.WORKSPACE.ACCOUNTING.SAGE_INTACCT_NON_REIMBURSABLE_EXPENSES]: {path: ROUTES.POLICY_ACCOUNTING_SAGE_INTACCT_NON_REIMBURSABLE_EXPENSES.route},
                        [SCREENS.WORKSPACE.ACCOUNTING.SAGE_INTACCT_DEFAULT_VENDOR]: {path: ROUTES.POLICY_ACCOUNTING_SAGE_INTACCT_DEFAULT_VENDOR.route},
                        [SCREENS.WORKSPACE.ACCOUNTING.SAGE_INTACCT_NON_REIMBURSABLE_CREDIT_CARD_ACCOUNT]: {
                            path: ROUTES.POLICY_ACCOUNTING_SAGE_INTACCT_NON_REIMBURSABLE_CREDIT_CARD_ACCOUNT.route,
                        },
                        [SCREENS.WORKSPACE.ACCOUNTING.SAGE_INTACCT_ADVANCED]: {path: ROUTES.POLICY_ACCOUNTING_SAGE_INTACCT_ADVANCED.route},
                        [SCREENS.WORKSPACE.ACCOUNTING.SAGE_INTACCT_PAYMENT_ACCOUNT]: {path: ROUTES.POLICY_ACCOUNTING_SAGE_INTACCT_PAYMENT_ACCOUNT.route},
                        [SCREENS.WORKSPACE.ACCOUNTING.CARD_RECONCILIATION]: {path: ROUTES.WORKSPACE_ACCOUNTING_CARD_RECONCILIATION.route},
                        [SCREENS.WORKSPACE.ACCOUNTING.RECONCILIATION_ACCOUNT_SETTINGS]: {path: ROUTES.WORKSPACE_ACCOUNTING_RECONCILIATION_ACCOUNT_SETTINGS.route},
                        [SCREENS.WORKSPACE.DESCRIPTION]: {
                            path: ROUTES.WORKSPACE_PROFILE_DESCRIPTION.route,
                        },
                        [SCREENS.WORKSPACE.WORKFLOWS_AUTO_REPORTING_FREQUENCY]: {
                            path: ROUTES.WORKSPACE_WORKFLOWS_AUTOREPORTING_FREQUENCY.route,
                        },
                        [SCREENS.WORKSPACE.WORKFLOWS_AUTO_REPORTING_MONTHLY_OFFSET]: {
                            path: ROUTES.WORKSPACE_WORKFLOWS_AUTOREPORTING_MONTHLY_OFFSET.route,
                        },
                        [SCREENS.WORKSPACE.SHARE]: {
                            path: ROUTES.WORKSPACE_PROFILE_SHARE.route,
                        },
<<<<<<< HEAD
                        [SCREENS.WORKSPACE.INVOICES_TRANSFER_BALANCE]: {
                            path: ROUTES.WORKSPACE_INVOICES_TRANSFER_BALANCE.route,
=======
                        [SCREENS.WORKSPACE.INVOICES_COMPANY_NAME]: {
                            path: ROUTES.WORKSPACE_INVOICES_COMPANY_NAME.route,
                        },
                        [SCREENS.WORKSPACE.INVOICES_COMPANY_WEBSITE]: {
                            path: ROUTES.WORKSPACE_INVOICES_COMPANY_WEBSITE.route,
>>>>>>> 55ded555
                        },
                        [SCREENS.WORKSPACE.EXPENSIFY_CARD_LIMIT]: {
                            path: ROUTES.WORKSPACE_EXPENSIFY_CARD_LIMIT.route,
                        },
                        [SCREENS.WORKSPACE.EXPENSIFY_CARD_ISSUE_NEW]: {
                            path: ROUTES.WORKSPACE_EXPENSIFY_CARD_ISSUE_NEW.route,
                        },
                        [SCREENS.WORKSPACE.EXPENSIFY_CARD_NAME]: {
                            path: ROUTES.WORKSPACE_EXPENSIFY_CARD_NAME.route,
                        },
                        [SCREENS.WORKSPACE.EXPENSIFY_CARD_LIMIT_TYPE]: {
                            path: ROUTES.WORKSPACE_EXPENSIFY_CARD_LIMIT_TYPE.route,
                        },
                        [SCREENS.WORKSPACE.EXPENSIFY_CARD_BANK_ACCOUNT]: {
                            path: ROUTES.WORKSPACE_EXPENSIFY_CARD_BANK_ACCOUNT.route,
                        },
                        [SCREENS.WORKSPACE.EXPENSIFY_CARD_SETTINGS]: {
                            path: ROUTES.WORKSPACE_EXPENSIFY_CARD_SETTINGS.route,
                        },
                        [SCREENS.WORKSPACE.EXPENSIFY_CARD_SETTINGS_FREQUENCY]: {
                            path: ROUTES.WORKSPACE_EXPENSIFY_CARD_SETTINGS_FREQUENCY.route,
                        },
                        [SCREENS.WORKSPACE.EXPENSIFY_CARD_SETTINGS_ACCOUNT]: {
                            path: ROUTES.WORKSPACE_EXPENSIFY_CARD_SETTINGS_ACCOUNT.route,
                        },
                        [SCREENS.WORKSPACE.EXPENSIFY_CARD_DETAILS]: {
                            path: ROUTES.WORKSPACE_EXPENSIFY_CARD_DETAILS.route,
                        },
                        [SCREENS.WORKSPACE.RATE_AND_UNIT]: {
                            path: ROUTES.WORKSPACE_RATE_AND_UNIT.route,
                        },
                        [SCREENS.WORKSPACE.RATE_AND_UNIT_RATE]: {
                            path: ROUTES.WORKSPACE_RATE_AND_UNIT_RATE.route,
                        },
                        [SCREENS.WORKSPACE.RATE_AND_UNIT_UNIT]: {
                            path: ROUTES.WORKSPACE_RATE_AND_UNIT_UNIT.route,
                        },
                        [SCREENS.WORKSPACE.INVITE]: {
                            path: ROUTES.WORKSPACE_INVITE.route,
                        },
                        [SCREENS.WORKSPACE.WORKFLOWS_APPROVALS_NEW]: {
                            path: ROUTES.WORKSPACE_WORKFLOWS_APPROVALS_NEW.route,
                        },
                        [SCREENS.WORKSPACE.WORKFLOWS_APPROVALS_EDIT]: {
                            path: ROUTES.WORKSPACE_WORKFLOWS_APPROVALS_EDIT.route,
                        },
                        [SCREENS.WORKSPACE.WORKFLOWS_APPROVALS_EXPENSES_FROM]: {
                            path: ROUTES.WORKSPACE_WORKFLOWS_APPROVALS_EXPENSES_FROM.route,
                        },
                        [SCREENS.WORKSPACE.WORKFLOWS_APPROVALS_APPROVER]: {
                            path: ROUTES.WORKSPACE_WORKFLOWS_APPROVALS_APPROVER.route,
                        },
                        [SCREENS.WORKSPACE.INVITE_MESSAGE]: {
                            path: ROUTES.WORKSPACE_INVITE_MESSAGE.route,
                        },
                        [SCREENS.WORKSPACE.CATEGORY_SETTINGS]: {
                            path: ROUTES.WORKSPACE_CATEGORY_SETTINGS.route,
                            parse: {
                                categoryName: (categoryName: string) => decodeURIComponent(categoryName),
                            },
                        },
                        [SCREENS.WORKSPACE.UPGRADE]: {
                            path: ROUTES.WORKSPACE_UPGRADE.route,
                            parse: {
                                featureName: (featureName: string) => decodeURIComponent(featureName),
                            },
                        },
                        [SCREENS.WORKSPACE.CATEGORIES_SETTINGS]: {
                            path: ROUTES.WORKSPACE_CATEGORIES_SETTINGS.route,
                        },
                        [SCREENS.WORKSPACE.WORKFLOWS_PAYER]: {
                            path: ROUTES.WORKSPACE_WORKFLOWS_PAYER.route,
                        },
                        [SCREENS.WORKSPACE.MEMBER_DETAILS]: {
                            path: ROUTES.WORKSPACE_MEMBER_DETAILS.route,
                        },
                        [SCREENS.WORKSPACE.OWNER_CHANGE_SUCCESS]: {
                            path: ROUTES.WORKSPACE_OWNER_CHANGE_SUCCESS.route,
                        },
                        [SCREENS.WORKSPACE.OWNER_CHANGE_ERROR]: {
                            path: ROUTES.WORKSPACE_OWNER_CHANGE_ERROR.route,
                        },
                        [SCREENS.WORKSPACE.OWNER_CHANGE_CHECK]: {
                            path: ROUTES.WORKSPACE_OWNER_CHANGE_CHECK.route,
                        },
                        [SCREENS.WORKSPACE.CATEGORY_CREATE]: {
                            path: ROUTES.WORKSPACE_CATEGORY_CREATE.route,
                        },
                        [SCREENS.WORKSPACE.CATEGORY_EDIT]: {
                            path: ROUTES.WORKSPACE_CATEGORY_EDIT.route,
                            parse: {
                                categoryName: (categoryName: string) => decodeURIComponent(categoryName),
                            },
                        },
                        [SCREENS.WORKSPACE.CATEGORY_PAYROLL_CODE]: {
                            path: ROUTES.WORKSPACE_CATEGORY_PAYROLL_CODE.route,
                            parse: {
                                categoryName: (categoryName: string) => decodeURIComponent(categoryName),
                            },
                        },
                        [SCREENS.WORKSPACE.CATEGORY_GL_CODE]: {
                            path: ROUTES.WORKSPACE_CATEGORY_GL_CODE.route,
                            parse: {
                                categoryName: (categoryName: string) => decodeURIComponent(categoryName),
                            },
                        },
                        [SCREENS.WORKSPACE.CREATE_DISTANCE_RATE]: {
                            path: ROUTES.WORKSPACE_CREATE_DISTANCE_RATE.route,
                        },
                        [SCREENS.WORKSPACE.DISTANCE_RATES_SETTINGS]: {
                            path: ROUTES.WORKSPACE_DISTANCE_RATES_SETTINGS.route,
                        },
                        [SCREENS.WORKSPACE.DISTANCE_RATE_DETAILS]: {
                            path: ROUTES.WORKSPACE_DISTANCE_RATE_DETAILS.route,
                        },
                        [SCREENS.WORKSPACE.DISTANCE_RATE_EDIT]: {
                            path: ROUTES.WORKSPACE_DISTANCE_RATE_EDIT.route,
                        },
                        [SCREENS.WORKSPACE.DISTANCE_RATE_TAX_RECLAIMABLE_ON_EDIT]: {
                            path: ROUTES.WORKSPACE_DISTANCE_RATE_TAX_RECLAIMABLE_ON_EDIT.route,
                        },
                        [SCREENS.WORKSPACE.DISTANCE_RATE_TAX_RATE_EDIT]: {
                            path: ROUTES.WORKSPACE_DISTANCE_RATE_TAX_RATE_EDIT.route,
                        },
                        [SCREENS.WORKSPACE.TAGS_SETTINGS]: {
                            path: ROUTES.WORKSPACE_TAGS_SETTINGS.route,
                        },
                        [SCREENS.WORKSPACE.TAGS_EDIT]: {
                            path: ROUTES.WORKSPACE_EDIT_TAGS.route,
                            parse: {
                                orderWeight: Number,
                            },
                        },
                        [SCREENS.WORKSPACE.TAG_CREATE]: {
                            path: ROUTES.WORKSPACE_TAG_CREATE.route,
                        },
                        [SCREENS.WORKSPACE.TAG_EDIT]: {
                            path: ROUTES.WORKSPACE_TAG_EDIT.route,
                            parse: {
                                orderWeight: Number,
                                tagName: (tagName: string) => decodeURIComponent(tagName),
                            },
                        },
                        [SCREENS.WORKSPACE.TAG_GL_CODE]: {
                            path: ROUTES.WORKSPACE_TAG_GL_CODE.route,
                            parse: {
                                orderWeight: Number,
                                tagName: (tagName: string) => decodeURIComponent(tagName),
                            },
                        },
                        [SCREENS.WORKSPACE.TAG_SETTINGS]: {
                            path: ROUTES.WORKSPACE_TAG_SETTINGS.route,
                            parse: {
                                orderWeight: Number,
                                tagName: (tagName: string) => decodeURIComponent(tagName),
                            },
                        },
                        [SCREENS.WORKSPACE.TAG_LIST_VIEW]: {
                            path: ROUTES.WORKSPACE_TAG_LIST_VIEW.route,
                            parse: {
                                orderWeight: Number,
                            },
                        },
                        [SCREENS.WORKSPACE.TAXES_SETTINGS]: {
                            path: ROUTES.WORKSPACE_TAXES_SETTINGS.route,
                        },
                        [SCREENS.WORKSPACE.TAXES_SETTINGS_CUSTOM_TAX_NAME]: {
                            path: ROUTES.WORKSPACE_TAXES_SETTINGS_CUSTOM_TAX_NAME.route,
                        },
                        [SCREENS.WORKSPACE.TAXES_SETTINGS_FOREIGN_CURRENCY_DEFAULT]: {
                            path: ROUTES.WORKSPACE_TAXES_SETTINGS_FOREIGN_CURRENCY_DEFAULT.route,
                        },
                        [SCREENS.WORKSPACE.TAXES_SETTINGS_WORKSPACE_CURRENCY_DEFAULT]: {
                            path: ROUTES.WORKSPACE_TAXES_SETTINGS_WORKSPACE_CURRENCY_DEFAULT.route,
                        },
                        [SCREENS.WORKSPACE.REPORT_FIELDS_CREATE]: {
                            path: ROUTES.WORKSPACE_CREATE_REPORT_FIELD.route,
                        },
                        [SCREENS.WORKSPACE.REPORT_FIELDS_LIST_VALUES]: {
                            path: ROUTES.WORKSPACE_REPORT_FIELDS_LIST_VALUES.route,
                            parse: {
                                reportFieldID: (reportFieldID: string) => decodeURIComponent(reportFieldID),
                            },
                        },
                        [SCREENS.WORKSPACE.REPORT_FIELDS_ADD_VALUE]: {
                            path: ROUTES.WORKSPACE_REPORT_FIELDS_ADD_VALUE.route,
                            parse: {
                                reportFieldID: (reportFieldID: string) => decodeURIComponent(reportFieldID),
                            },
                        },
                        [SCREENS.WORKSPACE.REPORT_FIELDS_VALUE_SETTINGS]: {
                            path: ROUTES.WORKSPACE_REPORT_FIELDS_VALUE_SETTINGS.route,
                            parse: {
                                reportFieldID: (reportFieldID: string) => decodeURIComponent(reportFieldID),
                            },
                        },
                        [SCREENS.WORKSPACE.REPORT_FIELDS_EDIT_VALUE]: {
                            path: ROUTES.WORKSPACE_REPORT_FIELDS_EDIT_VALUE.route,
                        },
                        [SCREENS.WORKSPACE.REPORT_FIELDS_SETTINGS]: {
                            path: ROUTES.WORKSPACE_REPORT_FIELDS_SETTINGS.route,
                            parse: {
                                reportFieldID: (reportFieldID: string) => decodeURIComponent(reportFieldID),
                            },
                        },
                        [SCREENS.WORKSPACE.REPORT_FIELDS_EDIT_INITIAL_VALUE]: {
                            path: ROUTES.WORKSPACE_EDIT_REPORT_FIELDS_INITIAL_VALUE.route,
                            parse: {
                                reportFieldID: (reportFieldID: string) => decodeURIComponent(reportFieldID),
                            },
                        },
                        [SCREENS.REIMBURSEMENT_ACCOUNT]: {
                            path: ROUTES.BANK_ACCOUNT_WITH_STEP_TO_OPEN.route,
                            exact: true,
                        },
                        [SCREENS.GET_ASSISTANCE]: {
                            path: ROUTES.GET_ASSISTANCE.route,
                        },
                        [SCREENS.KEYBOARD_SHORTCUTS]: {
                            path: ROUTES.KEYBOARD_SHORTCUTS,
                        },
                        [SCREENS.WORKSPACE.NAME]: ROUTES.WORKSPACE_PROFILE_NAME.route,
                        [SCREENS.SETTINGS.SHARE_CODE]: {
                            path: ROUTES.SETTINGS_SHARE_CODE,
                        },
                        [SCREENS.SETTINGS.EXIT_SURVEY.REASON]: {
                            path: ROUTES.SETTINGS_EXIT_SURVEY_REASON,
                        },
                        [SCREENS.SETTINGS.EXIT_SURVEY.RESPONSE]: {
                            path: ROUTES.SETTINGS_EXIT_SURVEY_RESPONSE.route,
                        },
                        [SCREENS.SETTINGS.EXIT_SURVEY.CONFIRM]: {
                            path: ROUTES.SETTINGS_EXIT_SURVEY_CONFIRM.route,
                        },
                        [SCREENS.WORKSPACE.TAX_CREATE]: {
                            path: ROUTES.WORKSPACE_TAX_CREATE.route,
                        },
                        [SCREENS.WORKSPACE.TAX_EDIT]: {
                            path: ROUTES.WORKSPACE_TAX_EDIT.route,
                            parse: {
                                taxID: (taxID: string) => decodeURIComponent(taxID),
                            },
                        },
                        [SCREENS.WORKSPACE.TAX_CODE]: {
                            path: ROUTES.WORKSPACE_TAX_CODE.route,
                            parse: {
                                taxID: (taxID: string) => decodeURIComponent(taxID),
                            },
                        },
                        [SCREENS.WORKSPACE.TAX_NAME]: {
                            path: ROUTES.WORKSPACE_TAX_NAME.route,
                            parse: {
                                taxID: (taxID: string) => decodeURIComponent(taxID),
                            },
                        },
                        [SCREENS.WORKSPACE.TAX_VALUE]: {
                            path: ROUTES.WORKSPACE_TAX_VALUE.route,
                            parse: {
                                taxID: (taxID: string) => decodeURIComponent(taxID),
                            },
                        },
                    },
                },
                [SCREENS.RIGHT_MODAL.PRIVATE_NOTES]: {
                    screens: {
                        [SCREENS.PRIVATE_NOTES.LIST]: ROUTES.PRIVATE_NOTES_LIST.route,
                        [SCREENS.PRIVATE_NOTES.EDIT]: ROUTES.PRIVATE_NOTES_EDIT.route,
                    },
                },
                [SCREENS.RIGHT_MODAL.REPORT_DETAILS]: {
                    screens: {
                        [SCREENS.REPORT_DETAILS.ROOT]: ROUTES.REPORT_WITH_ID_DETAILS.route,
                        [SCREENS.REPORT_DETAILS.SHARE_CODE]: ROUTES.REPORT_WITH_ID_DETAILS_SHARE_CODE.route,
                        [SCREENS.REPORT_DETAILS.EXPORT]: ROUTES.REPORT_WITH_ID_DETAILS_EXPORT.route,
                    },
                },
                [SCREENS.RIGHT_MODAL.REPORT_SETTINGS]: {
                    screens: {
                        [SCREENS.REPORT_SETTINGS.ROOT]: {
                            path: ROUTES.REPORT_SETTINGS.route,
                        },
                        [SCREENS.REPORT_SETTINGS.NAME]: {
                            path: ROUTES.REPORT_SETTINGS_NAME.route,
                        },
                        [SCREENS.REPORT_SETTINGS.NOTIFICATION_PREFERENCES]: {
                            path: ROUTES.REPORT_SETTINGS_NOTIFICATION_PREFERENCES.route,
                        },
                        [SCREENS.REPORT_SETTINGS.WRITE_CAPABILITY]: {
                            path: ROUTES.REPORT_SETTINGS_WRITE_CAPABILITY.route,
                        },
                        [SCREENS.REPORT_SETTINGS.VISIBILITY]: {
                            path: ROUTES.REPORT_SETTINGS_VISIBILITY.route,
                        },
                    },
                },
                [SCREENS.RIGHT_MODAL.SETTINGS_CATEGORIES]: {
                    screens: {
                        [SCREENS.SETTINGS_CATEGORIES.SETTINGS_CATEGORY_SETTINGS]: {
                            path: ROUTES.SETTINGS_CATEGORY_SETTINGS.route,
                            parse: {
                                categoryName: (categoryName: string) => decodeURIComponent(categoryName),
                            },
                        },
                        [SCREENS.SETTINGS_CATEGORIES.SETTINGS_CATEGORIES_SETTINGS]: {
                            path: ROUTES.SETTINGS_CATEGORIES_SETTINGS.route,
                        },
                        [SCREENS.SETTINGS_CATEGORIES.SETTINGS_CATEGORY_CREATE]: {
                            path: ROUTES.SETTINGS_CATEGORY_CREATE.route,
                        },
                        [SCREENS.SETTINGS_CATEGORIES.SETTINGS_CATEGORY_EDIT]: {
                            path: ROUTES.SETTINGS_CATEGORY_EDIT.route,
                            parse: {
                                categoryName: (categoryName: string) => decodeURIComponent(categoryName),
                            },
                        },
                    },
                },
                [SCREENS.RIGHT_MODAL.REPORT_DESCRIPTION]: {
                    screens: {
                        [SCREENS.REPORT_DESCRIPTION_ROOT]: ROUTES.REPORT_DESCRIPTION.route,
                    },
                },
                [SCREENS.RIGHT_MODAL.NEW_CHAT]: {
                    screens: {
                        [SCREENS.NEW_CHAT.ROOT]: {
                            path: ROUTES.NEW,
                            exact: true,
                            screens: {
                                [SCREENS.NEW_CHAT.NEW_CHAT]: {
                                    path: ROUTES.NEW_CHAT,
                                    exact: true,
                                },
                                [SCREENS.NEW_CHAT.NEW_ROOM]: {
                                    path: ROUTES.NEW_ROOM,
                                    exact: true,
                                },
                            },
                        },
                        [SCREENS.NEW_CHAT.NEW_CHAT_CONFIRM]: {
                            path: ROUTES.NEW_CHAT_CONFIRM,
                            exact: true,
                        },
                        [SCREENS.NEW_CHAT.NEW_CHAT_EDIT_NAME]: {
                            path: ROUTES.NEW_CHAT_EDIT_NAME,
                            exact: true,
                        },
                    },
                },
                [SCREENS.RIGHT_MODAL.NEW_TASK]: {
                    screens: {
                        [SCREENS.NEW_TASK.ROOT]: ROUTES.NEW_TASK,
                        [SCREENS.NEW_TASK.TASK_ASSIGNEE_SELECTOR]: ROUTES.NEW_TASK_ASSIGNEE,
                        [SCREENS.NEW_TASK.TASK_SHARE_DESTINATION_SELECTOR]: ROUTES.NEW_TASK_SHARE_DESTINATION,
                        [SCREENS.NEW_TASK.DETAILS]: ROUTES.NEW_TASK_DETAILS,
                        [SCREENS.NEW_TASK.TITLE]: ROUTES.NEW_TASK_TITLE,
                        [SCREENS.NEW_TASK.DESCRIPTION]: ROUTES.NEW_TASK_DESCRIPTION,
                    },
                },
                [SCREENS.RIGHT_MODAL.TEACHERS_UNITE]: {
                    screens: {
                        [SCREENS.I_KNOW_A_TEACHER]: ROUTES.I_KNOW_A_TEACHER,
                        [SCREENS.INTRO_SCHOOL_PRINCIPAL]: ROUTES.INTRO_SCHOOL_PRINCIPAL,
                        [SCREENS.I_AM_A_TEACHER]: ROUTES.I_AM_A_TEACHER,
                    },
                },
                [SCREENS.RIGHT_MODAL.PROFILE]: {
                    screens: {
                        [SCREENS.PROFILE_ROOT]: ROUTES.PROFILE.route,
                    },
                },
                [SCREENS.RIGHT_MODAL.PARTICIPANTS]: {
                    screens: {
                        [SCREENS.REPORT_PARTICIPANTS.ROOT]: ROUTES.REPORT_PARTICIPANTS.route,
                        [SCREENS.REPORT_PARTICIPANTS.INVITE]: ROUTES.REPORT_PARTICIPANTS_INVITE.route,
                        [SCREENS.REPORT_PARTICIPANTS.DETAILS]: ROUTES.REPORT_PARTICIPANTS_DETAILS.route,
                        [SCREENS.REPORT_PARTICIPANTS.ROLE]: ROUTES.REPORT_PARTICIPANTS_ROLE_SELECTION.route,
                    },
                },
                [SCREENS.RIGHT_MODAL.ROOM_INVITE]: {
                    screens: {
                        [SCREENS.ROOM_INVITE_ROOT]: ROUTES.ROOM_INVITE.route,
                    },
                },
                [SCREENS.RIGHT_MODAL.ROOM_MEMBERS]: {
                    screens: {
                        [SCREENS.ROOM_MEMBERS_ROOT]: ROUTES.ROOM_MEMBERS.route,
                    },
                },
                [SCREENS.RIGHT_MODAL.MONEY_REQUEST]: {
                    screens: {
                        [SCREENS.MONEY_REQUEST.START]: ROUTES.MONEY_REQUEST_START.route,
                        [SCREENS.MONEY_REQUEST.CREATE]: {
                            path: ROUTES.MONEY_REQUEST_CREATE.route,
                            exact: true,
                            screens: {
                                distance: {
                                    path: ROUTES.MONEY_REQUEST_CREATE_TAB_DISTANCE.route,
                                    exact: true,
                                },
                                manual: {
                                    path: ROUTES.MONEY_REQUEST_CREATE_TAB_MANUAL.route,
                                    exact: true,
                                },
                                scan: {
                                    path: ROUTES.MONEY_REQUEST_CREATE_TAB_SCAN.route,
                                    exact: true,
                                },
                            },
                        },
                        [SCREENS.SETTINGS_CATEGORIES.SETTINGS_CATEGORIES_ROOT]: ROUTES.SETTINGS_CATEGORIES_ROOT.route,
                        [SCREENS.MONEY_REQUEST.STEP_SEND_FROM]: ROUTES.MONEY_REQUEST_STEP_SEND_FROM.route,
                        [SCREENS.MONEY_REQUEST.STEP_COMPANY_INFO]: ROUTES.MONEY_REQUEST_STEP_COMPANY_INFO.route,
                        [SCREENS.MONEY_REQUEST.STEP_AMOUNT]: ROUTES.MONEY_REQUEST_STEP_AMOUNT.route,
                        [SCREENS.MONEY_REQUEST.STEP_CATEGORY]: ROUTES.MONEY_REQUEST_STEP_CATEGORY.route,
                        [SCREENS.MONEY_REQUEST.STEP_CONFIRMATION]: ROUTES.MONEY_REQUEST_STEP_CONFIRMATION.route,
                        [SCREENS.MONEY_REQUEST.STEP_CURRENCY]: ROUTES.MONEY_REQUEST_STEP_CURRENCY.route,
                        [SCREENS.MONEY_REQUEST.STEP_DATE]: ROUTES.MONEY_REQUEST_STEP_DATE.route,
                        [SCREENS.MONEY_REQUEST.STEP_DESCRIPTION]: ROUTES.MONEY_REQUEST_STEP_DESCRIPTION.route,
                        [SCREENS.MONEY_REQUEST.STEP_DISTANCE]: ROUTES.MONEY_REQUEST_STEP_DISTANCE.route,
                        [SCREENS.MONEY_REQUEST.STEP_DISTANCE_RATE]: ROUTES.MONEY_REQUEST_STEP_DISTANCE_RATE.route,
                        [SCREENS.MONEY_REQUEST.HOLD]: ROUTES.MONEY_REQUEST_HOLD_REASON.route,
                        [SCREENS.MONEY_REQUEST.STEP_MERCHANT]: ROUTES.MONEY_REQUEST_STEP_MERCHANT.route,
                        [SCREENS.MONEY_REQUEST.STEP_PARTICIPANTS]: ROUTES.MONEY_REQUEST_STEP_PARTICIPANTS.route,
                        [SCREENS.MONEY_REQUEST.STEP_SCAN]: ROUTES.MONEY_REQUEST_STEP_SCAN.route,
                        [SCREENS.MONEY_REQUEST.STEP_TAG]: ROUTES.MONEY_REQUEST_STEP_TAG.route,
                        [SCREENS.MONEY_REQUEST.STEP_WAYPOINT]: ROUTES.MONEY_REQUEST_STEP_WAYPOINT.route,
                        [SCREENS.MONEY_REQUEST.STEP_TAX_AMOUNT]: ROUTES.MONEY_REQUEST_STEP_TAX_AMOUNT.route,
                        [SCREENS.MONEY_REQUEST.STEP_TAX_RATE]: ROUTES.MONEY_REQUEST_STEP_TAX_RATE.route,
                        [SCREENS.MONEY_REQUEST.STATE_SELECTOR]: {path: ROUTES.MONEY_REQUEST_STATE_SELECTOR.route, exact: true},
                        [SCREENS.MONEY_REQUEST.STEP_SPLIT_PAYER]: ROUTES.MONEY_REQUEST_STEP_SPLIT_PAYER.route,
                        [SCREENS.IOU_SEND.ENABLE_PAYMENTS]: ROUTES.IOU_SEND_ENABLE_PAYMENTS,
                        [SCREENS.IOU_SEND.ADD_BANK_ACCOUNT]: ROUTES.IOU_SEND_ADD_BANK_ACCOUNT,
                        [SCREENS.IOU_SEND.ADD_DEBIT_CARD]: ROUTES.IOU_SEND_ADD_DEBIT_CARD,
                    },
                },
                [SCREENS.RIGHT_MODAL.TRANSACTION_DUPLICATE]: {
                    screens: {
                        [SCREENS.TRANSACTION_DUPLICATE.REVIEW]: {
                            path: ROUTES.TRANSACTION_DUPLICATE_REVIEW_PAGE.route,
                            exact: true,
                        },
                        [SCREENS.TRANSACTION_DUPLICATE.MERCHANT]: {
                            path: ROUTES.TRANSACTION_DUPLICATE_REVIEW_MERCHANT_PAGE.route,
                            exact: true,
                        },
                        [SCREENS.TRANSACTION_DUPLICATE.CATEGORY]: {
                            path: ROUTES.TRANSACTION_DUPLICATE_REVIEW_CATEGORY_PAGE.route,
                            exact: true,
                        },
                        [SCREENS.TRANSACTION_DUPLICATE.TAG]: {
                            path: ROUTES.TRANSACTION_DUPLICATE_REVIEW_TAG_PAGE.route,
                            exact: true,
                        },
                        [SCREENS.TRANSACTION_DUPLICATE.DESCRIPTION]: {
                            path: ROUTES.TRANSACTION_DUPLICATE_REVIEW_DESCRIPTION_PAGE.route,
                            exact: true,
                        },
                        [SCREENS.TRANSACTION_DUPLICATE.TAX_CODE]: {
                            path: ROUTES.TRANSACTION_DUPLICATE_REVIEW_TAX_CODE_PAGE.route,
                            exact: true,
                        },
                        [SCREENS.TRANSACTION_DUPLICATE.REIMBURSABLE]: {
                            path: ROUTES.TRANSACTION_DUPLICATE_REVIEW_REIMBURSABLE_PAGE.route,
                            exact: true,
                        },
                        [SCREENS.TRANSACTION_DUPLICATE.BILLABLE]: {
                            path: ROUTES.TRANSACTION_DUPLICATE_REVIEW_BILLABLE_PAGE.route,
                            exact: true,
                        },
                        [SCREENS.TRANSACTION_DUPLICATE.CONFIRMATION]: {
                            path: ROUTES.TRANSACTION_DUPLICATE_CONFIRMATION_PAGE.route,
                            exact: true,
                        },
                    },
                },
                [SCREENS.RIGHT_MODAL.SPLIT_DETAILS]: {
                    screens: {
                        [SCREENS.SPLIT_DETAILS.ROOT]: ROUTES.SPLIT_BILL_DETAILS.route,
                    },
                },
                [SCREENS.RIGHT_MODAL.TASK_DETAILS]: {
                    screens: {
                        [SCREENS.TASK.TITLE]: ROUTES.TASK_TITLE.route,
                        [SCREENS.TASK.ASSIGNEE]: ROUTES.TASK_ASSIGNEE.route,
                    },
                },
                [SCREENS.RIGHT_MODAL.ADD_PERSONAL_BANK_ACCOUNT]: {
                    screens: {
                        [SCREENS.ADD_PERSONAL_BANK_ACCOUNT_ROOT]: ROUTES.BANK_ACCOUNT_PERSONAL,
                    },
                },
                [SCREENS.RIGHT_MODAL.ENABLE_PAYMENTS]: {
                    screens: {
                        [SCREENS.ENABLE_PAYMENTS_ROOT]: ROUTES.ENABLE_PAYMENTS,
                    },
                },
                [SCREENS.RIGHT_MODAL.WALLET_STATEMENT]: {
                    screens: {
                        [SCREENS.WALLET_STATEMENT_ROOT]: ROUTES.WALLET_STATEMENT_WITH_DATE,
                    },
                },
                [SCREENS.RIGHT_MODAL.FLAG_COMMENT]: {
                    screens: {
                        [SCREENS.FLAG_COMMENT_ROOT]: ROUTES.FLAG_COMMENT.route,
                    },
                },
                [SCREENS.RIGHT_MODAL.EDIT_REQUEST]: {
                    screens: {
                        [SCREENS.EDIT_REQUEST.REPORT_FIELD]: ROUTES.EDIT_REPORT_FIELD_REQUEST.route,
                    },
                },
                [SCREENS.RIGHT_MODAL.SIGN_IN]: {
                    screens: {
                        [SCREENS.SIGN_IN_ROOT]: ROUTES.SIGN_IN_MODAL,
                    },
                },
                [SCREENS.RIGHT_MODAL.REFERRAL]: {
                    screens: {
                        [SCREENS.REFERRAL_DETAILS]: ROUTES.REFERRAL_DETAILS_MODAL.route,
                    },
                },
                [SCREENS.RIGHT_MODAL.PROCESS_MONEY_REQUEST_HOLD]: {
                    screens: {
                        [SCREENS.PROCESS_MONEY_REQUEST_HOLD_ROOT]: ROUTES.PROCESS_MONEY_REQUEST_HOLD,
                    },
                },
                [SCREENS.RIGHT_MODAL.TRAVEL]: {
                    screens: {
                        [SCREENS.TRAVEL.MY_TRIPS]: ROUTES.TRAVEL_MY_TRIPS,
                        [SCREENS.TRAVEL.TCS]: ROUTES.TRAVEL_TCS,
                    },
                },
                [SCREENS.RIGHT_MODAL.SEARCH_REPORT]: {
                    screens: {
                        [SCREENS.SEARCH.REPORT_RHP]: ROUTES.SEARCH_REPORT.route,
                        [SCREENS.SEARCH.TRANSACTION_HOLD_REASON_RHP]: ROUTES.TRANSACTION_HOLD_REASON_RHP,
                    },
                },
                [SCREENS.RIGHT_MODAL.SEARCH_ADVANCED_FILTERS]: {
                    screens: {
                        [SCREENS.SEARCH.ADVANCED_FILTERS_RHP]: ROUTES.SEARCH_ADVANCED_FILTERS,
                        [SCREENS.SEARCH.ADVANCED_FILTERS_DATE_RHP]: ROUTES.SEARCH_ADVANCED_FILTERS_DATE,
                        [SCREENS.SEARCH.ADVANCED_FILTERS_CURRENCY_RHP]: ROUTES.SEARCH_ADVANCED_FILTERS_CURRENCY,
                        [SCREENS.SEARCH.ADVANCED_FILTERS_MERCHANT_RHP]: ROUTES.SEARCH_ADVANCED_FILTERS_MERCHANT,
                        [SCREENS.SEARCH.ADVANCED_FILTERS_DESCRIPTION_RHP]: ROUTES.SEARCH_ADVANCED_FILTERS_DESCRIPTION,
                        [SCREENS.SEARCH.ADVANCED_FILTERS_REPORT_ID_RHP]: ROUTES.SEARCH_ADVANCED_FILTERS_REPORT_ID,
                        [SCREENS.SEARCH.ADVANCED_FILTERS_CATEGORY_RHP]: ROUTES.SEARCH_ADVANCED_FILTERS_CATEGORY,
                        [SCREENS.SEARCH.ADVANCED_FILTERS_KEYWORD_RHP]: ROUTES.SEARCH_ADVANCED_FILTERS_KEYWORD,
                        [SCREENS.SEARCH.ADVANCED_FILTERS_CARD_RHP]: ROUTES.SEARCH_ADVANCED_FILTERS_CARD,
                        [SCREENS.SEARCH.ADVANCED_FILTERS_TAX_RATE_RHP]: ROUTES.SEARCH_ADVANCED_FILTERS_TAX_RATE,
                        [SCREENS.SEARCH.ADVANCED_FILTERS_EXPENSE_TYPE_RHP]: ROUTES.SEARCH_ADVANCED_FILTERS_EXPENSE_TYPE,
                        [SCREENS.SEARCH.ADVANCED_FILTERS_TAG_RHP]: ROUTES.SEARCH_ADVANCED_FILTERS_TAG,
                    },
                },
                [SCREENS.RIGHT_MODAL.RESTRICTED_ACTION]: {
                    screens: {
                        [SCREENS.RESTRICTED_ACTION_ROOT]: ROUTES.RESTRICTED_ACTION.route,
                    },
                },
            },
        },

        [NAVIGATORS.FULL_SCREEN_NAVIGATOR]: {
            screens: {
                [SCREENS.WORKSPACE.INITIAL]: {
                    path: ROUTES.WORKSPACE_INITIAL.route,
                },
                [SCREENS.WORKSPACE.PROFILE]: ROUTES.WORKSPACE_PROFILE.route,
                [SCREENS.WORKSPACE.CARD]: {
                    path: ROUTES.WORKSPACE_CARD.route,
                },
                [SCREENS.WORKSPACE.EXPENSIFY_CARD]: {
                    path: ROUTES.WORKSPACE_EXPENSIFY_CARD.route,
                },
                [SCREENS.WORKSPACE.WORKFLOWS]: {
                    path: ROUTES.WORKSPACE_WORKFLOWS.route,
                },
                [SCREENS.WORKSPACE.REIMBURSE]: {
                    path: ROUTES.WORKSPACE_REIMBURSE.route,
                },
                [SCREENS.WORKSPACE.BILLS]: {
                    path: ROUTES.WORKSPACE_BILLS.route,
                },
                [SCREENS.WORKSPACE.INVOICES]: {
                    path: ROUTES.WORKSPACE_INVOICES.route,
                },
                [SCREENS.WORKSPACE.TRAVEL]: {
                    path: ROUTES.WORKSPACE_TRAVEL.route,
                },
                [SCREENS.WORKSPACE.MEMBERS]: {
                    path: ROUTES.WORKSPACE_MEMBERS.route,
                },
                [SCREENS.WORKSPACE.ACCOUNTING.ROOT]: {
                    path: ROUTES.POLICY_ACCOUNTING.route,
                },
                [SCREENS.WORKSPACE.CATEGORIES]: {
                    path: ROUTES.WORKSPACE_CATEGORIES.route,
                },
                [SCREENS.WORKSPACE.MORE_FEATURES]: {
                    path: ROUTES.WORKSPACE_MORE_FEATURES.route,
                },
                [SCREENS.WORKSPACE.TAGS]: {
                    path: ROUTES.WORKSPACE_TAGS.route,
                },
                [SCREENS.WORKSPACE.TAXES]: {
                    path: ROUTES.WORKSPACE_TAXES.route,
                },
                [SCREENS.WORKSPACE.REPORT_FIELDS]: {
                    path: ROUTES.WORKSPACE_REPORT_FIELDS.route,
                },
                [SCREENS.WORKSPACE.DISTANCE_RATES]: {
                    path: ROUTES.WORKSPACE_DISTANCE_RATES.route,
                },
            },
        },
    },
};

const normalizedConfigs = Object.keys(config.screens)
    .map((key) =>
        createNormalizedConfigs(
            key,
            config.screens,
            [],
            config.initialRouteName
                ? [
                      {
                          initialRouteName: config.initialRouteName,
                          parentScreens: [],
                      },
                  ]
                : [],
            [],
        ),
    )
    .flat()
    .reduce((acc, route) => {
        acc[route.screen as Screen] = route;
        return acc;
    }, {} as Record<Screen, RouteConfig>);

export {normalizedConfigs};
export default config;<|MERGE_RESOLUTION|>--- conflicted
+++ resolved
@@ -475,16 +475,14 @@
                         [SCREENS.WORKSPACE.SHARE]: {
                             path: ROUTES.WORKSPACE_PROFILE_SHARE.route,
                         },
-<<<<<<< HEAD
                         [SCREENS.WORKSPACE.INVOICES_TRANSFER_BALANCE]: {
                             path: ROUTES.WORKSPACE_INVOICES_TRANSFER_BALANCE.route,
-=======
+                        },
                         [SCREENS.WORKSPACE.INVOICES_COMPANY_NAME]: {
                             path: ROUTES.WORKSPACE_INVOICES_COMPANY_NAME.route,
                         },
                         [SCREENS.WORKSPACE.INVOICES_COMPANY_WEBSITE]: {
                             path: ROUTES.WORKSPACE_INVOICES_COMPANY_WEBSITE.route,
->>>>>>> 55ded555
                         },
                         [SCREENS.WORKSPACE.EXPENSIFY_CARD_LIMIT]: {
                             path: ROUTES.WORKSPACE_EXPENSIFY_CARD_LIMIT.route,
