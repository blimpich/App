/* eslint-disable @typescript-eslint/naming-convention */
import type {LinkingOptions} from '@react-navigation/native';
import type {RootStackParamList} from '@navigation/types';
import NAVIGATORS from '@src/NAVIGATORS';
import ROUTES from '@src/ROUTES';
import SCREENS from '@src/SCREENS';

// Moved to a separate file to avoid cyclic dependencies.
const config: LinkingOptions<RootStackParamList>['config'] = {
    initialRouteName: NAVIGATORS.BOTTOM_TAB_NAVIGATOR,
    screens: {
        // Main Routes
        [SCREENS.VALIDATE_LOGIN]: ROUTES.VALIDATE_LOGIN,
        [SCREENS.UNLINK_LOGIN]: ROUTES.UNLINK_LOGIN,
        [SCREENS.TRANSITION_BETWEEN_APPS]: ROUTES.TRANSITION_BETWEEN_APPS,
        [SCREENS.CONCIERGE]: ROUTES.CONCIERGE,
        [SCREENS.SIGN_IN_WITH_APPLE_DESKTOP]: ROUTES.APPLE_SIGN_IN,
        [SCREENS.SIGN_IN_WITH_GOOGLE_DESKTOP]: ROUTES.GOOGLE_SIGN_IN,
        [SCREENS.SAML_SIGN_IN]: ROUTES.SAML_SIGN_IN,
        [SCREENS.DESKTOP_SIGN_IN_REDIRECT]: ROUTES.DESKTOP_SIGN_IN_REDIRECT,
        [SCREENS.REPORT_ATTACHMENTS]: ROUTES.REPORT_ATTACHMENTS.route,
        [SCREENS.PROFILE_AVATAR]: ROUTES.PROFILE_AVATAR.route,
        [SCREENS.WORKSPACE_AVATAR]: ROUTES.WORKSPACE_AVATAR.route,
        [SCREENS.REPORT_AVATAR]: ROUTES.REPORT_AVATAR.route,
        [SCREENS.TRANSACTION_RECEIPT]: ROUTES.TRANSACTION_RECEIPT.route,
        [SCREENS.WORKSPACE_JOIN_USER]: ROUTES.WORKSPACE_JOIN_USER.route,

        // Sidebar
        [NAVIGATORS.BOTTOM_TAB_NAVIGATOR]: {
            path: ROUTES.ROOT,
            initialRouteName: SCREENS.HOME,
            screens: {
                [SCREENS.HOME]: ROUTES.HOME,
                [SCREENS.SETTINGS.ROOT]: {
                    path: ROUTES.SETTINGS,
                },
            },
        },

        [NAVIGATORS.CENTRAL_PANE_NAVIGATOR]: {
            screens: {
                [SCREENS.REPORT]: ROUTES.REPORT_WITH_ID.route,
                [SCREENS.SETTINGS.PROFILE.ROOT]: {
                    path: ROUTES.SETTINGS_PROFILE,
                    exact: true,
                },
                [SCREENS.SETTINGS.PREFERENCES.ROOT]: {
                    path: ROUTES.SETTINGS_PREFERENCES,
                    exact: true,
                },
                [SCREENS.SETTINGS.SECURITY]: {
                    path: ROUTES.SETTINGS_SECURITY,
                    exact: true,
                },
                [SCREENS.SETTINGS.WALLET.ROOT]: {
                    path: ROUTES.SETTINGS_WALLET,
                    exact: true,
                },
                [SCREENS.SETTINGS.ABOUT]: {
                    path: ROUTES.SETTINGS_ABOUT,
                    exact: true,
                },
                [SCREENS.SETTINGS.WORKSPACES]: ROUTES.SETTINGS_WORKSPACES,
            },
        },
        [SCREENS.NOT_FOUND]: '*',
        [NAVIGATORS.LEFT_MODAL_NAVIGATOR]: {
            screens: {
                [SCREENS.LEFT_MODAL.SEARCH]: {
                    screens: {
                        [SCREENS.SEARCH_ROOT]: ROUTES.SEARCH,
                    },
                },
                [SCREENS.LEFT_MODAL.WORKSPACE_SWITCHER]: {
                    screens: {
                        [SCREENS.WORKSPACE_SWITCHER.ROOT]: {
                            path: ROUTES.WORKSPACE_SWITCHER,
                        },
                    },
                },
            },
        },
        [NAVIGATORS.RIGHT_MODAL_NAVIGATOR]: {
            screens: {
                [SCREENS.RIGHT_MODAL.SETTINGS]: {
                    screens: {
                        [SCREENS.SETTINGS.PREFERENCES.PRIORITY_MODE]: {
                            path: ROUTES.SETTINGS_PRIORITY_MODE,
                            exact: true,
                        },
                        [SCREENS.SETTINGS.PREFERENCES.LANGUAGE]: {
                            path: ROUTES.SETTINGS_LANGUAGE,
                            exact: true,
                        },
                        [SCREENS.SETTINGS.PREFERENCES.THEME]: {
                            path: ROUTES.SETTINGS_THEME,
                            exact: true,
                        },
                        [SCREENS.SETTINGS.CLOSE]: {
                            path: ROUTES.SETTINGS_CLOSE,
                            exact: true,
                        },
                        [SCREENS.SETTINGS.WALLET.DOMAIN_CARD]: {
                            path: ROUTES.SETTINGS_WALLET_DOMAINCARD.route,
                            exact: true,
                        },
                        [SCREENS.SETTINGS.WALLET.REPORT_VIRTUAL_CARD_FRAUD]: {
                            path: ROUTES.SETTINGS_REPORT_FRAUD.route,
                            exact: true,
                        },
                        [SCREENS.SETTINGS.WALLET.CARD_GET_PHYSICAL.NAME]: {
                            path: ROUTES.SETTINGS_WALLET_CARD_GET_PHYSICAL_NAME.route,
                            exact: true,
                        },
                        [SCREENS.SETTINGS.WALLET.CARD_GET_PHYSICAL.PHONE]: {
                            path: ROUTES.SETTINGS_WALLET_CARD_GET_PHYSICAL_PHONE.route,
                            exact: true,
                        },
                        [SCREENS.SETTINGS.WALLET.CARD_GET_PHYSICAL.ADDRESS]: {
                            path: ROUTES.SETTINGS_WALLET_CARD_GET_PHYSICAL_ADDRESS.route,
                            exact: true,
                        },
                        [SCREENS.SETTINGS.WALLET.CARD_GET_PHYSICAL.CONFIRM]: {
                            path: ROUTES.SETTINGS_WALLET_CARD_GET_PHYSICAL_CONFIRM.route,
                            exact: true,
                        },
                        [SCREENS.SETTINGS.WALLET.ENABLE_PAYMENTS]: {
                            path: ROUTES.SETTINGS_ENABLE_PAYMENTS,
                            exact: true,
                        },
                        [SCREENS.SETTINGS.WALLET.TRANSFER_BALANCE]: {
                            path: ROUTES.SETTINGS_WALLET_TRANSFER_BALANCE,
                            exact: true,
                        },
                        [SCREENS.SETTINGS.WALLET.CHOOSE_TRANSFER_ACCOUNT]: {
                            path: ROUTES.SETTINGS_WALLET_CHOOSE_TRANSFER_ACCOUNT,
                            exact: true,
                        },
                        [SCREENS.SETTINGS.REPORT_CARD_LOST_OR_DAMAGED]: {
                            path: ROUTES.SETTINGS_WALLET_REPORT_CARD_LOST_OR_DAMAGED.route,
                            exact: true,
                        },
                        [SCREENS.SETTINGS.WALLET.CARD_ACTIVATE]: {
                            path: ROUTES.SETTINGS_WALLET_CARD_ACTIVATE.route,
                            exact: true,
                        },
                        [SCREENS.SETTINGS.WALLET.CARDS_DIGITAL_DETAILS_UPDATE_ADDRESS]: {
                            path: ROUTES.SETTINGS_WALLET_CARD_DIGITAL_DETAILS_UPDATE_ADDRESS.route,
                            exact: true,
                        },
                        [SCREENS.SETTINGS.ADD_DEBIT_CARD]: {
                            path: ROUTES.SETTINGS_ADD_DEBIT_CARD,
                            exact: true,
                        },
                        [SCREENS.SETTINGS.ADD_BANK_ACCOUNT]: {
                            path: ROUTES.SETTINGS_ADD_BANK_ACCOUNT,
                            exact: true,
                        },
                        [SCREENS.SETTINGS.PROFILE.PRONOUNS]: {
                            path: ROUTES.SETTINGS_PRONOUNS,
                            exact: true,
                        },
                        [SCREENS.SETTINGS.PROFILE.DISPLAY_NAME]: {
                            path: ROUTES.SETTINGS_DISPLAY_NAME,
                            exact: true,
                        },
                        [SCREENS.SETTINGS.PROFILE.TIMEZONE]: {
                            path: ROUTES.SETTINGS_TIMEZONE,
                            exact: true,
                        },
                        [SCREENS.SETTINGS.PROFILE.TIMEZONE_SELECT]: {
                            path: ROUTES.SETTINGS_TIMEZONE_SELECT,
                            exact: true,
                        },
                        [SCREENS.SETTINGS.APP_DOWNLOAD_LINKS]: {
                            path: ROUTES.SETTINGS_APP_DOWNLOAD_LINKS,
                            exact: true,
                        },
                        [SCREENS.SETTINGS.TROUBLESHOOT]: {
                            path: ROUTES.SETTINGS_TROUBLESHOOT,
                            exact: true,
                        },
                        [SCREENS.SETTINGS.CONSOLE]: {
                            path: ROUTES.SETTINGS_CONSOLE,
                            exact: true,
                        },
                        [SCREENS.SETTINGS.SHARE_LOG]: ROUTES.SETTINGS_SHARE_LOG.route,
                        [SCREENS.SETTINGS.PROFILE.CONTACT_METHODS]: {
                            path: ROUTES.SETTINGS_CONTACT_METHODS.route,
                            exact: true,
                        },
                        [SCREENS.SETTINGS.PROFILE.CONTACT_METHOD_DETAILS]: {
                            path: ROUTES.SETTINGS_CONTACT_METHOD_DETAILS.route,
                        },
                        [SCREENS.SETTINGS.PROFILE.NEW_CONTACT_METHOD]: {
                            path: ROUTES.SETTINGS_NEW_CONTACT_METHOD.route,
                            exact: true,
                        },
                        [SCREENS.SETTINGS.PROFILE.LEGAL_NAME]: {
                            path: ROUTES.SETTINGS_LEGAL_NAME,
                            exact: true,
                        },
                        [SCREENS.SETTINGS.PROFILE.DATE_OF_BIRTH]: {
                            path: ROUTES.SETTINGS_DATE_OF_BIRTH,
                            exact: true,
                        },
                        [SCREENS.SETTINGS.PROFILE.ADDRESS]: {
                            path: ROUTES.SETTINGS_ADDRESS,
                            exact: true,
                        },
                        [SCREENS.SETTINGS.PROFILE.ADDRESS_COUNTRY]: {
                            path: ROUTES.SETTINGS_ADDRESS_COUNTRY.route,
                            exact: true,
                        },
                        [SCREENS.SETTINGS.TWO_FACTOR_AUTH]: {
                            path: ROUTES.SETTINGS_2FA.route,
                            exact: true,
                        },
                        [SCREENS.SETTINGS.PROFILE.STATUS]: {
                            path: ROUTES.SETTINGS_STATUS,
                            exact: true,
                        },
                        [SCREENS.SETTINGS.PROFILE.STATUS_CLEAR_AFTER]: {
                            path: ROUTES.SETTINGS_STATUS_CLEAR_AFTER,
                        },
                        [SCREENS.SETTINGS.PROFILE.STATUS_CLEAR_AFTER_DATE]: {
                            path: ROUTES.SETTINGS_STATUS_CLEAR_AFTER_DATE,
                        },
                        [SCREENS.SETTINGS.PROFILE.STATUS_CLEAR_AFTER_TIME]: {
                            path: ROUTES.SETTINGS_STATUS_CLEAR_AFTER_TIME,
                        },
                        [SCREENS.WORKSPACE.CURRENCY]: {
                            path: ROUTES.WORKSPACE_PROFILE_CURRENCY.route,
                        },
                        [SCREENS.WORKSPACE.DESCRIPTION]: {
                            path: ROUTES.WORKSPACE_PROFILE_DESCRIPTION.route,
                        },
                        [SCREENS.WORKSPACE.WORKFLOWS_AUTO_REPORTING_FREQUENCY]: {
                            path: ROUTES.WORKSPACE_WORKFLOWS_AUTOREPORTING_FREQUENCY.route,
                        },
                        [SCREENS.WORKSPACE.WORKFLOWS_AUTO_REPORTING_MONTHLY_OFFSET]: {
                            path: ROUTES.WORKSPACE_WORKFLOWS_AUTOREPORTING_MONTHLY_OFFSET.route,
                        },
                        [SCREENS.WORKSPACE.SHARE]: {
                            path: ROUTES.WORKSPACE_PROFILE_SHARE.route,
                        },
                        [SCREENS.WORKSPACE.RATE_AND_UNIT]: {
                            path: ROUTES.WORKSPACE_RATE_AND_UNIT.route,
                        },
                        [SCREENS.WORKSPACE.RATE_AND_UNIT_RATE]: {
                            path: ROUTES.WORKSPACE_RATE_AND_UNIT_RATE.route,
                        },
                        [SCREENS.WORKSPACE.RATE_AND_UNIT_UNIT]: {
                            path: ROUTES.WORKSPACE_RATE_AND_UNIT_UNIT.route,
                        },
                        [SCREENS.WORKSPACE.INVITE]: {
                            path: ROUTES.WORKSPACE_INVITE.route,
                        },
                        [SCREENS.WORKSPACE.WORKFLOWS_APPROVER]: {
                            path: ROUTES.WORKSPACE_WORKFLOWS_APPROVER.route,
                        },
                        [SCREENS.WORKSPACE.INVITE_MESSAGE]: {
                            path: ROUTES.WORKSPACE_INVITE_MESSAGE.route,
                        },
                        [SCREENS.WORKSPACE.CATEGORY_SETTINGS]: {
                            path: ROUTES.WORKSPACE_CATEGORY_SETTINGS.route,
                            parse: {
                                categoryName: (categoryName: string) => decodeURIComponent(categoryName),
                            },
                        },
                        [SCREENS.WORKSPACE.CATEGORIES_SETTINGS]: {
                            path: ROUTES.WORKSPACE_CATEGORIES_SETTINGS.route,
                        },
                        [SCREENS.WORKSPACE.WORKFLOWS_PAYER]: {
                            path: ROUTES.WORKSPACE_WORKFLOWS_PAYER.route,
                        },
                        [SCREENS.WORKSPACE.MEMBER_DETAILS]: {
                            path: ROUTES.WORKSPACE_MEMBER_DETAILS.route,
                        },
                        [SCREENS.WORKSPACE.MEMBER_DETAILS_ROLE_SELECTION]: {
                            path: ROUTES.WORKSPACE_MEMBER_ROLE_SELECTION.route,
                        },
                        [SCREENS.WORKSPACE.CATEGORY_CREATE]: {
                            path: ROUTES.WORKSPACE_CATEGORY_CREATE.route,
                        },
                        [SCREENS.WORKSPACE.CATEGORY_EDIT]: {
                            path: ROUTES.WORKSPACE_CATEGORY_EDIT.route,
                            parse: {
                                categoryName: (categoryName: string) => decodeURIComponent(categoryName),
                            },
                        },
                        [SCREENS.WORKSPACE.CREATE_DISTANCE_RATE]: {
                            path: ROUTES.WORKSPACE_CREATE_DISTANCE_RATE.route,
                        },
                        [SCREENS.WORKSPACE.TAGS_SETTINGS]: {
                            path: ROUTES.WORKSPACE_TAGS_SETTINGS.route,
                        },
                        [SCREENS.WORKSPACE.TAGS_EDIT]: {
                            path: ROUTES.WORKSPACE_EDIT_TAGS.route,
                        },
                        [SCREENS.WORKSPACE.TAG_CREATE]: {
                            path: ROUTES.WORKSPACE_TAG_CREATE.route,
                        },
<<<<<<< HEAD
                        [SCREENS.WORKSPACE.TAXES_SETTINGS]: {
                            path: ROUTES.WORKSPACE_TAXES_SETTINGS.route,
                        },
                        [SCREENS.WORKSPACE.TAXES_SETTINGS_CUSTOM_TAX_NAME]: {
                            path: ROUTES.WORKSPACE_TAXES_SETTINGS_CUSTOM_TAX_NAME.route,
                        },
                        [SCREENS.WORKSPACE.TAXES_SETTINGS_FOREIGN_CURRENCY_DEFAULT]: {
                            path: ROUTES.WORKSPACE_TAXES_SETTINGS_FOREIGN_CURRENCY_DEFAULT.route,
                        },
                        [SCREENS.WORKSPACE.TAXES_SETTINGS_WORKSPACE_CURRENCY_DEFAULT]: {
                            path: ROUTES.WORKSPACE_TAXES_SETTINGS_WORKSPACE_CURRENCY_DEFAULT.route,
=======
                        [SCREENS.WORKSPACE.TAG_SETTINGS]: {
                            path: ROUTES.WORKSPACE_TAG_SETTINGS.route,
                            parse: {
                                tagName: (tagName: string) => decodeURIComponent(tagName),
                            },
>>>>>>> 28cfc140
                        },
                        [SCREENS.REIMBURSEMENT_ACCOUNT]: {
                            path: ROUTES.BANK_ACCOUNT_WITH_STEP_TO_OPEN.route,
                            exact: true,
                        },
                        [SCREENS.GET_ASSISTANCE]: {
                            path: ROUTES.GET_ASSISTANCE.route,
                        },
                        [SCREENS.KEYBOARD_SHORTCUTS]: {
                            path: ROUTES.KEYBOARD_SHORTCUTS,
                        },
                        [SCREENS.WORKSPACE.NAME]: ROUTES.WORKSPACE_PROFILE_NAME.route,
                        [SCREENS.SETTINGS.SHARE_CODE]: {
                            path: ROUTES.SETTINGS_SHARE_CODE,
                        },
                        [SCREENS.SETTINGS.EXIT_SURVEY.REASON]: {
                            path: ROUTES.SETTINGS_EXIT_SURVEY_REASON,
                        },
                        [SCREENS.SETTINGS.EXIT_SURVEY.RESPONSE]: {
                            path: ROUTES.SETTINGS_EXIT_SURVEY_RESPONSE.route,
                        },
                        [SCREENS.SETTINGS.EXIT_SURVEY.CONFIRM]: {
                            path: ROUTES.SETTINGS_EXIT_SURVEY_CONFIRM.route,
                        },
                    },
                },
                [SCREENS.RIGHT_MODAL.PRIVATE_NOTES]: {
                    screens: {
                        [SCREENS.PRIVATE_NOTES.LIST]: ROUTES.PRIVATE_NOTES_LIST.route,
                        [SCREENS.PRIVATE_NOTES.EDIT]: ROUTES.PRIVATE_NOTES_EDIT.route,
                    },
                },
                [SCREENS.RIGHT_MODAL.REPORT_DETAILS]: {
                    screens: {
                        [SCREENS.REPORT_DETAILS.ROOT]: ROUTES.REPORT_WITH_ID_DETAILS.route,
                        [SCREENS.REPORT_DETAILS.SHARE_CODE]: ROUTES.REPORT_WITH_ID_DETAILS_SHARE_CODE.route,
                    },
                },
                [SCREENS.RIGHT_MODAL.REPORT_SETTINGS]: {
                    screens: {
                        [SCREENS.REPORT_SETTINGS.ROOT]: {
                            path: ROUTES.REPORT_SETTINGS.route,
                        },
                        [SCREENS.REPORT_SETTINGS.ROOM_NAME]: {
                            path: ROUTES.REPORT_SETTINGS_ROOM_NAME.route,
                        },
                        [SCREENS.REPORT_SETTINGS.NOTIFICATION_PREFERENCES]: {
                            path: ROUTES.REPORT_SETTINGS_NOTIFICATION_PREFERENCES.route,
                        },
                        [SCREENS.REPORT_SETTINGS.WRITE_CAPABILITY]: {
                            path: ROUTES.REPORT_SETTINGS_WRITE_CAPABILITY.route,
                        },
                        [SCREENS.REPORT_SETTINGS.VISIBILITY]: {
                            path: ROUTES.REPORT_SETTINGS_VISIBILITY.route,
                        },
                    },
                },
                [SCREENS.RIGHT_MODAL.REPORT_DESCRIPTION]: {
                    screens: {
                        [SCREENS.REPORT_DESCRIPTION_ROOT]: ROUTES.REPORT_DESCRIPTION.route,
                    },
                },
                [SCREENS.RIGHT_MODAL.NEW_CHAT]: {
                    screens: {
                        [SCREENS.NEW_CHAT.ROOT]: {
                            path: ROUTES.NEW,
                            exact: true,
                            screens: {
                                [SCREENS.NEW_CHAT.NEW_CHAT]: {
                                    path: ROUTES.NEW_CHAT,
                                    exact: true,
                                },
                                [SCREENS.NEW_CHAT.NEW_ROOM]: {
                                    path: ROUTES.NEW_ROOM,
                                    exact: true,
                                },
                            },
                        },
                    },
                },
                [SCREENS.RIGHT_MODAL.NEW_TASK]: {
                    screens: {
                        [SCREENS.NEW_TASK.ROOT]: ROUTES.NEW_TASK,
                        [SCREENS.NEW_TASK.TASK_ASSIGNEE_SELECTOR]: ROUTES.NEW_TASK_ASSIGNEE,
                        [SCREENS.NEW_TASK.TASK_SHARE_DESTINATION_SELECTOR]: ROUTES.NEW_TASK_SHARE_DESTINATION,
                        [SCREENS.NEW_TASK.DETAILS]: ROUTES.NEW_TASK_DETAILS,
                        [SCREENS.NEW_TASK.TITLE]: ROUTES.NEW_TASK_TITLE,
                        [SCREENS.NEW_TASK.DESCRIPTION]: ROUTES.NEW_TASK_DESCRIPTION,
                    },
                },
                [SCREENS.RIGHT_MODAL.ONBOARD_ENGAGEMENT]: {
                    screens: {
                        [SCREENS.ONBOARD_ENGAGEMENT.ROOT]: ROUTES.ONBOARD,
                        [SCREENS.ONBOARD_ENGAGEMENT.MANAGE_TEAMS_EXPENSES]: ROUTES.ONBOARD_MANAGE_EXPENSES,
                        [SCREENS.ONBOARD_ENGAGEMENT.EXPENSIFY_CLASSIC]: ROUTES.ONBOARD_EXPENSIFY_CLASSIC,
                    },
                },
                [SCREENS.RIGHT_MODAL.TEACHERS_UNITE]: {
                    screens: {
                        [SCREENS.SAVE_THE_WORLD.ROOT]: ROUTES.TEACHERS_UNITE,
                        [SCREENS.I_KNOW_A_TEACHER]: ROUTES.I_KNOW_A_TEACHER,
                        [SCREENS.INTRO_SCHOOL_PRINCIPAL]: ROUTES.INTRO_SCHOOL_PRINCIPAL,
                        [SCREENS.I_AM_A_TEACHER]: ROUTES.I_AM_A_TEACHER,
                    },
                },
                [SCREENS.RIGHT_MODAL.DETAILS]: {
                    screens: {
                        [SCREENS.DETAILS_ROOT]: ROUTES.DETAILS.route,
                    },
                },
                [SCREENS.RIGHT_MODAL.PROFILE]: {
                    screens: {
                        [SCREENS.PROFILE_ROOT]: ROUTES.PROFILE.route,
                    },
                },
                [SCREENS.RIGHT_MODAL.PARTICIPANTS]: {
                    screens: {
                        [SCREENS.REPORT_PARTICIPANTS_ROOT]: ROUTES.REPORT_PARTICIPANTS.route,
                    },
                },
                [SCREENS.RIGHT_MODAL.ROOM_INVITE]: {
                    screens: {
                        [SCREENS.ROOM_INVITE_ROOT]: ROUTES.ROOM_INVITE.route,
                    },
                },
                [SCREENS.RIGHT_MODAL.ROOM_MEMBERS]: {
                    screens: {
                        [SCREENS.ROOM_MEMBERS_ROOT]: ROUTES.ROOM_MEMBERS.route,
                    },
                },
                [SCREENS.RIGHT_MODAL.MONEY_REQUEST]: {
                    screens: {
                        [SCREENS.MONEY_REQUEST.START]: ROUTES.MONEY_REQUEST_START.route,
                        [SCREENS.MONEY_REQUEST.CREATE]: {
                            path: ROUTES.MONEY_REQUEST_CREATE.route,
                            exact: true,
                            screens: {
                                distance: {
                                    path: ROUTES.MONEY_REQUEST_CREATE_TAB_DISTANCE.route,
                                    exact: true,
                                },
                                manual: {
                                    path: ROUTES.MONEY_REQUEST_CREATE_TAB_MANUAL.route,
                                    exact: true,
                                },
                                scan: {
                                    path: ROUTES.MONEY_REQUEST_CREATE_TAB_SCAN.route,
                                    exact: true,
                                },
                            },
                        },
                        [SCREENS.MONEY_REQUEST.STEP_AMOUNT]: ROUTES.MONEY_REQUEST_STEP_AMOUNT.route,
                        [SCREENS.MONEY_REQUEST.STEP_CATEGORY]: ROUTES.MONEY_REQUEST_STEP_CATEGORY.route,
                        [SCREENS.MONEY_REQUEST.STEP_CONFIRMATION]: ROUTES.MONEY_REQUEST_STEP_CONFIRMATION.route,
                        [SCREENS.MONEY_REQUEST.STEP_CURRENCY]: ROUTES.MONEY_REQUEST_STEP_CURRENCY.route,
                        [SCREENS.MONEY_REQUEST.STEP_DATE]: ROUTES.MONEY_REQUEST_STEP_DATE.route,
                        [SCREENS.MONEY_REQUEST.STEP_DESCRIPTION]: ROUTES.MONEY_REQUEST_STEP_DESCRIPTION.route,
                        [SCREENS.MONEY_REQUEST.STEP_DISTANCE]: ROUTES.MONEY_REQUEST_STEP_DISTANCE.route,
                        [SCREENS.MONEY_REQUEST.HOLD]: ROUTES.MONEY_REQUEST_HOLD_REASON.route,
                        [SCREENS.MONEY_REQUEST.STEP_MERCHANT]: ROUTES.MONEY_REQUEST_STEP_MERCHANT.route,
                        [SCREENS.MONEY_REQUEST.STEP_PARTICIPANTS]: ROUTES.MONEY_REQUEST_STEP_PARTICIPANTS.route,
                        [SCREENS.MONEY_REQUEST.STEP_SCAN]: ROUTES.MONEY_REQUEST_STEP_SCAN.route,
                        [SCREENS.MONEY_REQUEST.STEP_TAG]: ROUTES.MONEY_REQUEST_STEP_TAG.route,
                        [SCREENS.MONEY_REQUEST.STEP_WAYPOINT]: ROUTES.MONEY_REQUEST_STEP_WAYPOINT.route,
                        [SCREENS.MONEY_REQUEST.AMOUNT]: ROUTES.MONEY_REQUEST_AMOUNT.route,
                        [SCREENS.MONEY_REQUEST.STEP_TAX_AMOUNT]: ROUTES.MONEY_REQUEST_STEP_TAX_AMOUNT.route,
                        [SCREENS.MONEY_REQUEST.STEP_TAX_RATE]: ROUTES.MONEY_REQUEST_STEP_TAX_RATE.route,
                        [SCREENS.MONEY_REQUEST.PARTICIPANTS]: ROUTES.MONEY_REQUEST_PARTICIPANTS.route,
                        [SCREENS.MONEY_REQUEST.CONFIRMATION]: ROUTES.MONEY_REQUEST_CONFIRMATION.route,
                        [SCREENS.MONEY_REQUEST.CURRENCY]: ROUTES.MONEY_REQUEST_CURRENCY.route,
                        [SCREENS.MONEY_REQUEST.RECEIPT]: ROUTES.MONEY_REQUEST_RECEIPT.route,
                        [SCREENS.MONEY_REQUEST.DISTANCE]: ROUTES.MONEY_REQUEST_DISTANCE.route,
                        [SCREENS.IOU_SEND.ENABLE_PAYMENTS]: ROUTES.IOU_SEND_ENABLE_PAYMENTS,
                        [SCREENS.IOU_SEND.ADD_BANK_ACCOUNT]: ROUTES.IOU_SEND_ADD_BANK_ACCOUNT,
                        [SCREENS.IOU_SEND.ADD_DEBIT_CARD]: ROUTES.IOU_SEND_ADD_DEBIT_CARD,
                    },
                },
                [SCREENS.RIGHT_MODAL.SPLIT_DETAILS]: {
                    screens: {
                        [SCREENS.SPLIT_DETAILS.ROOT]: ROUTES.SPLIT_BILL_DETAILS.route,
                        [SCREENS.SPLIT_DETAILS.EDIT_REQUEST]: ROUTES.EDIT_SPLIT_BILL.route,
                        [SCREENS.SPLIT_DETAILS.EDIT_CURRENCY]: ROUTES.EDIT_SPLIT_BILL_CURRENCY.route,
                    },
                },
                [SCREENS.RIGHT_MODAL.TASK_DETAILS]: {
                    screens: {
                        [SCREENS.TASK.TITLE]: ROUTES.TASK_TITLE.route,
                        [SCREENS.TASK.ASSIGNEE]: ROUTES.TASK_ASSIGNEE.route,
                    },
                },
                [SCREENS.RIGHT_MODAL.ADD_PERSONAL_BANK_ACCOUNT]: {
                    screens: {
                        [SCREENS.ADD_PERSONAL_BANK_ACCOUNT_ROOT]: ROUTES.BANK_ACCOUNT_PERSONAL,
                    },
                },
                [SCREENS.RIGHT_MODAL.ENABLE_PAYMENTS]: {
                    screens: {
                        [SCREENS.ENABLE_PAYMENTS_ROOT]: ROUTES.ENABLE_PAYMENTS,
                    },
                },
                [SCREENS.RIGHT_MODAL.WALLET_STATEMENT]: {
                    screens: {
                        [SCREENS.WALLET_STATEMENT_ROOT]: ROUTES.WALLET_STATEMENT_WITH_DATE,
                    },
                },
                [SCREENS.RIGHT_MODAL.FLAG_COMMENT]: {
                    screens: {
                        [SCREENS.FLAG_COMMENT_ROOT]: ROUTES.FLAG_COMMENT.route,
                    },
                },
                [SCREENS.RIGHT_MODAL.EDIT_REQUEST]: {
                    screens: {
                        [SCREENS.EDIT_REQUEST.ROOT]: ROUTES.EDIT_REQUEST.route,
                        [SCREENS.EDIT_REQUEST.CURRENCY]: ROUTES.EDIT_CURRENCY_REQUEST.route,
                        [SCREENS.EDIT_REQUEST.REPORT_FIELD]: ROUTES.EDIT_REPORT_FIELD_REQUEST.route,
                    },
                },
                [SCREENS.RIGHT_MODAL.SIGN_IN]: {
                    screens: {
                        [SCREENS.SIGN_IN_ROOT]: ROUTES.SIGN_IN_MODAL,
                    },
                },
                [SCREENS.RIGHT_MODAL.REFERRAL]: {
                    screens: {
                        [SCREENS.REFERRAL_DETAILS]: ROUTES.REFERRAL_DETAILS_MODAL.route,
                    },
                },
                [SCREENS.RIGHT_MODAL.PROCESS_MONEY_REQUEST_HOLD]: {
                    screens: {
                        [SCREENS.PROCESS_MONEY_REQUEST_HOLD_ROOT]: ROUTES.PROCESS_MONEY_REQUEST_HOLD,
                    },
                },
            },
        },

        [NAVIGATORS.FULL_SCREEN_NAVIGATOR]: {
            screens: {
                [SCREENS.WORKSPACE.INITIAL]: {
                    path: ROUTES.WORKSPACE_INITIAL.route,
                },
                [SCREENS.WORKSPACES_CENTRAL_PANE]: {
                    screens: {
                        [SCREENS.WORKSPACE.PROFILE]: ROUTES.WORKSPACE_PROFILE.route,
                        [SCREENS.WORKSPACE.CARD]: {
                            path: ROUTES.WORKSPACE_CARD.route,
                        },
                        [SCREENS.WORKSPACE.WORKFLOWS]: {
                            path: ROUTES.WORKSPACE_WORKFLOWS.route,
                        },
                        [SCREENS.WORKSPACE.REIMBURSE]: {
                            path: ROUTES.WORKSPACE_REIMBURSE.route,
                        },
                        [SCREENS.WORKSPACE.BILLS]: {
                            path: ROUTES.WORKSPACE_BILLS.route,
                        },
                        [SCREENS.WORKSPACE.INVOICES]: {
                            path: ROUTES.WORKSPACE_INVOICES.route,
                        },
                        [SCREENS.WORKSPACE.TRAVEL]: {
                            path: ROUTES.WORKSPACE_TRAVEL.route,
                        },
                        [SCREENS.WORKSPACE.MEMBERS]: {
                            path: ROUTES.WORKSPACE_MEMBERS.route,
                        },
                        [SCREENS.WORKSPACE.CATEGORIES]: {
                            path: ROUTES.WORKSPACE_CATEGORIES.route,
                        },
                        [SCREENS.WORKSPACE.MORE_FEATURES]: {
                            path: ROUTES.WORKSPACE_MORE_FEATURES.route,
                        },
                        [SCREENS.WORKSPACE.TAGS]: {
                            path: ROUTES.WORKSPACE_TAGS.route,
                        },
                        [SCREENS.WORKSPACE.TAXES]: {
                            path: ROUTES.WORKSPACE_TAXES.route,
                        },
                        [SCREENS.WORKSPACE.DISTANCE_RATES]: {
                            path: ROUTES.WORKSPACE_DISTANCE_RATES.route,
                        },
                    },
                },
            },
        },
    },
};

export default config;<|MERGE_RESOLUTION|>--- conflicted
+++ resolved
@@ -301,25 +301,23 @@
                         [SCREENS.WORKSPACE.TAG_CREATE]: {
                             path: ROUTES.WORKSPACE_TAG_CREATE.route,
                         },
-<<<<<<< HEAD
-                        [SCREENS.WORKSPACE.TAXES_SETTINGS]: {
-                            path: ROUTES.WORKSPACE_TAXES_SETTINGS.route,
-                        },
-                        [SCREENS.WORKSPACE.TAXES_SETTINGS_CUSTOM_TAX_NAME]: {
-                            path: ROUTES.WORKSPACE_TAXES_SETTINGS_CUSTOM_TAX_NAME.route,
-                        },
-                        [SCREENS.WORKSPACE.TAXES_SETTINGS_FOREIGN_CURRENCY_DEFAULT]: {
-                            path: ROUTES.WORKSPACE_TAXES_SETTINGS_FOREIGN_CURRENCY_DEFAULT.route,
-                        },
-                        [SCREENS.WORKSPACE.TAXES_SETTINGS_WORKSPACE_CURRENCY_DEFAULT]: {
-                            path: ROUTES.WORKSPACE_TAXES_SETTINGS_WORKSPACE_CURRENCY_DEFAULT.route,
-=======
                         [SCREENS.WORKSPACE.TAG_SETTINGS]: {
                             path: ROUTES.WORKSPACE_TAG_SETTINGS.route,
                             parse: {
                                 tagName: (tagName: string) => decodeURIComponent(tagName),
                             },
->>>>>>> 28cfc140
+                        },
+                        [SCREENS.WORKSPACE.TAXES_SETTINGS]: {
+                            path: ROUTES.WORKSPACE_TAXES_SETTINGS.route,
+                        },
+                        [SCREENS.WORKSPACE.TAXES_SETTINGS_CUSTOM_TAX_NAME]: {
+                            path: ROUTES.WORKSPACE_TAXES_SETTINGS_CUSTOM_TAX_NAME.route,
+                        },
+                        [SCREENS.WORKSPACE.TAXES_SETTINGS_FOREIGN_CURRENCY_DEFAULT]: {
+                            path: ROUTES.WORKSPACE_TAXES_SETTINGS_FOREIGN_CURRENCY_DEFAULT.route,
+                        },
+                        [SCREENS.WORKSPACE.TAXES_SETTINGS_WORKSPACE_CURRENCY_DEFAULT]: {
+                            path: ROUTES.WORKSPACE_TAXES_SETTINGS_WORKSPACE_CURRENCY_DEFAULT.route,
                         },
                         [SCREENS.REIMBURSEMENT_ACCOUNT]: {
                             path: ROUTES.BANK_ACCOUNT_WITH_STEP_TO_OPEN.route,
