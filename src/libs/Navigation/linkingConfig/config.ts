--- conflicted
+++ resolved
@@ -1022,11 +1022,8 @@
                         [SCREENS.SEARCH.ADVANCED_FILTERS_DESCRIPTION_RHP]: ROUTES.SEARCH_ADVANCED_FILTERS_DESCRIPTION,
                         [SCREENS.SEARCH.ADVANCED_FILTERS_REPORT_ID_RHP]: ROUTES.SEARCH_ADVANCED_FILTERS_REPORT_ID,
                         [SCREENS.SEARCH.ADVANCED_FILTERS_CATEGORY_RHP]: ROUTES.SEARCH_ADVANCED_FILTERS_CATEGORY,
-<<<<<<< HEAD
                         [SCREENS.SEARCH.ADVANCED_FILTERS_KEYWORD_RHP]: ROUTES.SEARCH_ADVANCED_FILTERS_KEYWORD,
-=======
                         [SCREENS.SEARCH.ADVANCED_FILTERS_CARD_RHP]: ROUTES.SEARCH_ADVANCED_FILTERS_CARD,
->>>>>>> f7e265a6
                     },
                 },
                 [SCREENS.RIGHT_MODAL.RESTRICTED_ACTION]: {
