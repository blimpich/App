/* eslint-disable @typescript-eslint/naming-convention */
import type {LinkingOptions} from '@react-navigation/native';
import type {RootStackParamList} from '@navigation/types';
import NAVIGATORS from '@src/NAVIGATORS';
import ROUTES from '@src/ROUTES';
import SCREENS from '@src/SCREENS';

// Moved to a separate file to avoid cyclic dependencies.
const config: LinkingOptions<RootStackParamList>['config'] = {
    initialRouteName: NAVIGATORS.BOTTOM_TAB_NAVIGATOR,
    screens: {
        // Main Routes
        [SCREENS.VALIDATE_LOGIN]: ROUTES.VALIDATE_LOGIN,
        [SCREENS.UNLINK_LOGIN]: ROUTES.UNLINK_LOGIN,
        [SCREENS.TRANSITION_BETWEEN_APPS]: ROUTES.TRANSITION_BETWEEN_APPS,
        [SCREENS.CONNECTION_COMPLETE]: ROUTES.CONNECTION_COMPLETE,
        [SCREENS.CONCIERGE]: ROUTES.CONCIERGE,
        [SCREENS.SIGN_IN_WITH_APPLE_DESKTOP]: ROUTES.APPLE_SIGN_IN,
        [SCREENS.SIGN_IN_WITH_GOOGLE_DESKTOP]: ROUTES.GOOGLE_SIGN_IN,
        [SCREENS.SAML_SIGN_IN]: ROUTES.SAML_SIGN_IN,
        [SCREENS.DESKTOP_SIGN_IN_REDIRECT]: ROUTES.DESKTOP_SIGN_IN_REDIRECT,
        [SCREENS.ATTACHMENTS]: ROUTES.ATTACHMENTS.route,
        [SCREENS.PROFILE_AVATAR]: ROUTES.PROFILE_AVATAR.route,
        [SCREENS.WORKSPACE_AVATAR]: ROUTES.WORKSPACE_AVATAR.route,
        [SCREENS.REPORT_AVATAR]: ROUTES.REPORT_AVATAR.route,
        [SCREENS.TRANSACTION_RECEIPT]: ROUTES.TRANSACTION_RECEIPT.route,
        [SCREENS.WORKSPACE_JOIN_USER]: ROUTES.WORKSPACE_JOIN_USER.route,
        [SCREENS.REPORT]: ROUTES.REPORT_WITH_ID.route,
        [SCREENS.SETTINGS.PROFILE.ROOT]: {
            path: ROUTES.SETTINGS_PROFILE,
            exact: true,
        },
        [SCREENS.SETTINGS.PREFERENCES.ROOT]: {
            path: ROUTES.SETTINGS_PREFERENCES,
            exact: true,
        },
        [SCREENS.SETTINGS.SECURITY]: {
            path: ROUTES.SETTINGS_SECURITY,
            exact: true,
        },
        [SCREENS.SETTINGS.WALLET.ROOT]: {
            path: ROUTES.SETTINGS_WALLET,
            exact: true,
        },
        [SCREENS.SETTINGS.ABOUT]: {
            path: ROUTES.SETTINGS_ABOUT,
            exact: true,
        },
        [SCREENS.SETTINGS.TROUBLESHOOT]: {
            path: ROUTES.SETTINGS_TROUBLESHOOT,
            exact: true,
        },
        [SCREENS.SETTINGS.WORKSPACES]: ROUTES.SETTINGS_WORKSPACES,
        [SCREENS.SEARCH.CENTRAL_PANE]: ROUTES.SEARCH.route,
        [SCREENS.SETTINGS.SAVE_THE_WORLD]: ROUTES.SETTINGS_SAVE_THE_WORLD,
        [SCREENS.SETTINGS.SUBSCRIPTION.ROOT]: ROUTES.SETTINGS_SUBSCRIPTION,

        // Sidebar
        [NAVIGATORS.BOTTOM_TAB_NAVIGATOR]: {
            path: ROUTES.ROOT,
            initialRouteName: SCREENS.HOME,
            screens: {
                [SCREENS.HOME]: ROUTES.HOME,
                [SCREENS.SETTINGS.ROOT]: {
                    path: ROUTES.SETTINGS,
                },
            },
        },

        [SCREENS.NOT_FOUND]: '*',
        [NAVIGATORS.LEFT_MODAL_NAVIGATOR]: {
            screens: {
                [SCREENS.LEFT_MODAL.CHAT_FINDER]: ROUTES.CHAT_FINDER,
                [SCREENS.LEFT_MODAL.WORKSPACE_SWITCHER]: {
                    path: ROUTES.WORKSPACE_SWITCHER,
                },
            },
        },
        [NAVIGATORS.FEATURE_TRANING_MODAL_NAVIGATOR]: {
            screens: {
                [SCREENS.FEATURE_TRAINING_ROOT]: {
                    path: ROUTES.TRACK_TRAINING_MODAL,
                    exact: true,
                },
            },
        },
        [NAVIGATORS.WELCOME_VIDEO_MODAL_NAVIGATOR]: {
            screens: {
                [SCREENS.WELCOME_VIDEO.ROOT]: {
                    path: ROUTES.WELCOME_VIDEO_ROOT,
                    exact: true,
                },
            },
        },
        [NAVIGATORS.EXPLANATION_MODAL_NAVIGATOR]: {
            screens: {
                [SCREENS.EXPLANATION_MODAL.ROOT]: {
                    path: ROUTES.EXPLANATION_MODAL_ROOT,
                    exact: true,
                },
            },
        },
        [NAVIGATORS.ONBOARDING_MODAL_NAVIGATOR]: {
            path: ROUTES.ONBOARDING_ROOT,
            initialRouteName: SCREENS.ONBOARDING.PURPOSE,
            screens: {
                [SCREENS.ONBOARDING.PURPOSE]: {
                    path: ROUTES.ONBOARDING_PURPOSE,
                    exact: true,
                },
                [SCREENS.ONBOARDING.PERSONAL_DETAILS]: {
                    path: ROUTES.ONBOARDING_PERSONAL_DETAILS,
                    exact: true,
                },
                [SCREENS.ONBOARDING.WORK]: {
                    path: ROUTES.ONBOARDING_WORK,
                    exact: true,
                },
            },
        },
        [NAVIGATORS.RIGHT_MODAL_NAVIGATOR]: {
            screens: {
                [SCREENS.RIGHT_MODAL.SETTINGS]: {
                    screens: {
                        [SCREENS.SETTINGS.PREFERENCES.PRIORITY_MODE]: {
                            path: ROUTES.SETTINGS_PRIORITY_MODE,
                            exact: true,
                        },
                        [SCREENS.SETTINGS.PREFERENCES.LANGUAGE]: {
                            path: ROUTES.SETTINGS_LANGUAGE,
                            exact: true,
                        },
                        [SCREENS.SETTINGS.SUBSCRIPTION.ADD_PAYMENT_CARD]: {
                            path: ROUTES.SETTINGS_SUBSCRIPTION_ADD_PAYMENT_CARD,
                            exact: true,
                        },
                        [SCREENS.SETTINGS.SUBSCRIPTION.CHANGE_BILLING_CURRENCY]: {
                            path: ROUTES.SETTINGS_SUBSCRIPTION_CHANGE_BILLING_CURRENCY,
                            exact: true,
                        },
                        [SCREENS.SETTINGS.SUBSCRIPTION.CHANGE_PAYMENT_CURRENCY]: {
                            path: ROUTES.SETTINGS_SUBSCRIPTION_CHANGE_PAYMENT_CURRENCY,
                            exact: true,
                        },
                        [SCREENS.SETTINGS.ADD_PAYMENT_CARD_CHANGE_CURRENCY]: {
                            path: ROUTES.SETTINGS_CHANGE_CURRENCY,
                            exact: true,
                        },
                        [SCREENS.SETTINGS.PREFERENCES.THEME]: {
                            path: ROUTES.SETTINGS_THEME,
                            exact: true,
                        },
                        [SCREENS.SETTINGS.CLOSE]: {
                            path: ROUTES.SETTINGS_CLOSE,
                            exact: true,
                        },
                        [SCREENS.SETTINGS.WALLET.DOMAIN_CARD]: {
                            path: ROUTES.SETTINGS_WALLET_DOMAINCARD.route,
                            exact: true,
                        },
                        [SCREENS.SETTINGS.WALLET.REPORT_VIRTUAL_CARD_FRAUD]: {
                            path: ROUTES.SETTINGS_REPORT_FRAUD.route,
                            exact: true,
                        },
                        [SCREENS.SETTINGS.WALLET.CARD_GET_PHYSICAL.NAME]: {
                            path: ROUTES.SETTINGS_WALLET_CARD_GET_PHYSICAL_NAME.route,
                            exact: true,
                        },
                        [SCREENS.SETTINGS.WALLET.CARD_GET_PHYSICAL.PHONE]: {
                            path: ROUTES.SETTINGS_WALLET_CARD_GET_PHYSICAL_PHONE.route,
                            exact: true,
                        },
                        [SCREENS.SETTINGS.WALLET.CARD_GET_PHYSICAL.ADDRESS]: {
                            path: ROUTES.SETTINGS_WALLET_CARD_GET_PHYSICAL_ADDRESS.route,
                            exact: true,
                        },
                        [SCREENS.SETTINGS.WALLET.CARD_GET_PHYSICAL.CONFIRM]: {
                            path: ROUTES.SETTINGS_WALLET_CARD_GET_PHYSICAL_CONFIRM.route,
                            exact: true,
                        },
                        [SCREENS.SETTINGS.WALLET.ENABLE_PAYMENTS]: {
                            path: ROUTES.SETTINGS_ENABLE_PAYMENTS,
                            exact: true,
                        },
                        [SCREENS.SETTINGS.WALLET.TRANSFER_BALANCE]: {
                            path: ROUTES.SETTINGS_WALLET_TRANSFER_BALANCE,
                            exact: true,
                        },
                        [SCREENS.SETTINGS.WALLET.CHOOSE_TRANSFER_ACCOUNT]: {
                            path: ROUTES.SETTINGS_WALLET_CHOOSE_TRANSFER_ACCOUNT,
                            exact: true,
                        },
                        [SCREENS.SETTINGS.REPORT_CARD_LOST_OR_DAMAGED]: {
                            path: ROUTES.SETTINGS_WALLET_REPORT_CARD_LOST_OR_DAMAGED.route,
                            exact: true,
                        },
                        [SCREENS.SETTINGS.WALLET.CARD_ACTIVATE]: {
                            path: ROUTES.SETTINGS_WALLET_CARD_ACTIVATE.route,
                            exact: true,
                        },
                        [SCREENS.SETTINGS.WALLET.CARDS_DIGITAL_DETAILS_UPDATE_ADDRESS]: {
                            path: ROUTES.SETTINGS_WALLET_CARD_DIGITAL_DETAILS_UPDATE_ADDRESS.route,
                            exact: true,
                        },
                        [SCREENS.SETTINGS.ADD_DEBIT_CARD]: {
                            path: ROUTES.SETTINGS_ADD_DEBIT_CARD,
                            exact: true,
                        },
                        [SCREENS.SETTINGS.ADD_BANK_ACCOUNT]: {
                            path: ROUTES.SETTINGS_ADD_BANK_ACCOUNT,
                            exact: true,
                        },
                        [SCREENS.SETTINGS.PROFILE.PRONOUNS]: {
                            path: ROUTES.SETTINGS_PRONOUNS,
                            exact: true,
                        },
                        [SCREENS.SETTINGS.PROFILE.DISPLAY_NAME]: {
                            path: ROUTES.SETTINGS_DISPLAY_NAME,
                            exact: true,
                        },
                        [SCREENS.SETTINGS.PROFILE.TIMEZONE]: {
                            path: ROUTES.SETTINGS_TIMEZONE,
                            exact: true,
                        },
                        [SCREENS.SETTINGS.PROFILE.TIMEZONE_SELECT]: {
                            path: ROUTES.SETTINGS_TIMEZONE_SELECT,
                            exact: true,
                        },
                        [SCREENS.SETTINGS.APP_DOWNLOAD_LINKS]: {
                            path: ROUTES.SETTINGS_APP_DOWNLOAD_LINKS,
                            exact: true,
                        },
                        [SCREENS.SETTINGS.CONSOLE]: {
                            path: ROUTES.SETTINGS_CONSOLE.route,
                            exact: true,
                        },
                        [SCREENS.SETTINGS.SHARE_LOG]: ROUTES.SETTINGS_SHARE_LOG.route,
                        [SCREENS.SETTINGS.PROFILE.CONTACT_METHODS]: {
                            path: ROUTES.SETTINGS_CONTACT_METHODS.route,
                            exact: true,
                        },
                        [SCREENS.SETTINGS.PROFILE.CONTACT_METHOD_DETAILS]: {
                            path: ROUTES.SETTINGS_CONTACT_METHOD_DETAILS.route,
                        },
                        [SCREENS.SETTINGS.PROFILE.NEW_CONTACT_METHOD]: {
                            path: ROUTES.SETTINGS_NEW_CONTACT_METHOD.route,
                            exact: true,
                        },
                        [SCREENS.SETTINGS.PROFILE.LEGAL_NAME]: {
                            path: ROUTES.SETTINGS_LEGAL_NAME,
                            exact: true,
                        },
                        [SCREENS.SETTINGS.PROFILE.DATE_OF_BIRTH]: {
                            path: ROUTES.SETTINGS_DATE_OF_BIRTH,
                            exact: true,
                        },
                        [SCREENS.SETTINGS.PROFILE.ADDRESS]: {
                            path: ROUTES.SETTINGS_ADDRESS,
                            exact: true,
                        },
                        [SCREENS.SETTINGS.PROFILE.ADDRESS_COUNTRY]: {
                            path: ROUTES.SETTINGS_ADDRESS_COUNTRY.route,
                            exact: true,
                        },
                        [SCREENS.SETTINGS.PROFILE.ADDRESS_STATE]: {
                            path: ROUTES.SETTINGS_ADDRESS_STATE.route,
                            exact: true,
                        },
                        [SCREENS.SETTINGS.TWO_FACTOR_AUTH]: {
                            path: ROUTES.SETTINGS_2FA.route,
                            exact: true,
                        },
                        [SCREENS.SETTINGS.PROFILE.STATUS]: {
                            path: ROUTES.SETTINGS_STATUS,
                            exact: true,
                        },
                        [SCREENS.SETTINGS.PROFILE.STATUS_CLEAR_AFTER]: {
                            path: ROUTES.SETTINGS_STATUS_CLEAR_AFTER,
                        },
                        [SCREENS.SETTINGS.PROFILE.STATUS_CLEAR_AFTER_DATE]: {
                            path: ROUTES.SETTINGS_STATUS_CLEAR_AFTER_DATE,
                        },
                        [SCREENS.SETTINGS.PROFILE.STATUS_CLEAR_AFTER_TIME]: {
                            path: ROUTES.SETTINGS_STATUS_CLEAR_AFTER_TIME,
                        },
                        [SCREENS.SETTINGS.SUBSCRIPTION.SIZE]: {
                            path: ROUTES.SETTINGS_SUBSCRIPTION_SIZE.route,
                            parse: {
                                canChangeSize: Number,
                            },
                        },
                        [SCREENS.SETTINGS.SUBSCRIPTION.DISABLE_AUTO_RENEW_SURVEY]: {
                            path: ROUTES.SETTINGS_SUBSCRIPTION_DISABLE_AUTO_RENEW_SURVEY,
                        },
                        [SCREENS.WORKSPACE.CURRENCY]: {
                            path: ROUTES.WORKSPACE_PROFILE_CURRENCY.route,
                        },
                        [SCREENS.WORKSPACE.ADDRESS]: {
                            path: ROUTES.WORKSPACE_PROFILE_ADDRESS.route,
                        },
                        [SCREENS.WORKSPACE.ACCOUNTING.QUICKBOOKS_ONLINE_IMPORT]: {path: ROUTES.POLICY_ACCOUNTING_QUICKBOOKS_ONLINE_IMPORT.route},
                        [SCREENS.WORKSPACE.ACCOUNTING.QUICKBOOKS_ONLINE_CHART_OF_ACCOUNTS]: {path: ROUTES.POLICY_ACCOUNTING_QUICKBOOKS_ONLINE_CHART_OF_ACCOUNTS.route},
                        [SCREENS.WORKSPACE.ACCOUNTING.QUICKBOOKS_ONLINE_CLASSES]: {path: ROUTES.POLICY_ACCOUNTING_QUICKBOOKS_ONLINE_CLASSES.route},
                        [SCREENS.WORKSPACE.ACCOUNTING.QUICKBOOKS_ONLINE_CUSTOMERS]: {path: ROUTES.POLICY_ACCOUNTING_QUICKBOOKS_ONLINE_CUSTOMERS.route},
                        [SCREENS.WORKSPACE.ACCOUNTING.QUICKBOOKS_ONLINE_LOCATIONS]: {path: ROUTES.POLICY_ACCOUNTING_QUICKBOOKS_ONLINE_LOCATIONS.route},
                        [SCREENS.WORKSPACE.ACCOUNTING.QUICKBOOKS_ONLINE_TAXES]: {path: ROUTES.POLICY_ACCOUNTING_QUICKBOOKS_ONLINE_TAXES.route},
                        [SCREENS.WORKSPACE.ACCOUNTING.QUICKBOOKS_ONLINE_EXPORT]: {path: ROUTES.POLICY_ACCOUNTING_QUICKBOOKS_ONLINE_EXPORT.route},
                        [SCREENS.WORKSPACE.ACCOUNTING.QUICKBOOKS_ONLINE_EXPORT_DATE_SELECT]: {path: ROUTES.POLICY_ACCOUNTING_QUICKBOOKS_ONLINE_EXPORT_DATE_SELECT.route},
                        [SCREENS.WORKSPACE.ACCOUNTING.QUICKBOOKS_ONLINE_EXPORT_INVOICE_ACCOUNT_SELECT]: {path: ROUTES.POLICY_ACCOUNTING_QUICKBOOKS_ONLINE_INVOICE_ACCOUNT_SELECT.route},
                        [SCREENS.WORKSPACE.ACCOUNTING.QUICKBOOKS_ONLINE_EXPORT_OUT_OF_POCKET_EXPENSES_ACCOUNT_SELECT]: {
                            path: ROUTES.POLICY_ACCOUNTING_QUICKBOOKS_ONLINE_EXPORT_OUT_OF_POCKET_EXPENSES_ACCOUNT_SELECT.route,
                        },
                        [SCREENS.WORKSPACE.ACCOUNTING.QUICKBOOKS_ONLINE_EXPORT_OUT_OF_POCKET_EXPENSES]: {
                            path: ROUTES.POLICY_ACCOUNTING_QUICKBOOKS_ONLINE_EXPORT_OUT_OF_POCKET_EXPENSES.route,
                        },
                        [SCREENS.WORKSPACE.ACCOUNTING.QUICKBOOKS_ONLINE_EXPORT_OUT_OF_POCKET_EXPENSES_SELECT]: {
                            path: ROUTES.POLICY_ACCOUNTING_QUICKBOOKS_ONLINE_EXPORT_OUT_OF_POCKET_EXPENSES_SELECT.route,
                        },
                        [SCREENS.WORKSPACE.ACCOUNTING.QUICKBOOKS_ONLINE_COMPANY_CARD_EXPENSE_ACCOUNT_SELECT]: {
                            path: ROUTES.POLICY_ACCOUNTING_QUICKBOOKS_ONLINE_COMPANY_CARD_EXPENSE_ACCOUNT_SELECT.route,
                        },
                        [SCREENS.WORKSPACE.ACCOUNTING.QUICKBOOKS_ONLINE_NON_REIMBURSABLE_DEFAULT_VENDOR_SELECT]: {
                            path: ROUTES.POLICY_ACCOUNTING_QUICKBOOKS_ONLINE_NON_REIMBURSABLE_DEFAULT_VENDOR_SELECT.route,
                        },
                        [SCREENS.WORKSPACE.ACCOUNTING.QUICKBOOKS_ONLINE_COMPANY_CARD_EXPENSE_ACCOUNT]: {
                            path: ROUTES.POLICY_ACCOUNTING_QUICKBOOKS_ONLINE_COMPANY_CARD_EXPENSE_ACCOUNT.route,
                        },
                        [SCREENS.WORKSPACE.ACCOUNTING.QUICKBOOKS_ONLINE_COMPANY_CARD_EXPENSE_ACCOUNT_COMPANY_CARD_SELECT]: {
                            path: ROUTES.POLICY_ACCOUNTING_QUICKBOOKS_ONLINE_COMPANY_CARD_EXPENSE_SELECT.route,
                        },
                        [SCREENS.WORKSPACE.ACCOUNTING.QUICKBOOKS_ONLINE_EXPORT_PREFERRED_EXPORTER]: {path: ROUTES.POLICY_ACCOUNTING_QUICKBOOKS_ONLINE_PREFERRED_EXPORTER.route},
                        [SCREENS.WORKSPACE.ACCOUNTING.QUICKBOOKS_ONLINE_ADVANCED]: {
                            path: ROUTES.WORKSPACE_ACCOUNTING_QUICKBOOKS_ONLINE_ADVANCED.route,
                        },
                        [SCREENS.WORKSPACE.ACCOUNTING.QUICKBOOKS_ONLINE_ACCOUNT_SELECTOR]: {
                            path: ROUTES.WORKSPACE_ACCOUNTING_QUICKBOOKS_ONLINE_ACCOUNT_SELECTOR.route,
                        },
                        [SCREENS.WORKSPACE.ACCOUNTING.QUICKBOOKS_ONLINE_INVOICE_ACCOUNT_SELECTOR]: {
                            path: ROUTES.WORKSPACE_ACCOUNTING_QUICKBOOKS_ONLINE_INVOICE_ACCOUNT_SELECTOR.route,
                        },
                        [SCREENS.WORKSPACE.ACCOUNTING.XERO_IMPORT]: {path: ROUTES.POLICY_ACCOUNTING_XERO_IMPORT.route},
                        [SCREENS.WORKSPACE.ACCOUNTING.XERO_CHART_OF_ACCOUNTS]: {path: ROUTES.POLICY_ACCOUNTING_XERO_CHART_OF_ACCOUNTS.route},
                        [SCREENS.WORKSPACE.ACCOUNTING.XERO_ORGANIZATION]: {path: ROUTES.POLICY_ACCOUNTING_XERO_ORGANIZATION.route},
                        [SCREENS.WORKSPACE.ACCOUNTING.XERO_TRACKING_CATEGORIES]: {path: ROUTES.POLICY_ACCOUNTING_XERO_TRACKING_CATEGORIES.route},
                        [SCREENS.WORKSPACE.ACCOUNTING.XERO_MAP_TRACKING_CATEGORY]: {path: ROUTES.POLICY_ACCOUNTING_XERO_TRACKING_CATEGORIES_MAP.route},
                        [SCREENS.WORKSPACE.ACCOUNTING.XERO_CUSTOMER]: {path: ROUTES.POLICY_ACCOUNTING_XERO_CUSTOMER.route},
                        [SCREENS.WORKSPACE.ACCOUNTING.XERO_TAXES]: {path: ROUTES.POLICY_ACCOUNTING_XERO_TAXES.route},
                        [SCREENS.WORKSPACE.ACCOUNTING.XERO_EXPORT]: {path: ROUTES.POLICY_ACCOUNTING_XERO_EXPORT.route},
                        [SCREENS.WORKSPACE.ACCOUNTING.XERO_EXPORT_PURCHASE_BILL_DATE_SELECT]: {path: ROUTES.POLICY_ACCOUNTING_XERO_EXPORT_PURCHASE_BILL_DATE_SELECT.route},
                        [SCREENS.WORKSPACE.ACCOUNTING.XERO_EXPORT_BANK_ACCOUNT_SELECT]: {path: ROUTES.POLICY_ACCOUNTING_XERO_EXPORT_BANK_ACCOUNT_SELECT.route},
                        [SCREENS.WORKSPACE.ACCOUNTING.XERO_ADVANCED]: {path: ROUTES.POLICY_ACCOUNTING_XERO_ADVANCED.route},
                        [SCREENS.WORKSPACE.ACCOUNTING.XERO_BILL_STATUS_SELECTOR]: {path: ROUTES.POLICY_ACCOUNTING_XERO_BILL_STATUS_SELECTOR.route},
                        [SCREENS.WORKSPACE.ACCOUNTING.XERO_INVOICE_ACCOUNT_SELECTOR]: {path: ROUTES.POLICY_ACCOUNTING_XERO_INVOICE_SELECTOR.route},
                        [SCREENS.WORKSPACE.ACCOUNTING.XERO_EXPORT_PREFERRED_EXPORTER_SELECT]: {path: ROUTES.POLICY_ACCOUNTING_XERO_PREFERRED_EXPORTER_SELECT.route},
                        [SCREENS.WORKSPACE.ACCOUNTING.XERO_BILL_PAYMENT_ACCOUNT_SELECTOR]: {path: ROUTES.POLICY_ACCOUNTING_XERO_BILL_PAYMENT_ACCOUNT_SELECTOR.route},
                        [SCREENS.WORKSPACE.ACCOUNTING.NETSUITE_SUBSIDIARY_SELECTOR]: {path: ROUTES.POLICY_ACCOUNTING_NETSUITE_SUBSIDIARY_SELECTOR.route},
                        [SCREENS.WORKSPACE.ACCOUNTING.NETSUITE_TOKEN_INPUT]: {path: ROUTES.POLICY_ACCOUNTING_NETSUITE_TOKEN_INPUT.route},
                        [SCREENS.WORKSPACE.ACCOUNTING.NETSUITE_IMPORT]: {path: ROUTES.POLICY_ACCOUNTING_NETSUITE_IMPORT.route},
                        [SCREENS.WORKSPACE.ACCOUNTING.NETSUITE_IMPORT_MAPPING]: {path: ROUTES.POLICY_ACCOUNTING_NETSUITE_IMPORT_MAPPING.route},
                        [SCREENS.WORKSPACE.ACCOUNTING.NETSUITE_IMPORT_CUSTOMERS_OR_PROJECTS]: {path: ROUTES.POLICY_ACCOUNTING_NETSUITE_IMPORT_CUSTOMERS_OR_PROJECTS.route},
                        [SCREENS.WORKSPACE.ACCOUNTING.NETSUITE_IMPORT_CUSTOMERS_OR_PROJECTS_SELECT]: {path: ROUTES.POLICY_ACCOUNTING_NETSUITE_IMPORT_CUSTOMERS_OR_PROJECTS_SELECT.route},
                        [SCREENS.WORKSPACE.ACCOUNTING.NETSUITE_EXPORT]: {
                            path: ROUTES.POLICY_ACCOUNTING_NETSUITE_EXPORT.route,
                        },
                        [SCREENS.WORKSPACE.ACCOUNTING.NETSUITE_PREFERRED_EXPORTER_SELECT]: {
                            path: ROUTES.POLICY_ACCOUNTING_NETSUITE_PREFERRED_EXPORTER_SELECT.route,
                        },
                        [SCREENS.WORKSPACE.ACCOUNTING.NETSUITE_DATE_SELECT]: {
                            path: ROUTES.POLICY_ACCOUNTING_NETSUITE_DATE_SELECT.route,
                        },
                        [SCREENS.WORKSPACE.ACCOUNTING.NETSUITE_EXPORT_EXPENSES]: {
                            path: ROUTES.POLICY_ACCOUNTING_NETSUITE_EXPORT_EXPENSES.route,
                        },
                        [SCREENS.WORKSPACE.ACCOUNTING.NETSUITE_EXPORT_EXPENSES_DESTINATION_SELECT]: {
                            path: ROUTES.POLICY_ACCOUNTING_NETSUITE_EXPORT_EXPENSES_DESTINATION_SELECT.route,
                        },
                        [SCREENS.WORKSPACE.ACCOUNTING.NETSUITE_EXPORT_EXPENSES_VENDOR_SELECT]: {
                            path: ROUTES.POLICY_ACCOUNTING_NETSUITE_EXPORT_EXPENSES_VENDOR_SELECT.route,
                        },
                        [SCREENS.WORKSPACE.ACCOUNTING.NETSUITE_EXPORT_EXPENSES_PAYABLE_ACCOUNT_SELECT]: {
                            path: ROUTES.POLICY_ACCOUNTING_NETSUITE_EXPORT_EXPENSES_PAYABLE_ACCOUNT_SELECT.route,
                        },
                        [SCREENS.WORKSPACE.ACCOUNTING.NETSUITE_EXPORT_EXPENSES_JOURNAL_POSTING_PREFERENCE_SELECT]: {
                            path: ROUTES.POLICY_ACCOUNTING_NETSUITE_EXPORT_EXPENSES_JOURNAL_POSTING_PREFERENCE_SELECT.route,
                        },
                        [SCREENS.WORKSPACE.ACCOUNTING.NETSUITE_RECEIVABLE_ACCOUNT_SELECT]: {
                            path: ROUTES.POLICY_ACCOUNTING_NETSUITE_RECEIVABLE_ACCOUNT_SELECT.route,
                        },
                        [SCREENS.WORKSPACE.ACCOUNTING.NETSUITE_INVOICE_ITEM_PREFERENCE_SELECT]: {
                            path: ROUTES.POLICY_ACCOUNTING_NETSUITE_INVOICE_ITEM_PREFERENCE_SELECT.route,
                        },
                        [SCREENS.WORKSPACE.ACCOUNTING.NETSUITE_INVOICE_ITEM_SELECT]: {
                            path: ROUTES.POLICY_ACCOUNTING_NETSUITE_INVOICE_ITEM_SELECT.route,
                        },
                        [SCREENS.WORKSPACE.ACCOUNTING.NETSUITE_TAX_POSTING_ACCOUNT_SELECT]: {
                            path: ROUTES.POLICY_ACCOUNTING_NETSUITE_TAX_POSTING_ACCOUNT_SELECT.route,
                        },
                        [SCREENS.WORKSPACE.ACCOUNTING.NETSUITE_PROVINCIAL_TAX_POSTING_ACCOUNT_SELECT]: {
                            path: ROUTES.POLICY_ACCOUNTING_NETSUITE_PROVINCIAL_TAX_POSTING_ACCOUNT_SELECT.route,
                        },
                        [SCREENS.WORKSPACE.ACCOUNTING.NETSUITE_ADVANCED]: {
                            path: ROUTES.POLICY_ACCOUNTING_NETSUITE_ADVANCED.route,
                        },
                        [SCREENS.WORKSPACE.ACCOUNTING.NETSUITE_REIMBURSEMENT_ACCOUNT_SELECT]: {
                            path: ROUTES.POLICY_ACCOUNTING_NETSUITE_REIMBURSEMENT_ACCOUNT_SELECT.route,
                        },
                        [SCREENS.WORKSPACE.ACCOUNTING.NETSUITE_COLLECTION_ACCOUNT_SELECT]: {
                            path: ROUTES.POLICY_ACCOUNTING_NETSUITE_COLLECTION_ACCOUNT_SELECT.route,
                        },
                        [SCREENS.WORKSPACE.ACCOUNTING.NETSUITE_EXPENSE_REPORT_APPROVAL_LEVEL_SELECT]: {
                            path: ROUTES.POLICY_ACCOUNTING_NETSUITE_EXPENSE_REPORT_APPROVAL_LEVEL_SELECT.route,
                        },
                        [SCREENS.WORKSPACE.ACCOUNTING.NETSUITE_VENDOR_BILL_APPROVAL_LEVEL_SELECT]: {
                            path: ROUTES.POLICY_ACCOUNTING_NETSUITE_VENDOR_BILL_APPROVAL_LEVEL_SELECT.route,
                        },
                        [SCREENS.WORKSPACE.ACCOUNTING.NETSUITE_JOURNAL_ENTRY_APPROVAL_LEVEL_SELECT]: {
                            path: ROUTES.POLICY_ACCOUNTING_NETSUITE_JOURNAL_ENTRY_APPROVAL_LEVEL_SELECT.route,
                        },
                        [SCREENS.WORKSPACE.ACCOUNTING.NETSUITE_APPROVAL_ACCOUNT_SELECT]: {
                            path: ROUTES.POLICY_ACCOUNTING_NETSUITE_APPROVAL_ACCOUNT_SELECT.route,
                        },
                        [SCREENS.WORKSPACE.ACCOUNTING.NETSUITE_CUSTOM_FORM_ID]: {
                            path: ROUTES.POLICY_ACCOUNTING_NETSUITE_CUSTOM_FORM_ID.route,
                        },
                        [SCREENS.WORKSPACE.ACCOUNTING.SAGE_INTACCT_PREREQUISITES]: {path: ROUTES.POLICY_ACCOUNTING_SAGE_INTACCT_PREREQUISITES.route},
                        [SCREENS.WORKSPACE.ACCOUNTING.ENTER_SAGE_INTACCT_CREDENTIALS]: {path: ROUTES.POLICY_ACCOUNTING_SAGE_INTACCT_ENTER_CREDENTIALS.route},
                        [SCREENS.WORKSPACE.ACCOUNTING.EXISTING_SAGE_INTACCT_CONNECTIONS]: {path: ROUTES.POLICY_ACCOUNTING_SAGE_INTACCT_EXISTING_CONNECTIONS.route},
<<<<<<< HEAD
                        [SCREENS.WORKSPACE.ACCOUNTING.SAGE_INTACCT_IMPORT]: {path: ROUTES.POLICY_ACCOUNTING_SAGE_INTACCT_IMPORT.route},
                        [SCREENS.WORKSPACE.ACCOUNTING.SAGE_INTACCT_MAPPING_TYPE]: {path: ROUTES.POLICY_ACCOUNTING_SAGE_INTACCT_MAPPINGS_TYPE.route},
                        [SCREENS.WORKSPACE.ACCOUNTING.SAGE_INTACCT_TOGGLE_MAPPING]: {path: ROUTES.POLICY_ACCOUNTING_SAGE_INTACCT_TOGGLE_MAPPINGS.route},
                        [SCREENS.WORKSPACE.ACCOUNTING.SAGE_INTACCT_USER_DIMENSIONS]: {path: ROUTES.POLICY_ACCOUNTING_SAGE_INTACCT_USER_DIMENSIONS.route},
                        [SCREENS.WORKSPACE.ACCOUNTING.SAGE_INTACCT_ADD_USER_DIMENSION]: {path: ROUTES.POLICY_ACCOUNTING_SAGE_INTACCT_ADD_USER_DIMENSION.route},
                        [SCREENS.WORKSPACE.ACCOUNTING.SAGE_INTACCT_EDIT_USER_DIMENSION]: {path: ROUTES.POLICY_ACCOUNTING_SAGE_INTACCT_EDIT_USER_DIMENSION.route},
=======
                        [SCREENS.WORKSPACE.ACCOUNTING.SAGE_INTACCT_EXPORT]: {path: ROUTES.POLICY_ACCOUNTING_SAGE_INTACCT_EXPORT.route},
                        [SCREENS.WORKSPACE.ACCOUNTING.SAGE_INTACCT_PREFERRED_EXPORTER]: {path: ROUTES.POLICY_ACCOUNTING_SAGE_INTACCT_PREFERRED_EXPORTER.route},
                        [SCREENS.WORKSPACE.ACCOUNTING.SAGE_INTACCT_EXPORT_DATE]: {path: ROUTES.POLICY_ACCOUNTING_SAGE_INTACCT_EXPORT_DATE.route},
                        [SCREENS.WORKSPACE.ACCOUNTING.SAGE_INTACCT_REIMBURSABLE_EXPENSES]: {path: ROUTES.POLICY_ACCOUNTING_SAGE_INTACCT_REIMBURSABLE_EXPENSES.route},
                        [SCREENS.WORKSPACE.ACCOUNTING.SAGE_INTACCT_NON_REIMBURSABLE_EXPENSES]: {path: ROUTES.POLICY_ACCOUNTING_SAGE_INTACCT_NON_REIMBURSABLE_EXPENSES.route},
                        [SCREENS.WORKSPACE.ACCOUNTING.SAGE_INTACCT_DEFAULT_VENDOR]: {path: ROUTES.POLICY_ACCOUNTING_SAGE_INTACCT_DEFAULT_VENDOR.route},
                        [SCREENS.WORKSPACE.ACCOUNTING.SAGE_INTACCT_NON_REIMBURSABLE_CREDIT_CARD_ACCOUNT]: {
                            path: ROUTES.POLICY_ACCOUNTING_SAGE_INTACCT_NON_REIMBURSABLE_CREDIT_CARD_ACCOUNT.route,
                        },
>>>>>>> 17c99a1f
                        [SCREENS.WORKSPACE.DESCRIPTION]: {
                            path: ROUTES.WORKSPACE_PROFILE_DESCRIPTION.route,
                        },
                        [SCREENS.WORKSPACE.WORKFLOWS_AUTO_REPORTING_FREQUENCY]: {
                            path: ROUTES.WORKSPACE_WORKFLOWS_AUTOREPORTING_FREQUENCY.route,
                        },
                        [SCREENS.WORKSPACE.WORKFLOWS_AUTO_REPORTING_MONTHLY_OFFSET]: {
                            path: ROUTES.WORKSPACE_WORKFLOWS_AUTOREPORTING_MONTHLY_OFFSET.route,
                        },
                        [SCREENS.WORKSPACE.SHARE]: {
                            path: ROUTES.WORKSPACE_PROFILE_SHARE.route,
                        },
                        [SCREENS.WORKSPACE.EXPENSIFY_CARD_ISSUE_NEW]: {
                            path: ROUTES.WORKSPACE_EXPENSIFY_CARD_ISSUE_NEW.route,
                        },
                        [SCREENS.WORKSPACE.RATE_AND_UNIT]: {
                            path: ROUTES.WORKSPACE_RATE_AND_UNIT.route,
                        },
                        [SCREENS.WORKSPACE.RATE_AND_UNIT_RATE]: {
                            path: ROUTES.WORKSPACE_RATE_AND_UNIT_RATE.route,
                        },
                        [SCREENS.WORKSPACE.RATE_AND_UNIT_UNIT]: {
                            path: ROUTES.WORKSPACE_RATE_AND_UNIT_UNIT.route,
                        },
                        [SCREENS.WORKSPACE.INVITE]: {
                            path: ROUTES.WORKSPACE_INVITE.route,
                        },
                        [SCREENS.WORKSPACE.WORKFLOWS_APPROVER]: {
                            path: ROUTES.WORKSPACE_WORKFLOWS_APPROVER.route,
                        },
                        [SCREENS.WORKSPACE.INVITE_MESSAGE]: {
                            path: ROUTES.WORKSPACE_INVITE_MESSAGE.route,
                        },
                        [SCREENS.WORKSPACE.CATEGORY_SETTINGS]: {
                            path: ROUTES.WORKSPACE_CATEGORY_SETTINGS.route,
                            parse: {
                                categoryName: (categoryName: string) => decodeURIComponent(categoryName),
                            },
                        },
                        [SCREENS.WORKSPACE.UPGRADE]: {
                            path: ROUTES.WORKSPACE_UPGRADE.route,
                            parse: {
                                featureName: (featureName: string) => decodeURIComponent(featureName),
                            },
                        },
                        [SCREENS.WORKSPACE.CATEGORIES_SETTINGS]: {
                            path: ROUTES.WORKSPACE_CATEGORIES_SETTINGS.route,
                        },
                        [SCREENS.WORKSPACE.WORKFLOWS_PAYER]: {
                            path: ROUTES.WORKSPACE_WORKFLOWS_PAYER.route,
                        },
                        [SCREENS.WORKSPACE.MEMBER_DETAILS]: {
                            path: ROUTES.WORKSPACE_MEMBER_DETAILS.route,
                        },
                        [SCREENS.WORKSPACE.OWNER_CHANGE_SUCCESS]: {
                            path: ROUTES.WORKSPACE_OWNER_CHANGE_SUCCESS.route,
                        },
                        [SCREENS.WORKSPACE.OWNER_CHANGE_ERROR]: {
                            path: ROUTES.WORKSPACE_OWNER_CHANGE_ERROR.route,
                        },
                        [SCREENS.WORKSPACE.OWNER_CHANGE_CHECK]: {
                            path: ROUTES.WORKSPACE_OWNER_CHANGE_CHECK.route,
                        },
                        [SCREENS.WORKSPACE.CATEGORY_CREATE]: {
                            path: ROUTES.WORKSPACE_CATEGORY_CREATE.route,
                        },
                        [SCREENS.WORKSPACE.CATEGORY_EDIT]: {
                            path: ROUTES.WORKSPACE_CATEGORY_EDIT.route,
                            parse: {
                                categoryName: (categoryName: string) => decodeURIComponent(categoryName),
                            },
                        },
                        [SCREENS.WORKSPACE.CREATE_DISTANCE_RATE]: {
                            path: ROUTES.WORKSPACE_CREATE_DISTANCE_RATE.route,
                        },
                        [SCREENS.WORKSPACE.DISTANCE_RATES_SETTINGS]: {
                            path: ROUTES.WORKSPACE_DISTANCE_RATES_SETTINGS.route,
                        },
                        [SCREENS.WORKSPACE.DISTANCE_RATE_DETAILS]: {
                            path: ROUTES.WORKSPACE_DISTANCE_RATE_DETAILS.route,
                        },
                        [SCREENS.WORKSPACE.DISTANCE_RATE_EDIT]: {
                            path: ROUTES.WORKSPACE_DISTANCE_RATE_EDIT.route,
                        },
                        [SCREENS.WORKSPACE.DISTANCE_RATE_TAX_RECLAIMABLE_ON_EDIT]: {
                            path: ROUTES.WORKSPACE_DISTANCE_RATE_TAX_RECLAIMABLE_ON_EDIT.route,
                        },
                        [SCREENS.WORKSPACE.DISTANCE_RATE_TAX_RATE_EDIT]: {
                            path: ROUTES.WORKSPACE_DISTANCE_RATE_TAX_RATE_EDIT.route,
                        },
                        [SCREENS.WORKSPACE.TAGS_SETTINGS]: {
                            path: ROUTES.WORKSPACE_TAGS_SETTINGS.route,
                        },
                        [SCREENS.WORKSPACE.TAGS_EDIT]: {
                            path: ROUTES.WORKSPACE_EDIT_TAGS.route,
                            parse: {
                                orderWeight: Number,
                            },
                        },
                        [SCREENS.WORKSPACE.TAG_CREATE]: {
                            path: ROUTES.WORKSPACE_TAG_CREATE.route,
                        },
                        [SCREENS.WORKSPACE.TAG_EDIT]: {
                            path: ROUTES.WORKSPACE_TAG_EDIT.route,
                            parse: {
                                orderWeight: Number,
                                tagName: (tagName: string) => decodeURIComponent(tagName),
                            },
                        },
                        [SCREENS.WORKSPACE.TAG_SETTINGS]: {
                            path: ROUTES.WORKSPACE_TAG_SETTINGS.route,
                            parse: {
                                orderWeight: Number,
                                tagName: (tagName: string) => decodeURIComponent(tagName),
                            },
                        },
                        [SCREENS.WORKSPACE.TAG_LIST_VIEW]: {
                            path: ROUTES.WORKSPACE_TAG_LIST_VIEW.route,
                            parse: {
                                orderWeight: Number,
                            },
                        },
                        [SCREENS.WORKSPACE.REPORT_FIELD_SETTINGS]: {
                            path: ROUTES.WORKSPACE_REPORT_FIELD_SETTINGS.route,
                            parse: {
                                reportFieldName: (reportFieldKey: string) => decodeURIComponent(reportFieldKey),
                            },
                        },
                        [SCREENS.WORKSPACE.TAXES_SETTINGS]: {
                            path: ROUTES.WORKSPACE_TAXES_SETTINGS.route,
                        },
                        [SCREENS.WORKSPACE.TAXES_SETTINGS_CUSTOM_TAX_NAME]: {
                            path: ROUTES.WORKSPACE_TAXES_SETTINGS_CUSTOM_TAX_NAME.route,
                        },
                        [SCREENS.WORKSPACE.TAXES_SETTINGS_FOREIGN_CURRENCY_DEFAULT]: {
                            path: ROUTES.WORKSPACE_TAXES_SETTINGS_FOREIGN_CURRENCY_DEFAULT.route,
                        },
                        [SCREENS.WORKSPACE.TAXES_SETTINGS_WORKSPACE_CURRENCY_DEFAULT]: {
                            path: ROUTES.WORKSPACE_TAXES_SETTINGS_WORKSPACE_CURRENCY_DEFAULT.route,
                        },
                        [SCREENS.WORKSPACE.REPORT_FIELDS_CREATE]: {
                            path: ROUTES.WORKSPACE_CREATE_REPORT_FIELD.route,
                        },
                        [SCREENS.WORKSPACE.REPORT_FIELDS_LIST_VALUES]: {
                            path: ROUTES.WORKSPACE_REPORT_FIELD_LIST_VALUES.route,
                        },
                        [SCREENS.WORKSPACE.REPORT_FIELDS_ADD_VALUE]: {
                            path: ROUTES.WORKSPACE_REPORT_FIELD_ADD_VALUE.route,
                        },
                        [SCREENS.WORKSPACE.REPORT_FIELDS_VALUE_SETTINGS]: {
                            path: ROUTES.WORKSPACE_REPORT_FIELD_VALUE_SETTINGS.route,
                        },
                        [SCREENS.WORKSPACE.REPORT_FIELDS_EDIT_VALUE]: {
                            path: ROUTES.WORKSPACE_REPORT_FIELD_EDIT_VALUE.route,
                        },
                        [SCREENS.REIMBURSEMENT_ACCOUNT]: {
                            path: ROUTES.BANK_ACCOUNT_WITH_STEP_TO_OPEN.route,
                            exact: true,
                        },
                        [SCREENS.GET_ASSISTANCE]: {
                            path: ROUTES.GET_ASSISTANCE.route,
                        },
                        [SCREENS.KEYBOARD_SHORTCUTS]: {
                            path: ROUTES.KEYBOARD_SHORTCUTS,
                        },
                        [SCREENS.WORKSPACE.NAME]: ROUTES.WORKSPACE_PROFILE_NAME.route,
                        [SCREENS.SETTINGS.SHARE_CODE]: {
                            path: ROUTES.SETTINGS_SHARE_CODE,
                        },
                        [SCREENS.SETTINGS.EXIT_SURVEY.REASON]: {
                            path: ROUTES.SETTINGS_EXIT_SURVEY_REASON,
                        },
                        [SCREENS.SETTINGS.EXIT_SURVEY.RESPONSE]: {
                            path: ROUTES.SETTINGS_EXIT_SURVEY_RESPONSE.route,
                        },
                        [SCREENS.SETTINGS.EXIT_SURVEY.CONFIRM]: {
                            path: ROUTES.SETTINGS_EXIT_SURVEY_CONFIRM.route,
                        },
                        [SCREENS.WORKSPACE.TAX_CREATE]: {
                            path: ROUTES.WORKSPACE_TAX_CREATE.route,
                        },
                        [SCREENS.WORKSPACE.TAX_EDIT]: {
                            path: ROUTES.WORKSPACE_TAX_EDIT.route,
                            parse: {
                                taxID: (taxID: string) => decodeURIComponent(taxID),
                            },
                        },
                        [SCREENS.WORKSPACE.TAX_NAME]: {
                            path: ROUTES.WORKSPACE_TAX_NAME.route,
                            parse: {
                                taxID: (taxID: string) => decodeURIComponent(taxID),
                            },
                        },
                        [SCREENS.WORKSPACE.TAX_VALUE]: {
                            path: ROUTES.WORKSPACE_TAX_VALUE.route,
                            parse: {
                                taxID: (taxID: string) => decodeURIComponent(taxID),
                            },
                        },
                    },
                },
                [SCREENS.RIGHT_MODAL.PRIVATE_NOTES]: {
                    screens: {
                        [SCREENS.PRIVATE_NOTES.LIST]: ROUTES.PRIVATE_NOTES_LIST.route,
                        [SCREENS.PRIVATE_NOTES.EDIT]: ROUTES.PRIVATE_NOTES_EDIT.route,
                    },
                },
                [SCREENS.RIGHT_MODAL.REPORT_DETAILS]: {
                    screens: {
                        [SCREENS.REPORT_DETAILS.ROOT]: ROUTES.REPORT_WITH_ID_DETAILS.route,
                        [SCREENS.REPORT_DETAILS.SHARE_CODE]: ROUTES.REPORT_WITH_ID_DETAILS_SHARE_CODE.route,
                    },
                },
                [SCREENS.RIGHT_MODAL.REPORT_SETTINGS]: {
                    screens: {
                        [SCREENS.REPORT_SETTINGS.ROOT]: {
                            path: ROUTES.REPORT_SETTINGS.route,
                        },
                        [SCREENS.REPORT_SETTINGS.NAME]: {
                            path: ROUTES.REPORT_SETTINGS_NAME.route,
                        },
                        [SCREENS.REPORT_SETTINGS.NOTIFICATION_PREFERENCES]: {
                            path: ROUTES.REPORT_SETTINGS_NOTIFICATION_PREFERENCES.route,
                        },
                        [SCREENS.REPORT_SETTINGS.WRITE_CAPABILITY]: {
                            path: ROUTES.REPORT_SETTINGS_WRITE_CAPABILITY.route,
                        },
                        [SCREENS.REPORT_SETTINGS.VISIBILITY]: {
                            path: ROUTES.REPORT_SETTINGS_VISIBILITY.route,
                        },
                    },
                },
                [SCREENS.RIGHT_MODAL.SETTINGS_CATEGORIES]: {
                    screens: {
                        [SCREENS.SETTINGS_CATEGORIES.SETTINGS_CATEGORY_SETTINGS]: {
                            path: ROUTES.SETTINGS_CATEGORY_SETTINGS.route,
                            parse: {
                                categoryName: (categoryName: string) => decodeURIComponent(categoryName),
                            },
                        },
                        [SCREENS.SETTINGS_CATEGORIES.SETTINGS_CATEGORIES_SETTINGS]: {
                            path: ROUTES.SETTINGS_CATEGORIES_SETTINGS.route,
                        },
                        [SCREENS.SETTINGS_CATEGORIES.SETTINGS_CATEGORY_CREATE]: {
                            path: ROUTES.SETTINGS_CATEGORY_CREATE.route,
                        },
                        [SCREENS.SETTINGS_CATEGORIES.SETTINGS_CATEGORY_EDIT]: {
                            path: ROUTES.SETTINGS_CATEGORY_EDIT.route,
                            parse: {
                                categoryName: (categoryName: string) => decodeURIComponent(categoryName),
                            },
                        },
                    },
                },
                [SCREENS.RIGHT_MODAL.REPORT_DESCRIPTION]: {
                    screens: {
                        [SCREENS.REPORT_DESCRIPTION_ROOT]: ROUTES.REPORT_DESCRIPTION.route,
                    },
                },
                [SCREENS.RIGHT_MODAL.NEW_CHAT]: {
                    screens: {
                        [SCREENS.NEW_CHAT.ROOT]: {
                            path: ROUTES.NEW,
                            exact: true,
                            screens: {
                                [SCREENS.NEW_CHAT.NEW_CHAT]: {
                                    path: ROUTES.NEW_CHAT,
                                    exact: true,
                                },
                                [SCREENS.NEW_CHAT.NEW_ROOM]: {
                                    path: ROUTES.NEW_ROOM,
                                    exact: true,
                                },
                            },
                        },
                        [SCREENS.NEW_CHAT.NEW_CHAT_CONFIRM]: {
                            path: ROUTES.NEW_CHAT_CONFIRM,
                            exact: true,
                        },
                        [SCREENS.NEW_CHAT.NEW_CHAT_EDIT_NAME]: {
                            path: ROUTES.NEW_CHAT_EDIT_NAME,
                            exact: true,
                        },
                    },
                },
                [SCREENS.RIGHT_MODAL.NEW_TASK]: {
                    screens: {
                        [SCREENS.NEW_TASK.ROOT]: ROUTES.NEW_TASK,
                        [SCREENS.NEW_TASK.TASK_ASSIGNEE_SELECTOR]: ROUTES.NEW_TASK_ASSIGNEE,
                        [SCREENS.NEW_TASK.TASK_SHARE_DESTINATION_SELECTOR]: ROUTES.NEW_TASK_SHARE_DESTINATION,
                        [SCREENS.NEW_TASK.DETAILS]: ROUTES.NEW_TASK_DETAILS,
                        [SCREENS.NEW_TASK.TITLE]: ROUTES.NEW_TASK_TITLE,
                        [SCREENS.NEW_TASK.DESCRIPTION]: ROUTES.NEW_TASK_DESCRIPTION,
                    },
                },
                [SCREENS.RIGHT_MODAL.TEACHERS_UNITE]: {
                    screens: {
                        [SCREENS.I_KNOW_A_TEACHER]: ROUTES.I_KNOW_A_TEACHER,
                        [SCREENS.INTRO_SCHOOL_PRINCIPAL]: ROUTES.INTRO_SCHOOL_PRINCIPAL,
                        [SCREENS.I_AM_A_TEACHER]: ROUTES.I_AM_A_TEACHER,
                    },
                },
                [SCREENS.RIGHT_MODAL.PROFILE]: {
                    screens: {
                        [SCREENS.PROFILE_ROOT]: ROUTES.PROFILE.route,
                    },
                },
                [SCREENS.RIGHT_MODAL.PARTICIPANTS]: {
                    screens: {
                        [SCREENS.REPORT_PARTICIPANTS.ROOT]: ROUTES.REPORT_PARTICIPANTS.route,
                        [SCREENS.REPORT_PARTICIPANTS.INVITE]: ROUTES.REPORT_PARTICIPANTS_INVITE.route,
                        [SCREENS.REPORT_PARTICIPANTS.DETAILS]: ROUTES.REPORT_PARTICIPANTS_DETAILS.route,
                        [SCREENS.REPORT_PARTICIPANTS.ROLE]: ROUTES.REPORT_PARTICIPANTS_ROLE_SELECTION.route,
                    },
                },
                [SCREENS.RIGHT_MODAL.ROOM_INVITE]: {
                    screens: {
                        [SCREENS.ROOM_INVITE_ROOT]: ROUTES.ROOM_INVITE.route,
                    },
                },
                [SCREENS.RIGHT_MODAL.ROOM_MEMBERS]: {
                    screens: {
                        [SCREENS.ROOM_MEMBERS_ROOT]: ROUTES.ROOM_MEMBERS.route,
                    },
                },
                [SCREENS.RIGHT_MODAL.MONEY_REQUEST]: {
                    screens: {
                        [SCREENS.MONEY_REQUEST.START]: ROUTES.MONEY_REQUEST_START.route,
                        [SCREENS.MONEY_REQUEST.CREATE]: {
                            path: ROUTES.MONEY_REQUEST_CREATE.route,
                            exact: true,
                            screens: {
                                distance: {
                                    path: ROUTES.MONEY_REQUEST_CREATE_TAB_DISTANCE.route,
                                    exact: true,
                                },
                                manual: {
                                    path: ROUTES.MONEY_REQUEST_CREATE_TAB_MANUAL.route,
                                    exact: true,
                                },
                                scan: {
                                    path: ROUTES.MONEY_REQUEST_CREATE_TAB_SCAN.route,
                                    exact: true,
                                },
                            },
                        },
                        [SCREENS.SETTINGS_CATEGORIES.SETTINGS_CATEGORIES_ROOT]: ROUTES.SETTINGS_CATEGORIES_ROOT.route,
                        [SCREENS.MONEY_REQUEST.STEP_SEND_FROM]: ROUTES.MONEY_REQUEST_STEP_SEND_FROM.route,
                        [SCREENS.MONEY_REQUEST.STEP_AMOUNT]: ROUTES.MONEY_REQUEST_STEP_AMOUNT.route,
                        [SCREENS.MONEY_REQUEST.STEP_CATEGORY]: ROUTES.MONEY_REQUEST_STEP_CATEGORY.route,
                        [SCREENS.MONEY_REQUEST.STEP_CONFIRMATION]: ROUTES.MONEY_REQUEST_STEP_CONFIRMATION.route,
                        [SCREENS.MONEY_REQUEST.STEP_CURRENCY]: ROUTES.MONEY_REQUEST_STEP_CURRENCY.route,
                        [SCREENS.MONEY_REQUEST.STEP_DATE]: ROUTES.MONEY_REQUEST_STEP_DATE.route,
                        [SCREENS.MONEY_REQUEST.STEP_DESCRIPTION]: ROUTES.MONEY_REQUEST_STEP_DESCRIPTION.route,
                        [SCREENS.MONEY_REQUEST.STEP_DISTANCE]: ROUTES.MONEY_REQUEST_STEP_DISTANCE.route,
                        [SCREENS.MONEY_REQUEST.STEP_DISTANCE_RATE]: ROUTES.MONEY_REQUEST_STEP_DISTANCE_RATE.route,
                        [SCREENS.MONEY_REQUEST.HOLD]: ROUTES.MONEY_REQUEST_HOLD_REASON.route,
                        [SCREENS.MONEY_REQUEST.STEP_MERCHANT]: ROUTES.MONEY_REQUEST_STEP_MERCHANT.route,
                        [SCREENS.MONEY_REQUEST.STEP_PARTICIPANTS]: ROUTES.MONEY_REQUEST_STEP_PARTICIPANTS.route,
                        [SCREENS.MONEY_REQUEST.STEP_SCAN]: ROUTES.MONEY_REQUEST_STEP_SCAN.route,
                        [SCREENS.MONEY_REQUEST.STEP_TAG]: ROUTES.MONEY_REQUEST_STEP_TAG.route,
                        [SCREENS.MONEY_REQUEST.STEP_WAYPOINT]: ROUTES.MONEY_REQUEST_STEP_WAYPOINT.route,
                        [SCREENS.MONEY_REQUEST.STEP_TAX_AMOUNT]: ROUTES.MONEY_REQUEST_STEP_TAX_AMOUNT.route,
                        [SCREENS.MONEY_REQUEST.STEP_TAX_RATE]: ROUTES.MONEY_REQUEST_STEP_TAX_RATE.route,
                        [SCREENS.MONEY_REQUEST.STATE_SELECTOR]: {path: ROUTES.MONEY_REQUEST_STATE_SELECTOR.route, exact: true},
                        [SCREENS.MONEY_REQUEST.STEP_SPLIT_PAYER]: ROUTES.MONEY_REQUEST_STEP_SPLIT_PAYER.route,
                        [SCREENS.IOU_SEND.ENABLE_PAYMENTS]: ROUTES.IOU_SEND_ENABLE_PAYMENTS,
                        [SCREENS.IOU_SEND.ADD_BANK_ACCOUNT]: ROUTES.IOU_SEND_ADD_BANK_ACCOUNT,
                        [SCREENS.IOU_SEND.ADD_DEBIT_CARD]: ROUTES.IOU_SEND_ADD_DEBIT_CARD,
                    },
                },
                [SCREENS.RIGHT_MODAL.TRANSACTION_DUPLICATE]: {
                    screens: {
                        [SCREENS.TRANSACTION_DUPLICATE.REVIEW]: {
                            path: ROUTES.TRANSACTION_DUPLICATE_REVIEW_PAGE.route,
                            exact: true,
                        },
                        [SCREENS.TRANSACTION_DUPLICATE.MERCHANT]: {
                            path: ROUTES.TRANSACTION_DUPLICATE_REVIEW_MERCHANT_PAGE.route,
                            exact: true,
                        },
                        [SCREENS.TRANSACTION_DUPLICATE.CATEGORY]: {
                            path: ROUTES.TRANSACTION_DUPLICATE_REVIEW_CATEGORY_PAGE.route,
                            exact: true,
                        },
                        [SCREENS.TRANSACTION_DUPLICATE.TAG]: {
                            path: ROUTES.TRANSACTION_DUPLICATE_REVIEW_TAG_PAGE.route,
                            exact: true,
                        },
                        [SCREENS.TRANSACTION_DUPLICATE.DESCRIPTION]: {
                            path: ROUTES.TRANSACTION_DUPLICATE_REVIEW_DESCRIPTION_PAGE.route,
                            exact: true,
                        },
                        [SCREENS.TRANSACTION_DUPLICATE.TAX_CODE]: {
                            path: ROUTES.TRANSACTION_DUPLICATE_REVIEW_TAX_CODE_PAGE.route,
                            exact: true,
                        },
                        [SCREENS.TRANSACTION_DUPLICATE.REIMBURSABLE]: {
                            path: ROUTES.TRANSACTION_DUPLICATE_REVIEW_REIMBURSABLE_PAGE.route,
                            exact: true,
                        },
                        [SCREENS.TRANSACTION_DUPLICATE.BILLABLE]: {
                            path: ROUTES.TRANSACTION_DUPLICATE_REVIEW_BILLABLE_PAGE.route,
                            exact: true,
                        },
                    },
                },
                [SCREENS.RIGHT_MODAL.SPLIT_DETAILS]: {
                    screens: {
                        [SCREENS.SPLIT_DETAILS.ROOT]: ROUTES.SPLIT_BILL_DETAILS.route,
                    },
                },
                [SCREENS.RIGHT_MODAL.TASK_DETAILS]: {
                    screens: {
                        [SCREENS.TASK.TITLE]: ROUTES.TASK_TITLE.route,
                        [SCREENS.TASK.ASSIGNEE]: ROUTES.TASK_ASSIGNEE.route,
                    },
                },
                [SCREENS.RIGHT_MODAL.ADD_PERSONAL_BANK_ACCOUNT]: {
                    screens: {
                        [SCREENS.ADD_PERSONAL_BANK_ACCOUNT_ROOT]: ROUTES.BANK_ACCOUNT_PERSONAL,
                    },
                },
                [SCREENS.RIGHT_MODAL.ENABLE_PAYMENTS]: {
                    screens: {
                        [SCREENS.ENABLE_PAYMENTS_ROOT]: ROUTES.ENABLE_PAYMENTS,
                    },
                },
                [SCREENS.RIGHT_MODAL.WALLET_STATEMENT]: {
                    screens: {
                        [SCREENS.WALLET_STATEMENT_ROOT]: ROUTES.WALLET_STATEMENT_WITH_DATE,
                    },
                },
                [SCREENS.RIGHT_MODAL.FLAG_COMMENT]: {
                    screens: {
                        [SCREENS.FLAG_COMMENT_ROOT]: ROUTES.FLAG_COMMENT.route,
                    },
                },
                [SCREENS.RIGHT_MODAL.EDIT_REQUEST]: {
                    screens: {
                        [SCREENS.EDIT_REQUEST.REPORT_FIELD]: ROUTES.EDIT_REPORT_FIELD_REQUEST.route,
                    },
                },
                [SCREENS.RIGHT_MODAL.SIGN_IN]: {
                    screens: {
                        [SCREENS.SIGN_IN_ROOT]: ROUTES.SIGN_IN_MODAL,
                    },
                },
                [SCREENS.RIGHT_MODAL.REFERRAL]: {
                    screens: {
                        [SCREENS.REFERRAL_DETAILS]: ROUTES.REFERRAL_DETAILS_MODAL.route,
                    },
                },
                [SCREENS.RIGHT_MODAL.PROCESS_MONEY_REQUEST_HOLD]: {
                    screens: {
                        [SCREENS.PROCESS_MONEY_REQUEST_HOLD_ROOT]: ROUTES.PROCESS_MONEY_REQUEST_HOLD,
                    },
                },
                [SCREENS.RIGHT_MODAL.TRAVEL]: {
                    screens: {
                        [SCREENS.TRAVEL.MY_TRIPS]: ROUTES.TRAVEL_MY_TRIPS,
                        [SCREENS.TRAVEL.TCS]: ROUTES.TRAVEL_TCS,
                    },
                },
                [SCREENS.RIGHT_MODAL.SEARCH_REPORT]: {
                    screens: {
                        [SCREENS.SEARCH.REPORT_RHP]: ROUTES.SEARCH_REPORT.route,
                    },
                },
                [SCREENS.RIGHT_MODAL.RESTRICTED_ACTION]: {
                    screens: {
                        [SCREENS.RESTRICTED_ACTION_ROOT]: ROUTES.RESTRICTED_ACTION.route,
                    },
                },
            },
        },

        [NAVIGATORS.FULL_SCREEN_NAVIGATOR]: {
            screens: {
                [SCREENS.WORKSPACE.INITIAL]: {
                    path: ROUTES.WORKSPACE_INITIAL.route,
                },
                [SCREENS.WORKSPACE.PROFILE]: ROUTES.WORKSPACE_PROFILE.route,
                [SCREENS.WORKSPACE.CARD]: {
                    path: ROUTES.WORKSPACE_CARD.route,
                },
                [SCREENS.WORKSPACE.EXPENSIFY_CARD]: {
                    path: ROUTES.WORKSPACE_EXPENSIFY_CARD.route,
                },
                [SCREENS.WORKSPACE.WORKFLOWS]: {
                    path: ROUTES.WORKSPACE_WORKFLOWS.route,
                },
                [SCREENS.WORKSPACE.REIMBURSE]: {
                    path: ROUTES.WORKSPACE_REIMBURSE.route,
                },
                [SCREENS.WORKSPACE.BILLS]: {
                    path: ROUTES.WORKSPACE_BILLS.route,
                },
                [SCREENS.WORKSPACE.INVOICES]: {
                    path: ROUTES.WORKSPACE_INVOICES.route,
                },
                [SCREENS.WORKSPACE.TRAVEL]: {
                    path: ROUTES.WORKSPACE_TRAVEL.route,
                },
                [SCREENS.WORKSPACE.MEMBERS]: {
                    path: ROUTES.WORKSPACE_MEMBERS.route,
                },
                [SCREENS.WORKSPACE.ACCOUNTING.ROOT]: {
                    path: ROUTES.POLICY_ACCOUNTING.route,
                },
                [SCREENS.WORKSPACE.CATEGORIES]: {
                    path: ROUTES.WORKSPACE_CATEGORIES.route,
                },
                [SCREENS.WORKSPACE.MORE_FEATURES]: {
                    path: ROUTES.WORKSPACE_MORE_FEATURES.route,
                },
                [SCREENS.WORKSPACE.TAGS]: {
                    path: ROUTES.WORKSPACE_TAGS.route,
                },
                [SCREENS.WORKSPACE.TAXES]: {
                    path: ROUTES.WORKSPACE_TAXES.route,
                },
                [SCREENS.WORKSPACE.REPORT_FIELDS]: {
                    path: ROUTES.WORKSPACE_REPORT_FIELDS.route,
                },
                [SCREENS.WORKSPACE.DISTANCE_RATES]: {
                    path: ROUTES.WORKSPACE_DISTANCE_RATES.route,
                },
            },
        },
    },
};

export default config;<|MERGE_RESOLUTION|>--- conflicted
+++ resolved
@@ -425,14 +425,12 @@
                         [SCREENS.WORKSPACE.ACCOUNTING.SAGE_INTACCT_PREREQUISITES]: {path: ROUTES.POLICY_ACCOUNTING_SAGE_INTACCT_PREREQUISITES.route},
                         [SCREENS.WORKSPACE.ACCOUNTING.ENTER_SAGE_INTACCT_CREDENTIALS]: {path: ROUTES.POLICY_ACCOUNTING_SAGE_INTACCT_ENTER_CREDENTIALS.route},
                         [SCREENS.WORKSPACE.ACCOUNTING.EXISTING_SAGE_INTACCT_CONNECTIONS]: {path: ROUTES.POLICY_ACCOUNTING_SAGE_INTACCT_EXISTING_CONNECTIONS.route},
-<<<<<<< HEAD
                         [SCREENS.WORKSPACE.ACCOUNTING.SAGE_INTACCT_IMPORT]: {path: ROUTES.POLICY_ACCOUNTING_SAGE_INTACCT_IMPORT.route},
                         [SCREENS.WORKSPACE.ACCOUNTING.SAGE_INTACCT_MAPPING_TYPE]: {path: ROUTES.POLICY_ACCOUNTING_SAGE_INTACCT_MAPPINGS_TYPE.route},
                         [SCREENS.WORKSPACE.ACCOUNTING.SAGE_INTACCT_TOGGLE_MAPPING]: {path: ROUTES.POLICY_ACCOUNTING_SAGE_INTACCT_TOGGLE_MAPPINGS.route},
                         [SCREENS.WORKSPACE.ACCOUNTING.SAGE_INTACCT_USER_DIMENSIONS]: {path: ROUTES.POLICY_ACCOUNTING_SAGE_INTACCT_USER_DIMENSIONS.route},
                         [SCREENS.WORKSPACE.ACCOUNTING.SAGE_INTACCT_ADD_USER_DIMENSION]: {path: ROUTES.POLICY_ACCOUNTING_SAGE_INTACCT_ADD_USER_DIMENSION.route},
                         [SCREENS.WORKSPACE.ACCOUNTING.SAGE_INTACCT_EDIT_USER_DIMENSION]: {path: ROUTES.POLICY_ACCOUNTING_SAGE_INTACCT_EDIT_USER_DIMENSION.route},
-=======
                         [SCREENS.WORKSPACE.ACCOUNTING.SAGE_INTACCT_EXPORT]: {path: ROUTES.POLICY_ACCOUNTING_SAGE_INTACCT_EXPORT.route},
                         [SCREENS.WORKSPACE.ACCOUNTING.SAGE_INTACCT_PREFERRED_EXPORTER]: {path: ROUTES.POLICY_ACCOUNTING_SAGE_INTACCT_PREFERRED_EXPORTER.route},
                         [SCREENS.WORKSPACE.ACCOUNTING.SAGE_INTACCT_EXPORT_DATE]: {path: ROUTES.POLICY_ACCOUNTING_SAGE_INTACCT_EXPORT_DATE.route},
@@ -442,7 +440,6 @@
                         [SCREENS.WORKSPACE.ACCOUNTING.SAGE_INTACCT_NON_REIMBURSABLE_CREDIT_CARD_ACCOUNT]: {
                             path: ROUTES.POLICY_ACCOUNTING_SAGE_INTACCT_NON_REIMBURSABLE_CREDIT_CARD_ACCOUNT.route,
                         },
->>>>>>> 17c99a1f
                         [SCREENS.WORKSPACE.DESCRIPTION]: {
                             path: ROUTES.WORKSPACE_PROFILE_DESCRIPTION.route,
                         },
