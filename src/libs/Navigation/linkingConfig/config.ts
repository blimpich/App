/* eslint-disable @typescript-eslint/naming-convention */
import type {LinkingOptions} from '@react-navigation/native';
import type {RootStackParamList} from '@navigation/types';
import NAVIGATORS from '@src/NAVIGATORS';
import ROUTES from '@src/ROUTES';
import SCREENS from '@src/SCREENS';

// Moved to a separate file to avoid cyclic dependencies.
const config: LinkingOptions<RootStackParamList>['config'] = {
    initialRouteName: NAVIGATORS.BOTTOM_TAB_NAVIGATOR,
    screens: {
        // Main Routes
        [SCREENS.VALIDATE_LOGIN]: ROUTES.VALIDATE_LOGIN,
        [SCREENS.UNLINK_LOGIN]: ROUTES.UNLINK_LOGIN,
        [SCREENS.TRANSITION_BETWEEN_APPS]: ROUTES.TRANSITION_BETWEEN_APPS,
        [SCREENS.CONCIERGE]: ROUTES.CONCIERGE,
        [SCREENS.SIGN_IN_WITH_APPLE_DESKTOP]: ROUTES.APPLE_SIGN_IN,
        [SCREENS.SIGN_IN_WITH_GOOGLE_DESKTOP]: ROUTES.GOOGLE_SIGN_IN,
        [SCREENS.SAML_SIGN_IN]: ROUTES.SAML_SIGN_IN,
        [SCREENS.DESKTOP_SIGN_IN_REDIRECT]: ROUTES.DESKTOP_SIGN_IN_REDIRECT,
        [SCREENS.REPORT_ATTACHMENTS]: ROUTES.REPORT_ATTACHMENTS.route,
        [SCREENS.PROFILE_AVATAR]: ROUTES.PROFILE_AVATAR.route,
        [SCREENS.WORKSPACE_AVATAR]: ROUTES.WORKSPACE_AVATAR.route,
        [SCREENS.REPORT_AVATAR]: ROUTES.REPORT_AVATAR.route,

        // Sidebar
        [NAVIGATORS.BOTTOM_TAB_NAVIGATOR]: {
            path: ROUTES.ROOT,
            initialRouteName: SCREENS.HOME,
            screens: {
                [SCREENS.HOME]: ROUTES.HOME,
                [SCREENS.ALL_SETTINGS]: ROUTES.ALL_SETTINGS,
                [SCREENS.WORKSPACE.INITIAL]: {
                    path: ROUTES.WORKSPACE_INITIAL.route,
                    exact: true,
                },
            },
        },

        [NAVIGATORS.CENTRAL_PANE_NAVIGATOR]: {
            screens: {
                [SCREENS.REPORT]: ROUTES.REPORT_WITH_ID.route,

                [SCREENS.SETTINGS.WORKSPACES]: ROUTES.SETTINGS_WORKSPACES,
                [SCREENS.WORKSPACE.PROFILE]: ROUTES.WORKSPACE_PROFILE.route,
                [SCREENS.WORKSPACE.CARD]: {
                    path: ROUTES.WORKSPACE_CARD.route,
                },
                [SCREENS.WORKSPACE.REIMBURSE]: {
                    path: ROUTES.WORKSPACE_REIMBURSE.route,
                },
                [SCREENS.WORKSPACE.BILLS]: {
                    path: ROUTES.WORKSPACE_BILLS.route,
                },
                [SCREENS.WORKSPACE.INVOICES]: {
                    path: ROUTES.WORKSPACE_INVOICES.route,
                },
                [SCREENS.WORKSPACE.TRAVEL]: {
                    path: ROUTES.WORKSPACE_TRAVEL.route,
                },
                [SCREENS.WORKSPACE.MEMBERS]: {
                    path: ROUTES.WORKSPACE_MEMBERS.route,
                },
            },
        },
        [SCREENS.NOT_FOUND]: '*',
        [NAVIGATORS.LEFT_MODAL_NAVIGATOR]: {
            screens: {
                [SCREENS.LEFT_MODAL.SEARCH]: {
                    screens: {
                        [SCREENS.SEARCH_ROOT]: ROUTES.SEARCH,
                    },
                },
                [SCREENS.LEFT_MODAL.WORKSPACE_SWITCHER]: {
                    screens: {
                        [SCREENS.WORKSPACE_SWITCHER.ROOT]: {
                            path: ROUTES.WORKSPACE_SWITCHER,
                        },
                    },
                },
            },
        },
        [NAVIGATORS.RIGHT_MODAL_NAVIGATOR]: {
            screens: {
                [SCREENS.RIGHT_MODAL.SETTINGS]: {
                    screens: {
                        [SCREENS.SETTINGS.PREFERENCES.PRIORITY_MODE]: {
                            path: ROUTES.SETTINGS_PRIORITY_MODE,
                            exact: true,
                        },
                        [SCREENS.SETTINGS.PREFERENCES.LANGUAGE]: {
                            path: ROUTES.SETTINGS_LANGUAGE,
                            exact: true,
                        },
                        [SCREENS.SETTINGS.PREFERENCES.THEME]: {
                            path: ROUTES.SETTINGS_THEME,
                            exact: true,
                        },
                        [SCREENS.SETTINGS.CLOSE]: {
                            path: ROUTES.SETTINGS_CLOSE,
                            exact: true,
                        },
                        [SCREENS.SETTINGS.WALLET.DOMAIN_CARD]: {
                            path: ROUTES.SETTINGS_WALLET_DOMAINCARD.route,
                            exact: true,
                        },
                        [SCREENS.SETTINGS.WALLET.REPORT_VIRTUAL_CARD_FRAUD]: {
                            path: ROUTES.SETTINGS_REPORT_FRAUD.route,
                            exact: true,
                        },
                        [SCREENS.SETTINGS.WALLET.CARD_GET_PHYSICAL.NAME]: {
                            path: ROUTES.SETTINGS_WALLET_CARD_GET_PHYSICAL_NAME.route,
                            exact: true,
                        },
                        [SCREENS.SETTINGS.WALLET.CARD_GET_PHYSICAL.PHONE]: {
                            path: ROUTES.SETTINGS_WALLET_CARD_GET_PHYSICAL_PHONE.route,
                            exact: true,
                        },
                        [SCREENS.SETTINGS.WALLET.CARD_GET_PHYSICAL.ADDRESS]: {
                            path: ROUTES.SETTINGS_WALLET_CARD_GET_PHYSICAL_ADDRESS.route,
                            exact: true,
                        },
                        [SCREENS.SETTINGS.WALLET.CARD_GET_PHYSICAL.CONFIRM]: {
                            path: ROUTES.SETTINGS_WALLET_CARD_GET_PHYSICAL_CONFIRM.route,
                            exact: true,
                        },
                        [SCREENS.SETTINGS.WALLET.ENABLE_PAYMENTS]: {
                            path: ROUTES.SETTINGS_ENABLE_PAYMENTS,
                            exact: true,
                        },
                        [SCREENS.SETTINGS.WALLET.TRANSFER_BALANCE]: {
                            path: ROUTES.SETTINGS_WALLET_TRANSFER_BALANCE,
                            exact: true,
                        },
                        [SCREENS.SETTINGS.WALLET.CHOOSE_TRANSFER_ACCOUNT]: {
                            path: ROUTES.SETTINGS_WALLET_CHOOSE_TRANSFER_ACCOUNT,
                            exact: true,
                        },
                        [SCREENS.SETTINGS.REPORT_CARD_LOST_OR_DAMAGED]: {
                            path: ROUTES.SETTINGS_WALLET_REPORT_CARD_LOST_OR_DAMAGED.route,
                            exact: true,
                        },
                        [SCREENS.SETTINGS.WALLET.CARD_ACTIVATE]: {
                            path: ROUTES.SETTINGS_WALLET_CARD_ACTIVATE.route,
                            exact: true,
                        },
                        [SCREENS.SETTINGS.WALLET.CARDS_DIGITAL_DETAILS_UPDATE_ADDRESS]: {
                            path: ROUTES.SETTINGS_WALLET_CARD_DIGITAL_DETAILS_UPDATE_ADDRESS.route,
                            exact: true,
                        },
                        [SCREENS.SETTINGS.ADD_DEBIT_CARD]: {
                            path: ROUTES.SETTINGS_ADD_DEBIT_CARD,
                            exact: true,
                        },
                        [SCREENS.SETTINGS.ADD_BANK_ACCOUNT]: {
                            path: ROUTES.SETTINGS_ADD_BANK_ACCOUNT,
                            exact: true,
                        },
                        [SCREENS.SETTINGS.PROFILE.PRONOUNS]: {
                            path: ROUTES.SETTINGS_PRONOUNS,
                            exact: true,
                        },
                        [SCREENS.SETTINGS.PROFILE.DISPLAY_NAME]: {
                            path: ROUTES.SETTINGS_DISPLAY_NAME,
                            exact: true,
                        },
                        [SCREENS.SETTINGS.PROFILE.TIMEZONE]: {
                            path: ROUTES.SETTINGS_TIMEZONE,
                            exact: true,
                        },
                        [SCREENS.SETTINGS.PROFILE.TIMEZONE_SELECT]: {
                            path: ROUTES.SETTINGS_TIMEZONE_SELECT,
                            exact: true,
                        },
                        [SCREENS.SETTINGS.APP_DOWNLOAD_LINKS]: {
                            path: ROUTES.SETTINGS_APP_DOWNLOAD_LINKS,
                            exact: true,
                        },
                        [SCREENS.SETTINGS.TROUBLESHOOT]: {
                            path: ROUTES.SETTINGS_TROUBLESHOOT,
                            exact: true,
                        },
                        [SCREENS.SETTINGS.CONSOLE]: {
                            path: ROUTES.SETTINGS_CONSOLE,
                            exact: true,
                        },
                        [SCREENS.SETTINGS.SHARE_LOG]: ROUTES.SETTINGS_SHARE_LOG.route,
                        [SCREENS.SETTINGS.PROFILE.CONTACT_METHODS]: {
                            path: ROUTES.SETTINGS_CONTACT_METHODS.route,
                            exact: true,
                        },
                        [SCREENS.SETTINGS.PROFILE.CONTACT_METHOD_DETAILS]: {
                            path: ROUTES.SETTINGS_CONTACT_METHOD_DETAILS.route,
                        },
                        [SCREENS.SETTINGS.LOUNGE_ACCESS]: {
                            path: ROUTES.SETTINGS_LOUNGE_ACCESS,
                        },
                        [SCREENS.SETTINGS.PROFILE.NEW_CONTACT_METHOD]: {
                            path: ROUTES.SETTINGS_NEW_CONTACT_METHOD.route,
                            exact: true,
                        },
                        [SCREENS.SETTINGS.PROFILE.LEGAL_NAME]: {
                            path: ROUTES.SETTINGS_LEGAL_NAME,
                            exact: true,
                        },
                        [SCREENS.SETTINGS.PROFILE.DATE_OF_BIRTH]: {
                            path: ROUTES.SETTINGS_DATE_OF_BIRTH,
                            exact: true,
                        },
                        [SCREENS.SETTINGS.PROFILE.ADDRESS]: {
                            path: ROUTES.SETTINGS_ADDRESS,
                            exact: true,
                        },
                        [SCREENS.SETTINGS.PROFILE.ADDRESS_COUNTRY]: {
                            path: ROUTES.SETTINGS_ADDRESS_COUNTRY.route,
                            exact: true,
                        },
                        [SCREENS.SETTINGS.TWO_FACTOR_AUTH]: {
                            path: ROUTES.SETTINGS_2FA.route,
                            exact: true,
                        },
                        [SCREENS.SETTINGS.PROFILE.STATUS]: {
                            path: ROUTES.SETTINGS_STATUS,
                            exact: true,
                        },
                        [SCREENS.SETTINGS.PROFILE.STATUS_CLEAR_AFTER]: {
                            path: ROUTES.SETTINGS_STATUS_CLEAR_AFTER,
                        },
                        [SCREENS.SETTINGS.PROFILE.STATUS_CLEAR_AFTER_DATE]: {
                            path: ROUTES.SETTINGS_STATUS_CLEAR_AFTER_DATE,
                        },
                        [SCREENS.SETTINGS.PROFILE.STATUS_CLEAR_AFTER_TIME]: {
                            path: ROUTES.SETTINGS_STATUS_CLEAR_AFTER_TIME,
                        },
                        [SCREENS.WORKSPACE.CURRENCY]: {
                            path: ROUTES.WORKSPACE_PROFILE_CURRENCY.route,
                        },
                        [SCREENS.WORKSPACE.DESCRIPTION]: {
                            path: ROUTES.WORKSPACE_PROFILE_DESCRIPTION.route,
                        },
                        [SCREENS.WORKSPACE.RATE_AND_UNIT]: {
                            path: ROUTES.WORKSPACE_RATE_AND_UNIT.route,
                        },
                        [SCREENS.WORKSPACE.RATE_AND_UNIT_RATE]: {
                            path: ROUTES.WORKSPACE_RATE_AND_UNIT_RATE.route,
                        },
                        [SCREENS.WORKSPACE.RATE_AND_UNIT_UNIT]: {
                            path: ROUTES.WORKSPACE_RATE_AND_UNIT_UNIT.route,
                        },
                        [SCREENS.WORKSPACE.INVITE]: {
                            path: ROUTES.WORKSPACE_INVITE.route,
                        },
                        [SCREENS.WORKSPACE.INVITE_MESSAGE]: {
                            path: ROUTES.WORKSPACE_INVITE_MESSAGE.route,
                        },
                        [SCREENS.REIMBURSEMENT_ACCOUNT]: {
                            path: ROUTES.BANK_ACCOUNT_WITH_STEP_TO_OPEN.route,
                            exact: true,
                        },
                        [SCREENS.GET_ASSISTANCE]: {
                            path: ROUTES.GET_ASSISTANCE.route,
                        },
                        [SCREENS.KEYBOARD_SHORTCUTS]: {
                            path: ROUTES.KEYBOARD_SHORTCUTS,
                        },
                        [SCREENS.WORKSPACE.NAME]: ROUTES.WORKSPACE_PROFILE_NAME.route,
<<<<<<< HEAD
                        [SCREENS.WORKSPACE.DESCRIPTION]: ROUTES.WORKSPACE_DESCRIPTION.route,
                        [SCREENS.SETTINGS.EXIT_SURVEY.REASON]: {
                            path: ROUTES.SETTINGS_EXIT_SURVEY_REASON,
                        },
                        [SCREENS.SETTINGS.EXIT_SURVEY.RESPONSE]: {
                            path: ROUTES.SETTINGS_EXIT_SURVEY_RESPONSE.route,
                        },
                        [SCREENS.SETTINGS.EXIT_SURVEY.CONFIRM]: {
                            path: ROUTES.SETTINGS_EXIT_SURVEY_CONFIRM.route,
                        },
=======
>>>>>>> c4cff437
                    },
                },
                [SCREENS.RIGHT_MODAL.PRIVATE_NOTES]: {
                    screens: {
                        [SCREENS.PRIVATE_NOTES.LIST]: ROUTES.PRIVATE_NOTES_LIST.route,
                        [SCREENS.PRIVATE_NOTES.EDIT]: ROUTES.PRIVATE_NOTES_EDIT.route,
                    },
                },
                [SCREENS.RIGHT_MODAL.REPORT_DETAILS]: {
                    screens: {
                        [SCREENS.REPORT_DETAILS.ROOT]: ROUTES.REPORT_WITH_ID_DETAILS.route,
                        [SCREENS.REPORT_DETAILS.SHARE_CODE]: ROUTES.REPORT_WITH_ID_DETAILS_SHARE_CODE.route,
                    },
                },
                [SCREENS.RIGHT_MODAL.REPORT_SETTINGS]: {
                    screens: {
                        [SCREENS.REPORT_SETTINGS.ROOT]: {
                            path: ROUTES.REPORT_SETTINGS.route,
                        },
                        [SCREENS.REPORT_SETTINGS.ROOM_NAME]: {
                            path: ROUTES.REPORT_SETTINGS_ROOM_NAME.route,
                        },
                        [SCREENS.REPORT_SETTINGS.NOTIFICATION_PREFERENCES]: {
                            path: ROUTES.REPORT_SETTINGS_NOTIFICATION_PREFERENCES.route,
                        },
                        [SCREENS.REPORT_SETTINGS.WRITE_CAPABILITY]: {
                            path: ROUTES.REPORT_SETTINGS_WRITE_CAPABILITY.route,
                        },
                    },
                },
                [SCREENS.RIGHT_MODAL.REPORT_DESCRIPTION]: {
                    screens: {
                        [SCREENS.REPORT_DESCRIPTION_ROOT]: ROUTES.REPORT_DESCRIPTION.route,
                    },
                },
                [SCREENS.RIGHT_MODAL.NEW_CHAT]: {
                    screens: {
                        [SCREENS.NEW_CHAT.ROOT]: {
                            path: ROUTES.NEW,
                            exact: true,
                            screens: {
                                [SCREENS.NEW_CHAT.NEW_CHAT]: {
                                    path: ROUTES.NEW_CHAT,
                                    exact: true,
                                },
                                [SCREENS.NEW_CHAT.NEW_ROOM]: {
                                    path: ROUTES.NEW_ROOM,
                                    exact: true,
                                },
                            },
                        },
                    },
                },
                [SCREENS.RIGHT_MODAL.NEW_TASK]: {
                    screens: {
                        [SCREENS.NEW_TASK.ROOT]: ROUTES.NEW_TASK,
                        [SCREENS.NEW_TASK.TASK_ASSIGNEE_SELECTOR]: ROUTES.NEW_TASK_ASSIGNEE,
                        [SCREENS.NEW_TASK.TASK_SHARE_DESTINATION_SELECTOR]: ROUTES.NEW_TASK_SHARE_DESTINATION,
                        [SCREENS.NEW_TASK.DETAILS]: ROUTES.NEW_TASK_DETAILS,
                        [SCREENS.NEW_TASK.TITLE]: ROUTES.NEW_TASK_TITLE,
                        [SCREENS.NEW_TASK.DESCRIPTION]: ROUTES.NEW_TASK_DESCRIPTION,
                    },
                },
                [SCREENS.RIGHT_MODAL.ONBOARD_ENGAGEMENT]: {
                    screens: {
                        [SCREENS.ONBOARD_ENGAGEMENT.ROOT]: ROUTES.ONBOARD,
                        [SCREENS.ONBOARD_ENGAGEMENT.MANAGE_TEAMS_EXPENSES]: ROUTES.ONBOARD_MANAGE_EXPENSES,
                        [SCREENS.ONBOARD_ENGAGEMENT.EXPENSIFY_CLASSIC]: ROUTES.ONBOARD_EXPENSIFY_CLASSIC,
                    },
                },
                [SCREENS.RIGHT_MODAL.TEACHERS_UNITE]: {
                    screens: {
                        [SCREENS.SAVE_THE_WORLD.ROOT]: ROUTES.TEACHERS_UNITE,
                        [SCREENS.I_KNOW_A_TEACHER]: ROUTES.I_KNOW_A_TEACHER,
                        [SCREENS.INTRO_SCHOOL_PRINCIPAL]: ROUTES.INTRO_SCHOOL_PRINCIPAL,
                        [SCREENS.I_AM_A_TEACHER]: ROUTES.I_AM_A_TEACHER,
                    },
                },
                [SCREENS.RIGHT_MODAL.DETAILS]: {
                    screens: {
                        [SCREENS.DETAILS_ROOT]: ROUTES.DETAILS.route,
                    },
                },
                [SCREENS.RIGHT_MODAL.PROFILE]: {
                    screens: {
                        [SCREENS.PROFILE_ROOT]: ROUTES.PROFILE.route,
                    },
                },
                [SCREENS.RIGHT_MODAL.PARTICIPANTS]: {
                    screens: {
                        [SCREENS.REPORT_PARTICIPANTS_ROOT]: ROUTES.REPORT_PARTICIPANTS.route,
                    },
                },
                [SCREENS.RIGHT_MODAL.ROOM_INVITE]: {
                    screens: {
                        [SCREENS.ROOM_INVITE_ROOT]: ROUTES.ROOM_INVITE.route,
                    },
                },
                [SCREENS.RIGHT_MODAL.ROOM_MEMBERS]: {
                    screens: {
                        [SCREENS.ROOM_MEMBERS_ROOT]: ROUTES.ROOM_MEMBERS.route,
                    },
                },
                [SCREENS.RIGHT_MODAL.MONEY_REQUEST]: {
                    screens: {
                        [SCREENS.MONEY_REQUEST.START]: ROUTES.MONEY_REQUEST_START.route,
                        [SCREENS.MONEY_REQUEST.CREATE]: {
                            path: ROUTES.MONEY_REQUEST_CREATE.route,
                            exact: true,
                            screens: {
                                distance: {
                                    path: ROUTES.MONEY_REQUEST_CREATE_TAB_DISTANCE.route,
                                    exact: true,
                                },
                                manual: {
                                    path: ROUTES.MONEY_REQUEST_CREATE_TAB_MANUAL.route,
                                    exact: true,
                                },
                                scan: {
                                    path: ROUTES.MONEY_REQUEST_CREATE_TAB_SCAN.route,
                                    exact: true,
                                },
                            },
                        },
                        [SCREENS.MONEY_REQUEST.STEP_AMOUNT]: ROUTES.MONEY_REQUEST_STEP_AMOUNT.route,
                        [SCREENS.MONEY_REQUEST.STEP_CATEGORY]: ROUTES.MONEY_REQUEST_STEP_CATEGORY.route,
                        [SCREENS.MONEY_REQUEST.STEP_CONFIRMATION]: ROUTES.MONEY_REQUEST_STEP_CONFIRMATION.route,
                        [SCREENS.MONEY_REQUEST.STEP_CURRENCY]: ROUTES.MONEY_REQUEST_STEP_CURRENCY.route,
                        [SCREENS.MONEY_REQUEST.STEP_DATE]: ROUTES.MONEY_REQUEST_STEP_DATE.route,
                        [SCREENS.MONEY_REQUEST.STEP_DESCRIPTION]: ROUTES.MONEY_REQUEST_STEP_DESCRIPTION.route,
                        [SCREENS.MONEY_REQUEST.STEP_DISTANCE]: ROUTES.MONEY_REQUEST_STEP_DISTANCE.route,
                        [SCREENS.MONEY_REQUEST.STEP_MERCHANT]: ROUTES.MONEY_REQUEST_STEP_MERCHANT.route,
                        [SCREENS.MONEY_REQUEST.STEP_PARTICIPANTS]: ROUTES.MONEY_REQUEST_STEP_PARTICIPANTS.route,
                        [SCREENS.MONEY_REQUEST.STEP_SCAN]: ROUTES.MONEY_REQUEST_STEP_SCAN.route,
                        [SCREENS.MONEY_REQUEST.STEP_TAG]: ROUTES.MONEY_REQUEST_STEP_TAG.route,
                        [SCREENS.MONEY_REQUEST.STEP_WAYPOINT]: ROUTES.MONEY_REQUEST_STEP_WAYPOINT.route,
                        [SCREENS.MONEY_REQUEST.ROOT]: {
                            path: ROUTES.MONEY_REQUEST.route,
                            exact: true,
                            screens: {
                                [SCREENS.MONEY_REQUEST.MANUAL_TAB]: {
                                    path: ROUTES.MONEY_REQUEST_MANUAL_TAB,
                                    exact: true,
                                },
                                [SCREENS.MONEY_REQUEST.SCAN_TAB]: {
                                    path: ROUTES.MONEY_REQUEST_SCAN_TAB,
                                    exact: true,
                                },
                                [SCREENS.MONEY_REQUEST.DISTANCE_TAB]: {
                                    path: ROUTES.MONEY_REQUEST_DISTANCE_TAB.route,
                                    exact: true,
                                },
                            },
                        },
                        [SCREENS.MONEY_REQUEST.AMOUNT]: ROUTES.MONEY_REQUEST_AMOUNT.route,
                        [SCREENS.MONEY_REQUEST.STEP_TAX_AMOUNT]: ROUTES.MONEY_REQUEST_STEP_TAX_AMOUNT.route,
                        [SCREENS.MONEY_REQUEST.STEP_TAX_RATE]: ROUTES.MONEY_REQUEST_STEP_TAX_RATE.route,
                        [SCREENS.MONEY_REQUEST.PARTICIPANTS]: ROUTES.MONEY_REQUEST_PARTICIPANTS.route,
                        [SCREENS.MONEY_REQUEST.CONFIRMATION]: ROUTES.MONEY_REQUEST_CONFIRMATION.route,
                        [SCREENS.MONEY_REQUEST.CURRENCY]: ROUTES.MONEY_REQUEST_CURRENCY.route,
                        [SCREENS.MONEY_REQUEST.CATEGORY]: ROUTES.MONEY_REQUEST_CATEGORY.route,
                        [SCREENS.MONEY_REQUEST.RECEIPT]: ROUTES.MONEY_REQUEST_RECEIPT.route,
                        [SCREENS.MONEY_REQUEST.DISTANCE]: ROUTES.MONEY_REQUEST_DISTANCE.route,
                        [SCREENS.IOU_SEND.ENABLE_PAYMENTS]: ROUTES.IOU_SEND_ENABLE_PAYMENTS,
                        [SCREENS.IOU_SEND.ADD_BANK_ACCOUNT]: ROUTES.IOU_SEND_ADD_BANK_ACCOUNT,
                        [SCREENS.IOU_SEND.ADD_DEBIT_CARD]: ROUTES.IOU_SEND_ADD_DEBIT_CARD,
                    },
                },
                [SCREENS.RIGHT_MODAL.SPLIT_DETAILS]: {
                    screens: {
                        [SCREENS.SPLIT_DETAILS.ROOT]: ROUTES.SPLIT_BILL_DETAILS.route,
                        [SCREENS.SPLIT_DETAILS.EDIT_REQUEST]: ROUTES.EDIT_SPLIT_BILL.route,
                        [SCREENS.SPLIT_DETAILS.EDIT_CURRENCY]: ROUTES.EDIT_SPLIT_BILL_CURRENCY.route,
                    },
                },
                [SCREENS.RIGHT_MODAL.TASK_DETAILS]: {
                    screens: {
                        [SCREENS.TASK.TITLE]: ROUTES.TASK_TITLE.route,
                        [SCREENS.TASK.ASSIGNEE]: ROUTES.TASK_ASSIGNEE.route,
                    },
                },
                [SCREENS.RIGHT_MODAL.ADD_PERSONAL_BANK_ACCOUNT]: {
                    screens: {
                        [SCREENS.ADD_PERSONAL_BANK_ACCOUNT_ROOT]: ROUTES.BANK_ACCOUNT_PERSONAL,
                    },
                },
                [SCREENS.RIGHT_MODAL.ENABLE_PAYMENTS]: {
                    screens: {
                        [SCREENS.ENABLE_PAYMENTS_ROOT]: ROUTES.ENABLE_PAYMENTS,
                    },
                },
                [SCREENS.RIGHT_MODAL.WALLET_STATEMENT]: {
                    screens: {
                        [SCREENS.WALLET_STATEMENT_ROOT]: ROUTES.WALLET_STATEMENT_WITH_DATE,
                    },
                },
                [SCREENS.RIGHT_MODAL.FLAG_COMMENT]: {
                    screens: {
                        [SCREENS.FLAG_COMMENT_ROOT]: ROUTES.FLAG_COMMENT.route,
                    },
                },
                [SCREENS.RIGHT_MODAL.EDIT_REQUEST]: {
                    screens: {
                        [SCREENS.EDIT_REQUEST.ROOT]: ROUTES.EDIT_REQUEST.route,
                        [SCREENS.EDIT_REQUEST.CURRENCY]: ROUTES.EDIT_CURRENCY_REQUEST.route,
                        [SCREENS.EDIT_REQUEST.REPORT_FIELD]: ROUTES.EDIT_REPORT_FIELD_REQUEST.route,
                    },
                },
                [SCREENS.RIGHT_MODAL.SIGN_IN]: {
                    screens: {
                        [SCREENS.SIGN_IN_ROOT]: ROUTES.SIGN_IN_MODAL,
                    },
                },
                [SCREENS.RIGHT_MODAL.REFERRAL]: {
                    screens: {
                        [SCREENS.REFERRAL_DETAILS]: ROUTES.REFERRAL_DETAILS_MODAL.route,
                    },
                },
                [SCREENS.RIGHT_MODAL.PROCESS_MONEY_REQUEST_HOLD]: {
                    screens: {
                        [SCREENS.PROCESS_MONEY_REQUEST_HOLD_ROOT]: ROUTES.PROCESS_MONEY_REQUEST_HOLD,
                    },
                },
            },
        },

        [NAVIGATORS.FULL_SCREEN_NAVIGATOR]: {
            screens: {
                [SCREENS.SETTINGS.ROOT]: {
                    path: ROUTES.SETTINGS,
                },
                [SCREENS.SETTINGS_CENTRAL_PANE]: {
                    screens: {
                        [SCREENS.SETTINGS.SHARE_CODE]: {
                            path: ROUTES.SETTINGS_SHARE_CODE,
                            exact: true,
                        },
                        [SCREENS.SETTINGS.PROFILE.ROOT]: {
                            path: ROUTES.SETTINGS_PROFILE,
                            exact: true,
                        },
                        [SCREENS.SETTINGS.PREFERENCES.ROOT]: {
                            path: ROUTES.SETTINGS_PREFERENCES,
                            exact: true,
                        },
                        [SCREENS.SETTINGS.SECURITY]: {
                            path: ROUTES.SETTINGS_SECURITY,
                            exact: true,
                        },
                        [SCREENS.SETTINGS.WALLET.ROOT]: {
                            path: ROUTES.SETTINGS_WALLET,
                            exact: true,
                        },
                        [SCREENS.SETTINGS.ABOUT]: {
                            path: ROUTES.SETTINGS_ABOUT,
                            exact: true,
                        },
                    },
                },
            },
        },
    },
};

export default config;<|MERGE_RESOLUTION|>--- conflicted
+++ resolved
@@ -264,8 +264,6 @@
                             path: ROUTES.KEYBOARD_SHORTCUTS,
                         },
                         [SCREENS.WORKSPACE.NAME]: ROUTES.WORKSPACE_PROFILE_NAME.route,
-<<<<<<< HEAD
-                        [SCREENS.WORKSPACE.DESCRIPTION]: ROUTES.WORKSPACE_DESCRIPTION.route,
                         [SCREENS.SETTINGS.EXIT_SURVEY.REASON]: {
                             path: ROUTES.SETTINGS_EXIT_SURVEY_REASON,
                         },
@@ -275,8 +273,6 @@
                         [SCREENS.SETTINGS.EXIT_SURVEY.CONFIRM]: {
                             path: ROUTES.SETTINGS_EXIT_SURVEY_CONFIRM.route,
                         },
-=======
->>>>>>> c4cff437
                     },
                 },
                 [SCREENS.RIGHT_MODAL.PRIVATE_NOTES]: {
