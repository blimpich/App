import type {LinkingOptions} from '@react-navigation/native';
import type {RouteConfig} from '@libs/Navigation/helpers/createNormalizedConfigs';
import createNormalizedConfigs from '@libs/Navigation/helpers/createNormalizedConfigs';
import type {RootNavigatorParamList} from '@navigation/types';
import CONST from '@src/CONST';
import NAVIGATORS from '@src/NAVIGATORS';
import ROUTES from '@src/ROUTES';
import type {Screen} from '@src/SCREENS';
import SCREENS from '@src/SCREENS';
import getHistoryParamParse from './helpers/getHistoryParamParse';
import HISTORY_PARAM from './HISTORY_PARAM';

// Moved to a separate file to avoid cyclic dependencies.
const config: LinkingOptions<RootNavigatorParamList>['config'] = {
    screens: {
        // Main Routes
        [SCREENS.VALIDATE_LOGIN]: ROUTES.VALIDATE_LOGIN,
        [SCREENS.UNLINK_LOGIN]: ROUTES.UNLINK_LOGIN,
        [SCREENS.TRANSITION_BETWEEN_APPS]: ROUTES.TRANSITION_BETWEEN_APPS,
        [SCREENS.CONNECTION_COMPLETE]: ROUTES.CONNECTION_COMPLETE,
        [SCREENS.BANK_CONNECTION_COMPLETE]: ROUTES.BANK_CONNECTION_COMPLETE,
        [SCREENS.CONCIERGE]: ROUTES.CONCIERGE,
        [SCREENS.TRACK_EXPENSE]: ROUTES.TRACK_EXPENSE,
        [SCREENS.SUBMIT_EXPENSE]: ROUTES.SUBMIT_EXPENSE,
        [SCREENS.SIGN_IN_WITH_APPLE_DESKTOP]: ROUTES.APPLE_SIGN_IN,
        [SCREENS.SIGN_IN_WITH_GOOGLE_DESKTOP]: ROUTES.GOOGLE_SIGN_IN,
        [SCREENS.SAML_SIGN_IN]: ROUTES.SAML_SIGN_IN,
        [SCREENS.DESKTOP_SIGN_IN_REDIRECT]: ROUTES.DESKTOP_SIGN_IN_REDIRECT,
        [SCREENS.ATTACHMENTS]: ROUTES.ATTACHMENTS.route,
        [SCREENS.PROFILE_AVATAR]: ROUTES.PROFILE_AVATAR.route,
        [SCREENS.WORKSPACE_AVATAR]: ROUTES.WORKSPACE_AVATAR.route,
        [SCREENS.REPORT_AVATAR]: ROUTES.REPORT_AVATAR.route,
        [SCREENS.TRANSACTION_RECEIPT]: ROUTES.TRANSACTION_RECEIPT.route,
        [SCREENS.WORKSPACE_JOIN_USER]: ROUTES.WORKSPACE_JOIN_USER.route,
        [SCREENS.REQUIRE_TWO_FACTOR_AUTH]: ROUTES.REQUIRE_TWO_FACTOR_AUTH,
        [SCREENS.WORKSPACES_LIST]: {
            path: ROUTES.WORKSPACES_LIST.route,
            exact: true,
        },

        [SCREENS.NOT_FOUND]: '*',
        [NAVIGATORS.PUBLIC_RIGHT_MODAL_NAVIGATOR]: {
            screens: {
                [SCREENS.PUBLIC_CONSOLE_DEBUG]: {
                    path: ROUTES.PUBLIC_CONSOLE_DEBUG.route,
                    exact: true,
                },
            },
        },
        [NAVIGATORS.FEATURE_TRAINING_MODAL_NAVIGATOR]: {
            screens: {
                [SCREENS.FEATURE_TRAINING_ROOT]: {
                    path: ROUTES.TRACK_TRAINING_MODAL,
                    exact: true,
                },
                [SCREENS.PROCESS_MONEY_REQUEST_HOLD_ROOT]: ROUTES.PROCESS_MONEY_REQUEST_HOLD.route,
                [SCREENS.AUTO_SUBMIT_ROOT]: ROUTES.AUTO_SUBMIT_MODAL_ROOT,
                [SCREENS.CHANGE_POLICY_EDUCATIONAL_ROOT]: ROUTES.CHANGE_POLICY_EDUCATIONAL.route,
            },
        },
        [NAVIGATORS.WELCOME_VIDEO_MODAL_NAVIGATOR]: {
            screens: {
                [SCREENS.WELCOME_VIDEO.ROOT]: {
                    path: ROUTES.WELCOME_VIDEO_ROOT,
                    exact: true,
                },
            },
        },
        [NAVIGATORS.EXPLANATION_MODAL_NAVIGATOR]: {
            screens: {
                [SCREENS.EXPLANATION_MODAL.ROOT]: {
                    path: ROUTES.EXPLANATION_MODAL_ROOT,
                    exact: true,
                },
            },
        },

        [NAVIGATORS.MIGRATED_USER_MODAL_NAVIGATOR]: {
            screens: {
                [SCREENS.MIGRATED_USER_WELCOME_MODAL.ROOT]: {
                    path: ROUTES.MIGRATED_USER_WELCOME_MODAL.route,
                    exact: true,
                },
            },
        },

        [NAVIGATORS.TEST_DRIVE_MODAL_NAVIGATOR]: {
            screens: {
                [SCREENS.TEST_DRIVE_MODAL.ROOT]: {
                    path: ROUTES.TEST_DRIVE_MODAL_ROOT.route,
                    exact: true,
                },
            },
        },

        [NAVIGATORS.TEST_DRIVE_DEMO_NAVIGATOR]: {
            screens: {
                [SCREENS.TEST_DRIVE_DEMO.ROOT]: {
                    path: ROUTES.TEST_DRIVE_DEMO_ROOT,
                    exact: true,
                },
            },
        },

        [NAVIGATORS.ONBOARDING_MODAL_NAVIGATOR]: {
            // Don't set the initialRouteName, because when the user continues from the last visited onboarding page,
            // the onboarding purpose page will be briefly visible.
            path: ROUTES.ONBOARDING_ROOT.route,
            screens: {
                [SCREENS.ONBOARDING.WORK_EMAIL]: {
                    path: ROUTES.ONBOARDING_WORK_EMAIL.route,
                    exact: true,
                },
                [SCREENS.ONBOARDING.WORK_EMAIL_VALIDATION]: {
                    path: ROUTES.ONBOARDING_WORK_EMAIL_VALIDATION.route,
                    exact: true,
                },
                [SCREENS.ONBOARDING.PURPOSE]: {
                    path: ROUTES.ONBOARDING_PURPOSE.route,
                    exact: true,
                },
                [SCREENS.ONBOARDING.PERSONAL_DETAILS]: {
                    path: ROUTES.ONBOARDING_PERSONAL_DETAILS.route,
                    exact: true,
                },
                [SCREENS.ONBOARDING.PRIVATE_DOMAIN]: {
                    path: ROUTES.ONBOARDING_PRIVATE_DOMAIN.route,
                    exact: true,
                },
                [SCREENS.ONBOARDING.EMPLOYEES]: {
                    path: ROUTES.ONBOARDING_EMPLOYEES.route,
                    exact: true,
                },
                [SCREENS.ONBOARDING.ACCOUNTING]: {
                    path: ROUTES.ONBOARDING_ACCOUNTING.route,
                    exact: true,
                },
                [SCREENS.ONBOARDING.INTERESTED_FEATURES]: {
                    path: ROUTES.ONBOARDING_INTERESTED_FEATURES.route,
                    exact: true,
                },
                [SCREENS.ONBOARDING.WORKSPACES]: {
                    path: ROUTES.ONBOARDING_WORKSPACES.route,
                    exact: true,
                },
                [SCREENS.ONBOARDING.WORKSPACE_OPTIONAL]: {
                    path: ROUTES.ONBOARDING_WORKSPACE.route,
                    exact: true,
                },
                [SCREENS.ONBOARDING.WORKSPACE_CONFIRMATION]: {
                    path: ROUTES.ONBOARDING_WORKSPACE_CONFIRMATION.route,
                    exact: true,
                },
                [SCREENS.ONBOARDING.WORKSPACE_CURRENCY]: {
                    path: ROUTES.ONBOARDING_WORKSPACE_CURRENCY.route,
                    exact: true,
                },
                [SCREENS.ONBOARDING.WORKSPACE_INVITE]: {
                    path: ROUTES.ONBOARDING_WORKSPACE_INVITE.route,
                    exact: true,
                },
            },
        },
        [NAVIGATORS.RIGHT_MODAL_NAVIGATOR]: {
            screens: {
                [SCREENS.RIGHT_MODAL.SETTINGS]: {
                    screens: {
                        [SCREENS.SETTINGS.PREFERENCES.PRIORITY_MODE]: {
                            path: ROUTES.SETTINGS_PRIORITY_MODE,
                            exact: true,
                        },
                        [SCREENS.SETTINGS.PREFERENCES.LANGUAGE]: {
                            path: ROUTES.SETTINGS_LANGUAGE,
                            exact: true,
                        },
                        [SCREENS.SETTINGS.SUBSCRIPTION.ADD_PAYMENT_CARD]: {
                            path: ROUTES.SETTINGS_SUBSCRIPTION_ADD_PAYMENT_CARD,
                            exact: true,
                        },
                        [SCREENS.SETTINGS.SUBSCRIPTION.CHANGE_BILLING_CURRENCY]: {
                            path: ROUTES.SETTINGS_SUBSCRIPTION_CHANGE_BILLING_CURRENCY,
                            exact: true,
                        },
                        [SCREENS.SETTINGS.SUBSCRIPTION.CHANGE_PAYMENT_CURRENCY]: {
                            path: ROUTES.SETTINGS_SUBSCRIPTION_CHANGE_PAYMENT_CURRENCY,
                            exact: true,
                        },
                        [SCREENS.SETTINGS.ADD_PAYMENT_CARD_CHANGE_CURRENCY]: {
                            path: ROUTES.SETTINGS_CHANGE_CURRENCY,
                            exact: true,
                        },
                        [SCREENS.SETTINGS.PREFERENCES.THEME]: {
                            path: ROUTES.SETTINGS_THEME,
                            exact: true,
                        },
                        [SCREENS.SETTINGS.PREFERENCES.PAYMENT_CURRENCY]: {
                            path: ROUTES.SETTINGS_PAYMENT_CURRENCY,
                            exact: true,
                        },
                        [SCREENS.SETTINGS.CLOSE]: {
                            path: ROUTES.SETTINGS_CLOSE,
                            exact: true,
                        },
                        [SCREENS.SETTINGS.MERGE_ACCOUNTS.ACCOUNT_DETAILS]: {
                            path: ROUTES.SETTINGS_MERGE_ACCOUNTS.route,
                            exact: true,
                        },
                        [SCREENS.SETTINGS.MERGE_ACCOUNTS.ACCOUNT_VALIDATE]: {
                            path: ROUTES.SETTINGS_MERGE_ACCOUNTS_MAGIC_CODE.route,
                        },
                        [SCREENS.SETTINGS.MERGE_ACCOUNTS.MERGE_RESULT]: {
                            path: ROUTES.SETTINGS_MERGE_ACCOUNTS_RESULT.route,
                        },
                        [SCREENS.SETTINGS.LOCK.LOCK_ACCOUNT]: {
                            path: ROUTES.SETTINGS_LOCK_ACCOUNT,
                            exact: true,
                        },
                        [SCREENS.SETTINGS.LOCK.UNLOCK_ACCOUNT]: {
                            path: ROUTES.SETTINGS_UNLOCK_ACCOUNT,
                            exact: true,
                        },
                        [SCREENS.SETTINGS.LOCK.FAILED_TO_LOCK_ACCOUNT]: {
                            path: ROUTES.SETTINGS_FAILED_TO_LOCK_ACCOUNT,
                            exact: true,
                        },
                        [SCREENS.SETTINGS.WALLET.DOMAIN_CARD]: {
                            path: ROUTES.SETTINGS_WALLET_DOMAIN_CARD.route,
                            exact: true,
                        },
                        [SCREENS.SETTINGS.WALLET.REPORT_VIRTUAL_CARD_FRAUD]: {
                            path: ROUTES.SETTINGS_REPORT_FRAUD.route,
                            exact: true,
                        },
                        [SCREENS.SETTINGS.WALLET.REPORT_VIRTUAL_CARD_FRAUD_CONFIRMATION]: {
                            path: ROUTES.SETTINGS_REPORT_FRAUD_CONFIRMATION.route,
                            exact: true,
                        },
                        [SCREENS.SETTINGS.WALLET.ENABLE_PAYMENTS]: {
                            path: ROUTES.SETTINGS_ENABLE_PAYMENTS,
                            exact: true,
                        },
                        [SCREENS.SETTINGS.WALLET.TRANSFER_BALANCE]: {
                            path: ROUTES.SETTINGS_WALLET_TRANSFER_BALANCE,
                            exact: true,
                        },
                        [SCREENS.SETTINGS.WALLET.CHOOSE_TRANSFER_ACCOUNT]: {
                            path: ROUTES.SETTINGS_WALLET_CHOOSE_TRANSFER_ACCOUNT,
                            exact: true,
                        },
                        [SCREENS.SETTINGS.REPORT_CARD_LOST_OR_DAMAGED]: {
                            path: ROUTES.SETTINGS_WALLET_REPORT_CARD_LOST_OR_DAMAGED.route,
                            exact: true,
                        },
                        [SCREENS.SETTINGS.WALLET.CARD_ACTIVATE]: {
                            path: ROUTES.SETTINGS_WALLET_CARD_ACTIVATE.route,
                            exact: true,
                        },
                        [SCREENS.SETTINGS.WALLET.CARDS_DIGITAL_DETAILS_UPDATE_ADDRESS]: {
                            path: ROUTES.SETTINGS_WALLET_CARD_DIGITAL_DETAILS_UPDATE_ADDRESS.route,
                            exact: true,
                        },
                        [SCREENS.SETTINGS.ADD_DEBIT_CARD]: {
                            path: ROUTES.SETTINGS_ADD_DEBIT_CARD,
                            exact: true,
                        },
                        [SCREENS.SETTINGS.ADD_BANK_ACCOUNT]: {
                            path: ROUTES.SETTINGS_ADD_BANK_ACCOUNT.route,
                            exact: true,
                        },
                        [SCREENS.SETTINGS.ADD_US_BANK_ACCOUNT]: {
                            path: ROUTES.SETTINGS_ADD_US_BANK_ACCOUNT,
                            exact: true,
                        },
                        [SCREENS.SETTINGS.PROFILE.PRONOUNS]: {
                            path: ROUTES.SETTINGS_PRONOUNS,
                            exact: true,
                        },
                        [SCREENS.SETTINGS.PROFILE.DISPLAY_NAME]: {
                            path: ROUTES.SETTINGS_DISPLAY_NAME,
                            exact: true,
                        },
                        [SCREENS.SETTINGS.PROFILE.TIMEZONE]: {
                            path: ROUTES.SETTINGS_TIMEZONE,
                            exact: true,
                        },
                        [SCREENS.SETTINGS.PROFILE.TIMEZONE_SELECT]: {
                            path: ROUTES.SETTINGS_TIMEZONE_SELECT,
                            exact: true,
                        },
                        [SCREENS.SETTINGS.APP_DOWNLOAD_LINKS]: {
                            path: ROUTES.SETTINGS_APP_DOWNLOAD_LINKS,
                            exact: true,
                        },
                        [SCREENS.SETTINGS.CONSOLE]: {
                            path: ROUTES.SETTINGS_CONSOLE.route,
                            exact: true,
                        },
                        [SCREENS.SETTINGS.SHARE_LOG]: ROUTES.SETTINGS_SHARE_LOG.route,
                        [SCREENS.SETTINGS.PROFILE.CONTACT_METHODS]: {
                            path: ROUTES.SETTINGS_CONTACT_METHODS.route,
                            exact: true,
                        },
                        [SCREENS.SETTINGS.PROFILE.CONTACT_METHOD_DETAILS]: {
                            path: ROUTES.SETTINGS_CONTACT_METHOD_DETAILS.route,
                        },
                        [SCREENS.SETTINGS.PROFILE.NEW_CONTACT_METHOD]: {
                            path: ROUTES.SETTINGS_NEW_CONTACT_METHOD.route,
                            exact: true,
                        },
                        [SCREENS.SETTINGS.PROFILE.CONTACT_METHOD_VERIFY_ACCOUNT]: {
                            path: ROUTES.SETTINGS_CONTACT_METHOD_VERIFY_ACCOUNT.route,
                            exact: true,
                        },
                        [SCREENS.SETTINGS.PROFILE.LEGAL_NAME]: {
                            path: ROUTES.SETTINGS_LEGAL_NAME,
                            exact: true,
                        },
                        [SCREENS.SETTINGS.PROFILE.PHONE_NUMBER]: {
                            path: ROUTES.SETTINGS_PHONE_NUMBER,
                            exact: true,
                        },
                        [SCREENS.SETTINGS.PROFILE.DATE_OF_BIRTH]: {
                            path: ROUTES.SETTINGS_DATE_OF_BIRTH,
                            exact: true,
                        },
                        [SCREENS.SETTINGS.PROFILE.ADDRESS]: {
                            path: ROUTES.SETTINGS_ADDRESS,
                            exact: true,
                        },
                        [SCREENS.SETTINGS.PROFILE.ADDRESS_COUNTRY]: {
                            path: ROUTES.SETTINGS_ADDRESS_COUNTRY.route,
                            exact: true,
                        },
                        [SCREENS.SETTINGS.PROFILE.ADDRESS_STATE]: {
                            path: ROUTES.SETTINGS_ADDRESS_STATE.route,
                            exact: true,
                        },
                        [SCREENS.SETTINGS.DELEGATE.ADD_DELEGATE]: {
                            path: ROUTES.SETTINGS_ADD_DELEGATE,
                            exact: true,
                        },
                        [SCREENS.SETTINGS.DELEGATE.DELEGATE_ROLE]: {
                            path: ROUTES.SETTINGS_DELEGATE_ROLE.route,
                        },
                        [SCREENS.SETTINGS.DELEGATE.UPDATE_DELEGATE_ROLE]: {
                            path: ROUTES.SETTINGS_UPDATE_DELEGATE_ROLE.route,
                        },
                        [SCREENS.SETTINGS.DELEGATE.DELEGATE_CONFIRM]: {
                            path: ROUTES.SETTINGS_DELEGATE_CONFIRM.route,
                            parse: getHistoryParamParse(HISTORY_PARAM.SHOW_VALIDATE_CODE_ACTION_MODAL),
                        },
                        [SCREENS.SETTINGS.PROFILE.STATUS]: {
                            path: ROUTES.SETTINGS_STATUS,
                            exact: true,
                        },
                        [SCREENS.SETTINGS.PROFILE.STATUS_CLEAR_AFTER]: {
                            path: ROUTES.SETTINGS_STATUS_CLEAR_AFTER,
                        },
                        [SCREENS.SETTINGS.PROFILE.STATUS_CLEAR_AFTER_DATE]: {
                            path: ROUTES.SETTINGS_STATUS_CLEAR_AFTER_DATE,
                        },
                        [SCREENS.SETTINGS.PROFILE.STATUS_CLEAR_AFTER_TIME]: {
                            path: ROUTES.SETTINGS_STATUS_CLEAR_AFTER_TIME,
                        },
                        [SCREENS.SETTINGS.SUBSCRIPTION.SETTINGS_DETAILS]: {
                            path: ROUTES.SETTINGS_SUBSCRIPTION_SETTINGS_DETAILS,
                        },
                        [SCREENS.SETTINGS.SUBSCRIPTION.SIZE]: {
                            path: ROUTES.SETTINGS_SUBSCRIPTION_SIZE.route,
                            parse: {
                                canChangeSize: Number,
                            },
                        },
                        [SCREENS.SETTINGS.SUBSCRIPTION.DISABLE_AUTO_RENEW_SURVEY]: {
                            path: ROUTES.SETTINGS_SUBSCRIPTION_DISABLE_AUTO_RENEW_SURVEY,
                        },
                        [SCREENS.SETTINGS.SUBSCRIPTION.REQUEST_EARLY_CANCELLATION]: {
                            path: ROUTES.SETTINGS_SUBSCRIPTION_REQUEST_EARLY_CANCELLATION,
                        },
                        [SCREENS.WORKSPACE.CURRENCY]: {
                            path: ROUTES.WORKSPACE_OVERVIEW_CURRENCY.route,
                        },
                        [SCREENS.WORKSPACE.ADDRESS]: {
                            path: ROUTES.WORKSPACE_OVERVIEW_ADDRESS.route,
                        },
                        [SCREENS.WORKSPACE.PLAN]: {
                            path: ROUTES.WORKSPACE_OVERVIEW_PLAN.route,
                        },
                        [SCREENS.WORKSPACE.ACCOUNTING.QUICKBOOKS_ONLINE_IMPORT]: {path: ROUTES.POLICY_ACCOUNTING_QUICKBOOKS_ONLINE_IMPORT.route},
                        [SCREENS.WORKSPACE.ACCOUNTING.QUICKBOOKS_ONLINE_CHART_OF_ACCOUNTS]: {path: ROUTES.POLICY_ACCOUNTING_QUICKBOOKS_ONLINE_CHART_OF_ACCOUNTS.route},
                        [SCREENS.WORKSPACE.ACCOUNTING.QUICKBOOKS_ONLINE_CLASSES]: {path: ROUTES.POLICY_ACCOUNTING_QUICKBOOKS_ONLINE_CLASSES.route},
                        [SCREENS.WORKSPACE.ACCOUNTING.QUICKBOOKS_ONLINE_CUSTOMERS]: {path: ROUTES.POLICY_ACCOUNTING_QUICKBOOKS_ONLINE_CUSTOMERS.route},
                        [SCREENS.WORKSPACE.ACCOUNTING.QUICKBOOKS_ONLINE_LOCATIONS]: {path: ROUTES.POLICY_ACCOUNTING_QUICKBOOKS_ONLINE_LOCATIONS.route},
                        [SCREENS.WORKSPACE.ACCOUNTING.QUICKBOOKS_ONLINE_TAXES]: {path: ROUTES.POLICY_ACCOUNTING_QUICKBOOKS_ONLINE_TAXES.route},
                        [SCREENS.WORKSPACE.ACCOUNTING.QUICKBOOKS_ONLINE_EXPORT]: {path: ROUTES.POLICY_ACCOUNTING_QUICKBOOKS_ONLINE_EXPORT.route},
                        [SCREENS.WORKSPACE.ACCOUNTING.QUICKBOOKS_ONLINE_EXPORT_DATE_SELECT]: {path: ROUTES.POLICY_ACCOUNTING_QUICKBOOKS_ONLINE_EXPORT_DATE_SELECT.route},
                        [SCREENS.WORKSPACE.ACCOUNTING.QUICKBOOKS_ONLINE_EXPORT_INVOICE_ACCOUNT_SELECT]: {path: ROUTES.POLICY_ACCOUNTING_QUICKBOOKS_ONLINE_INVOICE_ACCOUNT_SELECT.route},
                        [SCREENS.WORKSPACE.ACCOUNTING.QUICKBOOKS_ONLINE_EXPORT_OUT_OF_POCKET_EXPENSES_ACCOUNT_SELECT]: {
                            path: ROUTES.POLICY_ACCOUNTING_QUICKBOOKS_ONLINE_EXPORT_OUT_OF_POCKET_EXPENSES_ACCOUNT_SELECT.route,
                        },
                        [SCREENS.WORKSPACE.ACCOUNTING.QUICKBOOKS_ONLINE_EXPORT_OUT_OF_POCKET_EXPENSES]: {
                            path: ROUTES.POLICY_ACCOUNTING_QUICKBOOKS_ONLINE_EXPORT_OUT_OF_POCKET_EXPENSES.route,
                        },
                        [SCREENS.WORKSPACE.ACCOUNTING.QUICKBOOKS_ONLINE_EXPORT_OUT_OF_POCKET_EXPENSES_SELECT]: {
                            path: ROUTES.POLICY_ACCOUNTING_QUICKBOOKS_ONLINE_EXPORT_OUT_OF_POCKET_EXPENSES_SELECT.route,
                        },
                        [SCREENS.WORKSPACE.ACCOUNTING.QUICKBOOKS_ONLINE_COMPANY_CARD_EXPENSE_ACCOUNT_SELECT]: {
                            path: ROUTES.POLICY_ACCOUNTING_QUICKBOOKS_ONLINE_COMPANY_CARD_EXPENSE_ACCOUNT_SELECT.route,
                        },
                        [SCREENS.WORKSPACE.ACCOUNTING.QUICKBOOKS_ONLINE_NON_REIMBURSABLE_DEFAULT_VENDOR_SELECT]: {
                            path: ROUTES.POLICY_ACCOUNTING_QUICKBOOKS_ONLINE_NON_REIMBURSABLE_DEFAULT_VENDOR_SELECT.route,
                        },
                        [SCREENS.WORKSPACE.ACCOUNTING.QUICKBOOKS_ONLINE_COMPANY_CARD_EXPENSE_ACCOUNT]: {
                            path: ROUTES.POLICY_ACCOUNTING_QUICKBOOKS_ONLINE_COMPANY_CARD_EXPENSE_ACCOUNT.route,
                        },
                        [SCREENS.WORKSPACE.ACCOUNTING.QUICKBOOKS_ONLINE_COMPANY_CARD_EXPENSE_ACCOUNT_COMPANY_CARD_SELECT]: {
                            path: ROUTES.POLICY_ACCOUNTING_QUICKBOOKS_ONLINE_COMPANY_CARD_EXPENSE_SELECT.route,
                        },
                        [SCREENS.WORKSPACE.ACCOUNTING.QUICKBOOKS_ONLINE_EXPORT_PREFERRED_EXPORTER]: {path: ROUTES.POLICY_ACCOUNTING_QUICKBOOKS_ONLINE_PREFERRED_EXPORTER.route},
                        [SCREENS.WORKSPACE.ACCOUNTING.QUICKBOOKS_ONLINE_ADVANCED]: {
                            path: ROUTES.WORKSPACE_ACCOUNTING_QUICKBOOKS_ONLINE_ADVANCED.route,
                        },
                        [SCREENS.WORKSPACE.ACCOUNTING.QUICKBOOKS_ONLINE_ACCOUNT_SELECTOR]: {
                            path: ROUTES.WORKSPACE_ACCOUNTING_QUICKBOOKS_ONLINE_ACCOUNT_SELECTOR.route,
                        },
                        [SCREENS.WORKSPACE.ACCOUNTING.QUICKBOOKS_ONLINE_INVOICE_ACCOUNT_SELECTOR]: {
                            path: ROUTES.WORKSPACE_ACCOUNTING_QUICKBOOKS_ONLINE_INVOICE_ACCOUNT_SELECTOR.route,
                        },
                        [SCREENS.WORKSPACE.ACCOUNTING.QUICKBOOKS_ONLINE_CLASSES_DISPLAYED_AS]: {
                            path: ROUTES.POLICY_ACCOUNTING_QUICKBOOKS_ONLINE_CLASSES_DISPLAYED_AS.route,
                        },
                        [SCREENS.WORKSPACE.ACCOUNTING.QUICKBOOKS_ONLINE_CUSTOMERS_DISPLAYED_AS]: {
                            path: ROUTES.POLICY_ACCOUNTING_QUICKBOOKS_ONLINE_CUSTOMERS_DISPLAYED_AS.route,
                        },
                        [SCREENS.WORKSPACE.ACCOUNTING.QUICKBOOKS_ONLINE_LOCATIONS_DISPLAYED_AS]: {
                            path: ROUTES.POLICY_ACCOUNTING_QUICKBOOKS_ONLINE_LOCATIONS_DISPLAYED_AS.route,
                        },
                        [SCREENS.WORKSPACE.ACCOUNTING.QUICKBOOKS_ONLINE_AUTO_SYNC]: {
                            path: ROUTES.WORKSPACE_ACCOUNTING_QUICKBOOKS_ONLINE_AUTO_SYNC.route,
                        },
                        [SCREENS.WORKSPACE.ACCOUNTING.QUICKBOOKS_ONLINE_ACCOUNTING_METHOD]: {
                            path: ROUTES.WORKSPACE_ACCOUNTING_QUICKBOOKS_ONLINE_ACCOUNTING_METHOD.route,
                        },
                        [SCREENS.WORKSPACE.ACCOUNTING.QUICKBOOKS_DESKTOP_COMPANY_CARD_EXPENSE_ACCOUNT_SELECT]: {
                            path: ROUTES.POLICY_ACCOUNTING_QUICKBOOKS_DESKTOP_COMPANY_CARD_EXPENSE_ACCOUNT_SELECT.route,
                        },
                        [SCREENS.WORKSPACE.ACCOUNTING.QUICKBOOKS_DESKTOP_NON_REIMBURSABLE_DEFAULT_VENDOR_SELECT]: {
                            path: ROUTES.POLICY_ACCOUNTING_QUICKBOOKS_DESKTOP_NON_REIMBURSABLE_DEFAULT_VENDOR_SELECT.route,
                        },
                        [SCREENS.WORKSPACE.ACCOUNTING.QUICKBOOKS_DESKTOP_COMPANY_CARD_EXPENSE_ACCOUNT_COMPANY_CARD_SELECT]: {
                            path: ROUTES.POLICY_ACCOUNTING_QUICKBOOKS_DESKTOP_COMPANY_CARD_EXPENSE_SELECT.route,
                        },
                        [SCREENS.WORKSPACE.ACCOUNTING.QUICKBOOKS_DESKTOP_COMPANY_CARD_EXPENSE_ACCOUNT]: {
                            path: ROUTES.POLICY_ACCOUNTING_QUICKBOOKS_DESKTOP_COMPANY_CARD_EXPENSE_ACCOUNT.route,
                        },
                        [SCREENS.WORKSPACE.ACCOUNTING.QUICKBOOKS_DESKTOP_ADVANCED]: {
                            path: ROUTES.WORKSPACE_ACCOUNTING_QUICKBOOKS_DESKTOP_ADVANCED.route,
                        },
                        [SCREENS.WORKSPACE.ACCOUNTING.QUICKBOOKS_DESKTOP_EXPORT_DATE_SELECT]: {path: ROUTES.POLICY_ACCOUNTING_QUICKBOOKS_DESKTOP_EXPORT_DATE_SELECT.route},
                        [SCREENS.WORKSPACE.ACCOUNTING.QUICKBOOKS_DESKTOP_EXPORT_PREFERRED_EXPORTER]: {path: ROUTES.POLICY_ACCOUNTING_QUICKBOOKS_DESKTOP_PREFERRED_EXPORTER.route},
                        [SCREENS.WORKSPACE.ACCOUNTING.QUICKBOOKS_DESKTOP_EXPORT_OUT_OF_POCKET_EXPENSES_ACCOUNT_SELECT]: {
                            path: ROUTES.POLICY_ACCOUNTING_QUICKBOOKS_DESKTOP_EXPORT_OUT_OF_POCKET_EXPENSES_ACCOUNT_SELECT.route,
                        },
                        [SCREENS.WORKSPACE.ACCOUNTING.QUICKBOOKS_DESKTOP_EXPORT_OUT_OF_POCKET_EXPENSES]: {
                            path: ROUTES.POLICY_ACCOUNTING_QUICKBOOKS_DESKTOP_EXPORT_OUT_OF_POCKET_EXPENSES.route,
                        },
                        [SCREENS.WORKSPACE.ACCOUNTING.QUICKBOOKS_DESKTOP_EXPORT_OUT_OF_POCKET_EXPENSES_SELECT]: {
                            path: ROUTES.POLICY_ACCOUNTING_QUICKBOOKS_DESKTOP_EXPORT_OUT_OF_POCKET_EXPENSES_SELECT.route,
                        },
                        [SCREENS.WORKSPACE.ACCOUNTING.QUICKBOOKS_DESKTOP_EXPORT]: {path: ROUTES.POLICY_ACCOUNTING_QUICKBOOKS_DESKTOP_EXPORT.route},
                        [SCREENS.WORKSPACE.ACCOUNTING.QUICKBOOKS_DESKTOP_SETUP_MODAL]: {
                            path: ROUTES.POLICY_ACCOUNTING_QUICKBOOKS_DESKTOP_SETUP_MODAL.route,
                        },
                        [SCREENS.WORKSPACE.ACCOUNTING.QUICKBOOKS_DESKTOP_SETUP_REQUIRED_DEVICE_MODAL]: {
                            path: ROUTES.POLICY_ACCOUNTING_QUICKBOOKS_DESKTOP_SETUP_REQUIRED_DEVICE_MODAL.route,
                        },
                        [SCREENS.WORKSPACE.ACCOUNTING.QUICKBOOKS_DESKTOP_TRIGGER_FIRST_SYNC]: {
                            path: ROUTES.POLICY_ACCOUNTING_QUICKBOOKS_DESKTOP_TRIGGER_FIRST_SYNC.route,
                        },
                        [SCREENS.WORKSPACE.ACCOUNTING.QUICKBOOKS_DESKTOP_IMPORT]: {path: ROUTES.POLICY_ACCOUNTING_QUICKBOOKS_DESKTOP_IMPORT.route},
                        [SCREENS.WORKSPACE.ACCOUNTING.QUICKBOOKS_DESKTOP_CHART_OF_ACCOUNTS]: {path: ROUTES.POLICY_ACCOUNTING_QUICKBOOKS_DESKTOP_CHART_OF_ACCOUNTS.route},
                        [SCREENS.WORKSPACE.ACCOUNTING.QUICKBOOKS_DESKTOP_CLASSES]: {path: ROUTES.POLICY_ACCOUNTING_QUICKBOOKS_DESKTOP_CLASSES.route},
                        [SCREENS.WORKSPACE.ACCOUNTING.QUICKBOOKS_DESKTOP_CLASSES_DISPLAYED_AS]: {path: ROUTES.POLICY_ACCOUNTING_QUICKBOOKS_DESKTOP_CLASSES_DISPLAYED_AS.route},
                        [SCREENS.WORKSPACE.ACCOUNTING.QUICKBOOKS_DESKTOP_CUSTOMERS]: {path: ROUTES.POLICY_ACCOUNTING_QUICKBOOKS_DESKTOP_CUSTOMERS.route},
                        [SCREENS.WORKSPACE.ACCOUNTING.QUICKBOOKS_DESKTOP_CUSTOMERS_DISPLAYED_AS]: {path: ROUTES.POLICY_ACCOUNTING_QUICKBOOKS_DESKTOP_CUSTOMERS_DISPLAYED_AS.route},
                        [SCREENS.WORKSPACE.ACCOUNTING.QUICKBOOKS_DESKTOP_ITEMS]: {path: ROUTES.POLICY_ACCOUNTING_QUICKBOOKS_DESKTOP_ITEMS.route},
                        [SCREENS.WORKSPACE.ACCOUNTING.XERO_IMPORT]: {path: ROUTES.POLICY_ACCOUNTING_XERO_IMPORT.route},
                        [SCREENS.WORKSPACE.ACCOUNTING.XERO_CHART_OF_ACCOUNTS]: {path: ROUTES.POLICY_ACCOUNTING_XERO_CHART_OF_ACCOUNTS.route},
                        [SCREENS.WORKSPACE.ACCOUNTING.XERO_ORGANIZATION]: {path: ROUTES.POLICY_ACCOUNTING_XERO_ORGANIZATION.route},
                        [SCREENS.WORKSPACE.ACCOUNTING.XERO_TRACKING_CATEGORIES]: {path: ROUTES.POLICY_ACCOUNTING_XERO_TRACKING_CATEGORIES.route},
                        [SCREENS.WORKSPACE.ACCOUNTING.XERO_MAP_TRACKING_CATEGORY]: {path: ROUTES.POLICY_ACCOUNTING_XERO_TRACKING_CATEGORIES_MAP.route},
                        [SCREENS.WORKSPACE.ACCOUNTING.XERO_CUSTOMER]: {path: ROUTES.POLICY_ACCOUNTING_XERO_CUSTOMER.route},
                        [SCREENS.WORKSPACE.ACCOUNTING.XERO_TAXES]: {path: ROUTES.POLICY_ACCOUNTING_XERO_TAXES.route},
                        [SCREENS.WORKSPACE.ACCOUNTING.XERO_EXPORT]: {path: ROUTES.POLICY_ACCOUNTING_XERO_EXPORT.route},
                        [SCREENS.WORKSPACE.ACCOUNTING.XERO_EXPORT_PURCHASE_BILL_DATE_SELECT]: {path: ROUTES.POLICY_ACCOUNTING_XERO_EXPORT_PURCHASE_BILL_DATE_SELECT.route},
                        [SCREENS.WORKSPACE.ACCOUNTING.XERO_EXPORT_BANK_ACCOUNT_SELECT]: {path: ROUTES.POLICY_ACCOUNTING_XERO_EXPORT_BANK_ACCOUNT_SELECT.route},
                        [SCREENS.WORKSPACE.ACCOUNTING.XERO_ADVANCED]: {path: ROUTES.POLICY_ACCOUNTING_XERO_ADVANCED.route},
                        [SCREENS.WORKSPACE.ACCOUNTING.XERO_AUTO_SYNC]: {path: ROUTES.POLICY_ACCOUNTING_XERO_AUTO_SYNC.route},
                        [SCREENS.WORKSPACE.ACCOUNTING.XERO_ACCOUNTING_METHOD]: {path: ROUTES.POLICY_ACCOUNTING_XERO_ACCOUNTING_METHOD.route},
                        [SCREENS.WORKSPACE.ACCOUNTING.XERO_BILL_STATUS_SELECTOR]: {path: ROUTES.POLICY_ACCOUNTING_XERO_BILL_STATUS_SELECTOR.route},
                        [SCREENS.WORKSPACE.ACCOUNTING.XERO_INVOICE_ACCOUNT_SELECTOR]: {path: ROUTES.POLICY_ACCOUNTING_XERO_INVOICE_SELECTOR.route},
                        [SCREENS.WORKSPACE.ACCOUNTING.XERO_EXPORT_PREFERRED_EXPORTER_SELECT]: {path: ROUTES.POLICY_ACCOUNTING_XERO_PREFERRED_EXPORTER_SELECT.route},
                        [SCREENS.WORKSPACE.ACCOUNTING.XERO_BILL_PAYMENT_ACCOUNT_SELECTOR]: {path: ROUTES.POLICY_ACCOUNTING_XERO_BILL_PAYMENT_ACCOUNT_SELECTOR.route},
                        [SCREENS.WORKSPACE.ACCOUNTING.NETSUITE_SUBSIDIARY_SELECTOR]: {path: ROUTES.POLICY_ACCOUNTING_NETSUITE_SUBSIDIARY_SELECTOR.route},
                        [SCREENS.WORKSPACE.ACCOUNTING.NETSUITE_TOKEN_INPUT]: {path: ROUTES.POLICY_ACCOUNTING_NETSUITE_TOKEN_INPUT.route},
                        [SCREENS.WORKSPACE.ACCOUNTING.NETSUITE_REUSE_EXISTING_CONNECTIONS]: {path: ROUTES.POLICY_ACCOUNTING_NETSUITE_EXISTING_CONNECTIONS.route},
                        [SCREENS.WORKSPACE.ACCOUNTING.NETSUITE_IMPORT]: {path: ROUTES.POLICY_ACCOUNTING_NETSUITE_IMPORT.route},
                        [SCREENS.WORKSPACE.ACCOUNTING.NETSUITE_IMPORT_MAPPING]: {path: ROUTES.POLICY_ACCOUNTING_NETSUITE_IMPORT_MAPPING.route},
                        [SCREENS.WORKSPACE.ACCOUNTING.NETSUITE_IMPORT_CUSTOM_FIELD]: {path: ROUTES.POLICY_ACCOUNTING_NETSUITE_IMPORT_CUSTOM_FIELD_MAPPING.route},
                        [SCREENS.WORKSPACE.ACCOUNTING.NETSUITE_IMPORT_CUSTOM_FIELD_VIEW]: {path: ROUTES.POLICY_ACCOUNTING_NETSUITE_IMPORT_CUSTOM_FIELD_VIEW.route},
                        [SCREENS.WORKSPACE.ACCOUNTING.NETSUITE_IMPORT_CUSTOM_FIELD_EDIT]: {path: ROUTES.POLICY_ACCOUNTING_NETSUITE_IMPORT_CUSTOM_FIELD_EDIT.route},
                        [SCREENS.WORKSPACE.ACCOUNTING.NETSUITE_IMPORT_CUSTOM_LIST_ADD]: {path: ROUTES.POLICY_ACCOUNTING_NETSUITE_IMPORT_CUSTOM_LIST_ADD.route},
                        [SCREENS.WORKSPACE.ACCOUNTING.NETSUITE_IMPORT_CUSTOM_SEGMENT_ADD]: {path: ROUTES.POLICY_ACCOUNTING_NETSUITE_IMPORT_CUSTOM_SEGMENT_ADD.route},
                        [SCREENS.WORKSPACE.ACCOUNTING.NETSUITE_IMPORT_CUSTOMERS_OR_PROJECTS]: {path: ROUTES.POLICY_ACCOUNTING_NETSUITE_IMPORT_CUSTOMERS_OR_PROJECTS.route},
                        [SCREENS.WORKSPACE.ACCOUNTING.NETSUITE_IMPORT_CUSTOMERS_OR_PROJECTS_SELECT]: {path: ROUTES.POLICY_ACCOUNTING_NETSUITE_IMPORT_CUSTOMERS_OR_PROJECTS_SELECT.route},
                        [SCREENS.WORKSPACE.ACCOUNTING.NETSUITE_EXPORT]: {
                            path: ROUTES.POLICY_ACCOUNTING_NETSUITE_EXPORT.route,
                        },
                        [SCREENS.WORKSPACE.ACCOUNTING.NETSUITE_PREFERRED_EXPORTER_SELECT]: {
                            path: ROUTES.POLICY_ACCOUNTING_NETSUITE_PREFERRED_EXPORTER_SELECT.route,
                        },
                        [SCREENS.WORKSPACE.ACCOUNTING.NETSUITE_DATE_SELECT]: {
                            path: ROUTES.POLICY_ACCOUNTING_NETSUITE_DATE_SELECT.route,
                        },
                        [SCREENS.WORKSPACE.ACCOUNTING.NETSUITE_EXPORT_EXPENSES]: {
                            path: ROUTES.POLICY_ACCOUNTING_NETSUITE_EXPORT_EXPENSES.route,
                        },
                        [SCREENS.WORKSPACE.ACCOUNTING.NETSUITE_EXPORT_EXPENSES_DESTINATION_SELECT]: {
                            path: ROUTES.POLICY_ACCOUNTING_NETSUITE_EXPORT_EXPENSES_DESTINATION_SELECT.route,
                        },
                        [SCREENS.WORKSPACE.ACCOUNTING.NETSUITE_EXPORT_EXPENSES_VENDOR_SELECT]: {
                            path: ROUTES.POLICY_ACCOUNTING_NETSUITE_EXPORT_EXPENSES_VENDOR_SELECT.route,
                        },
                        [SCREENS.WORKSPACE.ACCOUNTING.NETSUITE_EXPORT_EXPENSES_PAYABLE_ACCOUNT_SELECT]: {
                            path: ROUTES.POLICY_ACCOUNTING_NETSUITE_EXPORT_EXPENSES_PAYABLE_ACCOUNT_SELECT.route,
                        },
                        [SCREENS.WORKSPACE.ACCOUNTING.NETSUITE_EXPORT_EXPENSES_JOURNAL_POSTING_PREFERENCE_SELECT]: {
                            path: ROUTES.POLICY_ACCOUNTING_NETSUITE_EXPORT_EXPENSES_JOURNAL_POSTING_PREFERENCE_SELECT.route,
                        },
                        [SCREENS.WORKSPACE.ACCOUNTING.NETSUITE_RECEIVABLE_ACCOUNT_SELECT]: {
                            path: ROUTES.POLICY_ACCOUNTING_NETSUITE_RECEIVABLE_ACCOUNT_SELECT.route,
                        },
                        [SCREENS.WORKSPACE.ACCOUNTING.NETSUITE_INVOICE_ITEM_PREFERENCE_SELECT]: {
                            path: ROUTES.POLICY_ACCOUNTING_NETSUITE_INVOICE_ITEM_PREFERENCE_SELECT.route,
                        },
                        [SCREENS.WORKSPACE.ACCOUNTING.NETSUITE_INVOICE_ITEM_SELECT]: {
                            path: ROUTES.POLICY_ACCOUNTING_NETSUITE_INVOICE_ITEM_SELECT.route,
                        },
                        [SCREENS.WORKSPACE.ACCOUNTING.NETSUITE_TAX_POSTING_ACCOUNT_SELECT]: {
                            path: ROUTES.POLICY_ACCOUNTING_NETSUITE_TAX_POSTING_ACCOUNT_SELECT.route,
                        },
                        [SCREENS.WORKSPACE.ACCOUNTING.NETSUITE_PROVINCIAL_TAX_POSTING_ACCOUNT_SELECT]: {
                            path: ROUTES.POLICY_ACCOUNTING_NETSUITE_PROVINCIAL_TAX_POSTING_ACCOUNT_SELECT.route,
                        },
                        [SCREENS.WORKSPACE.ACCOUNTING.NETSUITE_ADVANCED]: {
                            path: ROUTES.POLICY_ACCOUNTING_NETSUITE_ADVANCED.route,
                        },
                        [SCREENS.WORKSPACE.ACCOUNTING.NETSUITE_REIMBURSEMENT_ACCOUNT_SELECT]: {
                            path: ROUTES.POLICY_ACCOUNTING_NETSUITE_REIMBURSEMENT_ACCOUNT_SELECT.route,
                        },
                        [SCREENS.WORKSPACE.ACCOUNTING.NETSUITE_COLLECTION_ACCOUNT_SELECT]: {
                            path: ROUTES.POLICY_ACCOUNTING_NETSUITE_COLLECTION_ACCOUNT_SELECT.route,
                        },
                        [SCREENS.WORKSPACE.ACCOUNTING.NETSUITE_EXPENSE_REPORT_APPROVAL_LEVEL_SELECT]: {
                            path: ROUTES.POLICY_ACCOUNTING_NETSUITE_EXPENSE_REPORT_APPROVAL_LEVEL_SELECT.route,
                        },
                        [SCREENS.WORKSPACE.ACCOUNTING.NETSUITE_VENDOR_BILL_APPROVAL_LEVEL_SELECT]: {
                            path: ROUTES.POLICY_ACCOUNTING_NETSUITE_VENDOR_BILL_APPROVAL_LEVEL_SELECT.route,
                        },
                        [SCREENS.WORKSPACE.ACCOUNTING.NETSUITE_JOURNAL_ENTRY_APPROVAL_LEVEL_SELECT]: {
                            path: ROUTES.POLICY_ACCOUNTING_NETSUITE_JOURNAL_ENTRY_APPROVAL_LEVEL_SELECT.route,
                        },
                        [SCREENS.WORKSPACE.ACCOUNTING.NETSUITE_APPROVAL_ACCOUNT_SELECT]: {
                            path: ROUTES.POLICY_ACCOUNTING_NETSUITE_APPROVAL_ACCOUNT_SELECT.route,
                        },
                        [SCREENS.WORKSPACE.ACCOUNTING.NETSUITE_CUSTOM_FORM_ID]: {
                            path: ROUTES.POLICY_ACCOUNTING_NETSUITE_CUSTOM_FORM_ID.route,
                        },
                        [SCREENS.WORKSPACE.ACCOUNTING.NETSUITE_AUTO_SYNC]: {
                            path: ROUTES.POLICY_ACCOUNTING_NETSUITE_AUTO_SYNC.route,
                        },
                        [SCREENS.WORKSPACE.ACCOUNTING.NETSUITE_ACCOUNTING_METHOD]: {
                            path: ROUTES.POLICY_ACCOUNTING_NETSUITE_ACCOUNTING_METHOD.route,
                        },
                        [SCREENS.WORKSPACE.ACCOUNTING.SAGE_INTACCT_PREREQUISITES]: {path: ROUTES.POLICY_ACCOUNTING_SAGE_INTACCT_PREREQUISITES.route},
                        [SCREENS.WORKSPACE.ACCOUNTING.ENTER_SAGE_INTACCT_CREDENTIALS]: {path: ROUTES.POLICY_ACCOUNTING_SAGE_INTACCT_ENTER_CREDENTIALS.route},
                        [SCREENS.WORKSPACE.ACCOUNTING.EXISTING_SAGE_INTACCT_CONNECTIONS]: {path: ROUTES.POLICY_ACCOUNTING_SAGE_INTACCT_EXISTING_CONNECTIONS.route},
                        [SCREENS.WORKSPACE.ACCOUNTING.SAGE_INTACCT_ENTITY]: {path: ROUTES.POLICY_ACCOUNTING_SAGE_INTACCT_ENTITY.route},
                        [SCREENS.WORKSPACE.ACCOUNTING.SAGE_INTACCT_IMPORT]: {path: ROUTES.POLICY_ACCOUNTING_SAGE_INTACCT_IMPORT.route},
                        [SCREENS.WORKSPACE.ACCOUNTING.SAGE_INTACCT_MAPPING_TYPE]: {path: ROUTES.POLICY_ACCOUNTING_SAGE_INTACCT_MAPPINGS_TYPE.route},
                        [SCREENS.WORKSPACE.ACCOUNTING.SAGE_INTACCT_IMPORT_TAX]: {path: ROUTES.POLICY_ACCOUNTING_SAGE_INTACCT_IMPORT_TAX.route},
                        [SCREENS.WORKSPACE.ACCOUNTING.SAGE_INTACCT_IMPORT_TAX_MAPPING]: {path: ROUTES.POLICY_ACCOUNTING_SAGE_INTACCT_IMPORT_TAX_MAPPING.route},
                        [SCREENS.WORKSPACE.ACCOUNTING.SAGE_INTACCT_TOGGLE_MAPPING]: {path: ROUTES.POLICY_ACCOUNTING_SAGE_INTACCT_TOGGLE_MAPPINGS.route},
                        [SCREENS.WORKSPACE.ACCOUNTING.SAGE_INTACCT_USER_DIMENSIONS]: {path: ROUTES.POLICY_ACCOUNTING_SAGE_INTACCT_USER_DIMENSIONS.route},
                        [SCREENS.WORKSPACE.ACCOUNTING.SAGE_INTACCT_ADD_USER_DIMENSION]: {path: ROUTES.POLICY_ACCOUNTING_SAGE_INTACCT_ADD_USER_DIMENSION.route},
                        [SCREENS.WORKSPACE.ACCOUNTING.SAGE_INTACCT_EDIT_USER_DIMENSION]: {path: ROUTES.POLICY_ACCOUNTING_SAGE_INTACCT_EDIT_USER_DIMENSION.route},
                        [SCREENS.WORKSPACE.ACCOUNTING.SAGE_INTACCT_EXPORT]: {path: ROUTES.POLICY_ACCOUNTING_SAGE_INTACCT_EXPORT.route},
                        [SCREENS.WORKSPACE.ACCOUNTING.SAGE_INTACCT_PREFERRED_EXPORTER]: {path: ROUTES.POLICY_ACCOUNTING_SAGE_INTACCT_PREFERRED_EXPORTER.route},
                        [SCREENS.WORKSPACE.ACCOUNTING.SAGE_INTACCT_EXPORT_DATE]: {path: ROUTES.POLICY_ACCOUNTING_SAGE_INTACCT_EXPORT_DATE.route},
                        [SCREENS.WORKSPACE.ACCOUNTING.SAGE_INTACCT_REIMBURSABLE_EXPENSES]: {path: ROUTES.POLICY_ACCOUNTING_SAGE_INTACCT_REIMBURSABLE_EXPENSES.route},
                        [SCREENS.WORKSPACE.ACCOUNTING.SAGE_INTACCT_NON_REIMBURSABLE_EXPENSES]: {path: ROUTES.POLICY_ACCOUNTING_SAGE_INTACCT_NON_REIMBURSABLE_EXPENSES.route},
                        [SCREENS.WORKSPACE.ACCOUNTING.SAGE_INTACCT_REIMBURSABLE_DESTINATION]: {path: ROUTES.POLICY_ACCOUNTING_SAGE_INTACCT_REIMBURSABLE_DESTINATION.route},
                        [SCREENS.WORKSPACE.ACCOUNTING.SAGE_INTACCT_NON_REIMBURSABLE_DESTINATION]: {path: ROUTES.POLICY_ACCOUNTING_SAGE_INTACCT_NON_REIMBURSABLE_DESTINATION.route},
                        [SCREENS.WORKSPACE.ACCOUNTING.SAGE_INTACCT_DEFAULT_VENDOR]: {path: ROUTES.POLICY_ACCOUNTING_SAGE_INTACCT_DEFAULT_VENDOR.route},
                        [SCREENS.WORKSPACE.ACCOUNTING.SAGE_INTACCT_NON_REIMBURSABLE_CREDIT_CARD_ACCOUNT]: {
                            path: ROUTES.POLICY_ACCOUNTING_SAGE_INTACCT_NON_REIMBURSABLE_CREDIT_CARD_ACCOUNT.route,
                        },
                        [SCREENS.WORKSPACE.ACCOUNTING.SAGE_INTACCT_ADVANCED]: {path: ROUTES.POLICY_ACCOUNTING_SAGE_INTACCT_ADVANCED.route},
                        [SCREENS.WORKSPACE.ACCOUNTING.SAGE_INTACCT_PAYMENT_ACCOUNT]: {path: ROUTES.POLICY_ACCOUNTING_SAGE_INTACCT_PAYMENT_ACCOUNT.route},
                        [SCREENS.WORKSPACE.ACCOUNTING.CARD_RECONCILIATION]: {path: ROUTES.WORKSPACE_ACCOUNTING_CARD_RECONCILIATION.route},
                        [SCREENS.WORKSPACE.ACCOUNTING.RECONCILIATION_ACCOUNT_SETTINGS]: {path: ROUTES.WORKSPACE_ACCOUNTING_RECONCILIATION_ACCOUNT_SETTINGS.route},
                        [SCREENS.WORKSPACE.DESCRIPTION]: {
                            path: ROUTES.WORKSPACE_OVERVIEW_DESCRIPTION.route,
                        },
                        [SCREENS.WORKSPACE.WORKFLOWS_AUTO_REPORTING_FREQUENCY]: {
                            path: ROUTES.WORKSPACE_WORKFLOWS_AUTOREPORTING_FREQUENCY.route,
                        },
                        [SCREENS.WORKSPACE.WORKFLOWS_AUTO_REPORTING_MONTHLY_OFFSET]: {
                            path: ROUTES.WORKSPACE_WORKFLOWS_AUTOREPORTING_MONTHLY_OFFSET.route,
                        },
                        [SCREENS.WORKSPACE.SHARE]: {
                            path: ROUTES.WORKSPACE_OVERVIEW_SHARE.route,
                        },
                        [SCREENS.WORKSPACE.INVOICES_COMPANY_NAME]: {
                            path: ROUTES.WORKSPACE_INVOICES_COMPANY_NAME.route,
                        },
                        [SCREENS.WORKSPACE.INVOICES_COMPANY_WEBSITE]: {
                            path: ROUTES.WORKSPACE_INVOICES_COMPANY_WEBSITE.route,
                        },
                        [SCREENS.WORKSPACE.COMPANY_CARDS_SELECT_FEED]: {
                            path: ROUTES.WORKSPACE_COMPANY_CARDS_SELECT_FEED.route,
                        },
                        [SCREENS.WORKSPACE.COMPANY_CARDS_BANK_CONNECTION]: {
                            path: ROUTES.WORKSPACE_COMPANY_CARDS_BANK_CONNECTION.route,
                        },
                        [SCREENS.WORKSPACE.COMPANY_CARD_DETAILS]: {
                            path: ROUTES.WORKSPACE_COMPANY_CARD_DETAILS.route,
                        },
                        [SCREENS.WORKSPACE.COMPANY_CARD_NAME]: {
                            path: ROUTES.WORKSPACE_COMPANY_CARD_NAME.route,
                        },
                        [SCREENS.WORKSPACE.COMPANY_CARD_EXPORT]: {
                            path: ROUTES.WORKSPACE_COMPANY_CARD_EXPORT.route,
                        },
                        [SCREENS.WORKSPACE.EXPENSIFY_CARD_LIMIT]: {
                            path: ROUTES.WORKSPACE_EXPENSIFY_CARD_LIMIT.route,
                        },
                        [SCREENS.WORKSPACE.EXPENSIFY_CARD_ISSUE_NEW]: {
                            path: ROUTES.WORKSPACE_EXPENSIFY_CARD_ISSUE_NEW.route,
                        },
                        [SCREENS.WORKSPACE.EXPENSIFY_CARD_NAME]: {
                            path: ROUTES.WORKSPACE_EXPENSIFY_CARD_NAME.route,
                        },
                        [SCREENS.WORKSPACE.EXPENSIFY_CARD_LIMIT_TYPE]: {
                            path: ROUTES.WORKSPACE_EXPENSIFY_CARD_LIMIT_TYPE.route,
                        },
                        [SCREENS.WORKSPACE.EXPENSIFY_CARD_BANK_ACCOUNT]: {
                            path: ROUTES.WORKSPACE_EXPENSIFY_CARD_BANK_ACCOUNT.route,
                        },
                        [SCREENS.WORKSPACE.EXPENSIFY_CARD_SETTINGS]: {
                            path: ROUTES.WORKSPACE_EXPENSIFY_CARD_SETTINGS.route,
                        },
                        [SCREENS.WORKSPACE.EXPENSIFY_CARD_SETTINGS_FREQUENCY]: {
                            path: ROUTES.WORKSPACE_EXPENSIFY_CARD_SETTINGS_FREQUENCY.route,
                        },
                        [SCREENS.WORKSPACE.EXPENSIFY_CARD_SETTINGS_ACCOUNT]: {
                            path: ROUTES.WORKSPACE_EXPENSIFY_CARD_SETTINGS_ACCOUNT.route,
                        },
                        [SCREENS.WORKSPACE.EXPENSIFY_CARD_SELECT_FEED]: {
                            path: ROUTES.WORKSPACE_EXPENSIFY_CARD_SELECT_FEED.route,
                        },
                        [SCREENS.WORKSPACE.COMPANY_CARDS_SETTINGS]: {
                            path: ROUTES.WORKSPACE_COMPANY_CARDS_SETTINGS.route,
                        },
                        [SCREENS.WORKSPACE.COMPANY_CARDS_SETTINGS_FEED_NAME]: {
                            path: ROUTES.WORKSPACE_COMPANY_CARDS_SETTINGS_FEED_NAME.route,
                        },
                        [SCREENS.WORKSPACE.COMPANY_CARDS_SETTINGS_STATEMENT_CLOSE_DATE]: {
                            path: ROUTES.WORKSPACE_COMPANY_CARDS_SETTINGS_STATEMENT_CLOSE_DATE.route,
                        },
                        [SCREENS.WORKSPACE.EXPENSIFY_CARD_DETAILS]: {
                            path: ROUTES.WORKSPACE_EXPENSIFY_CARD_DETAILS.route,
                        },
                        [SCREENS.WORKSPACE.COMPANY_CARDS_ADD_NEW]: {
                            path: ROUTES.WORKSPACE_COMPANY_CARDS_ADD_NEW.route,
                        },
                        [SCREENS.WORKSPACE.COMPANY_CARDS_ASSIGN_CARD]: {
                            path: ROUTES.WORKSPACE_COMPANY_CARDS_ASSIGN_CARD.route,
                        },
                        [SCREENS.WORKSPACE.COMPANY_CARDS_TRANSACTION_START_DATE]: {
                            path: ROUTES.WORKSPACE_COMPANY_CARDS_TRANSACTION_START_DATE.route,
                        },
                        [SCREENS.WORKSPACE.INVITE]: {
                            path: ROUTES.WORKSPACE_INVITE.route,
                        },
                        [SCREENS.WORKSPACE.MEMBERS_IMPORT]: {
                            path: ROUTES.WORKSPACE_MEMBERS_IMPORT.route,
                        },
                        [SCREENS.WORKSPACE.MEMBERS_IMPORTED]: {
                            path: ROUTES.WORKSPACE_MEMBERS_IMPORTED.route,
                        },
                        [SCREENS.WORKSPACE.WORKFLOWS_APPROVALS_NEW]: {
                            path: ROUTES.WORKSPACE_WORKFLOWS_APPROVALS_NEW.route,
                        },
                        [SCREENS.WORKSPACE.WORKFLOWS_APPROVALS_EDIT]: {
                            path: ROUTES.WORKSPACE_WORKFLOWS_APPROVALS_EDIT.route,
                        },
                        [SCREENS.WORKSPACE.WORKFLOWS_APPROVALS_EXPENSES_FROM]: {
                            path: ROUTES.WORKSPACE_WORKFLOWS_APPROVALS_EXPENSES_FROM.route,
                        },
                        [SCREENS.WORKSPACE.WORKFLOWS_APPROVALS_APPROVER]: {
                            path: ROUTES.WORKSPACE_WORKFLOWS_APPROVALS_APPROVER.route,
                        },
                        [SCREENS.WORKSPACE.INVITE_MESSAGE]: {
                            path: ROUTES.WORKSPACE_INVITE_MESSAGE.route,
                        },
                        [SCREENS.WORKSPACE.INVITE_MESSAGE_ROLE]: {
                            path: ROUTES.WORKSPACE_INVITE_MESSAGE_ROLE.route,
                        },
                        [SCREENS.WORKSPACE.CATEGORY_SETTINGS]: {
                            path: ROUTES.WORKSPACE_CATEGORY_SETTINGS.route,
                        },
                        [SCREENS.WORKSPACE.UPGRADE]: {
                            path: ROUTES.WORKSPACE_UPGRADE.route,
                        },
                        [SCREENS.WORKSPACE.DOWNGRADE]: {
                            path: ROUTES.WORKSPACE_DOWNGRADE.route,
                        },
                        [SCREENS.WORKSPACE.PAY_AND_DOWNGRADE]: {
                            path: ROUTES.WORKSPACE_PAY_AND_DOWNGRADE.route,
                        },
                        [SCREENS.WORKSPACE.CATEGORIES_SETTINGS]: {
                            path: ROUTES.WORKSPACE_CATEGORIES_SETTINGS.route,
                        },
                        [SCREENS.WORKSPACE.CATEGORIES_IMPORT]: {
                            path: ROUTES.WORKSPACE_CATEGORIES_IMPORT.route,
                        },
                        [SCREENS.WORKSPACE.CATEGORIES_IMPORTED]: {
                            path: ROUTES.WORKSPACE_CATEGORIES_IMPORTED.route,
                        },
                        [SCREENS.WORKSPACE.WORKFLOWS_PAYER]: {
                            path: ROUTES.WORKSPACE_WORKFLOWS_PAYER.route,
                        },
                        [SCREENS.WORKSPACE.MEMBER_DETAILS]: {
                            path: ROUTES.WORKSPACE_MEMBER_DETAILS.route,
                        },
                        [SCREENS.WORKSPACE.MEMBER_CUSTOM_FIELD]: {
                            path: ROUTES.WORKSPACE_CUSTOM_FIELDS.route,
                        },
                        [SCREENS.WORKSPACE.MEMBER_NEW_CARD]: {
                            path: ROUTES.WORKSPACE_MEMBER_NEW_CARD.route,
                        },
                        [SCREENS.WORKSPACE.OWNER_CHANGE_SUCCESS]: {
                            path: ROUTES.WORKSPACE_OWNER_CHANGE_SUCCESS.route,
                        },
                        [SCREENS.WORKSPACE.OWNER_CHANGE_ERROR]: {
                            path: ROUTES.WORKSPACE_OWNER_CHANGE_ERROR.route,
                        },
                        [SCREENS.WORKSPACE.OWNER_CHANGE_CHECK]: {
                            path: ROUTES.WORKSPACE_OWNER_CHANGE_CHECK.route,
                        },
                        [SCREENS.WORKSPACE.CATEGORY_CREATE]: {
                            path: ROUTES.WORKSPACE_CATEGORY_CREATE.route,
                        },
                        [SCREENS.WORKSPACE.CATEGORY_EDIT]: {
                            path: ROUTES.WORKSPACE_CATEGORY_EDIT.route,
                        },
                        [SCREENS.WORKSPACE.CATEGORY_PAYROLL_CODE]: {
                            path: ROUTES.WORKSPACE_CATEGORY_PAYROLL_CODE.route,
                        },
                        [SCREENS.WORKSPACE.CATEGORY_GL_CODE]: {
                            path: ROUTES.WORKSPACE_CATEGORY_GL_CODE.route,
                        },
                        [SCREENS.WORKSPACE.CATEGORY_DEFAULT_TAX_RATE]: {
                            path: ROUTES.WORKSPACE_CATEGORY_DEFAULT_TAX_RATE.route,
                        },
                        [SCREENS.WORKSPACE.CATEGORY_FLAG_AMOUNTS_OVER]: {
                            path: ROUTES.WORKSPACE_CATEGORY_FLAG_AMOUNTS_OVER.route,
                        },
                        [SCREENS.WORKSPACE.CATEGORY_DESCRIPTION_HINT]: {
                            path: ROUTES.WORKSPACE_CATEGORY_DESCRIPTION_HINT.route,
                        },
                        [SCREENS.WORKSPACE.CATEGORY_APPROVER]: {
                            path: ROUTES.WORKSPACE_CATEGORY_APPROVER.route,
                        },
                        [SCREENS.WORKSPACE.CATEGORY_REQUIRE_RECEIPTS_OVER]: {
                            path: ROUTES.WORKSPACE_CATEGORY_REQUIRE_RECEIPTS_OVER.route,
                        },
                        [SCREENS.WORKSPACE.CREATE_DISTANCE_RATE]: {
                            path: ROUTES.WORKSPACE_CREATE_DISTANCE_RATE.route,
                        },
                        [SCREENS.WORKSPACE.DISTANCE_RATES_SETTINGS]: {
                            path: ROUTES.WORKSPACE_DISTANCE_RATES_SETTINGS.route,
                        },
                        [SCREENS.WORKSPACE.DISTANCE_RATE_DETAILS]: {
                            path: ROUTES.WORKSPACE_DISTANCE_RATE_DETAILS.route,
                        },
                        [SCREENS.WORKSPACE.DISTANCE_RATE_EDIT]: {
                            path: ROUTES.WORKSPACE_DISTANCE_RATE_EDIT.route,
                        },
                        [SCREENS.WORKSPACE.DISTANCE_RATE_NAME_EDIT]: {
                            path: ROUTES.WORKSPACE_DISTANCE_RATE_NAME_EDIT.route,
                        },
                        [SCREENS.WORKSPACE.DISTANCE_RATE_TAX_RECLAIMABLE_ON_EDIT]: {
                            path: ROUTES.WORKSPACE_DISTANCE_RATE_TAX_RECLAIMABLE_ON_EDIT.route,
                        },
                        [SCREENS.WORKSPACE.DISTANCE_RATE_TAX_RATE_EDIT]: {
                            path: ROUTES.WORKSPACE_DISTANCE_RATE_TAX_RATE_EDIT.route,
                        },
                        [SCREENS.WORKSPACE.TAGS_SETTINGS]: {
                            path: ROUTES.WORKSPACE_TAGS_SETTINGS.route,
                        },
                        [SCREENS.WORKSPACE.TAGS_EDIT]: {
                            path: ROUTES.WORKSPACE_EDIT_TAGS.route,
                            parse: {
                                orderWeight: Number,
                            },
                        },
                        [SCREENS.WORKSPACE.TAGS_IMPORT]: {
                            path: ROUTES.WORKSPACE_TAGS_IMPORT.route,
                        },
                        [SCREENS.WORKSPACE.TAGS_IMPORT_OPTIONS]: {
                            path: ROUTES.WORKSPACE_TAGS_IMPORT_OPTIONS.route,
                        },
                        [SCREENS.WORKSPACE.TAGS_IMPORT_MULTI_LEVEL_SETTINGS]: {
                            path: ROUTES.WORKSPACE_MULTI_LEVEL_TAGS_IMPORT_SETTINGS.route,
                        },
                        [SCREENS.WORKSPACE.TAGS_IMPORTED]: {
                            path: ROUTES.WORKSPACE_TAGS_IMPORTED.route,
                        },
                        [SCREENS.WORKSPACE.TAGS_IMPORTED_MULTI_LEVEL]: {
                            path: ROUTES.WORKSPACE_TAGS_IMPORTED_MULTI_LEVEL.route,
                        },
                        [SCREENS.WORKSPACE.TAG_CREATE]: {
                            path: ROUTES.WORKSPACE_TAG_CREATE.route,
                        },
                        [SCREENS.WORKSPACE.TAG_EDIT]: {
                            path: ROUTES.WORKSPACE_TAG_EDIT.route,
                            parse: {
                                orderWeight: Number,
                            },
                        },
                        [SCREENS.WORKSPACE.TAG_APPROVER]: {
                            path: ROUTES.WORKSPACE_TAG_APPROVER.route,
                            parse: {
                                orderWeight: Number,
                            },
                        },
                        [SCREENS.WORKSPACE.TAG_GL_CODE]: {
                            path: ROUTES.WORKSPACE_TAG_GL_CODE.route,
                            parse: {
                                orderWeight: Number,
                            },
                        },
                        [SCREENS.WORKSPACE.TAG_SETTINGS]: {
                            path: ROUTES.WORKSPACE_TAG_SETTINGS.route,
                            parse: {
                                orderWeight: Number,
                            },
                        },
                        [SCREENS.WORKSPACE.TAG_LIST_VIEW]: {
                            path: ROUTES.WORKSPACE_TAG_LIST_VIEW.route,
                            parse: {
                                orderWeight: Number,
                            },
                        },
                        [SCREENS.WORKSPACE.TAXES_SETTINGS]: {
                            path: ROUTES.WORKSPACE_TAXES_SETTINGS.route,
                        },
                        [SCREENS.WORKSPACE.TAXES_SETTINGS_CUSTOM_TAX_NAME]: {
                            path: ROUTES.WORKSPACE_TAXES_SETTINGS_CUSTOM_TAX_NAME.route,
                        },
                        [SCREENS.WORKSPACE.TAXES_SETTINGS_FOREIGN_CURRENCY_DEFAULT]: {
                            path: ROUTES.WORKSPACE_TAXES_SETTINGS_FOREIGN_CURRENCY_DEFAULT.route,
                        },
                        [SCREENS.WORKSPACE.TAXES_SETTINGS_WORKSPACE_CURRENCY_DEFAULT]: {
                            path: ROUTES.WORKSPACE_TAXES_SETTINGS_WORKSPACE_CURRENCY_DEFAULT.route,
                        },
                        [SCREENS.WORKSPACE.REPORT_FIELDS_CREATE]: {
                            path: ROUTES.WORKSPACE_CREATE_REPORT_FIELD.route,
                        },
                        [SCREENS.WORKSPACE.REPORT_FIELDS_LIST_VALUES]: {
                            path: ROUTES.WORKSPACE_REPORT_FIELDS_LIST_VALUES.route,
                        },
                        [SCREENS.WORKSPACE.REPORT_FIELDS_ADD_VALUE]: {
                            path: ROUTES.WORKSPACE_REPORT_FIELDS_ADD_VALUE.route,
                        },
                        [SCREENS.WORKSPACE.REPORT_FIELDS_VALUE_SETTINGS]: {
                            path: ROUTES.WORKSPACE_REPORT_FIELDS_VALUE_SETTINGS.route,
                        },
                        [SCREENS.WORKSPACE.REPORT_FIELDS_EDIT_VALUE]: {
                            path: ROUTES.WORKSPACE_REPORT_FIELDS_EDIT_VALUE.route,
                        },
                        [SCREENS.WORKSPACE.REPORT_FIELDS_SETTINGS]: {
                            path: ROUTES.WORKSPACE_REPORT_FIELDS_SETTINGS.route,
                        },
                        [SCREENS.WORKSPACE.REPORT_FIELDS_EDIT_INITIAL_VALUE]: {
                            path: ROUTES.WORKSPACE_EDIT_REPORT_FIELDS_INITIAL_VALUE.route,
                        },
                        [SCREENS.REIMBURSEMENT_ACCOUNT]: {
                            path: ROUTES.BANK_ACCOUNT_WITH_STEP_TO_OPEN.route,
                            exact: true,
                        },
                        [SCREENS.KEYBOARD_SHORTCUTS]: {
                            path: ROUTES.KEYBOARD_SHORTCUTS,
                        },
                        [SCREENS.WORKSPACE.NAME]: ROUTES.WORKSPACE_OVERVIEW_NAME.route,
                        [SCREENS.SETTINGS.SHARE_CODE]: {
                            path: ROUTES.SETTINGS_SHARE_CODE,
                        },
                        [SCREENS.SETTINGS.EXIT_SURVEY.REASON]: {
                            path: ROUTES.SETTINGS_EXIT_SURVEY_REASON.route,
                        },
                        [SCREENS.SETTINGS.EXIT_SURVEY.RESPONSE]: {
                            path: ROUTES.SETTINGS_EXIT_SURVEY_RESPONSE.route,
                        },
                        [SCREENS.SETTINGS.EXIT_SURVEY.CONFIRM]: {
                            path: ROUTES.SETTINGS_EXIT_SURVEY_CONFIRM.route,
                        },
                        [SCREENS.WORKSPACE.TAX_CREATE]: {
                            path: ROUTES.WORKSPACE_TAX_CREATE.route,
                        },
                        [SCREENS.WORKSPACE.TAX_EDIT]: {
                            path: ROUTES.WORKSPACE_TAX_EDIT.route,
                        },
                        [SCREENS.WORKSPACE.TAX_CODE]: {
                            path: ROUTES.WORKSPACE_TAX_CODE.route,
                        },
                        [SCREENS.WORKSPACE.TAX_NAME]: {
                            path: ROUTES.WORKSPACE_TAX_NAME.route,
                        },
                        [SCREENS.WORKSPACE.TAX_VALUE]: {
                            path: ROUTES.WORKSPACE_TAX_VALUE.route,
                        },
                        [SCREENS.WORKSPACE.RULES_CUSTOM_NAME]: {
                            path: ROUTES.RULES_CUSTOM_NAME.route,
                        },
                        [SCREENS.WORKSPACE.RULES_AUTO_APPROVE_REPORTS_UNDER]: {
                            path: ROUTES.RULES_AUTO_APPROVE_REPORTS_UNDER.route,
                        },
                        [SCREENS.WORKSPACE.RULES_RANDOM_REPORT_AUDIT]: {
                            path: ROUTES.RULES_RANDOM_REPORT_AUDIT.route,
                        },
                        [SCREENS.WORKSPACE.RULES_AUTO_PAY_REPORTS_UNDER]: {
                            path: ROUTES.RULES_AUTO_PAY_REPORTS_UNDER.route,
                        },
                        [SCREENS.WORKSPACE.RULES_RECEIPT_REQUIRED_AMOUNT]: {
                            path: ROUTES.RULES_RECEIPT_REQUIRED_AMOUNT.route,
                        },
                        [SCREENS.WORKSPACE.RULES_MAX_EXPENSE_AMOUNT]: {
                            path: ROUTES.RULES_MAX_EXPENSE_AMOUNT.route,
                        },
                        [SCREENS.WORKSPACE.RULES_MAX_EXPENSE_AGE]: {
                            path: ROUTES.RULES_MAX_EXPENSE_AGE.route,
                        },
                        [SCREENS.WORKSPACE.RULES_BILLABLE_DEFAULT]: {
                            path: ROUTES.RULES_BILLABLE_DEFAULT.route,
                        },
                        [SCREENS.WORKSPACE.RULES_CUSTOM]: {
                            path: ROUTES.RULES_CUSTOM.route,
                        },
                        [SCREENS.WORKSPACE.RULES_PROHIBITED_DEFAULT]: {
                            path: ROUTES.RULES_PROHIBITED_DEFAULT.route,
                        },
                        [SCREENS.WORKSPACE.PER_DIEM_IMPORT]: {
                            path: ROUTES.WORKSPACE_PER_DIEM_IMPORT.route,
                        },
                        [SCREENS.WORKSPACE.PER_DIEM_IMPORTED]: {
                            path: ROUTES.WORKSPACE_PER_DIEM_IMPORTED.route,
                        },
                        [SCREENS.WORKSPACE.PER_DIEM_SETTINGS]: {
                            path: ROUTES.WORKSPACE_PER_DIEM_SETTINGS.route,
                        },
                        [SCREENS.WORKSPACE.PER_DIEM_DETAILS]: {
                            path: ROUTES.WORKSPACE_PER_DIEM_DETAILS.route,
                        },
                        [SCREENS.WORKSPACE.PER_DIEM_EDIT_DESTINATION]: {
                            path: ROUTES.WORKSPACE_PER_DIEM_EDIT_DESTINATION.route,
                        },
                        [SCREENS.WORKSPACE.PER_DIEM_EDIT_SUBRATE]: {
                            path: ROUTES.WORKSPACE_PER_DIEM_EDIT_SUBRATE.route,
                        },
                        [SCREENS.WORKSPACE.PER_DIEM_EDIT_AMOUNT]: {
                            path: ROUTES.WORKSPACE_PER_DIEM_EDIT_AMOUNT.route,
                        },
                        [SCREENS.WORKSPACE.PER_DIEM_EDIT_CURRENCY]: {
                            path: ROUTES.WORKSPACE_PER_DIEM_EDIT_CURRENCY.route,
                        },
                    },
                },
                [SCREENS.RIGHT_MODAL.TWO_FACTOR_AUTH]: {
                    screens: {
                        [SCREENS.TWO_FACTOR_AUTH.ROOT]: {
                            path: ROUTES.SETTINGS_2FA_ROOT.route,
                            exact: true,
                        },
                        [SCREENS.TWO_FACTOR_AUTH.VERIFY]: {
                            path: ROUTES.SETTINGS_2FA_VERIFY.route,
                            exact: true,
                        },
                        [SCREENS.TWO_FACTOR_AUTH.SUCCESS]: {
                            path: ROUTES.SETTINGS_2FA_SUCCESS.route,
                            exact: true,
                        },
                        [SCREENS.TWO_FACTOR_AUTH.DISABLED]: {
                            path: ROUTES.SETTINGS_2FA_DISABLED,
                            exact: true,
                        },
                        [SCREENS.TWO_FACTOR_AUTH.DISABLE]: {
                            path: ROUTES.SETTINGS_2FA_DISABLE,
                            exact: true,
                        },
                    },
                },
                [SCREENS.RIGHT_MODAL.PRIVATE_NOTES]: {
                    screens: {
                        [SCREENS.PRIVATE_NOTES.LIST]: ROUTES.PRIVATE_NOTES_LIST.route,
                        [SCREENS.PRIVATE_NOTES.EDIT]: ROUTES.PRIVATE_NOTES_EDIT.route,
                    },
                },
                [SCREENS.RIGHT_MODAL.NEW_REPORT_WORKSPACE_SELECTION]: {
                    screens: {
                        [SCREENS.NEW_REPORT_WORKSPACE_SELECTION.ROOT]: ROUTES.NEW_REPORT_WORKSPACE_SELECTION,
                    },
                },
                [SCREENS.RIGHT_MODAL.REPORT_DETAILS]: {
                    screens: {
                        [SCREENS.REPORT_DETAILS.ROOT]: ROUTES.REPORT_WITH_ID_DETAILS.route,
                        [SCREENS.REPORT_DETAILS.SHARE_CODE]: ROUTES.REPORT_WITH_ID_DETAILS_SHARE_CODE.route,
                        [SCREENS.REPORT_DETAILS.EXPORT]: ROUTES.REPORT_WITH_ID_DETAILS_EXPORT.route,
                    },
                },
                [SCREENS.RIGHT_MODAL.REPORT_CHANGE_WORKSPACE]: {
                    screens: {
                        [SCREENS.REPORT_CHANGE_WORKSPACE.ROOT]: ROUTES.REPORT_WITH_ID_CHANGE_WORKSPACE.route,
                    },
                },
                [SCREENS.RIGHT_MODAL.REPORT_SETTINGS]: {
                    screens: {
                        [SCREENS.REPORT_SETTINGS.ROOT]: {
                            path: ROUTES.REPORT_SETTINGS.route,
                        },
                        [SCREENS.REPORT_SETTINGS.NAME]: {
                            path: ROUTES.REPORT_SETTINGS_NAME.route,
                        },
                        [SCREENS.REPORT_SETTINGS.NOTIFICATION_PREFERENCES]: {
                            path: ROUTES.REPORT_SETTINGS_NOTIFICATION_PREFERENCES.route,
                        },
                        [SCREENS.REPORT_SETTINGS.WRITE_CAPABILITY]: {
                            path: ROUTES.REPORT_SETTINGS_WRITE_CAPABILITY.route,
                        },
                        [SCREENS.REPORT_SETTINGS.VISIBILITY]: {
                            path: ROUTES.REPORT_SETTINGS_VISIBILITY.route,
                        },
                    },
                },
                [SCREENS.RIGHT_MODAL.SETTINGS_CATEGORIES]: {
                    screens: {
                        [SCREENS.SETTINGS_CATEGORIES.SETTINGS_CATEGORY_SETTINGS]: {
                            path: ROUTES.SETTINGS_CATEGORY_SETTINGS.route,
                        },
                        [SCREENS.SETTINGS_CATEGORIES.SETTINGS_CATEGORIES_SETTINGS]: {
                            path: ROUTES.SETTINGS_CATEGORIES_SETTINGS.route,
                        },
                        [SCREENS.SETTINGS_CATEGORIES.SETTINGS_CATEGORY_CREATE]: {
                            path: ROUTES.SETTINGS_CATEGORY_CREATE.route,
                        },
                        [SCREENS.SETTINGS_CATEGORIES.SETTINGS_CATEGORY_EDIT]: {
                            path: ROUTES.SETTINGS_CATEGORY_EDIT.route,
                        },
                        [SCREENS.SETTINGS_CATEGORIES.SETTINGS_CATEGORIES_IMPORT]: {
                            path: ROUTES.SETTINGS_CATEGORIES_IMPORT.route,
                        },
                        [SCREENS.SETTINGS_CATEGORIES.SETTINGS_CATEGORIES_IMPORTED]: {
                            path: ROUTES.SETTINGS_CATEGORIES_IMPORTED.route,
                        },
                        [SCREENS.SETTINGS_CATEGORIES.SETTINGS_CATEGORY_PAYROLL_CODE]: {
                            path: ROUTES.SETTINGS_CATEGORY_PAYROLL_CODE.route,
                        },
                        [SCREENS.SETTINGS_CATEGORIES.SETTINGS_CATEGORY_GL_CODE]: {
                            path: ROUTES.SETTINGS_CATEGORY_GL_CODE.route,
                        },
                    },
                },
                [SCREENS.RIGHT_MODAL.SETTINGS_TAGS]: {
                    screens: {
                        [SCREENS.SETTINGS_TAGS.SETTINGS_TAGS_SETTINGS]: {
                            path: ROUTES.SETTINGS_TAGS_SETTINGS.route,
                        },
                        [SCREENS.SETTINGS_TAGS.SETTINGS_TAGS_EDIT]: {
                            path: ROUTES.SETTINGS_TAGS_EDIT.route,
                            parse: {
                                orderWeight: Number,
                            },
                        },
                        [SCREENS.SETTINGS_TAGS.SETTINGS_TAG_CREATE]: {
                            path: ROUTES.SETTINGS_TAG_CREATE.route,
                        },
                        [SCREENS.SETTINGS_TAGS.SETTINGS_TAG_EDIT]: {
                            path: ROUTES.SETTINGS_TAG_EDIT.route,
                            parse: {
                                orderWeight: Number,
                            },
                        },
                        [SCREENS.SETTINGS_TAGS.SETTINGS_TAG_SETTINGS]: {
                            path: ROUTES.SETTINGS_TAG_SETTINGS.route,
                            parse: {
                                orderWeight: Number,
                            },
                        },
                        [SCREENS.SETTINGS_TAGS.SETTINGS_TAG_APPROVER]: {
                            path: ROUTES.SETTINGS_TAG_APPROVER.route,
                            parse: {
                                orderWeight: Number,
                            },
                        },
                        [SCREENS.SETTINGS_TAGS.SETTINGS_TAG_LIST_VIEW]: {
                            path: ROUTES.SETTINGS_TAG_LIST_VIEW.route,
                            parse: {
                                orderWeight: Number,
                            },
                        },
                        [SCREENS.SETTINGS_TAGS.SETTINGS_TAG_GL_CODE]: {
                            path: ROUTES.SETTINGS_TAG_GL_CODE.route,
                            parse: {
                                orderWeight: Number,
                            },
                        },
                        [SCREENS.SETTINGS_TAGS.SETTINGS_TAGS_IMPORT]: {
                            path: ROUTES.SETTINGS_TAGS_IMPORT.route,
                        },
                        [SCREENS.SETTINGS_TAGS.SETTINGS_TAGS_IMPORTED]: {
                            path: ROUTES.SETTINGS_TAGS_IMPORTED.route,
                        },
                    },
                },
                [SCREENS.RIGHT_MODAL.EXPENSIFY_CARD]: {
                    screens: {
                        [SCREENS.EXPENSIFY_CARD.EXPENSIFY_CARD_DETAILS]: {
                            path: ROUTES.EXPENSIFY_CARD_DETAILS.route,
                        },
                        [SCREENS.EXPENSIFY_CARD.EXPENSIFY_CARD_NAME]: {
                            path: ROUTES.EXPENSIFY_CARD_NAME.route,
                        },
                        [SCREENS.EXPENSIFY_CARD.EXPENSIFY_CARD_LIMIT]: {
                            path: ROUTES.EXPENSIFY_CARD_LIMIT.route,
                        },
                        [SCREENS.EXPENSIFY_CARD.EXPENSIFY_CARD_LIMIT_TYPE]: {
                            path: ROUTES.EXPENSIFY_CARD_LIMIT_TYPE.route,
                        },
                    },
                },
                [SCREENS.RIGHT_MODAL.DOMAIN_CARD]: {
                    screens: {
                        [SCREENS.DOMAIN_CARD.DOMAIN_CARD_DETAIL]: {
                            path: ROUTES.SETTINGS_DOMAIN_CARD_DETAIL.route,
                        },
                        [SCREENS.DOMAIN_CARD.DOMAIN_CARD_REPORT_FRAUD]: {
                            path: ROUTES.SETTINGS_DOMAIN_CARD_REPORT_FRAUD.route,
                        },
                    },
                },
                [SCREENS.RIGHT_MODAL.REPORT_DESCRIPTION]: {
                    screens: {
                        [SCREENS.REPORT_DESCRIPTION_ROOT]: ROUTES.REPORT_DESCRIPTION.route,
                    },
                },
                [SCREENS.RIGHT_MODAL.NEW_CHAT]: {
                    screens: {
                        [SCREENS.NEW_CHAT.ROOT]: {
                            path: ROUTES.NEW,
                            exact: true,
                            screens: {
                                [SCREENS.NEW_CHAT.NEW_CHAT]: {
                                    path: ROUTES.NEW_CHAT,
                                    exact: true,
                                },
                                [SCREENS.NEW_CHAT.NEW_ROOM]: {
                                    path: ROUTES.NEW_ROOM,
                                    exact: true,
                                },
                            },
                        },
                        [SCREENS.NEW_CHAT.NEW_CHAT_CONFIRM]: {
                            path: ROUTES.NEW_CHAT_CONFIRM,
                            exact: true,
                        },
                        [SCREENS.NEW_CHAT.NEW_CHAT_EDIT_NAME]: {
                            path: ROUTES.NEW_CHAT_EDIT_NAME,
                            exact: true,
                        },
                    },
                },
                [SCREENS.RIGHT_MODAL.WORKSPACE_CONFIRMATION]: {
                    screens: {
                        [SCREENS.WORKSPACE_CONFIRMATION.ROOT]: ROUTES.WORKSPACE_CONFIRMATION.route,
                    },
                },
                [SCREENS.RIGHT_MODAL.NEW_TASK]: {
                    screens: {
                        [SCREENS.NEW_TASK.ROOT]: ROUTES.NEW_TASK.route,
                        [SCREENS.NEW_TASK.TASK_ASSIGNEE_SELECTOR]: ROUTES.NEW_TASK_ASSIGNEE.route,
                        [SCREENS.NEW_TASK.TASK_SHARE_DESTINATION_SELECTOR]: ROUTES.NEW_TASK_SHARE_DESTINATION,
                        [SCREENS.NEW_TASK.DETAILS]: ROUTES.NEW_TASK_DETAILS.route,
                        [SCREENS.NEW_TASK.TITLE]: ROUTES.NEW_TASK_TITLE.route,
                        [SCREENS.NEW_TASK.DESCRIPTION]: ROUTES.NEW_TASK_DESCRIPTION.route,
                    },
                },
                [SCREENS.RIGHT_MODAL.TEACHERS_UNITE]: {
                    screens: {
                        [SCREENS.I_KNOW_A_TEACHER]: ROUTES.I_KNOW_A_TEACHER,
                        [SCREENS.INTRO_SCHOOL_PRINCIPAL]: ROUTES.INTRO_SCHOOL_PRINCIPAL,
                        [SCREENS.I_AM_A_TEACHER]: ROUTES.I_AM_A_TEACHER,
                    },
                },
                [SCREENS.RIGHT_MODAL.PROFILE]: {
                    screens: {
                        [SCREENS.PROFILE_ROOT]: ROUTES.PROFILE.route,
                    },
                },
                [SCREENS.RIGHT_MODAL.PARTICIPANTS]: {
                    screens: {
                        [SCREENS.REPORT_PARTICIPANTS.ROOT]: ROUTES.REPORT_PARTICIPANTS.route,
                        [SCREENS.REPORT_PARTICIPANTS.INVITE]: ROUTES.REPORT_PARTICIPANTS_INVITE.route,
                        [SCREENS.REPORT_PARTICIPANTS.DETAILS]: ROUTES.REPORT_PARTICIPANTS_DETAILS.route,
                        [SCREENS.REPORT_PARTICIPANTS.ROLE]: ROUTES.REPORT_PARTICIPANTS_ROLE_SELECTION.route,
                    },
                },
                [SCREENS.RIGHT_MODAL.ROOM_MEMBERS]: {
                    screens: {
                        [SCREENS.ROOM_MEMBERS.ROOT]: ROUTES.ROOM_MEMBERS.route,
                        [SCREENS.ROOM_MEMBERS.INVITE]: ROUTES.ROOM_INVITE.route,
                        [SCREENS.ROOM_MEMBERS.DETAILS]: ROUTES.ROOM_MEMBER_DETAILS.route,
                    },
                },
                [SCREENS.RIGHT_MODAL.MONEY_REQUEST]: {
                    screens: {
                        [SCREENS.MONEY_REQUEST.START]: ROUTES.MONEY_REQUEST_START.route,
                        [SCREENS.MONEY_REQUEST.CREATE]: {
                            path: ROUTES.MONEY_REQUEST_CREATE.route,
                            exact: true,
                            screens: {
                                distance: {
                                    path: ROUTES.MONEY_REQUEST_CREATE_TAB_DISTANCE.route,
                                },
                                manual: {
                                    path: ROUTES.MONEY_REQUEST_CREATE_TAB_MANUAL.route,
                                },
                                scan: {
                                    path: ROUTES.MONEY_REQUEST_CREATE_TAB_SCAN.route,
                                },
                                // eslint-disable-next-line @typescript-eslint/naming-convention
                                'per-diem': {
                                    path: ROUTES.MONEY_REQUEST_CREATE_TAB_PER_DIEM.route,
                                },
                            },
                        },
                        [SCREENS.MONEY_REQUEST.DISTANCE_CREATE]: {
                            path: ROUTES.DISTANCE_REQUEST_CREATE.route,
                            exact: true,
                            screens: {
<<<<<<< HEAD
                                // eslint-disable-next-line @typescript-eslint/naming-convention
                                'distance-map': {
                                    path: ROUTES.DISTANCE_REQUEST_CREATE_TAB_MAP.route,
                                },
                                // eslint-disable-next-line @typescript-eslint/naming-convention
                                'distance-manual': {
=======
                                map: {
                                    path: ROUTES.DISTANCE_REQUEST_CREATE_TAB_MAP.route,
                                },
                                manual: {
>>>>>>> c3864b0b
                                    path: ROUTES.DISTANCE_REQUEST_CREATE_TAB_MANUAL.route,
                                },
                            },
                        },
                        [SCREENS.SETTINGS_CATEGORIES.SETTINGS_CATEGORIES_ROOT]: ROUTES.SETTINGS_CATEGORIES_ROOT.route,
                        [SCREENS.SETTINGS_TAGS.SETTINGS_TAGS_ROOT]: ROUTES.SETTINGS_TAGS_ROOT.route,
                        [SCREENS.MONEY_REQUEST.EDIT_REPORT]: ROUTES.MONEY_REQUEST_EDIT_REPORT.route,
                        [SCREENS.MONEY_REQUEST.STEP_SEND_FROM]: ROUTES.MONEY_REQUEST_STEP_SEND_FROM.route,
                        [SCREENS.MONEY_REQUEST.STEP_REPORT]: ROUTES.MONEY_REQUEST_STEP_REPORT.route,
                        [SCREENS.MONEY_REQUEST.STEP_COMPANY_INFO]: ROUTES.MONEY_REQUEST_STEP_COMPANY_INFO.route,
                        [SCREENS.MONEY_REQUEST.STEP_AMOUNT]: ROUTES.MONEY_REQUEST_STEP_AMOUNT.route,
                        [SCREENS.MONEY_REQUEST.STEP_CATEGORY]: ROUTES.MONEY_REQUEST_STEP_CATEGORY.route,
                        [SCREENS.MONEY_REQUEST.STEP_CONFIRMATION]: ROUTES.MONEY_REQUEST_STEP_CONFIRMATION.route,
                        [SCREENS.MONEY_REQUEST.STEP_CURRENCY]: ROUTES.MONEY_REQUEST_STEP_CURRENCY.route,
                        [SCREENS.MONEY_REQUEST.STEP_DATE]: ROUTES.MONEY_REQUEST_STEP_DATE.route,
                        [SCREENS.MONEY_REQUEST.STEP_DESCRIPTION]: ROUTES.MONEY_REQUEST_STEP_DESCRIPTION.route,
                        [SCREENS.MONEY_REQUEST.STEP_DISTANCE]: ROUTES.MONEY_REQUEST_STEP_DISTANCE.route,
                        [SCREENS.MONEY_REQUEST.STEP_DISTANCE_RATE]: ROUTES.MONEY_REQUEST_STEP_DISTANCE_RATE.route,
                        [SCREENS.MONEY_REQUEST.HOLD]: ROUTES.MONEY_REQUEST_HOLD_REASON.route,
                        [SCREENS.MONEY_REQUEST.STEP_MERCHANT]: ROUTES.MONEY_REQUEST_STEP_MERCHANT.route,
                        [SCREENS.MONEY_REQUEST.STEP_PARTICIPANTS]: ROUTES.MONEY_REQUEST_STEP_PARTICIPANTS.route,
                        [SCREENS.MONEY_REQUEST.STEP_SCAN]: ROUTES.MONEY_REQUEST_STEP_SCAN.route,
                        [SCREENS.MONEY_REQUEST.RECEIPT_VIEW_MODAL]: ROUTES.MONEY_REQUEST_RECEIPT_VIEW_MODAL.route,
                        [SCREENS.MONEY_REQUEST.STEP_TAG]: ROUTES.MONEY_REQUEST_STEP_TAG.route,
                        [SCREENS.MONEY_REQUEST.STEP_WAYPOINT]: ROUTES.MONEY_REQUEST_STEP_WAYPOINT.route,
                        [SCREENS.MONEY_REQUEST.STEP_TAX_AMOUNT]: ROUTES.MONEY_REQUEST_STEP_TAX_AMOUNT.route,
                        [SCREENS.MONEY_REQUEST.STEP_TAX_RATE]: ROUTES.MONEY_REQUEST_STEP_TAX_RATE.route,
                        [SCREENS.MONEY_REQUEST.STATE_SELECTOR]: {
                            path: ROUTES.MONEY_REQUEST_STATE_SELECTOR.route,
                            exact: true,
                        },
                        [SCREENS.MONEY_REQUEST.STEP_SPLIT_PAYER]: ROUTES.MONEY_REQUEST_STEP_SPLIT_PAYER.route,
                        [SCREENS.MONEY_REQUEST.STEP_ATTENDEES]: ROUTES.MONEY_REQUEST_ATTENDEE.route,
                        [SCREENS.MONEY_REQUEST.STEP_ACCOUNTANT]: ROUTES.MONEY_REQUEST_ACCOUNTANT.route,
                        [SCREENS.MONEY_REQUEST.STEP_UPGRADE]: ROUTES.MONEY_REQUEST_UPGRADE.route,
                        [SCREENS.MONEY_REQUEST.STEP_DESTINATION]: ROUTES.MONEY_REQUEST_STEP_DESTINATION.route,
                        [SCREENS.MONEY_REQUEST.STEP_TIME]: ROUTES.MONEY_REQUEST_STEP_TIME.route,
                        [SCREENS.MONEY_REQUEST.STEP_SUBRATE]: ROUTES.MONEY_REQUEST_STEP_SUBRATE.route,
                        [SCREENS.MONEY_REQUEST.STEP_DESTINATION_EDIT]: ROUTES.MONEY_REQUEST_STEP_DESTINATION_EDIT.route,
                        [SCREENS.MONEY_REQUEST.STEP_TIME_EDIT]: ROUTES.MONEY_REQUEST_STEP_TIME_EDIT.route,
                        [SCREENS.MONEY_REQUEST.STEP_SUBRATE_EDIT]: ROUTES.MONEY_REQUEST_STEP_SUBRATE_EDIT.route,
                        [SCREENS.IOU_SEND.ENABLE_PAYMENTS]: ROUTES.IOU_SEND_ENABLE_PAYMENTS,
                        [SCREENS.IOU_SEND.ADD_BANK_ACCOUNT]: ROUTES.IOU_SEND_ADD_BANK_ACCOUNT,
                        [SCREENS.IOU_SEND.ADD_DEBIT_CARD]: ROUTES.IOU_SEND_ADD_DEBIT_CARD,
                        [SCREENS.MONEY_REQUEST.SPLIT_EXPENSE]: {
                            path: ROUTES.SPLIT_EXPENSE.route,
                            exact: true,
                        },
                        [SCREENS.MONEY_REQUEST.SPLIT_EXPENSE_EDIT]: {
                            path: ROUTES.SPLIT_EXPENSE_EDIT.route,
                            exact: true,
                        },
                    },
                },
                [SCREENS.RIGHT_MODAL.TRANSACTION_DUPLICATE]: {
                    screens: {
                        [SCREENS.TRANSACTION_DUPLICATE.REVIEW]: {
                            path: ROUTES.TRANSACTION_DUPLICATE_REVIEW_PAGE.route,
                            exact: true,
                        },
                        [SCREENS.TRANSACTION_DUPLICATE.MERCHANT]: {
                            path: ROUTES.TRANSACTION_DUPLICATE_REVIEW_MERCHANT_PAGE.route,
                            exact: true,
                        },
                        [SCREENS.TRANSACTION_DUPLICATE.CATEGORY]: {
                            path: ROUTES.TRANSACTION_DUPLICATE_REVIEW_CATEGORY_PAGE.route,
                            exact: true,
                        },
                        [SCREENS.TRANSACTION_DUPLICATE.TAG]: {
                            path: ROUTES.TRANSACTION_DUPLICATE_REVIEW_TAG_PAGE.route,
                            exact: true,
                        },
                        [SCREENS.TRANSACTION_DUPLICATE.DESCRIPTION]: {
                            path: ROUTES.TRANSACTION_DUPLICATE_REVIEW_DESCRIPTION_PAGE.route,
                            exact: true,
                        },
                        [SCREENS.TRANSACTION_DUPLICATE.TAX_CODE]: {
                            path: ROUTES.TRANSACTION_DUPLICATE_REVIEW_TAX_CODE_PAGE.route,
                            exact: true,
                        },
                        [SCREENS.TRANSACTION_DUPLICATE.REIMBURSABLE]: {
                            path: ROUTES.TRANSACTION_DUPLICATE_REVIEW_REIMBURSABLE_PAGE.route,
                            exact: true,
                        },
                        [SCREENS.TRANSACTION_DUPLICATE.BILLABLE]: {
                            path: ROUTES.TRANSACTION_DUPLICATE_REVIEW_BILLABLE_PAGE.route,
                            exact: true,
                        },
                        [SCREENS.TRANSACTION_DUPLICATE.CONFIRMATION]: {
                            path: ROUTES.TRANSACTION_DUPLICATE_CONFIRMATION_PAGE.route,
                            exact: true,
                        },
                    },
                },
                [SCREENS.RIGHT_MODAL.SPLIT_DETAILS]: {
                    screens: {
                        [SCREENS.SPLIT_DETAILS.ROOT]: ROUTES.SPLIT_BILL_DETAILS.route,
                    },
                },
                [SCREENS.RIGHT_MODAL.TASK_DETAILS]: {
                    screens: {
                        [SCREENS.TASK.TITLE]: ROUTES.TASK_TITLE.route,
                        [SCREENS.TASK.ASSIGNEE]: ROUTES.TASK_ASSIGNEE.route,
                    },
                },
                [SCREENS.RIGHT_MODAL.ADD_PERSONAL_BANK_ACCOUNT]: {
                    screens: {
                        [SCREENS.ADD_PERSONAL_BANK_ACCOUNT_ROOT]: ROUTES.BANK_ACCOUNT_PERSONAL,
                    },
                },
                [SCREENS.RIGHT_MODAL.ENABLE_PAYMENTS]: {
                    screens: {
                        [SCREENS.ENABLE_PAYMENTS_ROOT]: ROUTES.ENABLE_PAYMENTS,
                    },
                },
                [SCREENS.RIGHT_MODAL.WALLET_STATEMENT]: {
                    screens: {
                        [SCREENS.WALLET_STATEMENT_ROOT]: ROUTES.WALLET_STATEMENT_WITH_DATE,
                    },
                },
                [SCREENS.RIGHT_MODAL.FLAG_COMMENT]: {
                    screens: {
                        [SCREENS.FLAG_COMMENT_ROOT]: ROUTES.FLAG_COMMENT.route,
                    },
                },
                [SCREENS.RIGHT_MODAL.EDIT_REQUEST]: {
                    screens: {
                        [SCREENS.EDIT_REQUEST.REPORT_FIELD]: {
                            path: ROUTES.EDIT_REPORT_FIELD_REQUEST.route,
                        },
                    },
                },
                [SCREENS.RIGHT_MODAL.SIGN_IN]: {
                    screens: {
                        [SCREENS.SIGN_IN_ROOT]: ROUTES.SIGN_IN_MODAL,
                    },
                },
                [SCREENS.RIGHT_MODAL.REFERRAL]: {
                    screens: {
                        [SCREENS.REFERRAL_DETAILS]: ROUTES.REFERRAL_DETAILS_MODAL.route,
                    },
                },
                [SCREENS.RIGHT_MODAL.TRAVEL]: {
                    screens: {
                        [SCREENS.TRAVEL.MY_TRIPS]: ROUTES.TRAVEL_MY_TRIPS,
                        [SCREENS.TRAVEL.TRAVEL_DOT_LINK_WEB_VIEW]: ROUTES.TRAVEL_DOT_LINK_WEB_VIEW.route,
                        [SCREENS.TRAVEL.UPGRADE]: ROUTES.TRAVEL_UPGRADE.route,
                        [SCREENS.TRAVEL.TCS]: ROUTES.TRAVEL_TCS.route,
                        [SCREENS.TRAVEL.TRIP_SUMMARY]: ROUTES.TRAVEL_TRIP_SUMMARY.route,
                        [SCREENS.TRAVEL.TRIP_DETAILS]: {
                            path: ROUTES.TRAVEL_TRIP_DETAILS.route,
                            parse: {
                                reservationIndex: (reservationIndex: string) => parseInt(reservationIndex, 10),
                            },
                        },
                        [SCREENS.TRAVEL.DOMAIN_SELECTOR]: ROUTES.TRAVEL_DOMAIN_SELECTOR.route,
                        [SCREENS.TRAVEL.DOMAIN_PERMISSION_INFO]: ROUTES.TRAVEL_DOMAIN_PERMISSION_INFO.route,
                        [SCREENS.TRAVEL.PUBLIC_DOMAIN_ERROR]: ROUTES.TRAVEL_PUBLIC_DOMAIN_ERROR.route,
                        [SCREENS.TRAVEL.WORKSPACE_ADDRESS]: ROUTES.TRAVEL_WORKSPACE_ADDRESS.route,
                    },
                },
                [SCREENS.RIGHT_MODAL.SEARCH_REPORT]: {
                    screens: {
                        [SCREENS.SEARCH.REPORT_RHP]: ROUTES.SEARCH_REPORT.route,
                        [SCREENS.SEARCH.MONEY_REQUEST_REPORT_HOLD_TRANSACTIONS]: ROUTES.SEARCH_MONEY_REQUEST_REPORT_HOLD_TRANSACTIONS.route,
                        [SCREENS.SEARCH.TRANSACTION_HOLD_REASON_RHP]: ROUTES.TRANSACTION_HOLD_REASON_RHP,
                        [SCREENS.SEARCH.TRANSACTIONS_CHANGE_REPORT_SEARCH_RHP]: ROUTES.MOVE_TRANSACTIONS_SEARCH_RHP,
                    },
                },
                [SCREENS.RIGHT_MODAL.SEARCH_ADVANCED_FILTERS]: {
                    screens: {
                        [SCREENS.SEARCH.ADVANCED_FILTERS_RHP]: ROUTES.SEARCH_ADVANCED_FILTERS,
                        [SCREENS.SEARCH.ADVANCED_FILTERS_TYPE_RHP]: ROUTES.SEARCH_ADVANCED_FILTERS_TYPE,
                        [SCREENS.SEARCH.ADVANCED_FILTERS_GROUP_BY_RHP]: ROUTES.SEARCH_ADVANCED_FILTERS_GROUP_BY,
                        [SCREENS.SEARCH.ADVANCED_FILTERS_STATUS_RHP]: ROUTES.SEARCH_ADVANCED_FILTERS_STATUS,
                        [SCREENS.SEARCH.ADVANCED_FILTERS_DATE_RHP]: ROUTES.SEARCH_ADVANCED_FILTERS_DATE,
                        [SCREENS.SEARCH.ADVANCED_FILTERS_SUBMITTED_RHP]: ROUTES.SEARCH_ADVANCED_FILTERS_SUBMITTED,
                        [SCREENS.SEARCH.ADVANCED_FILTERS_APPROVED_RHP]: ROUTES.SEARCH_ADVANCED_FILTERS_APPROVED,
                        [SCREENS.SEARCH.ADVANCED_FILTERS_PAID_RHP]: ROUTES.SEARCH_ADVANCED_FILTERS_PAID,
                        [SCREENS.SEARCH.ADVANCED_FILTERS_EXPORTED_RHP]: ROUTES.SEARCH_ADVANCED_FILTERS_EXPORTED,
                        [SCREENS.SEARCH.ADVANCED_FILTERS_POSTED_RHP]: ROUTES.SEARCH_ADVANCED_FILTERS_POSTED,
                        [SCREENS.SEARCH.ADVANCED_FILTERS_CURRENCY_RHP]: ROUTES.SEARCH_ADVANCED_FILTERS_CURRENCY,
                        [SCREENS.SEARCH.ADVANCED_FILTERS_MERCHANT_RHP]: ROUTES.SEARCH_ADVANCED_FILTERS_MERCHANT,
                        [SCREENS.SEARCH.ADVANCED_FILTERS_DESCRIPTION_RHP]: ROUTES.SEARCH_ADVANCED_FILTERS_DESCRIPTION,
                        [SCREENS.SEARCH.ADVANCED_FILTERS_REPORT_ID_RHP]: ROUTES.SEARCH_ADVANCED_FILTERS_REPORT_ID,
                        [SCREENS.SEARCH.ADVANCED_FILTERS_AMOUNT_RHP]: ROUTES.SEARCH_ADVANCED_FILTERS_AMOUNT,
                        [SCREENS.SEARCH.ADVANCED_FILTERS_CATEGORY_RHP]: ROUTES.SEARCH_ADVANCED_FILTERS_CATEGORY,
                        [SCREENS.SEARCH.ADVANCED_FILTERS_KEYWORD_RHP]: ROUTES.SEARCH_ADVANCED_FILTERS_KEYWORD,
                        [SCREENS.SEARCH.ADVANCED_FILTERS_CARD_RHP]: ROUTES.SEARCH_ADVANCED_FILTERS_CARD,
                        [SCREENS.SEARCH.ADVANCED_FILTERS_TAX_RATE_RHP]: ROUTES.SEARCH_ADVANCED_FILTERS_TAX_RATE,
                        [SCREENS.SEARCH.ADVANCED_FILTERS_EXPENSE_TYPE_RHP]: ROUTES.SEARCH_ADVANCED_FILTERS_EXPENSE_TYPE,
                        [SCREENS.SEARCH.ADVANCED_FILTERS_TAG_RHP]: ROUTES.SEARCH_ADVANCED_FILTERS_TAG,
                        [SCREENS.SEARCH.ADVANCED_FILTERS_FROM_RHP]: ROUTES.SEARCH_ADVANCED_FILTERS_FROM,
                        [SCREENS.SEARCH.ADVANCED_FILTERS_TO_RHP]: ROUTES.SEARCH_ADVANCED_FILTERS_TO,
                        [SCREENS.SEARCH.ADVANCED_FILTERS_IN_RHP]: ROUTES.SEARCH_ADVANCED_FILTERS_IN,
                        [SCREENS.SEARCH.ADVANCED_FILTERS_TITLE_RHP]: ROUTES.SEARCH_ADVANCED_FILTERS_TITLE,
                        [SCREENS.SEARCH.ADVANCED_FILTERS_ASSIGNEE_RHP]: ROUTES.SEARCH_ADVANCED_FILTERS_ASSIGNEE,
                        [SCREENS.SEARCH.ADVANCED_FILTERS_BILLABLE_RHP]: ROUTES.SEARCH_ADVANCED_FILTERS_BILLABLE,
                        [SCREENS.SEARCH.ADVANCED_FILTERS_REIMBURSABLE_RHP]: ROUTES.SEARCH_ADVANCED_FILTERS_REIMBURSABLE,
                        [SCREENS.SEARCH.ADVANCED_FILTERS_WORKSPACE_RHP]: ROUTES.SEARCH_ADVANCED_FILTERS_WORKSPACE,
                    },
                },
                [SCREENS.RIGHT_MODAL.SEARCH_SAVED_SEARCH]: {
                    screens: {
                        [SCREENS.SEARCH.SAVED_SEARCH_RENAME_RHP]: ROUTES.SEARCH_SAVED_SEARCH_RENAME.route,
                    },
                },
                [SCREENS.RIGHT_MODAL.RESTRICTED_ACTION]: {
                    screens: {
                        [SCREENS.RESTRICTED_ACTION_ROOT]: ROUTES.RESTRICTED_ACTION.route,
                    },
                },
                [SCREENS.RIGHT_MODAL.MISSING_PERSONAL_DETAILS]: {
                    screens: {
                        [SCREENS.MISSING_PERSONAL_DETAILS_ROOT]: ROUTES.MISSING_PERSONAL_DETAILS,
                    },
                },
                [SCREENS.RIGHT_MODAL.ADD_UNREPORTED_EXPENSE]: {
                    screens: {
                        [SCREENS.ADD_UNREPORTED_EXPENSES_ROOT]: ROUTES.ADD_UNREPORTED_EXPENSE.route,
                    },
                },
                [SCREENS.RIGHT_MODAL.DEBUG]: {
                    screens: {
                        [SCREENS.DEBUG.REPORT]: {
                            path: ROUTES.DEBUG_REPORT.route,
                            exact: true,
                            screens: {
                                details: {
                                    path: ROUTES.DEBUG_REPORT_TAB_DETAILS.route,
                                    exact: true,
                                },
                                json: {
                                    path: ROUTES.DEBUG_REPORT_TAB_JSON.route,
                                    exact: true,
                                },
                                actions: {
                                    path: ROUTES.DEBUG_REPORT_TAB_ACTIONS.route,
                                    exact: true,
                                },
                            },
                        },
                        [SCREENS.DEBUG.REPORT_ACTION]: {
                            path: ROUTES.DEBUG_REPORT_ACTION.route,
                            exact: true,
                            screens: {
                                details: {
                                    path: ROUTES.DEBUG_REPORT_ACTION_TAB_DETAILS.route,
                                    exact: true,
                                },
                                json: {
                                    path: ROUTES.DEBUG_REPORT_ACTION_TAB_JSON.route,
                                    exact: true,
                                },
                                preview: {
                                    path: ROUTES.DEBUG_REPORT_ACTION_TAB_PREVIEW.route,
                                    exact: true,
                                },
                            },
                        },
                        [SCREENS.DEBUG.REPORT_ACTION_CREATE]: {
                            path: ROUTES.DEBUG_REPORT_ACTION_CREATE.route,
                            exact: true,
                        },
                        [SCREENS.DEBUG.DETAILS_CONSTANT_PICKER_PAGE]: {
                            path: ROUTES.DETAILS_CONSTANT_PICKER_PAGE.route,
                            exact: true,
                        },
                        [SCREENS.DEBUG.DETAILS_DATE_TIME_PICKER_PAGE]: {
                            path: ROUTES.DETAILS_DATE_TIME_PICKER_PAGE.route,
                            exact: true,
                        },
                        [SCREENS.DEBUG.TRANSACTION]: {
                            path: ROUTES.DEBUG_TRANSACTION.route,
                            exact: true,
                            screens: {
                                details: {
                                    path: ROUTES.DEBUG_TRANSACTION_TAB_DETAILS.route,
                                    exact: true,
                                },
                                json: {
                                    path: ROUTES.DEBUG_TRANSACTION_TAB_JSON.route,
                                    exact: true,
                                },
                                violations: {
                                    path: ROUTES.DEBUG_TRANSACTION_TAB_VIOLATIONS.route,
                                    exact: true,
                                },
                            },
                        },
                        [SCREENS.DEBUG.TRANSACTION_VIOLATION_CREATE]: {
                            path: ROUTES.DEBUG_TRANSACTION_VIOLATION_CREATE.route,
                            exact: true,
                        },
                        [SCREENS.DEBUG.TRANSACTION_VIOLATION]: {
                            path: ROUTES.DEBUG_TRANSACTION_VIOLATION.route,
                            exact: true,
                            screens: {
                                details: {
                                    path: ROUTES.DEBUG_TRANSACTION_VIOLATION_TAB_DETAILS.route,
                                    exact: true,
                                },
                                json: {
                                    path: ROUTES.DEBUG_TRANSACTION_VIOLATION_TAB_JSON.route,
                                    exact: true,
                                },
                            },
                        },
                    },
                },
                [SCREENS.RIGHT_MODAL.SCHEDULE_CALL]: {
                    screens: {
                        [SCREENS.SCHEDULE_CALL.BOOK]: {
                            path: ROUTES.SCHEDULE_CALL_BOOK.route,
                        },
                        [SCREENS.SCHEDULE_CALL.CONFIRMATION]: {
                            path: ROUTES.SCHEDULE_CALL_CONFIRMATION.route,
                        },
                    },
                },
            },
        },

        [NAVIGATORS.REPORTS_SPLIT_NAVIGATOR]: {
            path: ROUTES.ROOT,
            screens: {
                [SCREENS.HOME]: {
                    path: ROUTES.HOME,
                    exact: true,
                },
                [SCREENS.REPORT]: {
                    path: ROUTES.REPORT_WITH_ID.route,
                    // If params are defined, but reportID is explicitly undefined, we will get the url /r/undefined.
                    // We want to avoid that situation, so we will return an empty string instead.
                    parse: {
                        // eslint-disable-next-line
                        reportID: (reportID: string | undefined) => reportID ?? '',
                    },
                    stringify: {
                        // eslint-disable-next-line
                        reportID: (reportID: string | undefined) => reportID ?? '',
                    },
                },
            },
        },

        [NAVIGATORS.SETTINGS_SPLIT_NAVIGATOR]: {
            screens: {
                [SCREENS.SETTINGS.ROOT]: ROUTES.SETTINGS,
                [SCREENS.SETTINGS.PROFILE.ROOT]: {
                    path: ROUTES.SETTINGS_PROFILE.route,
                    exact: true,
                },
                [SCREENS.SETTINGS.SECURITY]: {
                    path: ROUTES.SETTINGS_SECURITY,
                    exact: true,
                },
                [SCREENS.SETTINGS.WALLET.ROOT]: {
                    path: ROUTES.SETTINGS_WALLET,
                    exact: true,
                },
                [SCREENS.SETTINGS.ABOUT]: {
                    path: ROUTES.SETTINGS_ABOUT,
                    exact: true,
                },
                [SCREENS.SETTINGS.TROUBLESHOOT]: {
                    path: ROUTES.SETTINGS_TROUBLESHOOT,
                    exact: true,
                },
                [SCREENS.SETTINGS.SAVE_THE_WORLD]: ROUTES.SETTINGS_SAVE_THE_WORLD,
                [SCREENS.SETTINGS.PREFERENCES.ROOT]: {
                    path: ROUTES.SETTINGS_PREFERENCES,
                    // exact: true,
                },
                [SCREENS.SETTINGS.SUBSCRIPTION.ROOT]: ROUTES.SETTINGS_SUBSCRIPTION.route,
            },
        },

        [NAVIGATORS.WORKSPACE_SPLIT_NAVIGATOR]: {
            // The path given as initialRouteName does not have route params.
            // initialRouteName is not defined in this split navigator because in this case the initial route requires a policyID defined in its route params.
            screens: {
                [SCREENS.WORKSPACE.INITIAL]: {
                    path: ROUTES.WORKSPACE_INITIAL.route,
                },
                [SCREENS.WORKSPACE.PROFILE]: ROUTES.WORKSPACE_OVERVIEW.route,
                [SCREENS.WORKSPACE.EXPENSIFY_CARD]: {
                    path: ROUTES.WORKSPACE_EXPENSIFY_CARD.route,
                },
                [SCREENS.WORKSPACE.COMPANY_CARDS]: {
                    path: ROUTES.WORKSPACE_COMPANY_CARDS.route,
                },
                [SCREENS.WORKSPACE.PER_DIEM]: {
                    path: ROUTES.WORKSPACE_PER_DIEM.route,
                },
                [SCREENS.WORKSPACE.WORKFLOWS]: {
                    path: ROUTES.WORKSPACE_WORKFLOWS.route,
                },
                [SCREENS.WORKSPACE.INVOICES]: {
                    path: ROUTES.WORKSPACE_INVOICES.route,
                },
                [SCREENS.WORKSPACE.MEMBERS]: {
                    path: ROUTES.WORKSPACE_MEMBERS.route,
                },
                [SCREENS.WORKSPACE.ACCOUNTING.ROOT]: {
                    path: ROUTES.POLICY_ACCOUNTING.route,
                },
                [SCREENS.WORKSPACE.CATEGORIES]: {
                    path: ROUTES.WORKSPACE_CATEGORIES.route,
                },
                [SCREENS.WORKSPACE.MORE_FEATURES]: {
                    path: ROUTES.WORKSPACE_MORE_FEATURES.route,
                },
                [SCREENS.WORKSPACE.TAGS]: {
                    path: ROUTES.WORKSPACE_TAGS.route,
                },
                [SCREENS.WORKSPACE.TAXES]: {
                    path: ROUTES.WORKSPACE_TAXES.route,
                },
                [SCREENS.WORKSPACE.REPORT_FIELDS]: {
                    path: ROUTES.WORKSPACE_REPORT_FIELDS.route,
                },
                [SCREENS.WORKSPACE.DISTANCE_RATES]: {
                    path: ROUTES.WORKSPACE_DISTANCE_RATES.route,
                },
                [SCREENS.WORKSPACE.RULES]: {
                    path: ROUTES.WORKSPACE_RULES.route,
                },
            },
        },

        [NAVIGATORS.SEARCH_FULLSCREEN_NAVIGATOR]: {
            screens: {
                [SCREENS.SEARCH.ROOT]: {
                    path: ROUTES.SEARCH_ROOT.route,
                },
                [SCREENS.SEARCH.MONEY_REQUEST_REPORT]: {
                    path: ROUTES.SEARCH_MONEY_REQUEST_REPORT.route,
                },
            },
        },
        [NAVIGATORS.SHARE_MODAL_NAVIGATOR]: {
            initialRouteName: SCREENS.SHARE.ROOT,
            screens: {
                [SCREENS.SHARE.ROOT]: {
                    path: ROUTES.SHARE_ROOT,
                    screens: {
                        [CONST.TAB.SHARE.SHARE]: {
                            path: ROUTES.SHARE_ROOT_SHARE,
                            exact: true,
                        },
                        [CONST.TAB.SHARE.SUBMIT]: {
                            path: ROUTES.SHARE_ROOT_SUBMIT,
                            exact: true,
                        },
                    },
                },
                [SCREENS.SHARE.SHARE_DETAILS]: {path: ROUTES.SHARE_DETAILS.route},
                [SCREENS.SHARE.SUBMIT_DETAILS]: {path: ROUTES.SHARE_SUBMIT_DETAILS.route},
            },
        },
        [NAVIGATORS.TEST_TOOLS_MODAL_NAVIGATOR]: {
            screens: {
                [SCREENS.TEST_TOOLS_MODAL.ROOT]: {
                    path: ROUTES.TEST_TOOLS_MODAL.route,
                    exact: true,
                },
            },
        },
    },
};

const normalizedConfigs = Object.keys(config.screens)
    .map((key) =>
        createNormalizedConfigs(
            key,
            config.screens,
            [],
            config.initialRouteName
                ? [
                      {
                          initialRouteName: config.initialRouteName,
                          parentScreens: [],
                      },
                  ]
                : [],
            [],
        ),
    )
    .flat()
    .reduce(
        (acc, route) => {
            acc[route.screen as Screen] = route;
            return acc;
        },
        {} as Record<Screen, RouteConfig>,
    );

export {normalizedConfigs, config};<|MERGE_RESOLUTION|>--- conflicted
+++ resolved
@@ -1259,19 +1259,10 @@
                             path: ROUTES.DISTANCE_REQUEST_CREATE.route,
                             exact: true,
                             screens: {
-<<<<<<< HEAD
-                                // eslint-disable-next-line @typescript-eslint/naming-convention
-                                'distance-map': {
-                                    path: ROUTES.DISTANCE_REQUEST_CREATE_TAB_MAP.route,
-                                },
-                                // eslint-disable-next-line @typescript-eslint/naming-convention
-                                'distance-manual': {
-=======
                                 map: {
                                     path: ROUTES.DISTANCE_REQUEST_CREATE_TAB_MAP.route,
                                 },
                                 manual: {
->>>>>>> c3864b0b
                                     path: ROUTES.DISTANCE_REQUEST_CREATE_TAB_MANUAL.route,
                                 },
                             },
