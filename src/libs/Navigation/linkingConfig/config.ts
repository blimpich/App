--- conflicted
+++ resolved
@@ -1012,13 +1012,11 @@
                         [SCREENS.WORKSPACE.RULES_BILLABLE_DEFAULT]: {
                             path: ROUTES.RULES_BILLABLE_DEFAULT.route,
                         },
-<<<<<<< HEAD
+                        [SCREENS.WORKSPACE.RULES_CUSTOM]: {
+                            path: ROUTES.RULES_CUSTOM.route,
+                        },
                         [SCREENS.WORKSPACE.RULES_PROHIBITED_DEFAULT]: {
                             path: ROUTES.RULES_PROHIBITED_DEFAULT.route,
-=======
-                        [SCREENS.WORKSPACE.RULES_CUSTOM]: {
-                            path: ROUTES.RULES_CUSTOM.route,
->>>>>>> b34e5f89
                         },
                         [SCREENS.WORKSPACE.PER_DIEM_IMPORT]: {
                             path: ROUTES.WORKSPACE_PER_DIEM_IMPORT.route,
