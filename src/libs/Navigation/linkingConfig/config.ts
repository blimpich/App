--- conflicted
+++ resolved
@@ -58,7 +58,6 @@
                     path: ROUTES.SETTINGS_ABOUT,
                     exact: true,
                 },
-<<<<<<< HEAD
                 [SCREENS.SETTINGS.WORKSPACES]: ROUTES.SETTINGS_WORKSPACES,
                 // [SCREENS.WORKSPACE.PROFILE]: ROUTES.WORKSPACE_PROFILE.route,
                 // [SCREENS.WORKSPACE.CARD]: {
@@ -100,11 +99,6 @@
                 //     exact: true,
                 // },
                 //
-=======
-                [SCREENS.WORKSPACE.CATEGORIES]: {
-                    path: ROUTES.WORKSPACE_CATEGORIES.route,
-                },
->>>>>>> 895de29f
             },
         },
         [SCREENS.NOT_FOUND]: '*',
@@ -547,17 +541,9 @@
                 },
                 [SCREENS.WORKSPACES_CENTRAL_PANE]: {
                     screens: {
-<<<<<<< HEAD
-                        [SCREENS.WORKSPACE.PROFILE]: {
-                            path: ROUTES.WORKSPACE_PROFILE.route,
-                        },
+                        [SCREENS.WORKSPACE.PROFILE]: ROUTES.WORKSPACE_PROFILE.route,
                         [SCREENS.WORKSPACE.CARD]: {
                             path: ROUTES.WORKSPACE_CARD.route,
-=======
-                        [SCREENS.SETTINGS.PROFILE.ROOT]: {
-                            path: ROUTES.SETTINGS_PROFILE,
-                            exact: true,
->>>>>>> 895de29f
                         },
                         [SCREENS.WORKSPACE.REIMBURSE]: {
                             path: ROUTES.WORKSPACE_REIMBURSE.route,
@@ -573,6 +559,9 @@
                         },
                         [SCREENS.WORKSPACE.MEMBERS]: {
                             path: ROUTES.WORKSPACE_MEMBERS.route,
+                        },
+                        [SCREENS.WORKSPACE.CATEGORIES]: {
+                            path: ROUTES.WORKSPACE_CATEGORIES.route,
                         },
                     },
                 },
