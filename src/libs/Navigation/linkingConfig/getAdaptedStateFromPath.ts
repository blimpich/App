--- conflicted
+++ resolved
@@ -164,12 +164,9 @@
     const lhpNavigator = state.routes.find((route) => route.name === NAVIGATORS.LEFT_MODAL_NAVIGATOR);
     const onboardingModalNavigator = state.routes.find((route) => route.name === NAVIGATORS.ONBOARDING_MODAL_NAVIGATOR);
     const welcomeVideoModalNavigator = state.routes.find((route) => route.name === NAVIGATORS.WELCOME_VIDEO_MODAL_NAVIGATOR);
-<<<<<<< HEAD
     const attachmentsScreen = state.routes.find((route) => route.name === SCREENS.ATTACHMENTS);
-=======
     const featureTrainingModalNavigator = state.routes.find((route) => route.name === NAVIGATORS.FEATURE_TRANING_MODAL_NAVIGATOR);
     const reportAttachmentsScreen = state.routes.find((route) => route.name === SCREENS.REPORT_ATTACHMENTS);
->>>>>>> e0c12a57
 
     if (isNarrowLayout) {
         metainfo.isFullScreenNavigatorMandatory = false;
