--- conflicted
+++ resolved
@@ -2143,9 +2143,6 @@
     TestDriveModalNavigatorParamList,
     WorkspaceScreenName,
     TestDriveDemoNavigatorParamList,
-<<<<<<< HEAD
     SplitExpenseParamList,
-=======
     WorkspacesTabScreenName,
->>>>>>> 84d940bf
 };