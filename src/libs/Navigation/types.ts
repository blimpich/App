--- conflicted
+++ resolved
@@ -672,11 +672,11 @@
         policyID: string;
         cardID: string;
     };
-<<<<<<< HEAD
+    [SCREENS.WORKSPACE.EXPENSIFY_CARD_LIMIT]: {
+        policyID: string;
+        cardID: string;
+    };
     [SCREENS.WORKSPACE.EXPENSIFY_CARD_LIMIT_TYPE]: {
-=======
-    [SCREENS.WORKSPACE.EXPENSIFY_CARD_LIMIT]: {
->>>>>>> 54fdb245
         policyID: string;
         cardID: string;
     };
