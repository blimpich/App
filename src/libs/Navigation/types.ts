--- conflicted
+++ resolved
@@ -454,22 +454,21 @@
         pageIndex?: string;
         backTo?: string;
     };
-<<<<<<< HEAD
+    [SCREENS.MONEY_REQUEST.STEP_SCAN]: {
+        action: ValueOf<typeof CONST.IOU.ACTION>;
+        iouType: ValueOf<typeof CONST.IOU.TYPE>;
+        transactionID: string;
+        reportID: string;
+        pageIndex: number;
+        backTo: Routes;
+    };
     [SCREENS.MONEY_REQUEST.STEP_CURRENCY]: {
-=======
-    [SCREENS.MONEY_REQUEST.STEP_SCAN]: {
->>>>>>> b59ae94d
-        action: ValueOf<typeof CONST.IOU.ACTION>;
-        iouType: ValueOf<typeof CONST.IOU.TYPE>;
-        transactionID: string;
-        reportID: string;
-<<<<<<< HEAD
+        action: ValueOf<typeof CONST.IOU.ACTION>;
+        iouType: ValueOf<typeof CONST.IOU.TYPE>;
+        transactionID: string;
+        reportID: string;
         pageIndex?: string;
         backTo?: Routes;
-=======
-        pageIndex: number;
-        backTo: Routes;
->>>>>>> b59ae94d
     };
 };
 
