/* eslint-disable @typescript-eslint/naming-convention  */
import type {
    CommonActions,
    NavigationContainerRefWithCurrent,
    NavigationHelpers,
    NavigationState,
    NavigatorScreenParams,
    ParamListBase,
    PartialRoute,
    PartialState,
    Route,
} from '@react-navigation/native';
import type {TupleToUnion, ValueOf} from 'type-fest';
import type {SearchQueryString} from '@components/Search/types';
import type {IOURequestType} from '@libs/actions/IOU';
import type {SaveSearchParams} from '@libs/API/parameters';
import type CONST from '@src/CONST';
import type {Country, IOUAction, IOUType} from '@src/CONST';
import type NAVIGATORS from '@src/NAVIGATORS';
import type {HybridAppRoute, Route as Routes} from '@src/ROUTES';
import type SCREENS from '@src/SCREENS';
import type EXIT_SURVEY_REASON_FORM_INPUT_IDS from '@src/types/form/ExitSurveyReasonForm';
import type {ConnectionName, SageIntacctMappingName} from '@src/types/onyx/Policy';

type NavigationRef = NavigationContainerRefWithCurrent<RootStackParamList>;

type NavigationRoot = NavigationHelpers<RootStackParamList>;

type GoBackAction = Extract<CommonActions.Action, {type: 'GO_BACK'}>;
type ResetAction = Extract<CommonActions.Action, {type: 'RESET'}>;
type SetParamsAction = Extract<CommonActions.Action, {type: 'SET_PARAMS'}>;

type ActionNavigate = {
    type: ValueOf<typeof CONST.NAVIGATION.ACTION_TYPE>;
    payload: {
        name?: string;
        key?: string;
        // eslint-disable-next-line @typescript-eslint/no-explicit-any
        params?: any;
        path?: string;
        merge?: boolean;
    };
    source?: string;
    target?: string;
};

type StackNavigationAction = GoBackAction | ResetAction | SetParamsAction | ActionNavigate | undefined;

type NavigationStateRoute = NavigationState['routes'][number];
type NavigationPartialRoute<TRouteName extends string = string> = PartialRoute<Route<TRouteName>>;
type StateOrRoute = NavigationState | NavigationStateRoute | NavigationPartialRoute;
type State<TParamList extends ParamListBase = ParamListBase> = NavigationState<TParamList> | PartialState<NavigationState<TParamList>>;

type CentralPaneScreensParamList = {
    [SCREENS.REPORT]: {
        reportActionID: string;
        reportID: string;
        openOnAdminRoom?: boolean;
        referrer?: string;
    };
    [SCREENS.SETTINGS.PROFILE.ROOT]: undefined;
    [SCREENS.SETTINGS.PREFERENCES.ROOT]: undefined;
    [SCREENS.SETTINGS.SECURITY]: undefined;
    [SCREENS.SETTINGS.WALLET.ROOT]: undefined;
    [SCREENS.SETTINGS.ABOUT]: undefined;
    [SCREENS.SETTINGS.TROUBLESHOOT]: undefined;
    [SCREENS.SETTINGS.WORKSPACES]: undefined;

    [SCREENS.SEARCH.CENTRAL_PANE]: {
        q: SearchQueryString;
        name?: string;
    };
    [SCREENS.SETTINGS.SAVE_THE_WORLD]: undefined;
    [SCREENS.SETTINGS.SUBSCRIPTION.ROOT]: undefined;
};

type BackToParams = {
    backTo?: Routes;
};

type BackToAndForwardToParms = {
    backTo?: Routes;
    forwardTo?: Routes;
};

type SettingsNavigatorParamList = {
    [SCREENS.SETTINGS.SHARE_CODE]: undefined;
    [SCREENS.SETTINGS.PROFILE.ROOT]: undefined;
    [SCREENS.SETTINGS.PROFILE.PRONOUNS]: undefined;
    [SCREENS.SETTINGS.PROFILE.DISPLAY_NAME]: undefined;
    [SCREENS.SETTINGS.PROFILE.TIMEZONE]: undefined;
    [SCREENS.SETTINGS.PROFILE.TIMEZONE_SELECT]: undefined;
    [SCREENS.SETTINGS.PROFILE.LEGAL_NAME]: undefined;
    [SCREENS.SETTINGS.PROFILE.DATE_OF_BIRTH]: undefined;
    [SCREENS.SETTINGS.PROFILE.ADDRESS]: {
        country?: Country | '';
    };
    [SCREENS.SETTINGS.PROFILE.ADDRESS_COUNTRY]: {
        backTo?: Routes;
        country: string;
    };
    [SCREENS.SETTINGS.PROFILE.CONTACT_METHODS]: {
        backTo: Routes;
    };
    [SCREENS.SETTINGS.PROFILE.CONTACT_METHOD_DETAILS]: {
        contactMethod: string;
        backTo?: Routes;
    };
    [SCREENS.SETTINGS.PROFILE.NEW_CONTACT_METHOD]: {
        backTo: Routes;
    };
    [SCREENS.SETTINGS.PREFERENCES.ROOT]: undefined;
    [SCREENS.SETTINGS.SUBSCRIPTION.ROOT]: undefined;
    [SCREENS.SETTINGS.PREFERENCES.PRIORITY_MODE]: undefined;
    [SCREENS.SETTINGS.PREFERENCES.LANGUAGE]: undefined;
    [SCREENS.SETTINGS.PREFERENCES.THEME]: undefined;
    [SCREENS.SETTINGS.CLOSE]: undefined;
    [SCREENS.SETTINGS.SECURITY]: undefined;
    [SCREENS.SETTINGS.ABOUT]: undefined;
    [SCREENS.SETTINGS.TROUBLESHOOT]: undefined;
    [SCREENS.SETTINGS.APP_DOWNLOAD_LINKS]: undefined;
    [SCREENS.SETTINGS.TROUBLESHOOT]: undefined;
    [SCREENS.SETTINGS.CONSOLE]: {
        backTo: Routes;
    };
    [SCREENS.SETTINGS.SHARE_LOG]: {
        /** URL of the generated file to share logs in a report */
        source: string;
        backTo: Routes;
    };
    [SCREENS.SETTINGS.WALLET.ROOT]: undefined;
    [SCREENS.SETTINGS.WALLET.CARDS_DIGITAL_DETAILS_UPDATE_ADDRESS]: undefined;
    [SCREENS.SETTINGS.WALLET.DOMAIN_CARD]: {
        /** cardID of selected card */
        cardID: string;
    };
    [SCREENS.SETTINGS.WALLET.REPORT_VIRTUAL_CARD_FRAUD]: {
        /** cardID of selected card */
        cardID: string;
    };
    [SCREENS.SETTINGS.WALLET.CARD_ACTIVATE]: {
        /** cardID of selected card */
        cardID: string;
    };
    [SCREENS.SETTINGS.WALLET.CARD_GET_PHYSICAL.NAME]: {
        /** domain of selected card */
        domain: string;
    };
    [SCREENS.SETTINGS.WALLET.CARD_GET_PHYSICAL.PHONE]: {
        /** domain of selected card */
        domain: string;
    };
    [SCREENS.SETTINGS.WALLET.CARD_GET_PHYSICAL.ADDRESS]: {
        /** Currently selected country */
        country: string;
        /** domain of selected card */
        domain: string;
    };
    [SCREENS.SETTINGS.WALLET.CARD_GET_PHYSICAL.CONFIRM]: {
        /** Currently selected country */
        country: string;
        /** domain of selected card */
        domain: string;
    };
    [SCREENS.WORKSPACE.WORKFLOWS_PAYER]: {
        policyID: string;
    };
    [SCREENS.SETTINGS.WALLET.TRANSFER_BALANCE]: undefined;
    [SCREENS.SETTINGS.WALLET.CHOOSE_TRANSFER_ACCOUNT]: undefined;
    [SCREENS.SETTINGS.WALLET.ENABLE_PAYMENTS]: undefined;
    [SCREENS.SETTINGS.WALLET.VERIFY_ACCOUNT]: {
        backTo?: Routes;
    };
    [SCREENS.SETTINGS.ADD_DEBIT_CARD]: undefined;
    [SCREENS.SETTINGS.ADD_BANK_ACCOUNT]: undefined;
    [SCREENS.SETTINGS.PROFILE.STATUS]: undefined;
    [SCREENS.SETTINGS.PROFILE.STATUS_CLEAR_AFTER]: undefined;
    [SCREENS.SETTINGS.PROFILE.STATUS_CLEAR_AFTER_DATE]: undefined;
    [SCREENS.SETTINGS.PROFILE.STATUS_CLEAR_AFTER_TIME]: undefined;
    [SCREENS.WORKSPACE.CURRENCY]: undefined;
    [SCREENS.WORKSPACE.ADDRESS]: {
        policyID: string;
        country?: Country | '';
        backTo?: Routes;
    };
    [SCREENS.WORKSPACE.NAME]: undefined;
    [SCREENS.WORKSPACE.DESCRIPTION]: undefined;
    [SCREENS.WORKSPACE.SHARE]: undefined;
    [SCREENS.WORKSPACE.INVITE]: {
        policyID: string;
    };
    [SCREENS.WORKSPACE.MEMBERS_IMPORT]: {
        policyID: string;
    };
    [SCREENS.WORKSPACE.MEMBERS_IMPORTED]: {
        policyID: string;
    };
    [SCREENS.WORKSPACE.INVITE_MESSAGE]: {
        policyID: string;
    };
    [SCREENS.WORKSPACE.CATEGORY_CREATE]: {
        policyID: string;
        backTo?: Routes;
    };
    [SCREENS.WORKSPACE.CATEGORY_EDIT]: {
        policyID: string;
        categoryName: string;
        backTo?: Routes;
    };
    [SCREENS.WORKSPACE.CATEGORY_PAYROLL_CODE]: {
        policyID: string;
        categoryName: string;
    };
    [SCREENS.WORKSPACE.CATEGORY_GL_CODE]: {
        policyID: string;
        categoryName: string;
    };
    [SCREENS.WORKSPACE.CATEGORY_DEFAULT_TAX_RATE]: {
        policyID: string;
        categoryName: string;
    };
    [SCREENS.WORKSPACE.CATEGORY_FLAG_AMOUNTS_OVER]: {
        policyID: string;
        categoryName: string;
    };
    [SCREENS.WORKSPACE.CATEGORY_DESCRIPTION_HINT]: {
        policyID: string;
        categoryName: string;
    };
    [SCREENS.WORKSPACE.CATEGORY_APPROVER]: {
        policyID: string;
        categoryName: string;
    };
    [SCREENS.WORKSPACE.CATEGORY_REQUIRE_RECEIPTS_OVER]: {
        policyID: string;
        categoryName: string;
    };
    [SCREENS.WORKSPACE.CATEGORY_SETTINGS]: {
        policyID: string;
        categoryName: string;
        backTo?: Routes;
    };
    [SCREENS.WORKSPACE.UPGRADE]: {
        policyID: string;
        featureName: string;
        backTo?: Routes;
    };
    [SCREENS.WORKSPACE.CATEGORIES_SETTINGS]: {
        policyID: string;
        backTo?: Routes;
    };
    [SCREENS.WORKSPACE.CATEGORIES_IMPORT]: {
        policyID: string;
    };
    [SCREENS.WORKSPACE.CATEGORIES_IMPORTED]: {
        policyID: string;
    };
    [SCREENS.WORKSPACE.TAG_CREATE]: {
        policyID: string;
    };
    [SCREENS.WORKSPACE.DISTANCE_RATE_DETAILS]: {
        policyID: string;
        rateID: string;
    };
    [SCREENS.WORKSPACE.DISTANCE_RATE_EDIT]: {
        policyID: string;
        rateID: string;
    };
    [SCREENS.WORKSPACE.DISTANCE_RATE_TAX_RECLAIMABLE_ON_EDIT]: {
        policyID: string;
        rateID: string;
    };
    [SCREENS.WORKSPACE.DISTANCE_RATE_TAX_RATE_EDIT]: {
        policyID: string;
        rateID: string;
    };
    [SCREENS.WORKSPACE.TAGS_SETTINGS]: {
        policyID: string;
    };
    [SCREENS.WORKSPACE.TAGS_IMPORT]: {
        policyID: string;
    };
    [SCREENS.WORKSPACE.TAGS_IMPORTED]: {
        policyID: string;
    };
    [SCREENS.WORKSPACE.TAG_SETTINGS]: {
        policyID: string;
        orderWeight: number;
        tagName: string;
    };
    [SCREENS.WORKSPACE.TAG_LIST_VIEW]: {
        policyID: string;
        orderWeight: number;
    };
    [SCREENS.WORKSPACE.TAGS_EDIT]: {
        policyID: string;
        orderWeight: number;
    };
    [SCREENS.WORKSPACE.TAG_EDIT]: {
        policyID: string;
        orderWeight: number;
        tagName: string;
    };
    [SCREENS.WORKSPACE.TAG_APPROVER]: {
        policyID: string;
        orderWeight: number;
        tagName: string;
    };
    [SCREENS.WORKSPACE.TAG_GL_CODE]: {
        policyID: string;
        orderWeight: number;
        tagName: string;
    };
    [SCREENS.SETTINGS.SUBSCRIPTION.ROOT]: undefined;
    [SCREENS.SETTINGS.SUBSCRIPTION.SIZE]: {
        canChangeSize: 0 | 1;
    };
    [SCREENS.SETTINGS.SUBSCRIPTION.ADD_PAYMENT_CARD]: undefined;
    [SCREENS.SETTINGS.SUBSCRIPTION.CHANGE_BILLING_CURRENCY]: undefined;
    [SCREENS.SETTINGS.SUBSCRIPTION.CHANGE_PAYMENT_CURRENCY]: undefined;
    [SCREENS.WORKSPACE.TAXES_SETTINGS]: {
        policyID: string;
    };
    [SCREENS.WORKSPACE.TAXES_SETTINGS_CUSTOM_TAX_NAME]: {
        policyID: string;
    };
    [SCREENS.WORKSPACE.TAXES_SETTINGS_FOREIGN_CURRENCY_DEFAULT]: {
        policyID: string;
    };
    [SCREENS.WORKSPACE.TAXES_SETTINGS_WORKSPACE_CURRENCY_DEFAULT]: {
        policyID: string;
    };
    [SCREENS.WORKSPACE.REPORT_FIELDS_CREATE]: {
        policyID: string;
    };
    [SCREENS.WORKSPACE.REPORT_FIELDS_LIST_VALUES]: {
        policyID: string;
        reportFieldID?: string;
    };
    [SCREENS.WORKSPACE.REPORT_FIELDS_ADD_VALUE]: {
        policyID: string;
        reportFieldID?: string;
    };
    [SCREENS.WORKSPACE.REPORT_FIELDS_VALUE_SETTINGS]: {
        policyID: string;
        valueIndex: number;
        reportFieldID?: string;
    };
    [SCREENS.WORKSPACE.REPORT_FIELDS_EDIT_VALUE]: {
        policyID: string;
        valueIndex: number;
    };
    [SCREENS.WORKSPACE.REPORT_FIELDS_SETTINGS]: {
        policyID: string;
        reportFieldID: string;
    };
    [SCREENS.WORKSPACE.REPORT_FIELDS_EDIT_INITIAL_VALUE]: {
        policyID: string;
        reportFieldID: string;
    };
    [SCREENS.WORKSPACE.MEMBER_DETAILS]: {
        policyID: string;
        accountID: string;
    };
    [SCREENS.WORKSPACE.MEMBER_NEW_CARD]: {
        policyID: string;
        accountID: string;
    };
    [SCREENS.WORKSPACE.OWNER_CHANGE_SUCCESS]: {
        policyID: string;
        accountID: number;
    };
    [SCREENS.WORKSPACE.OWNER_CHANGE_ERROR]: {
        policyID: string;
        accountID: number;
    };
    [SCREENS.WORKSPACE.OWNER_CHANGE_CHECK]: {
        policyID: string;
        accountID: number;
        error: ValueOf<typeof CONST.POLICY.OWNERSHIP_ERRORS>;
    };
    [SCREENS.WORKSPACE.CREATE_DISTANCE_RATE]: {
        policyID: string;
    };
    [SCREENS.WORKSPACE.DISTANCE_RATES_SETTINGS]: {
        policyID: string;
    };
    [SCREENS.WORKSPACE.ACCOUNTING.QUICKBOOKS_ONLINE_IMPORT]: {
        policyID: string;
    };
    [SCREENS.WORKSPACE.ACCOUNTING.QUICKBOOKS_ONLINE_CHART_OF_ACCOUNTS]: {
        policyID: string;
    };
    [SCREENS.WORKSPACE.ACCOUNTING.QUICKBOOKS_ONLINE_LOCATIONS]: {
        policyID: string;
    };
    [SCREENS.WORKSPACE.ACCOUNTING.QUICKBOOKS_ONLINE_CLASSES]: {
        policyID: string;
    };
    [SCREENS.WORKSPACE.ACCOUNTING.QUICKBOOKS_ONLINE_CUSTOMERS]: {
        policyID: string;
    };
    [SCREENS.WORKSPACE.ACCOUNTING.QUICKBOOKS_ONLINE_TAXES]: {
        policyID: string;
    };
    [SCREENS.WORKSPACE.ACCOUNTING.QUICKBOOKS_ONLINE_EXPORT]: {
        policyID: string;
    };
    [SCREENS.WORKSPACE.ACCOUNTING.QUICKBOOKS_ONLINE_EXPORT_DATE_SELECT]: {
        policyID: string;
    };
    [SCREENS.WORKSPACE.ACCOUNTING.QUICKBOOKS_ONLINE_EXPORT_INVOICE_ACCOUNT_SELECT]: {
        policyID: string;
    };
    [SCREENS.WORKSPACE.ACCOUNTING.QUICKBOOKS_ONLINE_EXPORT_OUT_OF_POCKET_EXPENSES_ACCOUNT_SELECT]: {
        policyID: string;
    };
    [SCREENS.WORKSPACE.ACCOUNTING.QUICKBOOKS_ONLINE_EXPORT_OUT_OF_POCKET_EXPENSES]: {
        policyID: string;
    };
    [SCREENS.WORKSPACE.ACCOUNTING.QUICKBOOKS_ONLINE_EXPORT_OUT_OF_POCKET_EXPENSES_SELECT]: {
        policyID: string;
    };
    [SCREENS.WORKSPACE.ACCOUNTING.QUICKBOOKS_ONLINE_NON_REIMBURSABLE_DEFAULT_VENDOR_SELECT]: {
        policyID: string;
    };
    [SCREENS.WORKSPACE.ACCOUNTING.QUICKBOOKS_ONLINE_COMPANY_CARD_EXPENSE_ACCOUNT_SELECT]: {
        policyID: string;
    };
    [SCREENS.WORKSPACE.ACCOUNTING.QUICKBOOKS_ONLINE_COMPANY_CARD_EXPENSE_ACCOUNT]: {
        policyID: string;
    };
    [SCREENS.WORKSPACE.ACCOUNTING.QUICKBOOKS_ONLINE_COMPANY_CARD_EXPENSE_ACCOUNT_COMPANY_CARD_SELECT]: {
        policyID: string;
    };
    [SCREENS.WORKSPACE.ACCOUNTING.QUICKBOOKS_ONLINE_EXPORT_PREFERRED_EXPORTER]: {
        policyID: string;
    };
<<<<<<< HEAD
    [SCREENS.WORKSPACE.ACCOUNTING.QUICKBOOKS_DESKTOP_EXPORT_DATE_SELECT]: {
=======
    [SCREENS.WORKSPACE.ACCOUNTING.QUICKBOOKS_DESKTOP_EXPORT_OUT_OF_POCKET_EXPENSES_ACCOUNT_SELECT]: {
        policyID: string;
    };
    [SCREENS.WORKSPACE.ACCOUNTING.QUICKBOOKS_DESKTOP_EXPORT_OUT_OF_POCKET_EXPENSES]: {
        policyID: string;
    };
    [SCREENS.WORKSPACE.ACCOUNTING.QUICKBOOKS_DESKTOP_EXPORT_OUT_OF_POCKET_EXPENSES_SELECT]: {
>>>>>>> 12e41b17
        policyID: string;
    };
    [SCREENS.WORKSPACE.ACCOUNTING.QUICKBOOKS_DESKTOP_EXPORT]: {
        policyID: string;
    };
    [SCREENS.WORKSPACE.ACCOUNTING.QUICKBOOKS_DESKTOP_SETUP_MODAL]: {
        policyID: string;
    };
    [SCREENS.WORKSPACE.ACCOUNTING.QUICKBOOKS_DESKTOP_SETUP_REQUIRED_DEVICE_MODAL]: {
        policyID: string;
    };
    [SCREENS.WORKSPACE.ACCOUNTING.QUICKBOOKS_DESKTOP_IMPORT]: {
        policyID: string;
    };
    [SCREENS.WORKSPACE.ACCOUNTING.XERO_IMPORT]: {
        policyID: string;
    };
    [SCREENS.WORKSPACE.ACCOUNTING.XERO_CHART_OF_ACCOUNTS]: {
        policyID: string;
    };
    [SCREENS.WORKSPACE.ACCOUNTING.XERO_CUSTOMER]: {
        policyID: string;
    };
    [SCREENS.WORKSPACE.ACCOUNTING.XERO_ORGANIZATION]: {
        policyID: string;
        organizationID: string;
    };
    [SCREENS.WORKSPACE.ACCOUNTING.XERO_TAXES]: {
        policyID: string;
    };
    [SCREENS.WORKSPACE.ACCOUNTING.XERO_TRACKING_CATEGORIES]: {
        policyID: string;
    };
    [SCREENS.WORKSPACE.ACCOUNTING.XERO_MAP_TRACKING_CATEGORY]: {
        policyID: string;
        categoryId: string;
        categoryName: string;
    };
    [SCREENS.WORKSPACE.ACCOUNTING.XERO_EXPORT]: {
        policyID: string;
    };
    [SCREENS.WORKSPACE.ACCOUNTING.XERO_EXPORT_PURCHASE_BILL_DATE_SELECT]: {
        policyID: string;
    };
    [SCREENS.WORKSPACE.ACCOUNTING.XERO_ADVANCED]: {
        policyID: string;
    };
    [SCREENS.WORKSPACE.ACCOUNTING.XERO_BILL_STATUS_SELECTOR]: {
        policyID: string;
    };
    [SCREENS.WORKSPACE.ACCOUNTING.XERO_INVOICE_ACCOUNT_SELECTOR]: {
        policyID: string;
    };
    [SCREENS.WORKSPACE.ACCOUNTING.XERO_EXPORT_PREFERRED_EXPORTER_SELECT]: {
        policyID: string;
    };
    [SCREENS.WORKSPACE.ACCOUNTING.XERO_BILL_PAYMENT_ACCOUNT_SELECTOR]: {
        policyID: string;
    };
    [SCREENS.WORKSPACE.ACCOUNTING.SAGE_INTACCT_PREREQUISITES]: {
        policyID: string;
    };
    [SCREENS.WORKSPACE.ACCOUNTING.ENTER_SAGE_INTACCT_CREDENTIALS]: {
        policyID: string;
    };
    [SCREENS.WORKSPACE.ACCOUNTING.EXISTING_SAGE_INTACCT_CONNECTIONS]: {
        policyID: string;
    };
    [SCREENS.WORKSPACE.ACCOUNTING.SAGE_INTACCT_ENTITY]: {
        policyID: string;
    };
    [SCREENS.WORKSPACE.ACCOUNTING.NETSUITE_SUBSIDIARY_SELECTOR]: {
        policyID: string;
    };
    [SCREENS.WORKSPACE.ACCOUNTING.NETSUITE_REUSE_EXISTING_CONNECTIONS]: {
        policyID: string;
    };
    [SCREENS.WORKSPACE.ACCOUNTING.NETSUITE_TOKEN_INPUT]: {
        policyID: string;
    };
    [SCREENS.WORKSPACE.ACCOUNTING.NETSUITE_IMPORT]: {
        policyID: string;
    };
    [SCREENS.WORKSPACE.ACCOUNTING.NETSUITE_IMPORT_CUSTOMERS_OR_PROJECTS]: {
        policyID: string;
    };
    [SCREENS.WORKSPACE.ACCOUNTING.NETSUITE_IMPORT_CUSTOMERS_OR_PROJECTS_SELECT]: {
        policyID: string;
    };
    [SCREENS.WORKSPACE.ACCOUNTING.NETSUITE_IMPORT_MAPPING]: {
        policyID: string;
        importField: TupleToUnion<typeof CONST.NETSUITE_CONFIG.IMPORT_FIELDS>;
    };
    [SCREENS.WORKSPACE.ACCOUNTING.NETSUITE_IMPORT_CUSTOM_FIELD]: {
        policyID: string;
        importCustomField: TupleToUnion<typeof CONST.NETSUITE_CONFIG.IMPORT_CUSTOM_FIELDS>;
    };
    [SCREENS.WORKSPACE.ACCOUNTING.NETSUITE_IMPORT_CUSTOM_FIELD_VIEW]: {
        policyID: string;
        importCustomField: TupleToUnion<typeof CONST.NETSUITE_CONFIG.IMPORT_CUSTOM_FIELDS>;
        internalID: string;
    };
    [SCREENS.WORKSPACE.ACCOUNTING.NETSUITE_IMPORT_CUSTOM_FIELD_EDIT]: {
        policyID: string;
        importCustomField: TupleToUnion<typeof CONST.NETSUITE_CONFIG.IMPORT_CUSTOM_FIELDS>;
        internalID: string;
        fieldName: string;
    };
    [SCREENS.WORKSPACE.ACCOUNTING.NETSUITE_IMPORT_CUSTOM_LIST_ADD]: {
        policyID: string;
    };
    [SCREENS.WORKSPACE.ACCOUNTING.NETSUITE_IMPORT_CUSTOM_SEGMENT_ADD]: {
        policyID: string;
    };
    [SCREENS.WORKSPACE.ACCOUNTING.NETSUITE_EXPORT]: {
        policyID: string;
    };
    [SCREENS.WORKSPACE.ACCOUNTING.NETSUITE_PREFERRED_EXPORTER_SELECT]: {
        policyID: string;
    };
    [SCREENS.WORKSPACE.ACCOUNTING.NETSUITE_DATE_SELECT]: {
        policyID: string;
    };
    [SCREENS.WORKSPACE.ACCOUNTING.NETSUITE_EXPORT_EXPENSES]: {
        policyID: string;
        expenseType: ValueOf<typeof CONST.NETSUITE_EXPENSE_TYPE>;
    };
    [SCREENS.WORKSPACE.ACCOUNTING.NETSUITE_EXPORT_EXPENSES_DESTINATION_SELECT]: {
        policyID: string;
        expenseType: ValueOf<typeof CONST.NETSUITE_EXPENSE_TYPE>;
    };
    [SCREENS.WORKSPACE.ACCOUNTING.NETSUITE_EXPORT_EXPENSES_VENDOR_SELECT]: {
        policyID: string;
        expenseType: ValueOf<typeof CONST.NETSUITE_EXPENSE_TYPE>;
    };
    [SCREENS.WORKSPACE.ACCOUNTING.NETSUITE_EXPORT_EXPENSES_PAYABLE_ACCOUNT_SELECT]: {
        policyID: string;
        expenseType: ValueOf<typeof CONST.NETSUITE_EXPENSE_TYPE>;
    };
    [SCREENS.WORKSPACE.ACCOUNTING.NETSUITE_EXPORT_EXPENSES_JOURNAL_POSTING_PREFERENCE_SELECT]: {
        policyID: string;
        expenseType: ValueOf<typeof CONST.NETSUITE_EXPENSE_TYPE>;
    };
    [SCREENS.WORKSPACE.ACCOUNTING.NETSUITE_RECEIVABLE_ACCOUNT_SELECT]: {
        policyID: string;
    };
    [SCREENS.WORKSPACE.ACCOUNTING.NETSUITE_INVOICE_ITEM_PREFERENCE_SELECT]: {
        policyID: string;
    };
    [SCREENS.WORKSPACE.ACCOUNTING.NETSUITE_INVOICE_ITEM_SELECT]: {
        policyID: string;
    };
    [SCREENS.WORKSPACE.ACCOUNTING.NETSUITE_TAX_POSTING_ACCOUNT_SELECT]: {
        policyID: string;
    };
    [SCREENS.WORKSPACE.ACCOUNTING.NETSUITE_PROVINCIAL_TAX_POSTING_ACCOUNT_SELECT]: {
        policyID: string;
    };
    [SCREENS.WORKSPACE.ACCOUNTING.NETSUITE_ADVANCED]: {
        policyID: string;
    };
    [SCREENS.WORKSPACE.ACCOUNTING.NETSUITE_REIMBURSEMENT_ACCOUNT_SELECT]: {
        policyID: string;
    };
    [SCREENS.WORKSPACE.ACCOUNTING.NETSUITE_COLLECTION_ACCOUNT_SELECT]: {
        policyID: string;
    };
    [SCREENS.WORKSPACE.ACCOUNTING.NETSUITE_EXPENSE_REPORT_APPROVAL_LEVEL_SELECT]: {
        policyID: string;
    };
    [SCREENS.WORKSPACE.ACCOUNTING.NETSUITE_VENDOR_BILL_APPROVAL_LEVEL_SELECT]: {
        policyID: string;
    };
    [SCREENS.WORKSPACE.ACCOUNTING.NETSUITE_JOURNAL_ENTRY_APPROVAL_LEVEL_SELECT]: {
        policyID: string;
    };
    [SCREENS.WORKSPACE.ACCOUNTING.NETSUITE_APPROVAL_ACCOUNT_SELECT]: {
        policyID: string;
    };
    [SCREENS.WORKSPACE.ACCOUNTING.NETSUITE_CUSTOM_FORM_ID]: {
        policyID: string;
        expenseType: ValueOf<typeof CONST.NETSUITE_EXPENSE_TYPE>;
    };
    [SCREENS.WORKSPACE.ACCOUNTING.SAGE_INTACCT_IMPORT]: {
        policyID: string;
    };
    [SCREENS.WORKSPACE.ACCOUNTING.SAGE_INTACCT_TOGGLE_MAPPING]: {
        policyID: string;
        mapping: SageIntacctMappingName;
    };
    [SCREENS.WORKSPACE.ACCOUNTING.SAGE_INTACCT_MAPPING_TYPE]: {
        policyID: string;
        mapping: SageIntacctMappingName;
    };
    [SCREENS.WORKSPACE.ACCOUNTING.SAGE_INTACCT_ADD_USER_DIMENSION]: {
        policyID: string;
    };
    [SCREENS.WORKSPACE.ACCOUNTING.SAGE_INTACCT_USER_DIMENSIONS]: {
        policyID: string;
    };
    [SCREENS.WORKSPACE.ACCOUNTING.SAGE_INTACCT_EDIT_USER_DIMENSION]: {
        policyID: string;
        dimensionName: string;
    };
    [SCREENS.WORKSPACE.ACCOUNTING.SAGE_INTACCT_EXPORT]: {
        policyID: string;
    };
    [SCREENS.WORKSPACE.ACCOUNTING.SAGE_INTACCT_PREFERRED_EXPORTER]: {
        policyID: string;
    };
    [SCREENS.WORKSPACE.ACCOUNTING.SAGE_INTACCT_EXPORT_DATE]: {
        policyID: string;
    };
    [SCREENS.WORKSPACE.ACCOUNTING.SAGE_INTACCT_REIMBURSABLE_EXPENSES]: {
        policyID: string;
    };
    [SCREENS.WORKSPACE.ACCOUNTING.SAGE_INTACCT_NON_REIMBURSABLE_EXPENSES]: {
        policyID: string;
    };
    [SCREENS.WORKSPACE.ACCOUNTING.SAGE_INTACCT_REIMBURSABLE_DESTINATION]: {
        policyID: string;
    };
    [SCREENS.WORKSPACE.ACCOUNTING.SAGE_INTACCT_NON_REIMBURSABLE_DESTINATION]: {
        policyID: string;
    };
    [SCREENS.WORKSPACE.ACCOUNTING.SAGE_INTACCT_DEFAULT_VENDOR]: {
        policyID: string;
        reimbursable: string;
    };
    [SCREENS.WORKSPACE.ACCOUNTING.SAGE_INTACCT_NON_REIMBURSABLE_CREDIT_CARD_ACCOUNT]: {
        policyID: string;
    };
    [SCREENS.WORKSPACE.ACCOUNTING.SAGE_INTACCT_ADVANCED]: {
        policyID: string;
    };
    [SCREENS.WORKSPACE.ACCOUNTING.SAGE_INTACCT_PAYMENT_ACCOUNT]: {
        policyID: string;
    };
    [SCREENS.WORKSPACE.ACCOUNTING.CARD_RECONCILIATION]: {
        policyID: string;
        connection: ValueOf<typeof CONST.POLICY.CONNECTIONS.ROUTE>;
    };
    [SCREENS.WORKSPACE.ACCOUNTING.RECONCILIATION_ACCOUNT_SETTINGS]: {
        policyID: string;
        connection: ValueOf<typeof CONST.POLICY.CONNECTIONS.ROUTE>;
    };
    [SCREENS.GET_ASSISTANCE]: {
        backTo: Routes;
    };
    [SCREENS.SETTINGS.TWO_FACTOR_AUTH]: {
        backTo?: Routes;
        forwardTo?: string;
    };
    [SCREENS.SETTINGS.DELEGATE.ADD_DELEGATE]: undefined;
    [SCREENS.SETTINGS.DELEGATE.DELEGATE_ROLE]: {
        login: string;
        role?: string;
    };
    [SCREENS.SETTINGS.DELEGATE.UPDATE_DELEGATE_ROLE]: {
        login: string;
        currentRole: string;
    };
    [SCREENS.SETTINGS.DELEGATE.UPDATE_DELEGATE_ROLE_MAGIC_CODE]: {
        login: string;
        role: string;
    };
    [SCREENS.SETTINGS.DELEGATE.DELEGATE_CONFIRM]: {
        login: string;
        role: string;
    };
    [SCREENS.SETTINGS.DELEGATE.DELEGATE_MAGIC_CODE]: {
        login: string;
        role: string;
    };
    [SCREENS.SETTINGS.REPORT_CARD_LOST_OR_DAMAGED]: {
        /** cardID of selected card */
        cardID: string;
    };
    [SCREENS.KEYBOARD_SHORTCUTS]: undefined;
    [SCREENS.SETTINGS.EXIT_SURVEY.REASON]: undefined;
    [SCREENS.SETTINGS.EXIT_SURVEY.RESPONSE]: {
        [EXIT_SURVEY_REASON_FORM_INPUT_IDS.REASON]: ValueOf<typeof CONST.EXIT_SURVEY.REASONS>;
        backTo: Routes;
    };
    [SCREENS.SETTINGS.EXIT_SURVEY.CONFIRM]: {
        backTo: Routes;
    };
    [SCREENS.WORKSPACE.TAX_CREATE]: {
        policyID: string;
    };
    [SCREENS.WORKSPACE.TAX_EDIT]: {
        policyID: string;
        taxID: string;
    };
    [SCREENS.WORKSPACE.TAX_NAME]: {
        policyID: string;
        taxID: string;
    };
    [SCREENS.WORKSPACE.TAX_VALUE]: {
        policyID: string;
        taxID: string;
    };
    [SCREENS.WORKSPACE.TAX_CODE]: {
        policyID: string;
        taxID: string;
    };
    [SCREENS.WORKSPACE.INVOICES_COMPANY_NAME]: {
        policyID: string;
    };
    [SCREENS.WORKSPACE.INVOICES_COMPANY_WEBSITE]: {
        policyID: string;
    };
    [SCREENS.WORKSPACE.COMPANY_CARDS_SELECT_FEED]: {
        policyID: string;
    };
    [SCREENS.WORKSPACE.COMPANY_CARD_DETAILS]: {
        policyID: string;
        bank: string;
        cardID: string;
        backTo?: Routes;
    };
    [SCREENS.WORKSPACE.COMPANY_CARD_NAME]: {
        policyID: string;
        cardID: string;
        bank: string;
    };
    [SCREENS.WORKSPACE.COMPANY_CARD_EXPORT]: {
        policyID: string;
        cardID: string;
        bank: string;
    };
    [SCREENS.WORKSPACE.EXPENSIFY_CARD_ISSUE_NEW]: {
        policyID: string;
        backTo?: Routes;
    };
    [SCREENS.WORKSPACE.EXPENSIFY_CARD_BANK_ACCOUNT]: {
        policyID: string;
    };
    [SCREENS.WORKSPACE.EXPENSIFY_CARD_SETTINGS]: {
        policyID: string;
    };
    [SCREENS.WORKSPACE.EXPENSIFY_CARD_SETTINGS_ACCOUNT]: {
        policyID: string;
    };
    [SCREENS.WORKSPACE.EXPENSIFY_CARD_SETTINGS_FREQUENCY]: {
        policyID: string;
    };
    [SCREENS.WORKSPACE.COMPANY_CARDS_SETTINGS]: {
        policyID: string;
    };
    [SCREENS.WORKSPACE.COMPANY_CARDS_SETTINGS_FEED_NAME]: {
        policyID: string;
    };
    [SCREENS.WORKSPACE.EXPENSIFY_CARD_DETAILS]: {
        policyID: string;
        cardID: string;
        backTo?: Routes;
    };
    [SCREENS.WORKSPACE.EXPENSIFY_CARD_NAME]: {
        policyID: string;
        cardID: string;
    };
    [SCREENS.WORKSPACE.EXPENSIFY_CARD_LIMIT]: {
        policyID: string;
        cardID: string;
    };
    [SCREENS.WORKSPACE.EXPENSIFY_CARD_LIMIT_TYPE]: {
        policyID: string;
        cardID: string;
    };
    [SCREENS.WORKSPACE.RULES_CUSTOM_NAME]: {
        policyID: string;
    };
    [SCREENS.WORKSPACE.RULES_AUTO_APPROVE_REPORTS_UNDER]: {
        policyID: string;
    };
    [SCREENS.WORKSPACE.RULES_RANDOM_REPORT_AUDIT]: {
        policyID: string;
    };
    [SCREENS.WORKSPACE.RULES_AUTO_PAY_REPORTS_UNDER]: {
        policyID: string;
    };
    [SCREENS.WORKSPACE.RULES_RECEIPT_REQUIRED_AMOUNT]: {
        policyID: string;
    };
    [SCREENS.WORKSPACE.RULES_MAX_EXPENSE_AMOUNT]: {
        policyID: string;
    };
    [SCREENS.WORKSPACE.RULES_MAX_EXPENSE_AGE]: {
        policyID: string;
    };
    [SCREENS.WORKSPACE.RULES_BILLABLE_DEFAULT]: {
        policyID: string;
    };
} & ReimbursementAccountNavigatorParamList;

type NewChatNavigatorParamList = {
    [SCREENS.NEW_CHAT.ROOT]: undefined;
    [SCREENS.NEW_CHAT.NEW_CHAT_CONFIRM]: undefined;
    [SCREENS.NEW_CHAT.NEW_CHAT_EDIT_NAME]: undefined;
};

type DetailsNavigatorParamList = {
    [SCREENS.DETAILS_ROOT]: {
        login: string;
        reportID: string;
    };
};

type ProfileNavigatorParamList = {
    [SCREENS.PROFILE_ROOT]: {
        accountID: string;
        reportID: string;
        login?: string;
        backTo: Routes;
    };
};

type ReportDetailsNavigatorParamList = {
    [SCREENS.REPORT_DETAILS.ROOT]: {
        reportID: string;
        backTo?: Routes;
    };
    [SCREENS.REPORT_DETAILS.SHARE_CODE]: {
        reportID: string;
        backTo?: Routes;
    };
    [SCREENS.REPORT_DETAILS.EXPORT]: {
        reportID: string;
        policyID: string;
        connectionName: ConnectionName;
        backTo?: Routes;
    };
};

type ReportSettingsNavigatorParamList = {
    [SCREENS.REPORT_SETTINGS.ROOT]: {
        reportID: string;
        backTo?: Routes;
    };
    [SCREENS.REPORT_SETTINGS.NAME]: {
        reportID: string;
        backTo?: Routes;
    };
    [SCREENS.REPORT_SETTINGS.NOTIFICATION_PREFERENCES]: {
        reportID: string;
        backTo?: Routes;
    };
    [SCREENS.REPORT_SETTINGS.WRITE_CAPABILITY]: {
        reportID: string;
        backTo?: Routes;
    };
    [SCREENS.REPORT_SETTINGS.VISIBILITY]: {
        reportID: string;
        backTo?: Routes;
    };
};

type ReportDescriptionNavigatorParamList = {
    [SCREENS.REPORT_DESCRIPTION_ROOT]: {
        reportID: string;
        backTo?: Routes;
    };
};

type ParticipantsNavigatorParamList = {
    [SCREENS.REPORT_PARTICIPANTS.ROOT]: {
        reportID: string;
        backTo?: Routes;
    };
    [SCREENS.REPORT_PARTICIPANTS.INVITE]: {
        reportID: string;
        backTo?: Routes;
    };
    [SCREENS.REPORT_PARTICIPANTS.DETAILS]: {
        reportID: string;
        accountID: string;
        backTo?: Routes;
    };
    [SCREENS.REPORT_PARTICIPANTS.ROLE]: {
        reportID: string;
        accountID: string;
        backTo?: Routes;
    };
};

type RoomMembersNavigatorParamList = {
    [SCREENS.ROOM_MEMBERS.ROOT]: {
        reportID: string;
        backTo?: Routes;
    };
    [SCREENS.ROOM_MEMBERS.INVITE]: {
        reportID: string;
        role?: 'accountant';
        backTo?: Routes;
    };
    [SCREENS.ROOM_MEMBERS.DETAILS]: {
        reportID: string;
        accountID: string;
        backTo?: Routes;
    };
};

type MoneyRequestNavigatorParamList = {
    [SCREENS.MONEY_REQUEST.STEP_SEND_FROM]: {
        iouType: IOUType;
        transactionID: string;
        reportID: string;
        backTo: Routes;
    };
    [SCREENS.MONEY_REQUEST.STEP_COMPANY_INFO]: {
        iouType: IOUType;
        transactionID: string;
        reportID: string;
        backTo: Routes;
    };
    [SCREENS.MONEY_REQUEST.STEP_PARTICIPANTS]: {
        action: IOUAction;
        iouType: Exclude<IOUType, typeof CONST.IOU.TYPE.REQUEST | typeof CONST.IOU.TYPE.SEND>;
        transactionID: string;
        reportID: string;
        backTo: string;
    };
    [SCREENS.MONEY_REQUEST.STEP_DATE]: {
        action: IOUAction;
        iouType: Exclude<IOUType, typeof CONST.IOU.TYPE.REQUEST | typeof CONST.IOU.TYPE.SEND>;
        transactionID: string;
        reportID: string;
        backTo: Routes;
        reportActionID?: string;
    };
    [SCREENS.MONEY_REQUEST.STEP_DESCRIPTION]: {
        action: IOUAction;
        iouType: Exclude<IOUType, typeof CONST.IOU.TYPE.REQUEST | typeof CONST.IOU.TYPE.SEND>;
        transactionID: string;
        reportID: string;
        backTo: Routes;
        reportActionID: string;
    };
    [SCREENS.MONEY_REQUEST.STEP_CATEGORY]: {
        action: IOUAction;
        iouType: Exclude<IOUType, typeof CONST.IOU.TYPE.REQUEST | typeof CONST.IOU.TYPE.SEND>;
        transactionID: string;
        reportActionID: string;
        reportID: string;
        backTo: Routes;
    };
    [SCREENS.MONEY_REQUEST.STEP_TAX_AMOUNT]: {
        action: IOUAction;
        iouType: Exclude<IOUType, typeof CONST.IOU.TYPE.REQUEST | typeof CONST.IOU.TYPE.SEND>;
        transactionID: string;
        reportID: string;
        backTo: Routes;
        currency?: string;
    };
    [SCREENS.MONEY_REQUEST.STEP_TAG]: {
        action: IOUAction;
        iouType: Exclude<IOUType, typeof CONST.IOU.TYPE.REQUEST | typeof CONST.IOU.TYPE.SEND>;
        transactionID: string;
        reportID: string;
        backTo: Routes;
        reportActionID: string;
        orderWeight: string;
    };
    [SCREENS.MONEY_REQUEST.STEP_TAX_RATE]: {
        action: IOUAction;
        iouType: Exclude<IOUType, typeof CONST.IOU.TYPE.REQUEST | typeof CONST.IOU.TYPE.SEND>;
        transactionID: string;
        reportID: string;
        backTo: Routes;
    };
    [SCREENS.MONEY_REQUEST.STEP_WAYPOINT]: {
        iouType: IOUType;
        reportID: string;
        backTo: Routes | undefined;
        action: IOUAction;
        pageIndex: string;
        transactionID: string;
    };
    [SCREENS.MONEY_REQUEST.STEP_MERCHANT]: {
        action: IOUAction;
        iouType: Exclude<IOUType, typeof CONST.IOU.TYPE.REQUEST | typeof CONST.IOU.TYPE.SEND>;
        transactionID: string;
        reportID: string;
        backTo: Routes;
    };
    [SCREENS.MONEY_REQUEST.STEP_SPLIT_PAYER]: {
        action: ValueOf<typeof CONST.IOU.ACTION>;
        iouType: ValueOf<typeof CONST.IOU.TYPE>;
        transactionID: string;
        reportID: string;
        backTo: Routes;
    };
    [SCREENS.IOU_SEND.ENABLE_PAYMENTS]: undefined;
    [SCREENS.IOU_SEND.ADD_BANK_ACCOUNT]: undefined;
    [SCREENS.IOU_SEND.ADD_DEBIT_CARD]: undefined;
    [SCREENS.MONEY_REQUEST.STEP_DISTANCE]: {
        action: IOUAction;
        iouType: IOUType;
        transactionID: string;
        reportID: string;
        backTo: Routes;
    };
    [SCREENS.MONEY_REQUEST.CREATE]: {
        iouType: IOUType;
        reportID: string;
        transactionID: string;

        // These are not used in the screen, but are needed for the navigation
        // for IOURequestStepDistance and IOURequestStepAmount components
        backTo: never;
        action: never;
        currency: never;
        pageIndex?: string;
    };
    [SCREENS.MONEY_REQUEST.START]: {
        iouType: IOUType;
        reportID: string;
        transactionID: string;
        iouRequestType: IOURequestType;
    };
    [SCREENS.MONEY_REQUEST.STEP_AMOUNT]: {
        iouType: IOUType;
        reportID: string;
        transactionID: string;
        backTo: Routes;
        action: IOUAction;
        pageIndex?: string;
        currency?: string;
    };
    [SCREENS.MONEY_REQUEST.STEP_DISTANCE_RATE]: {
        action: IOUAction;
        iouType: ValueOf<typeof CONST.IOU.TYPE>;
        transactionID: string;
        backTo: Routes;
        reportID: string;
    };
    [SCREENS.MONEY_REQUEST.STEP_CONFIRMATION]: {
        action: IOUAction;
        iouType: Exclude<IOUType, typeof CONST.IOU.TYPE.REQUEST | typeof CONST.IOU.TYPE.SEND>;
        transactionID: string;
        reportID: string;
        pageIndex?: string;
        backTo?: string;
        participantsAutoAssigned?: string;
    };
    [SCREENS.MONEY_REQUEST.STEP_SCAN]: {
        action: IOUAction;
        iouType: IOUType;
        transactionID: string;
        reportID: string;
        pageIndex: number;
        backTo: Routes;
    };
    [SCREENS.MONEY_REQUEST.STEP_CURRENCY]: {
        action: IOUAction;
        iouType: IOUType;
        transactionID: string;
        reportID: string;
        pageIndex?: string;
        backTo?: Routes;
        currency?: string;
    };
};

type NewTaskNavigatorParamList = {
    [SCREENS.NEW_TASK.ROOT]: {
        backTo?: Routes;
    };
    [SCREENS.NEW_TASK.TASK_ASSIGNEE_SELECTOR]: {
        backTo?: Routes;
    };
    [SCREENS.NEW_TASK.TASK_SHARE_DESTINATION_SELECTOR]: undefined;
    [SCREENS.NEW_TASK.DETAILS]: {
        backTo?: Routes;
    };
    [SCREENS.NEW_TASK.TITLE]: {
        backTo?: Routes;
    };
    [SCREENS.NEW_TASK.DESCRIPTION]: {
        backTo?: Routes;
    };
};

type TeachersUniteNavigatorParamList = {
    [SCREENS.SAVE_THE_WORLD.ROOT]: undefined;
    [SCREENS.I_KNOW_A_TEACHER]: undefined;
    [SCREENS.INTRO_SCHOOL_PRINCIPAL]: undefined;
    [SCREENS.I_AM_A_TEACHER]: undefined;
};

type TaskDetailsNavigatorParamList = {
    [SCREENS.TASK.TITLE]: {
        backTo?: Routes;
    };
    [SCREENS.TASK.ASSIGNEE]: {
        reportID: string;
        backTo?: Routes;
    };
};

type EnablePaymentsNavigatorParamList = {
    [SCREENS.ENABLE_PAYMENTS_ROOT]: undefined;
};

type SplitDetailsNavigatorParamList = {
    [SCREENS.SPLIT_DETAILS.ROOT]: {
        reportID: string;
        reportActionID: string;
        backTo?: Routes;
    };
    [SCREENS.SPLIT_DETAILS.EDIT_REQUEST]: {
        field: string;
        reportID: string;
        reportActionID: string;
        currency: string;
        tagIndex: string;
    };
};

type AddPersonalBankAccountNavigatorParamList = {
    [SCREENS.ADD_PERSONAL_BANK_ACCOUNT_ROOT]: undefined;
};

type ReimbursementAccountNavigatorParamList = {
    [SCREENS.REIMBURSEMENT_ACCOUNT_ROOT]: {
        stepToOpen?: string;
        backTo?: Routes;
        policyID?: string;
    };
};

type WalletStatementNavigatorParamList = {
    [SCREENS.WALLET_STATEMENT_ROOT]: {
        /** The statement year and month as one string, i.e. 202110 */
        yearMonth: string;
    };
};

type FlagCommentNavigatorParamList = {
    [SCREENS.FLAG_COMMENT_ROOT]: {
        reportID: string;
        reportActionID: string;
        backTo?: Routes;
    };
};

type EditRequestNavigatorParamList = {
    [SCREENS.EDIT_REQUEST.REPORT_FIELD]: {
        fieldID: string;
        reportID: string;
        policyID: string;
        backTo?: Routes;
    };
};

type SignInNavigatorParamList = {
    [SCREENS.SIGN_IN_ROOT]: undefined;
};

type FeatureTrainingNavigatorParamList = {
    [SCREENS.FEATURE_TRAINING_ROOT]: undefined;
};

type ReferralDetailsNavigatorParamList = {
    [SCREENS.REFERRAL_DETAILS]: {
        contentType: ValueOf<typeof CONST.REFERRAL_PROGRAM.CONTENT_TYPES>;
        backTo: string;
    };
};

type ProcessMoneyRequestHoldNavigatorParamList = {
    [SCREENS.PROCESS_MONEY_REQUEST_HOLD_ROOT]: undefined;
};

type PrivateNotesNavigatorParamList = {
    [SCREENS.PRIVATE_NOTES.LIST]: {
        backTo?: Routes;
    };
    [SCREENS.PRIVATE_NOTES.EDIT]: {
        reportID: string;
        accountID: string;
        backTo?: Routes;
    };
};

type TransactionDuplicateNavigatorParamList = {
    [SCREENS.TRANSACTION_DUPLICATE.REVIEW]: {
        threadReportID: string;
        backTo?: Routes;
    };
    [SCREENS.TRANSACTION_DUPLICATE.MERCHANT]: {
        threadReportID: string;
        backTo?: Routes;
    };
    [SCREENS.TRANSACTION_DUPLICATE.CATEGORY]: {
        threadReportID: string;
        backTo?: Routes;
    };
    [SCREENS.TRANSACTION_DUPLICATE.TAG]: {
        threadReportID: string;
        backTo?: Routes;
    };
    [SCREENS.TRANSACTION_DUPLICATE.DESCRIPTION]: {
        threadReportID: string;
        backTo?: Routes;
    };
    [SCREENS.TRANSACTION_DUPLICATE.TAX_CODE]: {
        threadReportID: string;
        backTo?: Routes;
    };
    [SCREENS.TRANSACTION_DUPLICATE.BILLABLE]: {
        threadReportID: string;
        backTo?: Routes;
    };
    [SCREENS.TRANSACTION_DUPLICATE.REIMBURSABLE]: {
        threadReportID: string;
        backTo?: Routes;
    };
};

type LeftModalNavigatorParamList = {
    [SCREENS.LEFT_MODAL.CHAT_FINDER]: undefined;
    [SCREENS.LEFT_MODAL.WORKSPACE_SWITCHER]: undefined;
};

type RightModalNavigatorParamList = {
    [SCREENS.RIGHT_MODAL.SETTINGS]: NavigatorScreenParams<SettingsNavigatorParamList>;
    [SCREENS.RIGHT_MODAL.NEW_CHAT]: NavigatorScreenParams<NewChatNavigatorParamList>;
    [SCREENS.RIGHT_MODAL.DETAILS]: NavigatorScreenParams<DetailsNavigatorParamList>;
    [SCREENS.RIGHT_MODAL.PROFILE]: NavigatorScreenParams<ProfileNavigatorParamList>;
    [SCREENS.SETTINGS.SHARE_CODE]: undefined;
    [SCREENS.RIGHT_MODAL.REPORT_DETAILS]: NavigatorScreenParams<ReportDetailsNavigatorParamList>;
    [SCREENS.RIGHT_MODAL.REPORT_SETTINGS]: NavigatorScreenParams<ReportSettingsNavigatorParamList>;
    [SCREENS.RIGHT_MODAL.SETTINGS_CATEGORIES]: NavigatorScreenParams<SettingsNavigatorParamList>;
    [SCREENS.RIGHT_MODAL.EXPENSIFY_CARD]: NavigatorScreenParams<SettingsNavigatorParamList>;
    [SCREENS.RIGHT_MODAL.DOMAIN_CARD]: NavigatorScreenParams<SettingsNavigatorParamList>;
    [SCREENS.RIGHT_MODAL.REPORT_DESCRIPTION]: NavigatorScreenParams<ReportDescriptionNavigatorParamList>;
    [SCREENS.RIGHT_MODAL.PARTICIPANTS]: NavigatorScreenParams<ParticipantsNavigatorParamList>;
    [SCREENS.RIGHT_MODAL.ROOM_MEMBERS]: NavigatorScreenParams<RoomMembersNavigatorParamList>;
    [SCREENS.RIGHT_MODAL.MONEY_REQUEST]: NavigatorScreenParams<MoneyRequestNavigatorParamList>;
    [SCREENS.RIGHT_MODAL.NEW_TASK]: NavigatorScreenParams<NewTaskNavigatorParamList>;
    [SCREENS.RIGHT_MODAL.TEACHERS_UNITE]: NavigatorScreenParams<TeachersUniteNavigatorParamList>;
    [SCREENS.RIGHT_MODAL.TASK_DETAILS]: NavigatorScreenParams<TaskDetailsNavigatorParamList>;
    [SCREENS.RIGHT_MODAL.ENABLE_PAYMENTS]: NavigatorScreenParams<EnablePaymentsNavigatorParamList>;
    [SCREENS.RIGHT_MODAL.SPLIT_DETAILS]: NavigatorScreenParams<SplitDetailsNavigatorParamList>;
    [SCREENS.RIGHT_MODAL.ADD_PERSONAL_BANK_ACCOUNT]: NavigatorScreenParams<AddPersonalBankAccountNavigatorParamList>;
    [SCREENS.RIGHT_MODAL.WALLET_STATEMENT]: NavigatorScreenParams<WalletStatementNavigatorParamList>;
    [SCREENS.RIGHT_MODAL.FLAG_COMMENT]: NavigatorScreenParams<FlagCommentNavigatorParamList>;
    [SCREENS.RIGHT_MODAL.EDIT_REQUEST]: NavigatorScreenParams<EditRequestNavigatorParamList>;
    [SCREENS.RIGHT_MODAL.SIGN_IN]: NavigatorScreenParams<SignInNavigatorParamList>;
    [SCREENS.RIGHT_MODAL.PROCESS_MONEY_REQUEST_HOLD]: NavigatorScreenParams<ProcessMoneyRequestHoldNavigatorParamList>;
    [SCREENS.RIGHT_MODAL.REFERRAL]: NavigatorScreenParams<ReferralDetailsNavigatorParamList>;
    [SCREENS.RIGHT_MODAL.PRIVATE_NOTES]: NavigatorScreenParams<PrivateNotesNavigatorParamList>;
    [SCREENS.RIGHT_MODAL.TRANSACTION_DUPLICATE]: NavigatorScreenParams<TransactionDuplicateNavigatorParamList>;
    [SCREENS.RIGHT_MODAL.TRAVEL]: NavigatorScreenParams<TravelNavigatorParamList>;
    [SCREENS.RIGHT_MODAL.SEARCH_REPORT]: NavigatorScreenParams<SearchReportParamList>;
    [SCREENS.RIGHT_MODAL.RESTRICTED_ACTION]: NavigatorScreenParams<RestrictedActionParamList>;
    [SCREENS.RIGHT_MODAL.SEARCH_ADVANCED_FILTERS]: NavigatorScreenParams<SearchAdvancedFiltersParamList>;
    [SCREENS.RIGHT_MODAL.SEARCH_SAVED_SEARCH]: NavigatorScreenParams<SearchSavedSearchParamList>;
    [SCREENS.RIGHT_MODAL.MISSING_PERSONAL_DETAILS]: NavigatorScreenParams<MissingPersonalDetailsParamList>;
    [SCREENS.RIGHT_MODAL.DEBUG]: NavigatorScreenParams<DebugParamList>;
};

type TravelNavigatorParamList = {
    [SCREENS.TRAVEL.MY_TRIPS]: undefined;
};

type FullScreenNavigatorParamList = {
    [SCREENS.WORKSPACE.INITIAL]: {
        policyID: string;
        backTo?: string;
    };
    [SCREENS.WORKSPACE.PROFILE]: {
        policyID: string;
    };
    [SCREENS.WORKSPACE.EXPENSIFY_CARD]: {
        policyID: string;
    };
    [SCREENS.WORKSPACE.COMPANY_CARDS]: {
        policyID: string;
    };
    [SCREENS.WORKSPACE.COMPANY_CARDS_ADD_NEW]: {
        policyID: string;
    };
    [SCREENS.WORKSPACE.COMPANY_CARDS_ASSIGN_CARD]: {
        policyID: string;
        feed: string;
    };
    [SCREENS.WORKSPACE.WORKFLOWS]: {
        policyID: string;
    };
    [SCREENS.WORKSPACE.WORKFLOWS_APPROVALS_NEW]: {
        policyID: string;
        backTo?: Routes;
    };
    [SCREENS.WORKSPACE.WORKFLOWS_APPROVALS_EDIT]: {
        policyID: string;
        firstApproverEmail: string;
    };
    [SCREENS.WORKSPACE.WORKFLOWS_APPROVALS_EXPENSES_FROM]: {
        policyID: string;
        backTo?: Routes;
    };
    [SCREENS.WORKSPACE.WORKFLOWS_APPROVALS_APPROVER]: {
        policyID: string;
        approverIndex: number;
        backTo?: Routes;
    };
    [SCREENS.WORKSPACE.WORKFLOWS_AUTO_REPORTING_FREQUENCY]: {
        policyID: string;
    };
    [SCREENS.WORKSPACE.WORKFLOWS_AUTO_REPORTING_MONTHLY_OFFSET]: {
        policyID: string;
    };
    [SCREENS.WORKSPACE.INVOICES]: {
        policyID: string;
    };
    [SCREENS.WORKSPACE.MEMBERS]: {
        policyID: string;
    };
    [SCREENS.WORKSPACE.CATEGORIES]: {
        policyID: string;
        backTo?: Routes;
    };
    [SCREENS.WORKSPACE.MORE_FEATURES]: {
        policyID: string;
    };
    [SCREENS.WORKSPACE.TAGS]: {
        policyID: string;
    };
    [SCREENS.WORKSPACE.TAXES]: {
        policyID: string;
    };
    [SCREENS.WORKSPACE.REPORT_FIELDS]: {
        policyID: string;
    };
    [SCREENS.WORKSPACE.DISTANCE_RATES]: {
        policyID: string;
    };
    [SCREENS.WORKSPACE.ACCOUNTING.ROOT]: {
        policyID: string;
    };
    [SCREENS.WORKSPACE.ACCOUNTING.QUICKBOOKS_ONLINE_ADVANCED]: {
        policyID: string;
    };
    [SCREENS.WORKSPACE.ACCOUNTING.QUICKBOOKS_ONLINE_ACCOUNT_SELECTOR]: {
        policyID: string;
    };
    [SCREENS.WORKSPACE.ACCOUNTING.QUICKBOOKS_ONLINE_INVOICE_ACCOUNT_SELECTOR]: {
        policyID: string;
    };
    [SCREENS.WORKSPACE.EXPENSIFY_CARD]: {
        policyID: string;
    };
    [SCREENS.WORKSPACE.RULES]: {
        policyID: string;
    };
};

type OnboardingModalNavigatorParamList = {
    [SCREENS.ONBOARDING_MODAL.ONBOARDING]: {
        backTo?: string;
    };
    [SCREENS.ONBOARDING.PERSONAL_DETAILS]: {
        backTo?: string;
    };
    [SCREENS.ONBOARDING.PURPOSE]: {
        backTo?: string;
    };
    [SCREENS.ONBOARDING.EMPLOYEES]: {
        backTo?: string;
    };
    [SCREENS.ONBOARDING.ACCOUNTING]: {
        backTo?: string;
    };
};

type WelcomeVideoModalNavigatorParamList = {
    [SCREENS.WELCOME_VIDEO.ROOT]: undefined;
};

type ExplanationModalNavigatorParamList = {
    [SCREENS.EXPLANATION_MODAL.ROOT]: undefined;
};

type BottomTabNavigatorParamList = {
    [SCREENS.HOME]: {policyID?: string};
    [SCREENS.SEARCH.BOTTOM_TAB]: undefined;
    [SCREENS.SETTINGS.ROOT]: {policyID?: string};
};

type SharedScreensParamList = {
    [NAVIGATORS.BOTTOM_TAB_NAVIGATOR]: NavigatorScreenParams<BottomTabNavigatorParamList>;
    [SCREENS.TRANSITION_BETWEEN_APPS]: {
        email?: string;
        accountID?: number;
        error?: string;
        shortLivedAuthToken?: string;
        shortLivedToken?: string;
        authTokenType?: ValueOf<typeof CONST.AUTH_TOKEN_TYPES>;
        exitTo?: Routes | HybridAppRoute;
        shouldForceLogin: string;
        domain?: Routes;
    };
    [SCREENS.VALIDATE_LOGIN]: {
        accountID: string;
        validateCode: string;
        exitTo?: Routes | HybridAppRoute;
    };
};

type PublicScreensParamList = SharedScreensParamList & {
    [SCREENS.UNLINK_LOGIN]: {
        accountID?: string;
        validateCode?: string;
    };
    [SCREENS.SIGN_IN_WITH_APPLE_DESKTOP]: undefined;
    [SCREENS.SIGN_IN_WITH_GOOGLE_DESKTOP]: undefined;
    [SCREENS.SAML_SIGN_IN]: undefined;
    [SCREENS.CONNECTION_COMPLETE]: undefined;
};

type AuthScreensParamList = CentralPaneScreensParamList &
    SharedScreensParamList & {
        [SCREENS.CONCIERGE]: undefined;
        [SCREENS.TRACK_EXPENSE]: undefined;
        [SCREENS.SUBMIT_EXPENSE]: undefined;
        [SCREENS.ATTACHMENTS]: {
            reportID: string;
            source: string;
            type: ValueOf<typeof CONST.ATTACHMENT_TYPE>;
            accountID: string;
        };
        [SCREENS.PROFILE_AVATAR]: {
            accountID: string;
        };
        [SCREENS.WORKSPACE_AVATAR]: {
            policyID: string;
        };
        [SCREENS.WORKSPACE_JOIN_USER]: {
            policyID: string;
            email: string;
        };
        [SCREENS.REPORT_AVATAR]: {
            reportID: string;
            policyID?: string;
        };
        [SCREENS.NOT_FOUND]: undefined;
        [NAVIGATORS.LEFT_MODAL_NAVIGATOR]: NavigatorScreenParams<LeftModalNavigatorParamList>;
        [NAVIGATORS.RIGHT_MODAL_NAVIGATOR]: NavigatorScreenParams<RightModalNavigatorParamList>;
        [NAVIGATORS.FULL_SCREEN_NAVIGATOR]: NavigatorScreenParams<FullScreenNavigatorParamList>;
        [NAVIGATORS.ONBOARDING_MODAL_NAVIGATOR]: NavigatorScreenParams<OnboardingModalNavigatorParamList>;
        [NAVIGATORS.FEATURE_TRANING_MODAL_NAVIGATOR]: NavigatorScreenParams<FeatureTrainingNavigatorParamList>;
        [NAVIGATORS.WELCOME_VIDEO_MODAL_NAVIGATOR]: NavigatorScreenParams<WelcomeVideoModalNavigatorParamList>;
        [NAVIGATORS.EXPLANATION_MODAL_NAVIGATOR]: NavigatorScreenParams<ExplanationModalNavigatorParamList>;
        [SCREENS.DESKTOP_SIGN_IN_REDIRECT]: undefined;
        [SCREENS.TRANSACTION_RECEIPT]: {
            reportID: string;
            transactionID: string;
            readonly?: boolean;
        };
        [SCREENS.CONNECTION_COMPLETE]: undefined;
    };

type SearchReportParamList = {
    [SCREENS.SEARCH.REPORT_RHP]: {
        reportID: string;
        reportActionID?: string;
    };
};

type SearchAdvancedFiltersParamList = {
    [SCREENS.SEARCH.ADVANCED_FILTERS_RHP]: Record<string, never>;
};

type SearchSavedSearchParamList = {
    [SCREENS.SEARCH.SAVED_SEARCH_RENAME_RHP]: SaveSearchParams;
};

type RestrictedActionParamList = {
    [SCREENS.RESTRICTED_ACTION_ROOT]: {
        policyID: string;
    };
};

type MissingPersonalDetailsParamList = {
    [SCREENS.MISSING_PERSONAL_DETAILS_ROOT]: undefined;
};

type DebugParamList = {
    [SCREENS.DEBUG.REPORT]: {
        reportID: string;
    };
    [SCREENS.DEBUG.REPORT_ACTION]: {
        reportID: string;
        reportActionID: string;
    };
    [SCREENS.DEBUG.REPORT_ACTION_CREATE]: {
        reportID: string;
    };
    [SCREENS.DEBUG.DETAILS_CONSTANT_PICKER_PAGE]: {
        fieldName: string;
        fieldValue?: string;
        backTo?: string;
    };
    [SCREENS.DEBUG.DETAILS_DATE_TIME_PICKER_PAGE]: {
        fieldName: string;
        fieldValue?: string;
        backTo?: string;
    };
};

type RootStackParamList = PublicScreensParamList & AuthScreensParamList & LeftModalNavigatorParamList;

type BottomTabName = keyof BottomTabNavigatorParamList;

type FullScreenName = keyof FullScreenNavigatorParamList;

type CentralPaneName = keyof CentralPaneScreensParamList;

type OnboardingFlowName = keyof OnboardingModalNavigatorParamList;

type SwitchPolicyIDParams = {
    policyID?: string;
    route?: Routes;
    isPolicyAdmin?: boolean;
};

export type {
    AddPersonalBankAccountNavigatorParamList,
    AuthScreensParamList,
    CentralPaneScreensParamList,
    CentralPaneName,
    BackToParams,
    BackToAndForwardToParms,
    BottomTabName,
    BottomTabNavigatorParamList,
    DetailsNavigatorParamList,
    EditRequestNavigatorParamList,
    EnablePaymentsNavigatorParamList,
    ExplanationModalNavigatorParamList,
    FlagCommentNavigatorParamList,
    FullScreenName,
    FullScreenNavigatorParamList,
    LeftModalNavigatorParamList,
    MoneyRequestNavigatorParamList,
    NavigationPartialRoute,
    NavigationRef,
    NavigationRoot,
    NavigationStateRoute,
    NewChatNavigatorParamList,
    NewTaskNavigatorParamList,
    OnboardingModalNavigatorParamList,
    OnboardingFlowName,
    ParticipantsNavigatorParamList,
    PrivateNotesNavigatorParamList,
    ProfileNavigatorParamList,
    PublicScreensParamList,
    ReferralDetailsNavigatorParamList,
    ReimbursementAccountNavigatorParamList,
    ReportDescriptionNavigatorParamList,
    ReportDetailsNavigatorParamList,
    ReportSettingsNavigatorParamList,
    RightModalNavigatorParamList,
    RoomMembersNavigatorParamList,
    RootStackParamList,
    SettingsNavigatorParamList,
    SignInNavigatorParamList,
    FeatureTrainingNavigatorParamList,
    SplitDetailsNavigatorParamList,
    StackNavigationAction,
    State,
    StateOrRoute,
    SwitchPolicyIDParams,
    TravelNavigatorParamList,
    TaskDetailsNavigatorParamList,
    TeachersUniteNavigatorParamList,
    WalletStatementNavigatorParamList,
    WelcomeVideoModalNavigatorParamList,
    TransactionDuplicateNavigatorParamList,
    SearchReportParamList,
    SearchAdvancedFiltersParamList,
    SearchSavedSearchParamList,
    RestrictedActionParamList,
    MissingPersonalDetailsParamList,
    DebugParamList,
};<|MERGE_RESOLUTION|>--- conflicted
+++ resolved
@@ -436,9 +436,9 @@
     [SCREENS.WORKSPACE.ACCOUNTING.QUICKBOOKS_ONLINE_EXPORT_PREFERRED_EXPORTER]: {
         policyID: string;
     };
-<<<<<<< HEAD
     [SCREENS.WORKSPACE.ACCOUNTING.QUICKBOOKS_DESKTOP_EXPORT_DATE_SELECT]: {
-=======
+        policyID: string;
+    };
     [SCREENS.WORKSPACE.ACCOUNTING.QUICKBOOKS_DESKTOP_EXPORT_OUT_OF_POCKET_EXPENSES_ACCOUNT_SELECT]: {
         policyID: string;
     };
@@ -446,7 +446,6 @@
         policyID: string;
     };
     [SCREENS.WORKSPACE.ACCOUNTING.QUICKBOOKS_DESKTOP_EXPORT_OUT_OF_POCKET_EXPENSES_SELECT]: {
->>>>>>> 12e41b17
         policyID: string;
     };
     [SCREENS.WORKSPACE.ACCOUNTING.QUICKBOOKS_DESKTOP_EXPORT]: {
