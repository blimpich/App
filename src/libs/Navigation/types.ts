/* eslint-disable @typescript-eslint/naming-convention  */
import type {
    CommonActions,
    NavigationContainerRefWithCurrent,
    NavigationHelpers,
    NavigationState,
    NavigatorScreenParams,
    ParamListBase,
    PartialRoute,
    PartialState,
    Route,
} from '@react-navigation/native';
import type {TupleToUnion, ValueOf} from 'type-fest';
import type {SearchQueryString} from '@components/Search/types';
import type {IOURequestType} from '@libs/actions/IOU';
import type {SaveSearchParams} from '@libs/API/parameters';
import type CONST from '@src/CONST';
import type {Country, IOUAction, IOUType} from '@src/CONST';
import type NAVIGATORS from '@src/NAVIGATORS';
import type {HybridAppRoute, Route as Routes} from '@src/ROUTES';
import type SCREENS from '@src/SCREENS';
import type EXIT_SURVEY_REASON_FORM_INPUT_IDS from '@src/types/form/ExitSurveyReasonForm';
import type {ConnectionName, SageIntacctMappingName} from '@src/types/onyx/Policy';

type NavigationRef = NavigationContainerRefWithCurrent<RootStackParamList>;

type NavigationRoot = NavigationHelpers<RootStackParamList>;

type GoBackAction = Extract<CommonActions.Action, {type: 'GO_BACK'}>;
type ResetAction = Extract<CommonActions.Action, {type: 'RESET'}>;
type SetParamsAction = Extract<CommonActions.Action, {type: 'SET_PARAMS'}>;

type ActionNavigate = {
    type: ValueOf<typeof CONST.NAVIGATION.ACTION_TYPE>;
    payload: {
        name?: string;
        key?: string;
        // eslint-disable-next-line @typescript-eslint/no-explicit-any
        params?: any;
        path?: string;
        merge?: boolean;
    };
    source?: string;
    target?: string;
};

type StackNavigationAction = GoBackAction | ResetAction | SetParamsAction | ActionNavigate | undefined;

type NavigationStateRoute = NavigationState['routes'][number];
type NavigationPartialRoute<TRouteName extends string = string> = PartialRoute<Route<TRouteName>>;
type StateOrRoute = NavigationState | NavigationStateRoute | NavigationPartialRoute;
type State<TParamList extends ParamListBase = ParamListBase> = NavigationState<TParamList> | PartialState<NavigationState<TParamList>>;

type CentralPaneScreensParamList = {
    [SCREENS.REPORT]: {
        reportActionID: string;
        reportID: string;
        openOnAdminRoom?: boolean;
        referrer?: string;
    };
    [SCREENS.SETTINGS.PROFILE.ROOT]: undefined;
    [SCREENS.SETTINGS.PREFERENCES.ROOT]: undefined;
    [SCREENS.SETTINGS.SECURITY]: undefined;
    [SCREENS.SETTINGS.WALLET.ROOT]: undefined;
    [SCREENS.SETTINGS.ABOUT]: undefined;
    [SCREENS.SETTINGS.TROUBLESHOOT]: undefined;
    [SCREENS.SETTINGS.WORKSPACES]: undefined;

    [SCREENS.SEARCH.CENTRAL_PANE]: {
        q: SearchQueryString;
        name?: string;
    };
    [SCREENS.SETTINGS.SAVE_THE_WORLD]: undefined;
    [SCREENS.SETTINGS.SUBSCRIPTION.ROOT]: undefined;
};

type BackToParams = {
    backTo?: Routes;
};

type BackToAndForwardToParms = {
    backTo?: Routes;
    forwardTo?: Routes;
};

type SettingsNavigatorParamList = {
    [SCREENS.SETTINGS.SHARE_CODE]: undefined;
    [SCREENS.SETTINGS.PROFILE.ROOT]: undefined;
    [SCREENS.SETTINGS.PROFILE.PRONOUNS]: undefined;
    [SCREENS.SETTINGS.PROFILE.DISPLAY_NAME]: undefined;
    [SCREENS.SETTINGS.PROFILE.TIMEZONE]: undefined;
    [SCREENS.SETTINGS.PROFILE.TIMEZONE_SELECT]: undefined;
    [SCREENS.SETTINGS.PROFILE.LEGAL_NAME]: undefined;
    [SCREENS.SETTINGS.PROFILE.DATE_OF_BIRTH]: undefined;
    [SCREENS.SETTINGS.PROFILE.ADDRESS]: {
        country?: Country | '';
    };
    [SCREENS.SETTINGS.PROFILE.ADDRESS_COUNTRY]: {
        backTo?: Routes;
        country: string;
    };
    [SCREENS.SETTINGS.PROFILE.CONTACT_METHODS]: {
        backTo: Routes;
    };
    [SCREENS.SETTINGS.PROFILE.CONTACT_METHOD_DETAILS]: {
        contactMethod: string;
        backTo?: Routes;
    };
    [SCREENS.SETTINGS.PROFILE.NEW_CONTACT_METHOD]: {
        backTo: Routes;
    };
    [SCREENS.SETTINGS.PREFERENCES.ROOT]: undefined;
    [SCREENS.SETTINGS.SUBSCRIPTION.ROOT]: undefined;
    [SCREENS.SETTINGS.PREFERENCES.PRIORITY_MODE]: undefined;
    [SCREENS.SETTINGS.PREFERENCES.LANGUAGE]: undefined;
    [SCREENS.SETTINGS.PREFERENCES.THEME]: undefined;
    [SCREENS.SETTINGS.CLOSE]: undefined;
    [SCREENS.SETTINGS.SECURITY]: undefined;
    [SCREENS.SETTINGS.ABOUT]: undefined;
    [SCREENS.SETTINGS.TROUBLESHOOT]: undefined;
    [SCREENS.SETTINGS.APP_DOWNLOAD_LINKS]: undefined;
    [SCREENS.SETTINGS.TROUBLESHOOT]: undefined;
    [SCREENS.SETTINGS.CONSOLE]: {
        backTo: Routes;
    };
    [SCREENS.SETTINGS.SHARE_LOG]: {
        /** URL of the generated file to share logs in a report */
        source: string;
        backTo: Routes;
    };
    [SCREENS.SETTINGS.WALLET.ROOT]: undefined;
    [SCREENS.SETTINGS.WALLET.CARDS_DIGITAL_DETAILS_UPDATE_ADDRESS]: undefined;
    [SCREENS.SETTINGS.WALLET.DOMAIN_CARD]: {
        /** cardID of selected card */
        cardID: string;
    };
    [SCREENS.SETTINGS.WALLET.REPORT_VIRTUAL_CARD_FRAUD]: {
        /** cardID of selected card */
        cardID: string;
    };
    [SCREENS.SETTINGS.WALLET.CARD_ACTIVATE]: {
        /** cardID of selected card */
        cardID: string;
    };
    [SCREENS.SETTINGS.WALLET.CARD_GET_PHYSICAL.NAME]: {
        /** domain of selected card */
        domain: string;
    };
    [SCREENS.SETTINGS.WALLET.CARD_GET_PHYSICAL.PHONE]: {
        /** domain of selected card */
        domain: string;
    };
    [SCREENS.SETTINGS.WALLET.CARD_GET_PHYSICAL.ADDRESS]: {
        /** Currently selected country */
        country: string;
        /** domain of selected card */
        domain: string;
    };
    [SCREENS.SETTINGS.WALLET.CARD_GET_PHYSICAL.CONFIRM]: {
        /** Currently selected country */
        country: string;
        /** domain of selected card */
        domain: string;
    };
    [SCREENS.WORKSPACE.WORKFLOWS_PAYER]: {
        policyID: string;
    };
    [SCREENS.SETTINGS.WALLET.TRANSFER_BALANCE]: undefined;
    [SCREENS.SETTINGS.WALLET.CHOOSE_TRANSFER_ACCOUNT]: undefined;
    [SCREENS.SETTINGS.WALLET.ENABLE_PAYMENTS]: undefined;
    [SCREENS.SETTINGS.ADD_DEBIT_CARD]: undefined;
    [SCREENS.SETTINGS.ADD_BANK_ACCOUNT]: undefined;
    [SCREENS.SETTINGS.PROFILE.STATUS]: undefined;
    [SCREENS.SETTINGS.PROFILE.STATUS_CLEAR_AFTER]: undefined;
    [SCREENS.SETTINGS.PROFILE.STATUS_CLEAR_AFTER_DATE]: undefined;
    [SCREENS.SETTINGS.PROFILE.STATUS_CLEAR_AFTER_TIME]: undefined;
    [SCREENS.WORKSPACE.CURRENCY]: undefined;
    [SCREENS.WORKSPACE.ADDRESS]: {
        policyID: string;
        country?: Country | '';
        backTo?: Routes;
    };
    [SCREENS.WORKSPACE.NAME]: undefined;
    [SCREENS.WORKSPACE.DESCRIPTION]: undefined;
    [SCREENS.WORKSPACE.SHARE]: undefined;
    [SCREENS.WORKSPACE.INVITE]: {
        policyID: string;
    };
    [SCREENS.WORKSPACE.MEMBERS_IMPORT]: {
        policyID: string;
    };
    [SCREENS.WORKSPACE.MEMBERS_IMPORTED]: {
        policyID: string;
    };
    [SCREENS.WORKSPACE.INVITE_MESSAGE]: {
        policyID: string;
    };
    [SCREENS.WORKSPACE.CATEGORY_CREATE]: {
        policyID: string;
        backTo?: Routes;
    };
    [SCREENS.WORKSPACE.CATEGORY_EDIT]: {
        policyID: string;
        categoryName: string;
        backTo?: Routes;
    };
    [SCREENS.WORKSPACE.CATEGORY_PAYROLL_CODE]: {
        policyID: string;
        categoryName: string;
    };
    [SCREENS.WORKSPACE.CATEGORY_GL_CODE]: {
        policyID: string;
        categoryName: string;
    };
    [SCREENS.WORKSPACE.CATEGORY_DEFAULT_TAX_RATE]: {
        policyID: string;
        categoryName: string;
    };
    [SCREENS.WORKSPACE.CATEGORY_FLAG_AMOUNTS_OVER]: {
        policyID: string;
        categoryName: string;
    };
    [SCREENS.WORKSPACE.CATEGORY_DESCRIPTION_HINT]: {
        policyID: string;
        categoryName: string;
    };
    [SCREENS.WORKSPACE.CATEGORY_APPROVER]: {
        policyID: string;
        categoryName: string;
    };
    [SCREENS.WORKSPACE.CATEGORY_REQUIRE_RECEIPTS_OVER]: {
        policyID: string;
        categoryName: string;
    };
    [SCREENS.WORKSPACE.CATEGORY_SETTINGS]: {
        policyID: string;
        categoryName: string;
        backTo?: Routes;
    };
    [SCREENS.WORKSPACE.UPGRADE]: {
        policyID: string;
        featureName: string;
        backTo?: Routes;
    };
    [SCREENS.WORKSPACE.CATEGORIES_SETTINGS]: {
        policyID: string;
        backTo?: Routes;
    };
    [SCREENS.WORKSPACE.CATEGORIES_IMPORT]: {
        policyID: string;
    };
    [SCREENS.WORKSPACE.CATEGORIES_IMPORTED]: {
        policyID: string;
    };
    [SCREENS.WORKSPACE.TAG_CREATE]: {
        policyID: string;
    };
    [SCREENS.WORKSPACE.DISTANCE_RATE_DETAILS]: {
        policyID: string;
        rateID: string;
    };
    [SCREENS.WORKSPACE.DISTANCE_RATE_EDIT]: {
        policyID: string;
        rateID: string;
    };
    [SCREENS.WORKSPACE.DISTANCE_RATE_TAX_RECLAIMABLE_ON_EDIT]: {
        policyID: string;
        rateID: string;
    };
    [SCREENS.WORKSPACE.DISTANCE_RATE_TAX_RATE_EDIT]: {
        policyID: string;
        rateID: string;
    };
    [SCREENS.WORKSPACE.TAGS_SETTINGS]: {
        policyID: string;
    };
    [SCREENS.WORKSPACE.TAGS_IMPORT]: {
        policyID: string;
    };
    [SCREENS.WORKSPACE.TAGS_IMPORTED]: {
        policyID: string;
    };
    [SCREENS.WORKSPACE.TAG_SETTINGS]: {
        policyID: string;
        orderWeight: number;
        tagName: string;
    };
    [SCREENS.WORKSPACE.TAG_LIST_VIEW]: {
        policyID: string;
        orderWeight: number;
    };
    [SCREENS.WORKSPACE.TAGS_EDIT]: {
        policyID: string;
        orderWeight: number;
    };
    [SCREENS.WORKSPACE.TAG_EDIT]: {
        policyID: string;
        orderWeight: number;
        tagName: string;
    };
    [SCREENS.WORKSPACE.TAG_APPROVER]: {
        policyID: string;
        orderWeight: number;
        tagName: string;
    };
    [SCREENS.WORKSPACE.TAG_GL_CODE]: {
        policyID: string;
        orderWeight: number;
        tagName: string;
    };
    [SCREENS.SETTINGS.SUBSCRIPTION.ROOT]: undefined;
    [SCREENS.SETTINGS.SUBSCRIPTION.SIZE]: {
        canChangeSize: 0 | 1;
    };
    [SCREENS.SETTINGS.SUBSCRIPTION.ADD_PAYMENT_CARD]: undefined;
    [SCREENS.SETTINGS.SUBSCRIPTION.CHANGE_BILLING_CURRENCY]: undefined;
    [SCREENS.SETTINGS.SUBSCRIPTION.CHANGE_PAYMENT_CURRENCY]: undefined;
    [SCREENS.WORKSPACE.TAXES_SETTINGS]: {
        policyID: string;
    };
    [SCREENS.WORKSPACE.TAXES_SETTINGS_CUSTOM_TAX_NAME]: {
        policyID: string;
    };
    [SCREENS.WORKSPACE.TAXES_SETTINGS_FOREIGN_CURRENCY_DEFAULT]: {
        policyID: string;
    };
    [SCREENS.WORKSPACE.TAXES_SETTINGS_WORKSPACE_CURRENCY_DEFAULT]: {
        policyID: string;
    };
    [SCREENS.WORKSPACE.REPORT_FIELDS_CREATE]: {
        policyID: string;
    };
    [SCREENS.WORKSPACE.REPORT_FIELDS_LIST_VALUES]: {
        policyID: string;
        reportFieldID?: string;
    };
    [SCREENS.WORKSPACE.REPORT_FIELDS_ADD_VALUE]: {
        policyID: string;
        reportFieldID?: string;
    };
    [SCREENS.WORKSPACE.REPORT_FIELDS_VALUE_SETTINGS]: {
        policyID: string;
        valueIndex: number;
        reportFieldID?: string;
    };
    [SCREENS.WORKSPACE.REPORT_FIELDS_EDIT_VALUE]: {
        policyID: string;
        valueIndex: number;
    };
    [SCREENS.WORKSPACE.REPORT_FIELDS_SETTINGS]: {
        policyID: string;
        reportFieldID: string;
    };
    [SCREENS.WORKSPACE.REPORT_FIELDS_EDIT_INITIAL_VALUE]: {
        policyID: string;
        reportFieldID: string;
    };
    [SCREENS.WORKSPACE.MEMBER_DETAILS]: {
        policyID: string;
        accountID: string;
    };
    [SCREENS.WORKSPACE.MEMBER_NEW_CARD]: {
        policyID: string;
        accountID: string;
    };
    [SCREENS.WORKSPACE.OWNER_CHANGE_SUCCESS]: {
        policyID: string;
        accountID: number;
    };
    [SCREENS.WORKSPACE.OWNER_CHANGE_ERROR]: {
        policyID: string;
        accountID: number;
    };
    [SCREENS.WORKSPACE.OWNER_CHANGE_CHECK]: {
        policyID: string;
        accountID: number;
        error: ValueOf<typeof CONST.POLICY.OWNERSHIP_ERRORS>;
    };
    [SCREENS.WORKSPACE.CREATE_DISTANCE_RATE]: {
        policyID: string;
    };
    [SCREENS.WORKSPACE.DISTANCE_RATES_SETTINGS]: {
        policyID: string;
    };
    [SCREENS.WORKSPACE.ACCOUNTING.QUICKBOOKS_ONLINE_IMPORT]: {
        policyID: string;
    };
    [SCREENS.WORKSPACE.ACCOUNTING.QUICKBOOKS_ONLINE_CHART_OF_ACCOUNTS]: {
        policyID: string;
    };
    [SCREENS.WORKSPACE.ACCOUNTING.QUICKBOOKS_ONLINE_LOCATIONS]: {
        policyID: string;
    };
    [SCREENS.WORKSPACE.ACCOUNTING.QUICKBOOKS_ONLINE_CLASSES]: {
        policyID: string;
    };
    [SCREENS.WORKSPACE.ACCOUNTING.QUICKBOOKS_ONLINE_CUSTOMERS]: {
        policyID: string;
    };
    [SCREENS.WORKSPACE.ACCOUNTING.QUICKBOOKS_ONLINE_TAXES]: {
        policyID: string;
    };
    [SCREENS.WORKSPACE.ACCOUNTING.QUICKBOOKS_ONLINE_EXPORT]: {
        policyID: string;
    };
    [SCREENS.WORKSPACE.ACCOUNTING.QUICKBOOKS_ONLINE_EXPORT_DATE_SELECT]: {
        policyID: string;
    };
    [SCREENS.WORKSPACE.ACCOUNTING.QUICKBOOKS_ONLINE_EXPORT_INVOICE_ACCOUNT_SELECT]: {
        policyID: string;
    };
    [SCREENS.WORKSPACE.ACCOUNTING.QUICKBOOKS_ONLINE_EXPORT_OUT_OF_POCKET_EXPENSES_ACCOUNT_SELECT]: {
        policyID: string;
    };
    [SCREENS.WORKSPACE.ACCOUNTING.QUICKBOOKS_ONLINE_EXPORT_OUT_OF_POCKET_EXPENSES]: {
        policyID: string;
    };
    [SCREENS.WORKSPACE.ACCOUNTING.QUICKBOOKS_ONLINE_EXPORT_OUT_OF_POCKET_EXPENSES_SELECT]: {
        policyID: string;
    };
    [SCREENS.WORKSPACE.ACCOUNTING.QUICKBOOKS_ONLINE_NON_REIMBURSABLE_DEFAULT_VENDOR_SELECT]: {
        policyID: string;
    };
    [SCREENS.WORKSPACE.ACCOUNTING.QUICKBOOKS_ONLINE_COMPANY_CARD_EXPENSE_ACCOUNT_SELECT]: {
        policyID: string;
    };
    [SCREENS.WORKSPACE.ACCOUNTING.QUICKBOOKS_ONLINE_COMPANY_CARD_EXPENSE_ACCOUNT]: {
        policyID: string;
    };
    [SCREENS.WORKSPACE.ACCOUNTING.QUICKBOOKS_ONLINE_COMPANY_CARD_EXPENSE_ACCOUNT_COMPANY_CARD_SELECT]: {
        policyID: string;
    };
    [SCREENS.WORKSPACE.ACCOUNTING.QUICKBOOKS_ONLINE_EXPORT_PREFERRED_EXPORTER]: {
        policyID: string;
    };
    [SCREENS.WORKSPACE.ACCOUNTING.XERO_IMPORT]: {
        policyID: string;
    };
    [SCREENS.WORKSPACE.ACCOUNTING.XERO_CHART_OF_ACCOUNTS]: {
        policyID: string;
    };
    [SCREENS.WORKSPACE.ACCOUNTING.XERO_CUSTOMER]: {
        policyID: string;
    };
    [SCREENS.WORKSPACE.ACCOUNTING.XERO_ORGANIZATION]: {
        policyID: string;
        organizationID: string;
    };
    [SCREENS.WORKSPACE.ACCOUNTING.XERO_TAXES]: {
        policyID: string;
    };
    [SCREENS.WORKSPACE.ACCOUNTING.XERO_TRACKING_CATEGORIES]: {
        policyID: string;
    };
    [SCREENS.WORKSPACE.ACCOUNTING.XERO_MAP_TRACKING_CATEGORY]: {
        policyID: string;
        categoryId: string;
        categoryName: string;
    };
    [SCREENS.WORKSPACE.ACCOUNTING.XERO_EXPORT]: {
        policyID: string;
    };
    [SCREENS.WORKSPACE.ACCOUNTING.XERO_EXPORT_PURCHASE_BILL_DATE_SELECT]: {
        policyID: string;
    };
    [SCREENS.WORKSPACE.ACCOUNTING.XERO_ADVANCED]: {
        policyID: string;
    };
    [SCREENS.WORKSPACE.ACCOUNTING.XERO_BILL_STATUS_SELECTOR]: {
        policyID: string;
    };
    [SCREENS.WORKSPACE.ACCOUNTING.XERO_INVOICE_ACCOUNT_SELECTOR]: {
        policyID: string;
    };
    [SCREENS.WORKSPACE.ACCOUNTING.XERO_EXPORT_PREFERRED_EXPORTER_SELECT]: {
        policyID: string;
    };
    [SCREENS.WORKSPACE.ACCOUNTING.XERO_BILL_PAYMENT_ACCOUNT_SELECTOR]: {
        policyID: string;
    };
    [SCREENS.WORKSPACE.ACCOUNTING.SAGE_INTACCT_PREREQUISITES]: {
        policyID: string;
    };
    [SCREENS.WORKSPACE.ACCOUNTING.ENTER_SAGE_INTACCT_CREDENTIALS]: {
        policyID: string;
    };
    [SCREENS.WORKSPACE.ACCOUNTING.EXISTING_SAGE_INTACCT_CONNECTIONS]: {
        policyID: string;
    };
    [SCREENS.WORKSPACE.ACCOUNTING.SAGE_INTACCT_ENTITY]: {
        policyID: string;
    };
    [SCREENS.WORKSPACE.ACCOUNTING.NETSUITE_SUBSIDIARY_SELECTOR]: {
        policyID: string;
    };
    [SCREENS.WORKSPACE.ACCOUNTING.NETSUITE_REUSE_EXISTING_CONNECTIONS]: {
        policyID: string;
    };
    [SCREENS.WORKSPACE.ACCOUNTING.NETSUITE_TOKEN_INPUT]: {
        policyID: string;
    };
    [SCREENS.WORKSPACE.ACCOUNTING.NETSUITE_IMPORT]: {
        policyID: string;
    };
    [SCREENS.WORKSPACE.ACCOUNTING.NETSUITE_IMPORT_CUSTOMERS_OR_PROJECTS]: {
        policyID: string;
    };
    [SCREENS.WORKSPACE.ACCOUNTING.NETSUITE_IMPORT_CUSTOMERS_OR_PROJECTS_SELECT]: {
        policyID: string;
    };
    [SCREENS.WORKSPACE.ACCOUNTING.NETSUITE_IMPORT_MAPPING]: {
        policyID: string;
        importField: TupleToUnion<typeof CONST.NETSUITE_CONFIG.IMPORT_FIELDS>;
    };
    [SCREENS.WORKSPACE.ACCOUNTING.NETSUITE_IMPORT_CUSTOM_FIELD]: {
        policyID: string;
        importCustomField: TupleToUnion<typeof CONST.NETSUITE_CONFIG.IMPORT_CUSTOM_FIELDS>;
    };
    [SCREENS.WORKSPACE.ACCOUNTING.NETSUITE_IMPORT_CUSTOM_FIELD_VIEW]: {
        policyID: string;
        importCustomField: TupleToUnion<typeof CONST.NETSUITE_CONFIG.IMPORT_CUSTOM_FIELDS>;
        internalID: string;
    };
    [SCREENS.WORKSPACE.ACCOUNTING.NETSUITE_IMPORT_CUSTOM_FIELD_EDIT]: {
        policyID: string;
        importCustomField: TupleToUnion<typeof CONST.NETSUITE_CONFIG.IMPORT_CUSTOM_FIELDS>;
        internalID: string;
        fieldName: string;
    };
    [SCREENS.WORKSPACE.ACCOUNTING.NETSUITE_IMPORT_CUSTOM_LIST_ADD]: {
        policyID: string;
    };
    [SCREENS.WORKSPACE.ACCOUNTING.NETSUITE_IMPORT_CUSTOM_SEGMENT_ADD]: {
        policyID: string;
    };
    [SCREENS.WORKSPACE.ACCOUNTING.NETSUITE_EXPORT]: {
        policyID: string;
    };
    [SCREENS.WORKSPACE.ACCOUNTING.NETSUITE_PREFERRED_EXPORTER_SELECT]: {
        policyID: string;
    };
    [SCREENS.WORKSPACE.ACCOUNTING.NETSUITE_DATE_SELECT]: {
        policyID: string;
    };
    [SCREENS.WORKSPACE.ACCOUNTING.NETSUITE_EXPORT_EXPENSES]: {
        policyID: string;
        expenseType: ValueOf<typeof CONST.NETSUITE_EXPENSE_TYPE>;
    };
    [SCREENS.WORKSPACE.ACCOUNTING.NETSUITE_EXPORT_EXPENSES_DESTINATION_SELECT]: {
        policyID: string;
        expenseType: ValueOf<typeof CONST.NETSUITE_EXPENSE_TYPE>;
    };
    [SCREENS.WORKSPACE.ACCOUNTING.NETSUITE_EXPORT_EXPENSES_VENDOR_SELECT]: {
        policyID: string;
        expenseType: ValueOf<typeof CONST.NETSUITE_EXPENSE_TYPE>;
    };
    [SCREENS.WORKSPACE.ACCOUNTING.NETSUITE_EXPORT_EXPENSES_PAYABLE_ACCOUNT_SELECT]: {
        policyID: string;
        expenseType: ValueOf<typeof CONST.NETSUITE_EXPENSE_TYPE>;
    };
    [SCREENS.WORKSPACE.ACCOUNTING.NETSUITE_EXPORT_EXPENSES_JOURNAL_POSTING_PREFERENCE_SELECT]: {
        policyID: string;
        expenseType: ValueOf<typeof CONST.NETSUITE_EXPENSE_TYPE>;
    };
    [SCREENS.WORKSPACE.ACCOUNTING.NETSUITE_RECEIVABLE_ACCOUNT_SELECT]: {
        policyID: string;
    };
    [SCREENS.WORKSPACE.ACCOUNTING.NETSUITE_INVOICE_ITEM_PREFERENCE_SELECT]: {
        policyID: string;
    };
    [SCREENS.WORKSPACE.ACCOUNTING.NETSUITE_INVOICE_ITEM_SELECT]: {
        policyID: string;
    };
    [SCREENS.WORKSPACE.ACCOUNTING.NETSUITE_TAX_POSTING_ACCOUNT_SELECT]: {
        policyID: string;
    };
    [SCREENS.WORKSPACE.ACCOUNTING.NETSUITE_PROVINCIAL_TAX_POSTING_ACCOUNT_SELECT]: {
        policyID: string;
    };
    [SCREENS.WORKSPACE.ACCOUNTING.NETSUITE_ADVANCED]: {
        policyID: string;
    };
    [SCREENS.WORKSPACE.ACCOUNTING.NETSUITE_REIMBURSEMENT_ACCOUNT_SELECT]: {
        policyID: string;
    };
    [SCREENS.WORKSPACE.ACCOUNTING.NETSUITE_COLLECTION_ACCOUNT_SELECT]: {
        policyID: string;
    };
    [SCREENS.WORKSPACE.ACCOUNTING.NETSUITE_EXPENSE_REPORT_APPROVAL_LEVEL_SELECT]: {
        policyID: string;
    };
    [SCREENS.WORKSPACE.ACCOUNTING.NETSUITE_VENDOR_BILL_APPROVAL_LEVEL_SELECT]: {
        policyID: string;
    };
    [SCREENS.WORKSPACE.ACCOUNTING.NETSUITE_JOURNAL_ENTRY_APPROVAL_LEVEL_SELECT]: {
        policyID: string;
    };
    [SCREENS.WORKSPACE.ACCOUNTING.NETSUITE_APPROVAL_ACCOUNT_SELECT]: {
        policyID: string;
    };
    [SCREENS.WORKSPACE.ACCOUNTING.NETSUITE_CUSTOM_FORM_ID]: {
        policyID: string;
        expenseType: ValueOf<typeof CONST.NETSUITE_EXPENSE_TYPE>;
    };
    [SCREENS.WORKSPACE.ACCOUNTING.SAGE_INTACCT_IMPORT]: {
        policyID: string;
    };
    [SCREENS.WORKSPACE.ACCOUNTING.SAGE_INTACCT_TOGGLE_MAPPING]: {
        policyID: string;
        mapping: SageIntacctMappingName;
    };
    [SCREENS.WORKSPACE.ACCOUNTING.SAGE_INTACCT_MAPPING_TYPE]: {
        policyID: string;
        mapping: SageIntacctMappingName;
    };
    [SCREENS.WORKSPACE.ACCOUNTING.SAGE_INTACCT_ADD_USER_DIMENSION]: {
        policyID: string;
    };
    [SCREENS.WORKSPACE.ACCOUNTING.SAGE_INTACCT_USER_DIMENSIONS]: {
        policyID: string;
    };
    [SCREENS.WORKSPACE.ACCOUNTING.SAGE_INTACCT_EDIT_USER_DIMENSION]: {
        policyID: string;
        dimensionName: string;
    };
    [SCREENS.WORKSPACE.ACCOUNTING.SAGE_INTACCT_EXPORT]: {
        policyID: string;
    };
    [SCREENS.WORKSPACE.ACCOUNTING.SAGE_INTACCT_PREFERRED_EXPORTER]: {
        policyID: string;
    };
    [SCREENS.WORKSPACE.ACCOUNTING.SAGE_INTACCT_EXPORT_DATE]: {
        policyID: string;
    };
    [SCREENS.WORKSPACE.ACCOUNTING.SAGE_INTACCT_REIMBURSABLE_EXPENSES]: {
        policyID: string;
    };
    [SCREENS.WORKSPACE.ACCOUNTING.SAGE_INTACCT_NON_REIMBURSABLE_EXPENSES]: {
        policyID: string;
    };
    [SCREENS.WORKSPACE.ACCOUNTING.SAGE_INTACCT_REIMBURSABLE_DESTINATION]: {
        policyID: string;
    };
    [SCREENS.WORKSPACE.ACCOUNTING.SAGE_INTACCT_NON_REIMBURSABLE_DESTINATION]: {
        policyID: string;
    };
    [SCREENS.WORKSPACE.ACCOUNTING.SAGE_INTACCT_DEFAULT_VENDOR]: {
        policyID: string;
        reimbursable: string;
    };
    [SCREENS.WORKSPACE.ACCOUNTING.SAGE_INTACCT_NON_REIMBURSABLE_CREDIT_CARD_ACCOUNT]: {
        policyID: string;
    };
    [SCREENS.WORKSPACE.ACCOUNTING.SAGE_INTACCT_ADVANCED]: {
        policyID: string;
    };
    [SCREENS.WORKSPACE.ACCOUNTING.SAGE_INTACCT_PAYMENT_ACCOUNT]: {
        policyID: string;
    };
    [SCREENS.WORKSPACE.ACCOUNTING.CARD_RECONCILIATION]: {
        policyID: string;
        connection: ValueOf<typeof CONST.POLICY.CONNECTIONS.ROUTE>;
    };
    [SCREENS.WORKSPACE.ACCOUNTING.RECONCILIATION_ACCOUNT_SETTINGS]: {
        policyID: string;
        connection: ValueOf<typeof CONST.POLICY.CONNECTIONS.ROUTE>;
    };
    [SCREENS.GET_ASSISTANCE]: {
        backTo: Routes;
    };
    [SCREENS.SETTINGS.TWO_FACTOR_AUTH]: {
        backTo?: Routes;
        forwardTo?: string;
    };
    [SCREENS.SETTINGS.DELEGATE.ADD_DELEGATE]: undefined;
    [SCREENS.SETTINGS.DELEGATE.DELEGATE_ROLE]: {
        login: string;
        role?: string;
    };
    [SCREENS.SETTINGS.DELEGATE.DELEGATE_CONFIRM]: {
        login: string;
        role: string;
    };
    [SCREENS.SETTINGS.DELEGATE.DELEGATE_MAGIC_CODE]: {
        login: string;
        role: string;
    };
    [SCREENS.SETTINGS.REPORT_CARD_LOST_OR_DAMAGED]: {
        /** cardID of selected card */
        cardID: string;
    };
    [SCREENS.KEYBOARD_SHORTCUTS]: undefined;
    [SCREENS.SETTINGS.EXIT_SURVEY.REASON]: undefined;
    [SCREENS.SETTINGS.EXIT_SURVEY.RESPONSE]: {
        [EXIT_SURVEY_REASON_FORM_INPUT_IDS.REASON]: ValueOf<typeof CONST.EXIT_SURVEY.REASONS>;
        backTo: Routes;
    };
    [SCREENS.SETTINGS.EXIT_SURVEY.CONFIRM]: {
        backTo: Routes;
    };
    [SCREENS.WORKSPACE.TAX_CREATE]: {
        policyID: string;
    };
    [SCREENS.WORKSPACE.TAX_EDIT]: {
        policyID: string;
        taxID: string;
    };
    [SCREENS.WORKSPACE.TAX_NAME]: {
        policyID: string;
        taxID: string;
    };
    [SCREENS.WORKSPACE.TAX_VALUE]: {
        policyID: string;
        taxID: string;
    };
    [SCREENS.WORKSPACE.TAX_CODE]: {
        policyID: string;
        taxID: string;
    };
    [SCREENS.WORKSPACE.INVOICES_COMPANY_NAME]: {
        policyID: string;
    };
    [SCREENS.WORKSPACE.INVOICES_COMPANY_WEBSITE]: {
        policyID: string;
    };
    [SCREENS.WORKSPACE.COMPANY_CARDS_SELECT_FEED]: {
        policyID: string;
    };
    [SCREENS.WORKSPACE.COMPANY_CARD_DETAILS]: {
        policyID: string;
        bank: string;
        cardID: string;
        backTo?: Routes;
    };
    [SCREENS.WORKSPACE.COMPANY_CARD_NAME]: {
        policyID: string;
        cardID: string;
        bank: string;
    };
    [SCREENS.WORKSPACE.COMPANY_CARD_EXPORT]: {
        policyID: string;
        cardID: string;
        bank: string;
    };
    [SCREENS.WORKSPACE.EXPENSIFY_CARD_ISSUE_NEW]: {
        policyID: string;
        backTo?: Routes;
    };
    [SCREENS.WORKSPACE.EXPENSIFY_CARD_BANK_ACCOUNT]: {
        policyID: string;
    };
    [SCREENS.WORKSPACE.EXPENSIFY_CARD_SETTINGS]: {
        policyID: string;
    };
    [SCREENS.WORKSPACE.EXPENSIFY_CARD_SETTINGS_ACCOUNT]: {
        policyID: string;
    };
    [SCREENS.WORKSPACE.EXPENSIFY_CARD_SETTINGS_FREQUENCY]: {
        policyID: string;
    };
    [SCREENS.WORKSPACE.COMPANY_CARDS_SETTINGS]: {
        policyID: string;
    };
    [SCREENS.WORKSPACE.COMPANY_CARDS_SETTINGS_FEED_NAME]: {
        policyID: string;
    };
    [SCREENS.WORKSPACE.EXPENSIFY_CARD_DETAILS]: {
        policyID: string;
        cardID: string;
        backTo?: Routes;
    };
    [SCREENS.WORKSPACE.EXPENSIFY_CARD_NAME]: {
        policyID: string;
        cardID: string;
    };
    [SCREENS.WORKSPACE.EXPENSIFY_CARD_LIMIT]: {
        policyID: string;
        cardID: string;
    };
    [SCREENS.WORKSPACE.EXPENSIFY_CARD_LIMIT_TYPE]: {
        policyID: string;
        cardID: string;
    };
    [SCREENS.WORKSPACE.RULES_CUSTOM_NAME]: {
        policyID: string;
    };
    [SCREENS.WORKSPACE.RULES_AUTO_APPROVE_REPORTS_UNDER]: {
        policyID: string;
    };
    [SCREENS.WORKSPACE.RULES_RANDOM_REPORT_AUDIT]: {
        policyID: string;
    };
    [SCREENS.WORKSPACE.RULES_AUTO_PAY_REPORTS_UNDER]: {
        policyID: string;
    };
    [SCREENS.WORKSPACE.RULES_RECEIPT_REQUIRED_AMOUNT]: {
        policyID: string;
    };
    [SCREENS.WORKSPACE.RULES_MAX_EXPENSE_AMOUNT]: {
        policyID: string;
    };
    [SCREENS.WORKSPACE.RULES_MAX_EXPENSE_AGE]: {
        policyID: string;
    };
    [SCREENS.WORKSPACE.RULES_BILLABLE_DEFAULT]: {
        policyID: string;
    };
} & ReimbursementAccountNavigatorParamList;

type NewChatNavigatorParamList = {
    [SCREENS.NEW_CHAT.ROOT]: undefined;
    [SCREENS.NEW_CHAT.NEW_CHAT_CONFIRM]: undefined;
    [SCREENS.NEW_CHAT.NEW_CHAT_EDIT_NAME]: undefined;
};

type DetailsNavigatorParamList = {
    [SCREENS.DETAILS_ROOT]: {
        login: string;
        reportID: string;
    };
};

type ProfileNavigatorParamList = {
    [SCREENS.PROFILE_ROOT]: {
        accountID: string;
        reportID: string;
        login?: string;
        backTo: Routes;
    };
};

type ReportDetailsNavigatorParamList = {
    [SCREENS.REPORT_DETAILS.ROOT]: {
        reportID: string;
        backTo?: Routes;
    };
    [SCREENS.REPORT_DETAILS.SHARE_CODE]: {
        reportID: string;
        backTo?: Routes;
    };
    [SCREENS.REPORT_DETAILS.EXPORT]: {
        reportID: string;
        policyID: string;
        connectionName: ConnectionName;
        backTo?: Routes;
    };
};

type ReportSettingsNavigatorParamList = {
    [SCREENS.REPORT_SETTINGS.ROOT]: {
        reportID: string;
        backTo?: Routes;
    };
    [SCREENS.REPORT_SETTINGS.NAME]: {
        reportID: string;
        backTo?: Routes;
    };
    [SCREENS.REPORT_SETTINGS.NOTIFICATION_PREFERENCES]: {
        reportID: string;
        backTo?: Routes;
    };
    [SCREENS.REPORT_SETTINGS.WRITE_CAPABILITY]: {
        reportID: string;
        backTo?: Routes;
    };
    [SCREENS.REPORT_SETTINGS.VISIBILITY]: {
        reportID: string;
        backTo?: Routes;
    };
};

type ReportDescriptionNavigatorParamList = {
    [SCREENS.REPORT_DESCRIPTION_ROOT]: {
        reportID: string;
        backTo?: Routes;
    };
};

type ParticipantsNavigatorParamList = {
    [SCREENS.REPORT_PARTICIPANTS.ROOT]: {
        reportID: string;
        backTo?: Routes;
    };
    [SCREENS.REPORT_PARTICIPANTS.INVITE]: {
        reportID: string;
        backTo?: Routes;
    };
    [SCREENS.REPORT_PARTICIPANTS.DETAILS]: {
        reportID: string;
        accountID: string;
        backTo?: Routes;
    };
    [SCREENS.REPORT_PARTICIPANTS.ROLE]: {
        reportID: string;
        accountID: string;
        backTo?: Routes;
    };
};

type RoomMembersNavigatorParamList = {
    [SCREENS.ROOM_MEMBERS.ROOT]: {
        reportID: string;
        backTo?: Routes;
    };
    [SCREENS.ROOM_MEMBERS.INVITE]: {
        reportID: string;
        role?: 'accountant';
        backTo?: Routes;
    };
    [SCREENS.ROOM_MEMBERS.DETAILS]: {
        reportID: string;
        accountID: string;
        backTo?: Routes;
    };
};

type MoneyRequestNavigatorParamList = {
    [SCREENS.MONEY_REQUEST.STEP_SEND_FROM]: {
        iouType: IOUType;
        transactionID: string;
        reportID: string;
        backTo: Routes;
    };
    [SCREENS.MONEY_REQUEST.STEP_COMPANY_INFO]: {
        iouType: IOUType;
        transactionID: string;
        reportID: string;
        backTo: Routes;
    };
    [SCREENS.MONEY_REQUEST.STEP_PARTICIPANTS]: {
        action: IOUAction;
        iouType: Exclude<IOUType, typeof CONST.IOU.TYPE.REQUEST | typeof CONST.IOU.TYPE.SEND>;
        transactionID: string;
        reportID: string;
        backTo: string;
    };
    [SCREENS.MONEY_REQUEST.STEP_DATE]: {
        action: IOUAction;
        iouType: Exclude<IOUType, typeof CONST.IOU.TYPE.REQUEST | typeof CONST.IOU.TYPE.SEND>;
        transactionID: string;
        reportID: string;
        backTo: Routes;
        reportActionID?: string;
    };
    [SCREENS.MONEY_REQUEST.STEP_DESCRIPTION]: {
        action: IOUAction;
        iouType: Exclude<IOUType, typeof CONST.IOU.TYPE.REQUEST | typeof CONST.IOU.TYPE.SEND>;
        transactionID: string;
        reportID: string;
        backTo: Routes;
        reportActionID: string;
    };
    [SCREENS.MONEY_REQUEST.STEP_CATEGORY]: {
        action: IOUAction;
        iouType: Exclude<IOUType, typeof CONST.IOU.TYPE.REQUEST | typeof CONST.IOU.TYPE.SEND>;
        transactionID: string;
        reportActionID: string;
        reportID: string;
        backTo: Routes;
    };
    [SCREENS.MONEY_REQUEST.STEP_TAX_AMOUNT]: {
        action: IOUAction;
        iouType: Exclude<IOUType, typeof CONST.IOU.TYPE.REQUEST | typeof CONST.IOU.TYPE.SEND>;
        transactionID: string;
        reportID: string;
        backTo: Routes;
        currency?: string;
    };
    [SCREENS.MONEY_REQUEST.STEP_TAG]: {
        action: IOUAction;
        iouType: Exclude<IOUType, typeof CONST.IOU.TYPE.REQUEST | typeof CONST.IOU.TYPE.SEND>;
        transactionID: string;
        reportID: string;
        backTo: Routes;
        reportActionID: string;
        orderWeight: string;
    };
    [SCREENS.MONEY_REQUEST.STEP_TAX_RATE]: {
        action: IOUAction;
        iouType: Exclude<IOUType, typeof CONST.IOU.TYPE.REQUEST | typeof CONST.IOU.TYPE.SEND>;
        transactionID: string;
        reportID: string;
        backTo: Routes;
    };
    [SCREENS.MONEY_REQUEST.STEP_WAYPOINT]: {
        iouType: IOUType;
        reportID: string;
        backTo: Routes | undefined;
        action: IOUAction;
        pageIndex: string;
        transactionID: string;
    };
    [SCREENS.MONEY_REQUEST.STEP_MERCHANT]: {
        action: IOUAction;
        iouType: Exclude<IOUType, typeof CONST.IOU.TYPE.REQUEST | typeof CONST.IOU.TYPE.SEND>;
        transactionID: string;
        reportID: string;
        backTo: Routes;
    };
    [SCREENS.MONEY_REQUEST.STEP_SPLIT_PAYER]: {
        action: ValueOf<typeof CONST.IOU.ACTION>;
        iouType: ValueOf<typeof CONST.IOU.TYPE>;
        transactionID: string;
        reportID: string;
        backTo: Routes;
    };
    [SCREENS.IOU_SEND.ENABLE_PAYMENTS]: undefined;
    [SCREENS.IOU_SEND.ADD_BANK_ACCOUNT]: undefined;
    [SCREENS.IOU_SEND.ADD_DEBIT_CARD]: undefined;
    [SCREENS.MONEY_REQUEST.STEP_DISTANCE]: {
        action: IOUAction;
        iouType: IOUType;
        transactionID: string;
        reportID: string;
        backTo: Routes;
    };
    [SCREENS.MONEY_REQUEST.CREATE]: {
        iouType: IOUType;
        reportID: string;
        transactionID: string;

        // These are not used in the screen, but are needed for the navigation
        // for IOURequestStepDistance and IOURequestStepAmount components
        backTo: never;
        action: never;
        currency: never;
        pageIndex?: string;
    };
    [SCREENS.MONEY_REQUEST.START]: {
        iouType: IOUType;
        reportID: string;
        transactionID: string;
        iouRequestType: IOURequestType;
    };
    [SCREENS.MONEY_REQUEST.STEP_AMOUNT]: {
        iouType: IOUType;
        reportID: string;
        transactionID: string;
        backTo: Routes;
        action: IOUAction;
        pageIndex?: string;
        currency?: string;
    };
    [SCREENS.MONEY_REQUEST.STEP_DISTANCE_RATE]: {
        action: IOUAction;
        iouType: ValueOf<typeof CONST.IOU.TYPE>;
        transactionID: string;
        backTo: Routes;
        reportID: string;
    };
    [SCREENS.MONEY_REQUEST.STEP_CONFIRMATION]: {
        action: IOUAction;
        iouType: Exclude<IOUType, typeof CONST.IOU.TYPE.REQUEST | typeof CONST.IOU.TYPE.SEND>;
        transactionID: string;
        reportID: string;
        pageIndex?: string;
        backTo?: string;
        participantsAutoAssigned?: string;
    };
    [SCREENS.MONEY_REQUEST.STEP_SCAN]: {
        action: IOUAction;
        iouType: IOUType;
        transactionID: string;
        reportID: string;
        pageIndex: number;
        backTo: Routes;
    };
    [SCREENS.MONEY_REQUEST.STEP_CURRENCY]: {
        action: IOUAction;
        iouType: IOUType;
        transactionID: string;
        reportID: string;
        pageIndex?: string;
        backTo?: Routes;
        currency?: string;
    };
};

type NewTaskNavigatorParamList = {
    [SCREENS.NEW_TASK.ROOT]: {
        backTo?: Routes;
    };
    [SCREENS.NEW_TASK.TASK_ASSIGNEE_SELECTOR]: {
        backTo?: Routes;
    };
    [SCREENS.NEW_TASK.TASK_SHARE_DESTINATION_SELECTOR]: undefined;
    [SCREENS.NEW_TASK.DETAILS]: {
        backTo?: Routes;
    };
    [SCREENS.NEW_TASK.TITLE]: {
        backTo?: Routes;
    };
    [SCREENS.NEW_TASK.DESCRIPTION]: {
        backTo?: Routes;
    };
};

type TeachersUniteNavigatorParamList = {
    [SCREENS.SAVE_THE_WORLD.ROOT]: undefined;
    [SCREENS.I_KNOW_A_TEACHER]: undefined;
    [SCREENS.INTRO_SCHOOL_PRINCIPAL]: undefined;
    [SCREENS.I_AM_A_TEACHER]: undefined;
};

type TaskDetailsNavigatorParamList = {
    [SCREENS.TASK.TITLE]: {
        backTo?: Routes;
    };
    [SCREENS.TASK.ASSIGNEE]: {
        reportID: string;
        backTo?: Routes;
    };
};

type EnablePaymentsNavigatorParamList = {
    [SCREENS.ENABLE_PAYMENTS_ROOT]: undefined;
};

type SplitDetailsNavigatorParamList = {
    [SCREENS.SPLIT_DETAILS.ROOT]: {
        reportID: string;
        reportActionID: string;
        backTo?: Routes;
    };
    [SCREENS.SPLIT_DETAILS.EDIT_REQUEST]: {
        field: string;
        reportID: string;
        reportActionID: string;
        currency: string;
        tagIndex: string;
    };
};

type AddPersonalBankAccountNavigatorParamList = {
    [SCREENS.ADD_PERSONAL_BANK_ACCOUNT_ROOT]: undefined;
};

type ReimbursementAccountNavigatorParamList = {
    [SCREENS.REIMBURSEMENT_ACCOUNT_ROOT]: {
        stepToOpen?: string;
        backTo?: Routes;
        policyID?: string;
    };
};

type WalletStatementNavigatorParamList = {
    [SCREENS.WALLET_STATEMENT_ROOT]: {
        /** The statement year and month as one string, i.e. 202110 */
        yearMonth: string;
    };
};

type FlagCommentNavigatorParamList = {
    [SCREENS.FLAG_COMMENT_ROOT]: {
        reportID: string;
        reportActionID: string;
        backTo?: Routes;
    };
};

type EditRequestNavigatorParamList = {
    [SCREENS.EDIT_REQUEST.REPORT_FIELD]: {
        fieldID: string;
        reportID: string;
        policyID: string;
        backTo?: Routes;
    };
};

type SignInNavigatorParamList = {
    [SCREENS.SIGN_IN_ROOT]: undefined;
};

type FeatureTrainingNavigatorParamList = {
    [SCREENS.FEATURE_TRAINING_ROOT]: undefined;
};

type ReferralDetailsNavigatorParamList = {
    [SCREENS.REFERRAL_DETAILS]: {
        contentType: ValueOf<typeof CONST.REFERRAL_PROGRAM.CONTENT_TYPES>;
        backTo: string;
    };
};

type ProcessMoneyRequestHoldNavigatorParamList = {
    [SCREENS.PROCESS_MONEY_REQUEST_HOLD_ROOT]: undefined;
};

type PrivateNotesNavigatorParamList = {
    [SCREENS.PRIVATE_NOTES.LIST]: {
        backTo?: Routes;
    };
    [SCREENS.PRIVATE_NOTES.EDIT]: {
        reportID: string;
        accountID: string;
        backTo?: Routes;
    };
};

type TransactionDuplicateNavigatorParamList = {
    [SCREENS.TRANSACTION_DUPLICATE.REVIEW]: {
        threadReportID: string;
        backTo?: Routes;
    };
    [SCREENS.TRANSACTION_DUPLICATE.MERCHANT]: {
        threadReportID: string;
        backTo?: Routes;
    };
    [SCREENS.TRANSACTION_DUPLICATE.CATEGORY]: {
        threadReportID: string;
        backTo?: Routes;
    };
    [SCREENS.TRANSACTION_DUPLICATE.TAG]: {
        threadReportID: string;
        backTo?: Routes;
    };
    [SCREENS.TRANSACTION_DUPLICATE.DESCRIPTION]: {
        threadReportID: string;
        backTo?: Routes;
    };
    [SCREENS.TRANSACTION_DUPLICATE.TAX_CODE]: {
        threadReportID: string;
        backTo?: Routes;
    };
    [SCREENS.TRANSACTION_DUPLICATE.BILLABLE]: {
        threadReportID: string;
        backTo?: Routes;
    };
    [SCREENS.TRANSACTION_DUPLICATE.REIMBURSABLE]: {
        threadReportID: string;
        backTo?: Routes;
    };
};

type LeftModalNavigatorParamList = {
    [SCREENS.LEFT_MODAL.CHAT_FINDER]: undefined;
    [SCREENS.LEFT_MODAL.WORKSPACE_SWITCHER]: undefined;
};

type RightModalNavigatorParamList = {
    [SCREENS.RIGHT_MODAL.SETTINGS]: NavigatorScreenParams<SettingsNavigatorParamList>;
    [SCREENS.RIGHT_MODAL.NEW_CHAT]: NavigatorScreenParams<NewChatNavigatorParamList>;
    [SCREENS.RIGHT_MODAL.DETAILS]: NavigatorScreenParams<DetailsNavigatorParamList>;
    [SCREENS.RIGHT_MODAL.PROFILE]: NavigatorScreenParams<ProfileNavigatorParamList>;
    [SCREENS.SETTINGS.SHARE_CODE]: undefined;
    [SCREENS.RIGHT_MODAL.REPORT_DETAILS]: NavigatorScreenParams<ReportDetailsNavigatorParamList>;
    [SCREENS.RIGHT_MODAL.REPORT_SETTINGS]: NavigatorScreenParams<ReportSettingsNavigatorParamList>;
    [SCREENS.RIGHT_MODAL.SETTINGS_CATEGORIES]: NavigatorScreenParams<SettingsNavigatorParamList>;
    [SCREENS.RIGHT_MODAL.REPORT_DESCRIPTION]: NavigatorScreenParams<ReportDescriptionNavigatorParamList>;
    [SCREENS.RIGHT_MODAL.PARTICIPANTS]: NavigatorScreenParams<ParticipantsNavigatorParamList>;
    [SCREENS.RIGHT_MODAL.ROOM_MEMBERS]: NavigatorScreenParams<RoomMembersNavigatorParamList>;
    [SCREENS.RIGHT_MODAL.MONEY_REQUEST]: NavigatorScreenParams<MoneyRequestNavigatorParamList>;
    [SCREENS.RIGHT_MODAL.NEW_TASK]: NavigatorScreenParams<NewTaskNavigatorParamList>;
    [SCREENS.RIGHT_MODAL.TEACHERS_UNITE]: NavigatorScreenParams<TeachersUniteNavigatorParamList>;
    [SCREENS.RIGHT_MODAL.TASK_DETAILS]: NavigatorScreenParams<TaskDetailsNavigatorParamList>;
    [SCREENS.RIGHT_MODAL.ENABLE_PAYMENTS]: NavigatorScreenParams<EnablePaymentsNavigatorParamList>;
    [SCREENS.RIGHT_MODAL.SPLIT_DETAILS]: NavigatorScreenParams<SplitDetailsNavigatorParamList>;
    [SCREENS.RIGHT_MODAL.ADD_PERSONAL_BANK_ACCOUNT]: NavigatorScreenParams<AddPersonalBankAccountNavigatorParamList>;
    [SCREENS.RIGHT_MODAL.WALLET_STATEMENT]: NavigatorScreenParams<WalletStatementNavigatorParamList>;
    [SCREENS.RIGHT_MODAL.FLAG_COMMENT]: NavigatorScreenParams<FlagCommentNavigatorParamList>;
    [SCREENS.RIGHT_MODAL.EDIT_REQUEST]: NavigatorScreenParams<EditRequestNavigatorParamList>;
    [SCREENS.RIGHT_MODAL.SIGN_IN]: NavigatorScreenParams<SignInNavigatorParamList>;
    [SCREENS.RIGHT_MODAL.PROCESS_MONEY_REQUEST_HOLD]: NavigatorScreenParams<ProcessMoneyRequestHoldNavigatorParamList>;
    [SCREENS.RIGHT_MODAL.REFERRAL]: NavigatorScreenParams<ReferralDetailsNavigatorParamList>;
    [SCREENS.RIGHT_MODAL.PRIVATE_NOTES]: NavigatorScreenParams<PrivateNotesNavigatorParamList>;
    [SCREENS.RIGHT_MODAL.TRANSACTION_DUPLICATE]: NavigatorScreenParams<TransactionDuplicateNavigatorParamList>;
    [SCREENS.RIGHT_MODAL.TRAVEL]: NavigatorScreenParams<TravelNavigatorParamList>;
    [SCREENS.RIGHT_MODAL.SEARCH_REPORT]: NavigatorScreenParams<SearchReportParamList>;
    [SCREENS.RIGHT_MODAL.RESTRICTED_ACTION]: NavigatorScreenParams<RestrictedActionParamList>;
    [SCREENS.RIGHT_MODAL.SEARCH_ADVANCED_FILTERS]: NavigatorScreenParams<SearchAdvancedFiltersParamList>;
    [SCREENS.RIGHT_MODAL.SEARCH_SAVED_SEARCH]: NavigatorScreenParams<SearchSavedSearchParamList>;
    [SCREENS.RIGHT_MODAL.MISSING_PERSONAL_DETAILS]: NavigatorScreenParams<MissingPersonalDetailsParamList>;
    [SCREENS.RIGHT_MODAL.DEBUG]: NavigatorScreenParams<DebugParamList>;
};

type TravelNavigatorParamList = {
    [SCREENS.TRAVEL.MY_TRIPS]: undefined;
};

type FullScreenNavigatorParamList = {
    [SCREENS.WORKSPACE.INITIAL]: {
        policyID: string;
        backTo?: string;
    };
    [SCREENS.WORKSPACE.PROFILE]: {
        policyID: string;
    };
    [SCREENS.WORKSPACE.EXPENSIFY_CARD]: {
        policyID: string;
    };
    [SCREENS.WORKSPACE.COMPANY_CARDS]: {
        policyID: string;
    };
    [SCREENS.WORKSPACE.COMPANY_CARDS_ADD_NEW]: {
        policyID: string;
    };
    [SCREENS.WORKSPACE.COMPANY_CARDS_ASSIGN_CARD]: {
        policyID: string;
        feed: string;
    };
    [SCREENS.WORKSPACE.WORKFLOWS]: {
        policyID: string;
    };
    [SCREENS.WORKSPACE.WORKFLOWS_APPROVALS_NEW]: {
        policyID: string;
        backTo?: Routes;
    };
    [SCREENS.WORKSPACE.WORKFLOWS_APPROVALS_EDIT]: {
        policyID: string;
        firstApproverEmail: string;
    };
    [SCREENS.WORKSPACE.WORKFLOWS_APPROVALS_EXPENSES_FROM]: {
        policyID: string;
        backTo?: Routes;
    };
    [SCREENS.WORKSPACE.WORKFLOWS_APPROVALS_APPROVER]: {
        policyID: string;
        approverIndex: number;
        backTo?: Routes;
    };
    [SCREENS.WORKSPACE.WORKFLOWS_AUTO_REPORTING_FREQUENCY]: {
        policyID: string;
    };
    [SCREENS.WORKSPACE.WORKFLOWS_AUTO_REPORTING_MONTHLY_OFFSET]: {
        policyID: string;
    };
    [SCREENS.WORKSPACE.INVOICES]: {
        policyID: string;
    };
    [SCREENS.WORKSPACE.MEMBERS]: {
        policyID: string;
    };
    [SCREENS.WORKSPACE.CATEGORIES]: {
        policyID: string;
        backTo?: Routes;
    };
    [SCREENS.WORKSPACE.MORE_FEATURES]: {
        policyID: string;
    };
    [SCREENS.WORKSPACE.TAGS]: {
        policyID: string;
    };
    [SCREENS.WORKSPACE.TAXES]: {
        policyID: string;
    };
    [SCREENS.WORKSPACE.REPORT_FIELDS]: {
        policyID: string;
    };
    [SCREENS.WORKSPACE.DISTANCE_RATES]: {
        policyID: string;
    };
    [SCREENS.WORKSPACE.ACCOUNTING.ROOT]: {
        policyID: string;
    };
    [SCREENS.WORKSPACE.ACCOUNTING.QUICKBOOKS_ONLINE_ADVANCED]: {
        policyID: string;
    };
    [SCREENS.WORKSPACE.ACCOUNTING.QUICKBOOKS_ONLINE_ACCOUNT_SELECTOR]: {
        policyID: string;
    };
    [SCREENS.WORKSPACE.ACCOUNTING.QUICKBOOKS_ONLINE_INVOICE_ACCOUNT_SELECTOR]: {
        policyID: string;
    };
    [SCREENS.WORKSPACE.EXPENSIFY_CARD]: {
        policyID: string;
    };
    [SCREENS.WORKSPACE.RULES]: {
        policyID: string;
    };
};

type OnboardingModalNavigatorParamList = {
    [SCREENS.ONBOARDING_MODAL.ONBOARDING]: {
        backTo?: string;
    };
    [SCREENS.ONBOARDING.PERSONAL_DETAILS]: {
        backTo?: string;
    };
    [SCREENS.ONBOARDING.PURPOSE]: {
        backTo?: string;
    };
    [SCREENS.ONBOARDING.WORK]: {
        backTo?: string;
    };
};

type WelcomeVideoModalNavigatorParamList = {
    [SCREENS.WELCOME_VIDEO.ROOT]: undefined;
};

type ExplanationModalNavigatorParamList = {
    [SCREENS.EXPLANATION_MODAL.ROOT]: undefined;
};

type BottomTabNavigatorParamList = {
    [SCREENS.HOME]: {policyID?: string};
    [SCREENS.SEARCH.BOTTOM_TAB]: undefined;
    [SCREENS.SETTINGS.ROOT]: {policyID?: string};
};

type SharedScreensParamList = {
    [NAVIGATORS.BOTTOM_TAB_NAVIGATOR]: NavigatorScreenParams<BottomTabNavigatorParamList>;
    [SCREENS.TRANSITION_BETWEEN_APPS]: {
        email?: string;
        accountID?: number;
        error?: string;
        shortLivedAuthToken?: string;
        shortLivedToken?: string;
        authTokenType?: ValueOf<typeof CONST.AUTH_TOKEN_TYPES>;
        exitTo?: Routes | HybridAppRoute;
        shouldForceLogin: string;
        domain?: Routes;
    };
    [SCREENS.VALIDATE_LOGIN]: {
        accountID: string;
        validateCode: string;
        exitTo?: Routes | HybridAppRoute;
    };
};

type ShareNavigatorParamList = {
    [SCREENS.SHARE.ROOT]: undefined;
};

type PublicScreensParamList = SharedScreensParamList & {
    [SCREENS.UNLINK_LOGIN]: {
        accountID?: string;
        validateCode?: string;
    };
    [SCREENS.SIGN_IN_WITH_APPLE_DESKTOP]: undefined;
    [SCREENS.SIGN_IN_WITH_GOOGLE_DESKTOP]: undefined;
    [SCREENS.SAML_SIGN_IN]: undefined;
    [SCREENS.CONNECTION_COMPLETE]: undefined;
};

type AuthScreensParamList = CentralPaneScreensParamList &
    SharedScreensParamList & {
        [SCREENS.CONCIERGE]: undefined;
        [SCREENS.TRACK_EXPENSE]: undefined;
        [SCREENS.SUBMIT_EXPENSE]: undefined;
        [SCREENS.ATTACHMENTS]: {
            reportID: string;
            source: string;
            type: ValueOf<typeof CONST.ATTACHMENT_TYPE>;
            accountID: string;
        };
        [SCREENS.PROFILE_AVATAR]: {
            accountID: string;
        };
        [SCREENS.WORKSPACE_AVATAR]: {
            policyID: string;
        };
        [SCREENS.WORKSPACE_JOIN_USER]: {
            policyID: string;
            email: string;
        };
        [SCREENS.REPORT_AVATAR]: {
            reportID: string;
            policyID?: string;
        };
        [SCREENS.NOT_FOUND]: undefined;
        [NAVIGATORS.LEFT_MODAL_NAVIGATOR]: NavigatorScreenParams<LeftModalNavigatorParamList>;
        [NAVIGATORS.RIGHT_MODAL_NAVIGATOR]: NavigatorScreenParams<RightModalNavigatorParamList>;
        [NAVIGATORS.FULL_SCREEN_NAVIGATOR]: NavigatorScreenParams<FullScreenNavigatorParamList>;
        [NAVIGATORS.ONBOARDING_MODAL_NAVIGATOR]: NavigatorScreenParams<OnboardingModalNavigatorParamList>;
        [NAVIGATORS.FEATURE_TRANING_MODAL_NAVIGATOR]: NavigatorScreenParams<FeatureTrainingNavigatorParamList>;
        [NAVIGATORS.WELCOME_VIDEO_MODAL_NAVIGATOR]: NavigatorScreenParams<WelcomeVideoModalNavigatorParamList>;
        [NAVIGATORS.EXPLANATION_MODAL_NAVIGATOR]: NavigatorScreenParams<ExplanationModalNavigatorParamList>;
        [SCREENS.DESKTOP_SIGN_IN_REDIRECT]: undefined;
        [SCREENS.TRANSACTION_RECEIPT]: {
            reportID: string;
            transactionID: string;
            readonly?: boolean;
        };
        [SCREENS.CONNECTION_COMPLETE]: undefined;
        [NAVIGATORS.SHARE_MODAL_NAVIGATOR]: NavigatorScreenParams<ShareNavigatorParamList>;
    };

type SearchReportParamList = {
    [SCREENS.SEARCH.REPORT_RHP]: {
        reportID: string;
        reportActionID?: string;
    };
};

type SearchAdvancedFiltersParamList = {
    [SCREENS.SEARCH.ADVANCED_FILTERS_RHP]: Record<string, never>;
};

type SearchSavedSearchParamList = {
    [SCREENS.SEARCH.SAVED_SEARCH_RENAME_RHP]: SaveSearchParams;
};

type RestrictedActionParamList = {
    [SCREENS.RESTRICTED_ACTION_ROOT]: {
        policyID: string;
    };
};

type MissingPersonalDetailsParamList = {
    [SCREENS.MISSING_PERSONAL_DETAILS_ROOT]: {
        policyID: string;
    };
};

type DebugParamList = {
    [SCREENS.DEBUG.REPORT]: {
        reportID: string;
    };
    [SCREENS.DEBUG.REPORT_ACTION]: {
        reportID: string;
        reportActionID: string;
    };
    [SCREENS.DEBUG.REPORT_ACTION_CREATE]: {
        reportID: string;
    };
    [SCREENS.DEBUG.DETAILS_CONSTANT_PICKER_PAGE]: {
        fieldName: string;
        fieldValue?: string;
        backTo?: string;
    };
    [SCREENS.DEBUG.DETAILS_DATE_TIME_PICKER_PAGE]: {
        fieldName: string;
        fieldValue?: string;
        backTo?: string;
    };
};

type RootStackParamList = PublicScreensParamList & AuthScreensParamList & LeftModalNavigatorParamList;

type BottomTabName = keyof BottomTabNavigatorParamList;

type FullScreenName = keyof FullScreenNavigatorParamList;

type CentralPaneName = keyof CentralPaneScreensParamList;

type OnboardingFlowName = keyof OnboardingModalNavigatorParamList;

type SwitchPolicyIDParams = {
    policyID?: string;
    route?: Routes;
    isPolicyAdmin?: boolean;
};

export type {
    AddPersonalBankAccountNavigatorParamList,
    AuthScreensParamList,
    CentralPaneScreensParamList,
    CentralPaneName,
    BackToParams,
    BackToAndForwardToParms,
    BottomTabName,
    BottomTabNavigatorParamList,
    DetailsNavigatorParamList,
    EditRequestNavigatorParamList,
    EnablePaymentsNavigatorParamList,
    ExplanationModalNavigatorParamList,
    FlagCommentNavigatorParamList,
    FullScreenName,
    FullScreenNavigatorParamList,
    LeftModalNavigatorParamList,
    MoneyRequestNavigatorParamList,
    NavigationPartialRoute,
    NavigationRef,
    NavigationRoot,
    NavigationStateRoute,
    NewChatNavigatorParamList,
    NewTaskNavigatorParamList,
    OnboardingModalNavigatorParamList,
    OnboardingFlowName,
    ParticipantsNavigatorParamList,
    PrivateNotesNavigatorParamList,
    ProfileNavigatorParamList,
    PublicScreensParamList,
    ReferralDetailsNavigatorParamList,
    ReimbursementAccountNavigatorParamList,
    ReportDescriptionNavigatorParamList,
    ReportDetailsNavigatorParamList,
    ReportSettingsNavigatorParamList,
    RightModalNavigatorParamList,
    RoomMembersNavigatorParamList,
    RootStackParamList,
    SettingsNavigatorParamList,
    SignInNavigatorParamList,
    FeatureTrainingNavigatorParamList,
    SplitDetailsNavigatorParamList,
    StackNavigationAction,
    State,
    StateOrRoute,
    SwitchPolicyIDParams,
    TravelNavigatorParamList,
    TaskDetailsNavigatorParamList,
    TeachersUniteNavigatorParamList,
    WalletStatementNavigatorParamList,
    WelcomeVideoModalNavigatorParamList,
    TransactionDuplicateNavigatorParamList,
    SearchReportParamList,
    SearchAdvancedFiltersParamList,
    SearchSavedSearchParamList,
    RestrictedActionParamList,
<<<<<<< HEAD
    ShareNavigatorParamList,
=======
    MissingPersonalDetailsParamList,
    DebugParamList,
>>>>>>> 9627f5f8
};<|MERGE_RESOLUTION|>--- conflicted
+++ resolved
@@ -1598,10 +1598,7 @@
     SearchAdvancedFiltersParamList,
     SearchSavedSearchParamList,
     RestrictedActionParamList,
-<<<<<<< HEAD
     ShareNavigatorParamList,
-=======
     MissingPersonalDetailsParamList,
     DebugParamList,
->>>>>>> 9627f5f8
 };