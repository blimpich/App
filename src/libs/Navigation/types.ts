/* eslint-disable @typescript-eslint/naming-convention  */
import type {
    CommonActions,
    NavigationContainerRefWithCurrent,
    NavigationHelpers,
    NavigationState,
    NavigatorScreenParams,
    ParamListBase,
    PartialRoute,
    PartialState,
    Route,
} from '@react-navigation/native';
import type {ValueOf} from 'type-fest';
import type {IOURequestType} from '@libs/actions/IOU';
import type {SearchColumnType, SortOrder} from '@libs/SearchUtils';
import type CONST from '@src/CONST';
import type {Country, IOUAction, IOUType} from '@src/CONST';
import type NAVIGATORS from '@src/NAVIGATORS';
import type {HybridAppRoute, Route as Routes} from '@src/ROUTES';
import type SCREENS from '@src/SCREENS';
import type EXIT_SURVEY_REASON_FORM_INPUT_IDS from '@src/types/form/ExitSurveyReasonForm';
import type {SageIntacctMappingName} from '@src/types/onyx/Policy';

type NavigationRef = NavigationContainerRefWithCurrent<RootStackParamList>;

type NavigationRoot = NavigationHelpers<RootStackParamList>;

type GoBackAction = Extract<CommonActions.Action, {type: 'GO_BACK'}>;
type ResetAction = Extract<CommonActions.Action, {type: 'RESET'}>;
type SetParamsAction = Extract<CommonActions.Action, {type: 'SET_PARAMS'}>;

type ActionNavigate = {
    type: ValueOf<typeof CONST.NAVIGATION.ACTION_TYPE>;
    payload: {
        name?: string;
        key?: string;
        // eslint-disable-next-line @typescript-eslint/no-explicit-any
        params?: any;
        path?: string;
        merge?: boolean;
    };
    source?: string;
    target?: string;
};

type StackNavigationAction = GoBackAction | ResetAction | SetParamsAction | ActionNavigate | undefined;

type NavigationStateRoute = NavigationState['routes'][number];
type NavigationPartialRoute<TRouteName extends string = string> = PartialRoute<Route<TRouteName>>;
type StateOrRoute = NavigationState | NavigationStateRoute | NavigationPartialRoute;
type State<TParamList extends ParamListBase = ParamListBase> = NavigationState<TParamList> | PartialState<NavigationState<TParamList>>;

type BackToParams = {
    backTo?: Routes;
};

type CentralPaneScreensParamList = {
    [SCREENS.REPORT]: {
        reportActionID: string;
        reportID: string;
        openOnAdminRoom?: boolean;
        referrer?: string;
    };
    [SCREENS.SETTINGS.PROFILE.ROOT]: undefined;
    [SCREENS.SETTINGS.PREFERENCES.ROOT]: undefined;
    [SCREENS.SETTINGS.SECURITY]: undefined;
    [SCREENS.SETTINGS.WALLET.ROOT]: undefined;
    [SCREENS.SETTINGS.ABOUT]: undefined;
    [SCREENS.SETTINGS.TROUBLESHOOT]: undefined;
    [SCREENS.SETTINGS.WORKSPACES]: undefined;
    [SCREENS.SEARCH.CENTRAL_PANE]: {
        query: string;
        policyIDs?: string;
        offset?: number;
        sortBy?: SearchColumnType;
        sortOrder?: SortOrder;
    };
    [SCREENS.SETTINGS.SAVE_THE_WORLD]: undefined;
    [SCREENS.SETTINGS.SUBSCRIPTION.ROOT]: undefined;
};

type SettingsNavigatorParamList = {
    [SCREENS.SETTINGS.SHARE_CODE]: undefined;
    [SCREENS.SETTINGS.PROFILE.ROOT]: undefined;
    [SCREENS.SETTINGS.PROFILE.PRONOUNS]: undefined;
    [SCREENS.SETTINGS.PROFILE.DISPLAY_NAME]: undefined;
    [SCREENS.SETTINGS.PROFILE.TIMEZONE]: undefined;
    [SCREENS.SETTINGS.PROFILE.TIMEZONE_SELECT]: undefined;
    [SCREENS.SETTINGS.PROFILE.LEGAL_NAME]: undefined;
    [SCREENS.SETTINGS.PROFILE.DATE_OF_BIRTH]: undefined;
    [SCREENS.SETTINGS.PROFILE.ADDRESS]: {
        country?: Country | '';
    };
    [SCREENS.SETTINGS.PROFILE.ADDRESS_COUNTRY]: {
        backTo?: Routes;
        country: string;
    };
    [SCREENS.SETTINGS.PROFILE.CONTACT_METHODS]: {
        backTo: Routes;
    };
    [SCREENS.SETTINGS.PROFILE.CONTACT_METHOD_DETAILS]: {
        contactMethod: string;
    };
    [SCREENS.SETTINGS.PROFILE.NEW_CONTACT_METHOD]: {
        backTo: Routes;
    };
    [SCREENS.SETTINGS.PREFERENCES.ROOT]: undefined;
    [SCREENS.SETTINGS.SUBSCRIPTION.ROOT]: undefined;
    [SCREENS.SETTINGS.PREFERENCES.PRIORITY_MODE]: undefined;
    [SCREENS.SETTINGS.PREFERENCES.LANGUAGE]: undefined;
    [SCREENS.SETTINGS.PREFERENCES.THEME]: undefined;
    [SCREENS.SETTINGS.CLOSE]: undefined;
    [SCREENS.SETTINGS.SECURITY]: undefined;
    [SCREENS.SETTINGS.ABOUT]: undefined;
    [SCREENS.SETTINGS.TROUBLESHOOT]: undefined;
    [SCREENS.SETTINGS.APP_DOWNLOAD_LINKS]: undefined;
    [SCREENS.SETTINGS.TROUBLESHOOT]: undefined;
    [SCREENS.SETTINGS.CONSOLE]: {
        backTo: Routes;
    };
    [SCREENS.SETTINGS.SHARE_LOG]: {
        /** URL of the generated file to share logs in a report */
        source: string;
        backTo: Routes;
    };
    [SCREENS.SETTINGS.WALLET.ROOT]: undefined;
    [SCREENS.SETTINGS.WALLET.CARDS_DIGITAL_DETAILS_UPDATE_ADDRESS]: undefined;
    [SCREENS.SETTINGS.WALLET.DOMAIN_CARD]: {
        /** cardID of selected card */
        cardID: string;
    };
    [SCREENS.SETTINGS.WALLET.REPORT_VIRTUAL_CARD_FRAUD]: {
        /** cardID of selected card */
        cardID: string;
    };
    [SCREENS.SETTINGS.WALLET.CARD_ACTIVATE]: {
        /** cardID of selected card */
        cardID: string;
    };
    [SCREENS.SETTINGS.WALLET.CARD_GET_PHYSICAL.NAME]: {
        /** domain of selected card */
        domain: string;
    };
    [SCREENS.SETTINGS.WALLET.CARD_GET_PHYSICAL.PHONE]: {
        /** domain of selected card */
        domain: string;
    };
    [SCREENS.SETTINGS.WALLET.CARD_GET_PHYSICAL.ADDRESS]: {
        /** Currently selected country */
        country: string;
        /** domain of selected card */
        domain: string;
    };
    [SCREENS.SETTINGS.WALLET.CARD_GET_PHYSICAL.CONFIRM]: {
        /** Currently selected country */
        country: string;
        /** domain of selected card */
        domain: string;
    };
    [SCREENS.WORKSPACE.WORKFLOWS_PAYER]: {
        policyID: string;
    };
    [SCREENS.SETTINGS.WALLET.TRANSFER_BALANCE]: undefined;
    [SCREENS.SETTINGS.WALLET.CHOOSE_TRANSFER_ACCOUNT]: undefined;
    [SCREENS.SETTINGS.WALLET.ENABLE_PAYMENTS]: undefined;
    [SCREENS.SETTINGS.ADD_DEBIT_CARD]: undefined;
    [SCREENS.SETTINGS.ADD_BANK_ACCOUNT]: undefined;
    [SCREENS.SETTINGS.PROFILE.STATUS]: undefined;
    [SCREENS.SETTINGS.PROFILE.STATUS_CLEAR_AFTER]: undefined;
    [SCREENS.SETTINGS.PROFILE.STATUS_CLEAR_AFTER_DATE]: undefined;
    [SCREENS.SETTINGS.PROFILE.STATUS_CLEAR_AFTER_TIME]: undefined;
    [SCREENS.WORKSPACE.CURRENCY]: undefined;
    [SCREENS.WORKSPACE.ADDRESS]: {
        policyID: string;
        country?: Country | '';
    };
    [SCREENS.WORKSPACE.NAME]: undefined;
    [SCREENS.WORKSPACE.DESCRIPTION]: undefined;
    [SCREENS.WORKSPACE.SHARE]: undefined;
    [SCREENS.WORKSPACE.RATE_AND_UNIT]: {
        policyID: string;
    };
    [SCREENS.WORKSPACE.RATE_AND_UNIT_RATE]: {
        policyID: string;
    };
    [SCREENS.WORKSPACE.RATE_AND_UNIT_UNIT]: {
        policyID: string;
    };
    [SCREENS.WORKSPACE.INVITE]: {
        policyID: string;
    };
    [SCREENS.WORKSPACE.INVITE_MESSAGE]: {
        policyID: string;
    };
    [SCREENS.WORKSPACE.CATEGORY_CREATE]: {
        policyID: string;
        backTo?: Routes;
    };
    [SCREENS.WORKSPACE.CATEGORY_EDIT]: {
        policyID: string;
        categoryName: string;
        backTo?: Routes;
    };
    [SCREENS.WORKSPACE.CATEGORY_SETTINGS]: {
        policyID: string;
        categoryName: string;
        backTo?: Routes;
    };
    [SCREENS.WORKSPACE.CATEGORIES_SETTINGS]: {
        policyID: string;
        backTo?: Routes;
    };
    [SCREENS.WORKSPACE.TAG_CREATE]: {
        policyID: string;
    };
    [SCREENS.WORKSPACE.DISTANCE_RATE_DETAILS]: {
        policyID: string;
        rateID: string;
    };
    [SCREENS.WORKSPACE.DISTANCE_RATE_EDIT]: {
        policyID: string;
        rateID: string;
    };
    [SCREENS.WORKSPACE.DISTANCE_RATE_TAX_RECLAIMABLE_ON_EDIT]: {
        policyID: string;
        rateID: string;
    };
    [SCREENS.WORKSPACE.DISTANCE_RATE_TAX_RATE_EDIT]: {
        policyID: string;
        rateID: string;
    };
    [SCREENS.WORKSPACE.TAGS_SETTINGS]: {
        policyID: string;
    };
    [SCREENS.WORKSPACE.TAG_SETTINGS]: {
        policyID: string;
        orderWeight: number;
        tagName: string;
    };
    [SCREENS.WORKSPACE.TAG_LIST_VIEW]: {
        policyID: string;
        orderWeight: number;
    };
    [SCREENS.WORKSPACE.TAGS_EDIT]: {
        policyID: string;
        orderWeight: number;
    };
    [SCREENS.WORKSPACE.TAG_EDIT]: {
        policyID: string;
        orderWeight: number;
        tagName: string;
    };
    [SCREENS.SETTINGS.SUBSCRIPTION.ROOT]: undefined;
    [SCREENS.SETTINGS.SUBSCRIPTION.SIZE]: {
        canChangeSize: 0 | 1;
    };
    [SCREENS.SETTINGS.SUBSCRIPTION.ADD_PAYMENT_CARD]: undefined;
    [SCREENS.SETTINGS.SUBSCRIPTION.CHANGE_BILLING_CURRENCY]: undefined;
    [SCREENS.SETTINGS.SUBSCRIPTION.CHANGE_PAYMENT_CURRENCY]: undefined;
    [SCREENS.WORKSPACE.TAXES_SETTINGS]: {
        policyID: string;
    };
    [SCREENS.WORKSPACE.TAXES_SETTINGS_CUSTOM_TAX_NAME]: {
        policyID: string;
    };
    [SCREENS.WORKSPACE.TAXES_SETTINGS_FOREIGN_CURRENCY_DEFAULT]: {
        policyID: string;
    };
    [SCREENS.WORKSPACE.TAXES_SETTINGS_WORKSPACE_CURRENCY_DEFAULT]: {
        policyID: string;
    };
    [SCREENS.WORKSPACE.MEMBER_DETAILS]: {
        policyID: string;
        accountID: string;
    };
    [SCREENS.WORKSPACE.OWNER_CHANGE_SUCCESS]: {
        policyID: string;
        accountID: number;
    };
    [SCREENS.WORKSPACE.OWNER_CHANGE_ERROR]: {
        policyID: string;
        accountID: number;
    };
    [SCREENS.WORKSPACE.OWNER_CHANGE_CHECK]: {
        policyID: string;
        accountID: number;
        error: ValueOf<typeof CONST.POLICY.OWNERSHIP_ERRORS>;
    };
    [SCREENS.WORKSPACE.CREATE_DISTANCE_RATE]: {
        policyID: string;
    };
    [SCREENS.WORKSPACE.DISTANCE_RATES_SETTINGS]: {
        policyID: string;
    };
    [SCREENS.WORKSPACE.ACCOUNTING.QUICKBOOKS_ONLINE_IMPORT]: {
        policyID: string;
    };
    [SCREENS.WORKSPACE.ACCOUNTING.QUICKBOOKS_ONLINE_CHART_OF_ACCOUNTS]: {
        policyID: string;
    };
    [SCREENS.WORKSPACE.ACCOUNTING.QUICKBOOKS_ONLINE_LOCATIONS]: {
        policyID: string;
    };
    [SCREENS.WORKSPACE.ACCOUNTING.QUICKBOOKS_ONLINE_CLASSES]: {
        policyID: string;
    };
    [SCREENS.WORKSPACE.ACCOUNTING.QUICKBOOKS_ONLINE_CUSTOMERS]: {
        policyID: string;
    };
    [SCREENS.WORKSPACE.ACCOUNTING.QUICKBOOKS_ONLINE_TAXES]: {
        policyID: string;
    };
    [SCREENS.WORKSPACE.ACCOUNTING.QUICKBOOKS_ONLINE_EXPORT]: {
        policyID: string;
    };
    [SCREENS.WORKSPACE.ACCOUNTING.QUICKBOOKS_ONLINE_EXPORT_DATE_SELECT]: {
        policyID: string;
    };
    [SCREENS.WORKSPACE.ACCOUNTING.QUICKBOOKS_ONLINE_EXPORT_INVOICE_ACCOUNT_SELECT]: {
        policyID: string;
    };
    [SCREENS.WORKSPACE.ACCOUNTING.QUICKBOOKS_ONLINE_EXPORT_OUT_OF_POCKET_EXPENSES_ACCOUNT_SELECT]: {
        policyID: string;
    };
    [SCREENS.WORKSPACE.ACCOUNTING.QUICKBOOKS_ONLINE_EXPORT_OUT_OF_POCKET_EXPENSES]: {
        policyID: string;
    };
    [SCREENS.WORKSPACE.ACCOUNTING.QUICKBOOKS_ONLINE_EXPORT_OUT_OF_POCKET_EXPENSES_SELECT]: {
        policyID: string;
    };
    [SCREENS.WORKSPACE.ACCOUNTING.QUICKBOOKS_ONLINE_NON_REIMBURSABLE_DEFAULT_VENDOR_SELECT]: {
        policyID: string;
    };
    [SCREENS.WORKSPACE.ACCOUNTING.QUICKBOOKS_ONLINE_COMPANY_CARD_EXPENSE_ACCOUNT_SELECT]: {
        policyID: string;
    };
    [SCREENS.WORKSPACE.ACCOUNTING.QUICKBOOKS_ONLINE_COMPANY_CARD_EXPENSE_ACCOUNT]: {
        policyID: string;
    };
    [SCREENS.WORKSPACE.ACCOUNTING.QUICKBOOKS_ONLINE_COMPANY_CARD_EXPENSE_ACCOUNT_COMPANY_CARD_SELECT]: {
        policyID: string;
    };
    [SCREENS.WORKSPACE.ACCOUNTING.QUICKBOOKS_ONLINE_EXPORT_PREFERRED_EXPORTER]: {
        policyID: string;
    };
    [SCREENS.WORKSPACE.ACCOUNTING.XERO_IMPORT]: {
        policyID: string;
    };
    [SCREENS.WORKSPACE.ACCOUNTING.XERO_CHART_OF_ACCOUNTS]: {
        policyID: string;
    };
    [SCREENS.WORKSPACE.ACCOUNTING.XERO_CUSTOMER]: {
        policyID: string;
    };
    [SCREENS.WORKSPACE.ACCOUNTING.XERO_ORGANIZATION]: {
        policyID: string;
        organizationID: string;
    };
    [SCREENS.WORKSPACE.ACCOUNTING.XERO_TAXES]: {
        policyID: string;
    };
    [SCREENS.WORKSPACE.ACCOUNTING.XERO_TRACKING_CATEGORIES]: {
        policyID: string;
    };
    [SCREENS.WORKSPACE.ACCOUNTING.XERO_MAP_TRACKING_CATEGORY]: {
        policyID: string;
        categoryId: string;
        categoryName: string;
    };
    [SCREENS.WORKSPACE.ACCOUNTING.XERO_EXPORT]: {
        policyID: string;
    };
    [SCREENS.WORKSPACE.ACCOUNTING.XERO_EXPORT_PURCHASE_BILL_DATE_SELECT]: {
        policyID: string;
    };
    [SCREENS.WORKSPACE.ACCOUNTING.XERO_ADVANCED]: {
        policyID: string;
    };
    [SCREENS.WORKSPACE.ACCOUNTING.XERO_BILL_STATUS_SELECTOR]: {
        policyID: string;
    };
    [SCREENS.WORKSPACE.ACCOUNTING.XERO_INVOICE_ACCOUNT_SELECTOR]: {
        policyID: string;
    };
    [SCREENS.WORKSPACE.ACCOUNTING.XERO_EXPORT_PREFERRED_EXPORTER_SELECT]: {
        policyID: string;
    };
    [SCREENS.WORKSPACE.ACCOUNTING.XERO_BILL_PAYMENT_ACCOUNT_SELECTOR]: {
        policyID: string;
    };
<<<<<<< HEAD
    [SCREENS.WORKSPACE.ACCOUNTING.SAGE_INTACCT_IMPORT]: {
        policyID: string;
    };
    [SCREENS.WORKSPACE.ACCOUNTING.SAGE_INTACCT_TOGGLE_MAPPING]: {
        policyID: string;
        mapping: SageIntacctMappingName;
    };
    [SCREENS.WORKSPACE.ACCOUNTING.SAGE_INTACCT_MAPPING_TYPE]: {
        policyID: string;
        mapping: SageIntacctMappingName;
    };
    [SCREENS.WORKSPACE.ACCOUNTING.SAGE_INTACCT_ADD_USER_DIMENSION]: {
        policyID: string;
    };
    [SCREENS.WORKSPACE.ACCOUNTING.SAGE_INTACCT_USER_DIMENSIONS]: {
        policyID: string;
    };
    [SCREENS.WORKSPACE.ACCOUNTING.SAGE_INTACCT_EDIT_USER_DIMENSION]: {
=======
    [SCREENS.WORKSPACE.ACCOUNTING.SAGE_INTACCT_PREREQUISITES]: {
        policyID: string;
    };
    [SCREENS.WORKSPACE.ACCOUNTING.ENTER_SAGE_INTACCT_CREDENTIALS]: {
        policyID: string;
    };
    [SCREENS.WORKSPACE.ACCOUNTING.EXISTING_SAGE_INTACCT_CONNECTIONS]: {
        policyID: string;
    };
    [SCREENS.WORKSPACE.ACCOUNTING.NETSUITE_SUBSIDIARY_SELECTOR]: {
>>>>>>> 86f19f44
        policyID: string;
    };
    [SCREENS.GET_ASSISTANCE]: {
        backTo: Routes;
    };
    [SCREENS.SETTINGS.TWO_FACTOR_AUTH]: BackToParams;
    [SCREENS.SETTINGS.REPORT_CARD_LOST_OR_DAMAGED]: {
        /** cardID of selected card */
        cardID: string;
    };
    [SCREENS.KEYBOARD_SHORTCUTS]: undefined;
    [SCREENS.SETTINGS.EXIT_SURVEY.REASON]: undefined;
    [SCREENS.SETTINGS.EXIT_SURVEY.RESPONSE]: {
        [EXIT_SURVEY_REASON_FORM_INPUT_IDS.REASON]: ValueOf<typeof CONST.EXIT_SURVEY.REASONS>;
        backTo: Routes;
    };
    [SCREENS.SETTINGS.EXIT_SURVEY.CONFIRM]: {
        backTo: Routes;
    };
    [SCREENS.WORKSPACE.TAX_CREATE]: {
        policyID: string;
    };
    [SCREENS.WORKSPACE.TAX_EDIT]: {
        policyID: string;
        taxID: string;
    };
    [SCREENS.WORKSPACE.TAX_NAME]: {
        policyID: string;
        taxID: string;
    };
    [SCREENS.WORKSPACE.TAX_VALUE]: {
        policyID: string;
        taxID: string;
    };
} & ReimbursementAccountNavigatorParamList;

type NewChatNavigatorParamList = {
    [SCREENS.NEW_CHAT.ROOT]: undefined;
    [SCREENS.NEW_CHAT.NEW_CHAT_CONFIRM]: undefined;
    [SCREENS.NEW_CHAT.NEW_CHAT_EDIT_NAME]: undefined;
};

type DetailsNavigatorParamList = {
    [SCREENS.DETAILS_ROOT]: {
        login: string;
        reportID: string;
    };
};

type ProfileNavigatorParamList = {
    [SCREENS.PROFILE_ROOT]: {
        accountID: string;
        reportID: string;
        login?: string;
        backTo: Routes;
    };
};

type ReportDetailsNavigatorParamList = {
    [SCREENS.REPORT_DETAILS.ROOT]: undefined;
    [SCREENS.REPORT_DETAILS.SHARE_CODE]: {
        reportID: string;
    };
};

type ReportSettingsNavigatorParamList = {
    [SCREENS.REPORT_SETTINGS.ROOT]: {reportID: string};
    [SCREENS.REPORT_SETTINGS.NAME]: {reportID: string};
    [SCREENS.REPORT_SETTINGS.NOTIFICATION_PREFERENCES]: {reportID: string};
    [SCREENS.REPORT_SETTINGS.WRITE_CAPABILITY]: {reportID: string};
    [SCREENS.REPORT_SETTINGS.VISIBILITY]: {
        reportID: string;
    };
};

type ReportDescriptionNavigatorParamList = {
    [SCREENS.REPORT_DESCRIPTION_ROOT]: {reportID: string};
};

type ParticipantsNavigatorParamList = {
    [SCREENS.REPORT_PARTICIPANTS.ROOT]: {reportID: string};
    [SCREENS.REPORT_PARTICIPANTS.INVITE]: {reportID: string};
    [SCREENS.REPORT_PARTICIPANTS.DETAILS]: {
        reportID: string;
        accountID: string;
    };
    [SCREENS.REPORT_PARTICIPANTS.ROLE]: {
        reportID: string;
        accountID: string;
    };
};

type RoomMembersNavigatorParamList = {
    [SCREENS.ROOM_MEMBERS_ROOT]: undefined;
};

type RoomInviteNavigatorParamList = {
    [SCREENS.ROOM_INVITE_ROOT]: {
        reportID: string;
        role?: 'accountant';
    };
};

type MoneyRequestNavigatorParamList = {
    [SCREENS.MONEY_REQUEST.STEP_SEND_FROM]: {
        iouType: IOUType;
        transactionID: string;
        reportID: string;
        backTo: Routes;
    };
    [SCREENS.MONEY_REQUEST.STEP_PARTICIPANTS]: {
        action: IOUAction;
        iouType: Exclude<IOUType, typeof CONST.IOU.TYPE.REQUEST | typeof CONST.IOU.TYPE.SEND>;
        transactionID: string;
        reportID: string;
        backTo: string;
    };
    [SCREENS.MONEY_REQUEST.STEP_DATE]: {
        action: IOUAction;
        iouType: Exclude<IOUType, typeof CONST.IOU.TYPE.REQUEST | typeof CONST.IOU.TYPE.SEND>;
        transactionID: string;
        reportID: string;
        backTo: Routes;
        reportActionID?: string;
    };
    [SCREENS.MONEY_REQUEST.STEP_DESCRIPTION]: {
        action: IOUAction;
        iouType: Exclude<IOUType, typeof CONST.IOU.TYPE.REQUEST | typeof CONST.IOU.TYPE.SEND>;
        transactionID: string;
        reportID: string;
        backTo: Routes;
        reportActionID: string;
    };
    [SCREENS.MONEY_REQUEST.STEP_CATEGORY]: {
        action: IOUAction;
        iouType: Exclude<IOUType, typeof CONST.IOU.TYPE.REQUEST | typeof CONST.IOU.TYPE.SEND>;
        transactionID: string;
        reportActionID: string;
        reportID: string;
        backTo: Routes;
    };
    [SCREENS.MONEY_REQUEST.STEP_TAX_AMOUNT]: {
        action: IOUAction;
        iouType: Exclude<IOUType, typeof CONST.IOU.TYPE.REQUEST | typeof CONST.IOU.TYPE.SEND>;
        transactionID: string;
        reportID: string;
        backTo: Routes;
        currency?: string;
    };
    [SCREENS.MONEY_REQUEST.STEP_TAG]: {
        action: IOUAction;
        iouType: Exclude<IOUType, typeof CONST.IOU.TYPE.REQUEST | typeof CONST.IOU.TYPE.SEND>;
        transactionID: string;
        reportID: string;
        backTo: Routes;
        reportActionID: string;
        orderWeight: string;
    };
    [SCREENS.MONEY_REQUEST.STEP_TAX_RATE]: {
        action: IOUAction;
        iouType: Exclude<IOUType, typeof CONST.IOU.TYPE.REQUEST | typeof CONST.IOU.TYPE.SEND>;
        transactionID: string;
        reportID: string;
        backTo: Routes;
    };
    [SCREENS.MONEY_REQUEST.STEP_WAYPOINT]: {
        iouType: IOUType;
        reportID: string;
        backTo: Routes | undefined;
        action: IOUAction;
        pageIndex: string;
        transactionID: string;
    };
    [SCREENS.MONEY_REQUEST.STEP_MERCHANT]: {
        action: IOUAction;
        iouType: Exclude<IOUType, typeof CONST.IOU.TYPE.REQUEST | typeof CONST.IOU.TYPE.SEND>;
        transactionID: string;
        reportID: string;
        backTo: Routes;
    };
    [SCREENS.MONEY_REQUEST.STEP_SPLIT_PAYER]: {
        action: ValueOf<typeof CONST.IOU.ACTION>;
        iouType: ValueOf<typeof CONST.IOU.TYPE>;
        transactionID: string;
        reportID: string;
        backTo: Routes;
    };
    [SCREENS.IOU_SEND.ENABLE_PAYMENTS]: undefined;
    [SCREENS.IOU_SEND.ADD_BANK_ACCOUNT]: undefined;
    [SCREENS.IOU_SEND.ADD_DEBIT_CARD]: undefined;
    [SCREENS.MONEY_REQUEST.STEP_DISTANCE]: {
        action: IOUAction;
        iouType: IOUType;
        transactionID: string;
        reportID: string;
        backTo: Routes;
    };
    [SCREENS.MONEY_REQUEST.CREATE]: {
        iouType: IOUType;
        reportID: string;
        transactionID: string;

        // These are not used in the screen, but are needed for the navigation
        // for IOURequestStepDistance and IOURequestStepAmount components
        backTo: never;
        action: never;
        currency: never;
    };
    [SCREENS.MONEY_REQUEST.START]: {
        iouType: IOUType;
        reportID: string;
        transactionID: string;
        iouRequestType: IOURequestType;
    };
    [SCREENS.MONEY_REQUEST.STEP_AMOUNT]: {
        iouType: IOUType;
        reportID: string;
        transactionID: string;
        backTo: Routes;
        action: IOUAction;
        currency?: string;
    };
    [SCREENS.MONEY_REQUEST.STEP_DISTANCE_RATE]: {
        iouType: ValueOf<typeof CONST.IOU.TYPE>;
        transactionID: string;
        backTo: Routes;
        reportID: string;
    };
    [SCREENS.MONEY_REQUEST.STEP_CONFIRMATION]: {
        action: IOUAction;
        iouType: Exclude<IOUType, typeof CONST.IOU.TYPE.REQUEST | typeof CONST.IOU.TYPE.SEND>;
        transactionID: string;
        reportID: string;
        pageIndex?: string;
        backTo?: string;
    };
    [SCREENS.MONEY_REQUEST.STEP_SCAN]: {
        action: IOUAction;
        iouType: IOUType;
        transactionID: string;
        reportID: string;
        pageIndex: number;
        backTo: Routes;
    };
    [SCREENS.MONEY_REQUEST.STEP_CURRENCY]: {
        action: IOUAction;
        iouType: IOUType;
        transactionID: string;
        reportID: string;
        pageIndex?: string;
        backTo?: Routes;
        currency?: string;
    };
};

type NewTaskNavigatorParamList = {
    [SCREENS.NEW_TASK.ROOT]: undefined;
    [SCREENS.NEW_TASK.TASK_ASSIGNEE_SELECTOR]: undefined;
    [SCREENS.NEW_TASK.TASK_SHARE_DESTINATION_SELECTOR]: undefined;
    [SCREENS.NEW_TASK.DETAILS]: undefined;
    [SCREENS.NEW_TASK.TITLE]: undefined;
    [SCREENS.NEW_TASK.DESCRIPTION]: undefined;
};

type TeachersUniteNavigatorParamList = {
    [SCREENS.SAVE_THE_WORLD.ROOT]: undefined;
    [SCREENS.I_KNOW_A_TEACHER]: undefined;
    [SCREENS.INTRO_SCHOOL_PRINCIPAL]: undefined;
    [SCREENS.I_AM_A_TEACHER]: undefined;
};

type TaskDetailsNavigatorParamList = {
    [SCREENS.TASK.TITLE]: undefined;
    [SCREENS.TASK.ASSIGNEE]: {
        reportID: string;
    };
};

type EnablePaymentsNavigatorParamList = {
    [SCREENS.ENABLE_PAYMENTS_ROOT]: undefined;
};

type SplitDetailsNavigatorParamList = {
    [SCREENS.SPLIT_DETAILS.ROOT]: {
        reportID: string;
        reportActionID: string;
    };
    [SCREENS.SPLIT_DETAILS.EDIT_REQUEST]: {
        field: string;
        reportID: string;
        reportActionID: string;
        currency: string;
        tagIndex: string;
    };
};

type AddPersonalBankAccountNavigatorParamList = {
    [SCREENS.ADD_PERSONAL_BANK_ACCOUNT_ROOT]: undefined;
};

type ReimbursementAccountNavigatorParamList = {
    [SCREENS.REIMBURSEMENT_ACCOUNT_ROOT]: {
        stepToOpen?: string;
        backTo?: Routes;
        policyID?: string;
    };
};

type WalletStatementNavigatorParamList = {
    [SCREENS.WALLET_STATEMENT_ROOT]: {
        /** The statement year and month as one string, i.e. 202110 */
        yearMonth: string;
    };
};

type FlagCommentNavigatorParamList = {
    [SCREENS.FLAG_COMMENT_ROOT]: {
        reportID: string;
        reportActionID: string;
    };
};

type EditRequestNavigatorParamList = {
    [SCREENS.EDIT_REQUEST.REPORT_FIELD]: undefined;
};

type SignInNavigatorParamList = {
    [SCREENS.SIGN_IN_ROOT]: undefined;
};

type FeatureTrainingNavigatorParamList = {
    [SCREENS.FEATURE_TRAINING_ROOT]: undefined;
};

type ReferralDetailsNavigatorParamList = {
    [SCREENS.REFERRAL_DETAILS]: {
        contentType: ValueOf<typeof CONST.REFERRAL_PROGRAM.CONTENT_TYPES>;
        backTo: string;
    };
};

type ProcessMoneyRequestHoldNavigatorParamList = {
    [SCREENS.PROCESS_MONEY_REQUEST_HOLD_ROOT]: undefined;
};

type PrivateNotesNavigatorParamList = {
    [SCREENS.PRIVATE_NOTES.LIST]: undefined;
    [SCREENS.PRIVATE_NOTES.EDIT]: {
        reportID: string;
        accountID: string;
    };
};

type TransactionDuplicateNavigatorParamList = {
    [SCREENS.TRANSACTION_DUPLICATE.REVIEW]: {
        threadReportID: string;
    };
};

type LeftModalNavigatorParamList = {
    [SCREENS.LEFT_MODAL.CHAT_FINDER]: undefined;
    [SCREENS.LEFT_MODAL.WORKSPACE_SWITCHER]: undefined;
};

type RightModalNavigatorParamList = {
    [SCREENS.RIGHT_MODAL.SETTINGS]: NavigatorScreenParams<SettingsNavigatorParamList>;
    [SCREENS.RIGHT_MODAL.NEW_CHAT]: NavigatorScreenParams<NewChatNavigatorParamList>;
    [SCREENS.RIGHT_MODAL.DETAILS]: NavigatorScreenParams<DetailsNavigatorParamList>;
    [SCREENS.RIGHT_MODAL.PROFILE]: NavigatorScreenParams<ProfileNavigatorParamList>;
    [SCREENS.SETTINGS.SHARE_CODE]: undefined;
    [SCREENS.RIGHT_MODAL.REPORT_DETAILS]: NavigatorScreenParams<ReportDetailsNavigatorParamList>;
    [SCREENS.RIGHT_MODAL.REPORT_SETTINGS]: NavigatorScreenParams<ReportSettingsNavigatorParamList>;
    [SCREENS.RIGHT_MODAL.SETTINGS_CATEGORIES]: NavigatorScreenParams<SettingsNavigatorParamList>;
    [SCREENS.RIGHT_MODAL.REPORT_DESCRIPTION]: NavigatorScreenParams<ReportDescriptionNavigatorParamList>;
    [SCREENS.RIGHT_MODAL.PARTICIPANTS]: NavigatorScreenParams<ParticipantsNavigatorParamList>;
    [SCREENS.RIGHT_MODAL.ROOM_MEMBERS]: NavigatorScreenParams<RoomMembersNavigatorParamList>;
    [SCREENS.RIGHT_MODAL.ROOM_INVITE]: NavigatorScreenParams<RoomInviteNavigatorParamList>;
    [SCREENS.RIGHT_MODAL.MONEY_REQUEST]: NavigatorScreenParams<MoneyRequestNavigatorParamList>;
    [SCREENS.RIGHT_MODAL.NEW_TASK]: NavigatorScreenParams<NewTaskNavigatorParamList>;
    [SCREENS.RIGHT_MODAL.TEACHERS_UNITE]: NavigatorScreenParams<TeachersUniteNavigatorParamList>;
    [SCREENS.RIGHT_MODAL.TASK_DETAILS]: NavigatorScreenParams<TaskDetailsNavigatorParamList>;
    [SCREENS.RIGHT_MODAL.ENABLE_PAYMENTS]: NavigatorScreenParams<EnablePaymentsNavigatorParamList>;
    [SCREENS.RIGHT_MODAL.SPLIT_DETAILS]: NavigatorScreenParams<SplitDetailsNavigatorParamList>;
    [SCREENS.RIGHT_MODAL.ADD_PERSONAL_BANK_ACCOUNT]: NavigatorScreenParams<AddPersonalBankAccountNavigatorParamList>;
    [SCREENS.RIGHT_MODAL.WALLET_STATEMENT]: NavigatorScreenParams<WalletStatementNavigatorParamList>;
    [SCREENS.RIGHT_MODAL.FLAG_COMMENT]: NavigatorScreenParams<FlagCommentNavigatorParamList>;
    [SCREENS.RIGHT_MODAL.EDIT_REQUEST]: NavigatorScreenParams<EditRequestNavigatorParamList>;
    [SCREENS.RIGHT_MODAL.SIGN_IN]: NavigatorScreenParams<SignInNavigatorParamList>;
    [SCREENS.RIGHT_MODAL.PROCESS_MONEY_REQUEST_HOLD]: NavigatorScreenParams<ProcessMoneyRequestHoldNavigatorParamList>;
    [SCREENS.RIGHT_MODAL.REFERRAL]: NavigatorScreenParams<ReferralDetailsNavigatorParamList>;
    [SCREENS.RIGHT_MODAL.PRIVATE_NOTES]: NavigatorScreenParams<PrivateNotesNavigatorParamList>;
    [SCREENS.RIGHT_MODAL.TRANSACTION_DUPLICATE]: NavigatorScreenParams<TransactionDuplicateNavigatorParamList>;
    [SCREENS.RIGHT_MODAL.TRAVEL]: NavigatorScreenParams<TravelNavigatorParamList>;
    [SCREENS.RIGHT_MODAL.SEARCH_REPORT]: NavigatorScreenParams<SearchReportParamList>;
    [SCREENS.RIGHT_MODAL.RESTRICTED_ACTION]: NavigatorScreenParams<RestrictedActionParamList>;
};

type TravelNavigatorParamList = {
    [SCREENS.TRAVEL.MY_TRIPS]: undefined;
    [SCREENS.RIGHT_MODAL.SEARCH_REPORT]: NavigatorScreenParams<SearchReportParamList>;
};

type FullScreenNavigatorParamList = {
    [SCREENS.WORKSPACE.INITIAL]: {
        policyID: string;
    };
    [SCREENS.WORKSPACE.PROFILE]: {
        policyID: string;
    };
    [SCREENS.WORKSPACE.CARD]: {
        policyID: string;
    };
    [SCREENS.WORKSPACE.WORKFLOWS]: {
        policyID: string;
    };
    [SCREENS.WORKSPACE.WORKFLOWS_APPROVER]: {
        policyID: string;
    };
    [SCREENS.WORKSPACE.WORKFLOWS_AUTO_REPORTING_FREQUENCY]: {
        policyID: string;
    };
    [SCREENS.WORKSPACE.WORKFLOWS_AUTO_REPORTING_MONTHLY_OFFSET]: {
        policyID: string;
    };
    [SCREENS.WORKSPACE.REIMBURSE]: {
        policyID: string;
    };
    [SCREENS.WORKSPACE.BILLS]: {
        policyID: string;
    };
    [SCREENS.WORKSPACE.INVOICES]: {
        policyID: string;
    };
    [SCREENS.WORKSPACE.TRAVEL]: {
        policyID: string;
    };
    [SCREENS.WORKSPACE.MEMBERS]: {
        policyID: string;
    };
    [SCREENS.WORKSPACE.CATEGORIES]: {
        policyID: string;
        backTo?: Routes;
    };
    [SCREENS.WORKSPACE.MORE_FEATURES]: {
        policyID: string;
    };
    [SCREENS.WORKSPACE.TAGS]: {
        policyID: string;
    };
    [SCREENS.WORKSPACE.TAXES]: {
        policyID: string;
    };
    [SCREENS.WORKSPACE.REPORT_FIELDS]: {
        policyID: string;
    };
    [SCREENS.WORKSPACE.DISTANCE_RATES]: {
        policyID: string;
    };

    [SCREENS.WORKSPACE.ACCOUNTING.ROOT]: {
        policyID: string;
    };
    [SCREENS.WORKSPACE.ACCOUNTING.QUICKBOOKS_ONLINE_ADVANCED]: {
        policyID: string;
    };
    [SCREENS.WORKSPACE.ACCOUNTING.QUICKBOOKS_ONLINE_ACCOUNT_SELECTOR]: {
        policyID: string;
    };
    [SCREENS.WORKSPACE.ACCOUNTING.QUICKBOOKS_ONLINE_INVOICE_ACCOUNT_SELECTOR]: {
        policyID: string;
    };
};

type OnboardingModalNavigatorParamList = {
    [SCREENS.ONBOARDING_MODAL.ONBOARDING]: undefined;
    [SCREENS.ONBOARDING.PERSONAL_DETAILS]: undefined;
    [SCREENS.ONBOARDING.PURPOSE]: undefined;
    [SCREENS.ONBOARDING.WORK]: undefined;
};

type WelcomeVideoModalNavigatorParamList = {
    [SCREENS.WELCOME_VIDEO.ROOT]: undefined;
};

type ExplanationModalNavigatorParamList = {
    [SCREENS.EXPLANATION_MODAL.ROOT]: undefined;
};

type BottomTabNavigatorParamList = {
    [SCREENS.HOME]: {policyID?: string};
    [SCREENS.SEARCH.BOTTOM_TAB]: {
        query: string;
        policyID?: string;
        offset?: number;
        sortBy?: SearchColumnType;
        sortOrder?: SortOrder;
    };
    [SCREENS.SETTINGS.ROOT]: {policyID?: string};
};

type SharedScreensParamList = {
    [NAVIGATORS.BOTTOM_TAB_NAVIGATOR]: NavigatorScreenParams<BottomTabNavigatorParamList>;
    [SCREENS.TRANSITION_BETWEEN_APPS]: {
        email?: string;
        accountID?: number;
        error?: string;
        shortLivedAuthToken?: string;
        shortLivedToken?: string;
        authTokenType?: ValueOf<typeof CONST.AUTH_TOKEN_TYPES>;
        exitTo?: Routes | HybridAppRoute;
        shouldForceLogin: string;
        domain?: Routes;
    };
    [SCREENS.VALIDATE_LOGIN]: {
        accountID: string;
        validateCode: string;
        exitTo?: Routes | HybridAppRoute;
    };
};

type PublicScreensParamList = SharedScreensParamList & {
    [SCREENS.UNLINK_LOGIN]: {
        accountID?: string;
        validateCode?: string;
    };
    [SCREENS.SIGN_IN_WITH_APPLE_DESKTOP]: undefined;
    [SCREENS.SIGN_IN_WITH_GOOGLE_DESKTOP]: undefined;
    [SCREENS.SAML_SIGN_IN]: undefined;
    [SCREENS.CONNECTION_COMPLETE]: undefined;
};

type AuthScreensParamList = CentralPaneScreensParamList &
    SharedScreensParamList & {
        [SCREENS.CONCIERGE]: undefined;
        [SCREENS.ATTACHMENTS]: {
            reportID: string;
            source: string;
            type: ValueOf<typeof CONST.ATTACHMENT_TYPE>;
            accountID: string;
        };
        [SCREENS.PROFILE_AVATAR]: {
            accountID: string;
        };
        [SCREENS.WORKSPACE_AVATAR]: {
            policyID: string;
        };
        [SCREENS.WORKSPACE_JOIN_USER]: {
            policyID: string;
            email: string;
        };
        [SCREENS.REPORT_AVATAR]: {
            reportID: string;
        };
        [SCREENS.NOT_FOUND]: undefined;
        [NAVIGATORS.LEFT_MODAL_NAVIGATOR]: NavigatorScreenParams<LeftModalNavigatorParamList>;
        [NAVIGATORS.RIGHT_MODAL_NAVIGATOR]: NavigatorScreenParams<RightModalNavigatorParamList>;
        [NAVIGATORS.FULL_SCREEN_NAVIGATOR]: NavigatorScreenParams<FullScreenNavigatorParamList>;
        [NAVIGATORS.ONBOARDING_MODAL_NAVIGATOR]: NavigatorScreenParams<OnboardingModalNavigatorParamList>;
        [NAVIGATORS.FEATURE_TRANING_MODAL_NAVIGATOR]: NavigatorScreenParams<FeatureTrainingNavigatorParamList>;
        [NAVIGATORS.WELCOME_VIDEO_MODAL_NAVIGATOR]: NavigatorScreenParams<WelcomeVideoModalNavigatorParamList>;
        [NAVIGATORS.EXPLANATION_MODAL_NAVIGATOR]: NavigatorScreenParams<ExplanationModalNavigatorParamList>;
        [SCREENS.DESKTOP_SIGN_IN_REDIRECT]: undefined;
        [SCREENS.TRANSACTION_RECEIPT]: {
            reportID: string;
            transactionID: string;
        };
        [SCREENS.CONNECTION_COMPLETE]: undefined;
    };

type SearchReportParamList = {
    [SCREENS.SEARCH.REPORT_RHP]: {
        query: string;
        reportID: string;
    };
};

type RestrictedActionParamList = {
    [SCREENS.RESTRICTED_ACTION_ROOT]: {
        policyID: string;
    };
};

type RootStackParamList = PublicScreensParamList & AuthScreensParamList & LeftModalNavigatorParamList;

type BottomTabName = keyof BottomTabNavigatorParamList;

type FullScreenName = keyof FullScreenNavigatorParamList;

type CentralPaneName = keyof CentralPaneScreensParamList;

type SwitchPolicyIDParams = {
    policyID?: string;
    route?: Routes;
    isPolicyAdmin?: boolean;
};

export type {
    AddPersonalBankAccountNavigatorParamList,
    AuthScreensParamList,
    CentralPaneScreensParamList,
    CentralPaneName,
    BackToParams,
    BottomTabName,
    BottomTabNavigatorParamList,
    DetailsNavigatorParamList,
    EditRequestNavigatorParamList,
    EnablePaymentsNavigatorParamList,
    ExplanationModalNavigatorParamList,
    FlagCommentNavigatorParamList,
    FullScreenName,
    FullScreenNavigatorParamList,
    LeftModalNavigatorParamList,
    MoneyRequestNavigatorParamList,
    NavigationPartialRoute,
    NavigationRef,
    NavigationRoot,
    NavigationStateRoute,
    NewChatNavigatorParamList,
    NewTaskNavigatorParamList,
    OnboardingModalNavigatorParamList,
    ParticipantsNavigatorParamList,
    PrivateNotesNavigatorParamList,
    ProfileNavigatorParamList,
    PublicScreensParamList,
    ReferralDetailsNavigatorParamList,
    ReimbursementAccountNavigatorParamList,
    ReportDescriptionNavigatorParamList,
    ReportDetailsNavigatorParamList,
    ReportSettingsNavigatorParamList,
    RightModalNavigatorParamList,
    RoomInviteNavigatorParamList,
    RoomMembersNavigatorParamList,
    RootStackParamList,
    SettingsNavigatorParamList,
    SignInNavigatorParamList,
    FeatureTrainingNavigatorParamList,
    SplitDetailsNavigatorParamList,
    StackNavigationAction,
    State,
    StateOrRoute,
    SwitchPolicyIDParams,
    TravelNavigatorParamList,
    TaskDetailsNavigatorParamList,
    TeachersUniteNavigatorParamList,
    WalletStatementNavigatorParamList,
    WelcomeVideoModalNavigatorParamList,
    TransactionDuplicateNavigatorParamList,
    SearchReportParamList,
    RestrictedActionParamList,
};<|MERGE_RESOLUTION|>--- conflicted
+++ resolved
@@ -388,7 +388,18 @@
     [SCREENS.WORKSPACE.ACCOUNTING.XERO_BILL_PAYMENT_ACCOUNT_SELECTOR]: {
         policyID: string;
     };
-<<<<<<< HEAD
+    [SCREENS.WORKSPACE.ACCOUNTING.SAGE_INTACCT_PREREQUISITES]: {
+        policyID: string;
+    };
+    [SCREENS.WORKSPACE.ACCOUNTING.ENTER_SAGE_INTACCT_CREDENTIALS]: {
+        policyID: string;
+    };
+    [SCREENS.WORKSPACE.ACCOUNTING.EXISTING_SAGE_INTACCT_CONNECTIONS]: {
+        policyID: string;
+    };
+    [SCREENS.WORKSPACE.ACCOUNTING.NETSUITE_SUBSIDIARY_SELECTOR]: {
+        policyID: string;
+    };
     [SCREENS.WORKSPACE.ACCOUNTING.SAGE_INTACCT_IMPORT]: {
         policyID: string;
     };
@@ -407,18 +418,6 @@
         policyID: string;
     };
     [SCREENS.WORKSPACE.ACCOUNTING.SAGE_INTACCT_EDIT_USER_DIMENSION]: {
-=======
-    [SCREENS.WORKSPACE.ACCOUNTING.SAGE_INTACCT_PREREQUISITES]: {
-        policyID: string;
-    };
-    [SCREENS.WORKSPACE.ACCOUNTING.ENTER_SAGE_INTACCT_CREDENTIALS]: {
-        policyID: string;
-    };
-    [SCREENS.WORKSPACE.ACCOUNTING.EXISTING_SAGE_INTACCT_CONNECTIONS]: {
-        policyID: string;
-    };
-    [SCREENS.WORKSPACE.ACCOUNTING.NETSUITE_SUBSIDIARY_SELECTOR]: {
->>>>>>> 86f19f44
         policyID: string;
     };
     [SCREENS.GET_ASSISTANCE]: {
