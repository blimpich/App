/* eslint-disable @typescript-eslint/naming-convention  */
import type {
    CommonActions,
    NavigationContainerRefWithCurrent,
    NavigationHelpers,
    NavigationState,
    NavigatorScreenParams,
    ParamListBase,
    PartialRoute,
    PartialState,
    Route,
} from '@react-navigation/native';
import type {TupleToUnion, ValueOf} from 'type-fest';
import type {SearchQueryString} from '@components/Search/types';
import type {IOURequestType} from '@libs/actions/IOU';
import type {SaveSearchParams} from '@libs/API/parameters';
import type {ReimbursementAccountStepToOpen} from '@libs/ReimbursementAccountUtils';
import type CONST from '@src/CONST';
import type {Country, IOUAction, IOUType} from '@src/CONST';
import type NAVIGATORS from '@src/NAVIGATORS';
import type {Route as ExpensifyRoute, HybridAppRoute, Route as Routes} from '@src/ROUTES';
import type SCREENS from '@src/SCREENS';
import type EXIT_SURVEY_REASON_FORM_INPUT_IDS from '@src/types/form/ExitSurveyReasonForm';
import type {CompanyCardFeed} from '@src/types/onyx';
import type {ConnectionName, SageIntacctMappingName} from '@src/types/onyx/Policy';
import type {CustomFieldType} from '@src/types/onyx/PolicyEmployee';
import type {SIDEBAR_TO_SPLIT} from './linkingConfig/RELATIONS';

type NavigationRef = NavigationContainerRefWithCurrent<RootNavigatorParamList>;

type NavigationRoot = NavigationHelpers<RootNavigatorParamList>;

type GoBackAction = Extract<CommonActions.Action, {type: 'GO_BACK'}>;
type ResetAction = Extract<CommonActions.Action, {type: 'RESET'}>;
type SetParamsAction = Extract<CommonActions.Action, {type: 'SET_PARAMS'}>;

type ActionNavigate = {
    type: ValueOf<typeof CONST.NAVIGATION.ACTION_TYPE>;
    payload: {
        name?: string;
        key?: string;
        // eslint-disable-next-line @typescript-eslint/no-explicit-any
        params?: any;
        path?: string;
        merge?: boolean;
    };
    source?: string;
    target?: string;
};

type StackNavigationAction = GoBackAction | ResetAction | SetParamsAction | ActionNavigate | undefined;

type NavigationStateRoute = NavigationState['routes'][number];
type NavigationPartialRoute<TRouteName extends string = string> = PartialRoute<Route<TRouteName>>;
type StateOrRoute = NavigationState | NavigationStateRoute | NavigationPartialRoute;
type State<TParamList extends ParamListBase = ParamListBase> = NavigationState<TParamList> | PartialState<NavigationState<TParamList>>;
type NavigationRoute = NavigationStateRoute | NavigationPartialRoute;

type SplitNavigatorSidebarScreen = keyof typeof SIDEBAR_TO_SPLIT;

type SplitNavigatorParamList = {
    [NAVIGATORS.SETTINGS_SPLIT_NAVIGATOR]: SettingsSplitNavigatorParamList;
    [NAVIGATORS.REPORTS_SPLIT_NAVIGATOR]: ReportsSplitNavigatorParamList;
    [NAVIGATORS.WORKSPACE_HUB_SPLIT_NAVIGATOR]: WorkspaceHubSplitNavigatorParamList;
    [NAVIGATORS.WORKSPACE_SPLIT_NAVIGATOR]: WorkspaceSplitNavigatorParamList;
};

type SplitNavigatorBySidebar<T extends SplitNavigatorSidebarScreen> = (typeof SIDEBAR_TO_SPLIT)[T];

type BackToParams = {
    backTo?: Routes;
};

type ConsoleNavigatorParamList = {
    [SCREENS.PUBLIC_CONSOLE_DEBUG]: {
        backTo: Routes;
    };
};

type SettingsNavigatorParamList = {
    [SCREENS.SETTINGS.SHARE_CODE]: undefined;
    [SCREENS.SETTINGS.PROFILE.PRONOUNS]: undefined;
    [SCREENS.SETTINGS.PROFILE.DISPLAY_NAME]: undefined;
    [SCREENS.SETTINGS.PROFILE.TIMEZONE]: undefined;
    [SCREENS.SETTINGS.PROFILE.TIMEZONE_SELECT]: undefined;
    [SCREENS.SETTINGS.PROFILE.LEGAL_NAME]: undefined;
    [SCREENS.SETTINGS.PROFILE.DATE_OF_BIRTH]: undefined;
    [SCREENS.SETTINGS.PROFILE.ADDRESS]: {
        country?: Country | '';
    };
    [SCREENS.SETTINGS.PROFILE.ADDRESS_COUNTRY]: {
        backTo?: Routes;
        country: string;
    };
    [SCREENS.SETTINGS.PROFILE.CONTACT_METHODS]: {
        backTo: Routes;
    };
    [SCREENS.SETTINGS.PROFILE.CONTACT_METHOD_DETAILS]: {
        contactMethod: string;
        backTo?: Routes;
        shouldSkipInitialValidation?: string;
    };
    [SCREENS.SETTINGS.PROFILE.NEW_CONTACT_METHOD]: {
        backTo?: Routes;
        forwardTo?: Routes;
    };
    [SCREENS.SETTINGS.PROFILE.CONTACT_METHOD_VERIFY_ACCOUNT]: {
        backTo?: Routes;
        forwardTo?: Routes;
    };
    [SCREENS.SETTINGS.PREFERENCES.PRIORITY_MODE]: undefined;
    [SCREENS.SETTINGS.PREFERENCES.PAYMENT_CURRENCY]: undefined;
    [SCREENS.SETTINGS.PREFERENCES.LANGUAGE]: undefined;
    [SCREENS.SETTINGS.PREFERENCES.THEME]: undefined;
    [SCREENS.SETTINGS.CLOSE]: undefined;
    [SCREENS.SETTINGS.MERGE_ACCOUNTS.ACCOUNT_DETAILS]: {
        email?: string;
    };
    [SCREENS.SETTINGS.MERGE_ACCOUNTS.ACCOUNT_VALIDATE]: {
        login: string;
        backTo?: Routes;
        forwardTo?: Routes;
    };
    [SCREENS.SETTINGS.MERGE_ACCOUNTS.MERGE_RESULT]: {
        backTo?: Routes;
        result: ValueOf<typeof CONST.MERGE_ACCOUNT_RESULTS>;
        login: string;
    };
    [SCREENS.SETTINGS.CONSOLE]: {
        backTo: Routes;
    };
    [SCREENS.SETTINGS.SHARE_LOG]: {
        /** URL of the generated file to share logs in a report */
        source: string;
        backTo: Routes;
    };
    [SCREENS.SETTINGS.WALLET.CARDS_DIGITAL_DETAILS_UPDATE_ADDRESS]: undefined;
    [SCREENS.SETTINGS.WALLET.DOMAIN_CARD]: {
        /** cardID of selected card */
        cardID: string;
    };
    [SCREENS.SETTINGS.WALLET.REPORT_VIRTUAL_CARD_FRAUD]: {
        /** cardID of selected card */
        cardID: string;
        backTo?: Routes;
    };
    [SCREENS.SETTINGS.WALLET.REPORT_VIRTUAL_CARD_FRAUD_CONFIRMATION]: {
        /** cardID of selected card */
        cardID: string;
    };
    [SCREENS.SETTINGS.WALLET.CARD_ACTIVATE]: {
        /** cardID of selected card */
        cardID: string;
    };
    [SCREENS.WORKSPACE.WORKFLOWS_PAYER]: {
        policyID: string;
    };
    [SCREENS.SETTINGS.WALLET.TRANSFER_BALANCE]: undefined;
    [SCREENS.SETTINGS.WALLET.CHOOSE_TRANSFER_ACCOUNT]: undefined;
    [SCREENS.SETTINGS.WALLET.ENABLE_PAYMENTS]: undefined;
    [SCREENS.SETTINGS.ADD_DEBIT_CARD]: undefined;
    [SCREENS.SETTINGS.ADD_BANK_ACCOUNT]: undefined;
    [SCREENS.SETTINGS.ADD_US_BANK_ACCOUNT]: undefined;
    [SCREENS.SETTINGS.PROFILE.STATUS]: undefined;
    [SCREENS.SETTINGS.PROFILE.STATUS_CLEAR_AFTER]: undefined;
    [SCREENS.SETTINGS.PROFILE.STATUS_CLEAR_AFTER_DATE]: undefined;
    [SCREENS.SETTINGS.PROFILE.STATUS_CLEAR_AFTER_TIME]: undefined;
    [SCREENS.WORKSPACE.CURRENCY]: undefined;
    [SCREENS.WORKSPACE.ADDRESS]: {
        policyID: string;
        country?: Country | '';
        backTo?: Routes;
    };
    [SCREENS.WORKSPACE.NAME]: undefined;
    [SCREENS.WORKSPACE.DESCRIPTION]: undefined;
    [SCREENS.WORKSPACE.SHARE]: undefined;
    [SCREENS.WORKSPACE.INVITE]: {
        policyID: string;
        backTo?: Routes;
    };
    [SCREENS.WORKSPACE.MEMBERS_IMPORT]: {
        policyID: string;
    };
    [SCREENS.WORKSPACE.MEMBERS_IMPORTED]: {
        policyID: string;
    };
    [SCREENS.WORKSPACE.INVITE_MESSAGE]: {
        policyID: string;
        backTo?: Routes;
    };
    [SCREENS.WORKSPACE.INVITE_MESSAGE_ROLE]: {
        policyID: string;
        backTo?: Routes;
    };
    [SCREENS.WORKSPACE.CATEGORY_CREATE]: {
        policyID: string;
        backTo?: Routes;
    };
    [SCREENS.WORKSPACE.CATEGORY_EDIT]: {
        policyID: string;
        categoryName: string;
        backTo?: Routes;
    };
    [SCREENS.WORKSPACE.CATEGORY_PAYROLL_CODE]: {
        policyID: string;
        categoryName: string;
        backTo?: Routes;
    };
    [SCREENS.WORKSPACE.CATEGORY_GL_CODE]: {
        policyID: string;
        categoryName: string;
        backTo?: Routes;
    };
    [SCREENS.WORKSPACE.CATEGORY_DEFAULT_TAX_RATE]: {
        policyID: string;
        categoryName: string;
    };
    [SCREENS.WORKSPACE.CATEGORY_FLAG_AMOUNTS_OVER]: {
        policyID: string;
        categoryName: string;
    };
    [SCREENS.WORKSPACE.CATEGORY_DESCRIPTION_HINT]: {
        policyID: string;
        categoryName: string;
    };
    [SCREENS.WORKSPACE.CATEGORY_APPROVER]: {
        policyID: string;
        categoryName: string;
    };
    [SCREENS.WORKSPACE.CATEGORY_REQUIRE_RECEIPTS_OVER]: {
        policyID: string;
        categoryName: string;
    };
    [SCREENS.WORKSPACE.CATEGORY_SETTINGS]: {
        policyID: string;
        categoryName: string;
        backTo?: Routes;
    };
    [SCREENS.WORKSPACE.UPGRADE]: {
        policyID?: string;
        featureName?: string;
        backTo?: Routes;
        categoryId?: string;
    };
    [SCREENS.WORKSPACE.DOWNGRADE]: {
        policyID?: string;
        backTo?: Routes;
    };
    [SCREENS.WORKSPACE.PAY_AND_DOWNGRADE]: {
        policyID?: string;
    };
    [SCREENS.WORKSPACE.CATEGORIES_SETTINGS]: {
        policyID: string;
        backTo?: Routes;
    };
    [SCREENS.WORKSPACE.CATEGORIES_IMPORT]: {
        policyID: string;
        backTo?: Routes;
    };
    [SCREENS.WORKSPACE.CATEGORIES_IMPORTED]: {
        policyID: string;
        backTo?: Routes;
    };
    [SCREENS.WORKSPACE.TAG_CREATE]: {
        policyID: string;
        backTo?: Routes;
    };
    [SCREENS.WORKSPACE.DISTANCE_RATE_DETAILS]: {
        policyID: string;
        rateID: string;
    };
    [SCREENS.WORKSPACE.DISTANCE_RATE_EDIT]: {
        policyID: string;
        rateID: string;
    };
    [SCREENS.WORKSPACE.DISTANCE_RATE_TAX_RECLAIMABLE_ON_EDIT]: {
        policyID: string;
        rateID: string;
    };
    [SCREENS.WORKSPACE.DISTANCE_RATE_TAX_RATE_EDIT]: {
        policyID: string;
        rateID: string;
    };
    [SCREENS.WORKSPACE.TAGS_SETTINGS]: {
        policyID: string;
        backTo?: Routes;
    };
    [SCREENS.WORKSPACE.TAGS_IMPORT]: {
        policyID: string;
        backTo?: Routes;
    };
    [SCREENS.WORKSPACE.TAGS_IMPORTED]: {
        policyID: string;
        backTo?: Routes;
    };
    [SCREENS.WORKSPACE.TAG_SETTINGS]: {
        policyID: string;
        orderWeight: number;
        tagName: string;
        backTo?: Routes;
    };
    [SCREENS.WORKSPACE.TAG_LIST_VIEW]: {
        policyID: string;
        orderWeight: number;
        backTo?: Routes;
    };
    [SCREENS.WORKSPACE.TAGS_EDIT]: {
        policyID: string;
        orderWeight: number;
        backTo?: Routes;
    };
    [SCREENS.WORKSPACE.TAG_EDIT]: {
        policyID: string;
        orderWeight: number;
        tagName: string;
        backTo?: Routes;
    };
    [SCREENS.WORKSPACE.TAG_APPROVER]: {
        policyID: string;
        orderWeight: number;
        tagName: string;
        backTo?: Routes;
    };
    [SCREENS.WORKSPACE.TAG_GL_CODE]: {
        policyID: string;
        orderWeight: number;
        tagName: string;
        backTo?: Routes;
    };
    [SCREENS.WORKSPACE_HUB.SUBSCRIPTION.ROOT]: {backTo?: Routes};
    [SCREENS.WORKSPACE_HUB.SUBSCRIPTION.SIZE]: {
        canChangeSize: 0 | 1;
    };
    [SCREENS.WORKSPACE_HUB.SUBSCRIPTION.SETTINGS_DETAILS]: undefined;
    [SCREENS.WORKSPACE_HUB.SUBSCRIPTION.ADD_PAYMENT_CARD]: undefined;
    [SCREENS.WORKSPACE_HUB.SUBSCRIPTION.CHANGE_BILLING_CURRENCY]: undefined;
    [SCREENS.WORKSPACE_HUB.SUBSCRIPTION.CHANGE_PAYMENT_CURRENCY]: undefined;
    [SCREENS.WORKSPACE.TAXES_SETTINGS]: {
        policyID: string;
    };
    [SCREENS.WORKSPACE.TAXES_SETTINGS_CUSTOM_TAX_NAME]: {
        policyID: string;
    };
    [SCREENS.WORKSPACE.TAXES_SETTINGS_FOREIGN_CURRENCY_DEFAULT]: {
        policyID: string;
    };
    [SCREENS.WORKSPACE.TAXES_SETTINGS_WORKSPACE_CURRENCY_DEFAULT]: {
        policyID: string;
    };
    [SCREENS.WORKSPACE.REPORT_FIELDS_CREATE]: {
        policyID: string;
    };
    [SCREENS.WORKSPACE.REPORT_FIELDS_LIST_VALUES]: {
        policyID: string;
        reportFieldID?: string;
    };
    [SCREENS.WORKSPACE.REPORT_FIELDS_ADD_VALUE]: {
        policyID: string;
        reportFieldID?: string;
    };
    [SCREENS.WORKSPACE.REPORT_FIELDS_VALUE_SETTINGS]: {
        policyID: string;
        valueIndex: number;
        reportFieldID?: string;
    };
    [SCREENS.WORKSPACE.REPORT_FIELDS_EDIT_VALUE]: {
        policyID: string;
        valueIndex: number;
    };
    [SCREENS.WORKSPACE.REPORT_FIELDS_SETTINGS]: {
        policyID: string;
        reportFieldID: string;
    };
    [SCREENS.WORKSPACE.REPORT_FIELDS_EDIT_INITIAL_VALUE]: {
        policyID: string;
        reportFieldID: string;
    };
    [SCREENS.WORKSPACE.MEMBER_DETAILS]: {
        policyID: string;
        accountID: string;
    };
    [SCREENS.WORKSPACE.MEMBER_CUSTOM_FIELD]: {
        policyID: string;
        accountID: string;
        customFieldType: CustomFieldType;
    };
    [SCREENS.WORKSPACE.MEMBER_NEW_CARD]: {
        policyID: string;
        accountID: string;
    };
    [SCREENS.WORKSPACE.OWNER_CHANGE_SUCCESS]: {
        policyID: string;
        accountID: number;
    };
    [SCREENS.WORKSPACE.OWNER_CHANGE_ERROR]: {
        policyID: string;
        accountID: number;
    };
    [SCREENS.WORKSPACE.OWNER_CHANGE_CHECK]: {
        policyID: string;
        accountID: number;
        error: ValueOf<typeof CONST.POLICY.OWNERSHIP_ERRORS>;
    };
    [SCREENS.WORKSPACE.CREATE_DISTANCE_RATE]: {
        policyID: string;
    };
    [SCREENS.WORKSPACE.DISTANCE_RATES_SETTINGS]: {
        policyID: string;
    };
    [SCREENS.WORKSPACE.ACCOUNTING.QUICKBOOKS_ONLINE_IMPORT]: {
        policyID: string;
    };
    [SCREENS.WORKSPACE.ACCOUNTING.QUICKBOOKS_ONLINE_CHART_OF_ACCOUNTS]: {
        policyID: string;
    };
    [SCREENS.WORKSPACE.ACCOUNTING.QUICKBOOKS_ONLINE_LOCATIONS]: {
        policyID: string;
    };
    [SCREENS.WORKSPACE.ACCOUNTING.QUICKBOOKS_ONLINE_CLASSES]: {
        policyID: string;
    };
    [SCREENS.WORKSPACE.ACCOUNTING.QUICKBOOKS_ONLINE_CUSTOMERS]: {
        policyID: string;
    };
    [SCREENS.WORKSPACE.ACCOUNTING.QUICKBOOKS_ONLINE_TAXES]: {
        policyID: string;
    };
    [SCREENS.WORKSPACE.ACCOUNTING.QUICKBOOKS_ONLINE_EXPORT]: {
        policyID: string;
        backTo?: Routes;
    };
    [SCREENS.WORKSPACE.ACCOUNTING.QUICKBOOKS_ONLINE_EXPORT_DATE_SELECT]: {
        policyID: string;
        backTo?: Routes;
    };
    [SCREENS.WORKSPACE.ACCOUNTING.QUICKBOOKS_ONLINE_EXPORT_INVOICE_ACCOUNT_SELECT]: {
        policyID: string;
        backTo?: Routes;
    };
    [SCREENS.WORKSPACE.ACCOUNTING.QUICKBOOKS_ONLINE_EXPORT_OUT_OF_POCKET_EXPENSES_ACCOUNT_SELECT]: {
        policyID: string;
        backTo?: Routes;
    };
    [SCREENS.WORKSPACE.ACCOUNTING.QUICKBOOKS_ONLINE_EXPORT_OUT_OF_POCKET_EXPENSES]: {
        policyID: string;
        backTo?: Routes;
    };
    [SCREENS.WORKSPACE.ACCOUNTING.QUICKBOOKS_ONLINE_EXPORT_OUT_OF_POCKET_EXPENSES_SELECT]: {
        policyID: string;
        backTo?: Routes;
    };
    [SCREENS.WORKSPACE.ACCOUNTING.QUICKBOOKS_ONLINE_NON_REIMBURSABLE_DEFAULT_VENDOR_SELECT]: {
        policyID: string;
    };
    [SCREENS.WORKSPACE.ACCOUNTING.QUICKBOOKS_ONLINE_COMPANY_CARD_EXPENSE_ACCOUNT_SELECT]: {
        policyID: string;
        backTo?: Routes;
    };
    [SCREENS.WORKSPACE.ACCOUNTING.QUICKBOOKS_ONLINE_COMPANY_CARD_EXPENSE_ACCOUNT]: {
        policyID: string;
        backTo?: Routes;
    };
    [SCREENS.WORKSPACE.ACCOUNTING.QUICKBOOKS_ONLINE_COMPANY_CARD_EXPENSE_ACCOUNT_COMPANY_CARD_SELECT]: {
        policyID: string;
        backTo?: Routes;
    };
    [SCREENS.WORKSPACE.ACCOUNTING.QUICKBOOKS_ONLINE_EXPORT_PREFERRED_EXPORTER]: {
        policyID: string;
        backTo?: Routes;
    };
    [SCREENS.WORKSPACE.ACCOUNTING.QUICKBOOKS_DESKTOP_COMPANY_CARD_EXPENSE_ACCOUNT_SELECT]: {
        policyID: string;
        backTo?: Routes;
    };
    [SCREENS.WORKSPACE.ACCOUNTING.QUICKBOOKS_DESKTOP_COMPANY_CARD_EXPENSE_ACCOUNT_COMPANY_CARD_SELECT]: {
        policyID: string;
        backTo?: Routes;
    };
    [SCREENS.WORKSPACE.ACCOUNTING.QUICKBOOKS_DESKTOP_NON_REIMBURSABLE_DEFAULT_VENDOR_SELECT]: {
        policyID: string;
    };
    [SCREENS.WORKSPACE.ACCOUNTING.QUICKBOOKS_DESKTOP_COMPANY_CARD_EXPENSE_ACCOUNT]: {
        policyID: string;
        backTo?: Routes;
    };
    [SCREENS.WORKSPACE.ACCOUNTING.QUICKBOOKS_DESKTOP_ADVANCED]: {
        policyID: string;
    };
    [SCREENS.WORKSPACE.ACCOUNTING.QUICKBOOKS_DESKTOP_EXPORT_DATE_SELECT]: {
        policyID: string;
        backTo?: Routes;
    };
    [SCREENS.WORKSPACE.ACCOUNTING.QUICKBOOKS_DESKTOP_EXPORT_PREFERRED_EXPORTER]: {
        policyID: string;
        backTo?: Routes;
    };
    [SCREENS.WORKSPACE.ACCOUNTING.QUICKBOOKS_DESKTOP_EXPORT_OUT_OF_POCKET_EXPENSES_ACCOUNT_SELECT]: {
        policyID: string;
        backTo?: Routes;
    };
    [SCREENS.WORKSPACE.ACCOUNTING.QUICKBOOKS_DESKTOP_EXPORT_OUT_OF_POCKET_EXPENSES]: {
        policyID: string;
        backTo?: Routes;
    };
    [SCREENS.WORKSPACE.ACCOUNTING.QUICKBOOKS_DESKTOP_EXPORT_OUT_OF_POCKET_EXPENSES_SELECT]: {
        policyID: string;
        backTo?: Routes;
    };
    [SCREENS.WORKSPACE.ACCOUNTING.QUICKBOOKS_DESKTOP_EXPORT]: {
        policyID: string;
        backTo?: Routes;
    };
    [SCREENS.WORKSPACE.ACCOUNTING.QUICKBOOKS_DESKTOP_SETUP_MODAL]: {
        policyID: string;
    };
    [SCREENS.WORKSPACE.ACCOUNTING.QUICKBOOKS_DESKTOP_SETUP_REQUIRED_DEVICE_MODAL]: {
        policyID: string;
    };
    [SCREENS.WORKSPACE.ACCOUNTING.QUICKBOOKS_DESKTOP_IMPORT]: {
        policyID: string;
    };
    [SCREENS.WORKSPACE.ACCOUNTING.QUICKBOOKS_DESKTOP_CHART_OF_ACCOUNTS]: {
        policyID: string;
    };
    [SCREENS.WORKSPACE.ACCOUNTING.QUICKBOOKS_DESKTOP_CLASSES]: {
        policyID: string;
    };
    [SCREENS.WORKSPACE.ACCOUNTING.QUICKBOOKS_DESKTOP_CLASSES_DISPLAYED_AS]: {
        policyID: string;
    };
    [SCREENS.WORKSPACE.ACCOUNTING.QUICKBOOKS_DESKTOP_CUSTOMERS]: {
        policyID: string;
    };
    [SCREENS.WORKSPACE.ACCOUNTING.QUICKBOOKS_DESKTOP_CUSTOMERS_DISPLAYED_AS]: {
        policyID: string;
    };
    [SCREENS.WORKSPACE.ACCOUNTING.QUICKBOOKS_DESKTOP_ITEMS]: {
        policyID: string;
    };
    [SCREENS.WORKSPACE.ACCOUNTING.XERO_IMPORT]: {
        policyID: string;
    };
    [SCREENS.WORKSPACE.ACCOUNTING.XERO_CHART_OF_ACCOUNTS]: {
        policyID: string;
    };
    [SCREENS.WORKSPACE.ACCOUNTING.XERO_CUSTOMER]: {
        policyID: string;
    };
    [SCREENS.WORKSPACE.ACCOUNTING.XERO_ORGANIZATION]: {
        policyID: string;
        organizationID: string;
    };
    [SCREENS.WORKSPACE.ACCOUNTING.XERO_TAXES]: {
        policyID: string;
    };
    [SCREENS.WORKSPACE.ACCOUNTING.XERO_TRACKING_CATEGORIES]: {
        policyID: string;
    };
    [SCREENS.WORKSPACE.ACCOUNTING.XERO_MAP_TRACKING_CATEGORY]: {
        policyID: string;
        categoryId: string;
        categoryName: string;
    };
    [SCREENS.WORKSPACE.ACCOUNTING.XERO_EXPORT]: {
        policyID: string;
        backTo?: Routes;
    };
    [SCREENS.WORKSPACE.ACCOUNTING.XERO_EXPORT_PURCHASE_BILL_DATE_SELECT]: {
        policyID: string;
        backTo?: Routes;
    };
    [SCREENS.WORKSPACE.ACCOUNTING.XERO_ADVANCED]: {
        policyID: string;
    };
    [SCREENS.WORKSPACE.ACCOUNTING.XERO_BILL_STATUS_SELECTOR]: {
        policyID: string;
        backTo?: Routes;
    };
    [SCREENS.WORKSPACE.ACCOUNTING.XERO_EXPORT_BANK_ACCOUNT_SELECT]: {
        policyID: string;
        backTo?: Routes;
    };
    [SCREENS.WORKSPACE.ACCOUNTING.XERO_INVOICE_ACCOUNT_SELECTOR]: {
        policyID: string;
    };
    [SCREENS.WORKSPACE.ACCOUNTING.XERO_EXPORT_PREFERRED_EXPORTER_SELECT]: {
        policyID: string;
        backTo?: Routes;
    };
    [SCREENS.WORKSPACE.ACCOUNTING.XERO_BILL_PAYMENT_ACCOUNT_SELECTOR]: {
        policyID: string;
    };
    [SCREENS.WORKSPACE.ACCOUNTING.SAGE_INTACCT_PREREQUISITES]: {
        policyID: string;
        backTo?: Routes;
    };
    [SCREENS.WORKSPACE.ACCOUNTING.ENTER_SAGE_INTACCT_CREDENTIALS]: {
        policyID: string;
    };
    [SCREENS.WORKSPACE.ACCOUNTING.EXISTING_SAGE_INTACCT_CONNECTIONS]: {
        policyID: string;
    };
    [SCREENS.WORKSPACE.ACCOUNTING.SAGE_INTACCT_ENTITY]: {
        policyID: string;
    };
    [SCREENS.WORKSPACE.ACCOUNTING.NETSUITE_SUBSIDIARY_SELECTOR]: {
        policyID: string;
    };
    [SCREENS.WORKSPACE.ACCOUNTING.NETSUITE_REUSE_EXISTING_CONNECTIONS]: {
        policyID: string;
    };
    [SCREENS.WORKSPACE.ACCOUNTING.NETSUITE_TOKEN_INPUT]: {
        policyID: string;
    };
    [SCREENS.WORKSPACE.ACCOUNTING.NETSUITE_IMPORT]: {
        policyID: string;
    };
    [SCREENS.WORKSPACE.ACCOUNTING.NETSUITE_IMPORT_CUSTOMERS_OR_PROJECTS]: {
        policyID: string;
    };
    [SCREENS.WORKSPACE.ACCOUNTING.NETSUITE_IMPORT_CUSTOMERS_OR_PROJECTS_SELECT]: {
        policyID: string;
    };
    [SCREENS.WORKSPACE.ACCOUNTING.NETSUITE_IMPORT_MAPPING]: {
        policyID: string;
        importField: TupleToUnion<typeof CONST.NETSUITE_CONFIG.IMPORT_FIELDS>;
    };
    [SCREENS.WORKSPACE.ACCOUNTING.NETSUITE_IMPORT_CUSTOM_FIELD]: {
        policyID: string;
        importCustomField: TupleToUnion<typeof CONST.NETSUITE_CONFIG.IMPORT_CUSTOM_FIELDS>;
    };
    [SCREENS.WORKSPACE.ACCOUNTING.NETSUITE_IMPORT_CUSTOM_FIELD_VIEW]: {
        policyID: string;
        importCustomField: TupleToUnion<typeof CONST.NETSUITE_CONFIG.IMPORT_CUSTOM_FIELDS>;
        internalID: string;
    };
    [SCREENS.WORKSPACE.ACCOUNTING.NETSUITE_IMPORT_CUSTOM_FIELD_EDIT]: {
        policyID: string;
        importCustomField: TupleToUnion<typeof CONST.NETSUITE_CONFIG.IMPORT_CUSTOM_FIELDS>;
        internalID: string;
        fieldName: string;
    };
    [SCREENS.WORKSPACE.ACCOUNTING.NETSUITE_IMPORT_CUSTOM_LIST_ADD]: {
        policyID: string;
    };
    [SCREENS.WORKSPACE.ACCOUNTING.NETSUITE_IMPORT_CUSTOM_SEGMENT_ADD]: {
        policyID: string;
    };
    [SCREENS.WORKSPACE.ACCOUNTING.NETSUITE_EXPORT]: {
        policyID: string;
        backTo?: Routes;
    };
    [SCREENS.WORKSPACE.ACCOUNTING.NETSUITE_PREFERRED_EXPORTER_SELECT]: {
        policyID: string;
        backTo?: Routes;
    };
    [SCREENS.WORKSPACE.ACCOUNTING.NETSUITE_DATE_SELECT]: {
        policyID: string;
        backTo?: Routes;
    };
    [SCREENS.WORKSPACE.ACCOUNTING.NETSUITE_EXPORT_EXPENSES]: {
        policyID: string;
        expenseType: ValueOf<typeof CONST.NETSUITE_EXPENSE_TYPE>;
        backTo?: Routes;
    };
    [SCREENS.WORKSPACE.ACCOUNTING.NETSUITE_EXPORT_EXPENSES_DESTINATION_SELECT]: {
        policyID: string;
        expenseType: ValueOf<typeof CONST.NETSUITE_EXPENSE_TYPE>;
        backTo?: Routes;
    };
    [SCREENS.WORKSPACE.ACCOUNTING.NETSUITE_EXPORT_EXPENSES_VENDOR_SELECT]: {
        policyID: string;
        expenseType: ValueOf<typeof CONST.NETSUITE_EXPENSE_TYPE>;
        backTo?: Routes;
    };
    [SCREENS.WORKSPACE.ACCOUNTING.NETSUITE_EXPORT_EXPENSES_PAYABLE_ACCOUNT_SELECT]: {
        policyID: string;
        expenseType: ValueOf<typeof CONST.NETSUITE_EXPENSE_TYPE>;
        backTo?: Routes;
    };
    [SCREENS.WORKSPACE.ACCOUNTING.NETSUITE_EXPORT_EXPENSES_JOURNAL_POSTING_PREFERENCE_SELECT]: {
        policyID: string;
        expenseType: ValueOf<typeof CONST.NETSUITE_EXPENSE_TYPE>;
        backTo?: Routes;
    };
    [SCREENS.WORKSPACE.ACCOUNTING.NETSUITE_RECEIVABLE_ACCOUNT_SELECT]: {
        policyID: string;
        backTo?: Routes;
    };
    [SCREENS.WORKSPACE.ACCOUNTING.NETSUITE_INVOICE_ITEM_PREFERENCE_SELECT]: {
        policyID: string;
        backTo?: Routes;
    };
    [SCREENS.WORKSPACE.ACCOUNTING.NETSUITE_INVOICE_ITEM_SELECT]: {
        policyID: string;
    };
    [SCREENS.WORKSPACE.ACCOUNTING.NETSUITE_TAX_POSTING_ACCOUNT_SELECT]: {
        policyID: string;
    };
    [SCREENS.WORKSPACE.ACCOUNTING.NETSUITE_PROVINCIAL_TAX_POSTING_ACCOUNT_SELECT]: {
        policyID: string;
    };
    [SCREENS.WORKSPACE.ACCOUNTING.NETSUITE_ADVANCED]: {
        policyID: string;
    };
    [SCREENS.WORKSPACE.ACCOUNTING.NETSUITE_REIMBURSEMENT_ACCOUNT_SELECT]: {
        policyID: string;
    };
    [SCREENS.WORKSPACE.ACCOUNTING.NETSUITE_COLLECTION_ACCOUNT_SELECT]: {
        policyID: string;
    };
    [SCREENS.WORKSPACE.ACCOUNTING.NETSUITE_EXPENSE_REPORT_APPROVAL_LEVEL_SELECT]: {
        policyID: string;
    };
    [SCREENS.WORKSPACE.ACCOUNTING.NETSUITE_VENDOR_BILL_APPROVAL_LEVEL_SELECT]: {
        policyID: string;
    };
    [SCREENS.WORKSPACE.ACCOUNTING.NETSUITE_JOURNAL_ENTRY_APPROVAL_LEVEL_SELECT]: {
        policyID: string;
    };
    [SCREENS.WORKSPACE.ACCOUNTING.NETSUITE_APPROVAL_ACCOUNT_SELECT]: {
        policyID: string;
    };
    [SCREENS.WORKSPACE.ACCOUNTING.NETSUITE_CUSTOM_FORM_ID]: {
        policyID: string;
        expenseType: ValueOf<typeof CONST.NETSUITE_EXPENSE_TYPE>;
    };
    [SCREENS.WORKSPACE.ACCOUNTING.SAGE_INTACCT_IMPORT]: {
        policyID: string;
    };
    [SCREENS.WORKSPACE.ACCOUNTING.SAGE_INTACCT_TOGGLE_MAPPING]: {
        policyID: string;
        mapping: SageIntacctMappingName;
    };
    [SCREENS.WORKSPACE.ACCOUNTING.SAGE_INTACCT_MAPPING_TYPE]: {
        policyID: string;
        mapping: SageIntacctMappingName;
    };
    [SCREENS.WORKSPACE.ACCOUNTING.SAGE_INTACCT_IMPORT_TAX]: {
        policyID: string;
    };
    [SCREENS.WORKSPACE.ACCOUNTING.SAGE_INTACCT_ADD_USER_DIMENSION]: {
        policyID: string;
    };
    [SCREENS.WORKSPACE.ACCOUNTING.SAGE_INTACCT_USER_DIMENSIONS]: {
        policyID: string;
    };
    [SCREENS.WORKSPACE.ACCOUNTING.SAGE_INTACCT_EDIT_USER_DIMENSION]: {
        policyID: string;
        dimensionName: string;
    };
    [SCREENS.WORKSPACE.ACCOUNTING.SAGE_INTACCT_EXPORT]: {
        policyID: string;
        backTo?: Routes;
    };
    [SCREENS.WORKSPACE.ACCOUNTING.SAGE_INTACCT_PREFERRED_EXPORTER]: {
        policyID: string;
        backTo?: Routes;
    };
    [SCREENS.WORKSPACE.ACCOUNTING.SAGE_INTACCT_EXPORT_DATE]: {
        policyID: string;
        backTo?: Routes;
    };
    [SCREENS.WORKSPACE.ACCOUNTING.SAGE_INTACCT_REIMBURSABLE_EXPENSES]: {
        policyID: string;
        backTo?: Routes;
    };
    [SCREENS.WORKSPACE.ACCOUNTING.SAGE_INTACCT_NON_REIMBURSABLE_EXPENSES]: {
        policyID: string;
        backTo?: Routes;
    };
    [SCREENS.WORKSPACE.ACCOUNTING.SAGE_INTACCT_REIMBURSABLE_DESTINATION]: {
        policyID: string;
        backTo?: Routes;
    };
    [SCREENS.WORKSPACE.ACCOUNTING.SAGE_INTACCT_NON_REIMBURSABLE_DESTINATION]: {
        policyID: string;
        backTo?: Routes;
    };
    [SCREENS.WORKSPACE.ACCOUNTING.SAGE_INTACCT_DEFAULT_VENDOR]: {
        policyID: string;
        reimbursable: string;
        backTo?: Routes;
    };
    [SCREENS.WORKSPACE.ACCOUNTING.SAGE_INTACCT_NON_REIMBURSABLE_CREDIT_CARD_ACCOUNT]: {
        policyID: string;
        backTo?: Routes;
    };
    [SCREENS.WORKSPACE.ACCOUNTING.SAGE_INTACCT_ADVANCED]: {
        policyID: string;
    };
    [SCREENS.WORKSPACE.ACCOUNTING.SAGE_INTACCT_PAYMENT_ACCOUNT]: {
        policyID: string;
    };
    [SCREENS.WORKSPACE.ACCOUNTING.CARD_RECONCILIATION]: {
        policyID: string;
        connection: ValueOf<typeof CONST.POLICY.CONNECTIONS.ROUTE>;
    };
    [SCREENS.WORKSPACE.ACCOUNTING.RECONCILIATION_ACCOUNT_SETTINGS]: {
        policyID: string;
        connection: ValueOf<typeof CONST.POLICY.CONNECTIONS.ROUTE>;
    };
    [SCREENS.TWO_FACTOR_AUTH.DISABLED]: undefined;
    [SCREENS.TWO_FACTOR_AUTH.DISABLE]: undefined;
    [SCREENS.SETTINGS.DELEGATE.ADD_DELEGATE]: undefined;
    [SCREENS.SETTINGS.DELEGATE.DELEGATE_ROLE]: {
        login: string;
        role?: string;
        backTo?: Routes;
    };
    [SCREENS.SETTINGS.DELEGATE.UPDATE_DELEGATE_ROLE]: {
        login: string;
        currentRole: string;
        showValidateActionModal?: string;
        newRole?: ValueOf<typeof CONST.DELEGATE_ROLE>;
    };
    [SCREENS.SETTINGS.DELEGATE.DELEGATE_CONFIRM]: {
        login: string;
        role: string;
        showValidateActionModal?: string;
    };
    [SCREENS.SETTINGS.REPORT_CARD_LOST_OR_DAMAGED]: {
        /** cardID of selected card */
        cardID: string;
    };
    [SCREENS.KEYBOARD_SHORTCUTS]: undefined;
    [SCREENS.SETTINGS.EXIT_SURVEY.REASON]: undefined;
    [SCREENS.SETTINGS.EXIT_SURVEY.RESPONSE]: {
        [EXIT_SURVEY_REASON_FORM_INPUT_IDS.REASON]: ValueOf<typeof CONST.EXIT_SURVEY.REASONS>;
        backTo: Routes;
    };
    [SCREENS.SETTINGS.EXIT_SURVEY.CONFIRM]: {
        backTo: Routes;
    };
    [SCREENS.WORKSPACE.TAX_CREATE]: {
        policyID: string;
    };
    [SCREENS.WORKSPACE.TAX_EDIT]: {
        policyID: string;
        taxID: string;
    };
    [SCREENS.WORKSPACE.TAX_NAME]: {
        policyID: string;
        taxID: string;
    };
    [SCREENS.WORKSPACE.TAX_VALUE]: {
        policyID: string;
        taxID: string;
    };
    [SCREENS.WORKSPACE.TAX_CODE]: {
        policyID: string;
        taxID: string;
    };
    [SCREENS.WORKSPACE.INVOICES_COMPANY_NAME]: {
        policyID: string;
    };
    [SCREENS.WORKSPACE.INVOICES_COMPANY_WEBSITE]: {
        policyID: string;
    };
    [SCREENS.WORKSPACE.COMPANY_CARDS_SELECT_FEED]: {
        policyID: string;
    };
    [SCREENS.WORKSPACE.COMPANY_CARDS_BANK_CONNECTION]: {
        policyID: string;
        bankName: string;
        backTo: Routes;
    };
    [SCREENS.WORKSPACE.COMPANY_CARD_DETAILS]: {
        policyID: string;
        bank: CompanyCardFeed;
        cardID: string;
        backTo?: Routes;
    };
    [SCREENS.WORKSPACE.COMPANY_CARD_NAME]: {
        policyID: string;
        cardID: string;
        bank: string;
    };
    [SCREENS.WORKSPACE.COMPANY_CARD_EXPORT]: {
        policyID: string;
        cardID: string;
        bank: string;
        backTo?: Routes;
    };
    [SCREENS.WORKSPACE.EXPENSIFY_CARD_ISSUE_NEW]: {
        policyID: string;
        backTo?: Routes;
    };
    [SCREENS.WORKSPACE.EXPENSIFY_CARD_BANK_ACCOUNT]: {
        policyID: string;
    };
    [SCREENS.WORKSPACE.EXPENSIFY_CARD_SETTINGS]: {
        policyID: string;
    };
    [SCREENS.WORKSPACE.EXPENSIFY_CARD_SETTINGS_ACCOUNT]: {
        policyID: string;
        backTo?: Routes;
    };
    [SCREENS.WORKSPACE.EXPENSIFY_CARD_SETTINGS_FREQUENCY]: {
        policyID: string;
    };
    [SCREENS.WORKSPACE.COMPANY_CARDS_SETTINGS]: {
        policyID: string;
    };
    [SCREENS.WORKSPACE.COMPANY_CARDS_ASSIGN_CARD]: {
        policyID: string;
        feed: CompanyCardFeed;
        backTo?: Routes;
    };
    [SCREENS.WORKSPACE.COMPANY_CARDS_SETTINGS_FEED_NAME]: {
        policyID: string;
    };
    [SCREENS.WORKSPACE.EXPENSIFY_CARD_DETAILS]: {
        policyID: string;
        cardID: string;
        backTo?: Routes;
    };
    [SCREENS.WORKSPACE.EXPENSIFY_CARD_NAME]: {
        policyID: string;
        cardID: string;
        backTo?: Routes;
    };
    [SCREENS.WORKSPACE.EXPENSIFY_CARD_LIMIT]: {
        policyID: string;
        cardID: string;
        backTo?: Routes;
    };
    [SCREENS.WORKSPACE.EXPENSIFY_CARD_LIMIT_TYPE]: {
        policyID: string;
        cardID: string;
        backTo?: Routes;
    };
    [SCREENS.EXPENSIFY_CARD.EXPENSIFY_CARD_DETAILS]: {
        policyID: string;
        cardID: string;
        backTo?: Routes;
    };
    [SCREENS.EXPENSIFY_CARD.EXPENSIFY_CARD_NAME]: {
        policyID: string;
        cardID: string;
        backTo?: Routes;
    };
    [SCREENS.EXPENSIFY_CARD.EXPENSIFY_CARD_LIMIT]: {
        policyID: string;
        cardID: string;
        backTo?: Routes;
    };
    [SCREENS.EXPENSIFY_CARD.EXPENSIFY_CARD_LIMIT_TYPE]: {
        policyID: string;
        cardID: string;
        backTo?: Routes;
    };
    [SCREENS.WORKSPACE.RULES_CUSTOM_NAME]: {
        policyID: string;
    };
    [SCREENS.WORKSPACE.RULES_AUTO_APPROVE_REPORTS_UNDER]: {
        policyID: string;
    };
    [SCREENS.WORKSPACE.RULES_RANDOM_REPORT_AUDIT]: {
        policyID: string;
    };
    [SCREENS.WORKSPACE.RULES_AUTO_PAY_REPORTS_UNDER]: {
        policyID: string;
    };
    [SCREENS.WORKSPACE.RULES_RECEIPT_REQUIRED_AMOUNT]: {
        policyID: string;
    };
    [SCREENS.WORKSPACE.RULES_MAX_EXPENSE_AMOUNT]: {
        policyID: string;
    };
    [SCREENS.WORKSPACE.RULES_MAX_EXPENSE_AGE]: {
        policyID: string;
    };
    [SCREENS.WORKSPACE.RULES_BILLABLE_DEFAULT]: {
        policyID: string;
    };
    [SCREENS.WORKSPACE.RULES_PROHIBITED_DEFAULT]: {
        policyID: string;
    };
    [SCREENS.WORKSPACE.RULES_CUSTOM]: {
        policyID: string;
    };
    [SCREENS.WORKSPACE.PER_DIEM_IMPORT]: {
        policyID: string;
    };
    [SCREENS.WORKSPACE.PER_DIEM_IMPORTED]: {
        policyID: string;
    };
    [SCREENS.WORKSPACE.PER_DIEM_SETTINGS]: {
        policyID: string;
    };
    [SCREENS.WORKSPACE.PER_DIEM_DETAILS]: {
        policyID: string;
        rateID: string;
        subRateID: string;
    };
    [SCREENS.WORKSPACE.PER_DIEM_EDIT_DESTINATION]: {
        policyID: string;
        rateID: string;
        subRateID: string;
    };
    [SCREENS.WORKSPACE.PER_DIEM_EDIT_SUBRATE]: {
        policyID: string;
        rateID: string;
        subRateID: string;
    };
    [SCREENS.WORKSPACE.PER_DIEM_EDIT_AMOUNT]: {
        policyID: string;
        rateID: string;
        subRateID: string;
    };
    [SCREENS.WORKSPACE.PER_DIEM_EDIT_CURRENCY]: {
        policyID: string;
        rateID: string;
        subRateID: string;
    };
} & ReimbursementAccountNavigatorParamList;

type TwoFactorAuthNavigatorParamList = {
    [SCREENS.TWO_FACTOR_AUTH.ROOT]: {
        backTo?: Routes;
        forwardTo?: string;
    };
    [SCREENS.TWO_FACTOR_AUTH.VERIFY]: {
        backTo?: Routes;
        forwardTo?: string;
    };
    [SCREENS.TWO_FACTOR_AUTH.SUCCESS]: {
        backTo?: Routes;
        forwardTo?: string;
    };
    [SCREENS.TWO_FACTOR_AUTH.DISABLE]: undefined;
    [SCREENS.TWO_FACTOR_AUTH.DISABLED]: undefined;
};

type NewChatNavigatorParamList = {
    [SCREENS.NEW_CHAT.ROOT]: undefined;
    [SCREENS.NEW_CHAT.NEW_CHAT_CONFIRM]: undefined;
    [SCREENS.NEW_CHAT.NEW_CHAT_EDIT_NAME]: undefined;
};

type DetailsNavigatorParamList = {
    [SCREENS.DETAILS_ROOT]: {
        login: string;
        reportID: string;
    };
};

type ProfileNavigatorParamList = {
    [SCREENS.PROFILE_ROOT]: {
        accountID: string;
        reportID: string;
        login?: string;
        backTo: Routes;
    };
};

type NewReportWorkspaceSelectionNavigatorParamList = {
    [SCREENS.NEW_REPORT_WORKSPACE_SELECTION.ROOT]: undefined;
};

type ReportDetailsNavigatorParamList = {
    [SCREENS.REPORT_DETAILS.ROOT]: {
        reportID: string;
        backTo?: Routes;
    };
    [SCREENS.REPORT_DETAILS.SHARE_CODE]: {
        reportID: string;
        backTo?: Routes;
    };
    [SCREENS.REPORT_DETAILS.EXPORT]: {
        reportID: string;
        policyID: string;
        connectionName: ConnectionName;
        backTo?: Routes;
    };
};

type ReportChangeWorkspaceNavigatorParamList = {
    [SCREENS.REPORT_CHANGE_WORKSPACE.ROOT]: {
        reportID: string;
        backTo?: Routes;
    };
};

type ReportSettingsNavigatorParamList = {
    [SCREENS.REPORT_SETTINGS.ROOT]: {
        reportID: string;
        backTo?: Routes;
    };
    [SCREENS.REPORT_SETTINGS.NAME]: {
        reportID: string;
        backTo?: Routes;
    };
    [SCREENS.REPORT_SETTINGS.NOTIFICATION_PREFERENCES]: {
        reportID: string;
        backTo?: Routes;
    };
    [SCREENS.REPORT_SETTINGS.WRITE_CAPABILITY]: {
        reportID: string;
        backTo?: Routes;
    };
    [SCREENS.REPORT_SETTINGS.VISIBILITY]: {
        reportID: string;
        backTo?: Routes;
    };
};

type ReportDescriptionNavigatorParamList = {
    [SCREENS.REPORT_DESCRIPTION_ROOT]: {
        reportID: string;
        backTo?: Routes;
    };
};

type ParticipantsNavigatorParamList = {
    [SCREENS.REPORT_PARTICIPANTS.ROOT]: {
        reportID: string;
        backTo?: Routes;
    };
    [SCREENS.REPORT_PARTICIPANTS.INVITE]: {
        reportID: string;
        backTo?: Routes;
    };
    [SCREENS.REPORT_PARTICIPANTS.DETAILS]: {
        reportID: string;
        accountID: string;
        backTo?: Routes;
    };
    [SCREENS.REPORT_PARTICIPANTS.ROLE]: {
        reportID: string;
        accountID: string;
        backTo?: Routes;
    };
};

type RoomMembersNavigatorParamList = {
    [SCREENS.ROOM_MEMBERS.ROOT]: {
        reportID: string;
        backTo?: Routes;
    };
    [SCREENS.ROOM_MEMBERS.INVITE]: {
        reportID: string;
        role?: 'accountant';
        backTo?: Routes;
    };
    [SCREENS.ROOM_MEMBERS.DETAILS]: {
        reportID: string;
        accountID: string;
        backTo?: Routes;
    };
};

type MoneyRequestNavigatorParamList = {
    [SCREENS.MONEY_REQUEST.STEP_SEND_FROM]: {
        iouType: IOUType;
        transactionID: string;
        reportID: string;
        backTo: Routes;
    };
    [SCREENS.MONEY_REQUEST.EDIT_REPORT]: {
        action: IOUAction;
        iouType: IOUType;
        reportID: string;
        backTo: Routes;
    };
    [SCREENS.MONEY_REQUEST.STEP_REPORT]: {
        action: IOUAction;
        iouType: IOUType;
        transactionID: string;
        reportID: string;
        backTo: Routes;
    };
    [SCREENS.MONEY_REQUEST.STEP_COMPANY_INFO]: {
        iouType: IOUType;
        transactionID: string;
        reportID: string;
        backTo: Routes;
    };
    [SCREENS.MONEY_REQUEST.STEP_PARTICIPANTS]: {
        action: IOUAction;
        iouType: Exclude<IOUType, typeof CONST.IOU.TYPE.REQUEST | typeof CONST.IOU.TYPE.SEND>;
        transactionID: string;
        reportID: string;
        backTo: Routes;
    };
    [SCREENS.MONEY_REQUEST.STEP_DATE]: {
        action: IOUAction;
        iouType: Exclude<IOUType, typeof CONST.IOU.TYPE.REQUEST | typeof CONST.IOU.TYPE.SEND>;
        transactionID: string;
        reportID: string;
        backTo: Routes;
        reportActionID?: string;
    };
    [SCREENS.MONEY_REQUEST.STEP_DESCRIPTION]: {
        action: IOUAction;
        iouType: Exclude<IOUType, typeof CONST.IOU.TYPE.REQUEST | typeof CONST.IOU.TYPE.SEND>;
        transactionID: string;
        reportID: string;
        backTo: Routes;
        reportActionID: string;
    };
    [SCREENS.MONEY_REQUEST.STEP_CATEGORY]: {
        action: IOUAction;
        iouType: Exclude<IOUType, typeof CONST.IOU.TYPE.REQUEST | typeof CONST.IOU.TYPE.SEND>;
        transactionID: string;
        reportActionID: string;
        reportID: string;
        backTo: Routes;
    };
    [SCREENS.MONEY_REQUEST.STEP_TAX_AMOUNT]: {
        action: IOUAction;
        iouType: Exclude<IOUType, typeof CONST.IOU.TYPE.REQUEST | typeof CONST.IOU.TYPE.SEND>;
        transactionID: string;
        reportID: string;
        backTo: Routes;
        currency?: string;
    };
    [SCREENS.MONEY_REQUEST.STEP_TAG]: {
        action: IOUAction;
        iouType: Exclude<IOUType, typeof CONST.IOU.TYPE.REQUEST | typeof CONST.IOU.TYPE.SEND>;
        transactionID: string;
        reportID: string;
        backTo: Routes;
        reportActionID: string;
        orderWeight: string;
    };
    [SCREENS.MONEY_REQUEST.STEP_TAX_RATE]: {
        action: IOUAction;
        iouType: Exclude<IOUType, typeof CONST.IOU.TYPE.REQUEST | typeof CONST.IOU.TYPE.SEND>;
        transactionID: string;
        reportID: string;
        backTo: Routes;
    };
    [SCREENS.MONEY_REQUEST.STEP_WAYPOINT]: {
        iouType: IOUType;
        reportID: string;
        backTo: Routes | undefined;
        action: IOUAction;
        pageIndex: string;
        transactionID: string;
    };
    [SCREENS.MONEY_REQUEST.STEP_MERCHANT]: {
        action: IOUAction;
        iouType: Exclude<IOUType, typeof CONST.IOU.TYPE.REQUEST | typeof CONST.IOU.TYPE.SEND>;
        transactionID: string;
        reportID: string;
        backTo: Routes;
    };
    [SCREENS.MONEY_REQUEST.STEP_SPLIT_PAYER]: {
        action: ValueOf<typeof CONST.IOU.ACTION>;
        iouType: ValueOf<typeof CONST.IOU.TYPE>;
        transactionID: string;
        reportID: string;
        backTo: Routes;
    };
    [SCREENS.IOU_SEND.ENABLE_PAYMENTS]: undefined;
    [SCREENS.IOU_SEND.ADD_BANK_ACCOUNT]: undefined;
    [SCREENS.IOU_SEND.ADD_DEBIT_CARD]: undefined;
    [SCREENS.MONEY_REQUEST.STEP_DISTANCE]: {
        action: IOUAction;
        iouType: IOUType;
        transactionID: string;
        reportID: string;
        backTo: Routes;
        backToReport?: string;
    };
    [SCREENS.MONEY_REQUEST.CREATE]: {
        iouType: IOUType;
        reportID: string;
        transactionID: string;

        // These are not used in the screen, but are needed for the navigation
        // for IOURequestStepDistance and IOURequestStepAmount components
        backTo: never;
        action: never;
        currency: never;
        pageIndex?: string;
        backToReport?: string;
    };
    [SCREENS.MONEY_REQUEST.START]: {
        iouType: IOUType;
        reportID: string;
        transactionID: string;
        iouRequestType: IOURequestType;
    };
    [SCREENS.MONEY_REQUEST.STEP_AMOUNT]: {
        iouType: IOUType;
        reportID: string;
        transactionID: string;
        backTo: Routes;
        action: IOUAction;
        pageIndex?: string;
        currency?: string;
        backToReport?: string;
    };
    [SCREENS.MONEY_REQUEST.STEP_DISTANCE_RATE]: {
        action: IOUAction;
        iouType: ValueOf<typeof CONST.IOU.TYPE>;
        transactionID: string;
        backTo: Routes;
        reportID: string;
    };
    [SCREENS.MONEY_REQUEST.STEP_CONFIRMATION]: {
        action: IOUAction;
        iouType: Exclude<IOUType, typeof CONST.IOU.TYPE.REQUEST | typeof CONST.IOU.TYPE.SEND>;
        transactionID: string;
        reportID: string;
        pageIndex?: string;
        backTo?: string;
        participantsAutoAssigned?: string;
        backToReport?: string;
    };
    [SCREENS.MONEY_REQUEST.STEP_SCAN]: {
        action: IOUAction;
        iouType: IOUType;
        transactionID: string;
        reportID: string;
        pageIndex: number;
        backTo: Routes;
        backToReport?: string;
    };
    [SCREENS.MONEY_REQUEST.STEP_CURRENCY]: {
        action: IOUAction;
        iouType: IOUType;
        transactionID: string;
        reportID: string;
        pageIndex?: string;
        backTo?: Routes;
        currency?: string;
    };
    [SCREENS.MONEY_REQUEST.HOLD]: {
        /** ID of the transaction the page was opened for */
        transactionID: string;

        /** ID of the report that user is providing hold reason to */
        reportID: string;

        /** Link to previous page */
        backTo: ExpensifyRoute;

        /** Hash that includes info about what is searched for */
        searchHash?: number;
    };
    [SCREENS.MONEY_REQUEST.STEP_ATTENDEES]: {
        action: IOUAction;
        iouType: Exclude<IOUType, typeof CONST.IOU.TYPE.REQUEST | typeof CONST.IOU.TYPE.SEND>;
        transactionID: string;
        reportID: string;
        backTo: Routes;
    };
    [SCREENS.MONEY_REQUEST.STEP_ACCOUNTANT]: {
        action: IOUAction;
        iouType: Exclude<IOUType, typeof CONST.IOU.TYPE.REQUEST | typeof CONST.IOU.TYPE.SEND>;
        transactionID: string;
        reportID: string;
        backTo: Routes;
    };
    [SCREENS.MONEY_REQUEST.STEP_UPGRADE]: {
        action: IOUAction;
        iouType: Exclude<IOUType, typeof CONST.IOU.TYPE.REQUEST | typeof CONST.IOU.TYPE.SEND>;
        transactionID: string;
        reportID: string;
        backTo: Routes;
    };
    [SCREENS.MONEY_REQUEST.STEP_DESTINATION]: {
        action: IOUAction;
        iouType: Exclude<IOUType, typeof CONST.IOU.TYPE.REQUEST | typeof CONST.IOU.TYPE.SEND>;
        transactionID: string;
        reportID: string;
        backTo: Routes | undefined;
    };
    [SCREENS.MONEY_REQUEST.STEP_TIME]: {
        action: IOUAction;
        iouType: Exclude<IOUType, typeof CONST.IOU.TYPE.REQUEST | typeof CONST.IOU.TYPE.SEND>;
        transactionID: string;
        reportID: string;
        backTo: Routes | undefined;
    };
    [SCREENS.MONEY_REQUEST.STEP_SUBRATE]: {
        iouType: Exclude<IOUType, typeof CONST.IOU.TYPE.REQUEST | typeof CONST.IOU.TYPE.SEND>;
        reportID: string;
        backTo: Routes | undefined;
        action: IOUAction;
        pageIndex: string;
        transactionID: string;
    };
    [SCREENS.MONEY_REQUEST.STEP_DESTINATION_EDIT]: {
        action: IOUAction;
        iouType: Exclude<IOUType, typeof CONST.IOU.TYPE.REQUEST | typeof CONST.IOU.TYPE.SEND>;
        transactionID: string;
        reportID: string;
        backTo: Routes | undefined;
    };
    [SCREENS.MONEY_REQUEST.STEP_TIME_EDIT]: {
        action: IOUAction;
        iouType: Exclude<IOUType, typeof CONST.IOU.TYPE.REQUEST | typeof CONST.IOU.TYPE.SEND>;
        transactionID: string;
        reportID: string;
        backTo: Routes | undefined;
    };
    [SCREENS.MONEY_REQUEST.STEP_SUBRATE_EDIT]: {
        iouType: Exclude<IOUType, typeof CONST.IOU.TYPE.REQUEST | typeof CONST.IOU.TYPE.SEND>;
        reportID: string;
        backTo: Routes | undefined;
        action: IOUAction;
        pageIndex: string;
        transactionID: string;
    };
};

type WorkspaceConfirmationNavigatorParamList = {
    [SCREENS.WORKSPACE_CONFIRMATION.ROOT]: {
        backTo?: Routes;
    };
};

type NewTaskNavigatorParamList = {
    [SCREENS.NEW_TASK.ROOT]: {
        backTo?: Routes;
    };
    [SCREENS.NEW_TASK.TASK_ASSIGNEE_SELECTOR]: {
        backTo?: Routes;
    };
    [SCREENS.NEW_TASK.TASK_SHARE_DESTINATION_SELECTOR]: undefined;
    [SCREENS.NEW_TASK.DETAILS]: {
        backTo?: Routes;
    };
    [SCREENS.NEW_TASK.TITLE]: {
        backTo?: Routes;
    };
    [SCREENS.NEW_TASK.DESCRIPTION]: {
        backTo?: Routes;
    };
};

type TeachersUniteNavigatorParamList = {
    [SCREENS.SAVE_THE_WORLD.ROOT]: undefined;
    [SCREENS.I_KNOW_A_TEACHER]: undefined;
    [SCREENS.INTRO_SCHOOL_PRINCIPAL]: undefined;
    [SCREENS.I_AM_A_TEACHER]: undefined;
};

type TaskDetailsNavigatorParamList = {
    [SCREENS.TASK.TITLE]: {
        backTo?: Routes;
    };
    [SCREENS.TASK.ASSIGNEE]: {
        reportID: string;
        backTo?: Routes;
    };
};

type EnablePaymentsNavigatorParamList = {
    [SCREENS.ENABLE_PAYMENTS_ROOT]: undefined;
};

type SplitDetailsNavigatorParamList = {
    [SCREENS.SPLIT_DETAILS.ROOT]: {
        reportID: string;
        reportActionID: string;
        backTo?: Routes;
    };
    [SCREENS.SPLIT_DETAILS.EDIT_REQUEST]: {
        field: string;
        reportID: string;
        reportActionID: string;
        currency: string;
        tagIndex: string;
    };
};

type AddPersonalBankAccountNavigatorParamList = {
    [SCREENS.ADD_PERSONAL_BANK_ACCOUNT_ROOT]: undefined;
};

type ReimbursementAccountNavigatorParamList = {
    [SCREENS.REIMBURSEMENT_ACCOUNT_ROOT]: {
        stepToOpen?: ReimbursementAccountStepToOpen;
        backTo?: Routes;
        policyID?: string;
    };
};

type WalletStatementNavigatorParamList = {
    [SCREENS.WALLET_STATEMENT_ROOT]: {
        /** The statement year and month as one string, i.e. 202110 */
        yearMonth: string;
    };
};

type FlagCommentNavigatorParamList = {
    [SCREENS.FLAG_COMMENT_ROOT]: {
        reportID: string;
        reportActionID: string;
        backTo?: Routes;
    };
};

type EditRequestNavigatorParamList = {
    [SCREENS.EDIT_REQUEST.REPORT_FIELD]: {
        fieldID: string;
        reportID: string;
        policyID: string;
        backTo?: Routes;
    };
};

type SignInNavigatorParamList = {
    [SCREENS.SIGN_IN_ROOT]: undefined;
};

type FeatureTrainingNavigatorParamList = {
    [SCREENS.FEATURE_TRAINING_ROOT]: undefined;
    [SCREENS.PROCESS_MONEY_REQUEST_HOLD_ROOT]: undefined;
    [SCREENS.CHANGE_POLICY_EDUCATIONAL_ROOT]: undefined;
};

type ReferralDetailsNavigatorParamList = {
    [SCREENS.REFERRAL_DETAILS]: {
        contentType: ValueOf<typeof CONST.REFERRAL_PROGRAM.CONTENT_TYPES>;
        backTo: string;
    };
};

type PrivateNotesNavigatorParamList = {
    [SCREENS.PRIVATE_NOTES.LIST]: {
        backTo?: Routes;
    };
    [SCREENS.PRIVATE_NOTES.EDIT]: {
        reportID: string;
        accountID: string;
        backTo?: Routes;
    };
};

type TransactionDuplicateNavigatorParamList = {
    [SCREENS.TRANSACTION_DUPLICATE.REVIEW]: {
        threadReportID: string;
        backTo?: Routes;
    };
    [SCREENS.TRANSACTION_DUPLICATE.MERCHANT]: {
        threadReportID: string;
        backTo?: Routes;
    };
    [SCREENS.TRANSACTION_DUPLICATE.CATEGORY]: {
        threadReportID: string;
        backTo?: Routes;
    };
    [SCREENS.TRANSACTION_DUPLICATE.TAG]: {
        threadReportID: string;
        backTo?: Routes;
    };
    [SCREENS.TRANSACTION_DUPLICATE.DESCRIPTION]: {
        threadReportID: string;
        backTo?: Routes;
    };
    [SCREENS.TRANSACTION_DUPLICATE.TAX_CODE]: {
        threadReportID: string;
        backTo?: Routes;
    };
    [SCREENS.TRANSACTION_DUPLICATE.BILLABLE]: {
        threadReportID: string;
        backTo?: Routes;
    };
    [SCREENS.TRANSACTION_DUPLICATE.REIMBURSABLE]: {
        threadReportID: string;
        backTo?: Routes;
    };
};

type RightModalNavigatorParamList = {
    [SCREENS.RIGHT_MODAL.SETTINGS]: NavigatorScreenParams<SettingsNavigatorParamList>;
    [SCREENS.RIGHT_MODAL.TWO_FACTOR_AUTH]: NavigatorScreenParams<TwoFactorAuthNavigatorParamList>;
    [SCREENS.RIGHT_MODAL.NEW_CHAT]: NavigatorScreenParams<NewChatNavigatorParamList>;
    [SCREENS.RIGHT_MODAL.DETAILS]: NavigatorScreenParams<DetailsNavigatorParamList>;
    [SCREENS.RIGHT_MODAL.PROFILE]: NavigatorScreenParams<ProfileNavigatorParamList>;
    [SCREENS.SETTINGS.SHARE_CODE]: undefined;
    [SCREENS.RIGHT_MODAL.NEW_REPORT_WORKSPACE_SELECTION]: NavigatorScreenParams<NewReportWorkspaceSelectionNavigatorParamList>;
    [SCREENS.RIGHT_MODAL.REPORT_DETAILS]: NavigatorScreenParams<ReportDetailsNavigatorParamList>;
    [SCREENS.RIGHT_MODAL.REPORT_CHANGE_WORKSPACE]: NavigatorScreenParams<ReportChangeWorkspaceNavigatorParamList>;
    [SCREENS.RIGHT_MODAL.REPORT_SETTINGS]: NavigatorScreenParams<ReportSettingsNavigatorParamList>;
    [SCREENS.RIGHT_MODAL.SETTINGS_CATEGORIES]: NavigatorScreenParams<SettingsNavigatorParamList>;
    [SCREENS.RIGHT_MODAL.SETTINGS_TAGS]: NavigatorScreenParams<SettingsNavigatorParamList>;
    [SCREENS.RIGHT_MODAL.EXPENSIFY_CARD]: NavigatorScreenParams<SettingsNavigatorParamList>;
    [SCREENS.RIGHT_MODAL.DOMAIN_CARD]: NavigatorScreenParams<SettingsNavigatorParamList>;
    [SCREENS.RIGHT_MODAL.REPORT_DESCRIPTION]: NavigatorScreenParams<ReportDescriptionNavigatorParamList>;
    [SCREENS.RIGHT_MODAL.PARTICIPANTS]: NavigatorScreenParams<ParticipantsNavigatorParamList>;
    [SCREENS.RIGHT_MODAL.ROOM_MEMBERS]: NavigatorScreenParams<RoomMembersNavigatorParamList>;
    [SCREENS.RIGHT_MODAL.MONEY_REQUEST]: NavigatorScreenParams<MoneyRequestNavigatorParamList>;
    [SCREENS.RIGHT_MODAL.WORKSPACE_CONFIRMATION]: NavigatorScreenParams<WorkspaceConfirmationNavigatorParamList>;
    [SCREENS.RIGHT_MODAL.NEW_TASK]: NavigatorScreenParams<NewTaskNavigatorParamList>;
    [SCREENS.RIGHT_MODAL.TEACHERS_UNITE]: NavigatorScreenParams<TeachersUniteNavigatorParamList>;
    [SCREENS.RIGHT_MODAL.TASK_DETAILS]: NavigatorScreenParams<TaskDetailsNavigatorParamList>;
    [SCREENS.RIGHT_MODAL.ENABLE_PAYMENTS]: NavigatorScreenParams<EnablePaymentsNavigatorParamList>;
    [SCREENS.RIGHT_MODAL.SPLIT_DETAILS]: NavigatorScreenParams<SplitDetailsNavigatorParamList>;
    [SCREENS.RIGHT_MODAL.ADD_PERSONAL_BANK_ACCOUNT]: NavigatorScreenParams<AddPersonalBankAccountNavigatorParamList>;
    [SCREENS.RIGHT_MODAL.WALLET_STATEMENT]: NavigatorScreenParams<WalletStatementNavigatorParamList>;
    [SCREENS.RIGHT_MODAL.FLAG_COMMENT]: NavigatorScreenParams<FlagCommentNavigatorParamList>;
    [SCREENS.RIGHT_MODAL.EDIT_REQUEST]: NavigatorScreenParams<EditRequestNavigatorParamList>;
    [SCREENS.RIGHT_MODAL.SIGN_IN]: NavigatorScreenParams<SignInNavigatorParamList>;
    [SCREENS.RIGHT_MODAL.REFERRAL]: NavigatorScreenParams<ReferralDetailsNavigatorParamList>;
    [SCREENS.RIGHT_MODAL.PRIVATE_NOTES]: NavigatorScreenParams<PrivateNotesNavigatorParamList>;
    [SCREENS.RIGHT_MODAL.TRANSACTION_DUPLICATE]: NavigatorScreenParams<TransactionDuplicateNavigatorParamList>;
    [SCREENS.RIGHT_MODAL.TRAVEL]: NavigatorScreenParams<TravelNavigatorParamList>;
    [SCREENS.RIGHT_MODAL.SEARCH_REPORT]: NavigatorScreenParams<SearchReportParamList>;
    [SCREENS.RIGHT_MODAL.RESTRICTED_ACTION]: NavigatorScreenParams<RestrictedActionParamList>;
    [SCREENS.RIGHT_MODAL.SEARCH_ADVANCED_FILTERS]: NavigatorScreenParams<SearchAdvancedFiltersParamList>;
    [SCREENS.RIGHT_MODAL.SEARCH_SAVED_SEARCH]: NavigatorScreenParams<SearchSavedSearchParamList>;
    [SCREENS.RIGHT_MODAL.MISSING_PERSONAL_DETAILS]: NavigatorScreenParams<MissingPersonalDetailsParamList>;
    [SCREENS.RIGHT_MODAL.DEBUG]: NavigatorScreenParams<DebugParamList>;
    [SCREENS.RIGHT_MODAL.ADD_UNREPORTED_EXPENSE]: NavigatorScreenParams<{reportId: string | undefined}>;
    [SCREENS.RIGHT_MODAL.SCHEDULE_CALL]: NavigatorScreenParams<ScheduleCallParamList>;
};

type TravelNavigatorParamList = {
    [SCREENS.TRAVEL.MY_TRIPS]: undefined;
    [SCREENS.TRAVEL.TRIP_SUMMARY]: {
        reportID: string;
        transactionID: string;
        backTo?: string;
    };
    [SCREENS.TRAVEL.TRIP_DETAILS]: {
        reportID: string;
        transactionID: string;
        reservationIndex: number;
        backTo?: string;
    };
    [SCREENS.TRAVEL.TCS]: {
        domain?: string;
    };
    [SCREENS.TRAVEL.DOMAIN_PERMISSION_INFO]: {
        domain: string;
    };
    [SCREENS.TRAVEL.WORKSPACE_ADDRESS]: {
        domain: string;
    };
};

type ReportsSplitNavigatorParamList = {
    [SCREENS.HOME]: undefined;
    [SCREENS.REPORT]: {
        reportID: string;
        reportActionID?: string;
        openOnAdminRoom?: boolean;
        referrer?: string;
        backTo?: Routes;
        moneyRequestReportActionID?: string;
        transactionID?: string;
    };
};

type SettingsSplitNavigatorParamList = {
    [SCREENS.SETTINGS.ROOT]: undefined;
    [SCREENS.SETTINGS.PREFERENCES.ROOT]: undefined;
    [SCREENS.SETTINGS.SECURITY]: undefined;
    [SCREENS.SETTINGS.PROFILE.ROOT]: {
        backTo?: Routes;
    };
    [SCREENS.SETTINGS.WALLET.ROOT]: undefined;
    [SCREENS.SETTINGS.ABOUT]: undefined;
    [SCREENS.SETTINGS.TROUBLESHOOT]: undefined;
    [SCREENS.SETTINGS.SAVE_THE_WORLD]: undefined;
};

type WorkspaceHubSplitNavigatorParamList = {
    [SCREENS.WORKSPACE_HUB.ROOT]: undefined;
    [SCREENS.WORKSPACE_HUB.WORKSPACES]: {
        backTo?: Routes;
    };
    [SCREENS.WORKSPACE_HUB.SUBSCRIPTION.ROOT]: undefined;
};

type WorkspaceSplitNavigatorParamList = {
    [SCREENS.WORKSPACE.INITIAL]: {
        policyID: string;
        backTo?: Routes;
    };
    [SCREENS.WORKSPACE.PROFILE]: {
        policyID: string;
        backTo?: Routes;
    };
    [SCREENS.WORKSPACE.EXPENSIFY_CARD]: {
        policyID: string;
    };
    [SCREENS.WORKSPACE.COMPANY_CARDS]: {
        policyID: string;
    };
    [SCREENS.WORKSPACE.COMPANY_CARDS_ADD_NEW]: {
        policyID: string;
        backTo?: Routes;
    };
    [SCREENS.WORKSPACE.COMPANY_CARDS_TRANSACTION_START_DATE]: {
        policyID: string;
        feed: string;
        backTo?: Routes;
    };
    [SCREENS.WORKSPACE.PER_DIEM]: {
        policyID: string;
    };
    [SCREENS.WORKSPACE.WORKFLOWS]: {
        policyID: string;
    };
    [SCREENS.WORKSPACE.WORKFLOWS_APPROVALS_NEW]: {
        policyID: string;
        backTo?: Routes;
    };
    [SCREENS.WORKSPACE.WORKFLOWS_APPROVALS_EDIT]: {
        policyID: string;
        firstApproverEmail: string;
    };
    [SCREENS.WORKSPACE.WORKFLOWS_APPROVALS_EXPENSES_FROM]: {
        policyID: string;
        backTo?: Routes;
    };
    [SCREENS.WORKSPACE.WORKFLOWS_APPROVALS_APPROVER]: {
        policyID: string;
        approverIndex: number;
        backTo?: Routes;
    };
    [SCREENS.WORKSPACE.WORKFLOWS_AUTO_REPORTING_FREQUENCY]: {
        policyID: string;
    };
    [SCREENS.WORKSPACE.WORKFLOWS_AUTO_REPORTING_MONTHLY_OFFSET]: {
        policyID: string;
    };
    [SCREENS.WORKSPACE.INVOICES]: {
        policyID: string;
    };
    [SCREENS.WORKSPACE.MEMBERS]: {
        policyID: string;
    };
    [SCREENS.WORKSPACE.CATEGORIES]: {
        policyID: string;
        backTo?: Routes;
    };
    [SCREENS.WORKSPACE.MORE_FEATURES]: {
        policyID: string;
    };
    [SCREENS.WORKSPACE.TAGS]: {
        policyID: string;
        backTo?: Routes;
    };
    [SCREENS.WORKSPACE.TAXES]: {
        policyID: string;
    };
    [SCREENS.WORKSPACE.REPORT_FIELDS]: {
        policyID: string;
    };
    [SCREENS.WORKSPACE.DISTANCE_RATES]: {
        policyID: string;
    };
    [SCREENS.WORKSPACE.ACCOUNTING.ROOT]: {
        policyID: string;
    };
    [SCREENS.WORKSPACE.ACCOUNTING.QUICKBOOKS_ONLINE_ADVANCED]: {
        policyID: string;
    };
    [SCREENS.WORKSPACE.ACCOUNTING.QUICKBOOKS_ONLINE_ACCOUNT_SELECTOR]: {
        policyID: string;
    };
    [SCREENS.WORKSPACE.ACCOUNTING.QUICKBOOKS_ONLINE_INVOICE_ACCOUNT_SELECTOR]: {
        policyID: string;
    };
    [SCREENS.WORKSPACE.ACCOUNTING.QUICKBOOKS_ONLINE_CLASSES_DISPLAYED_AS]: {
        policyID: string;
    };
    [SCREENS.WORKSPACE.ACCOUNTING.QUICKBOOKS_ONLINE_CUSTOMERS_DISPLAYED_AS]: {
        policyID: string;
    };
    [SCREENS.WORKSPACE.ACCOUNTING.QUICKBOOKS_ONLINE_LOCATIONS_DISPLAYED_AS]: {
        policyID: string;
    };
    [SCREENS.WORKSPACE.EXPENSIFY_CARD]: {
        policyID: string;
    };
    [SCREENS.WORKSPACE.RULES]: {
        policyID: string;
    };
};

type OnboardingModalNavigatorParamList = {
    [SCREENS.ONBOARDING_MODAL.ONBOARDING]: {
        backTo?: string;
    };
    [SCREENS.ONBOARDING.PERSONAL_DETAILS]: {
        backTo?: string;
    };
    [SCREENS.ONBOARDING.PRIVATE_DOMAIN]: {
        backTo?: string;
    };
    [SCREENS.ONBOARDING.WORKSPACES]: {
        backTo?: string;
    };
    [SCREENS.ONBOARDING.PURPOSE]: {
        backTo?: string;
    };
    [SCREENS.ONBOARDING.EMPLOYEES]: {
        backTo?: string;
    };
    [SCREENS.ONBOARDING.ACCOUNTING]: {
        backTo?: string;
    };
    [SCREENS.ONBOARDING.WORK_EMAIL]: {
        backTo?: string;
    };
    [SCREENS.ONBOARDING.WORK_EMAIL_VALIDATION]: {
        backTo?: string;
    };
};

type WelcomeVideoModalNavigatorParamList = {
    [SCREENS.WELCOME_VIDEO.ROOT]: {
        isFromRoot?: string;
    };
};

type ExplanationModalNavigatorParamList = {
    [SCREENS.EXPLANATION_MODAL.ROOT]: undefined;
};

type MigratedUserModalNavigatorParamList = {
    [SCREENS.MIGRATED_USER_WELCOME_MODAL.ROOT]: undefined;
};

type TestDriveModalNavigatorParamList = {
    [SCREENS.TEST_DRIVE_MODAL.ROOT]: {
        bossEmail?: string;
    };
};

type TestDriveDemoNavigatorParamList = {
    [SCREENS.TEST_DRIVE_DEMO.ROOT]: undefined;
};

type SharedScreensParamList = {
    [NAVIGATORS.REPORTS_SPLIT_NAVIGATOR]: NavigatorScreenParams<ReportsSplitNavigatorParamList>;
    [SCREENS.TRANSITION_BETWEEN_APPS]: {
        email?: string;
        accountID?: number;
        error?: string;
        shortLivedAuthToken?: string;
        shortLivedToken?: string;
        authTokenType?: ValueOf<typeof CONST.AUTH_TOKEN_TYPES>;
        exitTo?: Routes | HybridAppRoute;
        shouldForceLogin: string;
        domain?: Routes;
        delegatorEmail?: string;
    };
    [SCREENS.VALIDATE_LOGIN]: {
        accountID: string;
        validateCode: string;
        exitTo?: Routes | HybridAppRoute;
    };
};

type ShareNavigatorParamList = {
    [SCREENS.SHARE.ROOT]: undefined;
    [SCREENS.SHARE.SHARE_DETAILS]: {reportOrAccountID: string};
    [SCREENS.SHARE.SUBMIT_DETAILS]: {reportOrAccountID: string};
};

type PublicScreensParamList = SharedScreensParamList & {
    [SCREENS.UNLINK_LOGIN]: {
        accountID?: string;
        validateCode?: string;
    };
    [SCREENS.SIGN_IN_WITH_APPLE_DESKTOP]: undefined;
    [SCREENS.SIGN_IN_WITH_GOOGLE_DESKTOP]: undefined;
    [SCREENS.SAML_SIGN_IN]: undefined;
    [SCREENS.CONNECTION_COMPLETE]: undefined;
    [SCREENS.BANK_CONNECTION_COMPLETE]: undefined;
    [NAVIGATORS.PUBLIC_RIGHT_MODAL_NAVIGATOR]: NavigatorScreenParams<ConsoleNavigatorParamList>;
    [NAVIGATORS.TEST_TOOLS_MODAL_NAVIGATOR]: NavigatorScreenParams<TestToolsModalModalNavigatorParamList>;
};

type AuthScreensParamList = SharedScreensParamList & {
    [SCREENS.CONCIERGE]: undefined;
    [SCREENS.TRACK_EXPENSE]: undefined;
    [SCREENS.SUBMIT_EXPENSE]: undefined;
    [SCREENS.ATTACHMENTS]: {
        reportID: string;
        attachmentID?: string;
        source: string;
        type: ValueOf<typeof CONST.ATTACHMENT_TYPE>;
        accountID: string;
        isAuthTokenRequired?: string;
        fileName?: string;
        attachmentLink?: string;
        hashKey?: number;
    };
    [SCREENS.PROFILE_AVATAR]: {
        accountID: string;
    };
    [SCREENS.WORKSPACE_AVATAR]: {
        policyID: string;
    };
    [SCREENS.WORKSPACE_JOIN_USER]: {
        policyID: string;
        email: string;
    };
    [SCREENS.REPORT_AVATAR]: {
        reportID: string;
        policyID?: string;
    };
    [SCREENS.NOT_FOUND]: undefined;
    [SCREENS.REQUIRE_TWO_FACTOR_AUTH]: undefined;
    [NAVIGATORS.REPORTS_SPLIT_NAVIGATOR]: NavigatorScreenParams<ReportsSplitNavigatorParamList>;
    [NAVIGATORS.SETTINGS_SPLIT_NAVIGATOR]: NavigatorScreenParams<SettingsSplitNavigatorParamList>;
    [NAVIGATORS.WORKSPACE_HUB_SPLIT_NAVIGATOR]: NavigatorScreenParams<WorkspaceHubSplitNavigatorParamList>;
    [NAVIGATORS.WORKSPACE_SPLIT_NAVIGATOR]: NavigatorScreenParams<WorkspaceSplitNavigatorParamList>;
    [NAVIGATORS.RIGHT_MODAL_NAVIGATOR]: NavigatorScreenParams<RightModalNavigatorParamList>;
    [NAVIGATORS.ONBOARDING_MODAL_NAVIGATOR]: NavigatorScreenParams<OnboardingModalNavigatorParamList>;
    [NAVIGATORS.FEATURE_TRAINING_MODAL_NAVIGATOR]: NavigatorScreenParams<FeatureTrainingNavigatorParamList>;
    [NAVIGATORS.WELCOME_VIDEO_MODAL_NAVIGATOR]: NavigatorScreenParams<WelcomeVideoModalNavigatorParamList>;
    [NAVIGATORS.EXPLANATION_MODAL_NAVIGATOR]: NavigatorScreenParams<ExplanationModalNavigatorParamList>;
    [NAVIGATORS.MIGRATED_USER_MODAL_NAVIGATOR]: NavigatorScreenParams<MigratedUserModalNavigatorParamList>;
    [NAVIGATORS.TEST_DRIVE_MODAL_NAVIGATOR]: NavigatorScreenParams<TestDriveModalNavigatorParamList>;
    [NAVIGATORS.TEST_DRIVE_DEMO_NAVIGATOR]: NavigatorScreenParams<TestDriveDemoNavigatorParamList>;
    [NAVIGATORS.SEARCH_FULLSCREEN_NAVIGATOR]: NavigatorScreenParams<SearchFullscreenNavigatorParamList>;
    [SCREENS.DESKTOP_SIGN_IN_REDIRECT]: undefined;
    [SCREENS.TRANSACTION_RECEIPT]: {
        reportID: string;
        transactionID: string;
        readonly?: string;
        isFromReviewDuplicates?: string;
        action?: IOUAction;
        iouType?: IOUType;
    };
    [SCREENS.CONNECTION_COMPLETE]: undefined;
    [NAVIGATORS.SHARE_MODAL_NAVIGATOR]: NavigatorScreenParams<ShareNavigatorParamList>;
    [SCREENS.BANK_CONNECTION_COMPLETE]: undefined;
    [NAVIGATORS.TEST_TOOLS_MODAL_NAVIGATOR]: NavigatorScreenParams<TestToolsModalModalNavigatorParamList>;
};

type SearchReportParamList = {
    [SCREENS.SEARCH.REPORT_RHP]: {
        reportID: string;
        reportActionID?: string;
    };
    [SCREENS.SEARCH.TRANSACTION_HOLD_REASON_RHP]: {
        /** ID of the transaction the page was opened for */
        transactionID: string;

        /** ID of the report that user is providing hold reason to */
        reportID: string;

        /** Link to previous page */
        backTo: ExpensifyRoute;

        /** Hash that includes info about what is searched for */
        searchHash?: number;
    };
    [SCREENS.SEARCH.MONEY_REQUEST_REPORT_HOLD_TRANSACTIONS]: {
        /** Link to previous page */
        backTo: Routes;
        /** Selected transactions' report ID  */
        reportID: string;
    };
};

type SearchFullscreenNavigatorParamList = {
    [SCREENS.SEARCH.ROOT]: {
        q: SearchQueryString;
        name?: string;
        groupBy?: string;
    };
    [SCREENS.SEARCH.MONEY_REQUEST_REPORT]: {
        reportID: string;
        backTo?: Routes;
    };
};

type SearchAdvancedFiltersParamList = {
    [SCREENS.SEARCH.ADVANCED_FILTERS_RHP]: Record<string, never>;
};

type SearchSavedSearchParamList = {
    [SCREENS.SEARCH.SAVED_SEARCH_RENAME_RHP]: SaveSearchParams;
};

type RestrictedActionParamList = {
    [SCREENS.RESTRICTED_ACTION_ROOT]: {
        policyID: string;
    };
};

type MissingPersonalDetailsParamList = {
    [SCREENS.MISSING_PERSONAL_DETAILS_ROOT]: undefined;
};

type AddUnreportedExpensesParamList = {
    [SCREENS.ADD_UNREPORTED_EXPENSES_ROOT]: {
        reportID: string;
        backToReport?: string;
    };
};

type DebugParamList = {
    [SCREENS.DEBUG.REPORT]: {
        reportID: string;
    };
    [SCREENS.DEBUG.REPORT_ACTION]: {
        reportID: string;
        reportActionID: string;
    };
    [SCREENS.DEBUG.REPORT_ACTION_CREATE]: {
        reportID: string;
    };
    [SCREENS.DEBUG.DETAILS_CONSTANT_PICKER_PAGE]: {
        formType: string;
        fieldName: string;
        fieldValue?: string;
        policyID?: string;
        backTo?: string;
    };
    [SCREENS.DEBUG.DETAILS_DATE_TIME_PICKER_PAGE]: {
        fieldName: string;
        fieldValue?: string;
        backTo?: string;
    };
    [SCREENS.DEBUG.TRANSACTION]: {
        transactionID: string;
    };
    [SCREENS.DEBUG.TRANSACTION_VIOLATION_CREATE]: {
        transactionID: string;
    };
    [SCREENS.DEBUG.TRANSACTION_VIOLATION]: {
        transactionID: string;
        index: string;
    };
};

type ScheduleCallParamList = {
    [SCREENS.SCHEDULE_CALL.BOOK]: {
        reportID: string;
    };
    [SCREENS.SCHEDULE_CALL.CONFIRMATION]: {
        reportID: string;
    };
};

<<<<<<< HEAD
type TestToolsModalModalNavigatorParamList = {
    [SCREENS.TEST_TOOLS_MODAL.ROOT]: undefined;
};

type RootNavigatorParamList = PublicScreensParamList & AuthScreensParamList & LeftModalNavigatorParamList & SearchFullscreenNavigatorParamList;
=======
type RootNavigatorParamList = PublicScreensParamList & AuthScreensParamList & SearchFullscreenNavigatorParamList;
>>>>>>> e0862220

type OnboardingFlowName = keyof OnboardingModalNavigatorParamList;

type SplitNavigatorName = keyof SplitNavigatorParamList;

type SearchFullscreenNavigatorName = typeof NAVIGATORS.SEARCH_FULLSCREEN_NAVIGATOR;

type FullScreenName = SplitNavigatorName | SearchFullscreenNavigatorName;

// There are two split navigators which can be displayed when the Workspaces tab is selected
type WorkspacesTabNavigatorName = typeof NAVIGATORS.WORKSPACE_HUB_SPLIT_NAVIGATOR | typeof NAVIGATORS.WORKSPACE_SPLIT_NAVIGATOR;

type WorkspaceScreenName = keyof WorkspaceSplitNavigatorParamList;

declare global {
    // eslint-disable-next-line @typescript-eslint/no-namespace
    namespace ReactNavigation {
        // eslint-disable-next-line @typescript-eslint/consistent-type-definitions, @typescript-eslint/no-empty-interface
        interface RootParamList extends RootNavigatorParamList {}
    }
}

export type {
    AddPersonalBankAccountNavigatorParamList,
    AddUnreportedExpensesParamList,
    AuthScreensParamList,
    BackToParams,
    DebugParamList,
    DetailsNavigatorParamList,
    EditRequestNavigatorParamList,
    EnablePaymentsNavigatorParamList,
    ExplanationModalNavigatorParamList,
    FeatureTrainingNavigatorParamList,
    FlagCommentNavigatorParamList,
    FullScreenName,
    MissingPersonalDetailsParamList,
    MoneyRequestNavigatorParamList,
    NavigationPartialRoute,
    NavigationRef,
    NavigationRoot,
    NavigationStateRoute,
    NavigationRoute,
    NewChatNavigatorParamList,
    NewTaskNavigatorParamList,
    OnboardingFlowName,
    OnboardingModalNavigatorParamList,
    ParticipantsNavigatorParamList,
    PrivateNotesNavigatorParamList,
    ProfileNavigatorParamList,
    PublicScreensParamList,
    ReferralDetailsNavigatorParamList,
    ReimbursementAccountNavigatorParamList,
    NewReportWorkspaceSelectionNavigatorParamList,
    ReportDescriptionNavigatorParamList,
    ReportDetailsNavigatorParamList,
    ReportChangeWorkspaceNavigatorParamList,
    ReportSettingsNavigatorParamList,
    ReportsSplitNavigatorParamList,
    RestrictedActionParamList,
    ShareNavigatorParamList,
    RightModalNavigatorParamList,
    RoomMembersNavigatorParamList,
    RootNavigatorParamList,
    SearchAdvancedFiltersParamList,
    SearchReportParamList,
    SearchSavedSearchParamList,
    SearchFullscreenNavigatorParamList,
    SettingsNavigatorParamList,
    SettingsSplitNavigatorParamList,
    SignInNavigatorParamList,
    SplitDetailsNavigatorParamList,
    SplitNavigatorBySidebar,
    SplitNavigatorName,
    SplitNavigatorParamList,
    SplitNavigatorSidebarScreen,
    StackNavigationAction,
    State,
    StateOrRoute,
    TaskDetailsNavigatorParamList,
    TeachersUniteNavigatorParamList,
    TransactionDuplicateNavigatorParamList,
    TravelNavigatorParamList,
    WalletStatementNavigatorParamList,
    WelcomeVideoModalNavigatorParamList,
    WorkspaceHubSplitNavigatorParamList,
    WorkspaceSplitNavigatorParamList,
    MigratedUserModalNavigatorParamList,
    WorkspaceConfirmationNavigatorParamList,
    TwoFactorAuthNavigatorParamList,
    ConsoleNavigatorParamList,
    ScheduleCallParamList,
    TestDriveModalNavigatorParamList,
    WorkspaceScreenName,
    TestDriveDemoNavigatorParamList,
    SetParamsAction,
    WorkspacesTabNavigatorName,
    TestToolsModalModalNavigatorParamList,
};<|MERGE_RESOLUTION|>--- conflicted
+++ resolved
@@ -2040,15 +2040,11 @@
     };
 };
 
-<<<<<<< HEAD
 type TestToolsModalModalNavigatorParamList = {
     [SCREENS.TEST_TOOLS_MODAL.ROOT]: undefined;
 };
 
-type RootNavigatorParamList = PublicScreensParamList & AuthScreensParamList & LeftModalNavigatorParamList & SearchFullscreenNavigatorParamList;
-=======
 type RootNavigatorParamList = PublicScreensParamList & AuthScreensParamList & SearchFullscreenNavigatorParamList;
->>>>>>> e0862220
 
 type OnboardingFlowName = keyof OnboardingModalNavigatorParamList;
 
