/* eslint-disable @typescript-eslint/naming-convention  */
import type {
    CommonActions,
    NavigationContainerRefWithCurrent,
    NavigationHelpers,
    NavigationState,
    NavigatorScreenParams,
    ParamListBase,
    PartialRoute,
    PartialState,
    Route,
} from '@react-navigation/native';
import type {ValueOf} from 'type-fest';
import type {IOURequestType} from '@libs/actions/IOU';
import type CONST from '@src/CONST';
import type {Country} from '@src/CONST';
import type NAVIGATORS from '@src/NAVIGATORS';
import type {HybridAppRoute, Route as Routes} from '@src/ROUTES';
import type SCREENS from '@src/SCREENS';
import type EXIT_SURVEY_REASON_FORM_INPUT_IDS from '@src/types/form/ExitSurveyReasonForm';

type NavigationRef = NavigationContainerRefWithCurrent<RootStackParamList>;

type NavigationRoot = NavigationHelpers<RootStackParamList>;

type GoBackAction = Extract<CommonActions.Action, {type: 'GO_BACK'}>;
type ResetAction = Extract<CommonActions.Action, {type: 'RESET'}>;
type SetParamsAction = Extract<CommonActions.Action, {type: 'SET_PARAMS'}>;

type ActionNavigate = {
    type: ValueOf<typeof CONST.NAVIGATION.ACTION_TYPE>;
    payload: {
        name?: string;
        key?: string;
        // eslint-disable-next-line @typescript-eslint/no-explicit-any
        params?: any;
        path?: string;
        merge?: boolean;
    };
    source?: string;
    target?: string;
};

type StackNavigationAction = GoBackAction | ResetAction | SetParamsAction | ActionNavigate | undefined;

type NavigationStateRoute = NavigationState['routes'][number];
type NavigationPartialRoute<TRouteName extends string = string> = PartialRoute<Route<TRouteName>>;
type StateOrRoute = NavigationState | NavigationStateRoute | NavigationPartialRoute;
type State<TParamList extends ParamListBase = ParamListBase> = NavigationState<TParamList> | PartialState<NavigationState<TParamList>>;

type CentralPaneNavigatorParamList = {
    [SCREENS.REPORT]: {
        reportActionID: string;
        reportID: string;
        openOnAdminRoom?: boolean;
    };
    [SCREENS.SETTINGS.PROFILE.ROOT]: undefined;
    [SCREENS.SETTINGS.PREFERENCES.ROOT]: undefined;
    [SCREENS.SETTINGS.SECURITY]: undefined;
    [SCREENS.SETTINGS.WALLET.ROOT]: undefined;
    [SCREENS.SETTINGS.ABOUT]: undefined;
    [SCREENS.SETTINGS.WORKSPACES]: undefined;
    [SCREENS.SETTINGS.SAVE_THE_WORLD]: undefined;
};

type WorkspaceSwitcherNavigatorParamList = {
    [SCREENS.WORKSPACE_SWITCHER.ROOT]: undefined;
};

type BackToParams = {
    backTo?: Routes;
};

type SettingsNavigatorParamList = {
    [SCREENS.SETTINGS.ROOT]: undefined;
    [SCREENS.SETTINGS.SHARE_CODE]: undefined;
    [SCREENS.SETTINGS.PROFILE.ROOT]: undefined;
    [SCREENS.SETTINGS.PROFILE.PRONOUNS]: undefined;
    [SCREENS.SETTINGS.PROFILE.DISPLAY_NAME]: undefined;
    [SCREENS.SETTINGS.PROFILE.TIMEZONE]: undefined;
    [SCREENS.SETTINGS.PROFILE.TIMEZONE_SELECT]: undefined;
    [SCREENS.SETTINGS.PROFILE.LEGAL_NAME]: undefined;
    [SCREENS.SETTINGS.PROFILE.DATE_OF_BIRTH]: undefined;
    [SCREENS.SETTINGS.PROFILE.ADDRESS]: {
        country?: Country | '';
    };
    [SCREENS.SETTINGS.PROFILE.ADDRESS_COUNTRY]: {
        backTo?: Routes;
        country: string;
    };
    [SCREENS.SETTINGS.PROFILE.CONTACT_METHODS]: {
        backTo: Routes;
    };
    [SCREENS.SETTINGS.PROFILE.CONTACT_METHOD_DETAILS]: {
        contactMethod: string;
    };
    [SCREENS.SETTINGS.PROFILE.NEW_CONTACT_METHOD]: {
        backTo: Routes;
    };
    [SCREENS.SETTINGS.PREFERENCES.ROOT]: undefined;
    [SCREENS.SETTINGS.PREFERENCES.PRIORITY_MODE]: undefined;
    [SCREENS.SETTINGS.PREFERENCES.LANGUAGE]: undefined;
    [SCREENS.SETTINGS.PREFERENCES.THEME]: undefined;
    [SCREENS.SETTINGS.CLOSE]: undefined;
    [SCREENS.SETTINGS.SECURITY]: undefined;
    [SCREENS.SETTINGS.ABOUT]: undefined;
    [SCREENS.SETTINGS.APP_DOWNLOAD_LINKS]: undefined;
    [SCREENS.SETTINGS.TROUBLESHOOT]: undefined;
    [SCREENS.SETTINGS.CONSOLE]: undefined;
    [SCREENS.SETTINGS.SHARE_LOG]: {
        /** URL of the generated file to share logs in a report */
        source: string;
    };
    [SCREENS.SETTINGS.WALLET.ROOT]: undefined;
    [SCREENS.SETTINGS.WALLET.CARDS_DIGITAL_DETAILS_UPDATE_ADDRESS]: undefined;
    [SCREENS.SETTINGS.WALLET.DOMAIN_CARD]: undefined;
    [SCREENS.SETTINGS.WALLET.REPORT_VIRTUAL_CARD_FRAUD]: undefined;
    [SCREENS.SETTINGS.WALLET.CARD_ACTIVATE]: undefined;
    [SCREENS.SETTINGS.WALLET.CARD_GET_PHYSICAL.NAME]: {
        /** domain passed via route /settings/wallet/card/:domain */
        domain: string;
    };
    [SCREENS.SETTINGS.WALLET.CARD_GET_PHYSICAL.PHONE]: {
        /** domain passed via route /settings/wallet/card/:domain */
        domain: string;
    };
    [SCREENS.SETTINGS.WALLET.CARD_GET_PHYSICAL.ADDRESS]: {
        /** Currently selected country */
        country: string;
        /** domain passed via route /settings/wallet/card/:domain */
        domain: string;
    };
    [SCREENS.SETTINGS.WALLET.CARD_GET_PHYSICAL.CONFIRM]: {
        /** Currently selected country */
        country: string;
        /** domain passed via route /settings/wallet/card/:domain */
        domain: string;
    };
    [SCREENS.WORKSPACE.WORKFLOWS_PAYER]: {
        policyID: string;
    };
    [SCREENS.SETTINGS.WALLET.TRANSFER_BALANCE]: undefined;
    [SCREENS.SETTINGS.WALLET.CHOOSE_TRANSFER_ACCOUNT]: undefined;
    [SCREENS.SETTINGS.WALLET.ENABLE_PAYMENTS]: undefined;
    [SCREENS.SETTINGS.ADD_DEBIT_CARD]: undefined;
    [SCREENS.SETTINGS.ADD_BANK_ACCOUNT]: undefined;
    [SCREENS.SETTINGS.PROFILE.STATUS]: undefined;
    [SCREENS.SETTINGS.PROFILE.STATUS_CLEAR_AFTER]: undefined;
    [SCREENS.SETTINGS.PROFILE.STATUS_CLEAR_AFTER_DATE]: undefined;
    [SCREENS.SETTINGS.PROFILE.STATUS_CLEAR_AFTER_TIME]: undefined;
    [SCREENS.WORKSPACE.CURRENCY]: undefined;
    [SCREENS.WORKSPACE.NAME]: undefined;
    [SCREENS.WORKSPACE.DESCRIPTION]: undefined;
    [SCREENS.WORKSPACE.SHARE]: undefined;
    [SCREENS.WORKSPACE.RATE_AND_UNIT]: {
        policyID: string;
    };
    [SCREENS.WORKSPACE.RATE_AND_UNIT_RATE]: {
        policyID: string;
    };
    [SCREENS.WORKSPACE.RATE_AND_UNIT_UNIT]: {
        policyID: string;
    };
    [SCREENS.WORKSPACE.INVITE]: {
        policyID: string;
    };
    [SCREENS.WORKSPACE.INVITE_MESSAGE]: {
        policyID: string;
    };
    [SCREENS.WORKSPACE.CATEGORY_CREATE]: {
        policyID: string;
    };
    [SCREENS.WORKSPACE.CATEGORY_EDIT]: {
        policyID: string;
        categoryName: string;
    };
    [SCREENS.WORKSPACE.CATEGORY_SETTINGS]: {
        policyID: string;
        categoryName: string;
    };
    [SCREENS.WORKSPACE.CATEGORIES_SETTINGS]: {
        policyID: string;
    };
    [SCREENS.WORKSPACE.TAG_CREATE]: {
        policyID: string;
    };
    [SCREENS.WORKSPACE.DISTANCE_RATE_DETAILS]: {
        policyID: string;
        rateID: string;
    };
    [SCREENS.WORKSPACE.DISTANCE_RATE_EDIT]: {
        policyID: string;
        rateID: string;
    };
    [SCREENS.WORKSPACE.TAGS_SETTINGS]: {
        policyID: string;
    };
    [SCREENS.WORKSPACE.TAG_SETTINGS]: {
        policyID: string;
        tagName: string;
    };
    [SCREENS.WORKSPACE.TAGS_EDIT]: {
        policyID: string;
        tagName: string;
    };
    [SCREENS.WORKSPACE.TAG_EDIT]: {
        policyID: string;
        tagName: string;
    };
    [SCREENS.WORKSPACE.TAXES_SETTINGS]: {
        policyID: string;
    };
    [SCREENS.WORKSPACE.TAXES_SETTINGS_CUSTOM_TAX_NAME]: {
        policyID: string;
    };
    [SCREENS.WORKSPACE.TAXES_SETTINGS_FOREIGN_CURRENCY_DEFAULT]: {
        policyID: string;
    };
    [SCREENS.WORKSPACE.TAXES_SETTINGS_WORKSPACE_CURRENCY_DEFAULT]: {
        policyID: string;
    };
    [SCREENS.WORKSPACE.MEMBER_DETAILS]: {
        policyID: string;
        accountID: string;
    };
    [SCREENS.WORKSPACE.OWNER_CHANGE_SUCCESS]: {
        policyID: string;
        accountID: number;
    };
    [SCREENS.WORKSPACE.OWNER_CHANGE_ERROR]: {
        policyID: string;
        accountID: number;
    };
    [SCREENS.WORKSPACE.OWNER_CHANGE_CHECK]: {
        policyID: string;
        accountID: number;
        error: ValueOf<typeof CONST.POLICY.OWNERSHIP_ERRORS>;
    };
    [SCREENS.WORKSPACE.CREATE_DISTANCE_RATE]: {
        policyID: string;
    };
    [SCREENS.WORKSPACE.DISTANCE_RATES_SETTINGS]: {
        policyID: string;
    };
    [SCREENS.WORKSPACE.QUICKBOOKS_ONLINE_IMPORT]: {
        policyID: string;
    };
    [SCREENS.WORKSPACE.QUICKBOOKS_ONLINE_CHART_OF_ACCOUNTS]: {
        policyID: string;
    };
    [SCREENS.WORKSPACE.QUICKBOOKS_ONLINE_LOCATIONS]: {
        policyID: string;
    };
    [SCREENS.WORKSPACE.QUICKBOOKS_ONLINE_CLASSES]: {
        policyID: string;
    };
    [SCREENS.WORKSPACE.QUICKBOOKS_ONLINE_CUSTOMERS]: {
        policyID: string;
    };
    [SCREENS.WORKSPACE.QUICKBOOKS_ONLINE_TAXES]: {
        policyID: string;
    };
    [SCREENS.GET_ASSISTANCE]: {
        backTo: Routes;
    };
    [SCREENS.SETTINGS.TWO_FACTOR_AUTH]: BackToParams;
    [SCREENS.SETTINGS.REPORT_CARD_LOST_OR_DAMAGED]: undefined;
    [SCREENS.KEYBOARD_SHORTCUTS]: undefined;
    [SCREENS.SETTINGS.EXIT_SURVEY.REASON]: undefined;
    [SCREENS.SETTINGS.EXIT_SURVEY.RESPONSE]: {
        [EXIT_SURVEY_REASON_FORM_INPUT_IDS.REASON]: ValueOf<typeof CONST.EXIT_SURVEY.REASONS>;
        backTo: Routes;
    };
    [SCREENS.SETTINGS.EXIT_SURVEY.CONFIRM]: {
        backTo: Routes;
    };
    [SCREENS.WORKSPACE.TAX_CREATE]: {
        policyID: string;
    };
    [SCREENS.WORKSPACE.TAX_EDIT]: {
        policyID: string;
        taxID: string;
    };
    [SCREENS.WORKSPACE.TAX_NAME]: {
        policyID: string;
        taxID: string;
    };
    [SCREENS.WORKSPACE.TAX_VALUE]: {
        policyID: string;
        taxID: string;
    };
} & ReimbursementAccountNavigatorParamList;

type NewChatNavigatorParamList = {
    [SCREENS.NEW_CHAT.ROOT]: undefined;
};

type SearchNavigatorParamList = {
    [SCREENS.SEARCH_ROOT]: undefined;
};

type DetailsNavigatorParamList = {
    [SCREENS.DETAILS_ROOT]: {
        login: string;
        reportID: string;
    };
};

type ProfileNavigatorParamList = {
    [SCREENS.PROFILE_ROOT]: {
        accountID: string;
        reportID: string;
        backTo: Routes;
    };
};

type ReportDetailsNavigatorParamList = {
    [SCREENS.REPORT_DETAILS.ROOT]: undefined;
    [SCREENS.REPORT_DETAILS.SHARE_CODE]: {
        reportID: string;
    };
};

type ReportSettingsNavigatorParamList = {
    [SCREENS.REPORT_SETTINGS.ROOT]: undefined;
    [SCREENS.REPORT_SETTINGS.ROOM_NAME]: undefined;
    [SCREENS.REPORT_SETTINGS.NOTIFICATION_PREFERENCES]: undefined;
    [SCREENS.REPORT_SETTINGS.WRITE_CAPABILITY]: undefined;
    [SCREENS.REPORT_SETTINGS.VISIBILITY]: {
        reportID: string;
    };
};

type ReportDescriptionNavigatorParamList = {
    [SCREENS.REPORT_DESCRIPTION_ROOT]: {reportID: string};
};

type ParticipantsNavigatorParamList = {
    [SCREENS.REPORT_PARTICIPANTS_ROOT]: {reportID: string};
};

type RoomMembersNavigatorParamList = {
    [SCREENS.ROOM_MEMBERS_ROOT]: undefined;
};

type RoomInviteNavigatorParamList = {
    [SCREENS.ROOM_INVITE_ROOT]: {
        reportID: string;
    };
};

type MoneyRequestNavigatorParamList = {
    [SCREENS.MONEY_REQUEST.PARTICIPANTS]: {
        iouType: string;
        reportID: string;
    };
    [SCREENS.MONEY_REQUEST.STEP_DATE]: {
        action: ValueOf<typeof CONST.IOU.ACTION>;
        iouType: ValueOf<typeof CONST.IOU.TYPE>;
        transactionID: string;
        reportID: string;
        backTo: Routes;
    };
    [SCREENS.MONEY_REQUEST.STEP_DESCRIPTION]: {
        action: ValueOf<typeof CONST.IOU.ACTION>;
        iouType: ValueOf<typeof CONST.IOU.TYPE>;
        transactionID: string;
        reportID: string;
        backTo: Routes;
        reportActionID: string;
    };
    [SCREENS.MONEY_REQUEST.STEP_CATEGORY]: {
        action: ValueOf<typeof CONST.IOU.ACTION>;
        iouType: ValueOf<typeof CONST.IOU.TYPE>;
        transactionID: string;
        reportActionID: string;
        reportID: string;
        backTo: Routes;
    };
    [SCREENS.MONEY_REQUEST.STEP_TAX_AMOUNT]: {
        action: ValueOf<typeof CONST.IOU.ACTION>;
        iouType: ValueOf<typeof CONST.IOU.TYPE>;
        transactionID: string;
        reportID: string;
        backTo: Routes;
    };
    [SCREENS.MONEY_REQUEST.STEP_TAG]: {
        action: ValueOf<typeof CONST.IOU.ACTION>;
        iouType: ValueOf<typeof CONST.IOU.TYPE>;
        transactionID: string;
        reportID: string;
        backTo: Routes;
        reportActionID: string;
        tagIndex: string;
    };
    [SCREENS.MONEY_REQUEST.STEP_TAX_RATE]: {
        action: ValueOf<typeof CONST.IOU.ACTION>;
        iouType: ValueOf<typeof CONST.IOU.TYPE>;
        transactionID: string;
        reportID: string;
        backTo: Routes;
    };
    [SCREENS.MONEY_REQUEST.STEP_WAYPOINT]: {
        iouType: ValueOf<typeof CONST.IOU.TYPE>;
        reportID: string;
        backTo: Routes | undefined;
        action: ValueOf<typeof CONST.IOU.ACTION>;
        pageIndex: string;
        transactionID: string;
    };
    [SCREENS.MONEY_REQUEST.STEP_MERCHANT]: {
        action: ValueOf<typeof CONST.IOU.ACTION>;
        iouType: ValueOf<typeof CONST.IOU.TYPE>;
        transactionID: string;
        reportID: string;
        backTo: Routes;
    };
    [SCREENS.IOU_SEND.ENABLE_PAYMENTS]: undefined;
    [SCREENS.IOU_SEND.ADD_BANK_ACCOUNT]: undefined;
    [SCREENS.IOU_SEND.ADD_DEBIT_CARD]: undefined;
    [SCREENS.MONEY_REQUEST.WAYPOINT]: {
        iouType: string;
        transactionID: string;
        waypointIndex: string;
        threadReportID: number;
    };
    [SCREENS.MONEY_REQUEST.STEP_DISTANCE]: {
        action: ValueOf<typeof CONST.IOU.ACTION>;
        iouType: ValueOf<typeof CONST.IOU.TYPE>;
        transactionID: string;
        reportID: string;
        backTo: Routes;
    };
    [SCREENS.MONEY_REQUEST.RECEIPT]: {
        iouType: string;
        reportID: string;
    };
<<<<<<< HEAD
    [SCREENS.MONEY_REQUEST.CREATE]: {
        iouType: ValueOf<typeof CONST.IOU.TYPE>;
        reportID: string;
        transactionID: string;

        // These are not used in the screen, but are needed for the navigation
        // for IOURequestStepDistance and IOURequestStepAmount components
        backTo: never;
        action: never;
    };
    [SCREENS.MONEY_REQUEST.START]: {
        iouType: ValueOf<typeof CONST.IOU.TYPE>;
        reportID: string;
        transactionID: string;
        iouRequestType: IOURequestType;
    };
    [SCREENS.MONEY_REQUEST.STEP_AMOUNT]: {
        iouType: ValueOf<typeof CONST.IOU.TYPE>;
        reportID: string;
        transactionID: string;
        backTo: Routes;
        action: ValueOf<typeof CONST.IOU.ACTION>;
=======
    [SCREENS.MONEY_REQUEST.STEP_PARTICIPANTS]: {
        iouType: ValueOf<typeof CONST.IOU.TYPE>;
        transactionID: string;
        reportID: string;
>>>>>>> 260a7de6
    };
    [SCREENS.MONEY_REQUEST.STEP_CONFIRMATION]: {
        action: ValueOf<typeof CONST.IOU.ACTION>;
        iouType: ValueOf<typeof CONST.IOU.TYPE>;
        transactionID: string;
        reportID: string;
        pageIndex?: string;
        backTo?: string;
    };
};

type NewTaskNavigatorParamList = {
    [SCREENS.NEW_TASK.ROOT]: undefined;
    [SCREENS.NEW_TASK.TASK_ASSIGNEE_SELECTOR]: undefined;
    [SCREENS.NEW_TASK.TASK_SHARE_DESTINATION_SELECTOR]: undefined;
    [SCREENS.NEW_TASK.DETAILS]: undefined;
    [SCREENS.NEW_TASK.TITLE]: undefined;
    [SCREENS.NEW_TASK.DESCRIPTION]: undefined;
};

type OnboardEngagementNavigatorParamList = {
    [SCREENS.ONBOARD_ENGAGEMENT.ROOT]: undefined;
    [SCREENS.ONBOARD_ENGAGEMENT.MANAGE_TEAMS_EXPENSES]: undefined;
    [SCREENS.ONBOARD_ENGAGEMENT.EXPENSIFY_CLASSIC]: undefined;
};

type TeachersUniteNavigatorParamList = {
    [SCREENS.SAVE_THE_WORLD.ROOT]: undefined;
    [SCREENS.I_KNOW_A_TEACHER]: undefined;
    [SCREENS.INTRO_SCHOOL_PRINCIPAL]: undefined;
    [SCREENS.I_AM_A_TEACHER]: undefined;
};

type TaskDetailsNavigatorParamList = {
    [SCREENS.TASK.TITLE]: undefined;
    [SCREENS.TASK.ASSIGNEE]: {
        reportID: string;
    };
};

type EnablePaymentsNavigatorParamList = {
    [SCREENS.ENABLE_PAYMENTS_ROOT]: undefined;
};

type SplitDetailsNavigatorParamList = {
    [SCREENS.SPLIT_DETAILS.ROOT]: {
        reportID: string;
        reportActionID: string;
    };
    [SCREENS.SPLIT_DETAILS.EDIT_REQUEST]: {
        field: string;
        reportID: string;
        reportActionID: string;
        currency: string;
        tagIndex: string;
    };
};

type AddPersonalBankAccountNavigatorParamList = {
    [SCREENS.ADD_PERSONAL_BANK_ACCOUNT_ROOT]: undefined;
};

type ReimbursementAccountNavigatorParamList = {
    [SCREENS.REIMBURSEMENT_ACCOUNT_ROOT]: {
        stepToOpen?: string;
        backTo?: Routes;
        policyID?: string;
    };
};

type WalletStatementNavigatorParamList = {
    [SCREENS.WALLET_STATEMENT_ROOT]: {
        /** The statement year and month as one string, i.e. 202110 */
        yearMonth: string;
    };
};

type FlagCommentNavigatorParamList = {
    [SCREENS.FLAG_COMMENT_ROOT]: {
        reportID: string;
        reportActionID: string;
    };
};

type EditRequestNavigatorParamList = {
    [SCREENS.EDIT_REQUEST.ROOT]: {
        field: string;
        threadReportID: string;
    };
};

type SignInNavigatorParamList = {
    [SCREENS.SIGN_IN_ROOT]: undefined;
};

type ReferralDetailsNavigatorParamList = {
    [SCREENS.REFERRAL_DETAILS]: {
        contentType: ValueOf<typeof CONST.REFERRAL_PROGRAM.CONTENT_TYPES>;
        backTo: string;
    };
};

type ProcessMoneyRequestHoldNavigatorParamList = {
    [SCREENS.PROCESS_MONEY_REQUEST_HOLD_ROOT]: undefined;
};

type PrivateNotesNavigatorParamList = {
    [SCREENS.PRIVATE_NOTES.LIST]: undefined;
    [SCREENS.PRIVATE_NOTES.EDIT]: {
        reportID: string;
        accountID: string;
    };
};

type LeftModalNavigatorParamList = {
    [SCREENS.LEFT_MODAL.SEARCH]: NavigatorScreenParams<SearchNavigatorParamList>;
    [SCREENS.LEFT_MODAL.WORKSPACE_SWITCHER]: NavigatorScreenParams<WorkspaceSwitcherNavigatorParamList>;
};

type RightModalNavigatorParamList = {
    [SCREENS.RIGHT_MODAL.SETTINGS]: NavigatorScreenParams<SettingsNavigatorParamList>;
    [SCREENS.RIGHT_MODAL.NEW_CHAT]: NavigatorScreenParams<NewChatNavigatorParamList>;
    [SCREENS.RIGHT_MODAL.DETAILS]: NavigatorScreenParams<DetailsNavigatorParamList>;
    [SCREENS.RIGHT_MODAL.PROFILE]: NavigatorScreenParams<ProfileNavigatorParamList>;
    [SCREENS.SETTINGS.SHARE_CODE]: undefined;
    [SCREENS.RIGHT_MODAL.REPORT_DETAILS]: NavigatorScreenParams<ReportDetailsNavigatorParamList>;
    [SCREENS.RIGHT_MODAL.REPORT_SETTINGS]: NavigatorScreenParams<ReportSettingsNavigatorParamList>;
    [SCREENS.RIGHT_MODAL.REPORT_DESCRIPTION]: NavigatorScreenParams<ReportDescriptionNavigatorParamList>;
    [SCREENS.RIGHT_MODAL.PARTICIPANTS]: NavigatorScreenParams<ParticipantsNavigatorParamList>;
    [SCREENS.RIGHT_MODAL.ROOM_MEMBERS]: NavigatorScreenParams<RoomMembersNavigatorParamList>;
    [SCREENS.RIGHT_MODAL.ROOM_INVITE]: NavigatorScreenParams<RoomInviteNavigatorParamList>;
    [SCREENS.RIGHT_MODAL.MONEY_REQUEST]: NavigatorScreenParams<MoneyRequestNavigatorParamList>;
    [SCREENS.RIGHT_MODAL.NEW_TASK]: NavigatorScreenParams<NewTaskNavigatorParamList>;
    [SCREENS.RIGHT_MODAL.ONBOARD_ENGAGEMENT]: NavigatorScreenParams<OnboardEngagementNavigatorParamList>;
    [SCREENS.RIGHT_MODAL.TEACHERS_UNITE]: NavigatorScreenParams<TeachersUniteNavigatorParamList>;
    [SCREENS.RIGHT_MODAL.TASK_DETAILS]: NavigatorScreenParams<TaskDetailsNavigatorParamList>;
    [SCREENS.RIGHT_MODAL.ENABLE_PAYMENTS]: NavigatorScreenParams<EnablePaymentsNavigatorParamList>;
    [SCREENS.RIGHT_MODAL.SPLIT_DETAILS]: NavigatorScreenParams<SplitDetailsNavigatorParamList>;
    [SCREENS.RIGHT_MODAL.ADD_PERSONAL_BANK_ACCOUNT]: NavigatorScreenParams<AddPersonalBankAccountNavigatorParamList>;
    [SCREENS.RIGHT_MODAL.WALLET_STATEMENT]: NavigatorScreenParams<WalletStatementNavigatorParamList>;
    [SCREENS.RIGHT_MODAL.FLAG_COMMENT]: NavigatorScreenParams<FlagCommentNavigatorParamList>;
    [SCREENS.RIGHT_MODAL.EDIT_REQUEST]: NavigatorScreenParams<EditRequestNavigatorParamList>;
    [SCREENS.RIGHT_MODAL.SIGN_IN]: NavigatorScreenParams<SignInNavigatorParamList>;
    [SCREENS.RIGHT_MODAL.PROCESS_MONEY_REQUEST_HOLD]: NavigatorScreenParams<ProcessMoneyRequestHoldNavigatorParamList>;
    [SCREENS.RIGHT_MODAL.REFERRAL]: NavigatorScreenParams<ReferralDetailsNavigatorParamList>;
    [SCREENS.RIGHT_MODAL.PRIVATE_NOTES]: NavigatorScreenParams<PrivateNotesNavigatorParamList>;
};

type WorkspacesCentralPaneNavigatorParamList = {
    [SCREENS.WORKSPACE.PROFILE]: {
        policyID: string;
    };
    [SCREENS.WORKSPACE.CARD]: {
        policyID: string;
    };
    [SCREENS.WORKSPACE.WORKFLOWS]: {
        policyID: string;
    };
    [SCREENS.WORKSPACE.WORKFLOWS_APPROVER]: {
        policyID: string;
    };
    [SCREENS.WORKSPACE.WORKFLOWS_AUTO_REPORTING_FREQUENCY]: {
        policyID: string;
    };
    [SCREENS.WORKSPACE.WORKFLOWS_AUTO_REPORTING_MONTHLY_OFFSET]: {
        policyID: string;
    };
    [SCREENS.WORKSPACE.REIMBURSE]: {
        policyID: string;
    };
    [SCREENS.WORKSPACE.BILLS]: {
        policyID: string;
    };
    [SCREENS.WORKSPACE.INVOICES]: {
        policyID: string;
    };
    [SCREENS.WORKSPACE.TRAVEL]: {
        policyID: string;
    };
    [SCREENS.WORKSPACE.MEMBERS]: {
        policyID: string;
    };
    [SCREENS.WORKSPACE.ACCOUNTING]: {
        policyID: string;
    };
    [SCREENS.WORKSPACE.CATEGORIES]: {
        policyID: string;
    };
    [SCREENS.WORKSPACE.MORE_FEATURES]: {
        policyID: string;
    };
    [SCREENS.WORKSPACE.TAGS]: {
        policyID: string;
        tagName: string;
    };
    [SCREENS.WORKSPACE.TAXES]: {
        policyID: string;
    };
    [SCREENS.WORKSPACE.DISTANCE_RATES]: {
        policyID: string;
    };
    [SCREENS.WORKSPACE.ACCOUNTING]: {
        policyID: string;
    };
};

type FullScreenNavigatorParamList = {
    [SCREENS.WORKSPACE.INITIAL]: {
        policyID: string;
    };
    [SCREENS.WORKSPACES_CENTRAL_PANE]: NavigatorScreenParams<WorkspacesCentralPaneNavigatorParamList>;
};

type OnboardingModalNavigatorParamList = {
    [SCREENS.ONBOARDING_MODAL.ONBOARDING]: undefined;
    [SCREENS.ONBOARDING.PERSONAL_DETAILS]: undefined;
    [SCREENS.ONBOARDING.PURPOSE]: undefined;
};

type WelcomeVideoModalNavigatorParamList = {
    [SCREENS.WELCOME_VIDEO.ROOT]: undefined;
};

type BottomTabNavigatorParamList = {
    [SCREENS.HOME]: undefined;
    [SCREENS.SETTINGS.ROOT]: undefined;
};

type SharedScreensParamList = {
    [NAVIGATORS.BOTTOM_TAB_NAVIGATOR]: NavigatorScreenParams<BottomTabNavigatorParamList>;
    [SCREENS.TRANSITION_BETWEEN_APPS]: {
        email?: string;
        accountID?: number;
        error?: string;
        shortLivedAuthToken?: string;
        shortLivedToken?: string;
        authTokenType?: ValueOf<typeof CONST.AUTH_TOKEN_TYPES>;
        exitTo?: Routes | HybridAppRoute;
        shouldForceLogin: string;
        domain?: Routes;
    };
    [SCREENS.VALIDATE_LOGIN]: {
        accountID: string;
        validateCode: string;
        exitTo?: Routes | HybridAppRoute;
    };
};

type PublicScreensParamList = SharedScreensParamList & {
    [SCREENS.UNLINK_LOGIN]: {
        accountID?: string;
        validateCode?: string;
    };
    [SCREENS.SIGN_IN_WITH_APPLE_DESKTOP]: undefined;
    [SCREENS.SIGN_IN_WITH_GOOGLE_DESKTOP]: undefined;
    [SCREENS.SAML_SIGN_IN]: undefined;
};

type AuthScreensParamList = SharedScreensParamList & {
    [NAVIGATORS.CENTRAL_PANE_NAVIGATOR]: NavigatorScreenParams<CentralPaneNavigatorParamList>;
    [SCREENS.CONCIERGE]: undefined;
    [SCREENS.REPORT_ATTACHMENTS]: {
        reportID: string;
        source: string;
    };
    [SCREENS.PROFILE_AVATAR]: {
        accountID: string;
    };
    [SCREENS.WORKSPACE_AVATAR]: {
        policyID: string;
    };
    [SCREENS.WORKSPACE_JOIN_USER]: {
        policyID: string;
        email: string;
    };
    [SCREENS.REPORT_AVATAR]: {
        reportID: string;
    };
    [SCREENS.NOT_FOUND]: undefined;
    [NAVIGATORS.LEFT_MODAL_NAVIGATOR]: NavigatorScreenParams<LeftModalNavigatorParamList>;
    [NAVIGATORS.RIGHT_MODAL_NAVIGATOR]: NavigatorScreenParams<RightModalNavigatorParamList>;
    [NAVIGATORS.FULL_SCREEN_NAVIGATOR]: NavigatorScreenParams<FullScreenNavigatorParamList>;
    [NAVIGATORS.ONBOARDING_MODAL_NAVIGATOR]: NavigatorScreenParams<OnboardingModalNavigatorParamList>;
    [NAVIGATORS.WELCOME_VIDEO_MODAL_NAVIGATOR]: NavigatorScreenParams<WelcomeVideoModalNavigatorParamList>;
    [SCREENS.DESKTOP_SIGN_IN_REDIRECT]: undefined;
    [SCREENS.TRANSACTION_RECEIPT]: {
        reportID: string;
        transactionID: string;
    };
};

type RootStackParamList = PublicScreensParamList & AuthScreensParamList & SearchNavigatorParamList;

type BottomTabName = keyof BottomTabNavigatorParamList;

type CentralPaneName = keyof CentralPaneNavigatorParamList;

type FullScreenName = keyof WorkspacesCentralPaneNavigatorParamList;

type SwitchPolicyIDParams = {
    policyID?: string;
    route?: Routes;
    isPolicyAdmin?: boolean;
};

export type {
    NavigationRef,
    StackNavigationAction,
    CentralPaneNavigatorParamList,
    BottomTabName,
    CentralPaneName,
    FullScreenName,
    RootStackParamList,
    StateOrRoute,
    NavigationStateRoute,
    NavigationPartialRoute,
    NavigationRoot,
    AuthScreensParamList,
    BottomTabNavigatorParamList,
    LeftModalNavigatorParamList,
    RightModalNavigatorParamList,
    OnboardingModalNavigatorParamList,
    WelcomeVideoModalNavigatorParamList,
    PublicScreensParamList,
    MoneyRequestNavigatorParamList,
    SplitDetailsNavigatorParamList,
    DetailsNavigatorParamList,
    ProfileNavigatorParamList,
    ReportDetailsNavigatorParamList,
    ReportSettingsNavigatorParamList,
    TaskDetailsNavigatorParamList,
    ReportDescriptionNavigatorParamList,
    ParticipantsNavigatorParamList,
    RoomMembersNavigatorParamList,
    RoomInviteNavigatorParamList,
    SearchNavigatorParamList,
    NewChatNavigatorParamList,
    NewTaskNavigatorParamList,
    TeachersUniteNavigatorParamList,
    SettingsNavigatorParamList,
    EnablePaymentsNavigatorParamList,
    AddPersonalBankAccountNavigatorParamList,
    WalletStatementNavigatorParamList,
    FlagCommentNavigatorParamList,
    EditRequestNavigatorParamList,
    PrivateNotesNavigatorParamList,
    SignInNavigatorParamList,
    ReferralDetailsNavigatorParamList,
    ReimbursementAccountNavigatorParamList,
    State,
    WorkspaceSwitcherNavigatorParamList,
    OnboardEngagementNavigatorParamList,
    SwitchPolicyIDParams,
    FullScreenNavigatorParamList,
    WorkspacesCentralPaneNavigatorParamList,
    BackToParams,
};<|MERGE_RESOLUTION|>--- conflicted
+++ resolved
@@ -435,7 +435,6 @@
         iouType: string;
         reportID: string;
     };
-<<<<<<< HEAD
     [SCREENS.MONEY_REQUEST.CREATE]: {
         iouType: ValueOf<typeof CONST.IOU.TYPE>;
         reportID: string;
@@ -458,12 +457,11 @@
         transactionID: string;
         backTo: Routes;
         action: ValueOf<typeof CONST.IOU.ACTION>;
-=======
+    };
     [SCREENS.MONEY_REQUEST.STEP_PARTICIPANTS]: {
         iouType: ValueOf<typeof CONST.IOU.TYPE>;
         transactionID: string;
         reportID: string;
->>>>>>> 260a7de6
     };
     [SCREENS.MONEY_REQUEST.STEP_CONFIRMATION]: {
         action: ValueOf<typeof CONST.IOU.ACTION>;
