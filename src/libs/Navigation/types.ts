/* eslint-disable @typescript-eslint/naming-convention  */
import type {
    CommonActions,
    NavigationContainerRefWithCurrent,
    NavigationHelpers,
    NavigationState,
    NavigatorScreenParams,
    ParamListBase,
    PartialRoute,
    PartialState,
    Route,
} from '@react-navigation/native';
import type {ValueOf} from 'type-fest';
import type CONST from '@src/CONST';
import type {Country} from '@src/CONST';
import type NAVIGATORS from '@src/NAVIGATORS';
import type {HybridAppRoute, Route as Routes} from '@src/ROUTES';
import type SCREENS from '@src/SCREENS';
import type EXIT_SURVEY_REASON_FORM_INPUT_IDS from '@src/types/form/ExitSurveyReasonForm';

type NavigationRef = NavigationContainerRefWithCurrent<RootStackParamList>;

type NavigationRoot = NavigationHelpers<RootStackParamList>;

type GoBackAction = Extract<CommonActions.Action, {type: 'GO_BACK'}>;
type ResetAction = Extract<CommonActions.Action, {type: 'RESET'}>;
type SetParamsAction = Extract<CommonActions.Action, {type: 'SET_PARAMS'}>;

type ActionNavigate = {
    type: ValueOf<typeof CONST.NAVIGATION.ACTION_TYPE>;
    payload: {
        name?: string;
        key?: string;
        // eslint-disable-next-line @typescript-eslint/no-explicit-any
        params?: any;
        path?: string;
        merge?: boolean;
    };
    source?: string;
    target?: string;
};

type StackNavigationAction = GoBackAction | ResetAction | SetParamsAction | ActionNavigate | undefined;

type NavigationStateRoute = NavigationState['routes'][number];
type NavigationPartialRoute<TRouteName extends string = string> = PartialRoute<Route<TRouteName>>;
type StateOrRoute = NavigationState | NavigationStateRoute | NavigationPartialRoute;
type State<TParamList extends ParamListBase = ParamListBase> = NavigationState<TParamList> | PartialState<NavigationState<TParamList>>;

type CentralPaneNavigatorParamList = {
    [SCREENS.REPORT]: {
        reportActionID: string;
        reportID: string;
        openOnAdminRoom?: boolean;
    };
    [SCREENS.SETTINGS.PROFILE.ROOT]: undefined;
    [SCREENS.SETTINGS.PREFERENCES.ROOT]: undefined;
    [SCREENS.SETTINGS.SECURITY]: undefined;
    [SCREENS.SETTINGS.WALLET.ROOT]: undefined;
    [SCREENS.SETTINGS.ABOUT]: undefined;
    [SCREENS.SETTINGS.WORKSPACES]: undefined;
};

type WorkspaceSwitcherNavigatorParamList = {
    [SCREENS.WORKSPACE_SWITCHER.ROOT]: undefined;
};

type BackToParams = {
    backTo?: Routes;
};

type SettingsNavigatorParamList = {
    [SCREENS.SETTINGS.ROOT]: undefined;
    [SCREENS.SETTINGS.SHARE_CODE]: undefined;
    [SCREENS.SETTINGS.PROFILE.ROOT]: undefined;
    [SCREENS.SETTINGS.PROFILE.PRONOUNS]: undefined;
    [SCREENS.SETTINGS.PROFILE.DISPLAY_NAME]: undefined;
    [SCREENS.SETTINGS.PROFILE.TIMEZONE]: undefined;
    [SCREENS.SETTINGS.PROFILE.TIMEZONE_SELECT]: undefined;
    [SCREENS.SETTINGS.PROFILE.LEGAL_NAME]: undefined;
    [SCREENS.SETTINGS.PROFILE.DATE_OF_BIRTH]: undefined;
    [SCREENS.SETTINGS.PROFILE.ADDRESS]: {
        country?: Country | '';
    };
    [SCREENS.SETTINGS.PROFILE.ADDRESS_COUNTRY]: {
        backTo?: Routes;
        country: string;
    };
    [SCREENS.SETTINGS.PROFILE.CONTACT_METHODS]: {
        backTo: Routes;
    };
    [SCREENS.SETTINGS.PROFILE.CONTACT_METHOD_DETAILS]: {
        contactMethod: string;
    };
    [SCREENS.SETTINGS.PROFILE.NEW_CONTACT_METHOD]: {
        backTo: Routes;
    };
    [SCREENS.SETTINGS.PREFERENCES.ROOT]: undefined;
    [SCREENS.SETTINGS.PREFERENCES.PRIORITY_MODE]: undefined;
    [SCREENS.SETTINGS.PREFERENCES.LANGUAGE]: undefined;
    [SCREENS.SETTINGS.PREFERENCES.THEME]: undefined;
    [SCREENS.SETTINGS.CLOSE]: undefined;
    [SCREENS.SETTINGS.SECURITY]: undefined;
    [SCREENS.SETTINGS.ABOUT]: undefined;
    [SCREENS.SETTINGS.APP_DOWNLOAD_LINKS]: undefined;
    [SCREENS.SETTINGS.TROUBLESHOOT]: undefined;
    [SCREENS.SETTINGS.CONSOLE]: undefined;
    [SCREENS.SETTINGS.SHARE_LOG]: {
        /** URL of the generated file to share logs in a report */
        source: string;
    };
    [SCREENS.SETTINGS.WALLET.ROOT]: undefined;
    [SCREENS.SETTINGS.WALLET.CARDS_DIGITAL_DETAILS_UPDATE_ADDRESS]: undefined;
    [SCREENS.SETTINGS.WALLET.DOMAIN_CARD]: undefined;
    [SCREENS.SETTINGS.WALLET.REPORT_VIRTUAL_CARD_FRAUD]: undefined;
    [SCREENS.SETTINGS.WALLET.CARD_ACTIVATE]: undefined;
    [SCREENS.SETTINGS.WALLET.CARD_GET_PHYSICAL.NAME]: {
        /** domain passed via route /settings/wallet/card/:domain */
        domain: string;
    };
    [SCREENS.SETTINGS.WALLET.CARD_GET_PHYSICAL.PHONE]: {
        /** domain passed via route /settings/wallet/card/:domain */
        domain: string;
    };
    [SCREENS.SETTINGS.WALLET.CARD_GET_PHYSICAL.ADDRESS]: {
        /** Currently selected country */
        country: string;
        /** domain passed via route /settings/wallet/card/:domain */
        domain: string;
    };
    [SCREENS.SETTINGS.WALLET.CARD_GET_PHYSICAL.CONFIRM]: {
        /** Currently selected country */
        country: string;
        /** domain passed via route /settings/wallet/card/:domain */
        domain: string;
    };
    [SCREENS.WORKSPACE.WORKFLOWS_PAYER]: {
        policyID: string;
    };
    [SCREENS.SETTINGS.WALLET.TRANSFER_BALANCE]: undefined;
    [SCREENS.SETTINGS.WALLET.CHOOSE_TRANSFER_ACCOUNT]: undefined;
    [SCREENS.SETTINGS.WALLET.ENABLE_PAYMENTS]: undefined;
    [SCREENS.SETTINGS.ADD_DEBIT_CARD]: undefined;
    [SCREENS.SETTINGS.ADD_BANK_ACCOUNT]: undefined;
    [SCREENS.SETTINGS.PROFILE.STATUS]: undefined;
    [SCREENS.SETTINGS.PROFILE.STATUS_CLEAR_AFTER]: undefined;
    [SCREENS.SETTINGS.PROFILE.STATUS_CLEAR_AFTER_DATE]: undefined;
    [SCREENS.SETTINGS.PROFILE.STATUS_CLEAR_AFTER_TIME]: undefined;
    [SCREENS.WORKSPACE.CURRENCY]: undefined;
    [SCREENS.WORKSPACE.NAME]: undefined;
    [SCREENS.WORKSPACE.DESCRIPTION]: undefined;
    [SCREENS.WORKSPACE.SHARE]: undefined;
    [SCREENS.WORKSPACE.RATE_AND_UNIT]: {
        policyID: string;
    };
    [SCREENS.WORKSPACE.RATE_AND_UNIT_RATE]: {
        policyID: string;
    };
    [SCREENS.WORKSPACE.RATE_AND_UNIT_UNIT]: {
        policyID: string;
    };
    [SCREENS.WORKSPACE.INVITE]: {
        policyID: string;
    };
    [SCREENS.WORKSPACE.INVITE_MESSAGE]: {
        policyID: string;
    };
    [SCREENS.WORKSPACE.CATEGORY_CREATE]: {
        policyID: string;
    };
    [SCREENS.WORKSPACE.CATEGORY_EDIT]: {
        policyID: string;
        categoryName: string;
    };
    [SCREENS.WORKSPACE.CATEGORY_SETTINGS]: {
        policyID: string;
        categoryName: string;
    };
    [SCREENS.WORKSPACE.CATEGORIES_SETTINGS]: {
        policyID: string;
    };
    [SCREENS.WORKSPACE.TAG_CREATE]: {
        policyID: string;
    };
    [SCREENS.WORKSPACE.TAGS_SETTINGS]: {
        policyID: string;
    };
    [SCREENS.WORKSPACE.TAG_SETTINGS]: {
        policyID: string;
        tagName: string;
    };
    [SCREENS.WORKSPACE.TAGS_EDIT]: {
        policyID: string;
        tagName: string;
    };
<<<<<<< HEAD
    [SCREENS.WORKSPACE.TAG_EDIT]: {
        policyID: string;
        tagName: string;
=======
    [SCREENS.WORKSPACE.TAXES_SETTINGS]: {
        policyID: string;
    };
    [SCREENS.WORKSPACE.TAXES_SETTINGS_CUSTOM_TAX_NAME]: {
        policyID: string;
    };
    [SCREENS.WORKSPACE.TAXES_SETTINGS_FOREIGN_CURRENCY_DEFAULT]: {
        policyID: string;
    };
    [SCREENS.WORKSPACE.TAXES_SETTINGS_WORKSPACE_CURRENCY_DEFAULT]: {
        policyID: string;
>>>>>>> 7742bec5
    };
    [SCREENS.WORKSPACE.MEMBER_DETAILS]: {
        policyID: string;
        accountID: string;
        backTo: Routes;
    };
    [SCREENS.WORKSPACE.MEMBER_DETAILS_ROLE_SELECTION]: {
        policyID: string;
        accountID: string;
        backTo: Routes;
    };
    [SCREENS.WORKSPACE.CREATE_DISTANCE_RATE]: {
        policyID: string;
    };
    [SCREENS.GET_ASSISTANCE]: {
        backTo: Routes;
    };
    [SCREENS.SETTINGS.TWO_FACTOR_AUTH]: BackToParams;
    [SCREENS.SETTINGS.REPORT_CARD_LOST_OR_DAMAGED]: undefined;
    [SCREENS.KEYBOARD_SHORTCUTS]: undefined;
    [SCREENS.SETTINGS.EXIT_SURVEY.REASON]: undefined;
    [SCREENS.SETTINGS.EXIT_SURVEY.RESPONSE]: {
        [EXIT_SURVEY_REASON_FORM_INPUT_IDS.REASON]: ValueOf<typeof CONST.EXIT_SURVEY.REASONS>;
        backTo: Routes;
    };
    [SCREENS.SETTINGS.EXIT_SURVEY.CONFIRM]: {
        backTo: Routes;
    };
    [SCREENS.WORKSPACE.TAX_CREATE]: {
        policyID: string;
    };
} & ReimbursementAccountNavigatorParamList;

type NewChatNavigatorParamList = {
    [SCREENS.NEW_CHAT.ROOT]: undefined;
};

type SearchNavigatorParamList = {
    [SCREENS.SEARCH_ROOT]: undefined;
};

type DetailsNavigatorParamList = {
    [SCREENS.DETAILS_ROOT]: {
        login: string;
        reportID: string;
    };
};

type ProfileNavigatorParamList = {
    [SCREENS.PROFILE_ROOT]: {
        accountID: string;
        reportID: string;
        backTo: Routes;
    };
};

type ReportDetailsNavigatorParamList = {
    [SCREENS.REPORT_DETAILS.ROOT]: undefined;
    [SCREENS.REPORT_DETAILS.SHARE_CODE]: {
        reportID: string;
    };
};

type ReportSettingsNavigatorParamList = {
    [SCREENS.REPORT_SETTINGS.ROOT]: undefined;
    [SCREENS.REPORT_SETTINGS.ROOM_NAME]: undefined;
    [SCREENS.REPORT_SETTINGS.NOTIFICATION_PREFERENCES]: undefined;
    [SCREENS.REPORT_SETTINGS.WRITE_CAPABILITY]: undefined;
    [SCREENS.REPORT_SETTINGS.VISIBILITY]: {
        reportID: string;
    };
};

type ReportDescriptionNavigatorParamList = {
    [SCREENS.REPORT_DESCRIPTION_ROOT]: {reportID: string};
};

type ParticipantsNavigatorParamList = {
    [SCREENS.REPORT_PARTICIPANTS_ROOT]: {reportID: string};
};

type RoomMembersNavigatorParamList = {
    [SCREENS.ROOM_MEMBERS_ROOT]: undefined;
};

type RoomInviteNavigatorParamList = {
    [SCREENS.ROOM_INVITE_ROOT]: {
        reportID: string;
    };
};

type MoneyRequestNavigatorParamList = {
    [SCREENS.MONEY_REQUEST.AMOUNT]: undefined;
    [SCREENS.MONEY_REQUEST.PARTICIPANTS]: {
        iouType: string;
        reportID: string;
    };
    [SCREENS.MONEY_REQUEST.CONFIRMATION]: {
        iouType: string;
        reportID: string;
    };
    [SCREENS.MONEY_REQUEST.CURRENCY]: {
        iouType: string;
        reportID: string;
        currency: string;
        backTo: string;
    };
    [SCREENS.MONEY_REQUEST.STEP_DATE]: {
        action: ValueOf<typeof CONST.IOU.ACTION>;
        iouType: ValueOf<typeof CONST.IOU.TYPE>;
        transactionID: string;
        reportID: string;
        backTo: string;
    };
    [SCREENS.MONEY_REQUEST.STEP_DESCRIPTION]: {
        action: ValueOf<typeof CONST.IOU.ACTION>;
        iouType: ValueOf<typeof CONST.IOU.TYPE>;
        transactionID: string;
        reportID: string;
        backTo: string;
    };
    [SCREENS.MONEY_REQUEST.STEP_CATEGORY]: {
        action: ValueOf<typeof CONST.IOU.ACTION>;
        iouType: ValueOf<typeof CONST.IOU.TYPE>;
        transactionID: string;
        reportID: string;
        backTo: string;
    };
    [SCREENS.MONEY_REQUEST.STEP_TAX_AMOUNT]: {
        iouType: string;
        transactionID: string;
        reportID: string;
        backTo: string;
    };
    [SCREENS.MONEY_REQUEST.STEP_TAG]: {
        action: ValueOf<typeof CONST.IOU.ACTION>;
        iouType: ValueOf<typeof CONST.IOU.TYPE>;
        transactionID: string;
        reportID: string;
        backTo: string;
    };
    [SCREENS.MONEY_REQUEST.STEP_TAX_RATE]: {
        iouType: string;
        transactionID: string;
        reportID: string;
        backTo: string;
    };
    [SCREENS.MONEY_REQUEST.STEP_WAYPOINT]: {
        iouType: ValueOf<typeof CONST.IOU.TYPE>;
        reportID: string;
        backTo: Routes | undefined;
        action: ValueOf<typeof CONST.IOU.ACTION>;
        pageIndex: string;
    };
    [SCREENS.MONEY_REQUEST.STEP_MERCHANT]: {
        action: ValueOf<typeof CONST.IOU.ACTION>;
        iouType: ValueOf<typeof CONST.IOU.TYPE>;
        transactionID: string;
        reportID: string;
        backTo: string;
    };
    [SCREENS.IOU_SEND.ENABLE_PAYMENTS]: undefined;
    [SCREENS.IOU_SEND.ADD_BANK_ACCOUNT]: undefined;
    [SCREENS.IOU_SEND.ADD_DEBIT_CARD]: undefined;
    [SCREENS.MONEY_REQUEST.WAYPOINT]: {
        iouType: string;
        transactionID: string;
        waypointIndex: string;
        threadReportID: number;
    };
    [SCREENS.MONEY_REQUEST.DISTANCE]: {
        iouType: ValueOf<typeof CONST.IOU.TYPE>;
        reportID: string;
    };
    [SCREENS.MONEY_REQUEST.RECEIPT]: {
        iouType: string;
        reportID: string;
    };
};

type NewTaskNavigatorParamList = {
    [SCREENS.NEW_TASK.ROOT]: undefined;
    [SCREENS.NEW_TASK.TASK_ASSIGNEE_SELECTOR]: undefined;
    [SCREENS.NEW_TASK.TASK_SHARE_DESTINATION_SELECTOR]: undefined;
    [SCREENS.NEW_TASK.DETAILS]: undefined;
    [SCREENS.NEW_TASK.TITLE]: undefined;
    [SCREENS.NEW_TASK.DESCRIPTION]: undefined;
};

type OnboardEngagementNavigatorParamList = {
    [SCREENS.ONBOARD_ENGAGEMENT.ROOT]: undefined;
    [SCREENS.ONBOARD_ENGAGEMENT.MANAGE_TEAMS_EXPENSES]: undefined;
    [SCREENS.ONBOARD_ENGAGEMENT.EXPENSIFY_CLASSIC]: undefined;
};

type TeachersUniteNavigatorParamList = {
    [SCREENS.SAVE_THE_WORLD.ROOT]: undefined;
    [SCREENS.I_KNOW_A_TEACHER]: undefined;
    [SCREENS.INTRO_SCHOOL_PRINCIPAL]: undefined;
    [SCREENS.I_AM_A_TEACHER]: undefined;
};

type TaskDetailsNavigatorParamList = {
    [SCREENS.TASK.TITLE]: undefined;
    [SCREENS.TASK.ASSIGNEE]: {
        reportID: string;
    };
};

type EnablePaymentsNavigatorParamList = {
    [SCREENS.ENABLE_PAYMENTS_ROOT]: undefined;
};

type SplitDetailsNavigatorParamList = {
    [SCREENS.SPLIT_DETAILS.ROOT]: {
        reportActionID: string;
    };
    [SCREENS.SPLIT_DETAILS.EDIT_REQUEST]: {
        field: string;
        reportID: string;
        reportActionID: string;
        currency: string;
        tagIndex: string;
    };
    [SCREENS.SPLIT_DETAILS.EDIT_CURRENCY]: undefined;
};

type AddPersonalBankAccountNavigatorParamList = {
    [SCREENS.ADD_PERSONAL_BANK_ACCOUNT_ROOT]: undefined;
};

type ReimbursementAccountNavigatorParamList = {
    [SCREENS.REIMBURSEMENT_ACCOUNT_ROOT]: {
        stepToOpen: string;
        policyID: string;
    };
};

type WalletStatementNavigatorParamList = {
    [SCREENS.WALLET_STATEMENT_ROOT]: {
        /** The statement year and month as one string, i.e. 202110 */
        yearMonth: string;
    };
};

type FlagCommentNavigatorParamList = {
    [SCREENS.FLAG_COMMENT_ROOT]: {
        reportID: string;
        reportActionID: string;
    };
};

type EditRequestNavigatorParamList = {
    [SCREENS.EDIT_REQUEST.ROOT]: {
        field: string;
        threadReportID: string;
    };
    [SCREENS.EDIT_REQUEST.CURRENCY]: undefined;
};

type SignInNavigatorParamList = {
    [SCREENS.SIGN_IN_ROOT]: undefined;
};

type ReferralDetailsNavigatorParamList = {
    [SCREENS.REFERRAL_DETAILS]: {
        contentType: ValueOf<typeof CONST.REFERRAL_PROGRAM.CONTENT_TYPES>;
        backTo: string;
    };
};

type ProcessMoneyRequestHoldNavigatorParamList = {
    [SCREENS.PROCESS_MONEY_REQUEST_HOLD_ROOT]: undefined;
};

type PrivateNotesNavigatorParamList = {
    [SCREENS.PRIVATE_NOTES.LIST]: undefined;
    [SCREENS.PRIVATE_NOTES.EDIT]: {
        reportID: string;
        accountID: string;
    };
};

type LeftModalNavigatorParamList = {
    [SCREENS.LEFT_MODAL.SEARCH]: NavigatorScreenParams<SearchNavigatorParamList>;
    [SCREENS.LEFT_MODAL.WORKSPACE_SWITCHER]: NavigatorScreenParams<WorkspaceSwitcherNavigatorParamList>;
};

type RightModalNavigatorParamList = {
    [SCREENS.RIGHT_MODAL.SETTINGS]: NavigatorScreenParams<SettingsNavigatorParamList>;
    [SCREENS.RIGHT_MODAL.NEW_CHAT]: NavigatorScreenParams<NewChatNavigatorParamList>;
    [SCREENS.RIGHT_MODAL.DETAILS]: NavigatorScreenParams<DetailsNavigatorParamList>;
    [SCREENS.RIGHT_MODAL.PROFILE]: NavigatorScreenParams<ProfileNavigatorParamList>;
    [SCREENS.SETTINGS.SHARE_CODE]: undefined;
    [SCREENS.RIGHT_MODAL.REPORT_DETAILS]: NavigatorScreenParams<ReportDetailsNavigatorParamList>;
    [SCREENS.RIGHT_MODAL.REPORT_SETTINGS]: NavigatorScreenParams<ReportSettingsNavigatorParamList>;
    [SCREENS.RIGHT_MODAL.REPORT_DESCRIPTION]: NavigatorScreenParams<ReportDescriptionNavigatorParamList>;
    [SCREENS.RIGHT_MODAL.PARTICIPANTS]: NavigatorScreenParams<ParticipantsNavigatorParamList>;
    [SCREENS.RIGHT_MODAL.ROOM_MEMBERS]: NavigatorScreenParams<RoomMembersNavigatorParamList>;
    [SCREENS.RIGHT_MODAL.ROOM_INVITE]: NavigatorScreenParams<RoomInviteNavigatorParamList>;
    [SCREENS.RIGHT_MODAL.MONEY_REQUEST]: NavigatorScreenParams<MoneyRequestNavigatorParamList>;
    [SCREENS.RIGHT_MODAL.NEW_TASK]: NavigatorScreenParams<NewTaskNavigatorParamList>;
    [SCREENS.RIGHT_MODAL.ONBOARD_ENGAGEMENT]: NavigatorScreenParams<OnboardEngagementNavigatorParamList>;
    [SCREENS.RIGHT_MODAL.TEACHERS_UNITE]: NavigatorScreenParams<TeachersUniteNavigatorParamList>;
    [SCREENS.RIGHT_MODAL.TASK_DETAILS]: NavigatorScreenParams<TaskDetailsNavigatorParamList>;
    [SCREENS.RIGHT_MODAL.ENABLE_PAYMENTS]: NavigatorScreenParams<EnablePaymentsNavigatorParamList>;
    [SCREENS.RIGHT_MODAL.SPLIT_DETAILS]: NavigatorScreenParams<SplitDetailsNavigatorParamList>;
    [SCREENS.RIGHT_MODAL.ADD_PERSONAL_BANK_ACCOUNT]: NavigatorScreenParams<AddPersonalBankAccountNavigatorParamList>;
    [SCREENS.RIGHT_MODAL.WALLET_STATEMENT]: NavigatorScreenParams<WalletStatementNavigatorParamList>;
    [SCREENS.RIGHT_MODAL.FLAG_COMMENT]: NavigatorScreenParams<FlagCommentNavigatorParamList>;
    [SCREENS.RIGHT_MODAL.EDIT_REQUEST]: NavigatorScreenParams<EditRequestNavigatorParamList>;
    [SCREENS.RIGHT_MODAL.SIGN_IN]: NavigatorScreenParams<SignInNavigatorParamList>;
    [SCREENS.RIGHT_MODAL.PROCESS_MONEY_REQUEST_HOLD]: NavigatorScreenParams<ProcessMoneyRequestHoldNavigatorParamList>;
    [SCREENS.RIGHT_MODAL.REFERRAL]: NavigatorScreenParams<ReferralDetailsNavigatorParamList>;
    [SCREENS.RIGHT_MODAL.PRIVATE_NOTES]: NavigatorScreenParams<PrivateNotesNavigatorParamList>;
};

type WorkspacesCentralPaneNavigatorParamList = {
    [SCREENS.WORKSPACE.PROFILE]: {
        policyID: string;
    };
    [SCREENS.WORKSPACE.CARD]: {
        policyID: string;
    };
    [SCREENS.WORKSPACE.WORKFLOWS]: {
        policyID: string;
    };
    [SCREENS.WORKSPACE.WORKFLOWS_APPROVER]: {
        policyID: string;
    };
    [SCREENS.WORKSPACE.WORKFLOWS_AUTO_REPORTING_FREQUENCY]: {
        policyID: string;
    };
    [SCREENS.WORKSPACE.WORKFLOWS_AUTO_REPORTING_MONTHLY_OFFSET]: {
        policyID: string;
    };
    [SCREENS.WORKSPACE.REIMBURSE]: {
        policyID: string;
    };
    [SCREENS.WORKSPACE.BILLS]: {
        policyID: string;
    };
    [SCREENS.WORKSPACE.INVOICES]: {
        policyID: string;
    };
    [SCREENS.WORKSPACE.TRAVEL]: {
        policyID: string;
    };
    [SCREENS.WORKSPACE.MEMBERS]: {
        policyID: string;
    };
    [SCREENS.WORKSPACE.CATEGORIES]: {
        policyID: string;
    };
    [SCREENS.WORKSPACE.MORE_FEATURES]: {
        policyID: string;
    };
    [SCREENS.WORKSPACE.TAGS]: {
        policyID: string;
        tagName: string;
    };
    [SCREENS.WORKSPACE.TAXES]: {
        policyID: string;
    };
    [SCREENS.WORKSPACE.DISTANCE_RATES]: {
        policyID: string;
    };
};

type FullScreenNavigatorParamList = {
    [SCREENS.WORKSPACE.INITIAL]: {
        policyID: string;
    };
    [SCREENS.WORKSPACES_CENTRAL_PANE]: NavigatorScreenParams<WorkspacesCentralPaneNavigatorParamList>;
};

type BottomTabNavigatorParamList = {
    [SCREENS.HOME]: undefined;
    [SCREENS.SETTINGS.ROOT]: undefined;
};

type SharedScreensParamList = {
    [NAVIGATORS.BOTTOM_TAB_NAVIGATOR]: NavigatorScreenParams<BottomTabNavigatorParamList>;
    [SCREENS.TRANSITION_BETWEEN_APPS]: {
        email?: string;
        accountID?: number;
        error?: string;
        shortLivedAuthToken?: string;
        shortLivedToken?: string;
        authTokenType?: ValueOf<typeof CONST.AUTH_TOKEN_TYPES>;
        exitTo?: Routes | HybridAppRoute;
        shouldForceLogin: string;
        domain?: Routes;
    };
    [SCREENS.VALIDATE_LOGIN]: {
        accountID: string;
        validateCode: string;
        exitTo?: Routes | HybridAppRoute;
    };
};

type PublicScreensParamList = SharedScreensParamList & {
    [SCREENS.UNLINK_LOGIN]: {
        accountID?: string;
        validateCode?: string;
    };
    [SCREENS.SIGN_IN_WITH_APPLE_DESKTOP]: undefined;
    [SCREENS.SIGN_IN_WITH_GOOGLE_DESKTOP]: undefined;
    [SCREENS.SAML_SIGN_IN]: undefined;
};

type AuthScreensParamList = SharedScreensParamList & {
    [NAVIGATORS.CENTRAL_PANE_NAVIGATOR]: NavigatorScreenParams<CentralPaneNavigatorParamList>;
    [SCREENS.CONCIERGE]: undefined;
    [SCREENS.REPORT_ATTACHMENTS]: {
        reportID: string;
        source: string;
    };
    [SCREENS.PROFILE_AVATAR]: {
        accountID: string;
    };
    [SCREENS.WORKSPACE_AVATAR]: {
        policyID: string;
    };
    [SCREENS.WORKSPACE_JOIN_USER]: {
        policyID: string;
        email: string;
    };
    [SCREENS.REPORT_AVATAR]: {
        reportID: string;
    };
    [SCREENS.NOT_FOUND]: undefined;
    [NAVIGATORS.LEFT_MODAL_NAVIGATOR]: NavigatorScreenParams<LeftModalNavigatorParamList>;
    [NAVIGATORS.RIGHT_MODAL_NAVIGATOR]: NavigatorScreenParams<RightModalNavigatorParamList>;
    [NAVIGATORS.FULL_SCREEN_NAVIGATOR]: NavigatorScreenParams<FullScreenNavigatorParamList>;
    [SCREENS.DESKTOP_SIGN_IN_REDIRECT]: undefined;
    [SCREENS.TRANSACTION_RECEIPT]: {
        reportID: string;
        transactionID: string;
    };
};

type RootStackParamList = PublicScreensParamList & AuthScreensParamList & SearchNavigatorParamList;

type BottomTabName = keyof BottomTabNavigatorParamList;

type CentralPaneName = keyof CentralPaneNavigatorParamList;

type FullScreenName = keyof WorkspacesCentralPaneNavigatorParamList;

type SwitchPolicyIDParams = {
    policyID?: string;
    route?: Routes;
    isPolicyAdmin?: boolean;
};

export type {
    NavigationRef,
    StackNavigationAction,
    CentralPaneNavigatorParamList,
    BottomTabName,
    CentralPaneName,
    FullScreenName,
    RootStackParamList,
    StateOrRoute,
    NavigationStateRoute,
    NavigationPartialRoute,
    NavigationRoot,
    AuthScreensParamList,
    BottomTabNavigatorParamList,
    LeftModalNavigatorParamList,
    RightModalNavigatorParamList,
    PublicScreensParamList,
    MoneyRequestNavigatorParamList,
    SplitDetailsNavigatorParamList,
    DetailsNavigatorParamList,
    ProfileNavigatorParamList,
    ReportDetailsNavigatorParamList,
    ReportSettingsNavigatorParamList,
    TaskDetailsNavigatorParamList,
    ReportDescriptionNavigatorParamList,
    ParticipantsNavigatorParamList,
    RoomMembersNavigatorParamList,
    RoomInviteNavigatorParamList,
    SearchNavigatorParamList,
    NewChatNavigatorParamList,
    NewTaskNavigatorParamList,
    TeachersUniteNavigatorParamList,
    SettingsNavigatorParamList,
    EnablePaymentsNavigatorParamList,
    AddPersonalBankAccountNavigatorParamList,
    WalletStatementNavigatorParamList,
    FlagCommentNavigatorParamList,
    EditRequestNavigatorParamList,
    PrivateNotesNavigatorParamList,
    SignInNavigatorParamList,
    ReferralDetailsNavigatorParamList,
    ReimbursementAccountNavigatorParamList,
    State,
    WorkspaceSwitcherNavigatorParamList,
    OnboardEngagementNavigatorParamList,
    SwitchPolicyIDParams,
    FullScreenNavigatorParamList,
    WorkspacesCentralPaneNavigatorParamList,
    BackToParams,
};<|MERGE_RESOLUTION|>--- conflicted
+++ resolved
@@ -193,11 +193,10 @@
         policyID: string;
         tagName: string;
     };
-<<<<<<< HEAD
     [SCREENS.WORKSPACE.TAG_EDIT]: {
         policyID: string;
         tagName: string;
-=======
+    };
     [SCREENS.WORKSPACE.TAXES_SETTINGS]: {
         policyID: string;
     };
@@ -209,7 +208,6 @@
     };
     [SCREENS.WORKSPACE.TAXES_SETTINGS_WORKSPACE_CURRENCY_DEFAULT]: {
         policyID: string;
->>>>>>> 7742bec5
     };
     [SCREENS.WORKSPACE.MEMBER_DETAILS]: {
         policyID: string;
