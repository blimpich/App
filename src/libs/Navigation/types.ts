/* eslint-disable @typescript-eslint/naming-convention  */
import {CommonActions, NavigationContainerRefWithCurrent, NavigationHelpers, NavigationState, NavigatorScreenParams, PartialRoute, Route} from '@react-navigation/native';
import {ValueOf} from 'type-fest';
import CONST from '@src/CONST';
import NAVIGATORS from '@src/NAVIGATORS';
import SCREENS from '@src/SCREENS';

type NavigationRef = NavigationContainerRefWithCurrent<RootStackParamList>;

type NavigationRoot = NavigationHelpers<RootStackParamList>;

type GoBackAction = Extract<CommonActions.Action, {type: 'GO_BACK'}>;
type ResetAction = Extract<CommonActions.Action, {type: 'RESET'}>;
type SetParamsAction = Extract<CommonActions.Action, {type: 'SET_PARAMS'}>;

type ActionNavigate = {
    type: ValueOf<typeof CONST.NAVIGATION.ACTION_TYPE>;
    payload: {
        name?: string;
        key?: string;
        // eslint-disable-next-line @typescript-eslint/no-explicit-any
        params?: any;
        path?: string;
        merge?: boolean;
    };
    source?: string;
    target?: string;
};

type StackNavigationAction = GoBackAction | ResetAction | SetParamsAction | ActionNavigate | undefined;

type NavigationStateRoute = NavigationState['routes'][number];
type NavigationPartialRoute = PartialRoute<Route<string>>;
type StateOrRoute = NavigationState | NavigationStateRoute | NavigationPartialRoute;

type CentralPaneNavigatorParamList = {
    [SCREENS.REPORT]: {
        reportActionID: string;
        reportID: string;
        openOnAdminRoom?: boolean;
    };
};

type SettingsNavigatorParamList = {
    [SCREENS.SETTINGS.ROOT]: undefined;
    [SCREENS.SETTINGS.SHARE_CODE]: undefined;
    [SCREENS.SETTINGS.WORKSPACES]: undefined;
    [SCREENS.SETTINGS.PROFILE.ROOT]: undefined;
    [SCREENS.SETTINGS.PROFILE.PRONOUNS]: undefined;
    [SCREENS.SETTINGS.PROFILE.DISPLAY_NAME]: undefined;
    [SCREENS.SETTINGS.PROFILE.TIMEZONE]: undefined;
    [SCREENS.SETTINGS.PROFILE.TIMEZONE_SELECT]: undefined;
    [SCREENS.SETTINGS.PROFILE.PERSONAL_DETAILS.INITIAL]: undefined;
    [SCREENS.SETTINGS.PROFILE.PERSONAL_DETAILS.LEGAL_NAME]: undefined;
    [SCREENS.SETTINGS.PROFILE.PERSONAL_DETAILS.DATE_OF_BIRTH]: undefined;
    [SCREENS.SETTINGS.PROFILE.PERSONAL_DETAILS.ADDRESS]: undefined;
    [SCREENS.SETTINGS.PROFILE.PERSONAL_DETAILS.ADDRESS_COUNTRY]: undefined;
    [SCREENS.SETTINGS.PROFILE.CONTACT_METHODS]: undefined;
    [SCREENS.SETTINGS.PROFILE.CONTACT_METHOD_DETAILS]: undefined;
    [SCREENS.SETTINGS.PROFILE.NEW_CONTACT_METHOD]: undefined;
    [SCREENS.SETTINGS.PREFERENCES.ROOT]: undefined;
    [SCREENS.SETTINGS.PREFERENCES.PRIORITY_MODE]: undefined;
    [SCREENS.SETTINGS.PREFERENCES.LANGUAGE]: undefined;
    [SCREENS.SETTINGS.PREFERENCES.THEME]: undefined;
    [SCREENS.SETTINGS.CLOSE]: undefined;
    [SCREENS.SETTINGS.SECURITY]: undefined;
    [SCREENS.SETTINGS.ABOUT]: undefined;
    [SCREENS.SETTINGS.APP_DOWNLOAD_LINKS]: undefined;
    [SCREENS.SETTINGS.LOUNGE_ACCESS]: undefined;
    [SCREENS.SETTINGS.WALLET.ROOT]: undefined;
    [SCREENS.SETTINGS.WALLET.CARDS_DIGITAL_DETAILS_UPDATE_ADDRESS]: undefined;
    [SCREENS.SETTINGS.WALLET.DOMAIN_CARD]: undefined;
    [SCREENS.SETTINGS.WALLET.REPORT_VIRTUAL_CARD_FRAUD]: undefined;
    [SCREENS.SETTINGS.WALLET.CARD_ACTIVATE]: undefined;
    [SCREENS.SETTINGS.WALLET.CARD_GET_PHYSICAL.NAME]: undefined;
    [SCREENS.SETTINGS.WALLET.CARD_GET_PHYSICAL.PHONE]: undefined;
    [SCREENS.SETTINGS.WALLET.CARD_GET_PHYSICAL.ADDRESS]: undefined;
    [SCREENS.SETTINGS.WALLET.CARD_GET_PHYSICAL.CONFIRM]: undefined;
    [SCREENS.SETTINGS.WALLET.TRANSFER_BALANCE]: undefined;
    [SCREENS.SETTINGS.WALLET.CHOOSE_TRANSFER_ACCOUNT]: undefined;
    [SCREENS.SETTINGS.WALLET.ENABLE_PAYMENTS]: undefined;
    [SCREENS.SETTINGS.ADD_DEBIT_CARD]: undefined;
    [SCREENS.SETTINGS.ADD_BANK_ACCOUNT]: undefined;
    [SCREENS.SETTINGS.PROFILE.STATUS]: undefined;
    [SCREENS.SETTINGS.PROFILE.STATUS_SET]: undefined;
    [SCREENS.WORKSPACE.INITIAL]: undefined;
    [SCREENS.WORKSPACE.SETTINGS]: undefined;
    [SCREENS.WORKSPACE.CURRENCY]: undefined;
    [SCREENS.WORKSPACE.CARD]: {
        policyID: string;
    };
    [SCREENS.WORKSPACE.REIMBURSE]: {
        policyID: string;
    };
    [SCREENS.WORKSPACE.RATE_AND_UNIT]: undefined;
    [SCREENS.WORKSPACE.BILLS]: {
        policyID: string;
    };
    [SCREENS.WORKSPACE.INVOICES]: {
        policyID: string;
    };
    [SCREENS.WORKSPACE.TRAVEL]: {
        policyID: string;
    };
    [SCREENS.WORKSPACE.MEMBERS]: {
        policyID: string;
    };
    [SCREENS.WORKSPACE.INVITE]: {
        policyID: string;
    };
    [SCREENS.WORKSPACE.INVITE_MESSAGE]: {
        policyID: string;
    };
    [SCREENS.REIMBURSEMENT_ACCOUNT]: {
        stepToOpen: string;
        policyID: string;
    };
    [SCREENS.GET_ASSISTANCE]: {
        taskID: string;
    };
    [SCREENS.SETTINGS.TWO_FACTOR_AUTH]: undefined;
    [SCREENS.SETTINGS.REPORT_CARD_LOST_OR_DAMAGED]: undefined;
    [SCREENS.KEYBOARD_SHORTCUTS]: undefined;
};

type NewChatNavigatorParamList = {
    [SCREENS.NEW_CHAT.ROOT]: undefined;
};

type SearchNavigatorParamList = {
    [SCREENS.SEARCH_ROOT]: undefined;
};

type DetailsNavigatorParamList = {
    [SCREENS.DETAILS_ROOT]: {
        login: string;
        reportID: string;
    };
};

type ProfileNavigatorParamList = {
    [SCREENS.PROFILE_ROOT]: {
        accountID: string;
        reportID: string;
    };
};

type ReportDetailsNavigatorParamList = {
    [SCREENS.REPORT_DETAILS.ROOT]: undefined;
    [SCREENS.REPORT_DETAILS.SHARE_CODE]: {
        reportID: string;
    };
};

type ReportSettingsNavigatorParamList = {
    [SCREENS.REPORT_SETTINGS.ROOT]: undefined;
    [SCREENS.REPORT_SETTINGS.ROOM_NAME]: undefined;
    [SCREENS.REPORT_SETTINGS.NOTIFICATION_PREFERENCES]: undefined;
    [SCREENS.REPORT_SETTINGS.WRITE_CAPABILITY]: undefined;
};

type ReportWelcomeMessageNavigatorParamList = {
    [SCREENS.REPORT_WELCOME_MESSAGE_ROOT]: {reportID: string};
};

type ParticipantsNavigatorParamList = {
    [SCREENS.REPORT_PARTICIPANTS_ROOT]: {reportID: string};
};

type RoomMembersNavigatorParamList = {
    [SCREENS.ROOM_MEMBERS_ROOT]: undefined;
};

type RoomInviteNavigatorParamList = {
    [SCREENS.ROOM_INVITE_ROOT]: undefined;
};

type MoneyRequestNavigatorParamList = {
    [SCREENS.MONEY_REQUEST.ROOT]: undefined;
    [SCREENS.MONEY_REQUEST.AMOUNT]: undefined;
    [SCREENS.MONEY_REQUEST.PARTICIPANTS]: {
        iouType: string;
        reportID: string;
    };
    [SCREENS.MONEY_REQUEST.CONFIRMATION]: {
        iouType: string;
        reportID: string;
    };
    [SCREENS.MONEY_REQUEST.CURRENCY]: {
        iouType: string;
        reportID: string;
        currency: string;
        backTo: string;
    };
    [SCREENS.MONEY_REQUEST.DATE]: {
        iouType: string;
        reportID: string;
        field: string;
        threadReportID: string;
    };
    [SCREENS.MONEY_REQUEST.DESCRIPTION]: {
        iouType: string;
        reportID: string;
        field: string;
        threadReportID: string;
    };
    [SCREENS.MONEY_REQUEST.CATEGORY]: {
        iouType: string;
        reportID: string;
    };
    [SCREENS.MONEY_REQUEST.TAG]: {
        iouType: string;
        reportID: string;
    };
<<<<<<< HEAD
    Money_Request_Tax_Rate: {
        iouType: string;
        reportID: string;
    };
    Money_Request_Tax_Amount: {
        iouType: string;
        reportID: string;
    };
    Money_Request_Merchant: {
=======
    [SCREENS.MONEY_REQUEST.MERCHANT]: {
>>>>>>> 7f7cfb31
        iouType: string;
        reportID: string;
        field: string;
        threadReportID: string;
    };
    [SCREENS.IOU_SEND.ENABLE_PAYMENTS]: undefined;
    [SCREENS.IOU_SEND.ADD_BANK_ACCOUNT]: undefined;
    [SCREENS.IOU_SEND.ADD_DEBIT_CARD]: undefined;
    [SCREENS.MONEY_REQUEST.WAYPOINT]: {
        iouType: string;
        transactionID: string;
        waypointIndex: string;
        threadReportID: number;
    };
    [SCREENS.MONEY_REQUEST.EDIT_WAYPOINT]: {
        iouType: string;
        transactionID: string;
        waypointIndex: string;
        threadReportID: number;
    };
    [SCREENS.MONEY_REQUEST.DISTANCE]: {
        iouType: ValueOf<typeof CONST.IOU.TYPE>;
        reportID: string;
    };
    [SCREENS.MONEY_REQUEST.RECEIPT]: {
        iouType: string;
        reportID: string;
    };
};

type NewTaskNavigatorParamList = {
    [SCREENS.NEW_TASK.ROOT]: undefined;
    [SCREENS.NEW_TASK.TASK_ASSIGNEE_SELECTOR]: undefined;
    [SCREENS.NEW_TASK.TASK_SHARE_DESTINATION_SELECTOR]: undefined;
    [SCREENS.NEW_TASK.DETAILS]: undefined;
    [SCREENS.NEW_TASK.TITLE]: undefined;
    [SCREENS.NEW_TASK.DESCRIPTION]: undefined;
};

type TeachersUniteNavigatorParamList = {
    [SCREENS.SAVE_THE_WORLD.ROOT]: undefined;
    [SCREENS.I_KNOW_A_TEACHER]: undefined;
    [SCREENS.INTRO_SCHOOL_PRINCIPAL]: undefined;
    [SCREENS.I_AM_A_TEACHER]: undefined;
};

type TaskDetailsNavigatorParamList = {
    [SCREENS.TASK.TITLE]: undefined;
    [SCREENS.TASK.DESCRIPTION]: undefined;
    [SCREENS.TASK.ASSIGNEE]: {
        reportID: string;
    };
};

type EnablePaymentsNavigatorParamList = {
    [SCREENS.ENABLE_PAYMENTS_ROOT]: undefined;
};

type SplitDetailsNavigatorParamList = {
    [SCREENS.SPLIT_DETAILS.ROOT]: {
        reportActionID: string;
    };
    [SCREENS.SPLIT_DETAILS.EDIT_REQUEST]: undefined;
    [SCREENS.SPLIT_DETAILS.EDIT_CURRENCY]: undefined;
};

type AddPersonalBankAccountNavigatorParamList = {
    [SCREENS.ADD_PERSONAL_BANK_ACCOUNT_ROOT]: undefined;
};

type ReimbursementAccountNavigatorParamList = {
    [SCREENS.REIMBURSEMENT_ACCOUNT_ROOT]: {
        stepToOpen: string;
        policyID: string;
    };
};

type WalletStatementNavigatorParamList = {
    [SCREENS.WALLET_STATEMENT_ROOT]: undefined;
};

type FlagCommentNavigatorParamList = {
    [SCREENS.FLAG_COMMENT_ROOT]: {
        reportID: string;
        reportActionID: string;
    };
};

type EditRequestNavigatorParamList = {
    [SCREENS.EDIT_REQUEST.ROOT]: {
        field: string;
        threadReportID: string;
    };
    [SCREENS.EDIT_REQUEST.CURRENCY]: undefined;
};

type SignInNavigatorParamList = {
    [SCREENS.SIGN_IN_ROOT]: undefined;
};

type ReferralDetailsNavigatorParamList = {
    [SCREENS.REFERRAL_DETAILS]: undefined;
};

type PrivateNotesNavigatorParamList = {
    [SCREENS.PRIVATE_NOTES.VIEW]: {
        reportID: string;
        accountID: string;
    };
    [SCREENS.PRIVATE_NOTES.LIST]: {
        reportID: string;
        accountID: string;
    };
    [SCREENS.PRIVATE_NOTES.EDIT]: {
        reportID: string;
        accountID: string;
    };
};

type RightModalNavigatorParamList = {
    [SCREENS.RIGHT_MODAL.SETTINGS]: NavigatorScreenParams<SettingsNavigatorParamList>;
    [SCREENS.RIGHT_MODAL.NEW_CHAT]: NavigatorScreenParams<NewChatNavigatorParamList>;
    [SCREENS.RIGHT_MODAL.SEARCH]: NavigatorScreenParams<SearchNavigatorParamList>;
    [SCREENS.RIGHT_MODAL.DETAILS]: NavigatorScreenParams<DetailsNavigatorParamList>;
    [SCREENS.RIGHT_MODAL.PROFILE]: NavigatorScreenParams<ProfileNavigatorParamList>;
    [SCREENS.RIGHT_MODAL.REPORT_DETAILS]: NavigatorScreenParams<ReportDetailsNavigatorParamList>;
    [SCREENS.RIGHT_MODAL.REPORT_SETTINGS]: NavigatorScreenParams<ReportSettingsNavigatorParamList>;
    [SCREENS.RIGHT_MODAL.REPORT_WELCOME_MESSAGE]: NavigatorScreenParams<ReportWelcomeMessageNavigatorParamList>;
    [SCREENS.RIGHT_MODAL.PARTICIPANTS]: NavigatorScreenParams<ParticipantsNavigatorParamList>;
    [SCREENS.RIGHT_MODAL.ROOM_MEMBERS]: NavigatorScreenParams<RoomMembersNavigatorParamList>;
    [SCREENS.RIGHT_MODAL.ROOM_INVITE]: NavigatorScreenParams<RoomInviteNavigatorParamList>;
    [SCREENS.RIGHT_MODAL.MONEY_REQUEST]: NavigatorScreenParams<MoneyRequestNavigatorParamList>;
    [SCREENS.RIGHT_MODAL.NEW_TASK]: NavigatorScreenParams<NewTaskNavigatorParamList>;
    [SCREENS.RIGHT_MODAL.TEACHERS_UNITE]: NavigatorScreenParams<TeachersUniteNavigatorParamList>;
    [SCREENS.RIGHT_MODAL.TASK_DETAILS]: NavigatorScreenParams<TaskDetailsNavigatorParamList>;
    [SCREENS.RIGHT_MODAL.ENABLE_PAYMENTS]: NavigatorScreenParams<EnablePaymentsNavigatorParamList>;
    [SCREENS.RIGHT_MODAL.SPLIT_DETAILS]: NavigatorScreenParams<SplitDetailsNavigatorParamList>;
    [SCREENS.RIGHT_MODAL.ADD_PERSONAL_BANK_ACCOUNT]: NavigatorScreenParams<AddPersonalBankAccountNavigatorParamList>;
    [SCREENS.RIGHT_MODAL.WALLET_STATEMENT]: NavigatorScreenParams<WalletStatementNavigatorParamList>;
    [SCREENS.RIGHT_MODAL.FLAG_COMMENT]: NavigatorScreenParams<FlagCommentNavigatorParamList>;
    [SCREENS.RIGHT_MODAL.EDIT_REQUEST]: NavigatorScreenParams<EditRequestNavigatorParamList>;
    [SCREENS.RIGHT_MODAL.SIGN_IN]: NavigatorScreenParams<SignInNavigatorParamList>;
    [SCREENS.RIGHT_MODAL.REFERRAL]: NavigatorScreenParams<ReferralDetailsNavigatorParamList>;
    [SCREENS.RIGHT_MODAL.PRIVATE_NOTES]: NavigatorScreenParams<PrivateNotesNavigatorParamList>;
};

type PublicScreensParamList = {
    [SCREENS.HOME]: undefined;
    [SCREENS.TRANSITION_BETWEEN_APPS]: {
        shouldForceLogin: string;
        email: string;
        shortLivedAuthToken: string;
        exitTo: string;
    };
    [SCREENS.VALIDATE_LOGIN]: {
        accountID: string;
        validateCode: string;
    };
    [SCREENS.UNLINK_LOGIN]: {
        accountID: string;
        validateCode: string;
    };
    [SCREENS.SIGN_IN_WITH_APPLE_DESKTOP]: undefined;
    [SCREENS.SIGN_IN_WITH_GOOGLE_DESKTOP]: undefined;
    [SCREENS.SAML_SIGN_IN]: undefined;
};

type AuthScreensParamList = {
    [SCREENS.HOME]: undefined;
    [NAVIGATORS.CENTRAL_PANE_NAVIGATOR]: NavigatorScreenParams<CentralPaneNavigatorParamList>;
    [SCREENS.VALIDATE_LOGIN]: {
        accountID: string;
        validateCode: string;
    };
    [SCREENS.TRANSITION_BETWEEN_APPS]: {
        shouldForceLogin: string;
        email: string;
        shortLivedAuthToken: string;
        exitTo: string;
    };
    [SCREENS.CONCIERGE]: undefined;
    [SCREENS.REPORT_ATTACHMENTS]: {
        reportID: string;
        source: string;
    };
    [CONST.DEMO_PAGES.SAASTR]: {
        name: string;
    };
    [CONST.DEMO_PAGES.SBE]: {
        name: string;
    };
    [SCREENS.NOT_FOUND]: undefined;
    [NAVIGATORS.RIGHT_MODAL_NAVIGATOR]: NavigatorScreenParams<RightModalNavigatorParamList>;
    [SCREENS.DESKTOP_SIGN_IN_REDIRECT]: undefined;
    [CONST.DEMO_PAGES.MONEY2020]: undefined;
};

type RootStackParamList = PublicScreensParamList & AuthScreensParamList;

export type {
    NavigationRef,
    StackNavigationAction,
    CentralPaneNavigatorParamList,
    RootStackParamList,
    StateOrRoute,
    NavigationStateRoute,
    NavigationRoot,
    AuthScreensParamList,
    RightModalNavigatorParamList,
    PublicScreensParamList,
    MoneyRequestNavigatorParamList,
    SplitDetailsNavigatorParamList,
    DetailsNavigatorParamList,
    ProfileNavigatorParamList,
    ReportDetailsNavigatorParamList,
    ReportSettingsNavigatorParamList,
    TaskDetailsNavigatorParamList,
    ReportWelcomeMessageNavigatorParamList,
    ParticipantsNavigatorParamList,
    RoomMembersNavigatorParamList,
    RoomInviteNavigatorParamList,
    SearchNavigatorParamList,
    NewChatNavigatorParamList,
    NewTaskNavigatorParamList,
    TeachersUniteNavigatorParamList,
    SettingsNavigatorParamList,
    EnablePaymentsNavigatorParamList,
    AddPersonalBankAccountNavigatorParamList,
    WalletStatementNavigatorParamList,
    FlagCommentNavigatorParamList,
    EditRequestNavigatorParamList,
    PrivateNotesNavigatorParamList,
    SignInNavigatorParamList,
    ReferralDetailsNavigatorParamList,
    ReimbursementAccountNavigatorParamList,
};<|MERGE_RESOLUTION|>--- conflicted
+++ resolved
@@ -212,19 +212,15 @@
         iouType: string;
         reportID: string;
     };
-<<<<<<< HEAD
-    Money_Request_Tax_Rate: {
-        iouType: string;
-        reportID: string;
-    };
-    Money_Request_Tax_Amount: {
-        iouType: string;
-        reportID: string;
-    };
-    Money_Request_Merchant: {
-=======
+    [SCREENS.MONEY_REQUEST.TAX_AMOUNT]: {
+        iouType: string;
+        reportID: string;
+    };
+    [SCREENS.MONEY_REQUEST.TAX_RATE]: {
+        iouType: string;
+        reportID: string;
+    };
     [SCREENS.MONEY_REQUEST.MERCHANT]: {
->>>>>>> 7f7cfb31
         iouType: string;
         reportID: string;
         field: string;
