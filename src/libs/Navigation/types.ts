/* eslint-disable @typescript-eslint/naming-convention  */
import type {
    CommonActions,
    NavigationContainerRefWithCurrent,
    NavigationHelpers,
    NavigationState,
    NavigatorScreenParams,
    ParamListBase,
    PartialRoute,
    PartialState,
    Route,
} from '@react-navigation/native';
import type {TupleToUnion, ValueOf} from 'type-fest';
import type {IOURequestType} from '@libs/actions/IOU';
import type {SearchColumnType, SortOrder} from '@libs/SearchUtils';
import type CONST from '@src/CONST';
import type {Country, IOUAction, IOUType} from '@src/CONST';
import type NAVIGATORS from '@src/NAVIGATORS';
import type {HybridAppRoute, Route as Routes} from '@src/ROUTES';
import type SCREENS from '@src/SCREENS';
import type EXIT_SURVEY_REASON_FORM_INPUT_IDS from '@src/types/form/ExitSurveyReasonForm';

type NavigationRef = NavigationContainerRefWithCurrent<RootStackParamList>;

type NavigationRoot = NavigationHelpers<RootStackParamList>;

type GoBackAction = Extract<CommonActions.Action, {type: 'GO_BACK'}>;
type ResetAction = Extract<CommonActions.Action, {type: 'RESET'}>;
type SetParamsAction = Extract<CommonActions.Action, {type: 'SET_PARAMS'}>;

type ActionNavigate = {
    type: ValueOf<typeof CONST.NAVIGATION.ACTION_TYPE>;
    payload: {
        name?: string;
        key?: string;
        // eslint-disable-next-line @typescript-eslint/no-explicit-any
        params?: any;
        path?: string;
        merge?: boolean;
    };
    source?: string;
    target?: string;
};

type StackNavigationAction = GoBackAction | ResetAction | SetParamsAction | ActionNavigate | undefined;

type NavigationStateRoute = NavigationState['routes'][number];
type NavigationPartialRoute<TRouteName extends string = string> = PartialRoute<Route<TRouteName>>;
type StateOrRoute = NavigationState | NavigationStateRoute | NavigationPartialRoute;
type State<TParamList extends ParamListBase = ParamListBase> = NavigationState<TParamList> | PartialState<NavigationState<TParamList>>;

type BackToParams = {
    backTo?: Routes;
};

type CentralPaneScreensParamList = {
    [SCREENS.REPORT]: {
        reportActionID: string;
        reportID: string;
        openOnAdminRoom?: boolean;
        referrer?: string;
    };
    [SCREENS.SETTINGS.PROFILE.ROOT]: undefined;
    [SCREENS.SETTINGS.PREFERENCES.ROOT]: undefined;
    [SCREENS.SETTINGS.SECURITY]: undefined;
    [SCREENS.SETTINGS.WALLET.ROOT]: undefined;
    [SCREENS.SETTINGS.ABOUT]: undefined;
    [SCREENS.SETTINGS.TROUBLESHOOT]: undefined;
    [SCREENS.SETTINGS.WORKSPACES]: undefined;
    [SCREENS.SEARCH.CENTRAL_PANE]: {
        query: string;
        policyIDs?: string;
        offset?: number;
        sortBy?: SearchColumnType;
        sortOrder?: SortOrder;
    };
    [SCREENS.SETTINGS.SAVE_THE_WORLD]: undefined;
    [SCREENS.SETTINGS.SUBSCRIPTION.ROOT]: undefined;
};

type SettingsNavigatorParamList = {
    [SCREENS.SETTINGS.SHARE_CODE]: undefined;
    [SCREENS.SETTINGS.PROFILE.ROOT]: undefined;
    [SCREENS.SETTINGS.PROFILE.PRONOUNS]: undefined;
    [SCREENS.SETTINGS.PROFILE.DISPLAY_NAME]: undefined;
    [SCREENS.SETTINGS.PROFILE.TIMEZONE]: undefined;
    [SCREENS.SETTINGS.PROFILE.TIMEZONE_SELECT]: undefined;
    [SCREENS.SETTINGS.PROFILE.LEGAL_NAME]: undefined;
    [SCREENS.SETTINGS.PROFILE.DATE_OF_BIRTH]: undefined;
    [SCREENS.SETTINGS.PROFILE.ADDRESS]: {
        country?: Country | '';
    };
    [SCREENS.SETTINGS.PROFILE.ADDRESS_COUNTRY]: {
        backTo?: Routes;
        country: string;
    };
    [SCREENS.SETTINGS.PROFILE.CONTACT_METHODS]: {
        backTo: Routes;
    };
    [SCREENS.SETTINGS.PROFILE.CONTACT_METHOD_DETAILS]: {
        contactMethod: string;
    };
    [SCREENS.SETTINGS.PROFILE.NEW_CONTACT_METHOD]: {
        backTo: Routes;
    };
    [SCREENS.SETTINGS.PREFERENCES.ROOT]: undefined;
    [SCREENS.SETTINGS.SUBSCRIPTION.ROOT]: undefined;
    [SCREENS.SETTINGS.PREFERENCES.PRIORITY_MODE]: undefined;
    [SCREENS.SETTINGS.PREFERENCES.LANGUAGE]: undefined;
    [SCREENS.SETTINGS.PREFERENCES.THEME]: undefined;
    [SCREENS.SETTINGS.CLOSE]: undefined;
    [SCREENS.SETTINGS.SECURITY]: undefined;
    [SCREENS.SETTINGS.ABOUT]: undefined;
    [SCREENS.SETTINGS.TROUBLESHOOT]: undefined;
    [SCREENS.SETTINGS.APP_DOWNLOAD_LINKS]: undefined;
    [SCREENS.SETTINGS.TROUBLESHOOT]: undefined;
    [SCREENS.SETTINGS.CONSOLE]: {
        backTo: Routes;
    };
    [SCREENS.SETTINGS.SHARE_LOG]: {
        /** URL of the generated file to share logs in a report */
        source: string;
        backTo: Routes;
    };
    [SCREENS.SETTINGS.WALLET.ROOT]: undefined;
    [SCREENS.SETTINGS.WALLET.CARDS_DIGITAL_DETAILS_UPDATE_ADDRESS]: undefined;
    [SCREENS.SETTINGS.WALLET.DOMAIN_CARD]: {
        /** cardID of selected card */
        cardID: string;
    };
    [SCREENS.SETTINGS.WALLET.REPORT_VIRTUAL_CARD_FRAUD]: {
        /** cardID of selected card */
        cardID: string;
    };
    [SCREENS.SETTINGS.WALLET.CARD_ACTIVATE]: {
        /** cardID of selected card */
        cardID: string;
    };
    [SCREENS.SETTINGS.WALLET.CARD_GET_PHYSICAL.NAME]: {
        /** domain of selected card */
        domain: string;
    };
    [SCREENS.SETTINGS.WALLET.CARD_GET_PHYSICAL.PHONE]: {
        /** domain of selected card */
        domain: string;
    };
    [SCREENS.SETTINGS.WALLET.CARD_GET_PHYSICAL.ADDRESS]: {
        /** Currently selected country */
        country: string;
        /** domain of selected card */
        domain: string;
    };
    [SCREENS.SETTINGS.WALLET.CARD_GET_PHYSICAL.CONFIRM]: {
        /** Currently selected country */
        country: string;
        /** domain of selected card */
        domain: string;
    };
    [SCREENS.WORKSPACE.WORKFLOWS_PAYER]: {
        policyID: string;
    };
    [SCREENS.SETTINGS.WALLET.TRANSFER_BALANCE]: undefined;
    [SCREENS.SETTINGS.WALLET.CHOOSE_TRANSFER_ACCOUNT]: undefined;
    [SCREENS.SETTINGS.WALLET.ENABLE_PAYMENTS]: undefined;
    [SCREENS.SETTINGS.ADD_DEBIT_CARD]: undefined;
    [SCREENS.SETTINGS.ADD_BANK_ACCOUNT]: undefined;
    [SCREENS.SETTINGS.PROFILE.STATUS]: undefined;
    [SCREENS.SETTINGS.PROFILE.STATUS_CLEAR_AFTER]: undefined;
    [SCREENS.SETTINGS.PROFILE.STATUS_CLEAR_AFTER_DATE]: undefined;
    [SCREENS.SETTINGS.PROFILE.STATUS_CLEAR_AFTER_TIME]: undefined;
    [SCREENS.WORKSPACE.CURRENCY]: undefined;
    [SCREENS.WORKSPACE.ADDRESS]: {
        policyID: string;
        country?: Country | '';
    };
    [SCREENS.WORKSPACE.NAME]: undefined;
    [SCREENS.WORKSPACE.DESCRIPTION]: undefined;
    [SCREENS.WORKSPACE.SHARE]: undefined;
    [SCREENS.WORKSPACE.RATE_AND_UNIT]: {
        policyID: string;
    };
    [SCREENS.WORKSPACE.RATE_AND_UNIT_RATE]: {
        policyID: string;
    };
    [SCREENS.WORKSPACE.RATE_AND_UNIT_UNIT]: {
        policyID: string;
    };
    [SCREENS.WORKSPACE.INVITE]: {
        policyID: string;
    };
    [SCREENS.WORKSPACE.INVITE_MESSAGE]: {
        policyID: string;
    };
    [SCREENS.WORKSPACE.CATEGORY_CREATE]: {
        policyID: string;
        backTo?: Routes;
    };
    [SCREENS.WORKSPACE.CATEGORY_EDIT]: {
        policyID: string;
        categoryName: string;
        backTo?: Routes;
    };
    [SCREENS.WORKSPACE.CATEGORY_SETTINGS]: {
        policyID: string;
        categoryName: string;
        backTo?: Routes;
    };
    [SCREENS.WORKSPACE.UPGRADE]: {
        policyID: string;
        featureName: string;
        backTo?: Routes;
    };
    [SCREENS.WORKSPACE.CATEGORIES_SETTINGS]: {
        policyID: string;
        backTo?: Routes;
    };
    [SCREENS.WORKSPACE.TAG_CREATE]: {
        policyID: string;
    };
    [SCREENS.WORKSPACE.DISTANCE_RATE_DETAILS]: {
        policyID: string;
        rateID: string;
    };
    [SCREENS.WORKSPACE.DISTANCE_RATE_EDIT]: {
        policyID: string;
        rateID: string;
    };
    [SCREENS.WORKSPACE.DISTANCE_RATE_TAX_RECLAIMABLE_ON_EDIT]: {
        policyID: string;
        rateID: string;
    };
    [SCREENS.WORKSPACE.DISTANCE_RATE_TAX_RATE_EDIT]: {
        policyID: string;
        rateID: string;
    };
    [SCREENS.WORKSPACE.TAGS_SETTINGS]: {
        policyID: string;
    };
    [SCREENS.WORKSPACE.TAG_SETTINGS]: {
        policyID: string;
        orderWeight: number;
        tagName: string;
    };
    [SCREENS.WORKSPACE.REPORT_FIELD_SETTINGS]: {
        policyID: string;
        reportFieldKey: string;
    };
    [SCREENS.WORKSPACE.TAG_LIST_VIEW]: {
        policyID: string;
        orderWeight: number;
    };
    [SCREENS.WORKSPACE.TAGS_EDIT]: {
        policyID: string;
        orderWeight: number;
    };
    [SCREENS.WORKSPACE.TAG_EDIT]: {
        policyID: string;
        orderWeight: number;
        tagName: string;
    };
    [SCREENS.SETTINGS.SUBSCRIPTION.ROOT]: undefined;
    [SCREENS.SETTINGS.SUBSCRIPTION.SIZE]: {
        canChangeSize: 0 | 1;
    };
    [SCREENS.SETTINGS.SUBSCRIPTION.ADD_PAYMENT_CARD]: undefined;
    [SCREENS.SETTINGS.SUBSCRIPTION.CHANGE_BILLING_CURRENCY]: undefined;
    [SCREENS.SETTINGS.SUBSCRIPTION.CHANGE_PAYMENT_CURRENCY]: undefined;
    [SCREENS.WORKSPACE.TAXES_SETTINGS]: {
        policyID: string;
    };
    [SCREENS.WORKSPACE.TAXES_SETTINGS_CUSTOM_TAX_NAME]: {
        policyID: string;
    };
    [SCREENS.WORKSPACE.TAXES_SETTINGS_FOREIGN_CURRENCY_DEFAULT]: {
        policyID: string;
    };
    [SCREENS.WORKSPACE.TAXES_SETTINGS_WORKSPACE_CURRENCY_DEFAULT]: {
        policyID: string;
    };
    [SCREENS.WORKSPACE.REPORT_FIELDS_CREATE]: {
        policyID: string;
    };
    [SCREENS.WORKSPACE.REPORT_FIELDS_LIST_VALUES]: {
        policyID: string;
    };
    [SCREENS.WORKSPACE.REPORT_FIELDS_ADD_VALUE]: {
        policyID: string;
    };
    [SCREENS.WORKSPACE.REPORT_FIELDS_VALUE_SETTINGS]: {
        policyID: string;
        valueIndex: number;
    };
    [SCREENS.WORKSPACE.REPORT_FIELDS_EDIT_VALUE]: {
        policyID: string;
        valueIndex: number;
    };
    [SCREENS.WORKSPACE.MEMBER_DETAILS]: {
        policyID: string;
        accountID: string;
    };
    [SCREENS.WORKSPACE.OWNER_CHANGE_SUCCESS]: {
        policyID: string;
        accountID: number;
    };
    [SCREENS.WORKSPACE.OWNER_CHANGE_ERROR]: {
        policyID: string;
        accountID: number;
    };
    [SCREENS.WORKSPACE.OWNER_CHANGE_CHECK]: {
        policyID: string;
        accountID: number;
        error: ValueOf<typeof CONST.POLICY.OWNERSHIP_ERRORS>;
    };
    [SCREENS.WORKSPACE.CREATE_DISTANCE_RATE]: {
        policyID: string;
    };
    [SCREENS.WORKSPACE.DISTANCE_RATES_SETTINGS]: {
        policyID: string;
    };
    [SCREENS.WORKSPACE.ACCOUNTING.QUICKBOOKS_ONLINE_IMPORT]: {
        policyID: string;
    };
    [SCREENS.WORKSPACE.ACCOUNTING.QUICKBOOKS_ONLINE_CHART_OF_ACCOUNTS]: {
        policyID: string;
    };
    [SCREENS.WORKSPACE.ACCOUNTING.QUICKBOOKS_ONLINE_LOCATIONS]: {
        policyID: string;
    };
    [SCREENS.WORKSPACE.ACCOUNTING.QUICKBOOKS_ONLINE_CLASSES]: {
        policyID: string;
    };
    [SCREENS.WORKSPACE.ACCOUNTING.QUICKBOOKS_ONLINE_CUSTOMERS]: {
        policyID: string;
    };
    [SCREENS.WORKSPACE.ACCOUNTING.QUICKBOOKS_ONLINE_TAXES]: {
        policyID: string;
    };
    [SCREENS.WORKSPACE.ACCOUNTING.QUICKBOOKS_ONLINE_EXPORT]: {
        policyID: string;
    };
    [SCREENS.WORKSPACE.ACCOUNTING.QUICKBOOKS_ONLINE_EXPORT_DATE_SELECT]: {
        policyID: string;
    };
    [SCREENS.WORKSPACE.ACCOUNTING.QUICKBOOKS_ONLINE_EXPORT_INVOICE_ACCOUNT_SELECT]: {
        policyID: string;
    };
    [SCREENS.WORKSPACE.ACCOUNTING.QUICKBOOKS_ONLINE_EXPORT_OUT_OF_POCKET_EXPENSES_ACCOUNT_SELECT]: {
        policyID: string;
    };
    [SCREENS.WORKSPACE.ACCOUNTING.QUICKBOOKS_ONLINE_EXPORT_OUT_OF_POCKET_EXPENSES]: {
        policyID: string;
    };
    [SCREENS.WORKSPACE.ACCOUNTING.QUICKBOOKS_ONLINE_EXPORT_OUT_OF_POCKET_EXPENSES_SELECT]: {
        policyID: string;
    };
    [SCREENS.WORKSPACE.ACCOUNTING.QUICKBOOKS_ONLINE_NON_REIMBURSABLE_DEFAULT_VENDOR_SELECT]: {
        policyID: string;
    };
    [SCREENS.WORKSPACE.ACCOUNTING.QUICKBOOKS_ONLINE_COMPANY_CARD_EXPENSE_ACCOUNT_SELECT]: {
        policyID: string;
    };
    [SCREENS.WORKSPACE.ACCOUNTING.QUICKBOOKS_ONLINE_COMPANY_CARD_EXPENSE_ACCOUNT]: {
        policyID: string;
    };
    [SCREENS.WORKSPACE.ACCOUNTING.QUICKBOOKS_ONLINE_COMPANY_CARD_EXPENSE_ACCOUNT_COMPANY_CARD_SELECT]: {
        policyID: string;
    };
    [SCREENS.WORKSPACE.ACCOUNTING.QUICKBOOKS_ONLINE_EXPORT_PREFERRED_EXPORTER]: {
        policyID: string;
    };
    [SCREENS.WORKSPACE.ACCOUNTING.XERO_IMPORT]: {
        policyID: string;
    };
    [SCREENS.WORKSPACE.ACCOUNTING.XERO_CHART_OF_ACCOUNTS]: {
        policyID: string;
    };
    [SCREENS.WORKSPACE.ACCOUNTING.XERO_CUSTOMER]: {
        policyID: string;
    };
    [SCREENS.WORKSPACE.ACCOUNTING.XERO_ORGANIZATION]: {
        policyID: string;
        organizationID: string;
    };
    [SCREENS.WORKSPACE.ACCOUNTING.XERO_TAXES]: {
        policyID: string;
    };
    [SCREENS.WORKSPACE.ACCOUNTING.XERO_TRACKING_CATEGORIES]: {
        policyID: string;
    };
    [SCREENS.WORKSPACE.ACCOUNTING.XERO_MAP_TRACKING_CATEGORY]: {
        policyID: string;
        categoryId: string;
        categoryName: string;
    };
    [SCREENS.WORKSPACE.ACCOUNTING.XERO_EXPORT]: {
        policyID: string;
    };
    [SCREENS.WORKSPACE.ACCOUNTING.XERO_EXPORT_PURCHASE_BILL_DATE_SELECT]: {
        policyID: string;
    };
    [SCREENS.WORKSPACE.ACCOUNTING.XERO_ADVANCED]: {
        policyID: string;
    };
    [SCREENS.WORKSPACE.ACCOUNTING.XERO_BILL_STATUS_SELECTOR]: {
        policyID: string;
    };
    [SCREENS.WORKSPACE.ACCOUNTING.XERO_INVOICE_ACCOUNT_SELECTOR]: {
        policyID: string;
    };
    [SCREENS.WORKSPACE.ACCOUNTING.XERO_EXPORT_PREFERRED_EXPORTER_SELECT]: {
        policyID: string;
    };
    [SCREENS.WORKSPACE.ACCOUNTING.XERO_BILL_PAYMENT_ACCOUNT_SELECTOR]: {
        policyID: string;
    };
    [SCREENS.WORKSPACE.ACCOUNTING.SAGE_INTACCT_PREREQUISITES]: {
        policyID: string;
    };
    [SCREENS.WORKSPACE.ACCOUNTING.ENTER_SAGE_INTACCT_CREDENTIALS]: {
        policyID: string;
    };
    [SCREENS.WORKSPACE.ACCOUNTING.EXISTING_SAGE_INTACCT_CONNECTIONS]: {
        policyID: string;
    };
    [SCREENS.WORKSPACE.ACCOUNTING.NETSUITE_SUBSIDIARY_SELECTOR]: {
        policyID: string;
    };
    [SCREENS.WORKSPACE.ACCOUNTING.NETSUITE_TOKEN_INPUT]: {
        policyID: string;
    };
    [SCREENS.WORKSPACE.ACCOUNTING.NETSUITE_IMPORT]: {
        policyID: string;
    };
    [SCREENS.WORKSPACE.ACCOUNTING.NETSUITE_IMPORT_CUSTOMERS_OR_PROJECTS]: {
        policyID: string;
    };
    [SCREENS.WORKSPACE.ACCOUNTING.NETSUITE_IMPORT_CUSTOMERS_OR_PROJECTS_SELECT]: {
        policyID: string;
    };
    [SCREENS.WORKSPACE.ACCOUNTING.NETSUITE_IMPORT_MAPPING]: {
        policyID: string;
        importField: TupleToUnion<typeof CONST.NETSUITE_CONFIG.IMPORT_FIELDS>;
    };
    [SCREENS.WORKSPACE.ACCOUNTING.NETSUITE_EXPORT]: {
        policyID: string;
    };
    [SCREENS.WORKSPACE.ACCOUNTING.NETSUITE_PREFERRED_EXPORTER_SELECT]: {
        policyID: string;
    };
    [SCREENS.WORKSPACE.ACCOUNTING.NETSUITE_DATE_SELECT]: {
        policyID: string;
    };
    [SCREENS.WORKSPACE.ACCOUNTING.NETSUITE_EXPORT_EXPENSES]: {
        policyID: string;
        expenseType: ValueOf<typeof CONST.NETSUITE_EXPENSE_TYPE>;
    };
    [SCREENS.WORKSPACE.ACCOUNTING.NETSUITE_EXPORT_EXPENSES_DESTINATION_SELECT]: {
        policyID: string;
        expenseType: ValueOf<typeof CONST.NETSUITE_EXPENSE_TYPE>;
    };
    [SCREENS.WORKSPACE.ACCOUNTING.NETSUITE_EXPORT_EXPENSES_VENDOR_SELECT]: {
        policyID: string;
        expenseType: ValueOf<typeof CONST.NETSUITE_EXPENSE_TYPE>;
    };
    [SCREENS.WORKSPACE.ACCOUNTING.NETSUITE_EXPORT_EXPENSES_PAYABLE_ACCOUNT_SELECT]: {
        policyID: string;
        expenseType: ValueOf<typeof CONST.NETSUITE_EXPENSE_TYPE>;
    };
    [SCREENS.WORKSPACE.ACCOUNTING.NETSUITE_EXPORT_EXPENSES_JOURNAL_POSTING_PREFERENCE_SELECT]: {
        policyID: string;
        expenseType: ValueOf<typeof CONST.NETSUITE_EXPENSE_TYPE>;
    };
    [SCREENS.WORKSPACE.ACCOUNTING.NETSUITE_RECEIVABLE_ACCOUNT_SELECT]: {
        policyID: string;
    };
    [SCREENS.WORKSPACE.ACCOUNTING.NETSUITE_INVOICE_ITEM_PREFERENCE_SELECT]: {
        policyID: string;
    };
    [SCREENS.WORKSPACE.ACCOUNTING.NETSUITE_INVOICE_ITEM_SELECT]: {
        policyID: string;
    };
    [SCREENS.WORKSPACE.ACCOUNTING.NETSUITE_TAX_POSTING_ACCOUNT_SELECT]: {
        policyID: string;
    };
    [SCREENS.WORKSPACE.ACCOUNTING.NETSUITE_PROVINCIAL_TAX_POSTING_ACCOUNT_SELECT]: {
        policyID: string;
    };
    [SCREENS.WORKSPACE.ACCOUNTING.NETSUITE_ADVANCED]: {
        policyID: string;
    };
<<<<<<< HEAD
    [SCREENS.WORKSPACE.ACCOUNTING.SAGE_INTACCT_EXPORT]: {
        policyID: string;
    };
    [SCREENS.WORKSPACE.ACCOUNTING.SAGE_INTACCT_PREFERRED_EXPORTER]: {
        policyID: string;
    };
    [SCREENS.WORKSPACE.ACCOUNTING.SAGE_INTACCT_EXPORT_DATE]: {
        policyID: string;
    };
    [SCREENS.WORKSPACE.ACCOUNTING.SAGE_INTACCT_REIMBURSABLE_EXPENSES]: {
        policyID: string;
    };
    [SCREENS.WORKSPACE.ACCOUNTING.SAGE_INTACCT_NON_REIMBURSABLE_EXPENSES]: {
        policyID: string;
    };
    [SCREENS.WORKSPACE.ACCOUNTING.SAGE_INTACCT_DEFAULT_VENDOR]: {
        policyID: string;
        reimbursable: string;
    };
    [SCREENS.WORKSPACE.ACCOUNTING.SAGE_INTACCT_NON_REIMBURSABLE_CREDIT_CARD_ACCOUNT]: {
        policyID: string;
=======
    [SCREENS.WORKSPACE.ACCOUNTING.NETSUITE_REIMBURSEMENT_ACCOUNT_SELECT]: {
        policyID: string;
    };
    [SCREENS.WORKSPACE.ACCOUNTING.NETSUITE_COLLECTION_ACCOUNT_SELECT]: {
        policyID: string;
    };
    [SCREENS.WORKSPACE.ACCOUNTING.NETSUITE_EXPENSE_REPORT_APPROVAL_LEVEL_SELECT]: {
        policyID: string;
    };
    [SCREENS.WORKSPACE.ACCOUNTING.NETSUITE_VENDOR_BILL_APPROVAL_LEVEL_SELECT]: {
        policyID: string;
    };
    [SCREENS.WORKSPACE.ACCOUNTING.NETSUITE_JOURNAL_ENTRY_APPROVAL_LEVEL_SELECT]: {
        policyID: string;
    };
    [SCREENS.WORKSPACE.ACCOUNTING.NETSUITE_APPROVAL_ACCOUNT_SELECT]: {
        policyID: string;
    };
    [SCREENS.WORKSPACE.ACCOUNTING.NETSUITE_CUSTOM_FORM_ID]: {
        policyID: string;
        expenseType: ValueOf<typeof CONST.NETSUITE_EXPENSE_TYPE>;
>>>>>>> dd968523
    };
    [SCREENS.GET_ASSISTANCE]: {
        backTo: Routes;
    };
    [SCREENS.SETTINGS.TWO_FACTOR_AUTH]: BackToParams;
    [SCREENS.SETTINGS.REPORT_CARD_LOST_OR_DAMAGED]: {
        /** cardID of selected card */
        cardID: string;
    };
    [SCREENS.KEYBOARD_SHORTCUTS]: undefined;
    [SCREENS.SETTINGS.EXIT_SURVEY.REASON]: undefined;
    [SCREENS.SETTINGS.EXIT_SURVEY.RESPONSE]: {
        [EXIT_SURVEY_REASON_FORM_INPUT_IDS.REASON]: ValueOf<typeof CONST.EXIT_SURVEY.REASONS>;
        backTo: Routes;
    };
    [SCREENS.SETTINGS.EXIT_SURVEY.CONFIRM]: {
        backTo: Routes;
    };
    [SCREENS.WORKSPACE.TAX_CREATE]: {
        policyID: string;
    };
    [SCREENS.WORKSPACE.TAX_EDIT]: {
        policyID: string;
        taxID: string;
    };
    [SCREENS.WORKSPACE.TAX_NAME]: {
        policyID: string;
        taxID: string;
    };
    [SCREENS.WORKSPACE.TAX_VALUE]: {
        policyID: string;
        taxID: string;
    };
} & ReimbursementAccountNavigatorParamList;

type NewChatNavigatorParamList = {
    [SCREENS.NEW_CHAT.ROOT]: undefined;
    [SCREENS.NEW_CHAT.NEW_CHAT_CONFIRM]: undefined;
    [SCREENS.NEW_CHAT.NEW_CHAT_EDIT_NAME]: undefined;
};

type DetailsNavigatorParamList = {
    [SCREENS.DETAILS_ROOT]: {
        login: string;
        reportID: string;
    };
};

type ProfileNavigatorParamList = {
    [SCREENS.PROFILE_ROOT]: {
        accountID: string;
        reportID: string;
        login?: string;
        backTo: Routes;
    };
};

type ReportDetailsNavigatorParamList = {
    [SCREENS.REPORT_DETAILS.ROOT]: undefined;
    [SCREENS.REPORT_DETAILS.SHARE_CODE]: {
        reportID: string;
    };
};

type ReportSettingsNavigatorParamList = {
    [SCREENS.REPORT_SETTINGS.ROOT]: {reportID: string};
    [SCREENS.REPORT_SETTINGS.NAME]: {reportID: string};
    [SCREENS.REPORT_SETTINGS.NOTIFICATION_PREFERENCES]: {reportID: string};
    [SCREENS.REPORT_SETTINGS.WRITE_CAPABILITY]: {reportID: string};
    [SCREENS.REPORT_SETTINGS.VISIBILITY]: {
        reportID: string;
    };
};

type ReportDescriptionNavigatorParamList = {
    [SCREENS.REPORT_DESCRIPTION_ROOT]: {reportID: string};
};

type ParticipantsNavigatorParamList = {
    [SCREENS.REPORT_PARTICIPANTS.ROOT]: {reportID: string};
    [SCREENS.REPORT_PARTICIPANTS.INVITE]: {reportID: string};
    [SCREENS.REPORT_PARTICIPANTS.DETAILS]: {
        reportID: string;
        accountID: string;
    };
    [SCREENS.REPORT_PARTICIPANTS.ROLE]: {
        reportID: string;
        accountID: string;
    };
};

type RoomMembersNavigatorParamList = {
    [SCREENS.ROOM_MEMBERS_ROOT]: undefined;
};

type RoomInviteNavigatorParamList = {
    [SCREENS.ROOM_INVITE_ROOT]: {
        reportID: string;
        role?: 'accountant';
    };
};

type MoneyRequestNavigatorParamList = {
    [SCREENS.MONEY_REQUEST.STEP_SEND_FROM]: {
        iouType: IOUType;
        transactionID: string;
        reportID: string;
        backTo: Routes;
    };
    [SCREENS.MONEY_REQUEST.STEP_PARTICIPANTS]: {
        action: IOUAction;
        iouType: Exclude<IOUType, typeof CONST.IOU.TYPE.REQUEST | typeof CONST.IOU.TYPE.SEND>;
        transactionID: string;
        reportID: string;
        backTo: string;
    };
    [SCREENS.MONEY_REQUEST.STEP_DATE]: {
        action: IOUAction;
        iouType: Exclude<IOUType, typeof CONST.IOU.TYPE.REQUEST | typeof CONST.IOU.TYPE.SEND>;
        transactionID: string;
        reportID: string;
        backTo: Routes;
        reportActionID?: string;
    };
    [SCREENS.MONEY_REQUEST.STEP_DESCRIPTION]: {
        action: IOUAction;
        iouType: Exclude<IOUType, typeof CONST.IOU.TYPE.REQUEST | typeof CONST.IOU.TYPE.SEND>;
        transactionID: string;
        reportID: string;
        backTo: Routes;
        reportActionID: string;
    };
    [SCREENS.MONEY_REQUEST.STEP_CATEGORY]: {
        action: IOUAction;
        iouType: Exclude<IOUType, typeof CONST.IOU.TYPE.REQUEST | typeof CONST.IOU.TYPE.SEND>;
        transactionID: string;
        reportActionID: string;
        reportID: string;
        backTo: Routes;
    };
    [SCREENS.MONEY_REQUEST.STEP_TAX_AMOUNT]: {
        action: IOUAction;
        iouType: Exclude<IOUType, typeof CONST.IOU.TYPE.REQUEST | typeof CONST.IOU.TYPE.SEND>;
        transactionID: string;
        reportID: string;
        backTo: Routes;
        currency?: string;
    };
    [SCREENS.MONEY_REQUEST.STEP_TAG]: {
        action: IOUAction;
        iouType: Exclude<IOUType, typeof CONST.IOU.TYPE.REQUEST | typeof CONST.IOU.TYPE.SEND>;
        transactionID: string;
        reportID: string;
        backTo: Routes;
        reportActionID: string;
        orderWeight: string;
    };
    [SCREENS.MONEY_REQUEST.STEP_TAX_RATE]: {
        action: IOUAction;
        iouType: Exclude<IOUType, typeof CONST.IOU.TYPE.REQUEST | typeof CONST.IOU.TYPE.SEND>;
        transactionID: string;
        reportID: string;
        backTo: Routes;
    };
    [SCREENS.MONEY_REQUEST.STEP_WAYPOINT]: {
        iouType: IOUType;
        reportID: string;
        backTo: Routes | undefined;
        action: IOUAction;
        pageIndex: string;
        transactionID: string;
    };
    [SCREENS.MONEY_REQUEST.STEP_MERCHANT]: {
        action: IOUAction;
        iouType: Exclude<IOUType, typeof CONST.IOU.TYPE.REQUEST | typeof CONST.IOU.TYPE.SEND>;
        transactionID: string;
        reportID: string;
        backTo: Routes;
    };
    [SCREENS.MONEY_REQUEST.STEP_SPLIT_PAYER]: {
        action: ValueOf<typeof CONST.IOU.ACTION>;
        iouType: ValueOf<typeof CONST.IOU.TYPE>;
        transactionID: string;
        reportID: string;
        backTo: Routes;
    };
    [SCREENS.IOU_SEND.ENABLE_PAYMENTS]: undefined;
    [SCREENS.IOU_SEND.ADD_BANK_ACCOUNT]: undefined;
    [SCREENS.IOU_SEND.ADD_DEBIT_CARD]: undefined;
    [SCREENS.MONEY_REQUEST.STEP_DISTANCE]: {
        action: IOUAction;
        iouType: IOUType;
        transactionID: string;
        reportID: string;
        backTo: Routes;
    };
    [SCREENS.MONEY_REQUEST.CREATE]: {
        iouType: IOUType;
        reportID: string;
        transactionID: string;

        // These are not used in the screen, but are needed for the navigation
        // for IOURequestStepDistance and IOURequestStepAmount components
        backTo: never;
        action: never;
        currency: never;
    };
    [SCREENS.MONEY_REQUEST.START]: {
        iouType: IOUType;
        reportID: string;
        transactionID: string;
        iouRequestType: IOURequestType;
    };
    [SCREENS.MONEY_REQUEST.STEP_AMOUNT]: {
        iouType: IOUType;
        reportID: string;
        transactionID: string;
        backTo: Routes;
        action: IOUAction;
        currency?: string;
    };
    [SCREENS.MONEY_REQUEST.STEP_DISTANCE_RATE]: {
        iouType: ValueOf<typeof CONST.IOU.TYPE>;
        transactionID: string;
        backTo: Routes;
        reportID: string;
    };
    [SCREENS.MONEY_REQUEST.STEP_CONFIRMATION]: {
        action: IOUAction;
        iouType: Exclude<IOUType, typeof CONST.IOU.TYPE.REQUEST | typeof CONST.IOU.TYPE.SEND>;
        transactionID: string;
        reportID: string;
        pageIndex?: string;
        backTo?: string;
    };
    [SCREENS.MONEY_REQUEST.STEP_SCAN]: {
        action: IOUAction;
        iouType: IOUType;
        transactionID: string;
        reportID: string;
        pageIndex: number;
        backTo: Routes;
    };
    [SCREENS.MONEY_REQUEST.STEP_CURRENCY]: {
        action: IOUAction;
        iouType: IOUType;
        transactionID: string;
        reportID: string;
        pageIndex?: string;
        backTo?: Routes;
        currency?: string;
    };
};

type NewTaskNavigatorParamList = {
    [SCREENS.NEW_TASK.ROOT]: undefined;
    [SCREENS.NEW_TASK.TASK_ASSIGNEE_SELECTOR]: undefined;
    [SCREENS.NEW_TASK.TASK_SHARE_DESTINATION_SELECTOR]: undefined;
    [SCREENS.NEW_TASK.DETAILS]: undefined;
    [SCREENS.NEW_TASK.TITLE]: undefined;
    [SCREENS.NEW_TASK.DESCRIPTION]: undefined;
};

type TeachersUniteNavigatorParamList = {
    [SCREENS.SAVE_THE_WORLD.ROOT]: undefined;
    [SCREENS.I_KNOW_A_TEACHER]: undefined;
    [SCREENS.INTRO_SCHOOL_PRINCIPAL]: undefined;
    [SCREENS.I_AM_A_TEACHER]: undefined;
};

type TaskDetailsNavigatorParamList = {
    [SCREENS.TASK.TITLE]: undefined;
    [SCREENS.TASK.ASSIGNEE]: {
        reportID: string;
    };
};

type EnablePaymentsNavigatorParamList = {
    [SCREENS.ENABLE_PAYMENTS_ROOT]: undefined;
};

type SplitDetailsNavigatorParamList = {
    [SCREENS.SPLIT_DETAILS.ROOT]: {
        reportID: string;
        reportActionID: string;
    };
    [SCREENS.SPLIT_DETAILS.EDIT_REQUEST]: {
        field: string;
        reportID: string;
        reportActionID: string;
        currency: string;
        tagIndex: string;
    };
};

type AddPersonalBankAccountNavigatorParamList = {
    [SCREENS.ADD_PERSONAL_BANK_ACCOUNT_ROOT]: undefined;
};

type ReimbursementAccountNavigatorParamList = {
    [SCREENS.REIMBURSEMENT_ACCOUNT_ROOT]: {
        stepToOpen?: string;
        backTo?: Routes;
        policyID?: string;
    };
};

type WalletStatementNavigatorParamList = {
    [SCREENS.WALLET_STATEMENT_ROOT]: {
        /** The statement year and month as one string, i.e. 202110 */
        yearMonth: string;
    };
};

type FlagCommentNavigatorParamList = {
    [SCREENS.FLAG_COMMENT_ROOT]: {
        reportID: string;
        reportActionID: string;
    };
};

type EditRequestNavigatorParamList = {
    [SCREENS.EDIT_REQUEST.REPORT_FIELD]: undefined;
};

type SignInNavigatorParamList = {
    [SCREENS.SIGN_IN_ROOT]: undefined;
};

type FeatureTrainingNavigatorParamList = {
    [SCREENS.FEATURE_TRAINING_ROOT]: undefined;
};

type ReferralDetailsNavigatorParamList = {
    [SCREENS.REFERRAL_DETAILS]: {
        contentType: ValueOf<typeof CONST.REFERRAL_PROGRAM.CONTENT_TYPES>;
        backTo: string;
    };
};

type ProcessMoneyRequestHoldNavigatorParamList = {
    [SCREENS.PROCESS_MONEY_REQUEST_HOLD_ROOT]: undefined;
};

type PrivateNotesNavigatorParamList = {
    [SCREENS.PRIVATE_NOTES.LIST]: undefined;
    [SCREENS.PRIVATE_NOTES.EDIT]: {
        reportID: string;
        accountID: string;
    };
};

type TransactionDuplicateNavigatorParamList = {
    [SCREENS.TRANSACTION_DUPLICATE.REVIEW]: {
        threadReportID: string;
    };
    [SCREENS.TRANSACTION_DUPLICATE.MERCHANT]: {
        threadReportID: string;
    };
    [SCREENS.TRANSACTION_DUPLICATE.CATEGORY]: {
        threadReportID: string;
    };
    [SCREENS.TRANSACTION_DUPLICATE.TAG]: {
        threadReportID: string;
    };
    [SCREENS.TRANSACTION_DUPLICATE.DESCRIPTION]: {
        threadReportID: string;
    };
    [SCREENS.TRANSACTION_DUPLICATE.TAX_CODE]: {
        threadReportID: string;
    };
    [SCREENS.TRANSACTION_DUPLICATE.BILLABLE]: {
        threadReportID: string;
    };
    [SCREENS.TRANSACTION_DUPLICATE.REIMBURSABLE]: {
        threadReportID: string;
    };
};

type LeftModalNavigatorParamList = {
    [SCREENS.LEFT_MODAL.CHAT_FINDER]: undefined;
    [SCREENS.LEFT_MODAL.WORKSPACE_SWITCHER]: undefined;
};

type RightModalNavigatorParamList = {
    [SCREENS.RIGHT_MODAL.SETTINGS]: NavigatorScreenParams<SettingsNavigatorParamList>;
    [SCREENS.RIGHT_MODAL.NEW_CHAT]: NavigatorScreenParams<NewChatNavigatorParamList>;
    [SCREENS.RIGHT_MODAL.DETAILS]: NavigatorScreenParams<DetailsNavigatorParamList>;
    [SCREENS.RIGHT_MODAL.PROFILE]: NavigatorScreenParams<ProfileNavigatorParamList>;
    [SCREENS.SETTINGS.SHARE_CODE]: undefined;
    [SCREENS.RIGHT_MODAL.REPORT_DETAILS]: NavigatorScreenParams<ReportDetailsNavigatorParamList>;
    [SCREENS.RIGHT_MODAL.REPORT_SETTINGS]: NavigatorScreenParams<ReportSettingsNavigatorParamList>;
    [SCREENS.RIGHT_MODAL.SETTINGS_CATEGORIES]: NavigatorScreenParams<SettingsNavigatorParamList>;
    [SCREENS.RIGHT_MODAL.REPORT_DESCRIPTION]: NavigatorScreenParams<ReportDescriptionNavigatorParamList>;
    [SCREENS.RIGHT_MODAL.PARTICIPANTS]: NavigatorScreenParams<ParticipantsNavigatorParamList>;
    [SCREENS.RIGHT_MODAL.ROOM_MEMBERS]: NavigatorScreenParams<RoomMembersNavigatorParamList>;
    [SCREENS.RIGHT_MODAL.ROOM_INVITE]: NavigatorScreenParams<RoomInviteNavigatorParamList>;
    [SCREENS.RIGHT_MODAL.MONEY_REQUEST]: NavigatorScreenParams<MoneyRequestNavigatorParamList>;
    [SCREENS.RIGHT_MODAL.NEW_TASK]: NavigatorScreenParams<NewTaskNavigatorParamList>;
    [SCREENS.RIGHT_MODAL.TEACHERS_UNITE]: NavigatorScreenParams<TeachersUniteNavigatorParamList>;
    [SCREENS.RIGHT_MODAL.TASK_DETAILS]: NavigatorScreenParams<TaskDetailsNavigatorParamList>;
    [SCREENS.RIGHT_MODAL.ENABLE_PAYMENTS]: NavigatorScreenParams<EnablePaymentsNavigatorParamList>;
    [SCREENS.RIGHT_MODAL.SPLIT_DETAILS]: NavigatorScreenParams<SplitDetailsNavigatorParamList>;
    [SCREENS.RIGHT_MODAL.ADD_PERSONAL_BANK_ACCOUNT]: NavigatorScreenParams<AddPersonalBankAccountNavigatorParamList>;
    [SCREENS.RIGHT_MODAL.WALLET_STATEMENT]: NavigatorScreenParams<WalletStatementNavigatorParamList>;
    [SCREENS.RIGHT_MODAL.FLAG_COMMENT]: NavigatorScreenParams<FlagCommentNavigatorParamList>;
    [SCREENS.RIGHT_MODAL.EDIT_REQUEST]: NavigatorScreenParams<EditRequestNavigatorParamList>;
    [SCREENS.RIGHT_MODAL.SIGN_IN]: NavigatorScreenParams<SignInNavigatorParamList>;
    [SCREENS.RIGHT_MODAL.PROCESS_MONEY_REQUEST_HOLD]: NavigatorScreenParams<ProcessMoneyRequestHoldNavigatorParamList>;
    [SCREENS.RIGHT_MODAL.REFERRAL]: NavigatorScreenParams<ReferralDetailsNavigatorParamList>;
    [SCREENS.RIGHT_MODAL.PRIVATE_NOTES]: NavigatorScreenParams<PrivateNotesNavigatorParamList>;
    [SCREENS.RIGHT_MODAL.TRANSACTION_DUPLICATE]: NavigatorScreenParams<TransactionDuplicateNavigatorParamList>;
    [SCREENS.RIGHT_MODAL.TRAVEL]: NavigatorScreenParams<TravelNavigatorParamList>;
    [SCREENS.RIGHT_MODAL.SEARCH_REPORT]: NavigatorScreenParams<SearchReportParamList>;
    [SCREENS.RIGHT_MODAL.RESTRICTED_ACTION]: NavigatorScreenParams<RestrictedActionParamList>;
};

type TravelNavigatorParamList = {
    [SCREENS.TRAVEL.MY_TRIPS]: undefined;
    [SCREENS.RIGHT_MODAL.SEARCH_REPORT]: NavigatorScreenParams<SearchReportParamList>;
};

type FullScreenNavigatorParamList = {
    [SCREENS.WORKSPACE.INITIAL]: {
        policyID: string;
    };
    [SCREENS.WORKSPACE.PROFILE]: {
        policyID: string;
    };
    [SCREENS.WORKSPACE.CARD]: {
        policyID: string;
    };
    [SCREENS.WORKSPACE.EXPENSIFY_CARD]: {
        policyID: string;
    };
    [SCREENS.WORKSPACE.WORKFLOWS]: {
        policyID: string;
    };
    [SCREENS.WORKSPACE.EXPENSIFY_CARD]: {
        policyID: string;
    };
    [SCREENS.WORKSPACE.WORKFLOWS_APPROVER]: {
        policyID: string;
    };
    [SCREENS.WORKSPACE.WORKFLOWS_AUTO_REPORTING_FREQUENCY]: {
        policyID: string;
    };
    [SCREENS.WORKSPACE.WORKFLOWS_AUTO_REPORTING_MONTHLY_OFFSET]: {
        policyID: string;
    };
    [SCREENS.WORKSPACE.REIMBURSE]: {
        policyID: string;
    };
    [SCREENS.WORKSPACE.BILLS]: {
        policyID: string;
    };
    [SCREENS.WORKSPACE.INVOICES]: {
        policyID: string;
    };
    [SCREENS.WORKSPACE.TRAVEL]: {
        policyID: string;
    };
    [SCREENS.WORKSPACE.MEMBERS]: {
        policyID: string;
    };
    [SCREENS.WORKSPACE.CATEGORIES]: {
        policyID: string;
        backTo?: Routes;
    };
    [SCREENS.WORKSPACE.MORE_FEATURES]: {
        policyID: string;
    };
    [SCREENS.WORKSPACE.TAGS]: {
        policyID: string;
    };
    [SCREENS.WORKSPACE.TAXES]: {
        policyID: string;
    };
    [SCREENS.WORKSPACE.REPORT_FIELDS]: {
        policyID: string;
    };
    [SCREENS.WORKSPACE.DISTANCE_RATES]: {
        policyID: string;
    };

    [SCREENS.WORKSPACE.ACCOUNTING.ROOT]: {
        policyID: string;
    };
    [SCREENS.WORKSPACE.ACCOUNTING.QUICKBOOKS_ONLINE_ADVANCED]: {
        policyID: string;
    };
    [SCREENS.WORKSPACE.ACCOUNTING.QUICKBOOKS_ONLINE_ACCOUNT_SELECTOR]: {
        policyID: string;
    };
    [SCREENS.WORKSPACE.ACCOUNTING.QUICKBOOKS_ONLINE_INVOICE_ACCOUNT_SELECTOR]: {
        policyID: string;
    };
};

type OnboardingModalNavigatorParamList = {
    [SCREENS.ONBOARDING_MODAL.ONBOARDING]: undefined;
    [SCREENS.ONBOARDING.PERSONAL_DETAILS]: undefined;
    [SCREENS.ONBOARDING.PURPOSE]: undefined;
    [SCREENS.ONBOARDING.WORK]: undefined;
};

type WelcomeVideoModalNavigatorParamList = {
    [SCREENS.WELCOME_VIDEO.ROOT]: undefined;
};

type ExplanationModalNavigatorParamList = {
    [SCREENS.EXPLANATION_MODAL.ROOT]: undefined;
};

type BottomTabNavigatorParamList = {
    [SCREENS.HOME]: {policyID?: string};
    [SCREENS.SEARCH.BOTTOM_TAB]: {
        query: string;
        policyID?: string;
        offset?: number;
        sortBy?: SearchColumnType;
        sortOrder?: SortOrder;
    };
    [SCREENS.SETTINGS.ROOT]: {policyID?: string};
};

type SharedScreensParamList = {
    [NAVIGATORS.BOTTOM_TAB_NAVIGATOR]: NavigatorScreenParams<BottomTabNavigatorParamList>;
    [SCREENS.TRANSITION_BETWEEN_APPS]: {
        email?: string;
        accountID?: number;
        error?: string;
        shortLivedAuthToken?: string;
        shortLivedToken?: string;
        authTokenType?: ValueOf<typeof CONST.AUTH_TOKEN_TYPES>;
        exitTo?: Routes | HybridAppRoute;
        shouldForceLogin: string;
        domain?: Routes;
    };
    [SCREENS.VALIDATE_LOGIN]: {
        accountID: string;
        validateCode: string;
        exitTo?: Routes | HybridAppRoute;
    };
};

type PublicScreensParamList = SharedScreensParamList & {
    [SCREENS.UNLINK_LOGIN]: {
        accountID?: string;
        validateCode?: string;
    };
    [SCREENS.SIGN_IN_WITH_APPLE_DESKTOP]: undefined;
    [SCREENS.SIGN_IN_WITH_GOOGLE_DESKTOP]: undefined;
    [SCREENS.SAML_SIGN_IN]: undefined;
    [SCREENS.CONNECTION_COMPLETE]: undefined;
};

type AuthScreensParamList = CentralPaneScreensParamList &
    SharedScreensParamList & {
        [SCREENS.CONCIERGE]: undefined;
        [SCREENS.ATTACHMENTS]: {
            reportID: string;
            source: string;
            type: ValueOf<typeof CONST.ATTACHMENT_TYPE>;
            accountID: string;
        };
        [SCREENS.PROFILE_AVATAR]: {
            accountID: string;
        };
        [SCREENS.WORKSPACE_AVATAR]: {
            policyID: string;
        };
        [SCREENS.WORKSPACE_JOIN_USER]: {
            policyID: string;
            email: string;
        };
        [SCREENS.REPORT_AVATAR]: {
            reportID: string;
        };
        [SCREENS.NOT_FOUND]: undefined;
        [NAVIGATORS.LEFT_MODAL_NAVIGATOR]: NavigatorScreenParams<LeftModalNavigatorParamList>;
        [NAVIGATORS.RIGHT_MODAL_NAVIGATOR]: NavigatorScreenParams<RightModalNavigatorParamList>;
        [NAVIGATORS.FULL_SCREEN_NAVIGATOR]: NavigatorScreenParams<FullScreenNavigatorParamList>;
        [NAVIGATORS.ONBOARDING_MODAL_NAVIGATOR]: NavigatorScreenParams<OnboardingModalNavigatorParamList>;
        [NAVIGATORS.FEATURE_TRANING_MODAL_NAVIGATOR]: NavigatorScreenParams<FeatureTrainingNavigatorParamList>;
        [NAVIGATORS.WELCOME_VIDEO_MODAL_NAVIGATOR]: NavigatorScreenParams<WelcomeVideoModalNavigatorParamList>;
        [NAVIGATORS.EXPLANATION_MODAL_NAVIGATOR]: NavigatorScreenParams<ExplanationModalNavigatorParamList>;
        [SCREENS.DESKTOP_SIGN_IN_REDIRECT]: undefined;
        [SCREENS.TRANSACTION_RECEIPT]: {
            reportID: string;
            transactionID: string;
        };
        [SCREENS.CONNECTION_COMPLETE]: undefined;
    };

type SearchReportParamList = {
    [SCREENS.SEARCH.REPORT_RHP]: {
        query: string;
        reportID: string;
    };
};

type RestrictedActionParamList = {
    [SCREENS.RESTRICTED_ACTION_ROOT]: {
        policyID: string;
    };
};

type RootStackParamList = PublicScreensParamList & AuthScreensParamList & LeftModalNavigatorParamList;

type BottomTabName = keyof BottomTabNavigatorParamList;

type FullScreenName = keyof FullScreenNavigatorParamList;

type CentralPaneName = keyof CentralPaneScreensParamList;

type SwitchPolicyIDParams = {
    policyID?: string;
    route?: Routes;
    isPolicyAdmin?: boolean;
};

export type {
    AddPersonalBankAccountNavigatorParamList,
    AuthScreensParamList,
    CentralPaneScreensParamList,
    CentralPaneName,
    BackToParams,
    BottomTabName,
    BottomTabNavigatorParamList,
    DetailsNavigatorParamList,
    EditRequestNavigatorParamList,
    EnablePaymentsNavigatorParamList,
    ExplanationModalNavigatorParamList,
    FlagCommentNavigatorParamList,
    FullScreenName,
    FullScreenNavigatorParamList,
    LeftModalNavigatorParamList,
    MoneyRequestNavigatorParamList,
    NavigationPartialRoute,
    NavigationRef,
    NavigationRoot,
    NavigationStateRoute,
    NewChatNavigatorParamList,
    NewTaskNavigatorParamList,
    OnboardingModalNavigatorParamList,
    ParticipantsNavigatorParamList,
    PrivateNotesNavigatorParamList,
    ProfileNavigatorParamList,
    PublicScreensParamList,
    ReferralDetailsNavigatorParamList,
    ReimbursementAccountNavigatorParamList,
    ReportDescriptionNavigatorParamList,
    ReportDetailsNavigatorParamList,
    ReportSettingsNavigatorParamList,
    RightModalNavigatorParamList,
    RoomInviteNavigatorParamList,
    RoomMembersNavigatorParamList,
    RootStackParamList,
    SettingsNavigatorParamList,
    SignInNavigatorParamList,
    FeatureTrainingNavigatorParamList,
    SplitDetailsNavigatorParamList,
    StackNavigationAction,
    State,
    StateOrRoute,
    SwitchPolicyIDParams,
    TravelNavigatorParamList,
    TaskDetailsNavigatorParamList,
    TeachersUniteNavigatorParamList,
    WalletStatementNavigatorParamList,
    WelcomeVideoModalNavigatorParamList,
    TransactionDuplicateNavigatorParamList,
    SearchReportParamList,
    RestrictedActionParamList,
};<|MERGE_RESOLUTION|>--- conflicted
+++ resolved
@@ -488,7 +488,28 @@
     [SCREENS.WORKSPACE.ACCOUNTING.NETSUITE_ADVANCED]: {
         policyID: string;
     };
-<<<<<<< HEAD
+    [SCREENS.WORKSPACE.ACCOUNTING.NETSUITE_REIMBURSEMENT_ACCOUNT_SELECT]: {
+        policyID: string;
+    };
+    [SCREENS.WORKSPACE.ACCOUNTING.NETSUITE_COLLECTION_ACCOUNT_SELECT]: {
+        policyID: string;
+    };
+    [SCREENS.WORKSPACE.ACCOUNTING.NETSUITE_EXPENSE_REPORT_APPROVAL_LEVEL_SELECT]: {
+        policyID: string;
+    };
+    [SCREENS.WORKSPACE.ACCOUNTING.NETSUITE_VENDOR_BILL_APPROVAL_LEVEL_SELECT]: {
+        policyID: string;
+    };
+    [SCREENS.WORKSPACE.ACCOUNTING.NETSUITE_JOURNAL_ENTRY_APPROVAL_LEVEL_SELECT]: {
+        policyID: string;
+    };
+    [SCREENS.WORKSPACE.ACCOUNTING.NETSUITE_APPROVAL_ACCOUNT_SELECT]: {
+        policyID: string;
+    };
+    [SCREENS.WORKSPACE.ACCOUNTING.NETSUITE_CUSTOM_FORM_ID]: {
+        policyID: string;
+        expenseType: ValueOf<typeof CONST.NETSUITE_EXPENSE_TYPE>;
+    };
     [SCREENS.WORKSPACE.ACCOUNTING.SAGE_INTACCT_EXPORT]: {
         policyID: string;
     };
@@ -510,29 +531,6 @@
     };
     [SCREENS.WORKSPACE.ACCOUNTING.SAGE_INTACCT_NON_REIMBURSABLE_CREDIT_CARD_ACCOUNT]: {
         policyID: string;
-=======
-    [SCREENS.WORKSPACE.ACCOUNTING.NETSUITE_REIMBURSEMENT_ACCOUNT_SELECT]: {
-        policyID: string;
-    };
-    [SCREENS.WORKSPACE.ACCOUNTING.NETSUITE_COLLECTION_ACCOUNT_SELECT]: {
-        policyID: string;
-    };
-    [SCREENS.WORKSPACE.ACCOUNTING.NETSUITE_EXPENSE_REPORT_APPROVAL_LEVEL_SELECT]: {
-        policyID: string;
-    };
-    [SCREENS.WORKSPACE.ACCOUNTING.NETSUITE_VENDOR_BILL_APPROVAL_LEVEL_SELECT]: {
-        policyID: string;
-    };
-    [SCREENS.WORKSPACE.ACCOUNTING.NETSUITE_JOURNAL_ENTRY_APPROVAL_LEVEL_SELECT]: {
-        policyID: string;
-    };
-    [SCREENS.WORKSPACE.ACCOUNTING.NETSUITE_APPROVAL_ACCOUNT_SELECT]: {
-        policyID: string;
-    };
-    [SCREENS.WORKSPACE.ACCOUNTING.NETSUITE_CUSTOM_FORM_ID]: {
-        policyID: string;
-        expenseType: ValueOf<typeof CONST.NETSUITE_EXPENSE_TYPE>;
->>>>>>> dd968523
     };
     [SCREENS.GET_ASSISTANCE]: {
         backTo: Routes;
