--- conflicted
+++ resolved
@@ -402,11 +402,10 @@
     [SCREENS.WORKSPACE.ACCOUNTING.NETSUITE_IMPORT]: {
         policyID: string;
     };
-<<<<<<< HEAD
     [SCREENS.WORKSPACE.ACCOUNTING.NETSUITE_IMPORT_MAPPING]: {
         policyID: string;
         importField: string;
-=======
+    },
     [SCREENS.WORKSPACE.ACCOUNTING.NETSUITE_EXPORT]: {
         policyID: string;
     };
@@ -450,7 +449,6 @@
     };
     [SCREENS.WORKSPACE.ACCOUNTING.NETSUITE_PROVINCIAL_TAX_POSTING_ACCOUNT_SELECT]: {
         policyID: string;
->>>>>>> 8c1251f7
     };
     [SCREENS.GET_ASSISTANCE]: {
         backTo: Routes;
