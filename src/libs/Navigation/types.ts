--- conflicted
+++ resolved
@@ -1531,10 +1531,7 @@
         transactionID: string;
         reportID: string;
         backTo: Routes;
-<<<<<<< HEAD
-=======
         featureName?: string;
->>>>>>> cb0389c5
         /** Whether is categorizing the expense */
         isCategorizing?: boolean;
         /** Whether is adding an unreported expense to a report */
