/* eslint-disable @typescript-eslint/naming-convention  */
import type {
    CommonActions,
    NavigationContainerRefWithCurrent,
    NavigationHelpers,
    NavigationState,
    NavigatorScreenParams,
    ParamListBase,
    PartialRoute,
    PartialState,
    Route,
} from '@react-navigation/native';
import type {ValueOf} from 'type-fest';
import type CONST from '@src/CONST';
import type {Country} from '@src/CONST';
import type NAVIGATORS from '@src/NAVIGATORS';
import type {HybridAppRoute, Route as Routes} from '@src/ROUTES';
import type SCREENS from '@src/SCREENS';
import type EXIT_SURVEY_REASON_FORM_INPUT_IDS from '@src/types/form/ExitSurveyReasonForm';

type NavigationRef = NavigationContainerRefWithCurrent<RootStackParamList>;

type NavigationRoot = NavigationHelpers<RootStackParamList>;

type GoBackAction = Extract<CommonActions.Action, {type: 'GO_BACK'}>;
type ResetAction = Extract<CommonActions.Action, {type: 'RESET'}>;
type SetParamsAction = Extract<CommonActions.Action, {type: 'SET_PARAMS'}>;

type ActionNavigate = {
    type: ValueOf<typeof CONST.NAVIGATION.ACTION_TYPE>;
    payload: {
        name?: string;
        key?: string;
        // eslint-disable-next-line @typescript-eslint/no-explicit-any
        params?: any;
        path?: string;
        merge?: boolean;
    };
    source?: string;
    target?: string;
};

type StackNavigationAction = GoBackAction | ResetAction | SetParamsAction | ActionNavigate | undefined;

type NavigationStateRoute = NavigationState['routes'][number];
type NavigationPartialRoute<TRouteName extends string = string> = PartialRoute<Route<TRouteName>>;
type StateOrRoute = NavigationState | NavigationStateRoute | NavigationPartialRoute;
type State<TParamList extends ParamListBase = ParamListBase> = NavigationState<TParamList> | PartialState<NavigationState<TParamList>>;

type CentralPaneNavigatorParamList = {
    [SCREENS.REPORT]: {
        reportActionID: string;
        reportID: string;
        openOnAdminRoom?: boolean;
    };
    [SCREENS.SETTINGS.PROFILE.ROOT]: undefined;
    [SCREENS.SETTINGS.PREFERENCES.ROOT]: undefined;
    [SCREENS.SETTINGS.SECURITY]: undefined;
    [SCREENS.SETTINGS.WALLET.ROOT]: undefined;
    [SCREENS.SETTINGS.ABOUT]: undefined;
    [SCREENS.SETTINGS.WORKSPACES]: undefined;
    [SCREENS.SETTINGS.SAVE_THE_WORLD]: undefined;
};

type WorkspaceSwitcherNavigatorParamList = {
    [SCREENS.WORKSPACE_SWITCHER.ROOT]: undefined;
};

type BackToParams = {
    backTo?: Routes;
};

type SettingsNavigatorParamList = {
    [SCREENS.SETTINGS.ROOT]: undefined;
    [SCREENS.SETTINGS.SHARE_CODE]: undefined;
    [SCREENS.SETTINGS.PROFILE.ROOT]: undefined;
    [SCREENS.SETTINGS.PROFILE.PRONOUNS]: undefined;
    [SCREENS.SETTINGS.PROFILE.DISPLAY_NAME]: undefined;
    [SCREENS.SETTINGS.PROFILE.TIMEZONE]: undefined;
    [SCREENS.SETTINGS.PROFILE.TIMEZONE_SELECT]: undefined;
    [SCREENS.SETTINGS.PROFILE.LEGAL_NAME]: undefined;
    [SCREENS.SETTINGS.PROFILE.DATE_OF_BIRTH]: undefined;
    [SCREENS.SETTINGS.PROFILE.ADDRESS]: {
        country?: Country | '';
    };
    [SCREENS.SETTINGS.PROFILE.ADDRESS_COUNTRY]: {
        backTo?: Routes;
        country: string;
    };
    [SCREENS.SETTINGS.PROFILE.CONTACT_METHODS]: {
        backTo: Routes;
    };
    [SCREENS.SETTINGS.PROFILE.CONTACT_METHOD_DETAILS]: {
        contactMethod: string;
    };
    [SCREENS.SETTINGS.PROFILE.NEW_CONTACT_METHOD]: {
        backTo: Routes;
    };
    [SCREENS.SETTINGS.PREFERENCES.ROOT]: undefined;
    [SCREENS.SETTINGS.PREFERENCES.PRIORITY_MODE]: undefined;
    [SCREENS.SETTINGS.PREFERENCES.LANGUAGE]: undefined;
    [SCREENS.SETTINGS.PREFERENCES.THEME]: undefined;
    [SCREENS.SETTINGS.CLOSE]: undefined;
    [SCREENS.SETTINGS.SECURITY]: undefined;
    [SCREENS.SETTINGS.ABOUT]: undefined;
    [SCREENS.SETTINGS.APP_DOWNLOAD_LINKS]: undefined;
    [SCREENS.SETTINGS.TROUBLESHOOT]: undefined;
    [SCREENS.SETTINGS.CONSOLE]: undefined;
    [SCREENS.SETTINGS.SHARE_LOG]: {
        /** URL of the generated file to share logs in a report */
        source: string;
    };
    [SCREENS.SETTINGS.WALLET.ROOT]: undefined;
    [SCREENS.SETTINGS.WALLET.CARDS_DIGITAL_DETAILS_UPDATE_ADDRESS]: undefined;
    [SCREENS.SETTINGS.WALLET.DOMAIN_CARD]: undefined;
    [SCREENS.SETTINGS.WALLET.REPORT_VIRTUAL_CARD_FRAUD]: undefined;
    [SCREENS.SETTINGS.WALLET.CARD_ACTIVATE]: undefined;
    [SCREENS.SETTINGS.WALLET.CARD_GET_PHYSICAL.NAME]: {
        /** domain passed via route /settings/wallet/card/:domain */
        domain: string;
    };
    [SCREENS.SETTINGS.WALLET.CARD_GET_PHYSICAL.PHONE]: {
        /** domain passed via route /settings/wallet/card/:domain */
        domain: string;
    };
    [SCREENS.SETTINGS.WALLET.CARD_GET_PHYSICAL.ADDRESS]: {
        /** Currently selected country */
        country: string;
        /** domain passed via route /settings/wallet/card/:domain */
        domain: string;
    };
    [SCREENS.SETTINGS.WALLET.CARD_GET_PHYSICAL.CONFIRM]: {
        /** Currently selected country */
        country: string;
        /** domain passed via route /settings/wallet/card/:domain */
        domain: string;
    };
    [SCREENS.WORKSPACE.WORKFLOWS_PAYER]: {
        policyID: string;
    };
    [SCREENS.SETTINGS.WALLET.TRANSFER_BALANCE]: undefined;
    [SCREENS.SETTINGS.WALLET.CHOOSE_TRANSFER_ACCOUNT]: undefined;
    [SCREENS.SETTINGS.WALLET.ENABLE_PAYMENTS]: undefined;
    [SCREENS.SETTINGS.ADD_DEBIT_CARD]: undefined;
    [SCREENS.SETTINGS.ADD_BANK_ACCOUNT]: undefined;
    [SCREENS.SETTINGS.PROFILE.STATUS]: undefined;
    [SCREENS.SETTINGS.PROFILE.STATUS_CLEAR_AFTER]: undefined;
    [SCREENS.SETTINGS.PROFILE.STATUS_CLEAR_AFTER_DATE]: undefined;
    [SCREENS.SETTINGS.PROFILE.STATUS_CLEAR_AFTER_TIME]: undefined;
    [SCREENS.WORKSPACE.CURRENCY]: undefined;
    [SCREENS.WORKSPACE.NAME]: undefined;
    [SCREENS.WORKSPACE.DESCRIPTION]: undefined;
    [SCREENS.WORKSPACE.SHARE]: undefined;
    [SCREENS.WORKSPACE.RATE_AND_UNIT]: {
        policyID: string;
    };
    [SCREENS.WORKSPACE.RATE_AND_UNIT_RATE]: {
        policyID: string;
    };
    [SCREENS.WORKSPACE.RATE_AND_UNIT_UNIT]: {
        policyID: string;
    };
    [SCREENS.WORKSPACE.INVITE]: {
        policyID: string;
    };
    [SCREENS.WORKSPACE.INVITE_MESSAGE]: {
        policyID: string;
    };
    [SCREENS.WORKSPACE.CATEGORY_CREATE]: {
        policyID: string;
    };
    [SCREENS.WORKSPACE.CATEGORY_EDIT]: {
        policyID: string;
        categoryName: string;
    };
    [SCREENS.WORKSPACE.CATEGORY_SETTINGS]: {
        policyID: string;
        categoryName: string;
    };
    [SCREENS.WORKSPACE.CATEGORIES_SETTINGS]: {
        policyID: string;
    };
    [SCREENS.WORKSPACE.TAG_CREATE]: {
        policyID: string;
    };
    [SCREENS.WORKSPACE.DISTANCE_RATE_DETAILS]: {
        policyID: string;
        rateID: string;
    };
    [SCREENS.WORKSPACE.DISTANCE_RATE_EDIT]: {
        policyID: string;
        rateID: string;
    };
    [SCREENS.WORKSPACE.TAGS_SETTINGS]: {
        policyID: string;
    };
    [SCREENS.WORKSPACE.TAG_SETTINGS]: {
        policyID: string;
        tagName: string;
    };
    [SCREENS.WORKSPACE.TAGS_EDIT]: {
        policyID: string;
        tagName: string;
    };
    [SCREENS.WORKSPACE.TAG_EDIT]: {
        policyID: string;
        tagName: string;
    };
    [SCREENS.WORKSPACE.TAXES_SETTINGS]: {
        policyID: string;
    };
    [SCREENS.WORKSPACE.TAXES_SETTINGS_CUSTOM_TAX_NAME]: {
        policyID: string;
    };
    [SCREENS.WORKSPACE.TAXES_SETTINGS_FOREIGN_CURRENCY_DEFAULT]: {
        policyID: string;
    };
    [SCREENS.WORKSPACE.TAXES_SETTINGS_WORKSPACE_CURRENCY_DEFAULT]: {
        policyID: string;
    };
    [SCREENS.WORKSPACE.MEMBER_DETAILS]: {
        policyID: string;
        accountID: string;
    };
    [SCREENS.WORKSPACE.OWNER_CHANGE_SUCCESS]: {
        policyID: string;
        accountID: number;
    };
    [SCREENS.WORKSPACE.OWNER_CHANGE_ERROR]: {
        policyID: string;
        accountID: number;
    };
    [SCREENS.WORKSPACE.OWNER_CHANGE_CHECK]: {
        policyID: string;
        accountID: number;
        error: ValueOf<typeof CONST.POLICY.OWNERSHIP_ERRORS>;
    };
    [SCREENS.WORKSPACE.CREATE_DISTANCE_RATE]: {
        policyID: string;
    };
    [SCREENS.WORKSPACE.DISTANCE_RATES_SETTINGS]: {
        policyID: string;
    };
    [SCREENS.WORKSPACE.QUICKBOOKS_ONLINE_IMPORT]: {
        policyID: string;
    };
    [SCREENS.WORKSPACE.QUICKBOOKS_ONLINE_CHART_OF_ACCOUNTS]: {
        policyID: string;
    };
    [SCREENS.WORKSPACE.QUICKBOOKS_ONLINE_LOCATIONS]: {
        policyID: string;
    };
    [SCREENS.WORKSPACE.QUICKBOOKS_ONLINE_CLASSES]: {
        policyID: string;
    };
    [SCREENS.WORKSPACE.QUICKBOOKS_ONLINE_CUSTOMERS]: {
        policyID: string;
    };
    [SCREENS.WORKSPACE.QUICKBOOKS_ONLINE_TAXES]: {
        policyID: string;
    };
    [SCREENS.GET_ASSISTANCE]: {
        backTo: Routes;
    };
    [SCREENS.SETTINGS.TWO_FACTOR_AUTH]: BackToParams;
    [SCREENS.SETTINGS.REPORT_CARD_LOST_OR_DAMAGED]: undefined;
    [SCREENS.KEYBOARD_SHORTCUTS]: undefined;
    [SCREENS.SETTINGS.EXIT_SURVEY.REASON]: undefined;
    [SCREENS.SETTINGS.EXIT_SURVEY.RESPONSE]: {
        [EXIT_SURVEY_REASON_FORM_INPUT_IDS.REASON]: ValueOf<typeof CONST.EXIT_SURVEY.REASONS>;
        backTo: Routes;
    };
    [SCREENS.SETTINGS.EXIT_SURVEY.CONFIRM]: {
        backTo: Routes;
    };
    [SCREENS.WORKSPACE.TAX_CREATE]: {
        policyID: string;
    };
    [SCREENS.WORKSPACE.TAX_EDIT]: {
        policyID: string;
        taxID: string;
    };
    [SCREENS.WORKSPACE.TAX_NAME]: {
        policyID: string;
        taxID: string;
    };
    [SCREENS.WORKSPACE.TAX_VALUE]: {
        policyID: string;
        taxID: string;
    };
} & ReimbursementAccountNavigatorParamList;

type NewChatNavigatorParamList = {
    [SCREENS.NEW_CHAT.ROOT]: undefined;
};

type SearchNavigatorParamList = {
    [SCREENS.SEARCH_ROOT]: undefined;
};

type DetailsNavigatorParamList = {
    [SCREENS.DETAILS_ROOT]: {
        login: string;
        reportID: string;
    };
};

type ProfileNavigatorParamList = {
    [SCREENS.PROFILE_ROOT]: {
        accountID: string;
        reportID: string;
        backTo: Routes;
    };
};

type ReportDetailsNavigatorParamList = {
    [SCREENS.REPORT_DETAILS.ROOT]: undefined;
    [SCREENS.REPORT_DETAILS.SHARE_CODE]: {
        reportID: string;
    };
};

type ReportSettingsNavigatorParamList = {
    [SCREENS.REPORT_SETTINGS.ROOT]: undefined;
    [SCREENS.REPORT_SETTINGS.ROOM_NAME]: undefined;
    [SCREENS.REPORT_SETTINGS.NOTIFICATION_PREFERENCES]: undefined;
    [SCREENS.REPORT_SETTINGS.WRITE_CAPABILITY]: undefined;
    [SCREENS.REPORT_SETTINGS.VISIBILITY]: {
        reportID: string;
    };
};

type ReportDescriptionNavigatorParamList = {
    [SCREENS.REPORT_DESCRIPTION_ROOT]: {reportID: string};
};

type ParticipantsNavigatorParamList = {
    [SCREENS.REPORT_PARTICIPANTS_ROOT]: {reportID: string};
};

type RoomMembersNavigatorParamList = {
    [SCREENS.ROOM_MEMBERS_ROOT]: undefined;
};

type RoomInviteNavigatorParamList = {
    [SCREENS.ROOM_INVITE_ROOT]: {
        reportID: string;
    };
};

type MoneyRequestNavigatorParamList = {
    [SCREENS.MONEY_REQUEST.STEP_AMOUNT]: {
        action: ValueOf<typeof CONST.IOU.ACTION>;
        iouType: ValueOf<typeof CONST.IOU.TYPE>;
        transactionID: string;
        reportID: string;
        backTo: string;
    };
    [SCREENS.MONEY_REQUEST.PARTICIPANTS]: {
        iouType: string;
        reportID: string;
    };
    [SCREENS.MONEY_REQUEST.CURRENCY]: {
        iouType: string;
        reportID: string;
        currency: string;
        backTo: Routes;
    };
    [SCREENS.MONEY_REQUEST.STEP_DATE]: {
        action: ValueOf<typeof CONST.IOU.ACTION>;
        iouType: ValueOf<typeof CONST.IOU.TYPE>;
        transactionID: string;
        reportID: string;
        backTo: Routes;
    };
    [SCREENS.MONEY_REQUEST.STEP_DESCRIPTION]: {
        action: ValueOf<typeof CONST.IOU.ACTION>;
        iouType: ValueOf<typeof CONST.IOU.TYPE>;
        transactionID: string;
        reportID: string;
        backTo: Routes;
        reportActionID: string;
    };
    [SCREENS.MONEY_REQUEST.STEP_CATEGORY]: {
        action: ValueOf<typeof CONST.IOU.ACTION>;
        iouType: ValueOf<typeof CONST.IOU.TYPE>;
        transactionID: string;
        reportActionID: string;
        reportID: string;
        backTo: Routes;
    };
    [SCREENS.MONEY_REQUEST.STEP_TAX_AMOUNT]: {
        action: ValueOf<typeof CONST.IOU.ACTION>;
        iouType: ValueOf<typeof CONST.IOU.TYPE>;
        transactionID: string;
        reportID: string;
        backTo: Routes;
    };
    [SCREENS.MONEY_REQUEST.STEP_TAG]: {
        action: ValueOf<typeof CONST.IOU.ACTION>;
        iouType: ValueOf<typeof CONST.IOU.TYPE>;
        transactionID: string;
        reportID: string;
        backTo: Routes;
        reportActionID: string;
        tagIndex: string;
    };
    [SCREENS.MONEY_REQUEST.STEP_TAX_RATE]: {
        action: ValueOf<typeof CONST.IOU.ACTION>;
        iouType: ValueOf<typeof CONST.IOU.TYPE>;
        transactionID: string;
        reportID: string;
        backTo: Routes;
    };
    [SCREENS.MONEY_REQUEST.STEP_WAYPOINT]: {
        iouType: ValueOf<typeof CONST.IOU.TYPE>;
        reportID: string;
        backTo: Routes | undefined;
        action: ValueOf<typeof CONST.IOU.ACTION>;
        pageIndex: string;
        transactionID: string;
    };
    [SCREENS.MONEY_REQUEST.STEP_MERCHANT]: {
        action: ValueOf<typeof CONST.IOU.ACTION>;
        iouType: ValueOf<typeof CONST.IOU.TYPE>;
        transactionID: string;
        reportID: string;
        backTo: Routes;
    };
    [SCREENS.IOU_SEND.ENABLE_PAYMENTS]: undefined;
    [SCREENS.IOU_SEND.ADD_BANK_ACCOUNT]: undefined;
    [SCREENS.IOU_SEND.ADD_DEBIT_CARD]: undefined;
    [SCREENS.MONEY_REQUEST.WAYPOINT]: {
        iouType: string;
        transactionID: string;
        waypointIndex: string;
        threadReportID: number;
    };
    [SCREENS.MONEY_REQUEST.STEP_DISTANCE]: {
        action: string;
        iouType: ValueOf<typeof CONST.IOU.TYPE>;
        transactionID: string;
        reportID: string;
        backTo: Routes;
    };
    [SCREENS.MONEY_REQUEST.RECEIPT]: {
        iouType: string;
        reportID: string;
    };
<<<<<<< HEAD
    [SCREENS.MONEY_REQUEST.STEP_PARTICIPANTS]: {
        iouType: ValueOf<typeof CONST.IOU.TYPE>;
        transactionID: string;
        reportID: string;
=======
    [SCREENS.MONEY_REQUEST.STEP_CONFIRMATION]: {
        action: ValueOf<typeof CONST.IOU.ACTION>;
        iouType: ValueOf<typeof CONST.IOU.TYPE>;
        transactionID: string;
        reportID: string;
        pageIndex?: string;
        backTo?: string;
>>>>>>> 4e13dada
    };
};

type NewTaskNavigatorParamList = {
    [SCREENS.NEW_TASK.ROOT]: undefined;
    [SCREENS.NEW_TASK.TASK_ASSIGNEE_SELECTOR]: undefined;
    [SCREENS.NEW_TASK.TASK_SHARE_DESTINATION_SELECTOR]: undefined;
    [SCREENS.NEW_TASK.DETAILS]: undefined;
    [SCREENS.NEW_TASK.TITLE]: undefined;
    [SCREENS.NEW_TASK.DESCRIPTION]: undefined;
};

type OnboardEngagementNavigatorParamList = {
    [SCREENS.ONBOARD_ENGAGEMENT.ROOT]: undefined;
    [SCREENS.ONBOARD_ENGAGEMENT.MANAGE_TEAMS_EXPENSES]: undefined;
    [SCREENS.ONBOARD_ENGAGEMENT.EXPENSIFY_CLASSIC]: undefined;
};

type TeachersUniteNavigatorParamList = {
    [SCREENS.SAVE_THE_WORLD.ROOT]: undefined;
    [SCREENS.I_KNOW_A_TEACHER]: undefined;
    [SCREENS.INTRO_SCHOOL_PRINCIPAL]: undefined;
    [SCREENS.I_AM_A_TEACHER]: undefined;
};

type TaskDetailsNavigatorParamList = {
    [SCREENS.TASK.TITLE]: undefined;
    [SCREENS.TASK.ASSIGNEE]: {
        reportID: string;
    };
};

type EnablePaymentsNavigatorParamList = {
    [SCREENS.ENABLE_PAYMENTS_ROOT]: undefined;
};

type SplitDetailsNavigatorParamList = {
    [SCREENS.SPLIT_DETAILS.ROOT]: {
        reportID: string;
        reportActionID: string;
    };
    [SCREENS.SPLIT_DETAILS.EDIT_REQUEST]: {
        field: string;
        reportID: string;
        reportActionID: string;
        currency: string;
        tagIndex: string;
    };
    [SCREENS.SPLIT_DETAILS.EDIT_CURRENCY]: undefined;
};

type AddPersonalBankAccountNavigatorParamList = {
    [SCREENS.ADD_PERSONAL_BANK_ACCOUNT_ROOT]: undefined;
};

type ReimbursementAccountNavigatorParamList = {
    [SCREENS.REIMBURSEMENT_ACCOUNT_ROOT]: {
        stepToOpen?: string;
        backTo?: Routes;
        policyID?: string;
    };
};

type WalletStatementNavigatorParamList = {
    [SCREENS.WALLET_STATEMENT_ROOT]: {
        /** The statement year and month as one string, i.e. 202110 */
        yearMonth: string;
    };
};

type FlagCommentNavigatorParamList = {
    [SCREENS.FLAG_COMMENT_ROOT]: {
        reportID: string;
        reportActionID: string;
    };
};

type EditRequestNavigatorParamList = {
    [SCREENS.EDIT_REQUEST.ROOT]: {
        field: string;
        threadReportID: string;
    };
    [SCREENS.EDIT_REQUEST.CURRENCY]: undefined;
};

type SignInNavigatorParamList = {
    [SCREENS.SIGN_IN_ROOT]: undefined;
};

type ReferralDetailsNavigatorParamList = {
    [SCREENS.REFERRAL_DETAILS]: {
        contentType: ValueOf<typeof CONST.REFERRAL_PROGRAM.CONTENT_TYPES>;
        backTo: string;
    };
};

type ProcessMoneyRequestHoldNavigatorParamList = {
    [SCREENS.PROCESS_MONEY_REQUEST_HOLD_ROOT]: undefined;
};

type PrivateNotesNavigatorParamList = {
    [SCREENS.PRIVATE_NOTES.LIST]: undefined;
    [SCREENS.PRIVATE_NOTES.EDIT]: {
        reportID: string;
        accountID: string;
    };
};

type LeftModalNavigatorParamList = {
    [SCREENS.LEFT_MODAL.SEARCH]: NavigatorScreenParams<SearchNavigatorParamList>;
    [SCREENS.LEFT_MODAL.WORKSPACE_SWITCHER]: NavigatorScreenParams<WorkspaceSwitcherNavigatorParamList>;
};

type RightModalNavigatorParamList = {
    [SCREENS.RIGHT_MODAL.SETTINGS]: NavigatorScreenParams<SettingsNavigatorParamList>;
    [SCREENS.RIGHT_MODAL.NEW_CHAT]: NavigatorScreenParams<NewChatNavigatorParamList>;
    [SCREENS.RIGHT_MODAL.DETAILS]: NavigatorScreenParams<DetailsNavigatorParamList>;
    [SCREENS.RIGHT_MODAL.PROFILE]: NavigatorScreenParams<ProfileNavigatorParamList>;
    [SCREENS.SETTINGS.SHARE_CODE]: undefined;
    [SCREENS.RIGHT_MODAL.REPORT_DETAILS]: NavigatorScreenParams<ReportDetailsNavigatorParamList>;
    [SCREENS.RIGHT_MODAL.REPORT_SETTINGS]: NavigatorScreenParams<ReportSettingsNavigatorParamList>;
    [SCREENS.RIGHT_MODAL.REPORT_DESCRIPTION]: NavigatorScreenParams<ReportDescriptionNavigatorParamList>;
    [SCREENS.RIGHT_MODAL.PARTICIPANTS]: NavigatorScreenParams<ParticipantsNavigatorParamList>;
    [SCREENS.RIGHT_MODAL.ROOM_MEMBERS]: NavigatorScreenParams<RoomMembersNavigatorParamList>;
    [SCREENS.RIGHT_MODAL.ROOM_INVITE]: NavigatorScreenParams<RoomInviteNavigatorParamList>;
    [SCREENS.RIGHT_MODAL.MONEY_REQUEST]: NavigatorScreenParams<MoneyRequestNavigatorParamList>;
    [SCREENS.RIGHT_MODAL.NEW_TASK]: NavigatorScreenParams<NewTaskNavigatorParamList>;
    [SCREENS.RIGHT_MODAL.ONBOARD_ENGAGEMENT]: NavigatorScreenParams<OnboardEngagementNavigatorParamList>;
    [SCREENS.RIGHT_MODAL.TEACHERS_UNITE]: NavigatorScreenParams<TeachersUniteNavigatorParamList>;
    [SCREENS.RIGHT_MODAL.TASK_DETAILS]: NavigatorScreenParams<TaskDetailsNavigatorParamList>;
    [SCREENS.RIGHT_MODAL.ENABLE_PAYMENTS]: NavigatorScreenParams<EnablePaymentsNavigatorParamList>;
    [SCREENS.RIGHT_MODAL.SPLIT_DETAILS]: NavigatorScreenParams<SplitDetailsNavigatorParamList>;
    [SCREENS.RIGHT_MODAL.ADD_PERSONAL_BANK_ACCOUNT]: NavigatorScreenParams<AddPersonalBankAccountNavigatorParamList>;
    [SCREENS.RIGHT_MODAL.WALLET_STATEMENT]: NavigatorScreenParams<WalletStatementNavigatorParamList>;
    [SCREENS.RIGHT_MODAL.FLAG_COMMENT]: NavigatorScreenParams<FlagCommentNavigatorParamList>;
    [SCREENS.RIGHT_MODAL.EDIT_REQUEST]: NavigatorScreenParams<EditRequestNavigatorParamList>;
    [SCREENS.RIGHT_MODAL.SIGN_IN]: NavigatorScreenParams<SignInNavigatorParamList>;
    [SCREENS.RIGHT_MODAL.PROCESS_MONEY_REQUEST_HOLD]: NavigatorScreenParams<ProcessMoneyRequestHoldNavigatorParamList>;
    [SCREENS.RIGHT_MODAL.REFERRAL]: NavigatorScreenParams<ReferralDetailsNavigatorParamList>;
    [SCREENS.RIGHT_MODAL.PRIVATE_NOTES]: NavigatorScreenParams<PrivateNotesNavigatorParamList>;
};

type WorkspacesCentralPaneNavigatorParamList = {
    [SCREENS.WORKSPACE.PROFILE]: {
        policyID: string;
    };
    [SCREENS.WORKSPACE.CARD]: {
        policyID: string;
    };
    [SCREENS.WORKSPACE.WORKFLOWS]: {
        policyID: string;
    };
    [SCREENS.WORKSPACE.WORKFLOWS_APPROVER]: {
        policyID: string;
    };
    [SCREENS.WORKSPACE.WORKFLOWS_AUTO_REPORTING_FREQUENCY]: {
        policyID: string;
    };
    [SCREENS.WORKSPACE.WORKFLOWS_AUTO_REPORTING_MONTHLY_OFFSET]: {
        policyID: string;
    };
    [SCREENS.WORKSPACE.REIMBURSE]: {
        policyID: string;
    };
    [SCREENS.WORKSPACE.BILLS]: {
        policyID: string;
    };
    [SCREENS.WORKSPACE.INVOICES]: {
        policyID: string;
    };
    [SCREENS.WORKSPACE.TRAVEL]: {
        policyID: string;
    };
    [SCREENS.WORKSPACE.MEMBERS]: {
        policyID: string;
    };
    [SCREENS.WORKSPACE.ACCOUNTING]: {
        policyID: string;
    };
    [SCREENS.WORKSPACE.CATEGORIES]: {
        policyID: string;
    };
    [SCREENS.WORKSPACE.MORE_FEATURES]: {
        policyID: string;
    };
    [SCREENS.WORKSPACE.TAGS]: {
        policyID: string;
        tagName: string;
    };
    [SCREENS.WORKSPACE.TAXES]: {
        policyID: string;
    };
    [SCREENS.WORKSPACE.DISTANCE_RATES]: {
        policyID: string;
    };
    [SCREENS.WORKSPACE.ACCOUNTING]: {
        policyID: string;
    };
};

type FullScreenNavigatorParamList = {
    [SCREENS.WORKSPACE.INITIAL]: {
        policyID: string;
    };
    [SCREENS.WORKSPACES_CENTRAL_PANE]: NavigatorScreenParams<WorkspacesCentralPaneNavigatorParamList>;
};

type OnboardingModalNavigatorParamList = {
    [SCREENS.ONBOARDING_MODAL.ONBOARDING]: undefined;
    [SCREENS.ONBOARDING.PERSONAL_DETAILS]: undefined;
    [SCREENS.ONBOARDING.PURPOSE]: undefined;
};

type WelcomeVideoModalNavigatorParamList = {
    [SCREENS.WELCOME_VIDEO.ROOT]: undefined;
};

type BottomTabNavigatorParamList = {
    [SCREENS.HOME]: undefined;
    [SCREENS.SETTINGS.ROOT]: undefined;
};

type SharedScreensParamList = {
    [NAVIGATORS.BOTTOM_TAB_NAVIGATOR]: NavigatorScreenParams<BottomTabNavigatorParamList>;
    [SCREENS.TRANSITION_BETWEEN_APPS]: {
        email?: string;
        accountID?: number;
        error?: string;
        shortLivedAuthToken?: string;
        shortLivedToken?: string;
        authTokenType?: ValueOf<typeof CONST.AUTH_TOKEN_TYPES>;
        exitTo?: Routes | HybridAppRoute;
        shouldForceLogin: string;
        domain?: Routes;
    };
    [SCREENS.VALIDATE_LOGIN]: {
        accountID: string;
        validateCode: string;
        exitTo?: Routes | HybridAppRoute;
    };
};

type PublicScreensParamList = SharedScreensParamList & {
    [SCREENS.UNLINK_LOGIN]: {
        accountID?: string;
        validateCode?: string;
    };
    [SCREENS.SIGN_IN_WITH_APPLE_DESKTOP]: undefined;
    [SCREENS.SIGN_IN_WITH_GOOGLE_DESKTOP]: undefined;
    [SCREENS.SAML_SIGN_IN]: undefined;
};

type AuthScreensParamList = SharedScreensParamList & {
    [NAVIGATORS.CENTRAL_PANE_NAVIGATOR]: NavigatorScreenParams<CentralPaneNavigatorParamList>;
    [SCREENS.CONCIERGE]: undefined;
    [SCREENS.REPORT_ATTACHMENTS]: {
        reportID: string;
        source: string;
    };
    [SCREENS.PROFILE_AVATAR]: {
        accountID: string;
    };
    [SCREENS.WORKSPACE_AVATAR]: {
        policyID: string;
    };
    [SCREENS.WORKSPACE_JOIN_USER]: {
        policyID: string;
        email: string;
    };
    [SCREENS.REPORT_AVATAR]: {
        reportID: string;
    };
    [SCREENS.NOT_FOUND]: undefined;
    [NAVIGATORS.LEFT_MODAL_NAVIGATOR]: NavigatorScreenParams<LeftModalNavigatorParamList>;
    [NAVIGATORS.RIGHT_MODAL_NAVIGATOR]: NavigatorScreenParams<RightModalNavigatorParamList>;
    [NAVIGATORS.FULL_SCREEN_NAVIGATOR]: NavigatorScreenParams<FullScreenNavigatorParamList>;
    [NAVIGATORS.ONBOARDING_MODAL_NAVIGATOR]: NavigatorScreenParams<OnboardingModalNavigatorParamList>;
    [NAVIGATORS.WELCOME_VIDEO_MODAL_NAVIGATOR]: NavigatorScreenParams<WelcomeVideoModalNavigatorParamList>;
    [SCREENS.DESKTOP_SIGN_IN_REDIRECT]: undefined;
    [SCREENS.TRANSACTION_RECEIPT]: {
        reportID: string;
        transactionID: string;
    };
};

type RootStackParamList = PublicScreensParamList & AuthScreensParamList & SearchNavigatorParamList;

type BottomTabName = keyof BottomTabNavigatorParamList;

type CentralPaneName = keyof CentralPaneNavigatorParamList;

type FullScreenName = keyof WorkspacesCentralPaneNavigatorParamList;

type SwitchPolicyIDParams = {
    policyID?: string;
    route?: Routes;
    isPolicyAdmin?: boolean;
};

export type {
    NavigationRef,
    StackNavigationAction,
    CentralPaneNavigatorParamList,
    BottomTabName,
    CentralPaneName,
    FullScreenName,
    RootStackParamList,
    StateOrRoute,
    NavigationStateRoute,
    NavigationPartialRoute,
    NavigationRoot,
    AuthScreensParamList,
    BottomTabNavigatorParamList,
    LeftModalNavigatorParamList,
    RightModalNavigatorParamList,
    OnboardingModalNavigatorParamList,
    WelcomeVideoModalNavigatorParamList,
    PublicScreensParamList,
    MoneyRequestNavigatorParamList,
    SplitDetailsNavigatorParamList,
    DetailsNavigatorParamList,
    ProfileNavigatorParamList,
    ReportDetailsNavigatorParamList,
    ReportSettingsNavigatorParamList,
    TaskDetailsNavigatorParamList,
    ReportDescriptionNavigatorParamList,
    ParticipantsNavigatorParamList,
    RoomMembersNavigatorParamList,
    RoomInviteNavigatorParamList,
    SearchNavigatorParamList,
    NewChatNavigatorParamList,
    NewTaskNavigatorParamList,
    TeachersUniteNavigatorParamList,
    SettingsNavigatorParamList,
    EnablePaymentsNavigatorParamList,
    AddPersonalBankAccountNavigatorParamList,
    WalletStatementNavigatorParamList,
    FlagCommentNavigatorParamList,
    EditRequestNavigatorParamList,
    PrivateNotesNavigatorParamList,
    SignInNavigatorParamList,
    ReferralDetailsNavigatorParamList,
    ReimbursementAccountNavigatorParamList,
    State,
    WorkspaceSwitcherNavigatorParamList,
    OnboardEngagementNavigatorParamList,
    SwitchPolicyIDParams,
    FullScreenNavigatorParamList,
    WorkspacesCentralPaneNavigatorParamList,
    BackToParams,
};<|MERGE_RESOLUTION|>--- conflicted
+++ resolved
@@ -447,12 +447,11 @@
         iouType: string;
         reportID: string;
     };
-<<<<<<< HEAD
     [SCREENS.MONEY_REQUEST.STEP_PARTICIPANTS]: {
         iouType: ValueOf<typeof CONST.IOU.TYPE>;
         transactionID: string;
         reportID: string;
-=======
+    };
     [SCREENS.MONEY_REQUEST.STEP_CONFIRMATION]: {
         action: ValueOf<typeof CONST.IOU.ACTION>;
         iouType: ValueOf<typeof CONST.IOU.TYPE>;
@@ -460,7 +459,6 @@
         reportID: string;
         pageIndex?: string;
         backTo?: string;
->>>>>>> 4e13dada
     };
 };
 
