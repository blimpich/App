/* eslint-disable @typescript-eslint/naming-convention  */
import type {
    CommonActions,
    NavigationContainerRefWithCurrent,
    NavigationHelpers,
    NavigationState,
    NavigatorScreenParams,
    ParamListBase,
    PartialRoute,
    PartialState,
    Route,
} from '@react-navigation/native';
import type {TupleToUnion, ValueOf} from 'type-fest';
import type {IOURequestType} from '@libs/actions/IOU';
import type {SearchColumnType, SortOrder} from '@libs/SearchUtils';
import type CONST from '@src/CONST';
import type {Country, IOUAction, IOUType} from '@src/CONST';
import type NAVIGATORS from '@src/NAVIGATORS';
import type {HybridAppRoute, Route as Routes} from '@src/ROUTES';
import type SCREENS from '@src/SCREENS';
import type EXIT_SURVEY_REASON_FORM_INPUT_IDS from '@src/types/form/ExitSurveyReasonForm';

type NavigationRef = NavigationContainerRefWithCurrent<RootStackParamList>;

type NavigationRoot = NavigationHelpers<RootStackParamList>;

type GoBackAction = Extract<CommonActions.Action, {type: 'GO_BACK'}>;
type ResetAction = Extract<CommonActions.Action, {type: 'RESET'}>;
type SetParamsAction = Extract<CommonActions.Action, {type: 'SET_PARAMS'}>;

type ActionNavigate = {
    type: ValueOf<typeof CONST.NAVIGATION.ACTION_TYPE>;
    payload: {
        name?: string;
        key?: string;
        // eslint-disable-next-line @typescript-eslint/no-explicit-any
        params?: any;
        path?: string;
        merge?: boolean;
    };
    source?: string;
    target?: string;
};

type StackNavigationAction = GoBackAction | ResetAction | SetParamsAction | ActionNavigate | undefined;

type NavigationStateRoute = NavigationState['routes'][number];
type NavigationPartialRoute<TRouteName extends string = string> = PartialRoute<Route<TRouteName>>;
type StateOrRoute = NavigationState | NavigationStateRoute | NavigationPartialRoute;
type State<TParamList extends ParamListBase = ParamListBase> = NavigationState<TParamList> | PartialState<NavigationState<TParamList>>;

type BackToParams = {
    backTo?: Routes;
};

type CentralPaneScreensParamList = {
    [SCREENS.REPORT]: {
        reportActionID: string;
        reportID: string;
        openOnAdminRoom?: boolean;
        referrer?: string;
    };
    [SCREENS.SETTINGS.PROFILE.ROOT]: undefined;
    [SCREENS.SETTINGS.PREFERENCES.ROOT]: undefined;
    [SCREENS.SETTINGS.SECURITY]: undefined;
    [SCREENS.SETTINGS.WALLET.ROOT]: undefined;
    [SCREENS.SETTINGS.ABOUT]: undefined;
    [SCREENS.SETTINGS.TROUBLESHOOT]: undefined;
    [SCREENS.SETTINGS.WORKSPACES]: undefined;
    [SCREENS.SEARCH.CENTRAL_PANE]: {
        query: string;
        policyIDs?: string;
        offset?: number;
        sortBy?: SearchColumnType;
        sortOrder?: SortOrder;
    };
    [SCREENS.SETTINGS.SAVE_THE_WORLD]: undefined;
    [SCREENS.SETTINGS.SUBSCRIPTION.ROOT]: undefined;
};

type SettingsNavigatorParamList = {
    [SCREENS.SETTINGS.SHARE_CODE]: undefined;
    [SCREENS.SETTINGS.PROFILE.ROOT]: undefined;
    [SCREENS.SETTINGS.PROFILE.PRONOUNS]: undefined;
    [SCREENS.SETTINGS.PROFILE.DISPLAY_NAME]: undefined;
    [SCREENS.SETTINGS.PROFILE.TIMEZONE]: undefined;
    [SCREENS.SETTINGS.PROFILE.TIMEZONE_SELECT]: undefined;
    [SCREENS.SETTINGS.PROFILE.LEGAL_NAME]: undefined;
    [SCREENS.SETTINGS.PROFILE.DATE_OF_BIRTH]: undefined;
    [SCREENS.SETTINGS.PROFILE.ADDRESS]: {
        country?: Country | '';
    };
    [SCREENS.SETTINGS.PROFILE.ADDRESS_COUNTRY]: {
        backTo?: Routes;
        country: string;
    };
    [SCREENS.SETTINGS.PROFILE.CONTACT_METHODS]: {
        backTo: Routes;
    };
    [SCREENS.SETTINGS.PROFILE.CONTACT_METHOD_DETAILS]: {
        contactMethod: string;
    };
    [SCREENS.SETTINGS.PROFILE.NEW_CONTACT_METHOD]: {
        backTo: Routes;
    };
    [SCREENS.SETTINGS.PREFERENCES.ROOT]: undefined;
    [SCREENS.SETTINGS.SUBSCRIPTION.ROOT]: undefined;
    [SCREENS.SETTINGS.PREFERENCES.PRIORITY_MODE]: undefined;
    [SCREENS.SETTINGS.PREFERENCES.LANGUAGE]: undefined;
    [SCREENS.SETTINGS.PREFERENCES.THEME]: undefined;
    [SCREENS.SETTINGS.CLOSE]: undefined;
    [SCREENS.SETTINGS.SECURITY]: undefined;
    [SCREENS.SETTINGS.ABOUT]: undefined;
    [SCREENS.SETTINGS.TROUBLESHOOT]: undefined;
    [SCREENS.SETTINGS.APP_DOWNLOAD_LINKS]: undefined;
    [SCREENS.SETTINGS.TROUBLESHOOT]: undefined;
    [SCREENS.SETTINGS.CONSOLE]: {
        backTo: Routes;
    };
    [SCREENS.SETTINGS.SHARE_LOG]: {
        /** URL of the generated file to share logs in a report */
        source: string;
        backTo: Routes;
    };
    [SCREENS.SETTINGS.WALLET.ROOT]: undefined;
    [SCREENS.SETTINGS.WALLET.CARDS_DIGITAL_DETAILS_UPDATE_ADDRESS]: undefined;
    [SCREENS.SETTINGS.WALLET.DOMAIN_CARD]: {
        /** cardID of selected card */
        cardID: string;
    };
    [SCREENS.SETTINGS.WALLET.REPORT_VIRTUAL_CARD_FRAUD]: {
        /** cardID of selected card */
        cardID: string;
    };
    [SCREENS.SETTINGS.WALLET.CARD_ACTIVATE]: {
        /** cardID of selected card */
        cardID: string;
    };
    [SCREENS.SETTINGS.WALLET.CARD_GET_PHYSICAL.NAME]: {
        /** domain of selected card */
        domain: string;
    };
    [SCREENS.SETTINGS.WALLET.CARD_GET_PHYSICAL.PHONE]: {
        /** domain of selected card */
        domain: string;
    };
    [SCREENS.SETTINGS.WALLET.CARD_GET_PHYSICAL.ADDRESS]: {
        /** Currently selected country */
        country: string;
        /** domain of selected card */
        domain: string;
    };
    [SCREENS.SETTINGS.WALLET.CARD_GET_PHYSICAL.CONFIRM]: {
        /** Currently selected country */
        country: string;
        /** domain of selected card */
        domain: string;
    };
    [SCREENS.WORKSPACE.WORKFLOWS_PAYER]: {
        policyID: string;
    };
    [SCREENS.SETTINGS.WALLET.TRANSFER_BALANCE]: undefined;
    [SCREENS.SETTINGS.WALLET.CHOOSE_TRANSFER_ACCOUNT]: undefined;
    [SCREENS.SETTINGS.WALLET.ENABLE_PAYMENTS]: undefined;
    [SCREENS.SETTINGS.ADD_DEBIT_CARD]: undefined;
    [SCREENS.SETTINGS.ADD_BANK_ACCOUNT]: undefined;
    [SCREENS.SETTINGS.PROFILE.STATUS]: undefined;
    [SCREENS.SETTINGS.PROFILE.STATUS_CLEAR_AFTER]: undefined;
    [SCREENS.SETTINGS.PROFILE.STATUS_CLEAR_AFTER_DATE]: undefined;
    [SCREENS.SETTINGS.PROFILE.STATUS_CLEAR_AFTER_TIME]: undefined;
    [SCREENS.WORKSPACE.CURRENCY]: undefined;
    [SCREENS.WORKSPACE.ADDRESS]: {
        policyID: string;
        country?: Country | '';
    };
    [SCREENS.WORKSPACE.NAME]: undefined;
    [SCREENS.WORKSPACE.DESCRIPTION]: undefined;
    [SCREENS.WORKSPACE.SHARE]: undefined;
    [SCREENS.WORKSPACE.RATE_AND_UNIT]: {
        policyID: string;
    };
    [SCREENS.WORKSPACE.RATE_AND_UNIT_RATE]: {
        policyID: string;
    };
    [SCREENS.WORKSPACE.RATE_AND_UNIT_UNIT]: {
        policyID: string;
    };
    [SCREENS.WORKSPACE.INVITE]: {
        policyID: string;
    };
    [SCREENS.WORKSPACE.INVITE_MESSAGE]: {
        policyID: string;
    };
    [SCREENS.WORKSPACE.CATEGORY_CREATE]: {
        policyID: string;
        backTo?: Routes;
    };
    [SCREENS.WORKSPACE.CATEGORY_EDIT]: {
        policyID: string;
        categoryName: string;
        backTo?: Routes;
    };
    [SCREENS.WORKSPACE.CATEGORY_SETTINGS]: {
        policyID: string;
        categoryName: string;
        backTo?: Routes;
    };
    [SCREENS.WORKSPACE.UPGRADE]: {
        policyID: string;
        featureName: string;
        backTo?: Routes;
    };
    [SCREENS.WORKSPACE.CATEGORIES_SETTINGS]: {
        policyID: string;
        backTo?: Routes;
    };
    [SCREENS.WORKSPACE.TAG_CREATE]: {
        policyID: string;
    };
    [SCREENS.WORKSPACE.DISTANCE_RATE_DETAILS]: {
        policyID: string;
        rateID: string;
    };
    [SCREENS.WORKSPACE.DISTANCE_RATE_EDIT]: {
        policyID: string;
        rateID: string;
    };
    [SCREENS.WORKSPACE.DISTANCE_RATE_TAX_RECLAIMABLE_ON_EDIT]: {
        policyID: string;
        rateID: string;
    };
    [SCREENS.WORKSPACE.DISTANCE_RATE_TAX_RATE_EDIT]: {
        policyID: string;
        rateID: string;
    };
    [SCREENS.WORKSPACE.TAGS_SETTINGS]: {
        policyID: string;
    };
    [SCREENS.WORKSPACE.TAG_SETTINGS]: {
        policyID: string;
        orderWeight: number;
        tagName: string;
    };
    [SCREENS.WORKSPACE.REPORT_FIELD_SETTINGS]: {
        policyID: string;
        reportFieldKey: string;
    };
    [SCREENS.WORKSPACE.TAG_LIST_VIEW]: {
        policyID: string;
        orderWeight: number;
    };
    [SCREENS.WORKSPACE.TAGS_EDIT]: {
        policyID: string;
        orderWeight: number;
    };
    [SCREENS.WORKSPACE.TAG_EDIT]: {
        policyID: string;
        orderWeight: number;
        tagName: string;
    };
    [SCREENS.SETTINGS.SUBSCRIPTION.ROOT]: undefined;
    [SCREENS.SETTINGS.SUBSCRIPTION.SIZE]: {
        canChangeSize: 0 | 1;
    };
    [SCREENS.SETTINGS.SUBSCRIPTION.ADD_PAYMENT_CARD]: undefined;
    [SCREENS.SETTINGS.SUBSCRIPTION.CHANGE_BILLING_CURRENCY]: undefined;
    [SCREENS.SETTINGS.SUBSCRIPTION.CHANGE_PAYMENT_CURRENCY]: undefined;
    [SCREENS.WORKSPACE.TAXES_SETTINGS]: {
        policyID: string;
    };
    [SCREENS.WORKSPACE.TAXES_SETTINGS_CUSTOM_TAX_NAME]: {
        policyID: string;
    };
    [SCREENS.WORKSPACE.TAXES_SETTINGS_FOREIGN_CURRENCY_DEFAULT]: {
        policyID: string;
    };
    [SCREENS.WORKSPACE.TAXES_SETTINGS_WORKSPACE_CURRENCY_DEFAULT]: {
        policyID: string;
    };
    [SCREENS.WORKSPACE.REPORT_FIELDS_CREATE]: {
        policyID: string;
    };
    [SCREENS.WORKSPACE.REPORT_FIELDS_LIST_VALUES]: {
        policyID: string;
    };
    [SCREENS.WORKSPACE.REPORT_FIELDS_ADD_VALUE]: {
        policyID: string;
    };
    [SCREENS.WORKSPACE.REPORT_FIELDS_VALUE_SETTINGS]: {
        policyID: string;
        valueIndex: number;
    };
    [SCREENS.WORKSPACE.REPORT_FIELDS_EDIT_VALUE]: {
        policyID: string;
        valueIndex: number;
    };
    [SCREENS.WORKSPACE.MEMBER_DETAILS]: {
        policyID: string;
        accountID: string;
    };
    [SCREENS.WORKSPACE.OWNER_CHANGE_SUCCESS]: {
        policyID: string;
        accountID: number;
    };
    [SCREENS.WORKSPACE.OWNER_CHANGE_ERROR]: {
        policyID: string;
        accountID: number;
    };
    [SCREENS.WORKSPACE.OWNER_CHANGE_CHECK]: {
        policyID: string;
        accountID: number;
        error: ValueOf<typeof CONST.POLICY.OWNERSHIP_ERRORS>;
    };
    [SCREENS.WORKSPACE.CREATE_DISTANCE_RATE]: {
        policyID: string;
    };
    [SCREENS.WORKSPACE.DISTANCE_RATES_SETTINGS]: {
        policyID: string;
    };
    [SCREENS.WORKSPACE.ACCOUNTING.QUICKBOOKS_ONLINE_IMPORT]: {
        policyID: string;
    };
    [SCREENS.WORKSPACE.ACCOUNTING.QUICKBOOKS_ONLINE_CHART_OF_ACCOUNTS]: {
        policyID: string;
    };
    [SCREENS.WORKSPACE.ACCOUNTING.QUICKBOOKS_ONLINE_LOCATIONS]: {
        policyID: string;
    };
    [SCREENS.WORKSPACE.ACCOUNTING.QUICKBOOKS_ONLINE_CLASSES]: {
        policyID: string;
    };
    [SCREENS.WORKSPACE.ACCOUNTING.QUICKBOOKS_ONLINE_CUSTOMERS]: {
        policyID: string;
    };
    [SCREENS.WORKSPACE.ACCOUNTING.QUICKBOOKS_ONLINE_TAXES]: {
        policyID: string;
    };
    [SCREENS.WORKSPACE.ACCOUNTING.QUICKBOOKS_ONLINE_EXPORT]: {
        policyID: string;
    };
    [SCREENS.WORKSPACE.ACCOUNTING.QUICKBOOKS_ONLINE_EXPORT_DATE_SELECT]: {
        policyID: string;
    };
    [SCREENS.WORKSPACE.ACCOUNTING.QUICKBOOKS_ONLINE_EXPORT_INVOICE_ACCOUNT_SELECT]: {
        policyID: string;
    };
    [SCREENS.WORKSPACE.ACCOUNTING.QUICKBOOKS_ONLINE_EXPORT_OUT_OF_POCKET_EXPENSES_ACCOUNT_SELECT]: {
        policyID: string;
    };
    [SCREENS.WORKSPACE.ACCOUNTING.QUICKBOOKS_ONLINE_EXPORT_OUT_OF_POCKET_EXPENSES]: {
        policyID: string;
    };
    [SCREENS.WORKSPACE.ACCOUNTING.QUICKBOOKS_ONLINE_EXPORT_OUT_OF_POCKET_EXPENSES_SELECT]: {
        policyID: string;
    };
    [SCREENS.WORKSPACE.ACCOUNTING.QUICKBOOKS_ONLINE_NON_REIMBURSABLE_DEFAULT_VENDOR_SELECT]: {
        policyID: string;
    };
    [SCREENS.WORKSPACE.ACCOUNTING.QUICKBOOKS_ONLINE_COMPANY_CARD_EXPENSE_ACCOUNT_SELECT]: {
        policyID: string;
    };
    [SCREENS.WORKSPACE.ACCOUNTING.QUICKBOOKS_ONLINE_COMPANY_CARD_EXPENSE_ACCOUNT]: {
        policyID: string;
    };
    [SCREENS.WORKSPACE.ACCOUNTING.QUICKBOOKS_ONLINE_COMPANY_CARD_EXPENSE_ACCOUNT_COMPANY_CARD_SELECT]: {
        policyID: string;
    };
    [SCREENS.WORKSPACE.ACCOUNTING.QUICKBOOKS_ONLINE_EXPORT_PREFERRED_EXPORTER]: {
        policyID: string;
    };
    [SCREENS.WORKSPACE.ACCOUNTING.XERO_IMPORT]: {
        policyID: string;
    };
    [SCREENS.WORKSPACE.ACCOUNTING.XERO_CHART_OF_ACCOUNTS]: {
        policyID: string;
    };
    [SCREENS.WORKSPACE.ACCOUNTING.XERO_CUSTOMER]: {
        policyID: string;
    };
    [SCREENS.WORKSPACE.ACCOUNTING.XERO_ORGANIZATION]: {
        policyID: string;
        organizationID: string;
    };
    [SCREENS.WORKSPACE.ACCOUNTING.XERO_TAXES]: {
        policyID: string;
    };
    [SCREENS.WORKSPACE.ACCOUNTING.XERO_TRACKING_CATEGORIES]: {
        policyID: string;
    };
    [SCREENS.WORKSPACE.ACCOUNTING.XERO_MAP_TRACKING_CATEGORY]: {
        policyID: string;
        categoryId: string;
        categoryName: string;
    };
    [SCREENS.WORKSPACE.ACCOUNTING.XERO_EXPORT]: {
        policyID: string;
    };
    [SCREENS.WORKSPACE.ACCOUNTING.XERO_EXPORT_PURCHASE_BILL_DATE_SELECT]: {
        policyID: string;
    };
    [SCREENS.WORKSPACE.ACCOUNTING.XERO_ADVANCED]: {
        policyID: string;
    };
    [SCREENS.WORKSPACE.ACCOUNTING.XERO_BILL_STATUS_SELECTOR]: {
        policyID: string;
    };
    [SCREENS.WORKSPACE.ACCOUNTING.XERO_INVOICE_ACCOUNT_SELECTOR]: {
        policyID: string;
    };
    [SCREENS.WORKSPACE.ACCOUNTING.XERO_EXPORT_PREFERRED_EXPORTER_SELECT]: {
        policyID: string;
    };
    [SCREENS.WORKSPACE.ACCOUNTING.XERO_BILL_PAYMENT_ACCOUNT_SELECTOR]: {
        policyID: string;
    };
    [SCREENS.WORKSPACE.ACCOUNTING.SAGE_INTACCT_PREREQUISITES]: {
        policyID: string;
    };
    [SCREENS.WORKSPACE.ACCOUNTING.ENTER_SAGE_INTACCT_CREDENTIALS]: {
        policyID: string;
    };
    [SCREENS.WORKSPACE.ACCOUNTING.EXISTING_SAGE_INTACCT_CONNECTIONS]: {
        policyID: string;
    };
    [SCREENS.WORKSPACE.ACCOUNTING.NETSUITE_SUBSIDIARY_SELECTOR]: {
        policyID: string;
    };
    [SCREENS.WORKSPACE.ACCOUNTING.NETSUITE_TOKEN_INPUT]: {
        policyID: string;
    };
    [SCREENS.WORKSPACE.ACCOUNTING.NETSUITE_IMPORT]: {
        policyID: string;
    };
    [SCREENS.WORKSPACE.ACCOUNTING.NETSUITE_IMPORT_CUSTOMERS_OR_PROJECTS]: {
        policyID: string;
    };
    [SCREENS.WORKSPACE.ACCOUNTING.NETSUITE_IMPORT_CUSTOMERS_OR_PROJECTS_SELECT]: {
        policyID: string;
    };
    [SCREENS.WORKSPACE.ACCOUNTING.NETSUITE_IMPORT_MAPPING]: {
        policyID: string;
        importField: TupleToUnion<typeof CONST.NETSUITE_CONFIG.IMPORT_FIELDS>;
    };
    [SCREENS.WORKSPACE.ACCOUNTING.NETSUITE_EXPORT]: {
        policyID: string;
    };
    [SCREENS.WORKSPACE.ACCOUNTING.NETSUITE_PREFERRED_EXPORTER_SELECT]: {
        policyID: string;
    };
    [SCREENS.WORKSPACE.ACCOUNTING.NETSUITE_DATE_SELECT]: {
        policyID: string;
    };
    [SCREENS.WORKSPACE.ACCOUNTING.NETSUITE_EXPORT_EXPENSES]: {
        policyID: string;
        expenseType: ValueOf<typeof CONST.NETSUITE_EXPENSE_TYPE>;
    };
    [SCREENS.WORKSPACE.ACCOUNTING.NETSUITE_EXPORT_EXPENSES_DESTINATION_SELECT]: {
        policyID: string;
        expenseType: ValueOf<typeof CONST.NETSUITE_EXPENSE_TYPE>;
    };
    [SCREENS.WORKSPACE.ACCOUNTING.NETSUITE_EXPORT_EXPENSES_VENDOR_SELECT]: {
        policyID: string;
        expenseType: ValueOf<typeof CONST.NETSUITE_EXPENSE_TYPE>;
    };
    [SCREENS.WORKSPACE.ACCOUNTING.NETSUITE_EXPORT_EXPENSES_PAYABLE_ACCOUNT_SELECT]: {
        policyID: string;
        expenseType: ValueOf<typeof CONST.NETSUITE_EXPENSE_TYPE>;
    };
    [SCREENS.WORKSPACE.ACCOUNTING.NETSUITE_EXPORT_EXPENSES_JOURNAL_POSTING_PREFERENCE_SELECT]: {
        policyID: string;
        expenseType: ValueOf<typeof CONST.NETSUITE_EXPENSE_TYPE>;
    };
    [SCREENS.WORKSPACE.ACCOUNTING.NETSUITE_RECEIVABLE_ACCOUNT_SELECT]: {
        policyID: string;
    };
    [SCREENS.WORKSPACE.ACCOUNTING.NETSUITE_INVOICE_ITEM_PREFERENCE_SELECT]: {
        policyID: string;
    };
    [SCREENS.WORKSPACE.ACCOUNTING.NETSUITE_INVOICE_ITEM_SELECT]: {
        policyID: string;
    };
    [SCREENS.WORKSPACE.ACCOUNTING.NETSUITE_TAX_POSTING_ACCOUNT_SELECT]: {
        policyID: string;
    };
    [SCREENS.WORKSPACE.ACCOUNTING.NETSUITE_PROVINCIAL_TAX_POSTING_ACCOUNT_SELECT]: {
        policyID: string;
    };
    [SCREENS.WORKSPACE.ACCOUNTING.NETSUITE_ADVANCED]: {
        policyID: string;
    };
    [SCREENS.WORKSPACE.ACCOUNTING.NETSUITE_REIMBURSEMENT_ACCOUNT_SELECT]: {
        policyID: string;
    };
    [SCREENS.WORKSPACE.ACCOUNTING.NETSUITE_COLLECTION_ACCOUNT_SELECT]: {
        policyID: string;
    };
    [SCREENS.WORKSPACE.ACCOUNTING.NETSUITE_EXPENSE_REPORT_APPROVAL_LEVEL_SELECT]: {
        policyID: string;
    };
    [SCREENS.WORKSPACE.ACCOUNTING.NETSUITE_VENDOR_BILL_APPROVAL_LEVEL_SELECT]: {
        policyID: string;
    };
    [SCREENS.WORKSPACE.ACCOUNTING.NETSUITE_JOURNAL_ENTRY_APPROVAL_LEVEL_SELECT]: {
        policyID: string;
    };
    [SCREENS.WORKSPACE.ACCOUNTING.NETSUITE_APPROVAL_ACCOUNT_SELECT]: {
        policyID: string;
    };
    [SCREENS.WORKSPACE.ACCOUNTING.NETSUITE_CUSTOM_FORM_ID]: {
        policyID: string;
        expenseType: ValueOf<typeof CONST.NETSUITE_EXPENSE_TYPE>;
    };
<<<<<<< HEAD
    [SCREENS.WORKSPACE.ACCOUNTING.SAGE_INTACCT_ADVANCED]: {
        policyID: string;
    };
    [SCREENS.WORKSPACE.ACCOUNTING.SAGE_INTACCT_PAYMENT_ACCOUNT]: {
=======
    [SCREENS.WORKSPACE.ACCOUNTING.SAGE_INTACCT_EXPORT]: {
        policyID: string;
    };
    [SCREENS.WORKSPACE.ACCOUNTING.SAGE_INTACCT_PREFERRED_EXPORTER]: {
        policyID: string;
    };
    [SCREENS.WORKSPACE.ACCOUNTING.SAGE_INTACCT_EXPORT_DATE]: {
        policyID: string;
    };
    [SCREENS.WORKSPACE.ACCOUNTING.SAGE_INTACCT_REIMBURSABLE_EXPENSES]: {
        policyID: string;
    };
    [SCREENS.WORKSPACE.ACCOUNTING.SAGE_INTACCT_NON_REIMBURSABLE_EXPENSES]: {
        policyID: string;
    };
    [SCREENS.WORKSPACE.ACCOUNTING.SAGE_INTACCT_DEFAULT_VENDOR]: {
        policyID: string;
        reimbursable: string;
    };
    [SCREENS.WORKSPACE.ACCOUNTING.SAGE_INTACCT_NON_REIMBURSABLE_CREDIT_CARD_ACCOUNT]: {
>>>>>>> 17c99a1f
        policyID: string;
    };
    [SCREENS.GET_ASSISTANCE]: {
        backTo: Routes;
    };
    [SCREENS.SETTINGS.TWO_FACTOR_AUTH]: BackToParams;
    [SCREENS.SETTINGS.REPORT_CARD_LOST_OR_DAMAGED]: {
        /** cardID of selected card */
        cardID: string;
    };
    [SCREENS.KEYBOARD_SHORTCUTS]: undefined;
    [SCREENS.SETTINGS.EXIT_SURVEY.REASON]: undefined;
    [SCREENS.SETTINGS.EXIT_SURVEY.RESPONSE]: {
        [EXIT_SURVEY_REASON_FORM_INPUT_IDS.REASON]: ValueOf<typeof CONST.EXIT_SURVEY.REASONS>;
        backTo: Routes;
    };
    [SCREENS.SETTINGS.EXIT_SURVEY.CONFIRM]: {
        backTo: Routes;
    };
    [SCREENS.WORKSPACE.TAX_CREATE]: {
        policyID: string;
    };
    [SCREENS.WORKSPACE.TAX_EDIT]: {
        policyID: string;
        taxID: string;
    };
    [SCREENS.WORKSPACE.TAX_NAME]: {
        policyID: string;
        taxID: string;
    };
    [SCREENS.WORKSPACE.TAX_VALUE]: {
        policyID: string;
        taxID: string;
    };
    [SCREENS.WORKSPACE.EXPENSIFY_CARD_ISSUE_NEW]: {
        policyID: string;
    };
} & ReimbursementAccountNavigatorParamList;

type NewChatNavigatorParamList = {
    [SCREENS.NEW_CHAT.ROOT]: undefined;
    [SCREENS.NEW_CHAT.NEW_CHAT_CONFIRM]: undefined;
    [SCREENS.NEW_CHAT.NEW_CHAT_EDIT_NAME]: undefined;
};

type DetailsNavigatorParamList = {
    [SCREENS.DETAILS_ROOT]: {
        login: string;
        reportID: string;
    };
};

type ProfileNavigatorParamList = {
    [SCREENS.PROFILE_ROOT]: {
        accountID: string;
        reportID: string;
        login?: string;
        backTo: Routes;
    };
};

type ReportDetailsNavigatorParamList = {
    [SCREENS.REPORT_DETAILS.ROOT]: undefined;
    [SCREENS.REPORT_DETAILS.SHARE_CODE]: {
        reportID: string;
    };
};

type ReportSettingsNavigatorParamList = {
    [SCREENS.REPORT_SETTINGS.ROOT]: {reportID: string};
    [SCREENS.REPORT_SETTINGS.NAME]: {reportID: string};
    [SCREENS.REPORT_SETTINGS.NOTIFICATION_PREFERENCES]: {reportID: string};
    [SCREENS.REPORT_SETTINGS.WRITE_CAPABILITY]: {reportID: string};
    [SCREENS.REPORT_SETTINGS.VISIBILITY]: {
        reportID: string;
    };
};

type ReportDescriptionNavigatorParamList = {
    [SCREENS.REPORT_DESCRIPTION_ROOT]: {reportID: string};
};

type ParticipantsNavigatorParamList = {
    [SCREENS.REPORT_PARTICIPANTS.ROOT]: {reportID: string};
    [SCREENS.REPORT_PARTICIPANTS.INVITE]: {reportID: string};
    [SCREENS.REPORT_PARTICIPANTS.DETAILS]: {
        reportID: string;
        accountID: string;
    };
    [SCREENS.REPORT_PARTICIPANTS.ROLE]: {
        reportID: string;
        accountID: string;
    };
};

type RoomMembersNavigatorParamList = {
    [SCREENS.ROOM_MEMBERS_ROOT]: undefined;
};

type RoomInviteNavigatorParamList = {
    [SCREENS.ROOM_INVITE_ROOT]: {
        reportID: string;
        role?: 'accountant';
    };
};

type MoneyRequestNavigatorParamList = {
    [SCREENS.MONEY_REQUEST.STEP_SEND_FROM]: {
        iouType: IOUType;
        transactionID: string;
        reportID: string;
        backTo: Routes;
    };
    [SCREENS.MONEY_REQUEST.STEP_PARTICIPANTS]: {
        action: IOUAction;
        iouType: Exclude<IOUType, typeof CONST.IOU.TYPE.REQUEST | typeof CONST.IOU.TYPE.SEND>;
        transactionID: string;
        reportID: string;
        backTo: string;
    };
    [SCREENS.MONEY_REQUEST.STEP_DATE]: {
        action: IOUAction;
        iouType: Exclude<IOUType, typeof CONST.IOU.TYPE.REQUEST | typeof CONST.IOU.TYPE.SEND>;
        transactionID: string;
        reportID: string;
        backTo: Routes;
        reportActionID?: string;
    };
    [SCREENS.MONEY_REQUEST.STEP_DESCRIPTION]: {
        action: IOUAction;
        iouType: Exclude<IOUType, typeof CONST.IOU.TYPE.REQUEST | typeof CONST.IOU.TYPE.SEND>;
        transactionID: string;
        reportID: string;
        backTo: Routes;
        reportActionID: string;
    };
    [SCREENS.MONEY_REQUEST.STEP_CATEGORY]: {
        action: IOUAction;
        iouType: Exclude<IOUType, typeof CONST.IOU.TYPE.REQUEST | typeof CONST.IOU.TYPE.SEND>;
        transactionID: string;
        reportActionID: string;
        reportID: string;
        backTo: Routes;
    };
    [SCREENS.MONEY_REQUEST.STEP_TAX_AMOUNT]: {
        action: IOUAction;
        iouType: Exclude<IOUType, typeof CONST.IOU.TYPE.REQUEST | typeof CONST.IOU.TYPE.SEND>;
        transactionID: string;
        reportID: string;
        backTo: Routes;
        currency?: string;
    };
    [SCREENS.MONEY_REQUEST.STEP_TAG]: {
        action: IOUAction;
        iouType: Exclude<IOUType, typeof CONST.IOU.TYPE.REQUEST | typeof CONST.IOU.TYPE.SEND>;
        transactionID: string;
        reportID: string;
        backTo: Routes;
        reportActionID: string;
        orderWeight: string;
    };
    [SCREENS.MONEY_REQUEST.STEP_TAX_RATE]: {
        action: IOUAction;
        iouType: Exclude<IOUType, typeof CONST.IOU.TYPE.REQUEST | typeof CONST.IOU.TYPE.SEND>;
        transactionID: string;
        reportID: string;
        backTo: Routes;
    };
    [SCREENS.MONEY_REQUEST.STEP_WAYPOINT]: {
        iouType: IOUType;
        reportID: string;
        backTo: Routes | undefined;
        action: IOUAction;
        pageIndex: string;
        transactionID: string;
    };
    [SCREENS.MONEY_REQUEST.STEP_MERCHANT]: {
        action: IOUAction;
        iouType: Exclude<IOUType, typeof CONST.IOU.TYPE.REQUEST | typeof CONST.IOU.TYPE.SEND>;
        transactionID: string;
        reportID: string;
        backTo: Routes;
    };
    [SCREENS.MONEY_REQUEST.STEP_SPLIT_PAYER]: {
        action: ValueOf<typeof CONST.IOU.ACTION>;
        iouType: ValueOf<typeof CONST.IOU.TYPE>;
        transactionID: string;
        reportID: string;
        backTo: Routes;
    };
    [SCREENS.IOU_SEND.ENABLE_PAYMENTS]: undefined;
    [SCREENS.IOU_SEND.ADD_BANK_ACCOUNT]: undefined;
    [SCREENS.IOU_SEND.ADD_DEBIT_CARD]: undefined;
    [SCREENS.MONEY_REQUEST.STEP_DISTANCE]: {
        action: IOUAction;
        iouType: IOUType;
        transactionID: string;
        reportID: string;
        backTo: Routes;
    };
    [SCREENS.MONEY_REQUEST.CREATE]: {
        iouType: IOUType;
        reportID: string;
        transactionID: string;

        // These are not used in the screen, but are needed for the navigation
        // for IOURequestStepDistance and IOURequestStepAmount components
        backTo: never;
        action: never;
        currency: never;
    };
    [SCREENS.MONEY_REQUEST.START]: {
        iouType: IOUType;
        reportID: string;
        transactionID: string;
        iouRequestType: IOURequestType;
    };
    [SCREENS.MONEY_REQUEST.STEP_AMOUNT]: {
        iouType: IOUType;
        reportID: string;
        transactionID: string;
        backTo: Routes;
        action: IOUAction;
        currency?: string;
    };
    [SCREENS.MONEY_REQUEST.STEP_DISTANCE_RATE]: {
        iouType: ValueOf<typeof CONST.IOU.TYPE>;
        transactionID: string;
        backTo: Routes;
        reportID: string;
    };
    [SCREENS.MONEY_REQUEST.STEP_CONFIRMATION]: {
        action: IOUAction;
        iouType: Exclude<IOUType, typeof CONST.IOU.TYPE.REQUEST | typeof CONST.IOU.TYPE.SEND>;
        transactionID: string;
        reportID: string;
        pageIndex?: string;
        backTo?: string;
    };
    [SCREENS.MONEY_REQUEST.STEP_SCAN]: {
        action: IOUAction;
        iouType: IOUType;
        transactionID: string;
        reportID: string;
        pageIndex: number;
        backTo: Routes;
    };
    [SCREENS.MONEY_REQUEST.STEP_CURRENCY]: {
        action: IOUAction;
        iouType: IOUType;
        transactionID: string;
        reportID: string;
        pageIndex?: string;
        backTo?: Routes;
        currency?: string;
    };
};

type NewTaskNavigatorParamList = {
    [SCREENS.NEW_TASK.ROOT]: undefined;
    [SCREENS.NEW_TASK.TASK_ASSIGNEE_SELECTOR]: undefined;
    [SCREENS.NEW_TASK.TASK_SHARE_DESTINATION_SELECTOR]: undefined;
    [SCREENS.NEW_TASK.DETAILS]: undefined;
    [SCREENS.NEW_TASK.TITLE]: undefined;
    [SCREENS.NEW_TASK.DESCRIPTION]: undefined;
};

type TeachersUniteNavigatorParamList = {
    [SCREENS.SAVE_THE_WORLD.ROOT]: undefined;
    [SCREENS.I_KNOW_A_TEACHER]: undefined;
    [SCREENS.INTRO_SCHOOL_PRINCIPAL]: undefined;
    [SCREENS.I_AM_A_TEACHER]: undefined;
};

type TaskDetailsNavigatorParamList = {
    [SCREENS.TASK.TITLE]: undefined;
    [SCREENS.TASK.ASSIGNEE]: {
        reportID: string;
    };
};

type EnablePaymentsNavigatorParamList = {
    [SCREENS.ENABLE_PAYMENTS_ROOT]: undefined;
};

type SplitDetailsNavigatorParamList = {
    [SCREENS.SPLIT_DETAILS.ROOT]: {
        reportID: string;
        reportActionID: string;
    };
    [SCREENS.SPLIT_DETAILS.EDIT_REQUEST]: {
        field: string;
        reportID: string;
        reportActionID: string;
        currency: string;
        tagIndex: string;
    };
};

type AddPersonalBankAccountNavigatorParamList = {
    [SCREENS.ADD_PERSONAL_BANK_ACCOUNT_ROOT]: undefined;
};

type ReimbursementAccountNavigatorParamList = {
    [SCREENS.REIMBURSEMENT_ACCOUNT_ROOT]: {
        stepToOpen?: string;
        backTo?: Routes;
        policyID?: string;
    };
};

type WalletStatementNavigatorParamList = {
    [SCREENS.WALLET_STATEMENT_ROOT]: {
        /** The statement year and month as one string, i.e. 202110 */
        yearMonth: string;
    };
};

type FlagCommentNavigatorParamList = {
    [SCREENS.FLAG_COMMENT_ROOT]: {
        reportID: string;
        reportActionID: string;
    };
};

type EditRequestNavigatorParamList = {
    [SCREENS.EDIT_REQUEST.REPORT_FIELD]: undefined;
};

type SignInNavigatorParamList = {
    [SCREENS.SIGN_IN_ROOT]: undefined;
};

type FeatureTrainingNavigatorParamList = {
    [SCREENS.FEATURE_TRAINING_ROOT]: undefined;
};

type ReferralDetailsNavigatorParamList = {
    [SCREENS.REFERRAL_DETAILS]: {
        contentType: ValueOf<typeof CONST.REFERRAL_PROGRAM.CONTENT_TYPES>;
        backTo: string;
    };
};

type ProcessMoneyRequestHoldNavigatorParamList = {
    [SCREENS.PROCESS_MONEY_REQUEST_HOLD_ROOT]: undefined;
};

type PrivateNotesNavigatorParamList = {
    [SCREENS.PRIVATE_NOTES.LIST]: undefined;
    [SCREENS.PRIVATE_NOTES.EDIT]: {
        reportID: string;
        accountID: string;
    };
};

type TransactionDuplicateNavigatorParamList = {
    [SCREENS.TRANSACTION_DUPLICATE.REVIEW]: {
        threadReportID: string;
    };
    [SCREENS.TRANSACTION_DUPLICATE.MERCHANT]: {
        threadReportID: string;
    };
    [SCREENS.TRANSACTION_DUPLICATE.CATEGORY]: {
        threadReportID: string;
    };
    [SCREENS.TRANSACTION_DUPLICATE.TAG]: {
        threadReportID: string;
    };
    [SCREENS.TRANSACTION_DUPLICATE.DESCRIPTION]: {
        threadReportID: string;
    };
    [SCREENS.TRANSACTION_DUPLICATE.TAX_CODE]: {
        threadReportID: string;
    };
    [SCREENS.TRANSACTION_DUPLICATE.BILLABLE]: {
        threadReportID: string;
    };
    [SCREENS.TRANSACTION_DUPLICATE.REIMBURSABLE]: {
        threadReportID: string;
    };
};

type LeftModalNavigatorParamList = {
    [SCREENS.LEFT_MODAL.CHAT_FINDER]: undefined;
    [SCREENS.LEFT_MODAL.WORKSPACE_SWITCHER]: undefined;
};

type RightModalNavigatorParamList = {
    [SCREENS.RIGHT_MODAL.SETTINGS]: NavigatorScreenParams<SettingsNavigatorParamList>;
    [SCREENS.RIGHT_MODAL.NEW_CHAT]: NavigatorScreenParams<NewChatNavigatorParamList>;
    [SCREENS.RIGHT_MODAL.DETAILS]: NavigatorScreenParams<DetailsNavigatorParamList>;
    [SCREENS.RIGHT_MODAL.PROFILE]: NavigatorScreenParams<ProfileNavigatorParamList>;
    [SCREENS.SETTINGS.SHARE_CODE]: undefined;
    [SCREENS.RIGHT_MODAL.REPORT_DETAILS]: NavigatorScreenParams<ReportDetailsNavigatorParamList>;
    [SCREENS.RIGHT_MODAL.REPORT_SETTINGS]: NavigatorScreenParams<ReportSettingsNavigatorParamList>;
    [SCREENS.RIGHT_MODAL.SETTINGS_CATEGORIES]: NavigatorScreenParams<SettingsNavigatorParamList>;
    [SCREENS.RIGHT_MODAL.REPORT_DESCRIPTION]: NavigatorScreenParams<ReportDescriptionNavigatorParamList>;
    [SCREENS.RIGHT_MODAL.PARTICIPANTS]: NavigatorScreenParams<ParticipantsNavigatorParamList>;
    [SCREENS.RIGHT_MODAL.ROOM_MEMBERS]: NavigatorScreenParams<RoomMembersNavigatorParamList>;
    [SCREENS.RIGHT_MODAL.ROOM_INVITE]: NavigatorScreenParams<RoomInviteNavigatorParamList>;
    [SCREENS.RIGHT_MODAL.MONEY_REQUEST]: NavigatorScreenParams<MoneyRequestNavigatorParamList>;
    [SCREENS.RIGHT_MODAL.NEW_TASK]: NavigatorScreenParams<NewTaskNavigatorParamList>;
    [SCREENS.RIGHT_MODAL.TEACHERS_UNITE]: NavigatorScreenParams<TeachersUniteNavigatorParamList>;
    [SCREENS.RIGHT_MODAL.TASK_DETAILS]: NavigatorScreenParams<TaskDetailsNavigatorParamList>;
    [SCREENS.RIGHT_MODAL.ENABLE_PAYMENTS]: NavigatorScreenParams<EnablePaymentsNavigatorParamList>;
    [SCREENS.RIGHT_MODAL.SPLIT_DETAILS]: NavigatorScreenParams<SplitDetailsNavigatorParamList>;
    [SCREENS.RIGHT_MODAL.ADD_PERSONAL_BANK_ACCOUNT]: NavigatorScreenParams<AddPersonalBankAccountNavigatorParamList>;
    [SCREENS.RIGHT_MODAL.WALLET_STATEMENT]: NavigatorScreenParams<WalletStatementNavigatorParamList>;
    [SCREENS.RIGHT_MODAL.FLAG_COMMENT]: NavigatorScreenParams<FlagCommentNavigatorParamList>;
    [SCREENS.RIGHT_MODAL.EDIT_REQUEST]: NavigatorScreenParams<EditRequestNavigatorParamList>;
    [SCREENS.RIGHT_MODAL.SIGN_IN]: NavigatorScreenParams<SignInNavigatorParamList>;
    [SCREENS.RIGHT_MODAL.PROCESS_MONEY_REQUEST_HOLD]: NavigatorScreenParams<ProcessMoneyRequestHoldNavigatorParamList>;
    [SCREENS.RIGHT_MODAL.REFERRAL]: NavigatorScreenParams<ReferralDetailsNavigatorParamList>;
    [SCREENS.RIGHT_MODAL.PRIVATE_NOTES]: NavigatorScreenParams<PrivateNotesNavigatorParamList>;
    [SCREENS.RIGHT_MODAL.TRANSACTION_DUPLICATE]: NavigatorScreenParams<TransactionDuplicateNavigatorParamList>;
    [SCREENS.RIGHT_MODAL.TRAVEL]: NavigatorScreenParams<TravelNavigatorParamList>;
    [SCREENS.RIGHT_MODAL.SEARCH_REPORT]: NavigatorScreenParams<SearchReportParamList>;
    [SCREENS.RIGHT_MODAL.RESTRICTED_ACTION]: NavigatorScreenParams<RestrictedActionParamList>;
};

type TravelNavigatorParamList = {
    [SCREENS.TRAVEL.MY_TRIPS]: undefined;
    [SCREENS.RIGHT_MODAL.SEARCH_REPORT]: NavigatorScreenParams<SearchReportParamList>;
};

type FullScreenNavigatorParamList = {
    [SCREENS.WORKSPACE.INITIAL]: {
        policyID: string;
    };
    [SCREENS.WORKSPACE.PROFILE]: {
        policyID: string;
    };
    [SCREENS.WORKSPACE.CARD]: {
        policyID: string;
    };
    [SCREENS.WORKSPACE.EXPENSIFY_CARD]: {
        policyID: string;
    };
    [SCREENS.WORKSPACE.WORKFLOWS]: {
        policyID: string;
    };
    [SCREENS.WORKSPACE.EXPENSIFY_CARD]: {
        policyID: string;
    };
    [SCREENS.WORKSPACE.WORKFLOWS_APPROVER]: {
        policyID: string;
    };
    [SCREENS.WORKSPACE.WORKFLOWS_AUTO_REPORTING_FREQUENCY]: {
        policyID: string;
    };
    [SCREENS.WORKSPACE.WORKFLOWS_AUTO_REPORTING_MONTHLY_OFFSET]: {
        policyID: string;
    };
    [SCREENS.WORKSPACE.REIMBURSE]: {
        policyID: string;
    };
    [SCREENS.WORKSPACE.BILLS]: {
        policyID: string;
    };
    [SCREENS.WORKSPACE.INVOICES]: {
        policyID: string;
    };
    [SCREENS.WORKSPACE.TRAVEL]: {
        policyID: string;
    };
    [SCREENS.WORKSPACE.MEMBERS]: {
        policyID: string;
    };
    [SCREENS.WORKSPACE.CATEGORIES]: {
        policyID: string;
        backTo?: Routes;
    };
    [SCREENS.WORKSPACE.MORE_FEATURES]: {
        policyID: string;
    };
    [SCREENS.WORKSPACE.TAGS]: {
        policyID: string;
    };
    [SCREENS.WORKSPACE.TAXES]: {
        policyID: string;
    };
    [SCREENS.WORKSPACE.REPORT_FIELDS]: {
        policyID: string;
    };
    [SCREENS.WORKSPACE.DISTANCE_RATES]: {
        policyID: string;
    };
    [SCREENS.WORKSPACE.ACCOUNTING.ROOT]: {
        policyID: string;
    };
    [SCREENS.WORKSPACE.ACCOUNTING.QUICKBOOKS_ONLINE_ADVANCED]: {
        policyID: string;
    };
    [SCREENS.WORKSPACE.ACCOUNTING.QUICKBOOKS_ONLINE_ACCOUNT_SELECTOR]: {
        policyID: string;
    };
    [SCREENS.WORKSPACE.ACCOUNTING.QUICKBOOKS_ONLINE_INVOICE_ACCOUNT_SELECTOR]: {
        policyID: string;
    };
    [SCREENS.WORKSPACE.EXPENSIFY_CARD]: {
        policyID: string;
    };
};

type OnboardingModalNavigatorParamList = {
    [SCREENS.ONBOARDING_MODAL.ONBOARDING]: undefined;
    [SCREENS.ONBOARDING.PERSONAL_DETAILS]: undefined;
    [SCREENS.ONBOARDING.PURPOSE]: undefined;
    [SCREENS.ONBOARDING.WORK]: undefined;
};

type WelcomeVideoModalNavigatorParamList = {
    [SCREENS.WELCOME_VIDEO.ROOT]: undefined;
};

type ExplanationModalNavigatorParamList = {
    [SCREENS.EXPLANATION_MODAL.ROOT]: undefined;
};

type BottomTabNavigatorParamList = {
    [SCREENS.HOME]: {policyID?: string};
    [SCREENS.SEARCH.BOTTOM_TAB]: {
        query: string;
        policyID?: string;
        offset?: number;
        sortBy?: SearchColumnType;
        sortOrder?: SortOrder;
    };
    [SCREENS.SETTINGS.ROOT]: {policyID?: string};
};

type SharedScreensParamList = {
    [NAVIGATORS.BOTTOM_TAB_NAVIGATOR]: NavigatorScreenParams<BottomTabNavigatorParamList>;
    [SCREENS.TRANSITION_BETWEEN_APPS]: {
        email?: string;
        accountID?: number;
        error?: string;
        shortLivedAuthToken?: string;
        shortLivedToken?: string;
        authTokenType?: ValueOf<typeof CONST.AUTH_TOKEN_TYPES>;
        exitTo?: Routes | HybridAppRoute;
        shouldForceLogin: string;
        domain?: Routes;
    };
    [SCREENS.VALIDATE_LOGIN]: {
        accountID: string;
        validateCode: string;
        exitTo?: Routes | HybridAppRoute;
    };
};

type PublicScreensParamList = SharedScreensParamList & {
    [SCREENS.UNLINK_LOGIN]: {
        accountID?: string;
        validateCode?: string;
    };
    [SCREENS.SIGN_IN_WITH_APPLE_DESKTOP]: undefined;
    [SCREENS.SIGN_IN_WITH_GOOGLE_DESKTOP]: undefined;
    [SCREENS.SAML_SIGN_IN]: undefined;
    [SCREENS.CONNECTION_COMPLETE]: undefined;
};

type AuthScreensParamList = CentralPaneScreensParamList &
    SharedScreensParamList & {
        [SCREENS.CONCIERGE]: undefined;
        [SCREENS.ATTACHMENTS]: {
            reportID: string;
            source: string;
            type: ValueOf<typeof CONST.ATTACHMENT_TYPE>;
            accountID: string;
        };
        [SCREENS.PROFILE_AVATAR]: {
            accountID: string;
        };
        [SCREENS.WORKSPACE_AVATAR]: {
            policyID: string;
        };
        [SCREENS.WORKSPACE_JOIN_USER]: {
            policyID: string;
            email: string;
        };
        [SCREENS.REPORT_AVATAR]: {
            reportID: string;
        };
        [SCREENS.NOT_FOUND]: undefined;
        [NAVIGATORS.LEFT_MODAL_NAVIGATOR]: NavigatorScreenParams<LeftModalNavigatorParamList>;
        [NAVIGATORS.RIGHT_MODAL_NAVIGATOR]: NavigatorScreenParams<RightModalNavigatorParamList>;
        [NAVIGATORS.FULL_SCREEN_NAVIGATOR]: NavigatorScreenParams<FullScreenNavigatorParamList>;
        [NAVIGATORS.ONBOARDING_MODAL_NAVIGATOR]: NavigatorScreenParams<OnboardingModalNavigatorParamList>;
        [NAVIGATORS.FEATURE_TRANING_MODAL_NAVIGATOR]: NavigatorScreenParams<FeatureTrainingNavigatorParamList>;
        [NAVIGATORS.WELCOME_VIDEO_MODAL_NAVIGATOR]: NavigatorScreenParams<WelcomeVideoModalNavigatorParamList>;
        [NAVIGATORS.EXPLANATION_MODAL_NAVIGATOR]: NavigatorScreenParams<ExplanationModalNavigatorParamList>;
        [SCREENS.DESKTOP_SIGN_IN_REDIRECT]: undefined;
        [SCREENS.TRANSACTION_RECEIPT]: {
            reportID: string;
            transactionID: string;
        };
        [SCREENS.CONNECTION_COMPLETE]: undefined;
    };

type SearchReportParamList = {
    [SCREENS.SEARCH.REPORT_RHP]: {
        query: string;
        reportID: string;
    };
};

type RestrictedActionParamList = {
    [SCREENS.RESTRICTED_ACTION_ROOT]: {
        policyID: string;
    };
};

type RootStackParamList = PublicScreensParamList & AuthScreensParamList & LeftModalNavigatorParamList;

type BottomTabName = keyof BottomTabNavigatorParamList;

type FullScreenName = keyof FullScreenNavigatorParamList;

type CentralPaneName = keyof CentralPaneScreensParamList;

type SwitchPolicyIDParams = {
    policyID?: string;
    route?: Routes;
    isPolicyAdmin?: boolean;
};

export type {
    AddPersonalBankAccountNavigatorParamList,
    AuthScreensParamList,
    CentralPaneScreensParamList,
    CentralPaneName,
    BackToParams,
    BottomTabName,
    BottomTabNavigatorParamList,
    DetailsNavigatorParamList,
    EditRequestNavigatorParamList,
    EnablePaymentsNavigatorParamList,
    ExplanationModalNavigatorParamList,
    FlagCommentNavigatorParamList,
    FullScreenName,
    FullScreenNavigatorParamList,
    LeftModalNavigatorParamList,
    MoneyRequestNavigatorParamList,
    NavigationPartialRoute,
    NavigationRef,
    NavigationRoot,
    NavigationStateRoute,
    NewChatNavigatorParamList,
    NewTaskNavigatorParamList,
    OnboardingModalNavigatorParamList,
    ParticipantsNavigatorParamList,
    PrivateNotesNavigatorParamList,
    ProfileNavigatorParamList,
    PublicScreensParamList,
    ReferralDetailsNavigatorParamList,
    ReimbursementAccountNavigatorParamList,
    ReportDescriptionNavigatorParamList,
    ReportDetailsNavigatorParamList,
    ReportSettingsNavigatorParamList,
    RightModalNavigatorParamList,
    RoomInviteNavigatorParamList,
    RoomMembersNavigatorParamList,
    RootStackParamList,
    SettingsNavigatorParamList,
    SignInNavigatorParamList,
    FeatureTrainingNavigatorParamList,
    SplitDetailsNavigatorParamList,
    StackNavigationAction,
    State,
    StateOrRoute,
    SwitchPolicyIDParams,
    TravelNavigatorParamList,
    TaskDetailsNavigatorParamList,
    TeachersUniteNavigatorParamList,
    WalletStatementNavigatorParamList,
    WelcomeVideoModalNavigatorParamList,
    TransactionDuplicateNavigatorParamList,
    SearchReportParamList,
    RestrictedActionParamList,
};<|MERGE_RESOLUTION|>--- conflicted
+++ resolved
@@ -510,33 +510,32 @@
         policyID: string;
         expenseType: ValueOf<typeof CONST.NETSUITE_EXPENSE_TYPE>;
     };
-<<<<<<< HEAD
+    [SCREENS.WORKSPACE.ACCOUNTING.SAGE_INTACCT_EXPORT]: {
+        policyID: string;
+    };
+    [SCREENS.WORKSPACE.ACCOUNTING.SAGE_INTACCT_PREFERRED_EXPORTER]: {
+        policyID: string;
+    };
+    [SCREENS.WORKSPACE.ACCOUNTING.SAGE_INTACCT_EXPORT_DATE]: {
+        policyID: string;
+    };
+    [SCREENS.WORKSPACE.ACCOUNTING.SAGE_INTACCT_REIMBURSABLE_EXPENSES]: {
+        policyID: string;
+    };
+    [SCREENS.WORKSPACE.ACCOUNTING.SAGE_INTACCT_NON_REIMBURSABLE_EXPENSES]: {
+        policyID: string;
+    };
+    [SCREENS.WORKSPACE.ACCOUNTING.SAGE_INTACCT_DEFAULT_VENDOR]: {
+        policyID: string;
+        reimbursable: string;
+    };
+    [SCREENS.WORKSPACE.ACCOUNTING.SAGE_INTACCT_NON_REIMBURSABLE_CREDIT_CARD_ACCOUNT]: {
+        policyID: string;
+    };
     [SCREENS.WORKSPACE.ACCOUNTING.SAGE_INTACCT_ADVANCED]: {
         policyID: string;
     };
     [SCREENS.WORKSPACE.ACCOUNTING.SAGE_INTACCT_PAYMENT_ACCOUNT]: {
-=======
-    [SCREENS.WORKSPACE.ACCOUNTING.SAGE_INTACCT_EXPORT]: {
-        policyID: string;
-    };
-    [SCREENS.WORKSPACE.ACCOUNTING.SAGE_INTACCT_PREFERRED_EXPORTER]: {
-        policyID: string;
-    };
-    [SCREENS.WORKSPACE.ACCOUNTING.SAGE_INTACCT_EXPORT_DATE]: {
-        policyID: string;
-    };
-    [SCREENS.WORKSPACE.ACCOUNTING.SAGE_INTACCT_REIMBURSABLE_EXPENSES]: {
-        policyID: string;
-    };
-    [SCREENS.WORKSPACE.ACCOUNTING.SAGE_INTACCT_NON_REIMBURSABLE_EXPENSES]: {
-        policyID: string;
-    };
-    [SCREENS.WORKSPACE.ACCOUNTING.SAGE_INTACCT_DEFAULT_VENDOR]: {
-        policyID: string;
-        reimbursable: string;
-    };
-    [SCREENS.WORKSPACE.ACCOUNTING.SAGE_INTACCT_NON_REIMBURSABLE_CREDIT_CARD_ACCOUNT]: {
->>>>>>> 17c99a1f
         policyID: string;
     };
     [SCREENS.GET_ASSISTANCE]: {
