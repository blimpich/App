/* eslint-disable @typescript-eslint/naming-convention  */
import type {
    CommonActions,
    NavigationContainerRefWithCurrent,
    NavigationHelpers,
    NavigationState,
    NavigatorScreenParams,
    ParamListBase,
    PartialRoute,
    PartialState,
    Route,
} from '@react-navigation/native';
import type {ValueOf} from 'type-fest';
import type CONST from '@src/CONST';
import type {Country} from '@src/CONST';
import type NAVIGATORS from '@src/NAVIGATORS';
import type {HybridAppRoute, Route as Routes} from '@src/ROUTES';
import type SCREENS from '@src/SCREENS';
import type EXIT_SURVEY_REASON_FORM_INPUT_IDS from '@src/types/form/ExitSurveyReasonForm';

type NavigationRef = NavigationContainerRefWithCurrent<RootStackParamList>;

type NavigationRoot = NavigationHelpers<RootStackParamList>;

type GoBackAction = Extract<CommonActions.Action, {type: 'GO_BACK'}>;
type ResetAction = Extract<CommonActions.Action, {type: 'RESET'}>;
type SetParamsAction = Extract<CommonActions.Action, {type: 'SET_PARAMS'}>;

type ActionNavigate = {
    type: ValueOf<typeof CONST.NAVIGATION.ACTION_TYPE>;
    payload: {
        name?: string;
        key?: string;
        // eslint-disable-next-line @typescript-eslint/no-explicit-any
        params?: any;
        path?: string;
        merge?: boolean;
    };
    source?: string;
    target?: string;
};

type StackNavigationAction = GoBackAction | ResetAction | SetParamsAction | ActionNavigate | undefined;

type NavigationStateRoute = NavigationState['routes'][number];
type NavigationPartialRoute<TRouteName extends string = string> = PartialRoute<Route<TRouteName>>;
type StateOrRoute = NavigationState | NavigationStateRoute | NavigationPartialRoute;
type State<TParamList extends ParamListBase = ParamListBase> = NavigationState<TParamList> | PartialState<NavigationState<TParamList>>;

type CentralPaneNavigatorParamList = {
    [SCREENS.REPORT]: {
        reportActionID: string;
        reportID: string;
        openOnAdminRoom?: boolean;
    };
    [SCREENS.SETTINGS.PROFILE.ROOT]: undefined;
    [SCREENS.SETTINGS.PREFERENCES.ROOT]: undefined;
    [SCREENS.SETTINGS.SECURITY]: undefined;
    [SCREENS.SETTINGS.WALLET.ROOT]: undefined;
    [SCREENS.SETTINGS.ABOUT]: undefined;
    [SCREENS.SETTINGS.WORKSPACES]: undefined;
};

type WorkspaceSwitcherNavigatorParamList = {
    [SCREENS.WORKSPACE_SWITCHER.ROOT]: undefined;
};

type BackToParams = {
    backTo?: Routes;
};

type SettingsNavigatorParamList = {
    [SCREENS.SETTINGS.ROOT]: undefined;
    [SCREENS.SETTINGS.SHARE_CODE]: undefined;
    [SCREENS.SETTINGS.PROFILE.ROOT]: undefined;
    [SCREENS.SETTINGS.PROFILE.PRONOUNS]: undefined;
    [SCREENS.SETTINGS.PROFILE.DISPLAY_NAME]: undefined;
    [SCREENS.SETTINGS.PROFILE.TIMEZONE]: undefined;
    [SCREENS.SETTINGS.PROFILE.TIMEZONE_SELECT]: undefined;
    [SCREENS.SETTINGS.PROFILE.LEGAL_NAME]: undefined;
    [SCREENS.SETTINGS.PROFILE.DATE_OF_BIRTH]: undefined;
    [SCREENS.SETTINGS.PROFILE.ADDRESS]: {
        country?: Country | '';
    };
    [SCREENS.SETTINGS.PROFILE.ADDRESS_COUNTRY]: {
        backTo?: Routes;
        country: string;
    };
    [SCREENS.SETTINGS.PROFILE.CONTACT_METHODS]: {
        backTo: Routes;
    };
    [SCREENS.SETTINGS.PROFILE.CONTACT_METHOD_DETAILS]: {
        contactMethod: string;
    };
    [SCREENS.SETTINGS.PROFILE.NEW_CONTACT_METHOD]: {
        backTo: Routes;
    };
    [SCREENS.SETTINGS.PREFERENCES.ROOT]: undefined;
    [SCREENS.SETTINGS.PREFERENCES.PRIORITY_MODE]: undefined;
    [SCREENS.SETTINGS.PREFERENCES.LANGUAGE]: undefined;
    [SCREENS.SETTINGS.PREFERENCES.THEME]: undefined;
    [SCREENS.SETTINGS.CLOSE]: undefined;
    [SCREENS.SETTINGS.SECURITY]: undefined;
    [SCREENS.SETTINGS.ABOUT]: undefined;
    [SCREENS.SETTINGS.APP_DOWNLOAD_LINKS]: undefined;
    [SCREENS.SETTINGS.TROUBLESHOOT]: undefined;
    [SCREENS.SETTINGS.CONSOLE]: undefined;
    [SCREENS.SETTINGS.SHARE_LOG]: {
        /** URL of the generated file to share logs in a report */
        source: string;
    };
    [SCREENS.SETTINGS.WALLET.ROOT]: undefined;
    [SCREENS.SETTINGS.WALLET.CARDS_DIGITAL_DETAILS_UPDATE_ADDRESS]: undefined;
    [SCREENS.SETTINGS.WALLET.DOMAIN_CARD]: undefined;
    [SCREENS.SETTINGS.WALLET.REPORT_VIRTUAL_CARD_FRAUD]: undefined;
    [SCREENS.SETTINGS.WALLET.CARD_ACTIVATE]: undefined;
    [SCREENS.SETTINGS.WALLET.CARD_GET_PHYSICAL.NAME]: {
        /** domain passed via route /settings/wallet/card/:domain */
        domain: string;
    };
    [SCREENS.SETTINGS.WALLET.CARD_GET_PHYSICAL.PHONE]: {
        /** domain passed via route /settings/wallet/card/:domain */
        domain: string;
    };
    [SCREENS.SETTINGS.WALLET.CARD_GET_PHYSICAL.ADDRESS]: {
        /** Currently selected country */
        country: string;
        /** domain passed via route /settings/wallet/card/:domain */
        domain: string;
    };
    [SCREENS.SETTINGS.WALLET.CARD_GET_PHYSICAL.CONFIRM]: {
        /** Currently selected country */
        country: string;
        /** domain passed via route /settings/wallet/card/:domain */
        domain: string;
    };
    [SCREENS.WORKSPACE.WORKFLOWS_PAYER]: {
        policyID: string;
    };
    [SCREENS.SETTINGS.WALLET.TRANSFER_BALANCE]: undefined;
    [SCREENS.SETTINGS.WALLET.CHOOSE_TRANSFER_ACCOUNT]: undefined;
    [SCREENS.SETTINGS.WALLET.ENABLE_PAYMENTS]: undefined;
    [SCREENS.SETTINGS.ADD_DEBIT_CARD]: undefined;
    [SCREENS.SETTINGS.ADD_BANK_ACCOUNT]: undefined;
    [SCREENS.SETTINGS.PROFILE.STATUS]: undefined;
    [SCREENS.SETTINGS.PROFILE.STATUS_CLEAR_AFTER]: undefined;
    [SCREENS.SETTINGS.PROFILE.STATUS_CLEAR_AFTER_DATE]: undefined;
    [SCREENS.SETTINGS.PROFILE.STATUS_CLEAR_AFTER_TIME]: undefined;
    [SCREENS.WORKSPACE.CURRENCY]: undefined;
    [SCREENS.WORKSPACE.NAME]: undefined;
    [SCREENS.WORKSPACE.DESCRIPTION]: undefined;
    [SCREENS.WORKSPACE.SHARE]: undefined;
    [SCREENS.WORKSPACE.RATE_AND_UNIT]: {
        policyID: string;
    };
    [SCREENS.WORKSPACE.RATE_AND_UNIT_RATE]: {
        policyID: string;
    };
    [SCREENS.WORKSPACE.RATE_AND_UNIT_UNIT]: {
        policyID: string;
    };
    [SCREENS.WORKSPACE.INVITE]: {
        policyID: string;
    };
    [SCREENS.WORKSPACE.INVITE_MESSAGE]: {
        policyID: string;
    };
    [SCREENS.WORKSPACE.CATEGORY_CREATE]: {
        policyID: string;
    };
    [SCREENS.WORKSPACE.CATEGORY_SETTINGS]: {
        policyID: string;
        categoryName: string;
    };
    [SCREENS.WORKSPACE.CATEGORIES_SETTINGS]: {
        policyID: string;
    };
    [SCREENS.WORKSPACE.TAG_CREATE]: {
        policyID: string;
    };
    [SCREENS.WORKSPACE.TAGS_SETTINGS]: {
        policyID: string;
    };
    [SCREENS.WORKSPACE.TAGS_EDIT]: {
        policyID: string;
        tagName: string;
    };
    [SCREENS.WORKSPACE.MEMBER_DETAILS]: {
        policyID: string;
        accountID: string;
        backTo: Routes;
    };
    [SCREENS.WORKSPACE.MEMBER_DETAILS_ROLE_SELECTION]: {
        policyID: string;
        accountID: string;
        backTo: Routes;
    };
    [SCREENS.GET_ASSISTANCE]: {
        backTo: Routes;
    };
    [SCREENS.SETTINGS.TWO_FACTOR_AUTH]: BackToParams;
    [SCREENS.SETTINGS.REPORT_CARD_LOST_OR_DAMAGED]: undefined;
    [SCREENS.KEYBOARD_SHORTCUTS]: undefined;
    [SCREENS.SETTINGS.EXIT_SURVEY.REASON]: undefined;
    [SCREENS.SETTINGS.EXIT_SURVEY.RESPONSE]: {
        [EXIT_SURVEY_REASON_FORM_INPUT_IDS.REASON]: ValueOf<typeof CONST.EXIT_SURVEY.REASONS>;
        backTo: Routes;
    };
    [SCREENS.SETTINGS.EXIT_SURVEY.CONFIRM]: {
        backTo: Routes;
    };
} & ReimbursementAccountNavigatorParamList;

type NewChatNavigatorParamList = {
    [SCREENS.NEW_CHAT.ROOT]: undefined;
};

type SearchNavigatorParamList = {
    [SCREENS.SEARCH_ROOT]: undefined;
};

type DetailsNavigatorParamList = {
    [SCREENS.DETAILS_ROOT]: {
        login: string;
        reportID: string;
    };
};

type ProfileNavigatorParamList = {
    [SCREENS.PROFILE_ROOT]: {
        accountID: string;
        reportID: string;
        backTo: Routes;
    };
};

type ReportDetailsNavigatorParamList = {
    [SCREENS.REPORT_DETAILS.ROOT]: undefined;
    [SCREENS.REPORT_DETAILS.SHARE_CODE]: {
        reportID: string;
    };
};

type ReportSettingsNavigatorParamList = {
    [SCREENS.REPORT_SETTINGS.ROOT]: undefined;
    [SCREENS.REPORT_SETTINGS.ROOM_NAME]: undefined;
    [SCREENS.REPORT_SETTINGS.NOTIFICATION_PREFERENCES]: undefined;
    [SCREENS.REPORT_SETTINGS.WRITE_CAPABILITY]: undefined;
    [SCREENS.REPORT_SETTINGS.VISIBILITY]: {
        reportID: string;
    };
};

type ReportDescriptionNavigatorParamList = {
    [SCREENS.REPORT_DESCRIPTION_ROOT]: {reportID: string};
};

type ParticipantsNavigatorParamList = {
    [SCREENS.REPORT_PARTICIPANTS_ROOT]: {reportID: string};
};

type RoomMembersNavigatorParamList = {
    [SCREENS.ROOM_MEMBERS_ROOT]: undefined;
};

type RoomInviteNavigatorParamList = {
    [SCREENS.ROOM_INVITE_ROOT]: {
        reportID: string;
    };
};

type MoneyRequestNavigatorParamList = {
    [SCREENS.MONEY_REQUEST.ROOT]: undefined;
    [SCREENS.MONEY_REQUEST.AMOUNT]: undefined;
    [SCREENS.MONEY_REQUEST.PARTICIPANTS]: {
        iouType: string;
        reportID: string;
    };
    [SCREENS.MONEY_REQUEST.CONFIRMATION]: {
        iouType: string;
        reportID: string;
    };
    [SCREENS.MONEY_REQUEST.CURRENCY]: {
        iouType: string;
        reportID: string;
        currency: string;
        backTo: string;
    };
    [SCREENS.MONEY_REQUEST.STEP_DATE]: {
        action: ValueOf<typeof CONST.IOU.ACTION>;
        iouType: ValueOf<typeof CONST.IOU.TYPE>;
        transactionID: string;
        reportID: string;
        backTo: string;
    };
    [SCREENS.MONEY_REQUEST.STEP_DESCRIPTION]: {
        action: ValueOf<typeof CONST.IOU.ACTION>;
        iouType: ValueOf<typeof CONST.IOU.TYPE>;
        transactionID: string;
        reportID: string;
        backTo: string;
    };
    [SCREENS.MONEY_REQUEST.STEP_CATEGORY]: {
        action: ValueOf<typeof CONST.IOU.ACTION>;
        iouType: ValueOf<typeof CONST.IOU.TYPE>;
        transactionID: string;
        reportID: string;
        backTo: string;
    };
    [SCREENS.MONEY_REQUEST.STEP_TAX_AMOUNT]: {
        iouType: string;
        transactionID: string;
        reportID: string;
        backTo: string;
    };
    [SCREENS.MONEY_REQUEST.STEP_TAG]: {
        action: ValueOf<typeof CONST.IOU.ACTION>;
        iouType: ValueOf<typeof CONST.IOU.TYPE>;
        transactionID: string;
        reportID: string;
        backTo: string;
    };
    [SCREENS.MONEY_REQUEST.STEP_TAX_RATE]: {
        iouType: string;
        transactionID: string;
        reportID: string;
        backTo: string;
    };
    [SCREENS.MONEY_REQUEST.STEP_WAYPOINT]: {
        iouType: ValueOf<typeof CONST.IOU.TYPE>;
        reportID: string;
        backTo: Routes | undefined;
        action: ValueOf<typeof CONST.IOU.ACTION>;
        pageIndex: string;
    };
    [SCREENS.MONEY_REQUEST.STEP_MERCHANT]: {
        action: ValueOf<typeof CONST.IOU.ACTION>;
        iouType: ValueOf<typeof CONST.IOU.TYPE>;
        transactionID: string;
        reportID: string;
        backTo: string;
    };
    [SCREENS.IOU_SEND.ENABLE_PAYMENTS]: undefined;
    [SCREENS.IOU_SEND.ADD_BANK_ACCOUNT]: undefined;
    [SCREENS.IOU_SEND.ADD_DEBIT_CARD]: undefined;
    [SCREENS.MONEY_REQUEST.WAYPOINT]: {
        iouType: string;
        transactionID: string;
        waypointIndex: string;
        threadReportID: number;
    };
    [SCREENS.MONEY_REQUEST.DISTANCE]: {
        iouType: ValueOf<typeof CONST.IOU.TYPE>;
        reportID: string;
    };
    [SCREENS.MONEY_REQUEST.RECEIPT]: {
        iouType: string;
        reportID: string;
    };
};

type NewTaskNavigatorParamList = {
    [SCREENS.NEW_TASK.ROOT]: undefined;
    [SCREENS.NEW_TASK.TASK_ASSIGNEE_SELECTOR]: undefined;
    [SCREENS.NEW_TASK.TASK_SHARE_DESTINATION_SELECTOR]: undefined;
    [SCREENS.NEW_TASK.DETAILS]: undefined;
    [SCREENS.NEW_TASK.TITLE]: undefined;
    [SCREENS.NEW_TASK.DESCRIPTION]: undefined;
};

type OnboardEngagementNavigatorParamList = {
    [SCREENS.ONBOARD_ENGAGEMENT.ROOT]: undefined;
    [SCREENS.ONBOARD_ENGAGEMENT.MANAGE_TEAMS_EXPENSES]: undefined;
    [SCREENS.ONBOARD_ENGAGEMENT.EXPENSIFY_CLASSIC]: undefined;
};

type TeachersUniteNavigatorParamList = {
    [SCREENS.SAVE_THE_WORLD.ROOT]: undefined;
    [SCREENS.I_KNOW_A_TEACHER]: undefined;
    [SCREENS.INTRO_SCHOOL_PRINCIPAL]: undefined;
    [SCREENS.I_AM_A_TEACHER]: undefined;
};

type TaskDetailsNavigatorParamList = {
    [SCREENS.TASK.TITLE]: undefined;
    [SCREENS.TASK.ASSIGNEE]: {
        reportID: string;
    };
};

type EnablePaymentsNavigatorParamList = {
    [SCREENS.ENABLE_PAYMENTS_ROOT]: undefined;
};

type SplitDetailsNavigatorParamList = {
    [SCREENS.SPLIT_DETAILS.ROOT]: {
        reportActionID: string;
    };
    [SCREENS.SPLIT_DETAILS.EDIT_REQUEST]: {
        field: string;
        reportID: string;
        reportActionID: string;
        currency: string;
        tagIndex: string;
    };
    [SCREENS.SPLIT_DETAILS.EDIT_CURRENCY]: undefined;
};

type AddPersonalBankAccountNavigatorParamList = {
    [SCREENS.ADD_PERSONAL_BANK_ACCOUNT_ROOT]: undefined;
};

type ReimbursementAccountNavigatorParamList = {
    [SCREENS.REIMBURSEMENT_ACCOUNT_ROOT]: {
        stepToOpen: string;
        policyID: string;
    };
};

type WalletStatementNavigatorParamList = {
    [SCREENS.WALLET_STATEMENT_ROOT]: {
        /** The statement year and month as one string, i.e. 202110 */
        yearMonth: string;
    };
};

type FlagCommentNavigatorParamList = {
    [SCREENS.FLAG_COMMENT_ROOT]: {
        reportID: string;
        reportActionID: string;
    };
};

type EditRequestNavigatorParamList = {
    [SCREENS.EDIT_REQUEST.ROOT]: {
        field: string;
        threadReportID: string;
    };
    [SCREENS.EDIT_REQUEST.CURRENCY]: undefined;
};

type SignInNavigatorParamList = {
    [SCREENS.SIGN_IN_ROOT]: undefined;
};

type ReferralDetailsNavigatorParamList = {
    [SCREENS.REFERRAL_DETAILS]: {
        contentType: ValueOf<typeof CONST.REFERRAL_PROGRAM.CONTENT_TYPES>;
        backTo: string;
    };
};

type ProcessMoneyRequestHoldNavigatorParamList = {
    [SCREENS.PROCESS_MONEY_REQUEST_HOLD_ROOT]: undefined;
};

type PrivateNotesNavigatorParamList = {
    [SCREENS.PRIVATE_NOTES.LIST]: undefined;
    [SCREENS.PRIVATE_NOTES.EDIT]: {
        reportID: string;
        accountID: string;
    };
};

type LeftModalNavigatorParamList = {
    [SCREENS.LEFT_MODAL.SEARCH]: NavigatorScreenParams<SearchNavigatorParamList>;
    [SCREENS.LEFT_MODAL.WORKSPACE_SWITCHER]: NavigatorScreenParams<WorkspaceSwitcherNavigatorParamList>;
};

type RightModalNavigatorParamList = {
    [SCREENS.RIGHT_MODAL.SETTINGS]: NavigatorScreenParams<SettingsNavigatorParamList>;
    [SCREENS.RIGHT_MODAL.NEW_CHAT]: NavigatorScreenParams<NewChatNavigatorParamList>;
    [SCREENS.RIGHT_MODAL.DETAILS]: NavigatorScreenParams<DetailsNavigatorParamList>;
    [SCREENS.RIGHT_MODAL.PROFILE]: NavigatorScreenParams<ProfileNavigatorParamList>;
    [SCREENS.SETTINGS.SHARE_CODE]: undefined;
    [SCREENS.RIGHT_MODAL.REPORT_DETAILS]: NavigatorScreenParams<ReportDetailsNavigatorParamList>;
    [SCREENS.RIGHT_MODAL.REPORT_SETTINGS]: NavigatorScreenParams<ReportSettingsNavigatorParamList>;
    [SCREENS.RIGHT_MODAL.REPORT_DESCRIPTION]: NavigatorScreenParams<ReportDescriptionNavigatorParamList>;
    [SCREENS.RIGHT_MODAL.PARTICIPANTS]: NavigatorScreenParams<ParticipantsNavigatorParamList>;
    [SCREENS.RIGHT_MODAL.ROOM_MEMBERS]: NavigatorScreenParams<RoomMembersNavigatorParamList>;
    [SCREENS.RIGHT_MODAL.ROOM_INVITE]: NavigatorScreenParams<RoomInviteNavigatorParamList>;
    [SCREENS.RIGHT_MODAL.MONEY_REQUEST]: NavigatorScreenParams<MoneyRequestNavigatorParamList>;
    [SCREENS.RIGHT_MODAL.NEW_TASK]: NavigatorScreenParams<NewTaskNavigatorParamList>;
    [SCREENS.RIGHT_MODAL.ONBOARD_ENGAGEMENT]: NavigatorScreenParams<OnboardEngagementNavigatorParamList>;
    [SCREENS.RIGHT_MODAL.TEACHERS_UNITE]: NavigatorScreenParams<TeachersUniteNavigatorParamList>;
    [SCREENS.RIGHT_MODAL.TASK_DETAILS]: NavigatorScreenParams<TaskDetailsNavigatorParamList>;
    [SCREENS.RIGHT_MODAL.ENABLE_PAYMENTS]: NavigatorScreenParams<EnablePaymentsNavigatorParamList>;
    [SCREENS.RIGHT_MODAL.SPLIT_DETAILS]: NavigatorScreenParams<SplitDetailsNavigatorParamList>;
    [SCREENS.RIGHT_MODAL.ADD_PERSONAL_BANK_ACCOUNT]: NavigatorScreenParams<AddPersonalBankAccountNavigatorParamList>;
    [SCREENS.RIGHT_MODAL.WALLET_STATEMENT]: NavigatorScreenParams<WalletStatementNavigatorParamList>;
    [SCREENS.RIGHT_MODAL.FLAG_COMMENT]: NavigatorScreenParams<FlagCommentNavigatorParamList>;
    [SCREENS.RIGHT_MODAL.EDIT_REQUEST]: NavigatorScreenParams<EditRequestNavigatorParamList>;
    [SCREENS.RIGHT_MODAL.SIGN_IN]: NavigatorScreenParams<SignInNavigatorParamList>;
    [SCREENS.RIGHT_MODAL.PROCESS_MONEY_REQUEST_HOLD]: NavigatorScreenParams<ProcessMoneyRequestHoldNavigatorParamList>;
    [SCREENS.RIGHT_MODAL.REFERRAL]: NavigatorScreenParams<ReferralDetailsNavigatorParamList>;
    [SCREENS.RIGHT_MODAL.PRIVATE_NOTES]: NavigatorScreenParams<PrivateNotesNavigatorParamList>;
};

type WorkspacesCentralPaneNavigatorParamList = {
    [SCREENS.WORKSPACE.PROFILE]: {
        policyID: string;
    };
    [SCREENS.WORKSPACE.CARD]: {
        policyID: string;
    };
    [SCREENS.WORKSPACE.WORKFLOWS]: {
        policyID: string;
    };
    [SCREENS.WORKSPACE.WORKFLOWS_APPROVER]: {
        policyID: string;
    };
    [SCREENS.WORKSPACE.WORKFLOWS_AUTO_REPORTING_FREQUENCY]: {
        policyID: string;
    };
    [SCREENS.WORKSPACE.WORKFLOWS_AUTO_REPORTING_MONTHLY_OFFSET]: {
        policyID: string;
    };
    [SCREENS.WORKSPACE.REIMBURSE]: {
        policyID: string;
    };
    [SCREENS.WORKSPACE.BILLS]: {
        policyID: string;
    };
    [SCREENS.WORKSPACE.INVOICES]: {
        policyID: string;
    };
    [SCREENS.WORKSPACE.TRAVEL]: {
        policyID: string;
    };
    [SCREENS.WORKSPACE.MEMBERS]: {
        policyID: string;
    };
    [SCREENS.WORKSPACE.CATEGORIES]: {
        policyID: string;
    };
    [SCREENS.WORKSPACE.MORE_FEATURES]: {
        policyID: string;
    };
    [SCREENS.WORKSPACE.TAGS]: {
        policyID: string;
        categoryName: string;
    };
    [SCREENS.WORKSPACE.DISTANCE_RATES]: {
        policyID: string;
    };
};

type FullScreenNavigatorParamList = {
    [SCREENS.WORKSPACE.INITIAL]: {
        policyID: string;
    };
    [SCREENS.WORKSPACES_CENTRAL_PANE]: NavigatorScreenParams<WorkspacesCentralPaneNavigatorParamList>;
};

type BottomTabNavigatorParamList = {
    [SCREENS.HOME]: undefined;
<<<<<<< HEAD
    [SCREENS.ALL_SETTINGS]: undefined;
    [SCREENS.WORKSPACE.INITIAL]: {
        policyID: string;
    };
=======
    [SCREENS.SETTINGS.ROOT]: undefined;
>>>>>>> f52bb023
};

type SharedScreensParamList = {
    [NAVIGATORS.BOTTOM_TAB_NAVIGATOR]: NavigatorScreenParams<BottomTabNavigatorParamList>;
    [SCREENS.TRANSITION_BETWEEN_APPS]: {
        email?: string;
        accountID?: number;
        error?: string;
        shortLivedAuthToken?: string;
        shortLivedToken?: string;
        authTokenType?: ValueOf<typeof CONST.AUTH_TOKEN_TYPES>;
        exitTo?: Routes | HybridAppRoute;
        shouldForceLogin: string;
        domain?: Routes;
    };
    [SCREENS.VALIDATE_LOGIN]: {
        accountID: string;
        validateCode: string;
        exitTo?: Routes | HybridAppRoute;
    };
};

type PublicScreensParamList = SharedScreensParamList & {
    [SCREENS.UNLINK_LOGIN]: {
        accountID?: string;
        validateCode?: string;
    };
    [SCREENS.SIGN_IN_WITH_APPLE_DESKTOP]: undefined;
    [SCREENS.SIGN_IN_WITH_GOOGLE_DESKTOP]: undefined;
    [SCREENS.SAML_SIGN_IN]: undefined;
};

type AuthScreensParamList = SharedScreensParamList & {
    [NAVIGATORS.CENTRAL_PANE_NAVIGATOR]: NavigatorScreenParams<CentralPaneNavigatorParamList>;
    [SCREENS.CONCIERGE]: undefined;
    [SCREENS.REPORT_ATTACHMENTS]: {
        reportID: string;
        source: string;
    };
    [SCREENS.PROFILE_AVATAR]: {
        accountID: string;
    };
    [SCREENS.WORKSPACE_AVATAR]: {
        policyID: string;
    };
    [SCREENS.WORKSPACE_JOIN_USER]: {
        policyID: string;
        email: string;
    };
    [SCREENS.REPORT_AVATAR]: {
        reportID: string;
    };
    [SCREENS.NOT_FOUND]: undefined;
    [NAVIGATORS.LEFT_MODAL_NAVIGATOR]: NavigatorScreenParams<LeftModalNavigatorParamList>;
    [NAVIGATORS.RIGHT_MODAL_NAVIGATOR]: NavigatorScreenParams<RightModalNavigatorParamList>;
    [NAVIGATORS.FULL_SCREEN_NAVIGATOR]: NavigatorScreenParams<FullScreenNavigatorParamList>;
    [SCREENS.DESKTOP_SIGN_IN_REDIRECT]: undefined;
    [SCREENS.TRANSACTION_RECEIPT]: {
        reportID: string;
        transactionID: string;
    };
};

type RootStackParamList = PublicScreensParamList & AuthScreensParamList & SearchNavigatorParamList;

type BottomTabName = keyof BottomTabNavigatorParamList;

type CentralPaneName = keyof CentralPaneNavigatorParamList;

type FullScreenName = keyof WorkspacesCentralPaneNavigatorParamList;

type SwitchPolicyIDParams = {
    policyID?: string;
    route?: Routes;
    isPolicyAdmin?: boolean;
};

export type {
    NavigationRef,
    StackNavigationAction,
    CentralPaneNavigatorParamList,
    BottomTabName,
    CentralPaneName,
    FullScreenName,
    RootStackParamList,
    StateOrRoute,
    NavigationStateRoute,
    NavigationPartialRoute,
    NavigationRoot,
    AuthScreensParamList,
    BottomTabNavigatorParamList,
    LeftModalNavigatorParamList,
    RightModalNavigatorParamList,
    PublicScreensParamList,
    MoneyRequestNavigatorParamList,
    SplitDetailsNavigatorParamList,
    DetailsNavigatorParamList,
    ProfileNavigatorParamList,
    ReportDetailsNavigatorParamList,
    ReportSettingsNavigatorParamList,
    TaskDetailsNavigatorParamList,
    ReportDescriptionNavigatorParamList,
    ParticipantsNavigatorParamList,
    RoomMembersNavigatorParamList,
    RoomInviteNavigatorParamList,
    SearchNavigatorParamList,
    NewChatNavigatorParamList,
    NewTaskNavigatorParamList,
    TeachersUniteNavigatorParamList,
    SettingsNavigatorParamList,
    EnablePaymentsNavigatorParamList,
    AddPersonalBankAccountNavigatorParamList,
    WalletStatementNavigatorParamList,
    FlagCommentNavigatorParamList,
    EditRequestNavigatorParamList,
    PrivateNotesNavigatorParamList,
    SignInNavigatorParamList,
    ReferralDetailsNavigatorParamList,
    ReimbursementAccountNavigatorParamList,
    State,
    WorkspaceSwitcherNavigatorParamList,
    OnboardEngagementNavigatorParamList,
    SwitchPolicyIDParams,
    FullScreenNavigatorParamList,
    WorkspacesCentralPaneNavigatorParamList,
    BackToParams,
};<|MERGE_RESOLUTION|>--- conflicted
+++ resolved
@@ -554,14 +554,7 @@
 
 type BottomTabNavigatorParamList = {
     [SCREENS.HOME]: undefined;
-<<<<<<< HEAD
-    [SCREENS.ALL_SETTINGS]: undefined;
-    [SCREENS.WORKSPACE.INITIAL]: {
-        policyID: string;
-    };
-=======
     [SCREENS.SETTINGS.ROOT]: undefined;
->>>>>>> f52bb023
 };
 
 type SharedScreensParamList = {
