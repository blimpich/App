/* eslint-disable @typescript-eslint/naming-convention  */
import type {
    CommonActions,
    NavigationContainerRefWithCurrent,
    NavigationHelpers,
    NavigationState,
    NavigatorScreenParams,
    ParamListBase,
    PartialRoute,
    PartialState,
    Route,
} from '@react-navigation/native';
import type {ValueOf} from 'type-fest';
import type {IOURequestType} from '@libs/actions/IOU';
import type {SearchColumnType, SortOrder} from '@libs/SearchUtils';
import type CONST from '@src/CONST';
import type {Country, IOUAction, IOUType} from '@src/CONST';
import type NAVIGATORS from '@src/NAVIGATORS';
import type {HybridAppRoute, Route as Routes} from '@src/ROUTES';
import type SCREENS from '@src/SCREENS';
import type EXIT_SURVEY_REASON_FORM_INPUT_IDS from '@src/types/form/ExitSurveyReasonForm';

type NavigationRef = NavigationContainerRefWithCurrent<RootStackParamList>;

type NavigationRoot = NavigationHelpers<RootStackParamList>;

type GoBackAction = Extract<CommonActions.Action, {type: 'GO_BACK'}>;
type ResetAction = Extract<CommonActions.Action, {type: 'RESET'}>;
type SetParamsAction = Extract<CommonActions.Action, {type: 'SET_PARAMS'}>;

type ActionNavigate = {
    type: ValueOf<typeof CONST.NAVIGATION.ACTION_TYPE>;
    payload: {
        name?: string;
        key?: string;
        // eslint-disable-next-line @typescript-eslint/no-explicit-any
        params?: any;
        path?: string;
        merge?: boolean;
    };
    source?: string;
    target?: string;
};

type StackNavigationAction = GoBackAction | ResetAction | SetParamsAction | ActionNavigate | undefined;

type NavigationStateRoute = NavigationState['routes'][number];
type NavigationPartialRoute<TRouteName extends string = string> = PartialRoute<Route<TRouteName>>;
type StateOrRoute = NavigationState | NavigationStateRoute | NavigationPartialRoute;
type State<TParamList extends ParamListBase = ParamListBase> = NavigationState<TParamList> | PartialState<NavigationState<TParamList>>;

type BackToParams = {
    backTo?: Routes;
};

type CentralPaneScreensParamList = {
    [SCREENS.REPORT]: {
        reportActionID: string;
        reportID: string;
        openOnAdminRoom?: boolean;
        referrer?: string;
    };
    [SCREENS.SETTINGS.PROFILE.ROOT]: undefined;
    [SCREENS.SETTINGS.PREFERENCES.ROOT]: undefined;
    [SCREENS.SETTINGS.SECURITY]: undefined;
    [SCREENS.SETTINGS.WALLET.ROOT]: undefined;
    [SCREENS.SETTINGS.ABOUT]: undefined;
    [SCREENS.SETTINGS.TROUBLESHOOT]: undefined;
    [SCREENS.SETTINGS.WORKSPACES]: undefined;
    [SCREENS.SEARCH.CENTRAL_PANE]: {
        query: string;
        policyIDs?: string;
        offset?: number;
        sortBy?: SearchColumnType;
        sortOrder?: SortOrder;
    };
    [SCREENS.SETTINGS.SAVE_THE_WORLD]: undefined;
    [SCREENS.SETTINGS.SUBSCRIPTION.ROOT]: undefined;
};

type SettingsNavigatorParamList = {
    [SCREENS.SETTINGS.SHARE_CODE]: undefined;
    [SCREENS.SETTINGS.PROFILE.ROOT]: undefined;
    [SCREENS.SETTINGS.PROFILE.PRONOUNS]: undefined;
    [SCREENS.SETTINGS.PROFILE.DISPLAY_NAME]: undefined;
    [SCREENS.SETTINGS.PROFILE.TIMEZONE]: undefined;
    [SCREENS.SETTINGS.PROFILE.TIMEZONE_SELECT]: undefined;
    [SCREENS.SETTINGS.PROFILE.LEGAL_NAME]: undefined;
    [SCREENS.SETTINGS.PROFILE.DATE_OF_BIRTH]: undefined;
    [SCREENS.SETTINGS.PROFILE.ADDRESS]: {
        country?: Country | '';
    };
    [SCREENS.SETTINGS.PROFILE.ADDRESS_COUNTRY]: {
        backTo?: Routes;
        country: string;
    };
    [SCREENS.SETTINGS.PROFILE.CONTACT_METHODS]: {
        backTo: Routes;
    };
    [SCREENS.SETTINGS.PROFILE.CONTACT_METHOD_DETAILS]: {
        contactMethod: string;
    };
    [SCREENS.SETTINGS.PROFILE.NEW_CONTACT_METHOD]: {
        backTo: Routes;
    };
    [SCREENS.SETTINGS.PREFERENCES.ROOT]: undefined;
    [SCREENS.SETTINGS.SUBSCRIPTION.ROOT]: undefined;
    [SCREENS.SETTINGS.PREFERENCES.PRIORITY_MODE]: undefined;
    [SCREENS.SETTINGS.PREFERENCES.LANGUAGE]: undefined;
    [SCREENS.SETTINGS.PREFERENCES.THEME]: undefined;
    [SCREENS.SETTINGS.CLOSE]: undefined;
    [SCREENS.SETTINGS.SECURITY]: undefined;
    [SCREENS.SETTINGS.ABOUT]: undefined;
    [SCREENS.SETTINGS.TROUBLESHOOT]: undefined;
    [SCREENS.SETTINGS.APP_DOWNLOAD_LINKS]: undefined;
    [SCREENS.SETTINGS.TROUBLESHOOT]: undefined;
    [SCREENS.SETTINGS.CONSOLE]: {
        backTo: Routes;
    };
    [SCREENS.SETTINGS.SHARE_LOG]: {
        /** URL of the generated file to share logs in a report */
        source: string;
        backTo: Routes;
    };
    [SCREENS.SETTINGS.WALLET.ROOT]: undefined;
    [SCREENS.SETTINGS.WALLET.CARDS_DIGITAL_DETAILS_UPDATE_ADDRESS]: undefined;
    [SCREENS.SETTINGS.WALLET.DOMAIN_CARD]: {
        /** cardID of selected card */
        cardID: string;
    };
    [SCREENS.SETTINGS.WALLET.REPORT_VIRTUAL_CARD_FRAUD]: {
        /** cardID of selected card */
        cardID: string;
    };
    [SCREENS.SETTINGS.WALLET.CARD_ACTIVATE]: {
        /** cardID of selected card */
        cardID: string;
    };
    [SCREENS.SETTINGS.WALLET.CARD_GET_PHYSICAL.NAME]: {
        /** domain of selected card */
        domain: string;
    };
    [SCREENS.SETTINGS.WALLET.CARD_GET_PHYSICAL.PHONE]: {
        /** domain of selected card */
        domain: string;
    };
    [SCREENS.SETTINGS.WALLET.CARD_GET_PHYSICAL.ADDRESS]: {
        /** Currently selected country */
        country: string;
        /** domain of selected card */
        domain: string;
    };
    [SCREENS.SETTINGS.WALLET.CARD_GET_PHYSICAL.CONFIRM]: {
        /** Currently selected country */
        country: string;
        /** domain of selected card */
        domain: string;
    };
    [SCREENS.WORKSPACE.WORKFLOWS_PAYER]: {
        policyID: string;
    };
    [SCREENS.SETTINGS.WALLET.TRANSFER_BALANCE]: undefined;
    [SCREENS.SETTINGS.WALLET.CHOOSE_TRANSFER_ACCOUNT]: undefined;
    [SCREENS.SETTINGS.WALLET.ENABLE_PAYMENTS]: undefined;
    [SCREENS.SETTINGS.ADD_DEBIT_CARD]: undefined;
    [SCREENS.SETTINGS.ADD_BANK_ACCOUNT]: undefined;
    [SCREENS.SETTINGS.PROFILE.STATUS]: undefined;
    [SCREENS.SETTINGS.PROFILE.STATUS_CLEAR_AFTER]: undefined;
    [SCREENS.SETTINGS.PROFILE.STATUS_CLEAR_AFTER_DATE]: undefined;
    [SCREENS.SETTINGS.PROFILE.STATUS_CLEAR_AFTER_TIME]: undefined;
    [SCREENS.WORKSPACE.CURRENCY]: undefined;
    [SCREENS.WORKSPACE.ADDRESS]: {
        policyID: string;
        country?: Country | '';
    };
    [SCREENS.WORKSPACE.NAME]: undefined;
    [SCREENS.WORKSPACE.DESCRIPTION]: undefined;
    [SCREENS.WORKSPACE.SHARE]: undefined;
    [SCREENS.WORKSPACE.RATE_AND_UNIT]: {
        policyID: string;
    };
    [SCREENS.WORKSPACE.RATE_AND_UNIT_RATE]: {
        policyID: string;
    };
    [SCREENS.WORKSPACE.RATE_AND_UNIT_UNIT]: {
        policyID: string;
    };
    [SCREENS.WORKSPACE.INVITE]: {
        policyID: string;
    };
    [SCREENS.WORKSPACE.INVITE_MESSAGE]: {
        policyID: string;
    };
    [SCREENS.WORKSPACE.CATEGORY_CREATE]: {
        policyID: string;
        backTo?: Routes;
    };
    [SCREENS.WORKSPACE.CATEGORY_EDIT]: {
        policyID: string;
        categoryName: string;
        backTo?: Routes;
    };
    [SCREENS.WORKSPACE.CATEGORY_SETTINGS]: {
        policyID: string;
        categoryName: string;
        backTo?: Routes;
    };
    [SCREENS.WORKSPACE.CATEGORIES_SETTINGS]: {
        policyID: string;
        backTo?: Routes;
    };
    [SCREENS.WORKSPACE.TAG_CREATE]: {
        policyID: string;
    };
    [SCREENS.WORKSPACE.DISTANCE_RATE_DETAILS]: {
        policyID: string;
        rateID: string;
    };
    [SCREENS.WORKSPACE.DISTANCE_RATE_EDIT]: {
        policyID: string;
        rateID: string;
    };
    [SCREENS.WORKSPACE.DISTANCE_RATE_TAX_RECLAIMABLE_ON_EDIT]: {
        policyID: string;
        rateID: string;
    };
    [SCREENS.WORKSPACE.DISTANCE_RATE_TAX_RATE_EDIT]: {
        policyID: string;
        rateID: string;
    };
    [SCREENS.WORKSPACE.TAGS_SETTINGS]: {
        policyID: string;
    };
    [SCREENS.WORKSPACE.TAG_SETTINGS]: {
        policyID: string;
        orderWeight: number;
        tagName: string;
    };
    [SCREENS.WORKSPACE.TAG_LIST_VIEW]: {
        policyID: string;
        orderWeight: number;
    };
    [SCREENS.WORKSPACE.TAGS_EDIT]: {
        policyID: string;
        orderWeight: number;
    };
    [SCREENS.WORKSPACE.TAG_EDIT]: {
        policyID: string;
        orderWeight: number;
        tagName: string;
    };
    [SCREENS.SETTINGS.SUBSCRIPTION.ROOT]: undefined;
    [SCREENS.SETTINGS.SUBSCRIPTION.SIZE]: {
        canChangeSize: 0 | 1;
    };
    [SCREENS.SETTINGS.SUBSCRIPTION.ADD_PAYMENT_CARD]: undefined;
    [SCREENS.SETTINGS.SUBSCRIPTION.CHANGE_BILLING_CURRENCY]: undefined;
    [SCREENS.SETTINGS.SUBSCRIPTION.CHANGE_PAYMENT_CURRENCY]: undefined;
    [SCREENS.WORKSPACE.TAXES_SETTINGS]: {
        policyID: string;
    };
    [SCREENS.WORKSPACE.TAXES_SETTINGS_CUSTOM_TAX_NAME]: {
        policyID: string;
    };
    [SCREENS.WORKSPACE.TAXES_SETTINGS_FOREIGN_CURRENCY_DEFAULT]: {
        policyID: string;
    };
    [SCREENS.WORKSPACE.TAXES_SETTINGS_WORKSPACE_CURRENCY_DEFAULT]: {
        policyID: string;
    };
    [SCREENS.WORKSPACE.REPORT_FIELDS_CREATE]: {
        policyID: string;
    };
    [SCREENS.WORKSPACE.REPORT_FIELDS_LIST_VALUES]: {
        policyID: string;
    };
    [SCREENS.WORKSPACE.REPORT_FIELDS_ADD_VALUE]: {
        policyID: string;
    };
    [SCREENS.WORKSPACE.REPORT_FIELDS_VALUE_SETTINGS]: {
        policyID: string;
        valueIndex: number;
    };
    [SCREENS.WORKSPACE.REPORT_FIELDS_EDIT_VALUE]: {
        policyID: string;
        valueIndex: number;
    };
    [SCREENS.WORKSPACE.MEMBER_DETAILS]: {
        policyID: string;
        accountID: string;
    };
    [SCREENS.WORKSPACE.OWNER_CHANGE_SUCCESS]: {
        policyID: string;
        accountID: number;
    };
    [SCREENS.WORKSPACE.OWNER_CHANGE_ERROR]: {
        policyID: string;
        accountID: number;
    };
    [SCREENS.WORKSPACE.OWNER_CHANGE_CHECK]: {
        policyID: string;
        accountID: number;
        error: ValueOf<typeof CONST.POLICY.OWNERSHIP_ERRORS>;
    };
    [SCREENS.WORKSPACE.CREATE_DISTANCE_RATE]: {
        policyID: string;
    };
    [SCREENS.WORKSPACE.DISTANCE_RATES_SETTINGS]: {
        policyID: string;
    };
    [SCREENS.WORKSPACE.ACCOUNTING.QUICKBOOKS_ONLINE_IMPORT]: {
        policyID: string;
    };
    [SCREENS.WORKSPACE.ACCOUNTING.QUICKBOOKS_ONLINE_CHART_OF_ACCOUNTS]: {
        policyID: string;
    };
    [SCREENS.WORKSPACE.ACCOUNTING.QUICKBOOKS_ONLINE_LOCATIONS]: {
        policyID: string;
    };
    [SCREENS.WORKSPACE.ACCOUNTING.QUICKBOOKS_ONLINE_CLASSES]: {
        policyID: string;
    };
    [SCREENS.WORKSPACE.ACCOUNTING.QUICKBOOKS_ONLINE_CUSTOMERS]: {
        policyID: string;
    };
    [SCREENS.WORKSPACE.ACCOUNTING.QUICKBOOKS_ONLINE_TAXES]: {
        policyID: string;
    };
    [SCREENS.WORKSPACE.ACCOUNTING.QUICKBOOKS_ONLINE_EXPORT]: {
        policyID: string;
    };
    [SCREENS.WORKSPACE.ACCOUNTING.QUICKBOOKS_ONLINE_EXPORT_DATE_SELECT]: {
        policyID: string;
    };
    [SCREENS.WORKSPACE.ACCOUNTING.QUICKBOOKS_ONLINE_EXPORT_INVOICE_ACCOUNT_SELECT]: {
        policyID: string;
    };
    [SCREENS.WORKSPACE.ACCOUNTING.QUICKBOOKS_ONLINE_EXPORT_OUT_OF_POCKET_EXPENSES_ACCOUNT_SELECT]: {
        policyID: string;
    };
    [SCREENS.WORKSPACE.ACCOUNTING.QUICKBOOKS_ONLINE_EXPORT_OUT_OF_POCKET_EXPENSES]: {
        policyID: string;
    };
    [SCREENS.WORKSPACE.ACCOUNTING.QUICKBOOKS_ONLINE_EXPORT_OUT_OF_POCKET_EXPENSES_SELECT]: {
        policyID: string;
    };
    [SCREENS.WORKSPACE.ACCOUNTING.QUICKBOOKS_ONLINE_NON_REIMBURSABLE_DEFAULT_VENDOR_SELECT]: {
        policyID: string;
    };
    [SCREENS.WORKSPACE.ACCOUNTING.QUICKBOOKS_ONLINE_COMPANY_CARD_EXPENSE_ACCOUNT_SELECT]: {
        policyID: string;
    };
    [SCREENS.WORKSPACE.ACCOUNTING.QUICKBOOKS_ONLINE_COMPANY_CARD_EXPENSE_ACCOUNT]: {
        policyID: string;
    };
    [SCREENS.WORKSPACE.ACCOUNTING.QUICKBOOKS_ONLINE_COMPANY_CARD_EXPENSE_ACCOUNT_COMPANY_CARD_SELECT]: {
        policyID: string;
    };
    [SCREENS.WORKSPACE.ACCOUNTING.QUICKBOOKS_ONLINE_EXPORT_PREFERRED_EXPORTER]: {
        policyID: string;
    };
    [SCREENS.WORKSPACE.ACCOUNTING.XERO_IMPORT]: {
        policyID: string;
    };
    [SCREENS.WORKSPACE.ACCOUNTING.XERO_CHART_OF_ACCOUNTS]: {
        policyID: string;
    };
    [SCREENS.WORKSPACE.ACCOUNTING.XERO_CUSTOMER]: {
        policyID: string;
    };
    [SCREENS.WORKSPACE.ACCOUNTING.XERO_ORGANIZATION]: {
        policyID: string;
        organizationID: string;
    };
    [SCREENS.WORKSPACE.ACCOUNTING.XERO_TAXES]: {
        policyID: string;
    };
    [SCREENS.WORKSPACE.ACCOUNTING.XERO_TRACKING_CATEGORIES]: {
        policyID: string;
    };
    [SCREENS.WORKSPACE.ACCOUNTING.XERO_MAP_TRACKING_CATEGORY]: {
        policyID: string;
        categoryId: string;
        categoryName: string;
    };
    [SCREENS.WORKSPACE.ACCOUNTING.XERO_EXPORT]: {
        policyID: string;
    };
    [SCREENS.WORKSPACE.ACCOUNTING.XERO_EXPORT_PURCHASE_BILL_DATE_SELECT]: {
        policyID: string;
    };
    [SCREENS.WORKSPACE.ACCOUNTING.XERO_ADVANCED]: {
        policyID: string;
    };
    [SCREENS.WORKSPACE.ACCOUNTING.XERO_BILL_STATUS_SELECTOR]: {
        policyID: string;
    };
    [SCREENS.WORKSPACE.ACCOUNTING.XERO_INVOICE_ACCOUNT_SELECTOR]: {
        policyID: string;
    };
    [SCREENS.WORKSPACE.ACCOUNTING.XERO_EXPORT_PREFERRED_EXPORTER_SELECT]: {
        policyID: string;
    };
    [SCREENS.WORKSPACE.ACCOUNTING.XERO_BILL_PAYMENT_ACCOUNT_SELECTOR]: {
        policyID: string;
    };
    [SCREENS.WORKSPACE.ACCOUNTING.SAGE_INTACCT_PREREQUISITES]: {
        policyID: string;
    };
    [SCREENS.WORKSPACE.ACCOUNTING.ENTER_SAGE_INTACCT_CREDENTIALS]: {
        policyID: string;
    };
    [SCREENS.WORKSPACE.ACCOUNTING.EXISTING_SAGE_INTACCT_CONNECTIONS]: {
        policyID: string;
    };
    [SCREENS.WORKSPACE.ACCOUNTING.NETSUITE_SUBSIDIARY_SELECTOR]: {
        policyID: string;
    };
    [SCREENS.WORKSPACE.ACCOUNTING.NETSUITE_IMPORT]: {
        policyID: string;
    };
    [SCREENS.WORKSPACE.ACCOUNTING.NETSUITE_EXPORT]: {
        policyID: string;
    };
    [SCREENS.WORKSPACE.ACCOUNTING.NETSUITE_PREFERRED_EXPORTER_SELECT]: {
        policyID: string;
    };
    [SCREENS.WORKSPACE.ACCOUNTING.NETSUITE_DATE_SELECT]: {
        policyID: string;
    };
    [SCREENS.WORKSPACE.ACCOUNTING.NETSUITE_EXPORT_EXPENSES]: {
        policyID: string;
        expenseType: ValueOf<typeof CONST.NETSUITE_EXPENSE_TYPE>;
    };
    [SCREENS.WORKSPACE.ACCOUNTING.NETSUITE_EXPORT_EXPENSES_DESTINATION_SELECT]: {
        policyID: string;
        expenseType: ValueOf<typeof CONST.NETSUITE_EXPENSE_TYPE>;
    };
    [SCREENS.WORKSPACE.ACCOUNTING.NETSUITE_EXPORT_EXPENSES_VENDOR_SELECT]: {
        policyID: string;
        expenseType: ValueOf<typeof CONST.NETSUITE_EXPENSE_TYPE>;
    };
    [SCREENS.WORKSPACE.ACCOUNTING.NETSUITE_EXPORT_EXPENSES_PAYABLE_ACCOUNT_SELECT]: {
        policyID: string;
        expenseType: ValueOf<typeof CONST.NETSUITE_EXPENSE_TYPE>;
    };
    [SCREENS.WORKSPACE.ACCOUNTING.NETSUITE_EXPORT_EXPENSES_JOURNAL_POSTING_PREFERENCE_SELECT]: {
        policyID: string;
        expenseType: ValueOf<typeof CONST.NETSUITE_EXPENSE_TYPE>;
    };
    [SCREENS.WORKSPACE.ACCOUNTING.NETSUITE_RECEIVABLE_ACCOUNT_SELECT]: {
        policyID: string;
    };
    [SCREENS.WORKSPACE.ACCOUNTING.NETSUITE_INVOICE_ITEM_PREFERENCE_SELECT]: {
        policyID: string;
    };
    [SCREENS.WORKSPACE.ACCOUNTING.NETSUITE_INVOICE_ITEM_SELECT]: {
        policyID: string;
    };
    [SCREENS.WORKSPACE.ACCOUNTING.NETSUITE_TAX_POSTING_ACCOUNT_SELECT]: {
        policyID: string;
    };
    [SCREENS.WORKSPACE.ACCOUNTING.NETSUITE_PROVINCIAL_TAX_POSTING_ACCOUNT_SELECT]: {
        policyID: string;
    };
    [SCREENS.GET_ASSISTANCE]: {
        backTo: Routes;
    };
    [SCREENS.SETTINGS.TWO_FACTOR_AUTH]: BackToParams;
    [SCREENS.SETTINGS.REPORT_CARD_LOST_OR_DAMAGED]: {
        /** cardID of selected card */
        cardID: string;
    };
    [SCREENS.KEYBOARD_SHORTCUTS]: undefined;
    [SCREENS.SETTINGS.EXIT_SURVEY.REASON]: undefined;
    [SCREENS.SETTINGS.EXIT_SURVEY.RESPONSE]: {
        [EXIT_SURVEY_REASON_FORM_INPUT_IDS.REASON]: ValueOf<typeof CONST.EXIT_SURVEY.REASONS>;
        backTo: Routes;
    };
    [SCREENS.SETTINGS.EXIT_SURVEY.CONFIRM]: {
        backTo: Routes;
    };
    [SCREENS.WORKSPACE.TAX_CREATE]: {
        policyID: string;
    };
    [SCREENS.WORKSPACE.TAX_EDIT]: {
        policyID: string;
        taxID: string;
    };
    [SCREENS.WORKSPACE.TAX_NAME]: {
        policyID: string;
        taxID: string;
    };
    [SCREENS.WORKSPACE.TAX_VALUE]: {
        policyID: string;
        taxID: string;
    };
} & ReimbursementAccountNavigatorParamList;

type NewChatNavigatorParamList = {
    [SCREENS.NEW_CHAT.ROOT]: undefined;
    [SCREENS.NEW_CHAT.NEW_CHAT_CONFIRM]: undefined;
    [SCREENS.NEW_CHAT.NEW_CHAT_EDIT_NAME]: undefined;
};

type DetailsNavigatorParamList = {
    [SCREENS.DETAILS_ROOT]: {
        login: string;
        reportID: string;
    };
};

type ProfileNavigatorParamList = {
    [SCREENS.PROFILE_ROOT]: {
        accountID: string;
        reportID: string;
        login?: string;
        backTo: Routes;
    };
};

type ReportDetailsNavigatorParamList = {
    [SCREENS.REPORT_DETAILS.ROOT]: undefined;
    [SCREENS.REPORT_DETAILS.SHARE_CODE]: {
        reportID: string;
    };
};

type ReportSettingsNavigatorParamList = {
    [SCREENS.REPORT_SETTINGS.ROOT]: {reportID: string};
    [SCREENS.REPORT_SETTINGS.NAME]: {reportID: string};
    [SCREENS.REPORT_SETTINGS.NOTIFICATION_PREFERENCES]: {reportID: string};
    [SCREENS.REPORT_SETTINGS.WRITE_CAPABILITY]: {reportID: string};
    [SCREENS.REPORT_SETTINGS.VISIBILITY]: {
        reportID: string;
    };
};

type ReportDescriptionNavigatorParamList = {
    [SCREENS.REPORT_DESCRIPTION_ROOT]: {reportID: string};
};

type ParticipantsNavigatorParamList = {
    [SCREENS.REPORT_PARTICIPANTS.ROOT]: {reportID: string};
    [SCREENS.REPORT_PARTICIPANTS.INVITE]: {reportID: string};
    [SCREENS.REPORT_PARTICIPANTS.DETAILS]: {
        reportID: string;
        accountID: string;
    };
    [SCREENS.REPORT_PARTICIPANTS.ROLE]: {
        reportID: string;
        accountID: string;
    };
};

type RoomMembersNavigatorParamList = {
    [SCREENS.ROOM_MEMBERS_ROOT]: undefined;
};

type RoomInviteNavigatorParamList = {
    [SCREENS.ROOM_INVITE_ROOT]: {
        reportID: string;
        role?: 'accountant';
    };
};

type MoneyRequestNavigatorParamList = {
    [SCREENS.MONEY_REQUEST.STEP_SEND_FROM]: {
        iouType: IOUType;
        transactionID: string;
        reportID: string;
        backTo: Routes;
    };
    [SCREENS.MONEY_REQUEST.STEP_PARTICIPANTS]: {
        action: IOUAction;
        iouType: Exclude<IOUType, typeof CONST.IOU.TYPE.REQUEST | typeof CONST.IOU.TYPE.SEND>;
        transactionID: string;
        reportID: string;
        backTo: string;
    };
    [SCREENS.MONEY_REQUEST.STEP_DATE]: {
        action: IOUAction;
        iouType: Exclude<IOUType, typeof CONST.IOU.TYPE.REQUEST | typeof CONST.IOU.TYPE.SEND>;
        transactionID: string;
        reportID: string;
        backTo: Routes;
        reportActionID?: string;
    };
    [SCREENS.MONEY_REQUEST.STEP_DESCRIPTION]: {
        action: IOUAction;
        iouType: Exclude<IOUType, typeof CONST.IOU.TYPE.REQUEST | typeof CONST.IOU.TYPE.SEND>;
        transactionID: string;
        reportID: string;
        backTo: Routes;
        reportActionID: string;
    };
    [SCREENS.MONEY_REQUEST.STEP_CATEGORY]: {
        action: IOUAction;
        iouType: Exclude<IOUType, typeof CONST.IOU.TYPE.REQUEST | typeof CONST.IOU.TYPE.SEND>;
        transactionID: string;
        reportActionID: string;
        reportID: string;
        backTo: Routes;
    };
    [SCREENS.MONEY_REQUEST.STEP_TAX_AMOUNT]: {
        action: IOUAction;
        iouType: Exclude<IOUType, typeof CONST.IOU.TYPE.REQUEST | typeof CONST.IOU.TYPE.SEND>;
        transactionID: string;
        reportID: string;
        backTo: Routes;
        currency?: string;
    };
    [SCREENS.MONEY_REQUEST.STEP_TAG]: {
        action: IOUAction;
        iouType: Exclude<IOUType, typeof CONST.IOU.TYPE.REQUEST | typeof CONST.IOU.TYPE.SEND>;
        transactionID: string;
        reportID: string;
        backTo: Routes;
        reportActionID: string;
        orderWeight: string;
    };
    [SCREENS.MONEY_REQUEST.STEP_TAX_RATE]: {
        action: IOUAction;
        iouType: Exclude<IOUType, typeof CONST.IOU.TYPE.REQUEST | typeof CONST.IOU.TYPE.SEND>;
        transactionID: string;
        reportID: string;
        backTo: Routes;
    };
    [SCREENS.MONEY_REQUEST.STEP_WAYPOINT]: {
        iouType: IOUType;
        reportID: string;
        backTo: Routes | undefined;
        action: IOUAction;
        pageIndex: string;
        transactionID: string;
    };
    [SCREENS.MONEY_REQUEST.STEP_MERCHANT]: {
        action: IOUAction;
        iouType: Exclude<IOUType, typeof CONST.IOU.TYPE.REQUEST | typeof CONST.IOU.TYPE.SEND>;
        transactionID: string;
        reportID: string;
        backTo: Routes;
    };
    [SCREENS.MONEY_REQUEST.STEP_SPLIT_PAYER]: {
        action: ValueOf<typeof CONST.IOU.ACTION>;
        iouType: ValueOf<typeof CONST.IOU.TYPE>;
        transactionID: string;
        reportID: string;
        backTo: Routes;
    };
    [SCREENS.IOU_SEND.ENABLE_PAYMENTS]: undefined;
    [SCREENS.IOU_SEND.ADD_BANK_ACCOUNT]: undefined;
    [SCREENS.IOU_SEND.ADD_DEBIT_CARD]: undefined;
    [SCREENS.MONEY_REQUEST.STEP_DISTANCE]: {
        action: IOUAction;
        iouType: IOUType;
        transactionID: string;
        reportID: string;
        backTo: Routes;
    };
    [SCREENS.MONEY_REQUEST.CREATE]: {
        iouType: IOUType;
        reportID: string;
        transactionID: string;

        // These are not used in the screen, but are needed for the navigation
        // for IOURequestStepDistance and IOURequestStepAmount components
        backTo: never;
        action: never;
        currency: never;
    };
    [SCREENS.MONEY_REQUEST.START]: {
        iouType: IOUType;
        reportID: string;
        transactionID: string;
        iouRequestType: IOURequestType;
    };
    [SCREENS.MONEY_REQUEST.STEP_AMOUNT]: {
        iouType: IOUType;
        reportID: string;
        transactionID: string;
        backTo: Routes;
        action: IOUAction;
        currency?: string;
    };
    [SCREENS.MONEY_REQUEST.STEP_DISTANCE_RATE]: {
        iouType: ValueOf<typeof CONST.IOU.TYPE>;
        transactionID: string;
        backTo: Routes;
        reportID: string;
    };
    [SCREENS.MONEY_REQUEST.STEP_CONFIRMATION]: {
        action: IOUAction;
        iouType: Exclude<IOUType, typeof CONST.IOU.TYPE.REQUEST | typeof CONST.IOU.TYPE.SEND>;
        transactionID: string;
        reportID: string;
        pageIndex?: string;
        backTo?: string;
    };
    [SCREENS.MONEY_REQUEST.STEP_SCAN]: {
        action: IOUAction;
        iouType: IOUType;
        transactionID: string;
        reportID: string;
        pageIndex: number;
        backTo: Routes;
    };
    [SCREENS.MONEY_REQUEST.STEP_CURRENCY]: {
        action: IOUAction;
        iouType: IOUType;
        transactionID: string;
        reportID: string;
        pageIndex?: string;
        backTo?: Routes;
        currency?: string;
    };
};

type NewTaskNavigatorParamList = {
    [SCREENS.NEW_TASK.ROOT]: undefined;
    [SCREENS.NEW_TASK.TASK_ASSIGNEE_SELECTOR]: undefined;
    [SCREENS.NEW_TASK.TASK_SHARE_DESTINATION_SELECTOR]: undefined;
    [SCREENS.NEW_TASK.DETAILS]: undefined;
    [SCREENS.NEW_TASK.TITLE]: undefined;
    [SCREENS.NEW_TASK.DESCRIPTION]: undefined;
};

type TeachersUniteNavigatorParamList = {
    [SCREENS.SAVE_THE_WORLD.ROOT]: undefined;
    [SCREENS.I_KNOW_A_TEACHER]: undefined;
    [SCREENS.INTRO_SCHOOL_PRINCIPAL]: undefined;
    [SCREENS.I_AM_A_TEACHER]: undefined;
};

type TaskDetailsNavigatorParamList = {
    [SCREENS.TASK.TITLE]: undefined;
    [SCREENS.TASK.ASSIGNEE]: {
        reportID: string;
    };
};

type EnablePaymentsNavigatorParamList = {
    [SCREENS.ENABLE_PAYMENTS_ROOT]: undefined;
};

type SplitDetailsNavigatorParamList = {
    [SCREENS.SPLIT_DETAILS.ROOT]: {
        reportID: string;
        reportActionID: string;
    };
    [SCREENS.SPLIT_DETAILS.EDIT_REQUEST]: {
        field: string;
        reportID: string;
        reportActionID: string;
        currency: string;
        tagIndex: string;
    };
};

type AddPersonalBankAccountNavigatorParamList = {
    [SCREENS.ADD_PERSONAL_BANK_ACCOUNT_ROOT]: undefined;
};

type ReimbursementAccountNavigatorParamList = {
    [SCREENS.REIMBURSEMENT_ACCOUNT_ROOT]: {
        stepToOpen?: string;
        backTo?: Routes;
        policyID?: string;
    };
};

type WalletStatementNavigatorParamList = {
    [SCREENS.WALLET_STATEMENT_ROOT]: {
        /** The statement year and month as one string, i.e. 202110 */
        yearMonth: string;
    };
};

type FlagCommentNavigatorParamList = {
    [SCREENS.FLAG_COMMENT_ROOT]: {
        reportID: string;
        reportActionID: string;
    };
};

type EditRequestNavigatorParamList = {
    [SCREENS.EDIT_REQUEST.REPORT_FIELD]: undefined;
};

type SignInNavigatorParamList = {
    [SCREENS.SIGN_IN_ROOT]: undefined;
};

type FeatureTrainingNavigatorParamList = {
    [SCREENS.FEATURE_TRAINING_ROOT]: undefined;
};

type ReferralDetailsNavigatorParamList = {
    [SCREENS.REFERRAL_DETAILS]: {
        contentType: ValueOf<typeof CONST.REFERRAL_PROGRAM.CONTENT_TYPES>;
        backTo: string;
    };
};

type ProcessMoneyRequestHoldNavigatorParamList = {
    [SCREENS.PROCESS_MONEY_REQUEST_HOLD_ROOT]: undefined;
};

type PrivateNotesNavigatorParamList = {
    [SCREENS.PRIVATE_NOTES.LIST]: undefined;
    [SCREENS.PRIVATE_NOTES.EDIT]: {
        reportID: string;
        accountID: string;
    };
};

type TransactionDuplicateNavigatorParamList = {
    [SCREENS.TRANSACTION_DUPLICATE.REVIEW]: {
        threadReportID: string;
    };
};

type LeftModalNavigatorParamList = {
    [SCREENS.LEFT_MODAL.CHAT_FINDER]: undefined;
    [SCREENS.LEFT_MODAL.WORKSPACE_SWITCHER]: undefined;
};

type RightModalNavigatorParamList = {
    [SCREENS.RIGHT_MODAL.SETTINGS]: NavigatorScreenParams<SettingsNavigatorParamList>;
    [SCREENS.RIGHT_MODAL.NEW_CHAT]: NavigatorScreenParams<NewChatNavigatorParamList>;
    [SCREENS.RIGHT_MODAL.DETAILS]: NavigatorScreenParams<DetailsNavigatorParamList>;
    [SCREENS.RIGHT_MODAL.PROFILE]: NavigatorScreenParams<ProfileNavigatorParamList>;
    [SCREENS.SETTINGS.SHARE_CODE]: undefined;
    [SCREENS.RIGHT_MODAL.REPORT_DETAILS]: NavigatorScreenParams<ReportDetailsNavigatorParamList>;
    [SCREENS.RIGHT_MODAL.REPORT_SETTINGS]: NavigatorScreenParams<ReportSettingsNavigatorParamList>;
    [SCREENS.RIGHT_MODAL.SETTINGS_CATEGORIES]: NavigatorScreenParams<SettingsNavigatorParamList>;
    [SCREENS.RIGHT_MODAL.REPORT_DESCRIPTION]: NavigatorScreenParams<ReportDescriptionNavigatorParamList>;
    [SCREENS.RIGHT_MODAL.PARTICIPANTS]: NavigatorScreenParams<ParticipantsNavigatorParamList>;
    [SCREENS.RIGHT_MODAL.ROOM_MEMBERS]: NavigatorScreenParams<RoomMembersNavigatorParamList>;
    [SCREENS.RIGHT_MODAL.ROOM_INVITE]: NavigatorScreenParams<RoomInviteNavigatorParamList>;
    [SCREENS.RIGHT_MODAL.MONEY_REQUEST]: NavigatorScreenParams<MoneyRequestNavigatorParamList>;
    [SCREENS.RIGHT_MODAL.NEW_TASK]: NavigatorScreenParams<NewTaskNavigatorParamList>;
    [SCREENS.RIGHT_MODAL.TEACHERS_UNITE]: NavigatorScreenParams<TeachersUniteNavigatorParamList>;
    [SCREENS.RIGHT_MODAL.TASK_DETAILS]: NavigatorScreenParams<TaskDetailsNavigatorParamList>;
    [SCREENS.RIGHT_MODAL.ENABLE_PAYMENTS]: NavigatorScreenParams<EnablePaymentsNavigatorParamList>;
    [SCREENS.RIGHT_MODAL.SPLIT_DETAILS]: NavigatorScreenParams<SplitDetailsNavigatorParamList>;
    [SCREENS.RIGHT_MODAL.ADD_PERSONAL_BANK_ACCOUNT]: NavigatorScreenParams<AddPersonalBankAccountNavigatorParamList>;
    [SCREENS.RIGHT_MODAL.WALLET_STATEMENT]: NavigatorScreenParams<WalletStatementNavigatorParamList>;
    [SCREENS.RIGHT_MODAL.FLAG_COMMENT]: NavigatorScreenParams<FlagCommentNavigatorParamList>;
    [SCREENS.RIGHT_MODAL.EDIT_REQUEST]: NavigatorScreenParams<EditRequestNavigatorParamList>;
    [SCREENS.RIGHT_MODAL.SIGN_IN]: NavigatorScreenParams<SignInNavigatorParamList>;
    [SCREENS.RIGHT_MODAL.PROCESS_MONEY_REQUEST_HOLD]: NavigatorScreenParams<ProcessMoneyRequestHoldNavigatorParamList>;
    [SCREENS.RIGHT_MODAL.REFERRAL]: NavigatorScreenParams<ReferralDetailsNavigatorParamList>;
    [SCREENS.RIGHT_MODAL.PRIVATE_NOTES]: NavigatorScreenParams<PrivateNotesNavigatorParamList>;
    [SCREENS.RIGHT_MODAL.TRANSACTION_DUPLICATE]: NavigatorScreenParams<TransactionDuplicateNavigatorParamList>;
    [SCREENS.RIGHT_MODAL.TRAVEL]: NavigatorScreenParams<TravelNavigatorParamList>;
    [SCREENS.RIGHT_MODAL.SEARCH_REPORT]: NavigatorScreenParams<SearchReportParamList>;
    [SCREENS.RIGHT_MODAL.RESTRICTED_ACTION]: NavigatorScreenParams<RestrictedActionParamList>;
};

type TravelNavigatorParamList = {
    [SCREENS.TRAVEL.MY_TRIPS]: undefined;
    [SCREENS.RIGHT_MODAL.SEARCH_REPORT]: NavigatorScreenParams<SearchReportParamList>;
};

type FullScreenNavigatorParamList = {
    [SCREENS.WORKSPACE.INITIAL]: {
        policyID: string;
    };
    [SCREENS.WORKSPACE.PROFILE]: {
        policyID: string;
    };
    [SCREENS.WORKSPACE.CARD]: {
        policyID: string;
    };
    [SCREENS.WORKSPACE.EXPENSIFY_CARD]: {
        policyID: string;
    };
    [SCREENS.WORKSPACE.WORKFLOWS]: {
        policyID: string;
    };
    [SCREENS.WORKSPACE.EXPENSIFY_CARD]: {
        policyID: string;
    };
    [SCREENS.WORKSPACE.WORKFLOWS_APPROVER]: {
        policyID: string;
    };
    [SCREENS.WORKSPACE.WORKFLOWS_AUTO_REPORTING_FREQUENCY]: {
        policyID: string;
    };
    [SCREENS.WORKSPACE.WORKFLOWS_AUTO_REPORTING_MONTHLY_OFFSET]: {
        policyID: string;
    };
    [SCREENS.WORKSPACE.REIMBURSE]: {
        policyID: string;
    };
    [SCREENS.WORKSPACE.BILLS]: {
        policyID: string;
    };
    [SCREENS.WORKSPACE.INVOICES]: {
        policyID: string;
    };
    [SCREENS.WORKSPACE.TRAVEL]: {
        policyID: string;
    };
    [SCREENS.WORKSPACE.MEMBERS]: {
        policyID: string;
    };
    [SCREENS.WORKSPACE.CATEGORIES]: {
        policyID: string;
        backTo?: Routes;
    };
    [SCREENS.WORKSPACE.MORE_FEATURES]: {
        policyID: string;
    };
    [SCREENS.WORKSPACE.TAGS]: {
        policyID: string;
    };
    [SCREENS.WORKSPACE.TAXES]: {
        policyID: string;
    };
    [SCREENS.WORKSPACE.REPORT_FIELDS]: {
        policyID: string;
    };
    [SCREENS.WORKSPACE.DISTANCE_RATES]: {
        policyID: string;
    };

    [SCREENS.WORKSPACE.ACCOUNTING.ROOT]: {
        policyID: string;
    };
    [SCREENS.WORKSPACE.ACCOUNTING.QUICKBOOKS_ONLINE_ADVANCED]: {
        policyID: string;
    };
    [SCREENS.WORKSPACE.ACCOUNTING.QUICKBOOKS_ONLINE_ACCOUNT_SELECTOR]: {
        policyID: string;
    };
    [SCREENS.WORKSPACE.ACCOUNTING.QUICKBOOKS_ONLINE_INVOICE_ACCOUNT_SELECTOR]: {
        policyID: string;
    };
};

type OnboardingModalNavigatorParamList = {
    [SCREENS.ONBOARDING_MODAL.ONBOARDING]: undefined;
    [SCREENS.ONBOARDING.PERSONAL_DETAILS]: undefined;
    [SCREENS.ONBOARDING.PURPOSE]: undefined;
    [SCREENS.ONBOARDING.WORK]: undefined;
};

type WelcomeVideoModalNavigatorParamList = {
    [SCREENS.WELCOME_VIDEO.ROOT]: undefined;
};

type ExplanationModalNavigatorParamList = {
    [SCREENS.EXPLANATION_MODAL.ROOT]: undefined;
};

type BottomTabNavigatorParamList = {
    [SCREENS.HOME]: {policyID?: string};
    [SCREENS.SEARCH.BOTTOM_TAB]: {
        query: string;
        policyID?: string;
        offset?: number;
        sortBy?: SearchColumnType;
        sortOrder?: SortOrder;
    };
    [SCREENS.SETTINGS.ROOT]: {policyID?: string};
};

type SharedScreensParamList = {
    [NAVIGATORS.BOTTOM_TAB_NAVIGATOR]: NavigatorScreenParams<BottomTabNavigatorParamList>;
    [SCREENS.TRANSITION_BETWEEN_APPS]: {
        email?: string;
        accountID?: number;
        error?: string;
        shortLivedAuthToken?: string;
        shortLivedToken?: string;
        authTokenType?: ValueOf<typeof CONST.AUTH_TOKEN_TYPES>;
        exitTo?: Routes | HybridAppRoute;
        shouldForceLogin: string;
        domain?: Routes;
    };
    [SCREENS.VALIDATE_LOGIN]: {
        accountID: string;
        validateCode: string;
        exitTo?: Routes | HybridAppRoute;
    };
};

type PublicScreensParamList = SharedScreensParamList & {
    [SCREENS.UNLINK_LOGIN]: {
        accountID?: string;
        validateCode?: string;
    };
    [SCREENS.SIGN_IN_WITH_APPLE_DESKTOP]: undefined;
    [SCREENS.SIGN_IN_WITH_GOOGLE_DESKTOP]: undefined;
    [SCREENS.SAML_SIGN_IN]: undefined;
    [SCREENS.CONNECTION_COMPLETE]: undefined;
};

<<<<<<< HEAD
type AuthScreensParamList = SharedScreensParamList & {
    [NAVIGATORS.CENTRAL_PANE_NAVIGATOR]: NavigatorScreenParams<CentralPaneNavigatorParamList>;
    [SCREENS.CONCIERGE]: undefined;
    [SCREENS.ATTACHMENTS]: {
        reportID: string;
        source: string;
        type: ValueOf<typeof CONST.ATTACHMENT_TYPE>;
        accountID: string;
    };
    [SCREENS.PROFILE_AVATAR]: {
        accountID: string;
    };
    [SCREENS.WORKSPACE_AVATAR]: {
        policyID: string;
    };
    [SCREENS.WORKSPACE_JOIN_USER]: {
        policyID: string;
        email: string;
    };
    [SCREENS.REPORT_AVATAR]: {
        reportID: string;
        isNewGroupChat?: boolean;
    };
    [SCREENS.NOT_FOUND]: undefined;
    [NAVIGATORS.LEFT_MODAL_NAVIGATOR]: NavigatorScreenParams<LeftModalNavigatorParamList>;
    [NAVIGATORS.RIGHT_MODAL_NAVIGATOR]: NavigatorScreenParams<RightModalNavigatorParamList>;
    [NAVIGATORS.FULL_SCREEN_NAVIGATOR]: NavigatorScreenParams<FullScreenNavigatorParamList>;
    [NAVIGATORS.ONBOARDING_MODAL_NAVIGATOR]: NavigatorScreenParams<OnboardingModalNavigatorParamList>;
    [NAVIGATORS.FEATURE_TRANING_MODAL_NAVIGATOR]: NavigatorScreenParams<FeatureTrainingNavigatorParamList>;
    [NAVIGATORS.WELCOME_VIDEO_MODAL_NAVIGATOR]: NavigatorScreenParams<WelcomeVideoModalNavigatorParamList>;
    [SCREENS.DESKTOP_SIGN_IN_REDIRECT]: undefined;
    [SCREENS.TRANSACTION_RECEIPT]: {
        reportID: string;
        transactionID: string;
=======
type AuthScreensParamList = CentralPaneScreensParamList &
    SharedScreensParamList & {
        [SCREENS.CONCIERGE]: undefined;
        [SCREENS.ATTACHMENTS]: {
            reportID: string;
            source: string;
            type: ValueOf<typeof CONST.ATTACHMENT_TYPE>;
            accountID: string;
        };
        [SCREENS.PROFILE_AVATAR]: {
            accountID: string;
        };
        [SCREENS.WORKSPACE_AVATAR]: {
            policyID: string;
        };
        [SCREENS.WORKSPACE_JOIN_USER]: {
            policyID: string;
            email: string;
        };
        [SCREENS.REPORT_AVATAR]: {
            reportID: string;
        };
        [SCREENS.NOT_FOUND]: undefined;
        [NAVIGATORS.LEFT_MODAL_NAVIGATOR]: NavigatorScreenParams<LeftModalNavigatorParamList>;
        [NAVIGATORS.RIGHT_MODAL_NAVIGATOR]: NavigatorScreenParams<RightModalNavigatorParamList>;
        [NAVIGATORS.FULL_SCREEN_NAVIGATOR]: NavigatorScreenParams<FullScreenNavigatorParamList>;
        [NAVIGATORS.ONBOARDING_MODAL_NAVIGATOR]: NavigatorScreenParams<OnboardingModalNavigatorParamList>;
        [NAVIGATORS.FEATURE_TRANING_MODAL_NAVIGATOR]: NavigatorScreenParams<FeatureTrainingNavigatorParamList>;
        [NAVIGATORS.WELCOME_VIDEO_MODAL_NAVIGATOR]: NavigatorScreenParams<WelcomeVideoModalNavigatorParamList>;
        [NAVIGATORS.EXPLANATION_MODAL_NAVIGATOR]: NavigatorScreenParams<ExplanationModalNavigatorParamList>;
        [SCREENS.DESKTOP_SIGN_IN_REDIRECT]: undefined;
        [SCREENS.TRANSACTION_RECEIPT]: {
            reportID: string;
            transactionID: string;
        };
        [SCREENS.CONNECTION_COMPLETE]: undefined;
>>>>>>> 58be9bab
    };

type SearchReportParamList = {
    [SCREENS.SEARCH.REPORT_RHP]: {
        query: string;
        reportID: string;
    };
};

type RestrictedActionParamList = {
    [SCREENS.RESTRICTED_ACTION_ROOT]: {
        policyID: string;
    };
};

type RootStackParamList = PublicScreensParamList & AuthScreensParamList & LeftModalNavigatorParamList;

type BottomTabName = keyof BottomTabNavigatorParamList;

type FullScreenName = keyof FullScreenNavigatorParamList;

type CentralPaneName = keyof CentralPaneScreensParamList;

type SwitchPolicyIDParams = {
    policyID?: string;
    route?: Routes;
    isPolicyAdmin?: boolean;
};

export type {
    AddPersonalBankAccountNavigatorParamList,
    AuthScreensParamList,
    CentralPaneScreensParamList,
    CentralPaneName,
    BackToParams,
    BottomTabName,
    BottomTabNavigatorParamList,
    DetailsNavigatorParamList,
    EditRequestNavigatorParamList,
    EnablePaymentsNavigatorParamList,
    ExplanationModalNavigatorParamList,
    FlagCommentNavigatorParamList,
    FullScreenName,
    FullScreenNavigatorParamList,
    LeftModalNavigatorParamList,
    MoneyRequestNavigatorParamList,
    NavigationPartialRoute,
    NavigationRef,
    NavigationRoot,
    NavigationStateRoute,
    NewChatNavigatorParamList,
    NewTaskNavigatorParamList,
    OnboardingModalNavigatorParamList,
    ParticipantsNavigatorParamList,
    PrivateNotesNavigatorParamList,
    ProfileNavigatorParamList,
    PublicScreensParamList,
    ReferralDetailsNavigatorParamList,
    ReimbursementAccountNavigatorParamList,
    ReportDescriptionNavigatorParamList,
    ReportDetailsNavigatorParamList,
    ReportSettingsNavigatorParamList,
    RightModalNavigatorParamList,
    RoomInviteNavigatorParamList,
    RoomMembersNavigatorParamList,
    RootStackParamList,
    SettingsNavigatorParamList,
    SignInNavigatorParamList,
    FeatureTrainingNavigatorParamList,
    SplitDetailsNavigatorParamList,
    StackNavigationAction,
    State,
    StateOrRoute,
    SwitchPolicyIDParams,
    TravelNavigatorParamList,
    TaskDetailsNavigatorParamList,
    TeachersUniteNavigatorParamList,
    WalletStatementNavigatorParamList,
    WelcomeVideoModalNavigatorParamList,
    TransactionDuplicateNavigatorParamList,
    SearchReportParamList,
    RestrictedActionParamList,
};<|MERGE_RESOLUTION|>--- conflicted
+++ resolved
@@ -998,42 +998,6 @@
     [SCREENS.CONNECTION_COMPLETE]: undefined;
 };
 
-<<<<<<< HEAD
-type AuthScreensParamList = SharedScreensParamList & {
-    [NAVIGATORS.CENTRAL_PANE_NAVIGATOR]: NavigatorScreenParams<CentralPaneNavigatorParamList>;
-    [SCREENS.CONCIERGE]: undefined;
-    [SCREENS.ATTACHMENTS]: {
-        reportID: string;
-        source: string;
-        type: ValueOf<typeof CONST.ATTACHMENT_TYPE>;
-        accountID: string;
-    };
-    [SCREENS.PROFILE_AVATAR]: {
-        accountID: string;
-    };
-    [SCREENS.WORKSPACE_AVATAR]: {
-        policyID: string;
-    };
-    [SCREENS.WORKSPACE_JOIN_USER]: {
-        policyID: string;
-        email: string;
-    };
-    [SCREENS.REPORT_AVATAR]: {
-        reportID: string;
-        isNewGroupChat?: boolean;
-    };
-    [SCREENS.NOT_FOUND]: undefined;
-    [NAVIGATORS.LEFT_MODAL_NAVIGATOR]: NavigatorScreenParams<LeftModalNavigatorParamList>;
-    [NAVIGATORS.RIGHT_MODAL_NAVIGATOR]: NavigatorScreenParams<RightModalNavigatorParamList>;
-    [NAVIGATORS.FULL_SCREEN_NAVIGATOR]: NavigatorScreenParams<FullScreenNavigatorParamList>;
-    [NAVIGATORS.ONBOARDING_MODAL_NAVIGATOR]: NavigatorScreenParams<OnboardingModalNavigatorParamList>;
-    [NAVIGATORS.FEATURE_TRANING_MODAL_NAVIGATOR]: NavigatorScreenParams<FeatureTrainingNavigatorParamList>;
-    [NAVIGATORS.WELCOME_VIDEO_MODAL_NAVIGATOR]: NavigatorScreenParams<WelcomeVideoModalNavigatorParamList>;
-    [SCREENS.DESKTOP_SIGN_IN_REDIRECT]: undefined;
-    [SCREENS.TRANSACTION_RECEIPT]: {
-        reportID: string;
-        transactionID: string;
-=======
 type AuthScreensParamList = CentralPaneScreensParamList &
     SharedScreensParamList & {
         [SCREENS.CONCIERGE]: undefined;
@@ -1070,7 +1034,6 @@
             transactionID: string;
         };
         [SCREENS.CONNECTION_COMPLETE]: undefined;
->>>>>>> 58be9bab
     };
 
 type SearchReportParamList = {
