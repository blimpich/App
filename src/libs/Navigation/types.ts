/* eslint-disable @typescript-eslint/naming-convention  */
import type {
    CommonActions,
    NavigationContainerRefWithCurrent,
    NavigationHelpers,
    NavigationState,
    NavigatorScreenParams,
    ParamListBase,
    PartialRoute,
    PartialState,
    Route,
} from '@react-navigation/native';
import type {ValueOf} from 'type-fest';
import type CONST from '@src/CONST';
import type NAVIGATORS from '@src/NAVIGATORS';
import type {HybridAppRoute, Route as Routes} from '@src/ROUTES';
import type SCREENS from '@src/SCREENS';

type NavigationRef = NavigationContainerRefWithCurrent<RootStackParamList>;

type NavigationRoot = NavigationHelpers<RootStackParamList>;

type GoBackAction = Extract<CommonActions.Action, {type: 'GO_BACK'}>;
type ResetAction = Extract<CommonActions.Action, {type: 'RESET'}>;
type SetParamsAction = Extract<CommonActions.Action, {type: 'SET_PARAMS'}>;

type ActionNavigate = {
    type: ValueOf<typeof CONST.NAVIGATION.ACTION_TYPE>;
    payload: {
        name?: string;
        key?: string;
        // eslint-disable-next-line @typescript-eslint/no-explicit-any
        params?: any;
        path?: string;
        merge?: boolean;
    };
    source?: string;
    target?: string;
};

type StackNavigationAction = GoBackAction | ResetAction | SetParamsAction | ActionNavigate | undefined;

type NavigationStateRoute = NavigationState['routes'][number];
type NavigationPartialRoute<TRouteName extends string = string> = PartialRoute<Route<TRouteName>>;
type StateOrRoute = NavigationState | NavigationStateRoute | NavigationPartialRoute;
type State<TParamList extends ParamListBase = ParamListBase> = NavigationState<TParamList> | PartialState<NavigationState<TParamList>>;

type CentralPaneNavigatorParamList = {
    [SCREENS.REPORT]: {
        reportActionID: string;
        reportID: string;
        openOnAdminRoom?: boolean;
    };

    [SCREENS.SETTINGS.WORKSPACES]: undefined;
    [SCREENS.WORKSPACE.PROFILE]: {
        policyID: string;
    };
    [SCREENS.WORKSPACE.CARD]: {
        policyID: string;
    };
    [SCREENS.WORKSPACE.REIMBURSE]: {
        policyID: string;
    };
    [SCREENS.WORKSPACE.BILLS]: {
        policyID: string;
    };
    [SCREENS.WORKSPACE.INVOICES]: {
        policyID: string;
    };
    [SCREENS.WORKSPACE.TRAVEL]: {
        policyID: string;
    };
    [SCREENS.WORKSPACE.MEMBERS]: {
        policyID: string;
    };
};

type WorkspaceSwitcherNavigatorParamList = {
    [SCREENS.WORKSPACE_SWITCHER.ROOT]: undefined;
};

type SettingsNavigatorParamList = {
    [SCREENS.SETTINGS.ROOT]: undefined;
    [SCREENS.SETTINGS.SHARE_CODE]: undefined;
    [SCREENS.SETTINGS.PROFILE.ROOT]: undefined;
    [SCREENS.SETTINGS.PROFILE.PRONOUNS]: undefined;
    [SCREENS.SETTINGS.PROFILE.DISPLAY_NAME]: undefined;
    [SCREENS.SETTINGS.PROFILE.TIMEZONE]: undefined;
    [SCREENS.SETTINGS.PROFILE.TIMEZONE_SELECT]: undefined;
    [SCREENS.SETTINGS.PROFILE.LEGAL_NAME]: undefined;
    [SCREENS.SETTINGS.PROFILE.DATE_OF_BIRTH]: undefined;
    [SCREENS.SETTINGS.PROFILE.ADDRESS]: undefined;
    [SCREENS.SETTINGS.PROFILE.ADDRESS_COUNTRY]: undefined;
    [SCREENS.SETTINGS.PROFILE.CONTACT_METHODS]: undefined;
    [SCREENS.SETTINGS.PROFILE.CONTACT_METHOD_DETAILS]: undefined;
    [SCREENS.SETTINGS.PROFILE.NEW_CONTACT_METHOD]: undefined;
    [SCREENS.SETTINGS.PREFERENCES.ROOT]: undefined;
    [SCREENS.SETTINGS.PREFERENCES.PRIORITY_MODE]: undefined;
    [SCREENS.SETTINGS.PREFERENCES.LANGUAGE]: undefined;
    [SCREENS.SETTINGS.PREFERENCES.THEME]: undefined;
    [SCREENS.SETTINGS.CLOSE]: undefined;
    [SCREENS.SETTINGS.SECURITY]: undefined;
    [SCREENS.SETTINGS.ABOUT]: undefined;
    [SCREENS.SETTINGS.APP_DOWNLOAD_LINKS]: undefined;
    [SCREENS.SETTINGS.TROUBLESHOOT]: undefined;
<<<<<<< HEAD
    [SCREENS.SETTINGS.CONSOLE]: undefined;
    [SCREENS.SETTINGS.SHARE_LOG]: {
        /** URL of the generated file to share logs in a report */
        source: string;
    };
=======
>>>>>>> f28c398a
    [SCREENS.SETTINGS.LOUNGE_ACCESS]: undefined;
    [SCREENS.SETTINGS.WALLET.ROOT]: undefined;
    [SCREENS.SETTINGS.WALLET.CARDS_DIGITAL_DETAILS_UPDATE_ADDRESS]: undefined;
    [SCREENS.SETTINGS.WALLET.DOMAIN_CARD]: undefined;
    [SCREENS.SETTINGS.WALLET.REPORT_VIRTUAL_CARD_FRAUD]: undefined;
    [SCREENS.SETTINGS.WALLET.CARD_ACTIVATE]: undefined;
    [SCREENS.SETTINGS.WALLET.CARD_GET_PHYSICAL.NAME]: {
        /** domain passed via route /settings/wallet/card/:domain */
        domain: string;
    };
    [SCREENS.SETTINGS.WALLET.CARD_GET_PHYSICAL.PHONE]: {
        /** domain passed via route /settings/wallet/card/:domain */
        domain: string;
    };
    [SCREENS.SETTINGS.WALLET.CARD_GET_PHYSICAL.ADDRESS]: {
        /** Currently selected country */
        country: string;
        /** domain passed via route /settings/wallet/card/:domain */
        domain: string;
    };
    [SCREENS.SETTINGS.WALLET.CARD_GET_PHYSICAL.CONFIRM]: {
        /** Currently selected country */
        country: string;
        /** domain passed via route /settings/wallet/card/:domain */
        domain: string;
    };
    [SCREENS.SETTINGS.WALLET.TRANSFER_BALANCE]: undefined;
    [SCREENS.SETTINGS.WALLET.CHOOSE_TRANSFER_ACCOUNT]: undefined;
    [SCREENS.SETTINGS.WALLET.ENABLE_PAYMENTS]: undefined;
    [SCREENS.SETTINGS.ADD_DEBIT_CARD]: undefined;
    [SCREENS.SETTINGS.ADD_BANK_ACCOUNT]: undefined;
    [SCREENS.SETTINGS.PROFILE.STATUS]: undefined;
    [SCREENS.SETTINGS.PROFILE.STATUS_CLEAR_AFTER]: undefined;
    [SCREENS.SETTINGS.PROFILE.STATUS_CLEAR_AFTER_DATE]: undefined;
    [SCREENS.SETTINGS.PROFILE.STATUS_CLEAR_AFTER_TIME]: undefined;
    [SCREENS.WORKSPACE.CURRENCY]: undefined;
    [SCREENS.WORKSPACE.NAME]: undefined;
    [SCREENS.WORKSPACE.RATE_AND_UNIT]: {
        policyID: string;
    };
    [SCREENS.WORKSPACE.RATE_AND_UNIT_RATE]: {
        policyID: string;
    };
    [SCREENS.WORKSPACE.RATE_AND_UNIT_UNIT]: {
        policyID: string;
    };
    [SCREENS.WORKSPACE.INVITE]: {
        policyID: string;
    };
    [SCREENS.WORKSPACE.INVITE_MESSAGE]: {
        policyID: string;
    };
    [SCREENS.GET_ASSISTANCE]: {
        backTo: Routes;
    };
    [SCREENS.SETTINGS.TWO_FACTOR_AUTH]: undefined;
    [SCREENS.SETTINGS.REPORT_CARD_LOST_OR_DAMAGED]: undefined;
    [SCREENS.KEYBOARD_SHORTCUTS]: undefined;
} & ReimbursementAccountNavigatorParamList;

type NewChatNavigatorParamList = {
    [SCREENS.NEW_CHAT.ROOT]: undefined;
};

type SearchNavigatorParamList = {
    [SCREENS.SEARCH_ROOT]: undefined;
};

type DetailsNavigatorParamList = {
    [SCREENS.DETAILS_ROOT]: {
        login: string;
        reportID: string;
    };
};

type ProfileNavigatorParamList = {
    [SCREENS.PROFILE_ROOT]: {
        accountID: string;
        reportID: string;
    };
};

type ReportDetailsNavigatorParamList = {
    [SCREENS.REPORT_DETAILS.ROOT]: undefined;
    [SCREENS.REPORT_DETAILS.SHARE_CODE]: {
        reportID: string;
    };
};

type ReportSettingsNavigatorParamList = {
    [SCREENS.REPORT_SETTINGS.ROOT]: undefined;
    [SCREENS.REPORT_SETTINGS.ROOM_NAME]: undefined;
    [SCREENS.REPORT_SETTINGS.NOTIFICATION_PREFERENCES]: undefined;
    [SCREENS.REPORT_SETTINGS.WRITE_CAPABILITY]: undefined;
};

type ReportDescriptionNavigatorParamList = {
    [SCREENS.REPORT_DESCRIPTION_ROOT]: {reportID: string};
};

type ParticipantsNavigatorParamList = {
    [SCREENS.REPORT_PARTICIPANTS_ROOT]: {reportID: string};
};

type RoomMembersNavigatorParamList = {
    [SCREENS.ROOM_MEMBERS_ROOT]: undefined;
};

type RoomInviteNavigatorParamList = {
    [SCREENS.ROOM_INVITE_ROOT]: {
        reportID: string;
    };
};

type MoneyRequestNavigatorParamList = {
    [SCREENS.MONEY_REQUEST.ROOT]: undefined;
    [SCREENS.MONEY_REQUEST.AMOUNT]: undefined;
    [SCREENS.MONEY_REQUEST.PARTICIPANTS]: {
        iouType: string;
        reportID: string;
    };
    [SCREENS.MONEY_REQUEST.CONFIRMATION]: {
        iouType: string;
        reportID: string;
    };
    [SCREENS.MONEY_REQUEST.CURRENCY]: {
        iouType: string;
        reportID: string;
        currency: string;
        backTo: string;
    };
    [SCREENS.MONEY_REQUEST.STEP_DATE]: {
        action: ValueOf<typeof CONST.IOU.ACTION>;
        iouType: ValueOf<typeof CONST.IOU.TYPE>;
        transactionID: string;
        reportID: string;
        backTo: string;
    };
    [SCREENS.MONEY_REQUEST.STEP_DESCRIPTION]: {
        action: ValueOf<typeof CONST.IOU.ACTION>;
        iouType: ValueOf<typeof CONST.IOU.TYPE>;
        transactionID: string;
        reportID: string;
        backTo: string;
    };
    [SCREENS.MONEY_REQUEST.CATEGORY]: {
        iouType: string;
        reportID: string;
    };
    [SCREENS.MONEY_REQUEST.STEP_TAX_AMOUNT]: {
        iouType: string;
        transactionID: string;
        reportID: string;
        backTo: string;
    };
    [SCREENS.MONEY_REQUEST.STEP_TAG]: {
        action: ValueOf<typeof CONST.IOU.ACTION>;
        iouType: ValueOf<typeof CONST.IOU.TYPE>;
        transactionID: string;
        reportID: string;
        backTo: string;
    };
    [SCREENS.MONEY_REQUEST.STEP_TAX_RATE]: {
        iouType: string;
        transactionID: string;
        reportID: string;
        backTo: string;
    };
    [SCREENS.MONEY_REQUEST.MERCHANT]: {
        iouType: string;
        reportID: string;
        field: string;
        threadReportID: string;
    };
    [SCREENS.IOU_SEND.ENABLE_PAYMENTS]: undefined;
    [SCREENS.IOU_SEND.ADD_BANK_ACCOUNT]: undefined;
    [SCREENS.IOU_SEND.ADD_DEBIT_CARD]: undefined;
    [SCREENS.MONEY_REQUEST.WAYPOINT]: {
        iouType: string;
        transactionID: string;
        waypointIndex: string;
        threadReportID: number;
    };
    [SCREENS.MONEY_REQUEST.DISTANCE]: {
        iouType: ValueOf<typeof CONST.IOU.TYPE>;
        reportID: string;
    };
    [SCREENS.MONEY_REQUEST.RECEIPT]: {
        iouType: string;
        reportID: string;
    };
};

type NewTaskNavigatorParamList = {
    [SCREENS.NEW_TASK.ROOT]: undefined;
    [SCREENS.NEW_TASK.TASK_ASSIGNEE_SELECTOR]: undefined;
    [SCREENS.NEW_TASK.TASK_SHARE_DESTINATION_SELECTOR]: undefined;
    [SCREENS.NEW_TASK.DETAILS]: undefined;
    [SCREENS.NEW_TASK.TITLE]: undefined;
    [SCREENS.NEW_TASK.DESCRIPTION]: undefined;
};

type OnboardEngagementNavigatorParamList = {
    [SCREENS.ONBOARD_ENGAGEMENT.ROOT]: undefined;
    [SCREENS.ONBOARD_ENGAGEMENT.MANAGE_TEAMS_EXPENSES]: undefined;
    [SCREENS.ONBOARD_ENGAGEMENT.EXPENSIFY_CLASSIC]: undefined;
};

type TeachersUniteNavigatorParamList = {
    [SCREENS.SAVE_THE_WORLD.ROOT]: undefined;
    [SCREENS.I_KNOW_A_TEACHER]: undefined;
    [SCREENS.INTRO_SCHOOL_PRINCIPAL]: undefined;
    [SCREENS.I_AM_A_TEACHER]: undefined;
};

type TaskDetailsNavigatorParamList = {
    [SCREENS.TASK.TITLE]: undefined;
    [SCREENS.TASK.ASSIGNEE]: {
        reportID: string;
    };
};

type EnablePaymentsNavigatorParamList = {
    [SCREENS.ENABLE_PAYMENTS_ROOT]: undefined;
};

type SplitDetailsNavigatorParamList = {
    [SCREENS.SPLIT_DETAILS.ROOT]: {
        reportActionID: string;
    };
    [SCREENS.SPLIT_DETAILS.EDIT_REQUEST]: undefined;
    [SCREENS.SPLIT_DETAILS.EDIT_CURRENCY]: undefined;
};

type AddPersonalBankAccountNavigatorParamList = {
    [SCREENS.ADD_PERSONAL_BANK_ACCOUNT_ROOT]: undefined;
};

type ReimbursementAccountNavigatorParamList = {
    [SCREENS.REIMBURSEMENT_ACCOUNT_ROOT]: {
        stepToOpen: string;
        policyID: string;
    };
};

type WalletStatementNavigatorParamList = {
    [SCREENS.WALLET_STATEMENT_ROOT]: {
        /** The statement year and month as one string, i.e. 202110 */
        yearMonth: string;
    };
};

type FlagCommentNavigatorParamList = {
    [SCREENS.FLAG_COMMENT_ROOT]: {
        reportID: string;
        reportActionID: string;
    };
};

type EditRequestNavigatorParamList = {
    [SCREENS.EDIT_REQUEST.ROOT]: {
        field: string;
        threadReportID: string;
    };
    [SCREENS.EDIT_REQUEST.CURRENCY]: undefined;
};

type SignInNavigatorParamList = {
    [SCREENS.SIGN_IN_ROOT]: undefined;
};

type ReferralDetailsNavigatorParamList = {
    [SCREENS.REFERRAL_DETAILS]: {
        contentType: ValueOf<typeof CONST.REFERRAL_PROGRAM.CONTENT_TYPES>;
    };
};

type ProcessMoneyRequestHoldNavigatorParamList = {
    [SCREENS.PROCESS_MONEY_REQUEST_HOLD_ROOT]: undefined;
};

type PrivateNotesNavigatorParamList = {
    [SCREENS.PRIVATE_NOTES.LIST]: undefined;
    [SCREENS.PRIVATE_NOTES.EDIT]: {
        reportID: string;
        accountID: string;
    };
};

type LeftModalNavigatorParamList = {
    [SCREENS.LEFT_MODAL.SEARCH]: NavigatorScreenParams<SearchNavigatorParamList>;
    [SCREENS.LEFT_MODAL.WORKSPACE_SWITCHER]: NavigatorScreenParams<WorkspaceSwitcherNavigatorParamList>;
};

type RightModalNavigatorParamList = {
    [SCREENS.RIGHT_MODAL.SETTINGS]: NavigatorScreenParams<SettingsNavigatorParamList>;
    [SCREENS.RIGHT_MODAL.NEW_CHAT]: NavigatorScreenParams<NewChatNavigatorParamList>;
    [SCREENS.RIGHT_MODAL.DETAILS]: NavigatorScreenParams<DetailsNavigatorParamList>;
    [SCREENS.RIGHT_MODAL.PROFILE]: NavigatorScreenParams<ProfileNavigatorParamList>;
    [SCREENS.RIGHT_MODAL.REPORT_DETAILS]: NavigatorScreenParams<ReportDetailsNavigatorParamList>;
    [SCREENS.RIGHT_MODAL.REPORT_SETTINGS]: NavigatorScreenParams<ReportSettingsNavigatorParamList>;
    [SCREENS.RIGHT_MODAL.REPORT_DESCRIPTION]: NavigatorScreenParams<ReportDescriptionNavigatorParamList>;
    [SCREENS.RIGHT_MODAL.PARTICIPANTS]: NavigatorScreenParams<ParticipantsNavigatorParamList>;
    [SCREENS.RIGHT_MODAL.ROOM_MEMBERS]: NavigatorScreenParams<RoomMembersNavigatorParamList>;
    [SCREENS.RIGHT_MODAL.ROOM_INVITE]: NavigatorScreenParams<RoomInviteNavigatorParamList>;
    [SCREENS.RIGHT_MODAL.MONEY_REQUEST]: NavigatorScreenParams<MoneyRequestNavigatorParamList>;
    [SCREENS.RIGHT_MODAL.NEW_TASK]: NavigatorScreenParams<NewTaskNavigatorParamList>;
    [SCREENS.RIGHT_MODAL.ONBOARD_ENGAGEMENT]: NavigatorScreenParams<OnboardEngagementNavigatorParamList>;
    [SCREENS.RIGHT_MODAL.TEACHERS_UNITE]: NavigatorScreenParams<TeachersUniteNavigatorParamList>;
    [SCREENS.RIGHT_MODAL.TASK_DETAILS]: NavigatorScreenParams<TaskDetailsNavigatorParamList>;
    [SCREENS.RIGHT_MODAL.ENABLE_PAYMENTS]: NavigatorScreenParams<EnablePaymentsNavigatorParamList>;
    [SCREENS.RIGHT_MODAL.SPLIT_DETAILS]: NavigatorScreenParams<SplitDetailsNavigatorParamList>;
    [SCREENS.RIGHT_MODAL.ADD_PERSONAL_BANK_ACCOUNT]: NavigatorScreenParams<AddPersonalBankAccountNavigatorParamList>;
    [SCREENS.RIGHT_MODAL.WALLET_STATEMENT]: NavigatorScreenParams<WalletStatementNavigatorParamList>;
    [SCREENS.RIGHT_MODAL.FLAG_COMMENT]: NavigatorScreenParams<FlagCommentNavigatorParamList>;
    [SCREENS.RIGHT_MODAL.EDIT_REQUEST]: NavigatorScreenParams<EditRequestNavigatorParamList>;
    [SCREENS.RIGHT_MODAL.SIGN_IN]: NavigatorScreenParams<SignInNavigatorParamList>;
    [SCREENS.RIGHT_MODAL.PROCESS_MONEY_REQUEST_HOLD]: NavigatorScreenParams<ProcessMoneyRequestHoldNavigatorParamList>;
    [SCREENS.RIGHT_MODAL.REFERRAL]: NavigatorScreenParams<ReferralDetailsNavigatorParamList>;
    [SCREENS.RIGHT_MODAL.PRIVATE_NOTES]: NavigatorScreenParams<PrivateNotesNavigatorParamList>;
};

type SettingsCentralPaneNavigatorParamList = {
    [SCREENS.SETTINGS.SHARE_CODE]: undefined;
    [SCREENS.SETTINGS.PROFILE.ROOT]: undefined;
    [SCREENS.SETTINGS.PREFERENCES.ROOT]: undefined;
    [SCREENS.SETTINGS.SECURITY]: undefined;
    [SCREENS.SETTINGS.WALLET.ROOT]: undefined;
    [SCREENS.SETTINGS.ABOUT]: undefined;
};

type FullScreenNavigatorParamList = {
    [SCREENS.SETTINGS.ROOT]: undefined;
    [SCREENS.SETTINGS_CENTRAL_PANE]: NavigatorScreenParams<SettingsCentralPaneNavigatorParamList>;
};

type BottomTabNavigatorParamList = {
    [SCREENS.HOME]: undefined;
    [SCREENS.ALL_SETTINGS]: undefined;
    [SCREENS.WORKSPACE.INITIAL]: undefined;
};

type PublicScreensParamList = {
    [NAVIGATORS.BOTTOM_TAB_NAVIGATOR]: NavigatorScreenParams<BottomTabNavigatorParamList>;
    [SCREENS.TRANSITION_BETWEEN_APPS]: {
        email?: string;
        error?: string;
        shortLivedAuthToken?: string;
        shortLivedToken?: string;
        exitTo?: Routes | HybridAppRoute;
    };
    [SCREENS.VALIDATE_LOGIN]: {
        accountID: string;
        validateCode: string;
    };
    [SCREENS.UNLINK_LOGIN]: {
        accountID?: string;
        validateCode?: string;
    };
    [SCREENS.SIGN_IN_WITH_APPLE_DESKTOP]: undefined;
    [SCREENS.SIGN_IN_WITH_GOOGLE_DESKTOP]: undefined;
    [SCREENS.SAML_SIGN_IN]: undefined;
};

type AuthScreensParamList = {
    [NAVIGATORS.BOTTOM_TAB_NAVIGATOR]: NavigatorScreenParams<BottomTabNavigatorParamList>;
    [NAVIGATORS.CENTRAL_PANE_NAVIGATOR]: NavigatorScreenParams<CentralPaneNavigatorParamList>;
    [SCREENS.VALIDATE_LOGIN]: {
        accountID: string;
        validateCode: string;
    };
    [SCREENS.TRANSITION_BETWEEN_APPS]: {
        shouldForceLogin: string;
        email: string;
        shortLivedAuthToken: string;
        exitTo: string;
    };
    [SCREENS.CONCIERGE]: undefined;
    [SCREENS.REPORT_ATTACHMENTS]: {
        reportID: string;
        source: string;
    };
    [SCREENS.PROFILE_AVATAR]: {
        accountID: string;
    };
    [SCREENS.WORKSPACE_AVATAR]: {
        policyID: string;
    };
    [SCREENS.REPORT_AVATAR]: {
        reportID: string;
    };
    [SCREENS.NOT_FOUND]: undefined;
    [NAVIGATORS.LEFT_MODAL_NAVIGATOR]: NavigatorScreenParams<LeftModalNavigatorParamList>;
    [NAVIGATORS.RIGHT_MODAL_NAVIGATOR]: NavigatorScreenParams<RightModalNavigatorParamList>;
    [NAVIGATORS.FULL_SCREEN_NAVIGATOR]: NavigatorScreenParams<FullScreenNavigatorParamList>;
    [SCREENS.DESKTOP_SIGN_IN_REDIRECT]: undefined;
};

type RootStackParamList = PublicScreensParamList & AuthScreensParamList;

type BottomTabName = keyof BottomTabNavigatorParamList;

type CentralPaneName = keyof CentralPaneNavigatorParamList;

type FullScreenName = keyof SettingsCentralPaneNavigatorParamList;

type SwitchPolicyIDParams = {
    policyID?: string;
    route?: Routes;
    isPolicyAdmin?: boolean;
};

export type {
    NavigationRef,
    StackNavigationAction,
    CentralPaneNavigatorParamList,
    BottomTabName,
    CentralPaneName,
    FullScreenName,
    RootStackParamList,
    StateOrRoute,
    NavigationStateRoute,
    NavigationPartialRoute,
    NavigationRoot,
    AuthScreensParamList,
    BottomTabNavigatorParamList,
    LeftModalNavigatorParamList,
    RightModalNavigatorParamList,
    PublicScreensParamList,
    MoneyRequestNavigatorParamList,
    SplitDetailsNavigatorParamList,
    DetailsNavigatorParamList,
    ProfileNavigatorParamList,
    ReportDetailsNavigatorParamList,
    ReportSettingsNavigatorParamList,
    TaskDetailsNavigatorParamList,
    ReportDescriptionNavigatorParamList,
    ParticipantsNavigatorParamList,
    RoomMembersNavigatorParamList,
    RoomInviteNavigatorParamList,
    SearchNavigatorParamList,
    NewChatNavigatorParamList,
    NewTaskNavigatorParamList,
    TeachersUniteNavigatorParamList,
    SettingsNavigatorParamList,
    EnablePaymentsNavigatorParamList,
    AddPersonalBankAccountNavigatorParamList,
    WalletStatementNavigatorParamList,
    FlagCommentNavigatorParamList,
    EditRequestNavigatorParamList,
    PrivateNotesNavigatorParamList,
    SignInNavigatorParamList,
    ReferralDetailsNavigatorParamList,
    ReimbursementAccountNavigatorParamList,
    State,
    WorkspaceSwitcherNavigatorParamList,
    OnboardEngagementNavigatorParamList,
    SwitchPolicyIDParams,
};<|MERGE_RESOLUTION|>--- conflicted
+++ resolved
@@ -104,14 +104,11 @@
     [SCREENS.SETTINGS.ABOUT]: undefined;
     [SCREENS.SETTINGS.APP_DOWNLOAD_LINKS]: undefined;
     [SCREENS.SETTINGS.TROUBLESHOOT]: undefined;
-<<<<<<< HEAD
     [SCREENS.SETTINGS.CONSOLE]: undefined;
     [SCREENS.SETTINGS.SHARE_LOG]: {
         /** URL of the generated file to share logs in a report */
         source: string;
     };
-=======
->>>>>>> f28c398a
     [SCREENS.SETTINGS.LOUNGE_ACCESS]: undefined;
     [SCREENS.SETTINGS.WALLET.ROOT]: undefined;
     [SCREENS.SETTINGS.WALLET.CARDS_DIGITAL_DETAILS_UPDATE_ADDRESS]: undefined;
