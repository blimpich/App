/* eslint-disable @typescript-eslint/naming-convention  */
import type {
    CommonActions,
    NavigationContainerRefWithCurrent,
    NavigationHelpers,
    NavigationState,
    NavigatorScreenParams,
    ParamListBase,
    PartialRoute,
    PartialState,
    Route,
} from '@react-navigation/native';
import type {ValueOf} from 'type-fest';
import type CONST from '@src/CONST';
import type {Country} from '@src/CONST';
import type NAVIGATORS from '@src/NAVIGATORS';
import type {HybridAppRoute, Route as Routes} from '@src/ROUTES';
import type SCREENS from '@src/SCREENS';
import type EXIT_SURVEY_REASON_FORM_INPUT_IDS from '@src/types/form/ExitSurveyReasonForm';

type NavigationRef = NavigationContainerRefWithCurrent<RootStackParamList>;

type NavigationRoot = NavigationHelpers<RootStackParamList>;

type GoBackAction = Extract<CommonActions.Action, {type: 'GO_BACK'}>;
type ResetAction = Extract<CommonActions.Action, {type: 'RESET'}>;
type SetParamsAction = Extract<CommonActions.Action, {type: 'SET_PARAMS'}>;

type ActionNavigate = {
    type: ValueOf<typeof CONST.NAVIGATION.ACTION_TYPE>;
    payload: {
        name?: string;
        key?: string;
        // eslint-disable-next-line @typescript-eslint/no-explicit-any
        params?: any;
        path?: string;
        merge?: boolean;
    };
    source?: string;
    target?: string;
};

type StackNavigationAction = GoBackAction | ResetAction | SetParamsAction | ActionNavigate | undefined;

type NavigationStateRoute = NavigationState['routes'][number];
type NavigationPartialRoute<TRouteName extends string = string> = PartialRoute<Route<TRouteName>>;
type StateOrRoute = NavigationState | NavigationStateRoute | NavigationPartialRoute;
type State<TParamList extends ParamListBase = ParamListBase> = NavigationState<TParamList> | PartialState<NavigationState<TParamList>>;

type CentralPaneNavigatorParamList = {
    [SCREENS.REPORT]: {
        reportActionID: string;
        reportID: string;
        openOnAdminRoom?: boolean;
    };
    [SCREENS.SETTINGS.PROFILE.ROOT]: undefined;
    [SCREENS.SETTINGS.PREFERENCES.ROOT]: undefined;
    [SCREENS.SETTINGS.SECURITY]: undefined;
    [SCREENS.SETTINGS.WALLET.ROOT]: undefined;
    [SCREENS.SETTINGS.ABOUT]: undefined;
    [SCREENS.SETTINGS.WORKSPACES]: undefined;
    [SCREENS.SETTINGS.SAVE_THE_WORLD]: undefined;
};

type WorkspaceSwitcherNavigatorParamList = {
    [SCREENS.WORKSPACE_SWITCHER.ROOT]: undefined;
};

type BackToParams = {
    backTo?: Routes;
};

type SettingsNavigatorParamList = {
    [SCREENS.SETTINGS.ROOT]: undefined;
    [SCREENS.SETTINGS.SHARE_CODE]: undefined;
    [SCREENS.SETTINGS.PROFILE.ROOT]: undefined;
    [SCREENS.SETTINGS.PROFILE.PRONOUNS]: undefined;
    [SCREENS.SETTINGS.PROFILE.DISPLAY_NAME]: undefined;
    [SCREENS.SETTINGS.PROFILE.TIMEZONE]: undefined;
    [SCREENS.SETTINGS.PROFILE.TIMEZONE_SELECT]: undefined;
    [SCREENS.SETTINGS.PROFILE.LEGAL_NAME]: undefined;
    [SCREENS.SETTINGS.PROFILE.DATE_OF_BIRTH]: undefined;
    [SCREENS.SETTINGS.PROFILE.ADDRESS]: {
        country?: Country | '';
    };
    [SCREENS.SETTINGS.PROFILE.ADDRESS_COUNTRY]: {
        backTo?: Routes;
        country: string;
    };
    [SCREENS.SETTINGS.PROFILE.CONTACT_METHODS]: {
        backTo: Routes;
    };
    [SCREENS.SETTINGS.PROFILE.CONTACT_METHOD_DETAILS]: {
        contactMethod: string;
    };
    [SCREENS.SETTINGS.PROFILE.NEW_CONTACT_METHOD]: {
        backTo: Routes;
    };
    [SCREENS.SETTINGS.PREFERENCES.ROOT]: undefined;
    [SCREENS.SETTINGS.PREFERENCES.PRIORITY_MODE]: undefined;
    [SCREENS.SETTINGS.PREFERENCES.LANGUAGE]: undefined;
    [SCREENS.SETTINGS.PREFERENCES.THEME]: undefined;
    [SCREENS.SETTINGS.CLOSE]: undefined;
    [SCREENS.SETTINGS.SECURITY]: undefined;
    [SCREENS.SETTINGS.ABOUT]: undefined;
    [SCREENS.SETTINGS.APP_DOWNLOAD_LINKS]: undefined;
    [SCREENS.SETTINGS.TROUBLESHOOT]: undefined;
    [SCREENS.SETTINGS.CONSOLE]: undefined;
    [SCREENS.SETTINGS.SHARE_LOG]: {
        /** URL of the generated file to share logs in a report */
        source: string;
    };
    [SCREENS.SETTINGS.WALLET.ROOT]: undefined;
    [SCREENS.SETTINGS.WALLET.CARDS_DIGITAL_DETAILS_UPDATE_ADDRESS]: undefined;
    [SCREENS.SETTINGS.WALLET.DOMAIN_CARD]: undefined;
    [SCREENS.SETTINGS.WALLET.REPORT_VIRTUAL_CARD_FRAUD]: undefined;
    [SCREENS.SETTINGS.WALLET.CARD_ACTIVATE]: undefined;
    [SCREENS.SETTINGS.WALLET.CARD_GET_PHYSICAL.NAME]: {
        /** domain passed via route /settings/wallet/card/:domain */
        domain: string;
    };
    [SCREENS.SETTINGS.WALLET.CARD_GET_PHYSICAL.PHONE]: {
        /** domain passed via route /settings/wallet/card/:domain */
        domain: string;
    };
    [SCREENS.SETTINGS.WALLET.CARD_GET_PHYSICAL.ADDRESS]: {
        /** Currently selected country */
        country: string;
        /** domain passed via route /settings/wallet/card/:domain */
        domain: string;
    };
    [SCREENS.SETTINGS.WALLET.CARD_GET_PHYSICAL.CONFIRM]: {
        /** Currently selected country */
        country: string;
        /** domain passed via route /settings/wallet/card/:domain */
        domain: string;
    };
    [SCREENS.WORKSPACE.WORKFLOWS_PAYER]: {
        policyID: string;
    };
    [SCREENS.SETTINGS.WALLET.TRANSFER_BALANCE]: undefined;
    [SCREENS.SETTINGS.WALLET.CHOOSE_TRANSFER_ACCOUNT]: undefined;
    [SCREENS.SETTINGS.WALLET.ENABLE_PAYMENTS]: undefined;
    [SCREENS.SETTINGS.ADD_DEBIT_CARD]: undefined;
    [SCREENS.SETTINGS.ADD_BANK_ACCOUNT]: undefined;
    [SCREENS.SETTINGS.PROFILE.STATUS]: undefined;
    [SCREENS.SETTINGS.PROFILE.STATUS_CLEAR_AFTER]: undefined;
    [SCREENS.SETTINGS.PROFILE.STATUS_CLEAR_AFTER_DATE]: undefined;
    [SCREENS.SETTINGS.PROFILE.STATUS_CLEAR_AFTER_TIME]: undefined;
    [SCREENS.WORKSPACE.CURRENCY]: undefined;
    [SCREENS.WORKSPACE.NAME]: undefined;
    [SCREENS.WORKSPACE.DESCRIPTION]: undefined;
    [SCREENS.WORKSPACE.SHARE]: undefined;
    [SCREENS.WORKSPACE.RATE_AND_UNIT]: {
        policyID: string;
    };
    [SCREENS.WORKSPACE.RATE_AND_UNIT_RATE]: {
        policyID: string;
    };
    [SCREENS.WORKSPACE.RATE_AND_UNIT_UNIT]: {
        policyID: string;
    };
    [SCREENS.WORKSPACE.INVITE]: {
        policyID: string;
    };
    [SCREENS.WORKSPACE.INVITE_MESSAGE]: {
        policyID: string;
    };
    [SCREENS.WORKSPACE.CATEGORY_CREATE]: {
        policyID: string;
    };
    [SCREENS.WORKSPACE.CATEGORY_EDIT]: {
        policyID: string;
        categoryName: string;
    };
    [SCREENS.WORKSPACE.CATEGORY_SETTINGS]: {
        policyID: string;
        categoryName: string;
    };
    [SCREENS.WORKSPACE.CATEGORIES_SETTINGS]: {
        policyID: string;
    };
    [SCREENS.WORKSPACE.TAG_CREATE]: {
        policyID: string;
    };
    [SCREENS.WORKSPACE.DISTANCE_RATE_DETAILS]: {
        policyID: string;
        rateID: string;
    };
    [SCREENS.WORKSPACE.DISTANCE_RATE_EDIT]: {
        policyID: string;
        rateID: string;
    };
    [SCREENS.WORKSPACE.TAGS_SETTINGS]: {
        policyID: string;
    };
    [SCREENS.WORKSPACE.TAG_SETTINGS]: {
        policyID: string;
        tagName: string;
    };
    [SCREENS.WORKSPACE.TAGS_EDIT]: {
        policyID: string;
        tagName: string;
    };
    [SCREENS.WORKSPACE.TAG_EDIT]: {
        policyID: string;
        tagName: string;
    };
    [SCREENS.WORKSPACE.TAXES_SETTINGS]: {
        policyID: string;
    };
    [SCREENS.WORKSPACE.TAXES_SETTINGS_CUSTOM_TAX_NAME]: {
        policyID: string;
    };
    [SCREENS.WORKSPACE.TAXES_SETTINGS_FOREIGN_CURRENCY_DEFAULT]: {
        policyID: string;
    };
    [SCREENS.WORKSPACE.TAXES_SETTINGS_WORKSPACE_CURRENCY_DEFAULT]: {
        policyID: string;
    };
    [SCREENS.WORKSPACE.MEMBER_DETAILS]: {
        policyID: string;
        accountID: string;
    };
    [SCREENS.WORKSPACE.OWNER_CHANGE_SUCCESS]: {
        policyID: string;
        accountID: number;
    };
    [SCREENS.WORKSPACE.OWNER_CHANGE_ERROR]: {
        policyID: string;
        accountID: number;
    };
    [SCREENS.WORKSPACE.OWNER_CHANGE_CHECK]: {
        policyID: string;
        accountID: number;
        error: ValueOf<typeof CONST.POLICY.OWNERSHIP_ERRORS>;
    };
    [SCREENS.WORKSPACE.CREATE_DISTANCE_RATE]: {
        policyID: string;
    };
    [SCREENS.WORKSPACE.DISTANCE_RATES_SETTINGS]: {
        policyID: string;
    };
    [SCREENS.WORKSPACE.QUICKBOOKS_ONLINE_IMPORT]: {
        policyID: string;
    };
    [SCREENS.WORKSPACE.QUICKBOOKS_ONLINE_CHART_OF_ACCOUNTS]: {
        policyID: string;
    };
    [SCREENS.WORKSPACE.QUICKBOOKS_ONLINE_LOCATIONS]: {
        policyID: string;
    };
    [SCREENS.WORKSPACE.QUICKBOOKS_ONLINE_CLASSES]: {
        policyID: string;
    };
    [SCREENS.WORKSPACE.QUICKBOOKS_ONLINE_CUSTOMERS]: {
        policyID: string;
    };
    [SCREENS.WORKSPACE.QUICKBOOKS_ONLINE_TAXES]: {
        policyID: string;
    };
    [SCREENS.GET_ASSISTANCE]: {
        backTo: Routes;
    };
    [SCREENS.SETTINGS.TWO_FACTOR_AUTH]: BackToParams;
    [SCREENS.SETTINGS.REPORT_CARD_LOST_OR_DAMAGED]: undefined;
    [SCREENS.KEYBOARD_SHORTCUTS]: undefined;
    [SCREENS.SETTINGS.EXIT_SURVEY.REASON]: undefined;
    [SCREENS.SETTINGS.EXIT_SURVEY.RESPONSE]: {
        [EXIT_SURVEY_REASON_FORM_INPUT_IDS.REASON]: ValueOf<typeof CONST.EXIT_SURVEY.REASONS>;
        backTo: Routes;
    };
    [SCREENS.SETTINGS.EXIT_SURVEY.CONFIRM]: {
        backTo: Routes;
    };
    [SCREENS.WORKSPACE.TAX_CREATE]: {
        policyID: string;
    };
    [SCREENS.WORKSPACE.TAX_EDIT]: {
        policyID: string;
        taxID: string;
    };
    [SCREENS.WORKSPACE.TAX_NAME]: {
        policyID: string;
        taxID: string;
    };
    [SCREENS.WORKSPACE.TAX_VALUE]: {
        policyID: string;
        taxID: string;
    };
} & ReimbursementAccountNavigatorParamList;

type NewChatNavigatorParamList = {
    [SCREENS.NEW_CHAT.ROOT]: undefined;
};

type SearchNavigatorParamList = {
    [SCREENS.SEARCH_ROOT]: undefined;
};

type DetailsNavigatorParamList = {
    [SCREENS.DETAILS_ROOT]: {
        login: string;
        reportID: string;
    };
};

type ProfileNavigatorParamList = {
    [SCREENS.PROFILE_ROOT]: {
        accountID: string;
        reportID: string;
        backTo: Routes;
    };
};

type ReportDetailsNavigatorParamList = {
    [SCREENS.REPORT_DETAILS.ROOT]: undefined;
    [SCREENS.REPORT_DETAILS.SHARE_CODE]: {
        reportID: string;
    };
};

type ReportSettingsNavigatorParamList = {
    [SCREENS.REPORT_SETTINGS.ROOT]: undefined;
    [SCREENS.REPORT_SETTINGS.ROOM_NAME]: undefined;
    [SCREENS.REPORT_SETTINGS.NOTIFICATION_PREFERENCES]: undefined;
    [SCREENS.REPORT_SETTINGS.WRITE_CAPABILITY]: undefined;
    [SCREENS.REPORT_SETTINGS.VISIBILITY]: {
        reportID: string;
    };
};

type ReportDescriptionNavigatorParamList = {
    [SCREENS.REPORT_DESCRIPTION_ROOT]: {reportID: string};
};

type ParticipantsNavigatorParamList = {
    [SCREENS.REPORT_PARTICIPANTS_ROOT]: {reportID: string};
};

type RoomMembersNavigatorParamList = {
    [SCREENS.ROOM_MEMBERS_ROOT]: undefined;
};

type RoomInviteNavigatorParamList = {
    [SCREENS.ROOM_INVITE_ROOT]: {
        reportID: string;
    };
};

type MoneyRequestNavigatorParamList = {
    [SCREENS.MONEY_REQUEST.STEP_AMOUNT]: {
        action: ValueOf<typeof CONST.IOU.ACTION>;
        iouType: ValueOf<typeof CONST.IOU.TYPE>;
        transactionID: string;
        reportID: string;
        backTo: string;
    };
    [SCREENS.MONEY_REQUEST.PARTICIPANTS]: {
        iouType: string;
        reportID: string;
    };
<<<<<<< HEAD
    [SCREENS.MONEY_REQUEST.STEP_CONFIRMATION]: {
        action: ValueOf<typeof CONST.IOU.ACTION>;
        iouType: string;
        transactionID: string;
        reportID: string;
=======
    [SCREENS.MONEY_REQUEST.CURRENCY]: {
        iouType: string;
        reportID: string;
        currency: string;
        backTo: Routes;
>>>>>>> 468ee2f6
    };
    [SCREENS.MONEY_REQUEST.STEP_DATE]: {
        action: ValueOf<typeof CONST.IOU.ACTION>;
        iouType: ValueOf<typeof CONST.IOU.TYPE>;
        transactionID: string;
        reportID: string;
        backTo: Routes;
    };
    [SCREENS.MONEY_REQUEST.STEP_DESCRIPTION]: {
        action: ValueOf<typeof CONST.IOU.ACTION>;
        iouType: ValueOf<typeof CONST.IOU.TYPE>;
        transactionID: string;
        reportID: string;
        backTo: Routes;
        reportActionID: string;
    };
    [SCREENS.MONEY_REQUEST.STEP_CATEGORY]: {
        action: ValueOf<typeof CONST.IOU.ACTION>;
        iouType: ValueOf<typeof CONST.IOU.TYPE>;
        transactionID: string;
        reportActionID: string;
        reportID: string;
        backTo: Routes;
    };
    [SCREENS.MONEY_REQUEST.STEP_TAX_AMOUNT]: {
        action: ValueOf<typeof CONST.IOU.ACTION>;
        iouType: ValueOf<typeof CONST.IOU.TYPE>;
        transactionID: string;
        reportID: string;
        backTo: Routes;
    };
    [SCREENS.MONEY_REQUEST.STEP_TAG]: {
        action: ValueOf<typeof CONST.IOU.ACTION>;
        iouType: ValueOf<typeof CONST.IOU.TYPE>;
        transactionID: string;
        reportID: string;
        backTo: Routes;
    };
    [SCREENS.MONEY_REQUEST.STEP_TAX_RATE]: {
        action: ValueOf<typeof CONST.IOU.ACTION>;
        iouType: ValueOf<typeof CONST.IOU.TYPE>;
        transactionID: string;
        reportID: string;
        backTo: Routes;
    };
    [SCREENS.MONEY_REQUEST.STEP_WAYPOINT]: {
        iouType: ValueOf<typeof CONST.IOU.TYPE>;
        reportID: string;
        backTo: Routes | undefined;
        action: ValueOf<typeof CONST.IOU.ACTION>;
        pageIndex: string;
        transactionID: string;
    };
    [SCREENS.MONEY_REQUEST.STEP_MERCHANT]: {
        action: ValueOf<typeof CONST.IOU.ACTION>;
        iouType: ValueOf<typeof CONST.IOU.TYPE>;
        transactionID: string;
        reportID: string;
        backTo: Routes;
    };
    [SCREENS.IOU_SEND.ENABLE_PAYMENTS]: undefined;
    [SCREENS.IOU_SEND.ADD_BANK_ACCOUNT]: undefined;
    [SCREENS.IOU_SEND.ADD_DEBIT_CARD]: undefined;
    [SCREENS.MONEY_REQUEST.WAYPOINT]: {
        iouType: string;
        transactionID: string;
        waypointIndex: string;
        threadReportID: number;
    };
    [SCREENS.MONEY_REQUEST.STEP_DISTANCE]: {
        action: string;
        iouType: ValueOf<typeof CONST.IOU.TYPE>;
        transactionID: string;
        reportID: string;
        backTo: Routes;
    };
    [SCREENS.MONEY_REQUEST.RECEIPT]: {
        iouType: string;
        reportID: string;
    };
    [SCREENS.MONEY_REQUEST.STEP_CONFIRMATION]: {
        action: ValueOf<typeof CONST.IOU.ACTION>;
        iouType: ValueOf<typeof CONST.IOU.TYPE>;
        transactionID: string;
        reportID: string;
        pageIndex?: string;
        backTo?: string;
    };
};

type NewTaskNavigatorParamList = {
    [SCREENS.NEW_TASK.ROOT]: undefined;
    [SCREENS.NEW_TASK.TASK_ASSIGNEE_SELECTOR]: undefined;
    [SCREENS.NEW_TASK.TASK_SHARE_DESTINATION_SELECTOR]: undefined;
    [SCREENS.NEW_TASK.DETAILS]: undefined;
    [SCREENS.NEW_TASK.TITLE]: undefined;
    [SCREENS.NEW_TASK.DESCRIPTION]: undefined;
};

type OnboardEngagementNavigatorParamList = {
    [SCREENS.ONBOARD_ENGAGEMENT.ROOT]: undefined;
    [SCREENS.ONBOARD_ENGAGEMENT.MANAGE_TEAMS_EXPENSES]: undefined;
    [SCREENS.ONBOARD_ENGAGEMENT.EXPENSIFY_CLASSIC]: undefined;
};

type TeachersUniteNavigatorParamList = {
    [SCREENS.SAVE_THE_WORLD.ROOT]: undefined;
    [SCREENS.I_KNOW_A_TEACHER]: undefined;
    [SCREENS.INTRO_SCHOOL_PRINCIPAL]: undefined;
    [SCREENS.I_AM_A_TEACHER]: undefined;
};

type TaskDetailsNavigatorParamList = {
    [SCREENS.TASK.TITLE]: undefined;
    [SCREENS.TASK.ASSIGNEE]: {
        reportID: string;
    };
};

type EnablePaymentsNavigatorParamList = {
    [SCREENS.ENABLE_PAYMENTS_ROOT]: undefined;
};

type SplitDetailsNavigatorParamList = {
    [SCREENS.SPLIT_DETAILS.ROOT]: {
        reportID: string;
        reportActionID: string;
    };
    [SCREENS.SPLIT_DETAILS.EDIT_REQUEST]: {
        field: string;
        reportID: string;
        reportActionID: string;
        currency: string;
        tagIndex: string;
    };
};

type AddPersonalBankAccountNavigatorParamList = {
    [SCREENS.ADD_PERSONAL_BANK_ACCOUNT_ROOT]: undefined;
};

type ReimbursementAccountNavigatorParamList = {
    [SCREENS.REIMBURSEMENT_ACCOUNT_ROOT]: {
        stepToOpen?: string;
        backTo?: Routes;
        policyID?: string;
    };
};

type WalletStatementNavigatorParamList = {
    [SCREENS.WALLET_STATEMENT_ROOT]: {
        /** The statement year and month as one string, i.e. 202110 */
        yearMonth: string;
    };
};

type FlagCommentNavigatorParamList = {
    [SCREENS.FLAG_COMMENT_ROOT]: {
        reportID: string;
        reportActionID: string;
    };
};

type EditRequestNavigatorParamList = {
    [SCREENS.EDIT_REQUEST.ROOT]: {
        field: string;
        threadReportID: string;
    };
};

type SignInNavigatorParamList = {
    [SCREENS.SIGN_IN_ROOT]: undefined;
};

type ReferralDetailsNavigatorParamList = {
    [SCREENS.REFERRAL_DETAILS]: {
        contentType: ValueOf<typeof CONST.REFERRAL_PROGRAM.CONTENT_TYPES>;
        backTo: string;
    };
};

type ProcessMoneyRequestHoldNavigatorParamList = {
    [SCREENS.PROCESS_MONEY_REQUEST_HOLD_ROOT]: undefined;
};

type PrivateNotesNavigatorParamList = {
    [SCREENS.PRIVATE_NOTES.LIST]: undefined;
    [SCREENS.PRIVATE_NOTES.EDIT]: {
        reportID: string;
        accountID: string;
    };
};

type LeftModalNavigatorParamList = {
    [SCREENS.LEFT_MODAL.SEARCH]: NavigatorScreenParams<SearchNavigatorParamList>;
    [SCREENS.LEFT_MODAL.WORKSPACE_SWITCHER]: NavigatorScreenParams<WorkspaceSwitcherNavigatorParamList>;
};

type RightModalNavigatorParamList = {
    [SCREENS.RIGHT_MODAL.SETTINGS]: NavigatorScreenParams<SettingsNavigatorParamList>;
    [SCREENS.RIGHT_MODAL.NEW_CHAT]: NavigatorScreenParams<NewChatNavigatorParamList>;
    [SCREENS.RIGHT_MODAL.DETAILS]: NavigatorScreenParams<DetailsNavigatorParamList>;
    [SCREENS.RIGHT_MODAL.PROFILE]: NavigatorScreenParams<ProfileNavigatorParamList>;
    [SCREENS.SETTINGS.SHARE_CODE]: undefined;
    [SCREENS.RIGHT_MODAL.REPORT_DETAILS]: NavigatorScreenParams<ReportDetailsNavigatorParamList>;
    [SCREENS.RIGHT_MODAL.REPORT_SETTINGS]: NavigatorScreenParams<ReportSettingsNavigatorParamList>;
    [SCREENS.RIGHT_MODAL.REPORT_DESCRIPTION]: NavigatorScreenParams<ReportDescriptionNavigatorParamList>;
    [SCREENS.RIGHT_MODAL.PARTICIPANTS]: NavigatorScreenParams<ParticipantsNavigatorParamList>;
    [SCREENS.RIGHT_MODAL.ROOM_MEMBERS]: NavigatorScreenParams<RoomMembersNavigatorParamList>;
    [SCREENS.RIGHT_MODAL.ROOM_INVITE]: NavigatorScreenParams<RoomInviteNavigatorParamList>;
    [SCREENS.RIGHT_MODAL.MONEY_REQUEST]: NavigatorScreenParams<MoneyRequestNavigatorParamList>;
    [SCREENS.RIGHT_MODAL.NEW_TASK]: NavigatorScreenParams<NewTaskNavigatorParamList>;
    [SCREENS.RIGHT_MODAL.ONBOARD_ENGAGEMENT]: NavigatorScreenParams<OnboardEngagementNavigatorParamList>;
    [SCREENS.RIGHT_MODAL.TEACHERS_UNITE]: NavigatorScreenParams<TeachersUniteNavigatorParamList>;
    [SCREENS.RIGHT_MODAL.TASK_DETAILS]: NavigatorScreenParams<TaskDetailsNavigatorParamList>;
    [SCREENS.RIGHT_MODAL.ENABLE_PAYMENTS]: NavigatorScreenParams<EnablePaymentsNavigatorParamList>;
    [SCREENS.RIGHT_MODAL.SPLIT_DETAILS]: NavigatorScreenParams<SplitDetailsNavigatorParamList>;
    [SCREENS.RIGHT_MODAL.ADD_PERSONAL_BANK_ACCOUNT]: NavigatorScreenParams<AddPersonalBankAccountNavigatorParamList>;
    [SCREENS.RIGHT_MODAL.WALLET_STATEMENT]: NavigatorScreenParams<WalletStatementNavigatorParamList>;
    [SCREENS.RIGHT_MODAL.FLAG_COMMENT]: NavigatorScreenParams<FlagCommentNavigatorParamList>;
    [SCREENS.RIGHT_MODAL.EDIT_REQUEST]: NavigatorScreenParams<EditRequestNavigatorParamList>;
    [SCREENS.RIGHT_MODAL.SIGN_IN]: NavigatorScreenParams<SignInNavigatorParamList>;
    [SCREENS.RIGHT_MODAL.PROCESS_MONEY_REQUEST_HOLD]: NavigatorScreenParams<ProcessMoneyRequestHoldNavigatorParamList>;
    [SCREENS.RIGHT_MODAL.REFERRAL]: NavigatorScreenParams<ReferralDetailsNavigatorParamList>;
    [SCREENS.RIGHT_MODAL.PRIVATE_NOTES]: NavigatorScreenParams<PrivateNotesNavigatorParamList>;
};

type WorkspacesCentralPaneNavigatorParamList = {
    [SCREENS.WORKSPACE.PROFILE]: {
        policyID: string;
    };
    [SCREENS.WORKSPACE.CARD]: {
        policyID: string;
    };
    [SCREENS.WORKSPACE.WORKFLOWS]: {
        policyID: string;
    };
    [SCREENS.WORKSPACE.WORKFLOWS_APPROVER]: {
        policyID: string;
    };
    [SCREENS.WORKSPACE.WORKFLOWS_AUTO_REPORTING_FREQUENCY]: {
        policyID: string;
    };
    [SCREENS.WORKSPACE.WORKFLOWS_AUTO_REPORTING_MONTHLY_OFFSET]: {
        policyID: string;
    };
    [SCREENS.WORKSPACE.REIMBURSE]: {
        policyID: string;
    };
    [SCREENS.WORKSPACE.BILLS]: {
        policyID: string;
    };
    [SCREENS.WORKSPACE.INVOICES]: {
        policyID: string;
    };
    [SCREENS.WORKSPACE.TRAVEL]: {
        policyID: string;
    };
    [SCREENS.WORKSPACE.MEMBERS]: {
        policyID: string;
    };
    [SCREENS.WORKSPACE.ACCOUNTING]: {
        policyID: string;
    };
    [SCREENS.WORKSPACE.CATEGORIES]: {
        policyID: string;
    };
    [SCREENS.WORKSPACE.MORE_FEATURES]: {
        policyID: string;
    };
    [SCREENS.WORKSPACE.TAGS]: {
        policyID: string;
        tagName: string;
    };
    [SCREENS.WORKSPACE.TAXES]: {
        policyID: string;
    };
    [SCREENS.WORKSPACE.DISTANCE_RATES]: {
        policyID: string;
    };
    [SCREENS.WORKSPACE.ACCOUNTING]: {
        policyID: string;
    };
};

type FullScreenNavigatorParamList = {
    [SCREENS.WORKSPACE.INITIAL]: {
        policyID: string;
    };
    [SCREENS.WORKSPACES_CENTRAL_PANE]: NavigatorScreenParams<WorkspacesCentralPaneNavigatorParamList>;
};

type OnboardingModalNavigatorParamList = {
    [SCREENS.ONBOARDING_MODAL.ONBOARDING]: undefined;
    [SCREENS.ONBOARDING.PERSONAL_DETAILS]: undefined;
    [SCREENS.ONBOARDING.PURPOSE]: undefined;
};

type WelcomeVideoModalNavigatorParamList = {
    [SCREENS.WELCOME_VIDEO.ROOT]: undefined;
};

type BottomTabNavigatorParamList = {
    [SCREENS.HOME]: undefined;
    [SCREENS.SETTINGS.ROOT]: undefined;
};

type SharedScreensParamList = {
    [NAVIGATORS.BOTTOM_TAB_NAVIGATOR]: NavigatorScreenParams<BottomTabNavigatorParamList>;
    [SCREENS.TRANSITION_BETWEEN_APPS]: {
        email?: string;
        accountID?: number;
        error?: string;
        shortLivedAuthToken?: string;
        shortLivedToken?: string;
        authTokenType?: ValueOf<typeof CONST.AUTH_TOKEN_TYPES>;
        exitTo?: Routes | HybridAppRoute;
        shouldForceLogin: string;
        domain?: Routes;
    };
    [SCREENS.VALIDATE_LOGIN]: {
        accountID: string;
        validateCode: string;
        exitTo?: Routes | HybridAppRoute;
    };
};

type PublicScreensParamList = SharedScreensParamList & {
    [SCREENS.UNLINK_LOGIN]: {
        accountID?: string;
        validateCode?: string;
    };
    [SCREENS.SIGN_IN_WITH_APPLE_DESKTOP]: undefined;
    [SCREENS.SIGN_IN_WITH_GOOGLE_DESKTOP]: undefined;
    [SCREENS.SAML_SIGN_IN]: undefined;
};

type AuthScreensParamList = SharedScreensParamList & {
    [NAVIGATORS.CENTRAL_PANE_NAVIGATOR]: NavigatorScreenParams<CentralPaneNavigatorParamList>;
    [SCREENS.CONCIERGE]: undefined;
    [SCREENS.REPORT_ATTACHMENTS]: {
        reportID: string;
        source: string;
    };
    [SCREENS.PROFILE_AVATAR]: {
        accountID: string;
    };
    [SCREENS.WORKSPACE_AVATAR]: {
        policyID: string;
    };
    [SCREENS.WORKSPACE_JOIN_USER]: {
        policyID: string;
        email: string;
    };
    [SCREENS.REPORT_AVATAR]: {
        reportID: string;
    };
    [SCREENS.NOT_FOUND]: undefined;
    [NAVIGATORS.LEFT_MODAL_NAVIGATOR]: NavigatorScreenParams<LeftModalNavigatorParamList>;
    [NAVIGATORS.RIGHT_MODAL_NAVIGATOR]: NavigatorScreenParams<RightModalNavigatorParamList>;
    [NAVIGATORS.FULL_SCREEN_NAVIGATOR]: NavigatorScreenParams<FullScreenNavigatorParamList>;
    [NAVIGATORS.ONBOARDING_MODAL_NAVIGATOR]: NavigatorScreenParams<OnboardingModalNavigatorParamList>;
    [NAVIGATORS.WELCOME_VIDEO_MODAL_NAVIGATOR]: NavigatorScreenParams<WelcomeVideoModalNavigatorParamList>;
    [SCREENS.DESKTOP_SIGN_IN_REDIRECT]: undefined;
    [SCREENS.TRANSACTION_RECEIPT]: {
        reportID: string;
        transactionID: string;
    };
};

type RootStackParamList = PublicScreensParamList & AuthScreensParamList & SearchNavigatorParamList;

type BottomTabName = keyof BottomTabNavigatorParamList;

type CentralPaneName = keyof CentralPaneNavigatorParamList;

type FullScreenName = keyof WorkspacesCentralPaneNavigatorParamList;

type SwitchPolicyIDParams = {
    policyID?: string;
    route?: Routes;
    isPolicyAdmin?: boolean;
};

export type {
    NavigationRef,
    StackNavigationAction,
    CentralPaneNavigatorParamList,
    BottomTabName,
    CentralPaneName,
    FullScreenName,
    RootStackParamList,
    StateOrRoute,
    NavigationStateRoute,
    NavigationPartialRoute,
    NavigationRoot,
    AuthScreensParamList,
    BottomTabNavigatorParamList,
    LeftModalNavigatorParamList,
    RightModalNavigatorParamList,
    OnboardingModalNavigatorParamList,
    WelcomeVideoModalNavigatorParamList,
    PublicScreensParamList,
    MoneyRequestNavigatorParamList,
    SplitDetailsNavigatorParamList,
    DetailsNavigatorParamList,
    ProfileNavigatorParamList,
    ReportDetailsNavigatorParamList,
    ReportSettingsNavigatorParamList,
    TaskDetailsNavigatorParamList,
    ReportDescriptionNavigatorParamList,
    ParticipantsNavigatorParamList,
    RoomMembersNavigatorParamList,
    RoomInviteNavigatorParamList,
    SearchNavigatorParamList,
    NewChatNavigatorParamList,
    NewTaskNavigatorParamList,
    TeachersUniteNavigatorParamList,
    SettingsNavigatorParamList,
    EnablePaymentsNavigatorParamList,
    AddPersonalBankAccountNavigatorParamList,
    WalletStatementNavigatorParamList,
    FlagCommentNavigatorParamList,
    EditRequestNavigatorParamList,
    PrivateNotesNavigatorParamList,
    SignInNavigatorParamList,
    ReferralDetailsNavigatorParamList,
    ReimbursementAccountNavigatorParamList,
    State,
    WorkspaceSwitcherNavigatorParamList,
    OnboardEngagementNavigatorParamList,
    SwitchPolicyIDParams,
    FullScreenNavigatorParamList,
    WorkspacesCentralPaneNavigatorParamList,
    BackToParams,
};<|MERGE_RESOLUTION|>--- conflicted
+++ resolved
@@ -360,19 +360,11 @@
         iouType: string;
         reportID: string;
     };
-<<<<<<< HEAD
-    [SCREENS.MONEY_REQUEST.STEP_CONFIRMATION]: {
-        action: ValueOf<typeof CONST.IOU.ACTION>;
-        iouType: string;
-        transactionID: string;
-        reportID: string;
-=======
     [SCREENS.MONEY_REQUEST.CURRENCY]: {
         iouType: string;
         reportID: string;
         currency: string;
         backTo: Routes;
->>>>>>> 468ee2f6
     };
     [SCREENS.MONEY_REQUEST.STEP_DATE]: {
         action: ValueOf<typeof CONST.IOU.ACTION>;
