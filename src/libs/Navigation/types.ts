--- conflicted
+++ resolved
@@ -332,15 +332,15 @@
         policyID: string;
         backTo?: Routes;
     };
-<<<<<<< HEAD
     [SCREENS.SETTINGS_TAGS.SETTINGS_TAGS_IMPORT]: {
-=======
+        policyID: string;
+        backTo?: Routes;
+    };
     [SCREENS.WORKSPACE.TAGS_IMPORT_OPTIONS]: {
         policyID: string;
         backTo?: Routes;
     };
     [SCREENS.WORKSPACE.TAGS_IMPORT_MULTI_LEVEL_SETTINGS]: {
->>>>>>> aeffce7e
         policyID: string;
         backTo?: Routes;
     };
@@ -348,11 +348,8 @@
         policyID: string;
         backTo?: Routes;
     };
-<<<<<<< HEAD
-    [SCREENS.SETTINGS_TAGS.SETTINGS_TAGS_IMPORTED]: {
-=======
+    [SCREENS.SETTINGS_TAGS.SETTINGS_TAGS_IMPORTED]: {policyID: string; backTo?: Routes};
     [SCREENS.WORKSPACE.TAGS_IMPORTED_MULTI_LEVEL]: {
->>>>>>> aeffce7e
         policyID: string;
         backTo?: Routes;
     };
