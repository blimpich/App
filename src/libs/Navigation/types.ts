--- conflicted
+++ resolved
@@ -345,11 +345,10 @@
     [SCREENS.WORKSPACE.ACCOUNTING.XERO_INVOICE_ACCOUNT_SELECTOR]: {
         policyID: string;
     };
-<<<<<<< HEAD
     [SCREENS.WORKSPACE.ACCOUNTING.XERO_EXPORT_PREFERRED_EXPORTER_SELECT]: {
-=======
+        policyID: string;
+    },
     [SCREENS.WORKSPACE.ACCOUNTING.XERO_BILL_PAYMENT_ACCOUNT_SELECTOR]: {
->>>>>>> a8da9fda
         policyID: string;
     };
     [SCREENS.GET_ASSISTANCE]: {
