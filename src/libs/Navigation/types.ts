/* eslint-disable @typescript-eslint/naming-convention  */
import type {
    CommonActions,
    NavigationContainerRefWithCurrent,
    NavigationHelpers,
    NavigationState,
    NavigatorScreenParams,
    ParamListBase,
    PartialRoute,
    PartialState,
    Route,
} from '@react-navigation/native';
import type {ValueOf} from 'type-fest';
import type CONST from '@src/CONST';
import type NAVIGATORS from '@src/NAVIGATORS';
import type {HybridAppRoute, Route as Routes} from '@src/ROUTES';
import type SCREENS from '@src/SCREENS';
import type EXIT_SURVEY_REASON_FORM_INPUT_IDS from '@src/types/form/ExitSurveyReasonForm';

type NavigationRef = NavigationContainerRefWithCurrent<RootStackParamList>;

type NavigationRoot = NavigationHelpers<RootStackParamList>;

type GoBackAction = Extract<CommonActions.Action, {type: 'GO_BACK'}>;
type ResetAction = Extract<CommonActions.Action, {type: 'RESET'}>;
type SetParamsAction = Extract<CommonActions.Action, {type: 'SET_PARAMS'}>;

type ActionNavigate = {
    type: ValueOf<typeof CONST.NAVIGATION.ACTION_TYPE>;
    payload: {
        name?: string;
        key?: string;
        // eslint-disable-next-line @typescript-eslint/no-explicit-any
        params?: any;
        path?: string;
        merge?: boolean;
    };
    source?: string;
    target?: string;
};

type StackNavigationAction = GoBackAction | ResetAction | SetParamsAction | ActionNavigate | undefined;

type NavigationStateRoute = NavigationState['routes'][number];
type NavigationPartialRoute<TRouteName extends string = string> = PartialRoute<Route<TRouteName>>;
type StateOrRoute = NavigationState | NavigationStateRoute | NavigationPartialRoute;
type State<TParamList extends ParamListBase = ParamListBase> = NavigationState<TParamList> | PartialState<NavigationState<TParamList>>;

type CentralPaneNavigatorParamList = {
    [SCREENS.REPORT]: {
        reportActionID: string;
        reportID: string;
        openOnAdminRoom?: boolean;
    };

    [SCREENS.SETTINGS.WORKSPACES]: undefined;
    [SCREENS.WORKSPACE.PROFILE]: {
        policyID: string;
    };
    [SCREENS.WORKSPACE.CARD]: {
        policyID: string;
    };
    [SCREENS.WORKSPACE.WORKFLOWS]: {
        policyID: string;
    };
    [SCREENS.WORKSPACE.REIMBURSE]: {
        policyID: string;
    };
    [SCREENS.WORKSPACE.BILLS]: {
        policyID: string;
    };
    [SCREENS.WORKSPACE.INVOICES]: {
        policyID: string;
    };
    [SCREENS.WORKSPACE.TRAVEL]: {
        policyID: string;
    };
    [SCREENS.WORKSPACE.MEMBERS]: {
        policyID: string;
    };
    [SCREENS.WORKSPACE.CATEGORIES]: {
        policyID: string;
    };
};

type WorkspaceSwitcherNavigatorParamList = {
    [SCREENS.WORKSPACE_SWITCHER.ROOT]: undefined;
};

type SettingsNavigatorParamList = {
    [SCREENS.SETTINGS.ROOT]: undefined;
    [SCREENS.SETTINGS.SHARE_CODE]: undefined;
    [SCREENS.SETTINGS.PROFILE.ROOT]: undefined;
    [SCREENS.SETTINGS.PROFILE.PRONOUNS]: undefined;
    [SCREENS.SETTINGS.PROFILE.DISPLAY_NAME]: undefined;
    [SCREENS.SETTINGS.PROFILE.TIMEZONE]: undefined;
    [SCREENS.SETTINGS.PROFILE.TIMEZONE_SELECT]: undefined;
    [SCREENS.SETTINGS.PROFILE.LEGAL_NAME]: undefined;
    [SCREENS.SETTINGS.PROFILE.DATE_OF_BIRTH]: undefined;
    [SCREENS.SETTINGS.PROFILE.ADDRESS]: undefined;
    [SCREENS.SETTINGS.PROFILE.ADDRESS_COUNTRY]: undefined;
    [SCREENS.SETTINGS.PROFILE.CONTACT_METHODS]: {
        backTo: Routes;
    };
    [SCREENS.SETTINGS.PROFILE.CONTACT_METHOD_DETAILS]: {
        contactMethod: string;
    };
    [SCREENS.SETTINGS.PROFILE.NEW_CONTACT_METHOD]: {
        backTo: Routes;
    };
    [SCREENS.SETTINGS.PREFERENCES.ROOT]: undefined;
    [SCREENS.SETTINGS.PREFERENCES.PRIORITY_MODE]: undefined;
    [SCREENS.SETTINGS.PREFERENCES.LANGUAGE]: undefined;
    [SCREENS.SETTINGS.PREFERENCES.THEME]: undefined;
    [SCREENS.SETTINGS.CLOSE]: undefined;
    [SCREENS.SETTINGS.SECURITY]: undefined;
    [SCREENS.SETTINGS.ABOUT]: undefined;
    [SCREENS.SETTINGS.APP_DOWNLOAD_LINKS]: undefined;
    [SCREENS.SETTINGS.TROUBLESHOOT]: undefined;
    [SCREENS.SETTINGS.CONSOLE]: undefined;
    [SCREENS.SETTINGS.SHARE_LOG]: {
        /** URL of the generated file to share logs in a report */
        source: string;
    };
    [SCREENS.SETTINGS.WALLET.ROOT]: undefined;
    [SCREENS.SETTINGS.WALLET.CARDS_DIGITAL_DETAILS_UPDATE_ADDRESS]: undefined;
    [SCREENS.SETTINGS.WALLET.DOMAIN_CARD]: undefined;
    [SCREENS.SETTINGS.WALLET.REPORT_VIRTUAL_CARD_FRAUD]: undefined;
    [SCREENS.SETTINGS.WALLET.CARD_ACTIVATE]: undefined;
    [SCREENS.SETTINGS.WALLET.CARD_GET_PHYSICAL.NAME]: {
        /** domain passed via route /settings/wallet/card/:domain */
        domain: string;
    };
    [SCREENS.SETTINGS.WALLET.CARD_GET_PHYSICAL.PHONE]: {
        /** domain passed via route /settings/wallet/card/:domain */
        domain: string;
    };
    [SCREENS.SETTINGS.WALLET.CARD_GET_PHYSICAL.ADDRESS]: {
        /** Currently selected country */
        country: string;
        /** domain passed via route /settings/wallet/card/:domain */
        domain: string;
    };
    [SCREENS.SETTINGS.WALLET.CARD_GET_PHYSICAL.CONFIRM]: {
        /** Currently selected country */
        country: string;
        /** domain passed via route /settings/wallet/card/:domain */
        domain: string;
    };
    [SCREENS.SETTINGS.WALLET.TRANSFER_BALANCE]: undefined;
    [SCREENS.SETTINGS.WALLET.CHOOSE_TRANSFER_ACCOUNT]: undefined;
    [SCREENS.SETTINGS.WALLET.ENABLE_PAYMENTS]: undefined;
    [SCREENS.SETTINGS.ADD_DEBIT_CARD]: undefined;
    [SCREENS.SETTINGS.ADD_BANK_ACCOUNT]: undefined;
    [SCREENS.SETTINGS.PROFILE.STATUS]: undefined;
    [SCREENS.SETTINGS.PROFILE.STATUS_CLEAR_AFTER]: undefined;
    [SCREENS.SETTINGS.PROFILE.STATUS_CLEAR_AFTER_DATE]: undefined;
    [SCREENS.SETTINGS.PROFILE.STATUS_CLEAR_AFTER_TIME]: undefined;
    [SCREENS.WORKSPACE.CURRENCY]: undefined;
    [SCREENS.WORKSPACE.NAME]: undefined;
    [SCREENS.WORKSPACE.DESCRIPTION]: undefined;
    [SCREENS.WORKSPACE.SHARE]: undefined;
    [SCREENS.WORKSPACE.RATE_AND_UNIT]: {
        policyID: string;
    };
    [SCREENS.WORKSPACE.RATE_AND_UNIT_RATE]: {
        policyID: string;
    };
    [SCREENS.WORKSPACE.RATE_AND_UNIT_UNIT]: {
        policyID: string;
    };
    [SCREENS.WORKSPACE.INVITE]: {
        policyID: string;
    };
    [SCREENS.WORKSPACE.INVITE_MESSAGE]: {
        policyID: string;
    };
<<<<<<< HEAD
    [SCREENS.WORKSPACE.CATEGORY_SETTINGS]: {
        policyID: string;
        categoryName: string;
=======
    [SCREENS.WORKSPACE.CATEGORIES_SETTINGS]: {
        policyID: string;
>>>>>>> dcf2e3e1
    };
    [SCREENS.GET_ASSISTANCE]: {
        backTo: Routes;
    };
    [SCREENS.SETTINGS.TWO_FACTOR_AUTH]: undefined;
    [SCREENS.SETTINGS.REPORT_CARD_LOST_OR_DAMAGED]: undefined;
    [SCREENS.KEYBOARD_SHORTCUTS]: undefined;
    [SCREENS.SETTINGS.EXIT_SURVEY.REASON]: undefined;
    [SCREENS.SETTINGS.EXIT_SURVEY.RESPONSE]: {
        [EXIT_SURVEY_REASON_FORM_INPUT_IDS.REASON]: ValueOf<typeof CONST.EXIT_SURVEY.REASONS>;
        backTo: Routes;
    };
    [SCREENS.SETTINGS.EXIT_SURVEY.CONFIRM]: {
        backTo: Routes;
    };
} & ReimbursementAccountNavigatorParamList;

type NewChatNavigatorParamList = {
    [SCREENS.NEW_CHAT.ROOT]: undefined;
};

type SearchNavigatorParamList = {
    [SCREENS.SEARCH_ROOT]: undefined;
};

type DetailsNavigatorParamList = {
    [SCREENS.DETAILS_ROOT]: {
        login: string;
        reportID: string;
    };
};

type ProfileNavigatorParamList = {
    [SCREENS.PROFILE_ROOT]: {
        accountID: string;
        reportID: string;
    };
};

type ReportDetailsNavigatorParamList = {
    [SCREENS.REPORT_DETAILS.ROOT]: undefined;
    [SCREENS.REPORT_DETAILS.SHARE_CODE]: {
        reportID: string;
    };
};

type ReportSettingsNavigatorParamList = {
    [SCREENS.REPORT_SETTINGS.ROOT]: undefined;
    [SCREENS.REPORT_SETTINGS.ROOM_NAME]: undefined;
    [SCREENS.REPORT_SETTINGS.NOTIFICATION_PREFERENCES]: undefined;
    [SCREENS.REPORT_SETTINGS.WRITE_CAPABILITY]: undefined;
    [SCREENS.REPORT_SETTINGS.VISIBILITY]: {
        reportID: string;
    };
};

type ReportDescriptionNavigatorParamList = {
    [SCREENS.REPORT_DESCRIPTION_ROOT]: {reportID: string};
};

type ParticipantsNavigatorParamList = {
    [SCREENS.REPORT_PARTICIPANTS_ROOT]: {reportID: string};
};

type RoomMembersNavigatorParamList = {
    [SCREENS.ROOM_MEMBERS_ROOT]: undefined;
};

type RoomInviteNavigatorParamList = {
    [SCREENS.ROOM_INVITE_ROOT]: {
        reportID: string;
    };
};

type MoneyRequestNavigatorParamList = {
    [SCREENS.MONEY_REQUEST.ROOT]: undefined;
    [SCREENS.MONEY_REQUEST.AMOUNT]: undefined;
    [SCREENS.MONEY_REQUEST.PARTICIPANTS]: {
        iouType: string;
        reportID: string;
    };
    [SCREENS.MONEY_REQUEST.CONFIRMATION]: {
        iouType: string;
        reportID: string;
    };
    [SCREENS.MONEY_REQUEST.CURRENCY]: {
        iouType: string;
        reportID: string;
        currency: string;
        backTo: string;
    };
    [SCREENS.MONEY_REQUEST.STEP_DATE]: {
        action: ValueOf<typeof CONST.IOU.ACTION>;
        iouType: ValueOf<typeof CONST.IOU.TYPE>;
        transactionID: string;
        reportID: string;
        backTo: string;
    };
    [SCREENS.MONEY_REQUEST.STEP_DESCRIPTION]: {
        action: ValueOf<typeof CONST.IOU.ACTION>;
        iouType: ValueOf<typeof CONST.IOU.TYPE>;
        transactionID: string;
        reportID: string;
        backTo: string;
    };
    [SCREENS.MONEY_REQUEST.STEP_CATEGORY]: {
        action: ValueOf<typeof CONST.IOU.ACTION>;
        iouType: ValueOf<typeof CONST.IOU.TYPE>;
        transactionID: string;
        reportID: string;
        backTo: string;
    };
    [SCREENS.MONEY_REQUEST.STEP_TAX_AMOUNT]: {
        iouType: string;
        transactionID: string;
        reportID: string;
        backTo: string;
    };
    [SCREENS.MONEY_REQUEST.STEP_TAG]: {
        action: ValueOf<typeof CONST.IOU.ACTION>;
        iouType: ValueOf<typeof CONST.IOU.TYPE>;
        transactionID: string;
        reportID: string;
        backTo: string;
    };
    [SCREENS.MONEY_REQUEST.STEP_TAX_RATE]: {
        iouType: string;
        transactionID: string;
        reportID: string;
        backTo: string;
    };
    [SCREENS.MONEY_REQUEST.STEP_WAYPOINT]: {
        iouType: ValueOf<typeof CONST.IOU.TYPE>;
        reportID: string;
        backTo: Routes | undefined;
        action: ValueOf<typeof CONST.IOU.ACTION>;
        pageIndex: string;
    };
    [SCREENS.MONEY_REQUEST.STEP_MERCHANT]: {
        action: ValueOf<typeof CONST.IOU.ACTION>;
        iouType: ValueOf<typeof CONST.IOU.TYPE>;
        transactionID: string;
        reportID: string;
        backTo: string;
    };
    [SCREENS.IOU_SEND.ENABLE_PAYMENTS]: undefined;
    [SCREENS.IOU_SEND.ADD_BANK_ACCOUNT]: undefined;
    [SCREENS.IOU_SEND.ADD_DEBIT_CARD]: undefined;
    [SCREENS.MONEY_REQUEST.WAYPOINT]: {
        iouType: string;
        transactionID: string;
        waypointIndex: string;
        threadReportID: number;
    };
    [SCREENS.MONEY_REQUEST.DISTANCE]: {
        iouType: ValueOf<typeof CONST.IOU.TYPE>;
        reportID: string;
    };
    [SCREENS.MONEY_REQUEST.RECEIPT]: {
        iouType: string;
        reportID: string;
    };
};

type NewTaskNavigatorParamList = {
    [SCREENS.NEW_TASK.ROOT]: undefined;
    [SCREENS.NEW_TASK.TASK_ASSIGNEE_SELECTOR]: undefined;
    [SCREENS.NEW_TASK.TASK_SHARE_DESTINATION_SELECTOR]: undefined;
    [SCREENS.NEW_TASK.DETAILS]: undefined;
    [SCREENS.NEW_TASK.TITLE]: undefined;
    [SCREENS.NEW_TASK.DESCRIPTION]: undefined;
};

type OnboardEngagementNavigatorParamList = {
    [SCREENS.ONBOARD_ENGAGEMENT.ROOT]: undefined;
    [SCREENS.ONBOARD_ENGAGEMENT.MANAGE_TEAMS_EXPENSES]: undefined;
    [SCREENS.ONBOARD_ENGAGEMENT.EXPENSIFY_CLASSIC]: undefined;
};

type TeachersUniteNavigatorParamList = {
    [SCREENS.SAVE_THE_WORLD.ROOT]: undefined;
    [SCREENS.I_KNOW_A_TEACHER]: undefined;
    [SCREENS.INTRO_SCHOOL_PRINCIPAL]: undefined;
    [SCREENS.I_AM_A_TEACHER]: undefined;
};

type TaskDetailsNavigatorParamList = {
    [SCREENS.TASK.TITLE]: undefined;
    [SCREENS.TASK.ASSIGNEE]: {
        reportID: string;
    };
};

type EnablePaymentsNavigatorParamList = {
    [SCREENS.ENABLE_PAYMENTS_ROOT]: undefined;
};

type SplitDetailsNavigatorParamList = {
    [SCREENS.SPLIT_DETAILS.ROOT]: {
        reportActionID: string;
    };
    [SCREENS.SPLIT_DETAILS.EDIT_REQUEST]: {
        field: string;
        reportID: string;
        reportActionID: string;
        currency: string;
        tagIndex: string;
    };
    [SCREENS.SPLIT_DETAILS.EDIT_CURRENCY]: undefined;
};

type AddPersonalBankAccountNavigatorParamList = {
    [SCREENS.ADD_PERSONAL_BANK_ACCOUNT_ROOT]: undefined;
};

type ReimbursementAccountNavigatorParamList = {
    [SCREENS.REIMBURSEMENT_ACCOUNT_ROOT]: {
        stepToOpen: string;
        policyID: string;
    };
};

type WalletStatementNavigatorParamList = {
    [SCREENS.WALLET_STATEMENT_ROOT]: {
        /** The statement year and month as one string, i.e. 202110 */
        yearMonth: string;
    };
};

type FlagCommentNavigatorParamList = {
    [SCREENS.FLAG_COMMENT_ROOT]: {
        reportID: string;
        reportActionID: string;
    };
};

type EditRequestNavigatorParamList = {
    [SCREENS.EDIT_REQUEST.ROOT]: {
        field: string;
        threadReportID: string;
    };
    [SCREENS.EDIT_REQUEST.CURRENCY]: undefined;
};

type SignInNavigatorParamList = {
    [SCREENS.SIGN_IN_ROOT]: undefined;
};

type ReferralDetailsNavigatorParamList = {
    [SCREENS.REFERRAL_DETAILS]: {
        contentType: ValueOf<typeof CONST.REFERRAL_PROGRAM.CONTENT_TYPES>;
        backTo: string;
    };
};

type ProcessMoneyRequestHoldNavigatorParamList = {
    [SCREENS.PROCESS_MONEY_REQUEST_HOLD_ROOT]: undefined;
};

type PrivateNotesNavigatorParamList = {
    [SCREENS.PRIVATE_NOTES.LIST]: undefined;
    [SCREENS.PRIVATE_NOTES.EDIT]: {
        reportID: string;
        accountID: string;
    };
};

type LeftModalNavigatorParamList = {
    [SCREENS.LEFT_MODAL.SEARCH]: NavigatorScreenParams<SearchNavigatorParamList>;
    [SCREENS.LEFT_MODAL.WORKSPACE_SWITCHER]: NavigatorScreenParams<WorkspaceSwitcherNavigatorParamList>;
};

type RightModalNavigatorParamList = {
    [SCREENS.RIGHT_MODAL.SETTINGS]: NavigatorScreenParams<SettingsNavigatorParamList>;
    [SCREENS.RIGHT_MODAL.NEW_CHAT]: NavigatorScreenParams<NewChatNavigatorParamList>;
    [SCREENS.RIGHT_MODAL.DETAILS]: NavigatorScreenParams<DetailsNavigatorParamList>;
    [SCREENS.RIGHT_MODAL.PROFILE]: NavigatorScreenParams<ProfileNavigatorParamList>;
    [SCREENS.SETTINGS.SHARE_CODE]: undefined;
    [SCREENS.RIGHT_MODAL.REPORT_DETAILS]: NavigatorScreenParams<ReportDetailsNavigatorParamList>;
    [SCREENS.RIGHT_MODAL.REPORT_SETTINGS]: NavigatorScreenParams<ReportSettingsNavigatorParamList>;
    [SCREENS.RIGHT_MODAL.REPORT_DESCRIPTION]: NavigatorScreenParams<ReportDescriptionNavigatorParamList>;
    [SCREENS.RIGHT_MODAL.PARTICIPANTS]: NavigatorScreenParams<ParticipantsNavigatorParamList>;
    [SCREENS.RIGHT_MODAL.ROOM_MEMBERS]: NavigatorScreenParams<RoomMembersNavigatorParamList>;
    [SCREENS.RIGHT_MODAL.ROOM_INVITE]: NavigatorScreenParams<RoomInviteNavigatorParamList>;
    [SCREENS.RIGHT_MODAL.MONEY_REQUEST]: NavigatorScreenParams<MoneyRequestNavigatorParamList>;
    [SCREENS.RIGHT_MODAL.NEW_TASK]: NavigatorScreenParams<NewTaskNavigatorParamList>;
    [SCREENS.RIGHT_MODAL.ONBOARD_ENGAGEMENT]: NavigatorScreenParams<OnboardEngagementNavigatorParamList>;
    [SCREENS.RIGHT_MODAL.TEACHERS_UNITE]: NavigatorScreenParams<TeachersUniteNavigatorParamList>;
    [SCREENS.RIGHT_MODAL.TASK_DETAILS]: NavigatorScreenParams<TaskDetailsNavigatorParamList>;
    [SCREENS.RIGHT_MODAL.ENABLE_PAYMENTS]: NavigatorScreenParams<EnablePaymentsNavigatorParamList>;
    [SCREENS.RIGHT_MODAL.SPLIT_DETAILS]: NavigatorScreenParams<SplitDetailsNavigatorParamList>;
    [SCREENS.RIGHT_MODAL.ADD_PERSONAL_BANK_ACCOUNT]: NavigatorScreenParams<AddPersonalBankAccountNavigatorParamList>;
    [SCREENS.RIGHT_MODAL.WALLET_STATEMENT]: NavigatorScreenParams<WalletStatementNavigatorParamList>;
    [SCREENS.RIGHT_MODAL.FLAG_COMMENT]: NavigatorScreenParams<FlagCommentNavigatorParamList>;
    [SCREENS.RIGHT_MODAL.EDIT_REQUEST]: NavigatorScreenParams<EditRequestNavigatorParamList>;
    [SCREENS.RIGHT_MODAL.SIGN_IN]: NavigatorScreenParams<SignInNavigatorParamList>;
    [SCREENS.RIGHT_MODAL.PROCESS_MONEY_REQUEST_HOLD]: NavigatorScreenParams<ProcessMoneyRequestHoldNavigatorParamList>;
    [SCREENS.RIGHT_MODAL.REFERRAL]: NavigatorScreenParams<ReferralDetailsNavigatorParamList>;
    [SCREENS.RIGHT_MODAL.PRIVATE_NOTES]: NavigatorScreenParams<PrivateNotesNavigatorParamList>;
};

type SettingsCentralPaneNavigatorParamList = {
    [SCREENS.SETTINGS.PROFILE.ROOT]: undefined;
    [SCREENS.SETTINGS.PREFERENCES.ROOT]: undefined;
    [SCREENS.SETTINGS.SECURITY]: undefined;
    [SCREENS.SETTINGS.WALLET.ROOT]: undefined;
    [SCREENS.SETTINGS.ABOUT]: undefined;
};

type FullScreenNavigatorParamList = {
    [SCREENS.SETTINGS.ROOT]: undefined;
    [SCREENS.SETTINGS_CENTRAL_PANE]: NavigatorScreenParams<SettingsCentralPaneNavigatorParamList>;
};

type BottomTabNavigatorParamList = {
    [SCREENS.HOME]: undefined;
    [SCREENS.ALL_SETTINGS]: undefined;
    [SCREENS.WORKSPACE.INITIAL]: undefined;
};

type PublicScreensParamList = {
    [NAVIGATORS.BOTTOM_TAB_NAVIGATOR]: NavigatorScreenParams<BottomTabNavigatorParamList>;
    [SCREENS.TRANSITION_BETWEEN_APPS]: {
        email?: string;
        error?: string;
        shortLivedAuthToken?: string;
        shortLivedToken?: string;
        exitTo?: Routes | HybridAppRoute;
        domain?: Routes;
    };
    [SCREENS.VALIDATE_LOGIN]: {
        accountID: string;
        validateCode: string;
        exitTo?: Routes | HybridAppRoute;
    };
    [SCREENS.UNLINK_LOGIN]: {
        accountID?: string;
        validateCode?: string;
    };
    [SCREENS.SIGN_IN_WITH_APPLE_DESKTOP]: undefined;
    [SCREENS.SIGN_IN_WITH_GOOGLE_DESKTOP]: undefined;
    [SCREENS.SAML_SIGN_IN]: undefined;
};

type AuthScreensParamList = {
    [NAVIGATORS.BOTTOM_TAB_NAVIGATOR]: NavigatorScreenParams<BottomTabNavigatorParamList>;
    [NAVIGATORS.CENTRAL_PANE_NAVIGATOR]: NavigatorScreenParams<CentralPaneNavigatorParamList>;
    [SCREENS.VALIDATE_LOGIN]: {
        accountID: string;
        validateCode: string;
    };
    [SCREENS.TRANSITION_BETWEEN_APPS]: {
        shouldForceLogin: string;
        email: string;
        shortLivedAuthToken: string;
        exitTo: string;
    };
    [SCREENS.CONCIERGE]: undefined;
    [SCREENS.REPORT_ATTACHMENTS]: {
        reportID: string;
        source: string;
    };
    [SCREENS.PROFILE_AVATAR]: {
        accountID: string;
    };
    [SCREENS.WORKSPACE_AVATAR]: {
        policyID: string;
    };
    [SCREENS.REPORT_AVATAR]: {
        reportID: string;
    };
    [SCREENS.NOT_FOUND]: undefined;
    [NAVIGATORS.LEFT_MODAL_NAVIGATOR]: NavigatorScreenParams<LeftModalNavigatorParamList>;
    [NAVIGATORS.RIGHT_MODAL_NAVIGATOR]: NavigatorScreenParams<RightModalNavigatorParamList>;
    [NAVIGATORS.FULL_SCREEN_NAVIGATOR]: NavigatorScreenParams<FullScreenNavigatorParamList>;
    [SCREENS.DESKTOP_SIGN_IN_REDIRECT]: undefined;
};

type RootStackParamList = PublicScreensParamList & AuthScreensParamList;

type BottomTabName = keyof BottomTabNavigatorParamList;

type CentralPaneName = keyof CentralPaneNavigatorParamList;

type FullScreenName = keyof SettingsCentralPaneNavigatorParamList;

type SwitchPolicyIDParams = {
    policyID?: string;
    route?: Routes;
    isPolicyAdmin?: boolean;
};

export type {
    NavigationRef,
    StackNavigationAction,
    CentralPaneNavigatorParamList,
    BottomTabName,
    CentralPaneName,
    FullScreenName,
    RootStackParamList,
    StateOrRoute,
    NavigationStateRoute,
    NavigationPartialRoute,
    NavigationRoot,
    AuthScreensParamList,
    BottomTabNavigatorParamList,
    LeftModalNavigatorParamList,
    RightModalNavigatorParamList,
    PublicScreensParamList,
    MoneyRequestNavigatorParamList,
    SplitDetailsNavigatorParamList,
    DetailsNavigatorParamList,
    ProfileNavigatorParamList,
    ReportDetailsNavigatorParamList,
    ReportSettingsNavigatorParamList,
    TaskDetailsNavigatorParamList,
    ReportDescriptionNavigatorParamList,
    ParticipantsNavigatorParamList,
    RoomMembersNavigatorParamList,
    RoomInviteNavigatorParamList,
    SearchNavigatorParamList,
    NewChatNavigatorParamList,
    NewTaskNavigatorParamList,
    TeachersUniteNavigatorParamList,
    SettingsNavigatorParamList,
    EnablePaymentsNavigatorParamList,
    AddPersonalBankAccountNavigatorParamList,
    WalletStatementNavigatorParamList,
    FlagCommentNavigatorParamList,
    EditRequestNavigatorParamList,
    PrivateNotesNavigatorParamList,
    SignInNavigatorParamList,
    ReferralDetailsNavigatorParamList,
    ReimbursementAccountNavigatorParamList,
    State,
    WorkspaceSwitcherNavigatorParamList,
    OnboardEngagementNavigatorParamList,
    SwitchPolicyIDParams,
};<|MERGE_RESOLUTION|>--- conflicted
+++ resolved
@@ -175,14 +175,12 @@
     [SCREENS.WORKSPACE.INVITE_MESSAGE]: {
         policyID: string;
     };
-<<<<<<< HEAD
     [SCREENS.WORKSPACE.CATEGORY_SETTINGS]: {
         policyID: string;
         categoryName: string;
-=======
+    };
     [SCREENS.WORKSPACE.CATEGORIES_SETTINGS]: {
         policyID: string;
->>>>>>> dcf2e3e1
     };
     [SCREENS.GET_ASSISTANCE]: {
         backTo: Routes;
