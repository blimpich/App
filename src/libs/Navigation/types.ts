--- conflicted
+++ resolved
@@ -241,7 +241,24 @@
     [SCREENS.WORKSPACE.DISTANCE_RATES_SETTINGS]: {
         policyID: string;
     };
-<<<<<<< HEAD
+    [SCREENS.WORKSPACE.QUICKBOOKS_ONLINE_IMPORT]: {
+        policyID: string;
+    };
+    [SCREENS.WORKSPACE.QUICKBOOKS_ONLINE_CHART_OF_ACCOUNTS]: {
+        policyID: string;
+    };
+    [SCREENS.WORKSPACE.QUICKBOOKS_ONLINE_LOCATIONS]: {
+        policyID: string;
+    };
+    [SCREENS.WORKSPACE.QUICKBOOKS_ONLINE_CLASSES]: {
+        policyID: string;
+    };
+    [SCREENS.WORKSPACE.QUICKBOOKS_ONLINE_CUSTOMERS]: {
+        policyID: string;
+    };
+    [SCREENS.WORKSPACE.QUICKBOOKS_ONLINE_TAXES]: {
+        policyID: string;
+    };
     [SCREENS.WORKSPACE.QUICKBOOKS_ONLINE_EXPORT]: {
         policyID: string;
     };
@@ -264,24 +281,6 @@
         policyID: string;
     };
     [SCREENS.WORKSPACE.QUICKBOOKS_ONLINE_EXPORT_PREFERRED_EXPORTER_SELECT]: {
-=======
-    [SCREENS.WORKSPACE.QUICKBOOKS_ONLINE_IMPORT]: {
-        policyID: string;
-    };
-    [SCREENS.WORKSPACE.QUICKBOOKS_ONLINE_CHART_OF_ACCOUNTS]: {
-        policyID: string;
-    };
-    [SCREENS.WORKSPACE.QUICKBOOKS_ONLINE_LOCATIONS]: {
-        policyID: string;
-    };
-    [SCREENS.WORKSPACE.QUICKBOOKS_ONLINE_CLASSES]: {
-        policyID: string;
-    };
-    [SCREENS.WORKSPACE.QUICKBOOKS_ONLINE_CUSTOMERS]: {
-        policyID: string;
-    };
-    [SCREENS.WORKSPACE.QUICKBOOKS_ONLINE_TAXES]: {
->>>>>>> 0995d40b
         policyID: string;
     };
     [SCREENS.GET_ASSISTANCE]: {
@@ -675,11 +674,10 @@
     [SCREENS.WORKSPACE.DISTANCE_RATES]: {
         policyID: string;
     };
-<<<<<<< HEAD
     [SCREENS.WORKSPACE.QUICKBOOKS_ONLINE_EXPORT]: {
-=======
+        policyID: string;
+    };
     [SCREENS.WORKSPACE.ACCOUNTING]: {
->>>>>>> 0995d40b
         policyID: string;
     };
 };
