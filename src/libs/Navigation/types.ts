/* eslint-disable @typescript-eslint/naming-convention  */
<<<<<<< HEAD
import {
    CommonActions,
    NavigationContainerRefWithCurrent,
    NavigationHelpers,
    NavigationState,
    NavigatorScreenParams,
    ParamListBase,
    PartialRoute,
    PartialState,
    Route,
} from '@react-navigation/native';
import {ValueOf} from 'type-fest';
import CONST from '@src/CONST';
import NAVIGATORS from '@src/NAVIGATORS';
import SCREENS from '@src/SCREENS';
=======
import type {CommonActions, NavigationContainerRefWithCurrent, NavigationHelpers, NavigationState, NavigatorScreenParams, PartialRoute, Route} from '@react-navigation/native';
import type {ValueOf} from 'type-fest';
import type CONST from '@src/CONST';
import type NAVIGATORS from '@src/NAVIGATORS';
import type SCREENS from '@src/SCREENS';
>>>>>>> d4c3e639

type NavigationRef = NavigationContainerRefWithCurrent<RootStackParamList>;

type NavigationRoot = NavigationHelpers<RootStackParamList>;

type GoBackAction = Extract<CommonActions.Action, {type: 'GO_BACK'}>;
type ResetAction = Extract<CommonActions.Action, {type: 'RESET'}>;
type SetParamsAction = Extract<CommonActions.Action, {type: 'SET_PARAMS'}>;

type ActionNavigate = {
    type: ValueOf<typeof CONST.NAVIGATION.ACTION_TYPE>;
    payload: {
        name?: string;
        key?: string;
        // eslint-disable-next-line @typescript-eslint/no-explicit-any
        params?: any;
        path?: string;
        merge?: boolean;
    };
    source?: string;
    target?: string;
};

type StackNavigationAction = GoBackAction | ResetAction | SetParamsAction | ActionNavigate | undefined;

type NavigationStateRoute = NavigationState['routes'][number];
type NavigationPartialRoute<TRouteName extends string = string> = PartialRoute<Route<TRouteName>>;
type StateOrRoute = NavigationState | NavigationStateRoute | NavigationPartialRoute;
type State<TParamList extends ParamListBase = ParamListBase> = NavigationState<TParamList> | PartialState<NavigationState<TParamList>>;

type CentralPaneNavigatorParamList = {
    [SCREENS.REPORT]: {
        reportActionID: string;
        reportID: string;
        openOnAdminRoom?: boolean;
    };

    [SCREENS.SETTINGS.WORKSPACES]: undefined;
    [SCREENS.WORKSPACE.OVERVIEW]: {
        policyID: string;
    };
    [SCREENS.WORKSPACE.CARD]: {
        policyID: string;
    };
    [SCREENS.WORKSPACE.REIMBURSE]: {
        policyID: string;
    };
    [SCREENS.WORKSPACE.BILLS]: {
        policyID: string;
    };
    [SCREENS.WORKSPACE.INVOICES]: {
        policyID: string;
    };
    [SCREENS.WORKSPACE.TRAVEL]: {
        policyID: string;
    };
    [SCREENS.WORKSPACE.MEMBERS]: {
        policyID: string;
    };
    [SCREENS.REIMBURSEMENT_ACCOUNT]: {
        stepToOpen: string;
        policyID: string;
    };
};

type SettingsNavigatorParamList = {
    [SCREENS.SETTINGS.ROOT]: undefined;
    [SCREENS.SETTINGS.SHARE_CODE]: undefined;
    [SCREENS.SETTINGS.WORKSPACES]: undefined;
    [SCREENS.SETTINGS.PROFILE.ROOT]: undefined;
    [SCREENS.SETTINGS.PROFILE.PRONOUNS]: undefined;
    [SCREENS.SETTINGS.PROFILE.DISPLAY_NAME]: undefined;
    [SCREENS.SETTINGS.PROFILE.TIMEZONE]: undefined;
    [SCREENS.SETTINGS.PROFILE.TIMEZONE_SELECT]: undefined;
    [SCREENS.SETTINGS.PROFILE.PERSONAL_DETAILS.INITIAL]: undefined;
    [SCREENS.SETTINGS.PROFILE.PERSONAL_DETAILS.LEGAL_NAME]: undefined;
    [SCREENS.SETTINGS.PROFILE.PERSONAL_DETAILS.DATE_OF_BIRTH]: undefined;
    [SCREENS.SETTINGS.PROFILE.PERSONAL_DETAILS.ADDRESS]: undefined;
    [SCREENS.SETTINGS.PROFILE.PERSONAL_DETAILS.ADDRESS_COUNTRY]: undefined;
    [SCREENS.SETTINGS.PROFILE.CONTACT_METHODS]: undefined;
    [SCREENS.SETTINGS.PROFILE.CONTACT_METHOD_DETAILS]: undefined;
    [SCREENS.SETTINGS.PROFILE.NEW_CONTACT_METHOD]: undefined;
    [SCREENS.SETTINGS.PREFERENCES.ROOT]: undefined;
    [SCREENS.SETTINGS.PREFERENCES.PRIORITY_MODE]: undefined;
    [SCREENS.SETTINGS.PREFERENCES.LANGUAGE]: undefined;
    [SCREENS.SETTINGS.PREFERENCES.THEME]: undefined;
    [SCREENS.SETTINGS.CLOSE]: undefined;
    [SCREENS.SETTINGS.SECURITY]: undefined;
    [SCREENS.SETTINGS.ABOUT]: undefined;
    [SCREENS.SETTINGS.APP_DOWNLOAD_LINKS]: undefined;
    [SCREENS.SETTINGS.LOUNGE_ACCESS]: undefined;
    [SCREENS.SETTINGS.WALLET.ROOT]: undefined;
    [SCREENS.SETTINGS.WALLET.CARDS_DIGITAL_DETAILS_UPDATE_ADDRESS]: undefined;
    [SCREENS.SETTINGS.WALLET.DOMAIN_CARD]: undefined;
    [SCREENS.SETTINGS.WALLET.REPORT_VIRTUAL_CARD_FRAUD]: undefined;
    [SCREENS.SETTINGS.WALLET.CARD_ACTIVATE]: undefined;
    [SCREENS.SETTINGS.WALLET.CARD_GET_PHYSICAL.NAME]: undefined;
    [SCREENS.SETTINGS.WALLET.CARD_GET_PHYSICAL.PHONE]: undefined;
    [SCREENS.SETTINGS.WALLET.CARD_GET_PHYSICAL.ADDRESS]: undefined;
    [SCREENS.SETTINGS.WALLET.CARD_GET_PHYSICAL.CONFIRM]: undefined;
    [SCREENS.SETTINGS.WALLET.TRANSFER_BALANCE]: undefined;
    [SCREENS.SETTINGS.WALLET.CHOOSE_TRANSFER_ACCOUNT]: undefined;
    [SCREENS.SETTINGS.WALLET.ENABLE_PAYMENTS]: undefined;
    [SCREENS.SETTINGS.ADD_DEBIT_CARD]: undefined;
    [SCREENS.SETTINGS.ADD_BANK_ACCOUNT]: undefined;
    [SCREENS.SETTINGS.PROFILE.STATUS]: undefined;
    [SCREENS.SETTINGS.PROFILE.STATUS_CLEAR_AFTER]: undefined;
    [SCREENS.SETTINGS.PROFILE.STATUS_CLEAR_AFTER_DATE]: undefined;
    [SCREENS.SETTINGS.PROFILE.STATUS_CLEAR_AFTER_TIME]: undefined;
    [SCREENS.WORKSPACE.INITIAL]: undefined;
    [SCREENS.WORKSPACE.CURRENCY]: undefined;
    [SCREENS.WORKSPACE.RATE_AND_UNIT]: undefined;
    [SCREENS.WORKSPACE.INVITE]: {
        policyID: string;
    };
    [SCREENS.WORKSPACE.INVITE_MESSAGE]: {
        policyID: string;
    };
    [SCREENS.GET_ASSISTANCE]: {
        taskID: string;
    };
    [SCREENS.SETTINGS.TWO_FACTOR_AUTH]: undefined;
    [SCREENS.SETTINGS.REPORT_CARD_LOST_OR_DAMAGED]: undefined;
    [SCREENS.KEYBOARD_SHORTCUTS]: undefined;
};

type NewChatNavigatorParamList = {
    [SCREENS.NEW_CHAT.ROOT]: undefined;
};

type SearchNavigatorParamList = {
    [SCREENS.SEARCH_ROOT]: undefined;
};

type DetailsNavigatorParamList = {
    [SCREENS.DETAILS_ROOT]: {
        login: string;
        reportID: string;
    };
};

type ProfileNavigatorParamList = {
    [SCREENS.PROFILE_ROOT]: {
        accountID: string;
        reportID: string;
    };
};

type ReportDetailsNavigatorParamList = {
    [SCREENS.REPORT_DETAILS.ROOT]: undefined;
    [SCREENS.REPORT_DETAILS.SHARE_CODE]: {
        reportID: string;
    };
};

type ReportSettingsNavigatorParamList = {
    [SCREENS.REPORT_SETTINGS.ROOT]: undefined;
    [SCREENS.REPORT_SETTINGS.ROOM_NAME]: undefined;
    [SCREENS.REPORT_SETTINGS.NOTIFICATION_PREFERENCES]: undefined;
    [SCREENS.REPORT_SETTINGS.WRITE_CAPABILITY]: undefined;
};

type ReportWelcomeMessageNavigatorParamList = {
    [SCREENS.REPORT_WELCOME_MESSAGE_ROOT]: {reportID: string};
};

type ParticipantsNavigatorParamList = {
    [SCREENS.REPORT_PARTICIPANTS_ROOT]: {reportID: string};
};

type RoomMembersNavigatorParamList = {
    [SCREENS.ROOM_MEMBERS_ROOT]: undefined;
};

type RoomInviteNavigatorParamList = {
    [SCREENS.ROOM_INVITE_ROOT]: undefined;
};

type MoneyRequestNavigatorParamList = {
    [SCREENS.MONEY_REQUEST.ROOT]: undefined;
    [SCREENS.MONEY_REQUEST.AMOUNT]: undefined;
    [SCREENS.MONEY_REQUEST.PARTICIPANTS]: {
        iouType: string;
        reportID: string;
    };
    [SCREENS.MONEY_REQUEST.CONFIRMATION]: {
        iouType: string;
        reportID: string;
    };
    [SCREENS.MONEY_REQUEST.CURRENCY]: {
        iouType: string;
        reportID: string;
        currency: string;
        backTo: string;
    };
    [SCREENS.MONEY_REQUEST.DATE]: {
        iouType: string;
        reportID: string;
        field: string;
        threadReportID: string;
    };
    [SCREENS.MONEY_REQUEST.DESCRIPTION]: {
        iouType: string;
        reportID: string;
        field: string;
        threadReportID: string;
    };
    [SCREENS.MONEY_REQUEST.CATEGORY]: {
        iouType: string;
        reportID: string;
    };
    [SCREENS.MONEY_REQUEST.TAG]: {
        iouType: string;
        reportID: string;
    };
    [SCREENS.MONEY_REQUEST.STEP_TAX_AMOUNT]: {
        iouType: string;
        transactionID: string;
        reportID: string;
        backTo: string;
    };
    [SCREENS.MONEY_REQUEST.STEP_TAX_RATE]: {
        iouType: string;
        transactionID: string;
        reportID: string;
        backTo: string;
    };
    [SCREENS.MONEY_REQUEST.MERCHANT]: {
        iouType: string;
        reportID: string;
        field: string;
        threadReportID: string;
    };
    [SCREENS.IOU_SEND.ENABLE_PAYMENTS]: undefined;
    [SCREENS.IOU_SEND.ADD_BANK_ACCOUNT]: undefined;
    [SCREENS.IOU_SEND.ADD_DEBIT_CARD]: undefined;
    [SCREENS.MONEY_REQUEST.WAYPOINT]: {
        iouType: string;
        transactionID: string;
        waypointIndex: string;
        threadReportID: number;
    };
    [SCREENS.MONEY_REQUEST.EDIT_WAYPOINT]: {
        iouType: string;
        transactionID: string;
        waypointIndex: string;
        threadReportID: number;
    };
    [SCREENS.MONEY_REQUEST.DISTANCE]: {
        iouType: ValueOf<typeof CONST.IOU.TYPE>;
        reportID: string;
    };
    [SCREENS.MONEY_REQUEST.RECEIPT]: {
        iouType: string;
        reportID: string;
    };
};

type NewTaskNavigatorParamList = {
    [SCREENS.NEW_TASK.ROOT]: undefined;
    [SCREENS.NEW_TASK.TASK_ASSIGNEE_SELECTOR]: undefined;
    [SCREENS.NEW_TASK.TASK_SHARE_DESTINATION_SELECTOR]: undefined;
    [SCREENS.NEW_TASK.DETAILS]: undefined;
    [SCREENS.NEW_TASK.TITLE]: undefined;
    [SCREENS.NEW_TASK.DESCRIPTION]: undefined;
};

type TeachersUniteNavigatorParamList = {
    [SCREENS.SAVE_THE_WORLD.ROOT]: undefined;
    [SCREENS.I_KNOW_A_TEACHER]: undefined;
    [SCREENS.INTRO_SCHOOL_PRINCIPAL]: undefined;
    [SCREENS.I_AM_A_TEACHER]: undefined;
};

type TaskDetailsNavigatorParamList = {
    [SCREENS.TASK.TITLE]: undefined;
    [SCREENS.TASK.DESCRIPTION]: undefined;
    [SCREENS.TASK.ASSIGNEE]: {
        reportID: string;
    };
};

type EnablePaymentsNavigatorParamList = {
    [SCREENS.ENABLE_PAYMENTS_ROOT]: undefined;
};

type SplitDetailsNavigatorParamList = {
    [SCREENS.SPLIT_DETAILS.ROOT]: {
        reportActionID: string;
    };
    [SCREENS.SPLIT_DETAILS.EDIT_REQUEST]: undefined;
    [SCREENS.SPLIT_DETAILS.EDIT_CURRENCY]: undefined;
};

type AddPersonalBankAccountNavigatorParamList = {
    [SCREENS.ADD_PERSONAL_BANK_ACCOUNT_ROOT]: undefined;
};

type ReimbursementAccountNavigatorParamList = {
    [SCREENS.REIMBURSEMENT_ACCOUNT_ROOT]: {
        stepToOpen: string;
        policyID: string;
    };
};

type WalletStatementNavigatorParamList = {
    [SCREENS.WALLET_STATEMENT_ROOT]: undefined;
};

type FlagCommentNavigatorParamList = {
    [SCREENS.FLAG_COMMENT_ROOT]: {
        reportID: string;
        reportActionID: string;
    };
};

type EditRequestNavigatorParamList = {
    [SCREENS.EDIT_REQUEST.ROOT]: {
        field: string;
        threadReportID: string;
    };
    [SCREENS.EDIT_REQUEST.CURRENCY]: undefined;
};

type SignInNavigatorParamList = {
    [SCREENS.SIGN_IN_ROOT]: undefined;
};

type ReferralDetailsNavigatorParamList = {
    [SCREENS.REFERRAL_DETAILS]: undefined;
};

type PrivateNotesNavigatorParamList = {
    [SCREENS.PRIVATE_NOTES.VIEW]: {
        reportID: string;
        accountID: string;
    };
    [SCREENS.PRIVATE_NOTES.LIST]: {
        reportID: string;
        accountID: string;
    };
    [SCREENS.PRIVATE_NOTES.EDIT]: {
        reportID: string;
        accountID: string;
    };
};

type LeftModalNavigatorParamList = {
    [SCREENS.LEFT_MODAL.SEARCH]: NavigatorScreenParams<SearchNavigatorParamList>;
};

type RightModalNavigatorParamList = {
    [SCREENS.RIGHT_MODAL.SETTINGS]: NavigatorScreenParams<SettingsNavigatorParamList>;
    [SCREENS.RIGHT_MODAL.NEW_CHAT]: NavigatorScreenParams<NewChatNavigatorParamList>;
    [SCREENS.RIGHT_MODAL.DETAILS]: NavigatorScreenParams<DetailsNavigatorParamList>;
    [SCREENS.RIGHT_MODAL.PROFILE]: NavigatorScreenParams<ProfileNavigatorParamList>;
    [SCREENS.RIGHT_MODAL.REPORT_DETAILS]: NavigatorScreenParams<ReportDetailsNavigatorParamList>;
    [SCREENS.RIGHT_MODAL.REPORT_SETTINGS]: NavigatorScreenParams<ReportSettingsNavigatorParamList>;
    [SCREENS.RIGHT_MODAL.REPORT_WELCOME_MESSAGE]: NavigatorScreenParams<ReportWelcomeMessageNavigatorParamList>;
    [SCREENS.RIGHT_MODAL.PARTICIPANTS]: NavigatorScreenParams<ParticipantsNavigatorParamList>;
    [SCREENS.RIGHT_MODAL.ROOM_MEMBERS]: NavigatorScreenParams<RoomMembersNavigatorParamList>;
    [SCREENS.RIGHT_MODAL.ROOM_INVITE]: NavigatorScreenParams<RoomInviteNavigatorParamList>;
    [SCREENS.RIGHT_MODAL.MONEY_REQUEST]: NavigatorScreenParams<MoneyRequestNavigatorParamList>;
    [SCREENS.RIGHT_MODAL.NEW_TASK]: NavigatorScreenParams<NewTaskNavigatorParamList>;
    [SCREENS.RIGHT_MODAL.TEACHERS_UNITE]: NavigatorScreenParams<TeachersUniteNavigatorParamList>;
    [SCREENS.RIGHT_MODAL.TASK_DETAILS]: NavigatorScreenParams<TaskDetailsNavigatorParamList>;
    [SCREENS.RIGHT_MODAL.ENABLE_PAYMENTS]: NavigatorScreenParams<EnablePaymentsNavigatorParamList>;
    [SCREENS.RIGHT_MODAL.SPLIT_DETAILS]: NavigatorScreenParams<SplitDetailsNavigatorParamList>;
    [SCREENS.RIGHT_MODAL.ADD_PERSONAL_BANK_ACCOUNT]: NavigatorScreenParams<AddPersonalBankAccountNavigatorParamList>;
    [SCREENS.RIGHT_MODAL.WALLET_STATEMENT]: NavigatorScreenParams<WalletStatementNavigatorParamList>;
    [SCREENS.RIGHT_MODAL.FLAG_COMMENT]: NavigatorScreenParams<FlagCommentNavigatorParamList>;
    [SCREENS.RIGHT_MODAL.EDIT_REQUEST]: NavigatorScreenParams<EditRequestNavigatorParamList>;
    [SCREENS.RIGHT_MODAL.SIGN_IN]: NavigatorScreenParams<SignInNavigatorParamList>;
    [SCREENS.RIGHT_MODAL.REFERRAL]: NavigatorScreenParams<ReferralDetailsNavigatorParamList>;
    [SCREENS.RIGHT_MODAL.PRIVATE_NOTES]: NavigatorScreenParams<PrivateNotesNavigatorParamList>;
};

type SettingsCentralPaneNavigatorParamList = {
    [SCREENS.SETTINGS.SHARE_CODE]: undefined;
    [SCREENS.SETTINGS.WORKSPACES]: undefined;
    [SCREENS.SETTINGS.PROFILE.ROOT]: undefined;
    [SCREENS.SETTINGS.PREFERENCES.ROOT]: undefined;
    [SCREENS.SETTINGS.SECURITY]: undefined;
    [SCREENS.SETTINGS.WALLET.ROOT]: undefined;
    [SCREENS.SETTINGS.ABOUT]: undefined;
};

type FullScreenNavigatorParamList = {
    [SCREENS.SETTINGS.ROOT]: undefined;
    [SCREENS.SETTINGS_CENTRAL_PANE]: NavigatorScreenParams<SettingsCentralPaneNavigatorParamList>;
};

type BottomTabNavigatorParamList = {
    [SCREENS.HOME]: undefined;
    [SCREENS.ALL_SETTINGS]: undefined;
    [SCREENS.WORKSPACE.INITIAL]: undefined;
};

type PublicScreensParamList = {
    [NAVIGATORS.BOTTOM_TAB_NAVIGATOR]: NavigatorScreenParams<BottomTabNavigatorParamList>;
    [SCREENS.TRANSITION_BETWEEN_APPS]: {
        shouldForceLogin: string;
        email: string;
        shortLivedAuthToken: string;
        exitTo: string;
    };
    [SCREENS.VALIDATE_LOGIN]: {
        accountID: string;
        validateCode: string;
    };
    [SCREENS.UNLINK_LOGIN]: {
        accountID?: string;
        validateCode?: string;
    };
    [SCREENS.SIGN_IN_WITH_APPLE_DESKTOP]: undefined;
    [SCREENS.SIGN_IN_WITH_GOOGLE_DESKTOP]: undefined;
    [SCREENS.SAML_SIGN_IN]: undefined;
};

type AuthScreensParamList = {
    [NAVIGATORS.BOTTOM_TAB_NAVIGATOR]: NavigatorScreenParams<BottomTabNavigatorParamList>;
    [NAVIGATORS.CENTRAL_PANE_NAVIGATOR]: NavigatorScreenParams<CentralPaneNavigatorParamList>;
    [SCREENS.VALIDATE_LOGIN]: {
        accountID: string;
        validateCode: string;
    };
    [SCREENS.TRANSITION_BETWEEN_APPS]: {
        shouldForceLogin: string;
        email: string;
        shortLivedAuthToken: string;
        exitTo: string;
    };
    [SCREENS.CONCIERGE]: undefined;
    [SCREENS.REPORT_ATTACHMENTS]: {
        reportID: string;
        source: string;
    };
    [SCREENS.NOT_FOUND]: undefined;
    [NAVIGATORS.LEFT_MODAL_NAVIGATOR]: NavigatorScreenParams<LeftModalNavigatorParamList>;
    [NAVIGATORS.RIGHT_MODAL_NAVIGATOR]: NavigatorScreenParams<RightModalNavigatorParamList>;
    [NAVIGATORS.FULL_SCREEN_NAVIGATOR]: NavigatorScreenParams<FullScreenNavigatorParamList>;
    [SCREENS.DESKTOP_SIGN_IN_REDIRECT]: undefined;
};

type RootStackParamList = PublicScreensParamList & AuthScreensParamList;

type BottomTabName = keyof BottomTabNavigatorParamList;

type CentralPaneName = keyof CentralPaneNavigatorParamList;

type FullScreenName = keyof SettingsCentralPaneNavigatorParamList;

export type {
    NavigationRef,
    StackNavigationAction,
    CentralPaneNavigatorParamList,
    BottomTabName,
    CentralPaneName,
    FullScreenName,
    RootStackParamList,
    StateOrRoute,
    NavigationStateRoute,
    NavigationPartialRoute,
    NavigationRoot,
    AuthScreensParamList,
    BottomTabNavigatorParamList,
    LeftModalNavigatorParamList,
    RightModalNavigatorParamList,
    PublicScreensParamList,
    MoneyRequestNavigatorParamList,
    SplitDetailsNavigatorParamList,
    DetailsNavigatorParamList,
    ProfileNavigatorParamList,
    ReportDetailsNavigatorParamList,
    ReportSettingsNavigatorParamList,
    TaskDetailsNavigatorParamList,
    ReportWelcomeMessageNavigatorParamList,
    ParticipantsNavigatorParamList,
    RoomMembersNavigatorParamList,
    RoomInviteNavigatorParamList,
    SearchNavigatorParamList,
    NewChatNavigatorParamList,
    NewTaskNavigatorParamList,
    TeachersUniteNavigatorParamList,
    SettingsNavigatorParamList,
    EnablePaymentsNavigatorParamList,
    AddPersonalBankAccountNavigatorParamList,
    WalletStatementNavigatorParamList,
    FlagCommentNavigatorParamList,
    EditRequestNavigatorParamList,
    PrivateNotesNavigatorParamList,
    SignInNavigatorParamList,
    ReferralDetailsNavigatorParamList,
    ReimbursementAccountNavigatorParamList,
    State,
};<|MERGE_RESOLUTION|>--- conflicted
+++ resolved
@@ -1,6 +1,5 @@
 /* eslint-disable @typescript-eslint/naming-convention  */
-<<<<<<< HEAD
-import {
+import type {
     CommonActions,
     NavigationContainerRefWithCurrent,
     NavigationHelpers,
@@ -11,17 +10,10 @@
     PartialState,
     Route,
 } from '@react-navigation/native';
-import {ValueOf} from 'type-fest';
-import CONST from '@src/CONST';
-import NAVIGATORS from '@src/NAVIGATORS';
-import SCREENS from '@src/SCREENS';
-=======
-import type {CommonActions, NavigationContainerRefWithCurrent, NavigationHelpers, NavigationState, NavigatorScreenParams, PartialRoute, Route} from '@react-navigation/native';
 import type {ValueOf} from 'type-fest';
 import type CONST from '@src/CONST';
 import type NAVIGATORS from '@src/NAVIGATORS';
 import type SCREENS from '@src/SCREENS';
->>>>>>> d4c3e639
 
 type NavigationRef = NavigationContainerRefWithCurrent<RootStackParamList>;
 
