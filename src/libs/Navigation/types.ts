/* eslint-disable @typescript-eslint/naming-convention  */
import type {
    CommonActions,
    NavigationContainerRefWithCurrent,
    NavigationHelpers,
    NavigationState,
    NavigatorScreenParams,
    ParamListBase,
    PartialRoute,
    PartialState,
    Route,
} from '@react-navigation/native';
import type {ValueOf} from 'type-fest';
import type CONST from '@src/CONST';
import type NAVIGATORS from '@src/NAVIGATORS';
import type {HybridAppRoute, Route as Routes} from '@src/ROUTES';
import type SCREENS from '@src/SCREENS';
import type EXIT_SURVEY_REASON_FORM_INPUT_IDS from '@src/types/form/ExitSurveyReasonForm';

type NavigationRef = NavigationContainerRefWithCurrent<RootStackParamList>;

type NavigationRoot = NavigationHelpers<RootStackParamList>;

type GoBackAction = Extract<CommonActions.Action, {type: 'GO_BACK'}>;
type ResetAction = Extract<CommonActions.Action, {type: 'RESET'}>;
type SetParamsAction = Extract<CommonActions.Action, {type: 'SET_PARAMS'}>;

type ActionNavigate = {
    type: ValueOf<typeof CONST.NAVIGATION.ACTION_TYPE>;
    payload: {
        name?: string;
        key?: string;
        // eslint-disable-next-line @typescript-eslint/no-explicit-any
        params?: any;
        path?: string;
        merge?: boolean;
    };
    source?: string;
    target?: string;
};

type StackNavigationAction = GoBackAction | ResetAction | SetParamsAction | ActionNavigate | undefined;

type NavigationStateRoute = NavigationState['routes'][number];
type NavigationPartialRoute<TRouteName extends string = string> = PartialRoute<Route<TRouteName>>;
type StateOrRoute = NavigationState | NavigationStateRoute | NavigationPartialRoute;
type State<TParamList extends ParamListBase = ParamListBase> = NavigationState<TParamList> | PartialState<NavigationState<TParamList>>;

type CentralPaneNavigatorParamList = {
    [SCREENS.REPORT]: {
        reportActionID: string;
        reportID: string;
        openOnAdminRoom?: boolean;
    };

    [SCREENS.SETTINGS.WORKSPACES]: undefined;
    [SCREENS.WORKSPACE.PROFILE]: {
        policyID: string;
    };
    [SCREENS.WORKSPACE.CARD]: {
        policyID: string;
    };
    [SCREENS.WORKSPACE.WORKFLOWS]: {
        policyID: string;
    };
    [SCREENS.WORKSPACE.REIMBURSE]: {
        policyID: string;
    };
    [SCREENS.WORKSPACE.BILLS]: {
        policyID: string;
    };
    [SCREENS.WORKSPACE.INVOICES]: {
        policyID: string;
    };
    [SCREENS.WORKSPACE.TRAVEL]: {
        policyID: string;
    };
    [SCREENS.WORKSPACE.MEMBERS]: {
        policyID: string;
    };
    [SCREENS.WORKSPACE.CATEGORIES]: {
        policyID: string;
    };
};

type WorkspaceSwitcherNavigatorParamList = {
    [SCREENS.WORKSPACE_SWITCHER.ROOT]: undefined;
};

type SettingsNavigatorParamList = {
    [SCREENS.SETTINGS.ROOT]: undefined;
    [SCREENS.SETTINGS.SHARE_CODE]: undefined;
    [SCREENS.SETTINGS.PROFILE.ROOT]: undefined;
    [SCREENS.SETTINGS.PROFILE.PRONOUNS]: undefined;
    [SCREENS.SETTINGS.PROFILE.DISPLAY_NAME]: undefined;
    [SCREENS.SETTINGS.PROFILE.TIMEZONE]: undefined;
    [SCREENS.SETTINGS.PROFILE.TIMEZONE_SELECT]: undefined;
    [SCREENS.SETTINGS.PROFILE.LEGAL_NAME]: undefined;
    [SCREENS.SETTINGS.PROFILE.DATE_OF_BIRTH]: undefined;
    [SCREENS.SETTINGS.PROFILE.ADDRESS]: undefined;
    [SCREENS.SETTINGS.PROFILE.ADDRESS_COUNTRY]: undefined;
    [SCREENS.SETTINGS.PROFILE.CONTACT_METHODS]: {
        backTo: Routes;
    };
    [SCREENS.SETTINGS.PROFILE.CONTACT_METHOD_DETAILS]: {
        contactMethod: string;
    };
    [SCREENS.SETTINGS.PROFILE.NEW_CONTACT_METHOD]: {
        backTo: Routes;
    };
    [SCREENS.SETTINGS.PREFERENCES.ROOT]: undefined;
    [SCREENS.SETTINGS.PREFERENCES.PRIORITY_MODE]: undefined;
    [SCREENS.SETTINGS.PREFERENCES.LANGUAGE]: undefined;
    [SCREENS.SETTINGS.PREFERENCES.THEME]: undefined;
    [SCREENS.SETTINGS.CLOSE]: undefined;
    [SCREENS.SETTINGS.SECURITY]: undefined;
    [SCREENS.SETTINGS.ABOUT]: undefined;
    [SCREENS.SETTINGS.APP_DOWNLOAD_LINKS]: undefined;
    [SCREENS.SETTINGS.TROUBLESHOOT]: undefined;
    [SCREENS.SETTINGS.CONSOLE]: undefined;
    [SCREENS.SETTINGS.SHARE_LOG]: {
        /** URL of the generated file to share logs in a report */
        source: string;
    };
    [SCREENS.SETTINGS.WALLET.ROOT]: undefined;
    [SCREENS.SETTINGS.WALLET.CARDS_DIGITAL_DETAILS_UPDATE_ADDRESS]: undefined;
    [SCREENS.SETTINGS.WALLET.DOMAIN_CARD]: undefined;
    [SCREENS.SETTINGS.WALLET.REPORT_VIRTUAL_CARD_FRAUD]: undefined;
    [SCREENS.SETTINGS.WALLET.CARD_ACTIVATE]: undefined;
    [SCREENS.SETTINGS.WALLET.CARD_GET_PHYSICAL.NAME]: {
        /** domain passed via route /settings/wallet/card/:domain */
        domain: string;
    };
    [SCREENS.SETTINGS.WALLET.CARD_GET_PHYSICAL.PHONE]: {
        /** domain passed via route /settings/wallet/card/:domain */
        domain: string;
    };
    [SCREENS.SETTINGS.WALLET.CARD_GET_PHYSICAL.ADDRESS]: {
        /** Currently selected country */
        country: string;
        /** domain passed via route /settings/wallet/card/:domain */
        domain: string;
    };
    [SCREENS.SETTINGS.WALLET.CARD_GET_PHYSICAL.CONFIRM]: {
        /** Currently selected country */
        country: string;
        /** domain passed via route /settings/wallet/card/:domain */
        domain: string;
    };
    [SCREENS.SETTINGS.WALLET.TRANSFER_BALANCE]: undefined;
    [SCREENS.SETTINGS.WALLET.CHOOSE_TRANSFER_ACCOUNT]: undefined;
    [SCREENS.SETTINGS.WALLET.ENABLE_PAYMENTS]: undefined;
    [SCREENS.SETTINGS.ADD_DEBIT_CARD]: undefined;
    [SCREENS.SETTINGS.ADD_BANK_ACCOUNT]: undefined;
    [SCREENS.SETTINGS.PROFILE.STATUS]: undefined;
    [SCREENS.SETTINGS.PROFILE.STATUS_CLEAR_AFTER]: undefined;
    [SCREENS.SETTINGS.PROFILE.STATUS_CLEAR_AFTER_DATE]: undefined;
    [SCREENS.SETTINGS.PROFILE.STATUS_CLEAR_AFTER_TIME]: undefined;
    [SCREENS.WORKSPACE.CURRENCY]: undefined;
    [SCREENS.WORKSPACE.NAME]: undefined;
    [SCREENS.WORKSPACE.DESCRIPTION]: undefined;
    [SCREENS.WORKSPACE.SHARE]: undefined;
    [SCREENS.WORKSPACE.RATE_AND_UNIT]: {
        policyID: string;
    };
    [SCREENS.WORKSPACE.RATE_AND_UNIT_RATE]: {
        policyID: string;
    };
    [SCREENS.WORKSPACE.RATE_AND_UNIT_UNIT]: {
        policyID: string;
    };
    [SCREENS.WORKSPACE.INVITE]: {
        policyID: string;
    };
    [SCREENS.WORKSPACE.INVITE_MESSAGE]: {
        policyID: string;
    };
    [SCREENS.WORKSPACE.CATEGORIES_SETTINGS]: {
        policyID: string;
    };
    [SCREENS.GET_ASSISTANCE]: {
        backTo: Routes;
    };
    [SCREENS.SETTINGS.TWO_FACTOR_AUTH]: undefined;
    [SCREENS.SETTINGS.REPORT_CARD_LOST_OR_DAMAGED]: undefined;
    [SCREENS.KEYBOARD_SHORTCUTS]: undefined;
    [SCREENS.SETTINGS.EXIT_SURVEY.REASON]: undefined;
    [SCREENS.SETTINGS.EXIT_SURVEY.RESPONSE]: {
        [EXIT_SURVEY_REASON_FORM_INPUT_IDS.REASON]: ValueOf<typeof CONST.EXIT_SURVEY.REASONS>;
        backTo: Routes;
    };
    [SCREENS.SETTINGS.EXIT_SURVEY.CONFIRM]: {
        backTo: Routes;
    };
} & ReimbursementAccountNavigatorParamList;

type NewChatNavigatorParamList = {
    [SCREENS.NEW_CHAT.ROOT]: undefined;
};

type SearchNavigatorParamList = {
    [SCREENS.SEARCH_ROOT]: undefined;
};

type DetailsNavigatorParamList = {
    [SCREENS.DETAILS_ROOT]: {
        login: string;
        reportID: string;
    };
};

type ProfileNavigatorParamList = {
    [SCREENS.PROFILE_ROOT]: {
        accountID: string;
        reportID: string;
    };
};

type ReportDetailsNavigatorParamList = {
    [SCREENS.REPORT_DETAILS.ROOT]: undefined;
    [SCREENS.REPORT_DETAILS.SHARE_CODE]: {
        reportID: string;
    };
};

type ReportSettingsNavigatorParamList = {
    [SCREENS.REPORT_SETTINGS.ROOT]: undefined;
    [SCREENS.REPORT_SETTINGS.ROOM_NAME]: undefined;
    [SCREENS.REPORT_SETTINGS.NOTIFICATION_PREFERENCES]: undefined;
    [SCREENS.REPORT_SETTINGS.WRITE_CAPABILITY]: undefined;
    [SCREENS.REPORT_SETTINGS.VISIBILITY]: {
        reportID: string;
    };
};

type ReportDescriptionNavigatorParamList = {
    [SCREENS.REPORT_DESCRIPTION_ROOT]: {reportID: string};
};

type ParticipantsNavigatorParamList = {
    [SCREENS.REPORT_PARTICIPANTS_ROOT]: {reportID: string};
};

type RoomMembersNavigatorParamList = {
    [SCREENS.ROOM_MEMBERS_ROOT]: undefined;
};

type RoomInviteNavigatorParamList = {
    [SCREENS.ROOM_INVITE_ROOT]: {
        reportID: string;
    };
};

type MoneyRequestNavigatorParamList = {
    [SCREENS.MONEY_REQUEST.ROOT]: undefined;
    [SCREENS.MONEY_REQUEST.AMOUNT]: undefined;
    [SCREENS.MONEY_REQUEST.PARTICIPANTS]: {
        iouType: string;
        reportID: string;
    };
    [SCREENS.MONEY_REQUEST.CONFIRMATION]: {
        iouType: string;
        reportID: string;
    };
    [SCREENS.MONEY_REQUEST.CURRENCY]: {
        iouType: string;
        reportID: string;
        currency: string;
        backTo: string;
    };
    [SCREENS.MONEY_REQUEST.STEP_DATE]: {
        action: ValueOf<typeof CONST.IOU.ACTION>;
        iouType: ValueOf<typeof CONST.IOU.TYPE>;
        transactionID: string;
        reportID: string;
        backTo: string;
    };
    [SCREENS.MONEY_REQUEST.STEP_DESCRIPTION]: {
        action: ValueOf<typeof CONST.IOU.ACTION>;
        iouType: ValueOf<typeof CONST.IOU.TYPE>;
        transactionID: string;
        reportID: string;
        backTo: string;
    };
    [SCREENS.MONEY_REQUEST.STEP_CATEGORY]: {
        action: ValueOf<typeof CONST.IOU.ACTION>;
        iouType: ValueOf<typeof CONST.IOU.TYPE>;
        transactionID: string;
        reportID: string;
        backTo: string;
    };
    [SCREENS.MONEY_REQUEST.STEP_TAX_AMOUNT]: {
        iouType: string;
        transactionID: string;
        reportID: string;
        backTo: string;
    };
    [SCREENS.MONEY_REQUEST.STEP_TAG]: {
        action: ValueOf<typeof CONST.IOU.ACTION>;
        iouType: ValueOf<typeof CONST.IOU.TYPE>;
        transactionID: string;
        reportID: string;
        backTo: string;
    };
    [SCREENS.MONEY_REQUEST.STEP_TAX_RATE]: {
        iouType: string;
        transactionID: string;
        reportID: string;
        backTo: string;
    };
    [SCREENS.MONEY_REQUEST.STEP_WAYPOINT]: {
        iouType: ValueOf<typeof CONST.IOU.TYPE>;
        reportID: string;
        backTo: Routes | undefined;
        action: ValueOf<typeof CONST.IOU.ACTION>;
        pageIndex: string;
    };
    [SCREENS.MONEY_REQUEST.STEP_MERCHANT]: {
        action: ValueOf<typeof CONST.IOU.ACTION>;
        iouType: ValueOf<typeof CONST.IOU.TYPE>;
        transactionID: string;
        reportID: string;
        backTo: string;
    };
    [SCREENS.IOU_SEND.ENABLE_PAYMENTS]: undefined;
    [SCREENS.IOU_SEND.ADD_BANK_ACCOUNT]: undefined;
    [SCREENS.IOU_SEND.ADD_DEBIT_CARD]: undefined;
    [SCREENS.MONEY_REQUEST.WAYPOINT]: {
        iouType: string;
        transactionID: string;
        waypointIndex: string;
        threadReportID: number;
    };
    [SCREENS.MONEY_REQUEST.DISTANCE]: {
        iouType: ValueOf<typeof CONST.IOU.TYPE>;
        reportID: string;
    };
    [SCREENS.MONEY_REQUEST.RECEIPT]: {
        iouType: string;
        reportID: string;
    };
};

type NewTaskNavigatorParamList = {
    [SCREENS.NEW_TASK.ROOT]: undefined;
    [SCREENS.NEW_TASK.TASK_ASSIGNEE_SELECTOR]: undefined;
    [SCREENS.NEW_TASK.TASK_SHARE_DESTINATION_SELECTOR]: undefined;
    [SCREENS.NEW_TASK.DETAILS]: undefined;
    [SCREENS.NEW_TASK.TITLE]: undefined;
    [SCREENS.NEW_TASK.DESCRIPTION]: undefined;
};

type OnboardEngagementNavigatorParamList = {
    [SCREENS.ONBOARD_ENGAGEMENT.ROOT]: undefined;
    [SCREENS.ONBOARD_ENGAGEMENT.MANAGE_TEAMS_EXPENSES]: undefined;
    [SCREENS.ONBOARD_ENGAGEMENT.EXPENSIFY_CLASSIC]: undefined;
};

type TeachersUniteNavigatorParamList = {
    [SCREENS.SAVE_THE_WORLD.ROOT]: undefined;
    [SCREENS.I_KNOW_A_TEACHER]: undefined;
    [SCREENS.INTRO_SCHOOL_PRINCIPAL]: undefined;
    [SCREENS.I_AM_A_TEACHER]: undefined;
};

type TaskDetailsNavigatorParamList = {
    [SCREENS.TASK.TITLE]: undefined;
    [SCREENS.TASK.ASSIGNEE]: {
        reportID: string;
    };
};

type EnablePaymentsNavigatorParamList = {
    [SCREENS.ENABLE_PAYMENTS_ROOT]: undefined;
};

type SplitDetailsNavigatorParamList = {
    [SCREENS.SPLIT_DETAILS.ROOT]: {
        reportActionID: string;
    };
    [SCREENS.SPLIT_DETAILS.EDIT_REQUEST]: {
        field: string;
        reportID: string;
        reportActionID: string;
        currency: string;
        tagIndex: string;
    };
    [SCREENS.SPLIT_DETAILS.EDIT_CURRENCY]: undefined;
};

type AddPersonalBankAccountNavigatorParamList = {
    [SCREENS.ADD_PERSONAL_BANK_ACCOUNT_ROOT]: undefined;
};

type ReimbursementAccountNavigatorParamList = {
    [SCREENS.REIMBURSEMENT_ACCOUNT_ROOT]: {
        stepToOpen: string;
        policyID: string;
    };
};

type WalletStatementNavigatorParamList = {
    [SCREENS.WALLET_STATEMENT_ROOT]: {
        /** The statement year and month as one string, i.e. 202110 */
        yearMonth: string;
    };
};

type FlagCommentNavigatorParamList = {
    [SCREENS.FLAG_COMMENT_ROOT]: {
        reportID: string;
        reportActionID: string;
    };
};

type EditRequestNavigatorParamList = {
    [SCREENS.EDIT_REQUEST.ROOT]: {
        field: string;
        threadReportID: string;
    };
    [SCREENS.EDIT_REQUEST.CURRENCY]: undefined;
};

type SignInNavigatorParamList = {
    [SCREENS.SIGN_IN_ROOT]: undefined;
};

type ReferralDetailsNavigatorParamList = {
    [SCREENS.REFERRAL_DETAILS]: {
        contentType: ValueOf<typeof CONST.REFERRAL_PROGRAM.CONTENT_TYPES>;
        backTo: string;
    };
};

type ProcessMoneyRequestHoldNavigatorParamList = {
    [SCREENS.PROCESS_MONEY_REQUEST_HOLD_ROOT]: undefined;
};

type PrivateNotesNavigatorParamList = {
    [SCREENS.PRIVATE_NOTES.LIST]: undefined;
    [SCREENS.PRIVATE_NOTES.EDIT]: {
        reportID: string;
        accountID: string;
    };
};

type LeftModalNavigatorParamList = {
    [SCREENS.LEFT_MODAL.SEARCH]: NavigatorScreenParams<SearchNavigatorParamList>;
    [SCREENS.LEFT_MODAL.WORKSPACE_SWITCHER]: NavigatorScreenParams<WorkspaceSwitcherNavigatorParamList>;
};

type RightModalNavigatorParamList = {
    [SCREENS.RIGHT_MODAL.SETTINGS]: NavigatorScreenParams<SettingsNavigatorParamList>;
    [SCREENS.RIGHT_MODAL.NEW_CHAT]: NavigatorScreenParams<NewChatNavigatorParamList>;
    [SCREENS.RIGHT_MODAL.DETAILS]: NavigatorScreenParams<DetailsNavigatorParamList>;
    [SCREENS.RIGHT_MODAL.PROFILE]: NavigatorScreenParams<ProfileNavigatorParamList>;
    [SCREENS.SETTINGS.SHARE_CODE]: undefined;
    [SCREENS.RIGHT_MODAL.REPORT_DETAILS]: NavigatorScreenParams<ReportDetailsNavigatorParamList>;
    [SCREENS.RIGHT_MODAL.REPORT_SETTINGS]: NavigatorScreenParams<ReportSettingsNavigatorParamList>;
    [SCREENS.RIGHT_MODAL.REPORT_DESCRIPTION]: NavigatorScreenParams<ReportDescriptionNavigatorParamList>;
    [SCREENS.RIGHT_MODAL.PARTICIPANTS]: NavigatorScreenParams<ParticipantsNavigatorParamList>;
    [SCREENS.RIGHT_MODAL.ROOM_MEMBERS]: NavigatorScreenParams<RoomMembersNavigatorParamList>;
    [SCREENS.RIGHT_MODAL.ROOM_INVITE]: NavigatorScreenParams<RoomInviteNavigatorParamList>;
    [SCREENS.RIGHT_MODAL.MONEY_REQUEST]: NavigatorScreenParams<MoneyRequestNavigatorParamList>;
    [SCREENS.RIGHT_MODAL.NEW_TASK]: NavigatorScreenParams<NewTaskNavigatorParamList>;
    [SCREENS.RIGHT_MODAL.ONBOARD_ENGAGEMENT]: NavigatorScreenParams<OnboardEngagementNavigatorParamList>;
    [SCREENS.RIGHT_MODAL.TEACHERS_UNITE]: NavigatorScreenParams<TeachersUniteNavigatorParamList>;
    [SCREENS.RIGHT_MODAL.TASK_DETAILS]: NavigatorScreenParams<TaskDetailsNavigatorParamList>;
    [SCREENS.RIGHT_MODAL.ENABLE_PAYMENTS]: NavigatorScreenParams<EnablePaymentsNavigatorParamList>;
    [SCREENS.RIGHT_MODAL.SPLIT_DETAILS]: NavigatorScreenParams<SplitDetailsNavigatorParamList>;
    [SCREENS.RIGHT_MODAL.ADD_PERSONAL_BANK_ACCOUNT]: NavigatorScreenParams<AddPersonalBankAccountNavigatorParamList>;
    [SCREENS.RIGHT_MODAL.WALLET_STATEMENT]: NavigatorScreenParams<WalletStatementNavigatorParamList>;
    [SCREENS.RIGHT_MODAL.FLAG_COMMENT]: NavigatorScreenParams<FlagCommentNavigatorParamList>;
    [SCREENS.RIGHT_MODAL.EDIT_REQUEST]: NavigatorScreenParams<EditRequestNavigatorParamList>;
    [SCREENS.RIGHT_MODAL.SIGN_IN]: NavigatorScreenParams<SignInNavigatorParamList>;
    [SCREENS.RIGHT_MODAL.PROCESS_MONEY_REQUEST_HOLD]: NavigatorScreenParams<ProcessMoneyRequestHoldNavigatorParamList>;
    [SCREENS.RIGHT_MODAL.REFERRAL]: NavigatorScreenParams<ReferralDetailsNavigatorParamList>;
    [SCREENS.RIGHT_MODAL.PRIVATE_NOTES]: NavigatorScreenParams<PrivateNotesNavigatorParamList>;
};

type SettingsCentralPaneNavigatorParamList = {
    [SCREENS.SETTINGS.PROFILE.ROOT]: undefined;
    [SCREENS.SETTINGS.PREFERENCES.ROOT]: undefined;
    [SCREENS.SETTINGS.SECURITY]: undefined;
    [SCREENS.SETTINGS.WALLET.ROOT]: undefined;
    [SCREENS.SETTINGS.ABOUT]: undefined;
};

type FullScreenNavigatorParamList = {
    [SCREENS.SETTINGS.ROOT]: undefined;
    [SCREENS.SETTINGS_CENTRAL_PANE]: NavigatorScreenParams<SettingsCentralPaneNavigatorParamList>;
};

type BottomTabNavigatorParamList = {
    [SCREENS.HOME]: undefined;
    [SCREENS.ALL_SETTINGS]: undefined;
    [SCREENS.WORKSPACE.INITIAL]: undefined;
};

type SharedScreensParamList = {
    [NAVIGATORS.BOTTOM_TAB_NAVIGATOR]: NavigatorScreenParams<BottomTabNavigatorParamList>;
    [SCREENS.TRANSITION_BETWEEN_APPS]: {
        email: string;
        accountID: number;
        error?: string;
        supportAuthToken?: string;
        shortLivedAuthToken?: string;
        shortLivedToken?: string;
        exitTo?: Routes | HybridAppRoute;
<<<<<<< HEAD
        shouldForceLogin: string;
=======
        domain?: Routes;
>>>>>>> 59f8f3d4
    };
    [SCREENS.VALIDATE_LOGIN]: {
        accountID: string;
        validateCode: string;
        exitTo?: Routes | HybridAppRoute;
    };
};

type PublicScreensParamList = SharedScreensParamList & {
    [SCREENS.UNLINK_LOGIN]: {
        accountID?: string;
        validateCode?: string;
    };
    [SCREENS.SIGN_IN_WITH_APPLE_DESKTOP]: undefined;
    [SCREENS.SIGN_IN_WITH_GOOGLE_DESKTOP]: undefined;
    [SCREENS.SAML_SIGN_IN]: undefined;
};

type AuthScreensParamList = SharedScreensParamList & {
    [NAVIGATORS.CENTRAL_PANE_NAVIGATOR]: NavigatorScreenParams<CentralPaneNavigatorParamList>;
    [SCREENS.CONCIERGE]: undefined;
    [SCREENS.REPORT_ATTACHMENTS]: {
        reportID: string;
        source: string;
    };
    [SCREENS.PROFILE_AVATAR]: {
        accountID: string;
    };
    [SCREENS.WORKSPACE_AVATAR]: {
        policyID: string;
    };
    [SCREENS.REPORT_AVATAR]: {
        reportID: string;
    };
    [SCREENS.NOT_FOUND]: undefined;
    [NAVIGATORS.LEFT_MODAL_NAVIGATOR]: NavigatorScreenParams<LeftModalNavigatorParamList>;
    [NAVIGATORS.RIGHT_MODAL_NAVIGATOR]: NavigatorScreenParams<RightModalNavigatorParamList>;
    [NAVIGATORS.FULL_SCREEN_NAVIGATOR]: NavigatorScreenParams<FullScreenNavigatorParamList>;
    [SCREENS.DESKTOP_SIGN_IN_REDIRECT]: undefined;
};

type RootStackParamList = PublicScreensParamList & AuthScreensParamList;

type BottomTabName = keyof BottomTabNavigatorParamList;

type CentralPaneName = keyof CentralPaneNavigatorParamList;

type FullScreenName = keyof SettingsCentralPaneNavigatorParamList;

type SwitchPolicyIDParams = {
    policyID?: string;
    route?: Routes;
    isPolicyAdmin?: boolean;
};

export type {
    NavigationRef,
    StackNavigationAction,
    CentralPaneNavigatorParamList,
    BottomTabName,
    CentralPaneName,
    FullScreenName,
    RootStackParamList,
    StateOrRoute,
    NavigationStateRoute,
    NavigationPartialRoute,
    NavigationRoot,
    AuthScreensParamList,
    BottomTabNavigatorParamList,
    LeftModalNavigatorParamList,
    RightModalNavigatorParamList,
    PublicScreensParamList,
    MoneyRequestNavigatorParamList,
    SplitDetailsNavigatorParamList,
    DetailsNavigatorParamList,
    ProfileNavigatorParamList,
    ReportDetailsNavigatorParamList,
    ReportSettingsNavigatorParamList,
    TaskDetailsNavigatorParamList,
    ReportDescriptionNavigatorParamList,
    ParticipantsNavigatorParamList,
    RoomMembersNavigatorParamList,
    RoomInviteNavigatorParamList,
    SearchNavigatorParamList,
    NewChatNavigatorParamList,
    NewTaskNavigatorParamList,
    TeachersUniteNavigatorParamList,
    SettingsNavigatorParamList,
    EnablePaymentsNavigatorParamList,
    AddPersonalBankAccountNavigatorParamList,
    WalletStatementNavigatorParamList,
    FlagCommentNavigatorParamList,
    EditRequestNavigatorParamList,
    PrivateNotesNavigatorParamList,
    SignInNavigatorParamList,
    ReferralDetailsNavigatorParamList,
    ReimbursementAccountNavigatorParamList,
    State,
    WorkspaceSwitcherNavigatorParamList,
    OnboardEngagementNavigatorParamList,
    SwitchPolicyIDParams,
};<|MERGE_RESOLUTION|>--- conflicted
+++ resolved
@@ -507,11 +507,8 @@
         shortLivedAuthToken?: string;
         shortLivedToken?: string;
         exitTo?: Routes | HybridAppRoute;
-<<<<<<< HEAD
         shouldForceLogin: string;
-=======
         domain?: Routes;
->>>>>>> 59f8f3d4
     };
     [SCREENS.VALIDATE_LOGIN]: {
         accountID: string;
