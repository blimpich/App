--- conflicted
+++ resolved
@@ -97,12 +97,8 @@
                 pause();
             }
 
-<<<<<<< HEAD
             Log.info('[SequentialQueue] Removing persisted request because it was processed successfully.', false, {request: requestToProcess});
-            PersistedRequests.remove(requestToProcess);
-=======
             PersistedRequests.endRequestAndRemoveFromQueue(requestToProcess);
->>>>>>> 8f3b7e40
             RequestThrottle.clear();
             return process();
         })
@@ -110,12 +106,8 @@
             // On sign out we cancel any in flight requests from the user. Since that user is no longer signed in their requests should not be retried.
             // Duplicate records don't need to be retried as they just mean the record already exists on the server
             if (error.name === CONST.ERROR.REQUEST_CANCELLED || error.message === CONST.ERROR.DUPLICATE_RECORD) {
-<<<<<<< HEAD
                 Log.info("[SequentialQueue] Removing persisted request because it failed and doesn't need to be retried.", false, {error, request: requestToProcess});
-                PersistedRequests.remove(requestToProcess);
-=======
                 PersistedRequests.endRequestAndRemoveFromQueue(requestToProcess);
->>>>>>> 8f3b7e40
                 RequestThrottle.clear();
                 return process();
             }
@@ -124,12 +116,8 @@
                 .then(process)
                 .catch(() => {
                     Onyx.update(requestToProcess.failureData ?? []);
-<<<<<<< HEAD
                     Log.info('[SequentialQueue] Removing persisted request because it failed too many times.', false, {error, request: requestToProcess});
-                    PersistedRequests.remove(requestToProcess);
-=======
                     PersistedRequests.endRequestAndRemoveFromQueue(requestToProcess);
->>>>>>> 8f3b7e40
                     RequestThrottle.clear();
                     return process();
                 });
