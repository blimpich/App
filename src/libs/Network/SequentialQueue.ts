--- conflicted
+++ resolved
@@ -105,12 +105,8 @@
                 RequestThrottle.clear();
                 return process();
             }
-<<<<<<< HEAD
             PersistedRequests.rollbackOngoingRequest();
-            return RequestThrottle.sleep()
-=======
             return RequestThrottle.sleep(error, requestToProcess.command)
->>>>>>> 1a432849
                 .then(process)
                 .catch(() => {
                     Onyx.update(requestToProcess.failureData ?? []);
