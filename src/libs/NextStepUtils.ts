--- conflicted
+++ resolved
@@ -80,13 +80,8 @@
     }
 
     const {policyID = '', ownerAccountID = -1, managerID = -1} = report;
-<<<<<<< HEAD
-    const policy = ReportUtils.getPolicy(policyID);
+    const policy = allPolicies?.[`${ONYXKEYS.COLLECTION.POLICY}${policyID}`] ?? ({} as Policy);
     const {submitsTo, harvesting, preventSelfApproval, autoReportingFrequency, autoReportingOffset} = policy;
-=======
-    const policy = allPolicies?.[`${ONYXKEYS.COLLECTION.POLICY}${policyID}`] ?? ({} as Policy);
-    const {submitsTo, harvesting, isPreventSelfApprovalEnabled, preventSelfApproval, autoReportingFrequency, autoReportingOffset} = policy;
->>>>>>> 838b2dd3
     const isOwner = currentUserAccountID === ownerAccountID;
     const isManager = currentUserAccountID === managerID;
     const isSelfApproval = currentUserAccountID === submitsTo;
