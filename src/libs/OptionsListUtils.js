/* eslint-disable no-continue */
import _ from 'underscore';
import Onyx from 'react-native-onyx';
import lodashOrderBy from 'lodash/orderBy';
import lodashGet from 'lodash/get';
import Str from 'expensify-common/lib/str';
import {parsePhoneNumber} from 'awesome-phonenumber';
import ONYXKEYS from '../ONYXKEYS';
import CONST from '../CONST';
import * as ReportUtils from './ReportUtils';
import * as Localize from './Localize';
import Permissions from './Permissions';
import * as CollectionUtils from './CollectionUtils';
import Navigation from './Navigation/Navigation';
import * as LoginUtils from './LoginUtils';
import * as LocalePhoneNumber from './LocalePhoneNumber';
import * as UserUtils from './UserUtils';

/**
 * OptionsListUtils is used to build a list options passed to the OptionsList component. Several different UI views can
 * be configured to display different results based on the options passed to the private getOptions() method. Public
 * methods should be named for the views they build options for and then exported for use in a component.
 */

let currentUserLogin;
Onyx.connect({
    key: ONYXKEYS.SESSION,
    callback: (val) => (currentUserLogin = val && val.email),
});

let loginList;
Onyx.connect({
    key: ONYXKEYS.LOGIN_LIST,
    callback: (val) => (loginList = _.isEmpty(val) ? {} : val),
});

let preferredLocale;
Onyx.connect({
    key: ONYXKEYS.NVP_PREFERRED_LOCALE,
    callback: (val) => (preferredLocale = val || CONST.LOCALES.DEFAULT),
});

const policies = {};
Onyx.connect({
    key: ONYXKEYS.COLLECTION.POLICY,
    callback: (policy, key) => {
        if (!policy || !key || !policy.name) {
            return;
        }

        policies[key] = policy;
    },
});

const expenseReports = {};
const iouReports = {};
Onyx.connect({
    key: ONYXKEYS.COLLECTION.REPORT,
    callback: (report, key) => {
        if (!report || !key || !report.ownerEmail) {
            return;
        }

        if (ReportUtils.isExpenseReport(report)) {
            expenseReports[key] = report;
            return;
        }

        if (ReportUtils.isIOUReport(report)) {
            iouReports[key] = report;
        }
    },
});

const lastReportActions = {};
const allReportActions = {};
Onyx.connect({
    key: ONYXKEYS.COLLECTION.REPORT_ACTIONS,
    callback: (actions, key) => {
        if (!key || !actions) {
            return;
        }
        allReportActions[key] = actions;
        const reportID = CollectionUtils.extractCollectionItemID(key);
        lastReportActions[reportID] = _.last(_.toArray(actions));
    },
});

const policyExpenseReports = {};
Onyx.connect({
    key: ONYXKEYS.COLLECTION.REPORT,
    callback: (report, key) => {
        if (!ReportUtils.isPolicyExpenseChat(report)) {
            return;
        }
        policyExpenseReports[key] = report;
    },
});

/**
 * Get the options for a policy expense report.
 * @param {Object} report
 * @returns {Array}
 */
function getPolicyExpenseReportOptions(report) {
    if (!ReportUtils.isPolicyExpenseChat(report)) {
        return [];
    }
    const filteredPolicyExpenseReports = _.filter(
        policyExpenseReports,
        (policyExpenseReport) => policyExpenseReport.policyID === report.policyID && policyExpenseReport.isOwnPolicyExpenseChat,
    );
    return _.map(filteredPolicyExpenseReports, (expenseReport) => {
        const policyExpenseChatAvatarSource = ReportUtils.getWorkspaceAvatar(expenseReport);
        return {
            ...expenseReport,
            keyForList: expenseReport.policyID,
            text: expenseReport.displayName,
            alternateText: Localize.translateLocal('workspace.common.workspace'),
            icons: [
                {
                    source: policyExpenseChatAvatarSource,
                    name: expenseReport.displayName,
                    type: CONST.ICON_TYPE_WORKSPACE,
                },
            ],
        };
    });
}

/**
 * Adds expensify SMS domain (@expensify.sms) if login is a phone number and if it's not included yet
 *
 * @param {String} login
 * @return {String}
 */
function addSMSDomainIfPhoneNumber(login) {
    const parsedPhoneNumber = parsePhoneNumber(login);
    if (parsedPhoneNumber.possible && !Str.isValidEmail(login)) {
        return parsedPhoneNumber.number.e164 + CONST.SMS.DOMAIN;
    }
    return login;
}

/**
 * Returns avatar data for a list of user logins
 *
 * @param {Array<String>} logins
 * @param {Object} personalDetails
 * @returns {Object}
 */
function getAvatarsForLogins(logins, personalDetails) {
    return _.map(logins, (login) => {
        const userPersonalDetail = lodashGet(personalDetails, login, {login, avatar: ''});
        return {
            source: UserUtils.getAvatar(userPersonalDetail.avatar, userPersonalDetail.login),
            type: CONST.ICON_TYPE_AVATAR,
            name: userPersonalDetail.login,
        };
    });
}

/**
 * Returns the personal details for an array of logins
 *
 * @param {Array} logins
 * @param {Object} personalDetails
 * @returns {Object} – keys of the object are emails, values are PersonalDetails objects.
 */
function getPersonalDetailsForLogins(logins, personalDetails) {
    const personalDetailsForLogins = {};
    if (!personalDetails) {
        return personalDetailsForLogins;
    }
    _.chain(logins)

        // Somehow it's possible for the logins coming from report.participants to contain undefined values so we use compact to remove them.
        .compact()
        .each((login) => {
            let personalDetail = personalDetails[login];
            if (!personalDetail) {
                personalDetail = {
                    login,
                    displayName: LocalePhoneNumber.formatPhoneNumber(login),
                    avatar: UserUtils.getDefaultAvatar(login),
                };
            }

            if (login === CONST.EMAIL.CONCIERGE) {
                personalDetail.avatar = CONST.CONCIERGE_ICON_URL;
            }

            personalDetailsForLogins[login] = personalDetail;
        });
    return personalDetailsForLogins;
}

/**
 * Return true if personal details data is ready, i.e. report list options can be created.
 * @param {Object} personalDetails
 * @returns {Boolean}
 */
function isPersonalDetailsReady(personalDetails) {
    return !_.isEmpty(personalDetails) && _.some(_.keys(personalDetails), (key) => personalDetails[key].login);
}

/**
 * Get the participant options for a report.
 * @param {Object} report
 * @param {Array<Object>} personalDetails
 * @returns {Array}
 */
function getParticipantsOptions(report, personalDetails) {
    const participants = lodashGet(report, 'participants', []);
    return _.map(getPersonalDetailsForLogins(participants, personalDetails), (details) => ({
        keyForList: details.login,
        login: details.login,
        text: details.displayName,
        firstName: lodashGet(details, 'firstName', ''),
        lastName: lodashGet(details, 'lastName', ''),
        alternateText: Str.isSMSLogin(details.login || '') ? LocalePhoneNumber.formatPhoneNumber(details.login) : details.login,
        icons: [
            {
                source: UserUtils.getAvatar(details.avatar, details.login),
                name: details.login,
                type: CONST.ICON_TYPE_AVATAR,
            },
        ],
        payPalMeAddress: lodashGet(details, 'payPalMeAddress', ''),
        phoneNumber: lodashGet(details, 'phoneNumber', ''),
    }));
}

/**
 * Constructs a Set with all possible names (displayName, firstName, lastName, email) for all participants in a report,
 * to be used in isSearchStringMatch.
 *
 * @param {Array<Object>} personalDetailList
 * @return {Set<String>}
 */
function getParticipantNames(personalDetailList) {
    // We use a Set because `Set.has(value)` on a Set of with n entries is up to n (or log(n)) times faster than
    // `_.contains(Array, value)` for an Array with n members.
    const participantNames = new Set();
    _.each(personalDetailList, (participant) => {
        if (participant.login) {
            participantNames.add(participant.login.toLowerCase());
        }
        if (participant.firstName) {
            participantNames.add(participant.firstName.toLowerCase());
        }
        if (participant.lastName) {
            participantNames.add(participant.lastName.toLowerCase());
        }
        if (participant.displayName) {
            participantNames.add(participant.displayName.toLowerCase());
        }
    });
    return participantNames;
}

/**
 * A very optimized method to remove duplicates from an array.
 * Taken from https://stackoverflow.com/a/9229821/9114791
 *
 * @param {Array} items
 * @returns {Array}
 */
function uniqFast(items) {
    const seenItems = {};
    const result = [];
    let j = 0;
    for (let i = 0; i < items.length; i++) {
        const item = items[i];
        if (seenItems[item] !== 1) {
            seenItems[item] = 1;
            result[j++] = item;
        }
    }
    return result;
}

/**
 * Returns a string with all relevant search terms.
 * Default should be serachable by policy/domain name but not by participants.
 *
 * This method must be incredibly performant. It was found to be a big performance bottleneck
 * when dealing with accounts that have thousands of reports. For loops are more efficient than _.each
 * Array.prototype.push.apply is faster than using the spread operator, and concat() is faster than push().
 *
 * @param {Object} report
 * @param {String} reportName
 * @param {Array} personalDetailList
 * @param {Boolean} isChatRoomOrPolicyExpenseChat
 * @param {Boolean} isThread
 * @return {String}
 */
function getSearchText(report, reportName, personalDetailList, isChatRoomOrPolicyExpenseChat, isThread) {
    let searchTerms = [];

    if (!isChatRoomOrPolicyExpenseChat) {
        for (let i = 0; i < personalDetailList.length; i++) {
            const personalDetail = personalDetailList[i];

            // The regex below is used to remove dots only from the local part of the user email (local-part@domain)
            // so that we can match emails that have dots without explicitly writing the dots (e.g: fistlast@domain will match first.last@domain)
            // More info https://github.com/Expensify/App/issues/8007
            searchTerms = searchTerms.concat([personalDetail.displayName, personalDetail.login, personalDetail.login.replace(/\.(?=[^\s@]*@)/g, '')]);
        }
    }
    if (report) {
        Array.prototype.push.apply(searchTerms, reportName.split(/[,\s]/));

        if (isThread) {
            const title = ReportUtils.getReportName(report);
            const chatRoomSubtitle = ReportUtils.getChatRoomSubtitle(report);

            Array.prototype.push.apply(searchTerms, title.split(/[,\s]/));
            Array.prototype.push.apply(searchTerms, chatRoomSubtitle.split(/[,\s]/));
        } else if (isChatRoomOrPolicyExpenseChat) {
            const chatRoomSubtitle = ReportUtils.getChatRoomSubtitle(report);

            Array.prototype.push.apply(searchTerms, chatRoomSubtitle.split(/[,\s]/));
        } else {
            searchTerms = searchTerms.concat(report.participants);
        }
    }

    return uniqFast(searchTerms).join(' ');
}

/**
 * Get an object of error messages keyed by microtime by combining all error objects related to the report.
 * @param {Object} report
 * @param {Object} reportActions
 * @returns {Object}
 */
function getAllReportErrors(report, reportActions) {
    const reportErrors = report.errors || {};
    const reportErrorFields = report.errorFields || {};
    const reportID = report.reportID;
    const reportsActions = reportActions[`${ONYXKEYS.COLLECTION.REPORT_ACTIONS}${reportID}`] || {};
    const reportActionErrors = _.reduce(
        reportsActions,
        (prevReportActionErrors, action) => (_.isEmpty(action.errors) ? prevReportActionErrors : _.extend(prevReportActionErrors, action.errors)),
        {},
    );

    // All error objects related to the report. Each object in the sources contains error messages keyed by microtime
    const errorSources = {
        reportErrors,
        ...reportErrorFields,
        reportActionErrors,
    };

    // Combine all error messages keyed by microtime into one object
    const allReportErrors = _.reduce(errorSources, (prevReportErrors, errors) => (_.isEmpty(errors) ? prevReportErrors : _.extend(prevReportErrors, errors)), {});

    return allReportErrors;
}

/**
 * Creates a report list option
 *
 * @param {Array<String>} logins
 * @param {Object} personalDetails
 * @param {Object} report
 * @param {Object} reportActions
 * @param {Object} options
 * @param {Boolean} [options.showChatPreviewLine]
 * @param {Boolean} [options.forcePolicyNamePreview]
 * @returns {Object}
 */
function createOption(logins, personalDetails, report, reportActions = {}, {showChatPreviewLine = false, forcePolicyNamePreview = false}) {
    const result = {
        text: null,
        alternateText: null,
        pendingAction: null,
        allReportErrors: null,
        brickRoadIndicator: null,
        icons: null,
        tooltipText: null,
        ownerEmail: null,
        subtitle: null,
        participantsList: null,
        login: null,
        reportID: null,
        phoneNumber: null,
        payPalMeAddress: null,
        hasDraftComment: false,
        keyForList: null,
        searchText: null,
        isDefaultRoom: false,
        isPinned: false,
        hasOutstandingIOU: false,
        iouReportID: null,
        isIOUReportOwner: null,
        iouReportAmount: 0,
        isChatRoom: false,
        isArchivedRoom: false,
        shouldShowSubscript: false,
        isPolicyExpenseChat: false,
    };

    const personalDetailMap = getPersonalDetailsForLogins(logins, personalDetails);
    const personalDetailList = _.values(personalDetailMap);
    const personalDetail = personalDetailList[0] || {};
    let hasMultipleParticipants = personalDetailList.length > 1;
    let subtitle;
    let reportName;

    result.participantsList = personalDetailList;

    if (report) {
        result.isChatRoom = ReportUtils.isChatRoom(report);
        result.isDefaultRoom = ReportUtils.isDefaultRoom(report);
        result.isArchivedRoom = ReportUtils.isArchivedRoom(report);
        result.isPolicyExpenseChat = ReportUtils.isPolicyExpenseChat(report);
        result.isMoneyRequestReport = ReportUtils.isMoneyRequestReport(report);
        result.isThread = ReportUtils.isThread(report);
        result.isTaskReport = ReportUtils.isTaskReport(report);
        result.shouldShowSubscript = result.isPolicyExpenseChat && !report.isOwnPolicyExpenseChat && !result.isArchivedRoom;
        result.allReportErrors = getAllReportErrors(report, reportActions);
        result.brickRoadIndicator = !_.isEmpty(result.allReportErrors) ? CONST.BRICK_ROAD_INDICATOR_STATUS.ERROR : '';
        result.pendingAction = report.pendingFields ? report.pendingFields.addWorkspaceRoom || report.pendingFields.createChat : null;
        result.ownerEmail = report.ownerEmail;
        result.reportID = report.reportID;
        result.isUnread = ReportUtils.isUnread(report);
        result.hasDraftComment = report.hasDraft;
        result.isPinned = report.isPinned;
        result.iouReportID = report.iouReportID;
        result.keyForList = String(report.reportID);
        result.tooltipText = ReportUtils.getReportParticipantsTitle(report.participants || []);
        result.hasOutstandingIOU = report.hasOutstandingIOU;

        hasMultipleParticipants = personalDetailList.length > 1 || result.isChatRoom || result.isPolicyExpenseChat;
        subtitle = ReportUtils.getChatRoomSubtitle(report);

        let lastMessageTextFromReport = '';
        if (ReportUtils.isReportMessageAttachment({text: report.lastMessageText, html: report.lastMessageHtml})) {
            lastMessageTextFromReport = `[${Localize.translateLocal('common.attachment')}]`;
        } else {
            lastMessageTextFromReport = report ? report.lastMessageText || '' : '';
        }

        const lastActorDetails = personalDetailMap[report.lastActorEmail] || null;
        let lastMessageText = hasMultipleParticipants && lastActorDetails && lastActorDetails.login !== currentUserLogin ? `${lastActorDetails.displayName}: ` : '';
        lastMessageText += report ? lastMessageTextFromReport : '';

        if (result.isArchivedRoom) {
            const archiveReason =
                (lastReportActions[report.reportID] && lastReportActions[report.reportID].originalMessage && lastReportActions[report.reportID].originalMessage.reason) ||
                CONST.REPORT.ARCHIVE_REASON.DEFAULT;
            lastMessageText = Localize.translate(preferredLocale, `reportArchiveReasons.${archiveReason}`, {
                displayName: archiveReason.displayName || report.lastActorEmail,
                policyName: ReportUtils.getPolicyName(report),
            });
        }

        if (result.isChatRoom || result.isPolicyExpenseChat) {
            result.alternateText = showChatPreviewLine && !forcePolicyNamePreview && lastMessageText ? lastMessageText : subtitle;
        } else if (result.isMoneyRequestReport) {
            result.alternateText = lastMessageTextFromReport.length > 0 ? lastMessageText : Localize.translate(preferredLocale, 'report.noActivityYet');
        } else {
            result.alternateText = showChatPreviewLine && lastMessageText ? lastMessageText : LocalePhoneNumber.formatPhoneNumber(personalDetail.login);
        }
        reportName = ReportUtils.getReportName(report);
    } else {
        const login = logins[0];
        reportName = ReportUtils.getDisplayNameForParticipant(login);
        result.keyForList = login;
        result.alternateText = LocalePhoneNumber.formatPhoneNumber(login);
    }

    result.isIOUReportOwner = ReportUtils.isIOUOwnedByCurrentUser(result, iouReports);
    result.iouReportAmount = ReportUtils.getMoneyRequestTotal(result, iouReports);

    if (!hasMultipleParticipants) {
        result.login = personalDetail.login;
        result.phoneNumber = personalDetail.phoneNumber;
        result.payPalMeAddress = personalDetail.payPalMeAddress;
    }

    result.text = reportName;
<<<<<<< HEAD
    result.searchText = getSearchText(report, reportName, personalDetailList, result.isChatRoom || result.isPolicyExpenseChat);
    result.icons = ReportUtils.getIcons(report, personalDetails, UserUtils.getAvatar(personalDetail.avatar, personalDetail.login));
=======
    result.searchText = getSearchText(report, reportName, personalDetailList, result.isChatRoom || result.isPolicyExpenseChat, result.isThread);
    result.icons = ReportUtils.getIcons(report, personalDetails, ReportUtils.getAvatar(personalDetail.avatar, personalDetail.login));
>>>>>>> a4796837
    result.subtitle = subtitle;

    return result;
}

/**
 * Searches for a match when provided with a value
 *
 * @param {String} searchValue
 * @param {String} searchText
 * @param {Set<String>} [participantNames]
 * @param {Boolean} isChatRoom
 * @returns {Boolean}
 */
function isSearchStringMatch(searchValue, searchText, participantNames = new Set(), isChatRoom = false) {
    const searchWords = _.compact(uniqFast([searchValue, ..._.map(searchValue.replace(/,/g, ' ').split(' '), (word) => word.trim())]));
    const valueToSearch = searchText && searchText.replace(new RegExp(/&nbsp;/g), '');
    return _.some(searchWords, (word) => {
        const matchRegex = new RegExp(Str.escapeForRegExp(word), 'i');
        return matchRegex.test(valueToSearch) || (!isChatRoom && participantNames.has(word));
    });
}

/**
 * Checks if the given userDetails is currentUser or not.
 *
 * @param {Object} userDetails
 * @returns {Boolean}
 */
function isCurrentUser(userDetails) {
    if (!userDetails) {
        return false;
    }

    // If user login is a mobile number, append sms domain if not appended already.
    const userDetailsLogin = addSMSDomainIfPhoneNumber(userDetails.login);

    if (currentUserLogin.toLowerCase() === userDetailsLogin.toLowerCase()) {
        return true;
    }

    // Check if userDetails login exists in loginList
    return _.some(_.keys(loginList), (login) => login.toLowerCase() === userDetailsLogin.toLowerCase());
}

/**
 * Build the options
 *
 * @param {Object} reports
 * @param {Object} personalDetails
 * @param {Object} options
 * @returns {Object}
 * @private
 */
function getOptions(
    reports,
    personalDetails,
    {
        reportActions = {},
        betas = [],
        selectedOptions = [],
        maxRecentReportsToShow = 0,
        excludeLogins = [],
        includeMultipleParticipantReports = false,
        includePersonalDetails = false,
        includeRecentReports = false,
        // When sortByReportTypeInSearch flag is true, recentReports will include the personalDetails options as well.
        sortByReportTypeInSearch = false,
        searchInputValue = '',
        showChatPreviewLine = false,
        sortPersonalDetailsByAlphaAsc = true,
        forcePolicyNamePreview = false,
        includeOwnedWorkspaceChats = false,
        includeThreads = false,
        includeTasks = false,
    },
) {
    if (!isPersonalDetailsReady(personalDetails)) {
        return {
            recentReports: [],
            personalDetails: [],
            userToInvite: null,
        };
    }

    let recentReportOptions = [];
    let personalDetailsOptions = [];
    const reportMapForLogins = {};
    const parsedPhoneNumber = parsePhoneNumber(LoginUtils.appendCountryCode(searchInputValue));
    const searchValue = parsedPhoneNumber.possible ? parsedPhoneNumber.number.e164 : searchInputValue;

    // Filter out all the reports that shouldn't be displayed
    const filteredReports = _.filter(reports, (report) =>
        ReportUtils.shouldReportBeInOptionList(report, Navigation.getReportIDFromRoute(), false, currentUserLogin, iouReports, betas, policies),
    );

    // Sorting the reports works like this:
    // - Order everything by the last message timestamp (descending)
    // - All archived reports should remain at the bottom
    const orderedReports = _.sortBy(filteredReports, (report) => {
        if (ReportUtils.isArchivedRoom(report)) {
            return CONST.DATE.UNIX_EPOCH;
        }

        return report.lastVisibleActionCreated;
    });
    orderedReports.reverse();

    const allReportOptions = [];
    _.each(orderedReports, (report) => {
        if (!report) {
            return;
        }

        const isThread = ReportUtils.isThread(report);
        const isChatRoom = ReportUtils.isChatRoom(report);
        const isTaskReport = ReportUtils.isTaskReport(report);
        const isPolicyExpenseChat = ReportUtils.isPolicyExpenseChat(report);
        const logins = report.participants || [];

        if (isPolicyExpenseChat && report.isOwnPolicyExpenseChat && !includeOwnedWorkspaceChats) {
            return;
        }

        if (isThread && !includeThreads) {
            return;
        }

        if (isTaskReport && !includeTasks) {
            return;
        }

        // Save the report in the map if this is a single participant so we can associate the reportID with the
        // personal detail option later. Individuals should not be associated with single participant
        // policyExpenseChats or chatRooms since those are not people.
        if (logins.length <= 1 && !isPolicyExpenseChat && !isChatRoom) {
            reportMapForLogins[logins[0]] = report;
        }
        const isSearchingSomeonesPolicyExpenseChat = !report.isOwnPolicyExpenseChat && searchValue !== '';

        // Checks to see if the current user is the admin of the policy, if so the policy
        // name preview will be shown.
        const isPolicyChatAdmin = ReportUtils.isPolicyExpenseChatAdmin(report, policies);

        allReportOptions.push(
            createOption(logins, personalDetails, report, reportActions, {
                showChatPreviewLine,
                forcePolicyNamePreview: isPolicyExpenseChat ? isSearchingSomeonesPolicyExpenseChat || isPolicyChatAdmin : forcePolicyNamePreview,
            }),
        );
    });

    let allPersonalDetailsOptions = _.map(personalDetails, (personalDetail) =>
        createOption([personalDetail.login], personalDetails, reportMapForLogins[personalDetail.login], reportActions, {
            showChatPreviewLine,
            forcePolicyNamePreview,
        }),
    );

    if (sortPersonalDetailsByAlphaAsc) {
        // PersonalDetails should be ordered Alphabetically by default - https://github.com/Expensify/App/issues/8220#issuecomment-1104009435
        allPersonalDetailsOptions = lodashOrderBy(allPersonalDetailsOptions, [(personalDetail) => personalDetail.text && personalDetail.text.toLowerCase()], 'asc');
    }

    // Always exclude already selected options and the currently logged in user
    const loginOptionsToExclude = [...selectedOptions, {login: currentUserLogin}];

    _.each(excludeLogins, (login) => {
        loginOptionsToExclude.push({login});
    });

    if (includeRecentReports) {
        for (let i = 0; i < allReportOptions.length; i++) {
            const reportOption = allReportOptions[i];
            const isCurrentUserOwnedPolicyExpenseChatThatShouldShow =
                reportOption.isPolicyExpenseChat && reportOption.ownerEmail === currentUserLogin && includeOwnedWorkspaceChats && !reportOption.isArchivedRoom;

            // Stop adding options to the recentReports array when we reach the maxRecentReportsToShow value
            if (!isCurrentUserOwnedPolicyExpenseChatThatShouldShow && recentReportOptions.length > 0 && recentReportOptions.length === maxRecentReportsToShow) {
                break;
            }

            // Skip if we aren't including multiple participant reports and this report has multiple participants
            if (!isCurrentUserOwnedPolicyExpenseChatThatShouldShow && !includeMultipleParticipantReports && !reportOption.login) {
                continue;
            }

            // Check the report to see if it has a single participant and if the participant is already selected
            if (reportOption.login && _.some(loginOptionsToExclude, (option) => option.login === reportOption.login)) {
                continue;
            }

            // Finally check to see if this option is a match for the provided search string if we have one
            const {searchText, participantsList, isChatRoom} = reportOption;
            const participantNames = getParticipantNames(participantsList);
            if (searchValue && !isSearchStringMatch(searchValue, searchText, participantNames, isChatRoom)) {
                continue;
            }

            recentReportOptions.push(reportOption);

            // Add this login to the exclude list so it won't appear when we process the personal details
            if (reportOption.login) {
                loginOptionsToExclude.push({login: reportOption.login});
            }
        }
    }

    if (includePersonalDetails) {
        // Next loop over all personal details removing any that are selectedUsers or recentChats
        _.each(allPersonalDetailsOptions, (personalDetailOption) => {
            if (_.some(loginOptionsToExclude, (loginOptionToExclude) => loginOptionToExclude.login === personalDetailOption.login)) {
                return;
            }
            const {searchText, participantsList, isChatRoom} = personalDetailOption;
            const participantNames = getParticipantNames(participantsList);
            if (searchValue && !isSearchStringMatch(searchValue, searchText, participantNames, isChatRoom)) {
                return;
            }
            personalDetailsOptions.push(personalDetailOption);
        });
    }

    let userToInvite = null;
    const noOptions = recentReportOptions.length + personalDetailsOptions.length === 0;
    const noOptionsMatchExactly = !_.find(personalDetailsOptions.concat(recentReportOptions), (option) => option.login === searchValue.toLowerCase());

    if (
        searchValue &&
        (noOptions || noOptionsMatchExactly) &&
        !isCurrentUser({login: searchValue}) &&
        _.every(selectedOptions, (option) => option.login !== searchValue) &&
        ((Str.isValidEmail(searchValue) && !Str.isDomainEmail(searchValue)) || parsedPhoneNumber.possible) &&
        !_.find(loginOptionsToExclude, (loginOptionToExclude) => loginOptionToExclude.login === addSMSDomainIfPhoneNumber(searchValue).toLowerCase()) &&
        (searchValue !== CONST.EMAIL.CHRONOS || Permissions.canUseChronos(betas))
    ) {
        userToInvite = createOption([searchValue], personalDetails, null, reportActions, {
            showChatPreviewLine,
        });

        // If user doesn't exist, use a default avatar
        userToInvite.icons = [
            {
                source: UserUtils.getAvatar('', searchValue),
                name: searchValue,
                type: CONST.ICON_TYPE_AVATAR,
            },
        ];
    }

    // If we are prioritizing 1:1 chats in search, do it only once we started searching
    if (sortByReportTypeInSearch && searchValue !== '') {
        // When sortByReportTypeInSearch is true, recentReports will be returned with all the reports including personalDetailsOptions in the correct Order.
        recentReportOptions.push(...personalDetailsOptions);
        personalDetailsOptions = [];
        recentReportOptions = lodashOrderBy(
            recentReportOptions,
            [
                (option) => {
                    if (option.isChatRoom || option.isArchivedRoom) {
                        return 3;
                    }
                    if (!option.login) {
                        return 2;
                    }
                    if (option.login.toLowerCase() !== searchValue.toLowerCase()) {
                        return 1;
                    }

                    // When option.login is an exact match with the search value, returning 0 puts it at the top of the option list
                    return 0;
                },
            ],
            ['asc'],
        );
    }

    return {
        personalDetails: personalDetailsOptions,
        recentReports: recentReportOptions,
        userToInvite,
    };
}

/**
 * Build the options for the Search view
 *
 * @param {Object} reports
 * @param {Object} personalDetails
 * @param {String} searchValue
 * @param {Array<String>} betas
 * @returns {Object}
 */
function getSearchOptions(reports, personalDetails, searchValue = '', betas) {
    return getOptions(reports, personalDetails, {
        betas,
        searchInputValue: searchValue.trim(),
        includeRecentReports: true,
        includeMultipleParticipantReports: true,
        maxRecentReportsToShow: 0, // Unlimited
        sortByReportTypeInSearch: true,
        showChatPreviewLine: true,
        includePersonalDetails: true,
        forcePolicyNamePreview: true,
        includeOwnedWorkspaceChats: true,
        includeThreads: true,
    });
}

/**
 * Build the IOUConfirmation options for showing MyPersonalDetail
 *
 * @param {Object} myPersonalDetail
 * @param {String} amountText
 * @returns {Object}
 */
function getIOUConfirmationOptionsFromMyPersonalDetail(myPersonalDetail, amountText) {
    return {
        text: myPersonalDetail.displayName,
        alternateText: myPersonalDetail.login,
        icons: [
            {
                source: UserUtils.getAvatar(myPersonalDetail.avatar, myPersonalDetail.login),
                name: myPersonalDetail.login,
                type: CONST.ICON_TYPE_AVATAR,
            },
        ],
        descriptiveText: amountText,
        login: myPersonalDetail.login,
    };
}

/**
 * Build the IOUConfirmationOptions for showing participants
 *
 * @param {Array} participants
 * @param {String} amountText
 * @returns {Array}
 */
function getIOUConfirmationOptionsFromParticipants(participants, amountText) {
    return _.map(participants, (participant) => ({
        ...participant,
        descriptiveText: amountText,
    }));
}

/**
 * Build the options for the New Group view
 *
 * @param {Object} reports
 * @param {Object} personalDetails
 * @param {Array<String>} [betas]
 * @param {String} [searchValue]
 * @param {Array} [selectedOptions]
 * @param {Array} [excludeLogins]
 * @param {Boolean} [includeOwnedWorkspaceChats]
 * @returns {Object}
 */
function getNewChatOptions(reports, personalDetails, betas = [], searchValue = '', selectedOptions = [], excludeLogins = [], includeOwnedWorkspaceChats = false) {
    return getOptions(reports, personalDetails, {
        betas,
        searchInputValue: searchValue.trim(),
        selectedOptions,
        includeRecentReports: true,
        includePersonalDetails: true,
        maxRecentReportsToShow: 5,
        excludeLogins,
        includeOwnedWorkspaceChats,
    });
}

/**
 * Build the options for the Share Destination for a Task
 * *
 * @param {Object} reports
 * @param {Object} personalDetails
 * @param {Array<String>} [betas]
 * @param {String} [searchValue]
 * @param {Array} [selectedOptions]
 * @param {Array} [excludeLogins]
 * @param {Boolean} [includeOwnedWorkspaceChats]
 * @returns {Object}
 *
 */

function getShareDestinationOptions(reports, personalDetails, betas = [], searchValue = '', selectedOptions = [], excludeLogins = [], includeOwnedWorkspaceChats = true) {
    // We want to filter out any IOUs or expense reports
    const filteredReports = _.filter(reports, (report) => !ReportUtils.isMoneyRequestReport(report));
    return getOptions(filteredReports, personalDetails, {
        betas,
        searchInputValue: searchValue.trim(),
        selectedOptions,
        maxRecentReportsToShow: 5,
        includeRecentReports: true,
        includeMultipleParticipantReports: true,
        includePersonalDetails: true,
        excludeLogins,
        includeOwnedWorkspaceChats,
    });
}

/**
 * Build the options for the Workspace Member Invite view
 *
 * @param {Object} personalDetails
 * @param {Array<String>} betas
 * @param {String} searchValue
 * @param {Array} excludeLogins
 * @returns {Object}
 */
function getMemberInviteOptions(personalDetails, betas = [], searchValue = '', excludeLogins = []) {
    return getOptions([], personalDetails, {
        betas,
        searchInputValue: searchValue.trim(),
        includePersonalDetails: true,
        excludeLogins,
        sortPersonalDetailsByAlphaAsc: true,
    });
}

/**
 * Helper method that returns the text to be used for the header's message and title (if any)
 *
 * @param {Boolean} hasSelectableOptions
 * @param {Boolean} hasUserToInvite
 * @param {String} searchValue
 * @param {Boolean} [maxParticipantsReached]
 * @return {String}
 */
function getHeaderMessage(hasSelectableOptions, hasUserToInvite, searchValue, maxParticipantsReached = false) {
    if (maxParticipantsReached) {
        return Localize.translate(preferredLocale, 'common.maxParticipantsReached', {count: CONST.REPORT.MAXIMUM_PARTICIPANTS});
    }

    const isValidPhone = parsePhoneNumber(LoginUtils.appendCountryCode(searchValue)).possible;

    const isValidEmail = Str.isValidEmail(searchValue);

    if (searchValue && CONST.REGEX.DIGITS_AND_PLUS.test(searchValue) && !isValidPhone) {
        return Localize.translate(preferredLocale, 'messages.errorMessageInvalidPhone');
    }

    // Without a search value, it would be very confusing to see a search validation message.
    // Therefore, this skips the validation when there is no search value.
    if (searchValue && !hasSelectableOptions && !hasUserToInvite) {
        if (/^\d+$/.test(searchValue) && !isValidPhone) {
            return Localize.translate(preferredLocale, 'messages.errorMessageInvalidPhone');
        }
        if (/@/.test(searchValue) && !isValidEmail) {
            return Localize.translate(preferredLocale, 'messages.errorMessageInvalidEmail');
        }

        return Localize.translate(preferredLocale, 'common.noResultsFound');
    }

    return '';
}

export {
    addSMSDomainIfPhoneNumber,
    getAvatarsForLogins,
    isCurrentUser,
    isPersonalDetailsReady,
    getSearchOptions,
    getNewChatOptions,
    getShareDestinationOptions,
    getMemberInviteOptions,
    getHeaderMessage,
    getPersonalDetailsForLogins,
    getIOUConfirmationOptionsFromMyPersonalDetail,
    getIOUConfirmationOptionsFromParticipants,
    getSearchText,
    getAllReportErrors,
    getPolicyExpenseReportOptions,
    getParticipantsOptions,
    isSearchStringMatch,
};<|MERGE_RESOLUTION|>--- conflicted
+++ resolved
@@ -482,13 +482,8 @@
     }
 
     result.text = reportName;
-<<<<<<< HEAD
-    result.searchText = getSearchText(report, reportName, personalDetailList, result.isChatRoom || result.isPolicyExpenseChat);
+    result.searchText = getSearchText(report, reportName, personalDetailList, result.isChatRoom || result.isPolicyExpenseChat, result.isThread);
     result.icons = ReportUtils.getIcons(report, personalDetails, UserUtils.getAvatar(personalDetail.avatar, personalDetail.login));
-=======
-    result.searchText = getSearchText(report, reportName, personalDetailList, result.isChatRoom || result.isPolicyExpenseChat, result.isThread);
-    result.icons = ReportUtils.getIcons(report, personalDetails, ReportUtils.getAvatar(personalDetail.avatar, personalDetail.login));
->>>>>>> a4796837
     result.subtitle = subtitle;
 
     return result;
