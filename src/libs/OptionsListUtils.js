/* eslint-disable no-continue */
import {parsePhoneNumber} from 'awesome-phonenumber';
import Str from 'expensify-common/lib/str';
import lodashGet from 'lodash/get';
import lodashOrderBy from 'lodash/orderBy';
import lodashSet from 'lodash/set';
import Onyx from 'react-native-onyx';
import _ from 'underscore';
import CONST from '@src/CONST';
import ONYXKEYS from '@src/ONYXKEYS';
import * as CollectionUtils from './CollectionUtils';
import * as ErrorUtils from './ErrorUtils';
import * as LocalePhoneNumber from './LocalePhoneNumber';
import * as Localize from './Localize';
import * as LoginUtils from './LoginUtils';
import Navigation from './Navigation/Navigation';
import Permissions from './Permissions';
import * as PersonalDetailsUtils from './PersonalDetailsUtils';
import * as ReportActionUtils from './ReportActionsUtils';
import * as ReportUtils from './ReportUtils';
import * as TransactionUtils from './TransactionUtils';
import * as UserUtils from './UserUtils';

/**
 * OptionsListUtils is used to build a list options passed to the OptionsList component. Several different UI views can
 * be configured to display different results based on the options passed to the private getOptions() method. Public
 * methods should be named for the views they build options for and then exported for use in a component.
 */

let currentUserLogin;
let currentUserAccountID;
Onyx.connect({
    key: ONYXKEYS.SESSION,
    callback: (val) => {
        currentUserLogin = val && val.email;
        currentUserAccountID = val && val.accountID;
    },
});

let loginList;
Onyx.connect({
    key: ONYXKEYS.LOGIN_LIST,
    callback: (val) => (loginList = _.isEmpty(val) ? {} : val),
});

let allPersonalDetails;
Onyx.connect({
    key: ONYXKEYS.PERSONAL_DETAILS_LIST,
    callback: (val) => (allPersonalDetails = _.isEmpty(val) ? {} : val),
});

let preferredLocale;
Onyx.connect({
    key: ONYXKEYS.NVP_PREFERRED_LOCALE,
    callback: (val) => (preferredLocale = val || CONST.LOCALES.DEFAULT),
});

const policies = {};
Onyx.connect({
    key: ONYXKEYS.COLLECTION.POLICY,
    callback: (policy, key) => {
        if (!policy || !key || !policy.name) {
            return;
        }

        policies[key] = policy;
    },
});

const lastReportActions = {};
const allSortedReportActions = {};
const allReportActions = {};
Onyx.connect({
    key: ONYXKEYS.COLLECTION.REPORT_ACTIONS,
    callback: (actions, key) => {
        if (!key || !actions) {
            return;
        }
        const reportID = CollectionUtils.extractCollectionItemID(key);
        allReportActions[reportID] = actions;
        const sortedReportActions = ReportActionUtils.getSortedReportActions(_.toArray(actions), true);
        allSortedReportActions[reportID] = sortedReportActions;
        lastReportActions[reportID] = _.first(sortedReportActions);
    },
});

const policyExpenseReports = {};
Onyx.connect({
    key: ONYXKEYS.COLLECTION.REPORT,
    callback: (report, key) => {
        if (!ReportUtils.isPolicyExpenseChat(report)) {
            return;
        }
        policyExpenseReports[key] = report;
    },
});

let allTransactions = {};
Onyx.connect({
    key: ONYXKEYS.COLLECTION.TRANSACTION,
    waitForCollectionCallback: true,
    callback: (val) => {
        if (!val) {
            return;
        }
        allTransactions = _.pick(val, (transaction) => transaction);
    },
});

/**
 * Adds expensify SMS domain (@expensify.sms) if login is a phone number and if it's not included yet
 *
 * @param {String} login
 * @return {String}
 */
function addSMSDomainIfPhoneNumber(login) {
    const parsedPhoneNumber = parsePhoneNumber(login);
    if (parsedPhoneNumber.possible && !Str.isValidEmail(login)) {
        return parsedPhoneNumber.number.e164 + CONST.SMS.DOMAIN;
    }
    return login;
}

/**
 * Returns avatar data for a list of user accountIDs
 *
 * @param {Array<Number>} accountIDs
 * @param {Object} personalDetails
 * @param {Object} defaultValues {login: accountID} In workspace invite page, when new user is added we pass available data to opt in
 * @returns {Object}
 */
function getAvatarsForAccountIDs(accountIDs, personalDetails, defaultValues = {}) {
    const reversedDefaultValues = {};
    _.map(Object.entries(defaultValues), (item) => {
        reversedDefaultValues[item[1]] = item[0];
    });

    return _.map(accountIDs, (accountID) => {
        const login = lodashGet(reversedDefaultValues, accountID, '');
        const userPersonalDetail = lodashGet(personalDetails, accountID, {login, accountID, avatar: ''});

        return {
            id: accountID,
            source: UserUtils.getAvatar(userPersonalDetail.avatar, userPersonalDetail.accountID),
            type: CONST.ICON_TYPE_AVATAR,
            name: userPersonalDetail.login,
        };
    });
}

/**
 * Returns the personal details for an array of accountIDs
 *
 * @param {Array} accountIDs
 * @param {Object} personalDetails
 * @returns {Object} – keys of the object are emails, values are PersonalDetails objects.
 */
function getPersonalDetailsForAccountIDs(accountIDs, personalDetails) {
    const personalDetailsForAccountIDs = {};
    if (!personalDetails) {
        return personalDetailsForAccountIDs;
    }
    _.each(accountIDs, (accountID) => {
        const cleanAccountID = Number(accountID);
        if (!cleanAccountID) {
            return;
        }
        let personalDetail = personalDetails[accountID];
        if (!personalDetail) {
            personalDetail = {
                avatar: UserUtils.getDefaultAvatar(cleanAccountID),
            };
        }

        if (cleanAccountID === CONST.ACCOUNT_ID.CONCIERGE) {
            personalDetail.avatar = CONST.CONCIERGE_ICON_URL;
        }

        personalDetail.accountID = cleanAccountID;
        personalDetailsForAccountIDs[cleanAccountID] = personalDetail;
    });
    return personalDetailsForAccountIDs;
}

/**
 * Return true if personal details data is ready, i.e. report list options can be created.
 * @param {Object} personalDetails
 * @returns {Boolean}
 */
function isPersonalDetailsReady(personalDetails) {
    return !_.isEmpty(personalDetails) && _.some(_.keys(personalDetails), (key) => personalDetails[key].accountID);
}

/**
 * Get the participant option for a report.
 * @param {Object} participant
 * @param {Array<Object>} personalDetails
 * @returns {Object}
 */
function getParticipantsOption(participant, personalDetails) {
    const detail = getPersonalDetailsForAccountIDs([participant.accountID], personalDetails)[participant.accountID];
    const login = detail.login || participant.login;
    const displayName = detail.displayName || LocalePhoneNumber.formatPhoneNumber(login);
    return {
        keyForList: String(detail.accountID),
        login,
        accountID: detail.accountID,
        text: displayName,
        firstName: lodashGet(detail, 'firstName', ''),
        lastName: lodashGet(detail, 'lastName', ''),
        alternateText: LocalePhoneNumber.formatPhoneNumber(login) || displayName,
        icons: [
            {
                source: UserUtils.getAvatar(detail.avatar, detail.accountID),
                name: login,
                type: CONST.ICON_TYPE_AVATAR,
                id: detail.accountID,
            },
        ],
        phoneNumber: lodashGet(detail, 'phoneNumber', ''),
        selected: participant.selected,
        searchText: participant.searchText,
    };
}

/**
 * Constructs a Set with all possible names (displayName, firstName, lastName, email) for all participants in a report,
 * to be used in isSearchStringMatch.
 *
 * @param {Array<Object>} personalDetailList
 * @return {Set<String>}
 */
function getParticipantNames(personalDetailList) {
    // We use a Set because `Set.has(value)` on a Set of with n entries is up to n (or log(n)) times faster than
    // `_.contains(Array, value)` for an Array with n members.
    const participantNames = new Set();
    _.each(personalDetailList, (participant) => {
        if (participant.login) {
            participantNames.add(participant.login.toLowerCase());
        }
        if (participant.firstName) {
            participantNames.add(participant.firstName.toLowerCase());
        }
        if (participant.lastName) {
            participantNames.add(participant.lastName.toLowerCase());
        }
        if (participant.displayName) {
            participantNames.add(participant.displayName.toLowerCase());
        }
    });
    return participantNames;
}

/**
 * A very optimized method to remove duplicates from an array.
 * Taken from https://stackoverflow.com/a/9229821/9114791
 *
 * @param {Array} items
 * @returns {Array}
 */
function uniqFast(items) {
    const seenItems = {};
    const result = [];
    let j = 0;
    for (let i = 0; i < items.length; i++) {
        const item = items[i];
        if (seenItems[item] !== 1) {
            seenItems[item] = 1;
            result[j++] = item;
        }
    }
    return result;
}

/**
 * Returns a string with all relevant search terms.
 * Default should be serachable by policy/domain name but not by participants.
 *
 * This method must be incredibly performant. It was found to be a big performance bottleneck
 * when dealing with accounts that have thousands of reports. For loops are more efficient than _.each
 * Array.prototype.push.apply is faster than using the spread operator, and concat() is faster than push().
 *
 * @param {Object} report
 * @param {String} reportName
 * @param {Array} personalDetailList
 * @param {Boolean} isChatRoomOrPolicyExpenseChat
 * @param {Boolean} isThread
 * @return {String}
 */
function getSearchText(report, reportName, personalDetailList, isChatRoomOrPolicyExpenseChat, isThread) {
    let searchTerms = [];

    if (!isChatRoomOrPolicyExpenseChat) {
        for (let i = 0; i < personalDetailList.length; i++) {
            const personalDetail = personalDetailList[i];

            if (personalDetail.login) {
                // The regex below is used to remove dots only from the local part of the user email (local-part@domain)
                // so that we can match emails that have dots without explicitly writing the dots (e.g: fistlast@domain will match first.last@domain)
                // More info https://github.com/Expensify/App/issues/8007
                searchTerms = searchTerms.concat([personalDetail.displayName, personalDetail.login, personalDetail.login.replace(/\.(?=[^\s@]*@)/g, '')]);
            }
        }
    }
    if (report) {
        Array.prototype.push.apply(searchTerms, reportName.split(/[,\s]/));

        if (isThread) {
            const title = ReportUtils.getReportName(report);
            const chatRoomSubtitle = ReportUtils.getChatRoomSubtitle(report);

            Array.prototype.push.apply(searchTerms, title.split(/[,\s]/));
            Array.prototype.push.apply(searchTerms, chatRoomSubtitle.split(/[,\s]/));
        } else if (isChatRoomOrPolicyExpenseChat) {
            const chatRoomSubtitle = ReportUtils.getChatRoomSubtitle(report);

            Array.prototype.push.apply(searchTerms, chatRoomSubtitle.split(/[,\s]/));
        } else {
            const participantAccountIDs = report.participantAccountIDs || [];
            for (let i = 0; i < participantAccountIDs.length; i++) {
                const accountID = participantAccountIDs[i];

                if (allPersonalDetails[accountID] && allPersonalDetails[accountID].login) {
                    searchTerms = searchTerms.concat(allPersonalDetails[accountID].login);
                }
            }
        }
    }

    return uniqFast(searchTerms).join(' ');
}

/**
 * Get an object of error messages keyed by microtime by combining all error objects related to the report.
 * @param {Object} report
 * @param {Object} reportActions
 * @returns {Object}
 */
function getAllReportErrors(report, reportActions) {
    const reportErrors = report.errors || {};
    const reportErrorFields = report.errorFields || {};
    const reportActionErrors = _.reduce(
        reportActions,
        (prevReportActionErrors, action) => (!action || _.isEmpty(action.errors) ? prevReportActionErrors : _.extend(prevReportActionErrors, action.errors)),
        {},
    );

    const parentReportAction = !report.parentReportID || !report.parentReportActionID ? {} : lodashGet(allReportActions, [report.parentReportID, report.parentReportActionID], {});

    if (parentReportAction.actorAccountID === currentUserAccountID && ReportActionUtils.isTransactionThread(parentReportAction)) {
        const transactionID = lodashGet(parentReportAction, ['originalMessage', 'IOUTransactionID'], '');
        const transaction = allTransactions[`${ONYXKEYS.COLLECTION.TRANSACTION}${transactionID}`] || {};
        if (TransactionUtils.hasMissingSmartscanFields(transaction)) {
            _.extend(reportActionErrors, {smartscan: ErrorUtils.getMicroSecondOnyxError('report.genericSmartscanFailureMessage')});
        }
    } else if ((ReportUtils.isIOUReport(report) || ReportUtils.isExpenseReport(report)) && report.ownerAccountID === currentUserAccountID) {
        if (ReportUtils.hasMissingSmartscanFields(report.reportID)) {
            _.extend(reportActionErrors, {smartscan: ErrorUtils.getMicroSecondOnyxError('report.genericSmartscanFailureMessage')});
        }
    }

    // All error objects related to the report. Each object in the sources contains error messages keyed by microtime
    const errorSources = {
        reportErrors,
        ...reportErrorFields,
        reportActionErrors,
    };

    // Combine all error messages keyed by microtime into one object
    const allReportErrors = _.reduce(errorSources, (prevReportErrors, errors) => (_.isEmpty(errors) ? prevReportErrors : _.extend(prevReportErrors, errors)), {});

    return allReportErrors;
}

/**
 * Get the last message text from the report directly or from other sources for special cases.
 * @param {Object} report
 * @returns {String}
 */
function getLastMessageTextForReport(report) {
    const lastReportAction = _.find(allSortedReportActions[report.reportID], (reportAction) => ReportActionUtils.shouldReportActionBeVisibleAsLastAction(reportAction));
    let lastMessageTextFromReport = '';
    const lastActionName = lodashGet(lastReportAction, 'actionName', '');

    if (ReportActionUtils.isMoneyRequestAction(lastReportAction)) {
        const properSchemaForMoneyRequestMessage = ReportUtils.getReportPreviewMessage(report, lastReportAction, true);
        lastMessageTextFromReport = ReportUtils.formatReportLastMessageText(properSchemaForMoneyRequestMessage);
    } else if (ReportActionUtils.isReportPreviewAction(lastReportAction)) {
        const iouReport = ReportUtils.getReport(ReportActionUtils.getIOUReportIDFromReportActionPreview(lastReportAction));
        const lastIOUMoneyReport = _.find(
            allSortedReportActions[iouReport.reportID],
            (reportAction, key) =>
                ReportActionUtils.shouldReportActionBeVisible(reportAction, key) &&
                reportAction.pendingAction !== CONST.RED_BRICK_ROAD_PENDING_ACTION.DELETE &&
                ReportActionUtils.isMoneyRequestAction(reportAction),
        );
        lastMessageTextFromReport = ReportUtils.getReportPreviewMessage(iouReport, lastIOUMoneyReport, true, ReportUtils.isChatReport(report));
    } else if (ReportActionUtils.isReimbursementQueuedAction(lastReportAction)) {
        lastMessageTextFromReport = ReportUtils.getReimbursementQueuedActionMessage(lastReportAction, report);
    } else if (ReportActionUtils.isDeletedParentAction(lastReportAction) && ReportUtils.isChatReport(report)) {
        lastMessageTextFromReport = ReportUtils.getDeletedParentActionMessageForChatReport(lastReportAction);
<<<<<<< HEAD
    } else if (ReportActionUtils.isPendingRemove(lastReportAction) && ReportActionUtils.isThreadParentMessage(lastReportAction, report.reportID)) {
        return Localize.translateLocal('parentReportAction.hiddenMessage');
=======
    } else if (ReportUtils.isReportMessageAttachment({text: report.lastMessageText, html: report.lastMessageHtml, translationKey: report.lastMessageTranslationKey})) {
        lastMessageTextFromReport = `[${Localize.translateLocal(report.lastMessageTranslationKey || 'common.attachment')}]`;
>>>>>>> c2e40423
    } else if (ReportActionUtils.isModifiedExpenseAction(lastReportAction)) {
        const properSchemaForModifiedExpenseMessage = ReportUtils.getModifiedExpenseMessage(lastReportAction);
        lastMessageTextFromReport = ReportUtils.formatReportLastMessageText(properSchemaForModifiedExpenseMessage, true);
    } else if (
        lastActionName === CONST.REPORT.ACTIONS.TYPE.TASKCOMPLETED ||
        lastActionName === CONST.REPORT.ACTIONS.TYPE.TASKREOPENED ||
        lastActionName === CONST.REPORT.ACTIONS.TYPE.TASKCANCELLED
    ) {
        lastMessageTextFromReport = lodashGet(lastReportAction, 'message[0].text', '');
    } else {
        lastMessageTextFromReport = report ? report.lastMessageText || '' : '';
    }
    return lastMessageTextFromReport;
}

/**
 * Creates a report list option
 *
 * @param {Array<Number>} accountIDs
 * @param {Object} personalDetails
 * @param {Object} report
 * @param {Object} reportActions
 * @param {Object} options
 * @param {Boolean} [options.showChatPreviewLine]
 * @param {Boolean} [options.forcePolicyNamePreview]
 * @returns {Object}
 */
function createOption(accountIDs, personalDetails, report, reportActions = {}, {showChatPreviewLine = false, forcePolicyNamePreview = false}) {
    const result = {
        text: null,
        alternateText: null,
        pendingAction: null,
        allReportErrors: null,
        brickRoadIndicator: null,
        icons: null,
        tooltipText: null,
        ownerAccountID: null,
        subtitle: null,
        participantsList: null,
        accountID: 0,
        login: null,
        reportID: null,
        phoneNumber: null,
        hasDraftComment: false,
        keyForList: null,
        searchText: null,
        isDefaultRoom: false,
        isPinned: false,
        hasOutstandingIOU: false,
        isWaitingOnBankAccount: false,
        iouReportID: null,
        isIOUReportOwner: null,
        iouReportAmount: 0,
        isChatRoom: false,
        isArchivedRoom: false,
        shouldShowSubscript: false,
        isPolicyExpenseChat: false,
        isOwnPolicyExpenseChat: false,
        isExpenseReport: false,
        policyID: null,
        isOptimisticPersonalDetail: false,
    };

    const personalDetailMap = getPersonalDetailsForAccountIDs(accountIDs, personalDetails);
    const personalDetailList = _.values(personalDetailMap);
    const personalDetail = personalDetailList[0] || {};
    let hasMultipleParticipants = personalDetailList.length > 1;
    let subtitle;
    let reportName;

    result.participantsList = personalDetailList;
    result.isOptimisticPersonalDetail = personalDetail.isOptimisticPersonalDetail;

    if (report) {
        result.isChatRoom = ReportUtils.isChatRoom(report);
        result.isDefaultRoom = ReportUtils.isDefaultRoom(report);
        result.isArchivedRoom = ReportUtils.isArchivedRoom(report);
        result.isExpenseReport = ReportUtils.isExpenseReport(report);
        result.isMoneyRequestReport = ReportUtils.isMoneyRequestReport(report);
        result.isThread = ReportUtils.isChatThread(report);
        result.isTaskReport = ReportUtils.isTaskReport(report);
        result.shouldShowSubscript = ReportUtils.shouldReportShowSubscript(report);
        result.isPolicyExpenseChat = ReportUtils.isPolicyExpenseChat(report);
        result.isOwnPolicyExpenseChat = report.isOwnPolicyExpenseChat || false;
        result.allReportErrors = getAllReportErrors(report, reportActions);
        result.brickRoadIndicator = !_.isEmpty(result.allReportErrors) ? CONST.BRICK_ROAD_INDICATOR_STATUS.ERROR : '';
        result.pendingAction = report.pendingFields ? report.pendingFields.addWorkspaceRoom || report.pendingFields.createChat : null;
        result.ownerAccountID = report.ownerAccountID;
        result.reportID = report.reportID;
        result.isUnread = ReportUtils.isUnread(report);
        result.hasDraftComment = report.hasDraft;
        result.isPinned = report.isPinned;
        result.iouReportID = report.iouReportID;
        result.keyForList = String(report.reportID);
        result.tooltipText = ReportUtils.getReportParticipantsTitle(report.participantAccountIDs || []);
        result.hasOutstandingIOU = report.hasOutstandingIOU;
        result.isWaitingOnBankAccount = report.isWaitingOnBankAccount;
        result.policyID = report.policyID;

        hasMultipleParticipants = personalDetailList.length > 1 || result.isChatRoom || result.isPolicyExpenseChat;
        subtitle = ReportUtils.getChatRoomSubtitle(report);

        const lastMessageTextFromReport = getLastMessageTextForReport(report);
        const lastActorDetails = personalDetailMap[report.lastActorAccountID] || null;
        let lastMessageText = hasMultipleParticipants && lastActorDetails && lastActorDetails.accountID !== currentUserAccountID ? `${lastActorDetails.displayName}: ` : '';
        lastMessageText += report ? lastMessageTextFromReport : '';

        if (result.isArchivedRoom) {
            const archiveReason =
                (lastReportActions[report.reportID] && lastReportActions[report.reportID].originalMessage && lastReportActions[report.reportID].originalMessage.reason) ||
                CONST.REPORT.ARCHIVE_REASON.DEFAULT;
            lastMessageText = Localize.translate(preferredLocale, `reportArchiveReasons.${archiveReason}`, {
                displayName: archiveReason.displayName || PersonalDetailsUtils.getDisplayNameOrDefault(lastActorDetails, 'displayName'),
                policyName: ReportUtils.getPolicyName(report),
            });
        }

        if (result.isChatRoom || result.isPolicyExpenseChat) {
            result.alternateText = showChatPreviewLine && !forcePolicyNamePreview && lastMessageText ? lastMessageText : subtitle;
        } else if (result.isMoneyRequestReport) {
            result.alternateText = lastMessageTextFromReport.length > 0 ? lastMessageText : Localize.translate(preferredLocale, 'report.noActivityYet');
        } else if (result.isTaskReport) {
            result.alternateText = showChatPreviewLine && lastMessageText ? lastMessageTextFromReport : Localize.translate(preferredLocale, 'report.noActivityYet');
        } else {
            result.alternateText = showChatPreviewLine && lastMessageText ? lastMessageText : LocalePhoneNumber.formatPhoneNumber(personalDetail.login);
        }
        reportName = ReportUtils.getReportName(report);
    } else {
        reportName = ReportUtils.getDisplayNameForParticipant(accountIDs[0]);
        result.keyForList = String(accountIDs[0]);
        result.alternateText = LocalePhoneNumber.formatPhoneNumber(lodashGet(personalDetails, [accountIDs[0], 'login'], ''));
    }

    result.isIOUReportOwner = ReportUtils.isIOUOwnedByCurrentUser(result);
    result.iouReportAmount = ReportUtils.getMoneyRequestReimbursableTotal(result);

    if (!hasMultipleParticipants) {
        result.login = personalDetail.login;
        result.accountID = Number(personalDetail.accountID);
        result.phoneNumber = personalDetail.phoneNumber;
    }

    result.text = reportName;
    result.searchText = getSearchText(report, reportName, personalDetailList, result.isChatRoom || result.isPolicyExpenseChat, result.isThread);
    result.icons = ReportUtils.getIcons(report, personalDetails, UserUtils.getAvatar(personalDetail.avatar, personalDetail.accountID), personalDetail.login, personalDetail.accountID);
    result.subtitle = subtitle;

    return result;
}

/**
 * Get the option for a policy expense report.
 * @param {Object} report
 * @returns {Object}
 */
function getPolicyExpenseReportOption(report) {
    const expenseReport = policyExpenseReports[`${ONYXKEYS.COLLECTION.REPORT}${report.reportID}`];

    const option = createOption(
        expenseReport.participantAccountIDs,
        allPersonalDetails,
        expenseReport,
        {},
        {
            showChatPreviewLine: false,
            forcePolicyNamePreview: false,
        },
    );

    // Update text & alternateText because createOption returns workspace name only if report is owned by the user
    option.text = ReportUtils.getPolicyName(expenseReport);
    option.alternateText = Localize.translateLocal('workspace.common.workspace');
    option.selected = report.selected;
    return option;
}

/**
 * Searches for a match when provided with a value
 *
 * @param {String} searchValue
 * @param {String} searchText
 * @param {Set<String>} [participantNames]
 * @param {Boolean} isChatRoom
 * @returns {Boolean}
 */
function isSearchStringMatch(searchValue, searchText, participantNames = new Set(), isChatRoom = false) {
    const searchWords = new Set(searchValue.replace(/,/g, ' ').split(' '));
    const valueToSearch = searchText && searchText.replace(new RegExp(/&nbsp;/g), '');
    let matching = true;
    searchWords.forEach((word) => {
        // if one of the word is not matching, we don't need to check further
        if (!matching) {
            return;
        }
        const matchRegex = new RegExp(Str.escapeForRegExp(word), 'i');
        matching = matchRegex.test(valueToSearch) || (!isChatRoom && participantNames.has(word));
    });
    return matching;
}

/**
 * Checks if the given userDetails is currentUser or not.
 * Note: We can't migrate this off of using logins because this is used to check if you're trying to start a chat with
 * yourself or a different user, and people won't be starting new chats via accountID usually.
 *
 * @param {Object} userDetails
 * @returns {Boolean}
 */
function isCurrentUser(userDetails) {
    if (!userDetails) {
        return false;
    }

    // If user login is a mobile number, append sms domain if not appended already.
    const userDetailsLogin = addSMSDomainIfPhoneNumber(userDetails.login);

    if (currentUserLogin.toLowerCase() === userDetailsLogin.toLowerCase()) {
        return true;
    }

    // Check if userDetails login exists in loginList
    return _.some(_.keys(loginList), (login) => login.toLowerCase() === userDetailsLogin.toLowerCase());
}

/**
 * Calculates count of all enabled options
 *
 * @param {Object[]} options - an initial strings array
 * @param {Boolean} options[].enabled - a flag to enable/disable option in a list
 * @param {String} options[].name - a name of an option
 * @returns {Number}
 */
function getEnabledCategoriesCount(options) {
    return _.filter(options, (option) => option.enabled).length;
}

/**
 * Verifies that there is at least one enabled option
 *
 * @param {Object[]} options - an initial strings array
 * @param {Boolean} options[].enabled - a flag to enable/disable option in a list
 * @param {String} options[].name - a name of an option
 * @returns {Boolean}
 */
function hasEnabledOptions(options) {
    return _.some(options, (option) => option.enabled);
}

/**
 * Sorts categories using a simple object.
 * It builds an hierarchy (based on an object), where each category has a name and other keys as subcategories.
 * Via the hierarchy we avoid duplicating and sort categories one by one. Subcategories are being sorted alphabetically.
 *
 * @param {Object<String, {name: String, enabled: Boolean}>} categories
 * @returns {Array<Object>}
 */
function sortCategories(categories) {
    // Sorts categories alphabetically by name.
    const sortedCategories = _.chain(categories)
        .values()
        .sortBy((category) => category.name)
        .value();

    // An object that respects nesting of categories. Also, can contain only uniq categories.
    const hierarchy = {};

    /**
     * Iterates over all categories to set each category in a proper place in hierarchy
     * It gets a path based on a category name e.g. "Parent: Child: Subcategory" -> "Parent.Child.Subcategory".
     * {
     *   Parent: {
     *     name: "Parent",
     *     Child: {
     *       name: "Child"
     *       Subcategory: {
     *         name: "Subcategory"
     *       }
     *     }
     *   }
     * }
     */
    _.each(sortedCategories, (category) => {
        const path = category.name.split(CONST.PARENT_CHILD_SEPARATOR);
        const existedValue = lodashGet(hierarchy, path, {});

        lodashSet(hierarchy, path, {
            ...existedValue,
            name: category.name,
        });
    });

    /**
     * A recursive function to convert hierarchy into an array of category objects.
     * The category object contains base 2 properties: "name" and "enabled".
     * It iterates each key one by one. When a category has subcategories, goes deeper into them. Also, sorts subcategories alphabetically.
     *
     * @param {Object} initialHierarchy
     * @returns {Array<Object>}
     */
    const flatHierarchy = (initialHierarchy) =>
        _.reduce(
            initialHierarchy,
            (acc, category) => {
                const {name, ...subcategories} = category;

                if (!_.isEmpty(name)) {
                    const categoryObject = {
                        name,
                        enabled: lodashGet(categories, [name, 'enabled'], false),
                    };

                    acc.push(categoryObject);
                }

                if (!_.isEmpty(subcategories)) {
                    const nestedCategories = flatHierarchy(subcategories);

                    acc.push(..._.sortBy(nestedCategories, 'name'));
                }

                return acc;
            },
            [],
        );

    return flatHierarchy(hierarchy);
}

/**
 * Builds the options for the category tree hierarchy via indents
 *
 * @param {Object[]} options - an initial object array
 * @param {Boolean} options[].enabled - a flag to enable/disable option in a list
 * @param {String} options[].name - a name of an option
 * @param {Boolean} [isOneLine] - a flag to determine if text should be one line
 * @returns {Array<Object>}
 */
function getCategoryOptionTree(options, isOneLine = false) {
    const optionCollection = new Map();

    _.each(options, (option) => {
        if (isOneLine) {
            if (optionCollection.has(option.name)) {
                return;
            }

            optionCollection.set(option.name, {
                text: option.name,
                keyForList: option.name,
                searchText: option.name,
                tooltipText: option.name,
                isDisabled: !option.enabled,
            });

            return;
        }

        option.name.split(CONST.PARENT_CHILD_SEPARATOR).forEach((optionName, index, array) => {
            const indents = _.times(index, () => CONST.INDENTS).join('');
            const isChild = array.length - 1 === index;
            const searchText = array.slice(0, index + 1).join(CONST.PARENT_CHILD_SEPARATOR);

            if (optionCollection.has(searchText)) {
                return;
            }

            optionCollection.set(searchText, {
                text: `${indents}${optionName}`,
                keyForList: searchText,
                searchText,
                tooltipText: optionName,
                isDisabled: isChild ? !option.enabled : true,
            });
        });
    });

    return Array.from(optionCollection.values());
}

/**
 * Builds the section list for categories
 *
 * @param {Object<String, {name: String, enabled: Boolean}>} categories
 * @param {String[]} recentlyUsedCategories
 * @param {Object[]} selectedOptions
 * @param {String} selectedOptions[].name
 * @param {String} searchInputValue
 * @param {Number} maxRecentReportsToShow
 * @returns {Array<Object>}
 */
function getCategoryListSections(categories, recentlyUsedCategories, selectedOptions, searchInputValue, maxRecentReportsToShow) {
    const sortedCategories = sortCategories(categories);
    const enabledCategories = _.filter(sortedCategories, (category) => category.enabled);

    const categorySections = [];
    const numberOfCategories = _.size(enabledCategories);

    let indexOffset = 0;

    if (numberOfCategories === 0 && selectedOptions.length > 0) {
        categorySections.push({
            // "Selected" section
            title: '',
            shouldShow: false,
            indexOffset,
            data: getCategoryOptionTree(selectedOptions, true),
        });

        return categorySections;
    }

    if (!_.isEmpty(searchInputValue)) {
        const searchCategories = _.filter(enabledCategories, (category) => category.name.toLowerCase().includes(searchInputValue.toLowerCase()));

        categorySections.push({
            // "Search" section
            title: '',
            shouldShow: true,
            indexOffset,
            data: getCategoryOptionTree(searchCategories, true),
        });

        return categorySections;
    }

    if (numberOfCategories < CONST.CATEGORY_LIST_THRESHOLD) {
        categorySections.push({
            // "All" section when items amount less than the threshold
            title: '',
            shouldShow: false,
            indexOffset,
            data: getCategoryOptionTree(enabledCategories),
        });

        return categorySections;
    }

    if (!_.isEmpty(selectedOptions)) {
        categorySections.push({
            // "Selected" section
            title: '',
            shouldShow: true,
            indexOffset,
            data: getCategoryOptionTree(selectedOptions, true),
        });

        indexOffset += selectedOptions.length;
    }

    const selectedOptionNames = _.map(selectedOptions, (selectedOption) => selectedOption.name);
    const filteredRecentlyUsedCategories = _.chain(recentlyUsedCategories)
        .filter((categoryName) => !_.includes(selectedOptionNames, categoryName) && lodashGet(categories, [categoryName, 'enabled'], false))
        .map((categoryName) => ({
            name: categoryName,
            enabled: lodashGet(categories, [categoryName, 'enabled'], false),
        }))
        .value();

    if (!_.isEmpty(filteredRecentlyUsedCategories)) {
        const cutRecentlyUsedCategories = filteredRecentlyUsedCategories.slice(0, maxRecentReportsToShow);

        categorySections.push({
            // "Recent" section
            title: Localize.translateLocal('common.recent'),
            shouldShow: true,
            indexOffset,
            data: getCategoryOptionTree(cutRecentlyUsedCategories, true),
        });

        indexOffset += filteredRecentlyUsedCategories.length;
    }

    const filteredCategories = _.filter(enabledCategories, (category) => !_.includes(selectedOptionNames, category.name));

    categorySections.push({
        // "All" section when items amount more than the threshold
        title: Localize.translateLocal('common.all'),
        shouldShow: true,
        indexOffset,
        data: getCategoryOptionTree(filteredCategories),
    });

    return categorySections;
}

/**
 * Transforms the provided tags into objects with a specific structure.
 *
 * @param {Object[]} tags - an initial tag array
 * @param {Boolean} tags[].enabled - a flag to enable/disable option in a list
 * @param {String} tags[].name - a name of an option
 * @returns {Array<Object>}
 */
function getTagsOptions(tags) {
    return _.map(tags, (tag) => ({
        text: tag.name,
        keyForList: tag.name,
        searchText: tag.name,
        tooltipText: tag.name,
        isDisabled: !tag.enabled,
    }));
}

/**
 * Build the section list for tags
 *
 * @param {Object[]} tags
 * @param {String} tags[].name
 * @param {Boolean} tags[].enabled
 * @param {String[]} recentlyUsedTags
 * @param {Object[]} selectedOptions
 * @param {String} selectedOptions[].name
 * @param {String} searchInputValue
 * @param {Number} maxRecentReportsToShow
 * @returns {Array<Object>}
 */
function getTagListSections(tags, recentlyUsedTags, selectedOptions, searchInputValue, maxRecentReportsToShow) {
    const tagSections = [];
    const enabledTags = _.filter(tags, (tag) => tag.enabled);
    const numberOfTags = _.size(enabledTags);
    let indexOffset = 0;

    // If all tags are disabled but there's a previously selected tag, show only the selected tag
    if (numberOfTags === 0 && selectedOptions.length > 0) {
        const selectedTagOptions = _.map(selectedOptions, (option) => ({
            name: option.name,
            // Should be marked as enabled to be able to be de-selected
            enabled: true,
        }));
        tagSections.push({
            // "Selected" section
            title: '',
            shouldShow: false,
            indexOffset,
            data: getTagsOptions(selectedTagOptions),
        });

        return tagSections;
    }

    if (!_.isEmpty(searchInputValue)) {
        const searchTags = _.filter(enabledTags, (tag) => tag.name.toLowerCase().includes(searchInputValue.toLowerCase()));

        tagSections.push({
            // "Search" section
            title: '',
            shouldShow: true,
            indexOffset,
            data: getTagsOptions(searchTags),
        });

        return tagSections;
    }

    if (numberOfTags < CONST.TAG_LIST_THRESHOLD) {
        tagSections.push({
            // "All" section when items amount less than the threshold
            title: '',
            shouldShow: false,
            indexOffset,
            data: getTagsOptions(enabledTags),
        });

        return tagSections;
    }

    const selectedOptionNames = _.map(selectedOptions, (selectedOption) => selectedOption.name);
    const filteredRecentlyUsedTags = _.map(
        _.filter(recentlyUsedTags, (recentlyUsedTag) => {
            const tagObject = _.find(tags, (tag) => tag.name === recentlyUsedTag);
            return Boolean(tagObject && tagObject.enabled) && !_.includes(selectedOptionNames, recentlyUsedTag);
        }),
        (tag) => ({name: tag, enabled: true}),
    );
    const filteredTags = _.filter(enabledTags, (tag) => !_.includes(selectedOptionNames, tag.name));

    if (!_.isEmpty(selectedOptions)) {
        const selectedTagOptions = _.map(selectedOptions, (option) => {
            const tagObject = _.find(tags, (tag) => tag.name === option.name);
            return {
                name: option.name,
                enabled: Boolean(tagObject && tagObject.enabled),
            };
        });

        tagSections.push({
            // "Selected" section
            title: '',
            shouldShow: true,
            indexOffset,
            data: getTagsOptions(selectedTagOptions),
        });

        indexOffset += selectedOptions.length;
    }

    if (!_.isEmpty(filteredRecentlyUsedTags)) {
        const cutRecentlyUsedTags = filteredRecentlyUsedTags.slice(0, maxRecentReportsToShow);

        tagSections.push({
            // "Recent" section
            title: Localize.translateLocal('common.recent'),
            shouldShow: true,
            indexOffset,
            data: getTagsOptions(cutRecentlyUsedTags),
        });

        indexOffset += filteredRecentlyUsedTags.length;
    }

    tagSections.push({
        // "All" section when items amount more than the threshold
        title: Localize.translateLocal('common.all'),
        shouldShow: true,
        indexOffset,
        data: getTagsOptions(filteredTags),
    });

    return tagSections;
}

/**
 * Build the options
 *
 * @param {Object} reports
 * @param {Object} personalDetails
 * @param {Object} options
 * @returns {Object}
 * @private
 */
function getOptions(
    reports,
    personalDetails,
    {
        reportActions = {},
        betas = [],
        selectedOptions = [],
        maxRecentReportsToShow = 0,
        excludeLogins = [],
        includeMultipleParticipantReports = false,
        includePersonalDetails = false,
        includeRecentReports = false,
        // When sortByReportTypeInSearch flag is true, recentReports will include the personalDetails options as well.
        sortByReportTypeInSearch = false,
        searchInputValue = '',
        showChatPreviewLine = false,
        sortPersonalDetailsByAlphaAsc = true,
        forcePolicyNamePreview = false,
        includeOwnedWorkspaceChats = false,
        includeThreads = false,
        includeTasks = false,
        includeMoneyRequests = false,
        excludeUnknownUsers = false,
        includeP2P = true,
        includeCategories = false,
        categories = {},
        recentlyUsedCategories = [],
        includeTags = false,
        tags = {},
        recentlyUsedTags = [],
        canInviteUser = true,
        includeSelectedOptions = false,
    },
) {
    if (includeCategories) {
        const categoryOptions = getCategoryListSections(categories, recentlyUsedCategories, selectedOptions, searchInputValue, maxRecentReportsToShow);

        return {
            recentReports: [],
            personalDetails: [],
            userToInvite: null,
            currentUserOption: null,
            categoryOptions,
            tagOptions: [],
        };
    }

    if (includeTags) {
        const tagOptions = getTagListSections(_.values(tags), recentlyUsedTags, selectedOptions, searchInputValue, maxRecentReportsToShow);

        return {
            recentReports: [],
            personalDetails: [],
            userToInvite: null,
            currentUserOption: null,
            categoryOptions: [],
            tagOptions,
        };
    }

    if (!isPersonalDetailsReady(personalDetails)) {
        return {
            recentReports: [],
            personalDetails: [],
            userToInvite: null,
            currentUserOption: null,
            categoryOptions: [],
            tagOptions: [],
        };
    }

    let recentReportOptions = [];
    let personalDetailsOptions = [];
    const reportMapForAccountIDs = {};
    const parsedPhoneNumber = parsePhoneNumber(LoginUtils.appendCountryCode(Str.removeSMSDomain(searchInputValue)));
    const searchValue = parsedPhoneNumber.possible ? parsedPhoneNumber.number.e164 : searchInputValue.toLowerCase();

    // Filter out all the reports that shouldn't be displayed
    const filteredReports = _.filter(reports, (report) => ReportUtils.shouldReportBeInOptionList(report, Navigation.getTopmostReportId(), false, betas, policies));

    // Sorting the reports works like this:
    // - Order everything by the last message timestamp (descending)
    // - All archived reports should remain at the bottom
    const orderedReports = _.sortBy(filteredReports, (report) => {
        if (ReportUtils.isArchivedRoom(report)) {
            return CONST.DATE.UNIX_EPOCH;
        }

        return report.lastVisibleActionCreated;
    });
    orderedReports.reverse();

    const allReportOptions = [];
    _.each(orderedReports, (report) => {
        if (!report) {
            return;
        }

        const isThread = ReportUtils.isChatThread(report);
        const isChatRoom = ReportUtils.isChatRoom(report);
        const isTaskReport = ReportUtils.isTaskReport(report);
        const isPolicyExpenseChat = ReportUtils.isPolicyExpenseChat(report);
        const isMoneyRequestReport = ReportUtils.isMoneyRequestReport(report);
        const accountIDs = report.participantAccountIDs || [];

        if (isPolicyExpenseChat && report.isOwnPolicyExpenseChat && !includeOwnedWorkspaceChats) {
            return;
        }

        // When passing includeP2P false we are trying to hide features from users that are not ready for P2P and limited to workspace chats only.
        if (!includeP2P && !isPolicyExpenseChat) {
            return;
        }

        if (isThread && !includeThreads) {
            return;
        }

        if (isTaskReport && !includeTasks) {
            return;
        }

        if (isMoneyRequestReport && !includeMoneyRequests) {
            return;
        }

        // In case user needs to add credit bank account, don't allow them to request more money from the workspace.
        if (includeOwnedWorkspaceChats && ReportUtils.hasIOUWaitingOnCurrentUserBankAccount(report)) {
            return;
        }

        // Save the report in the map if this is a single participant so we can associate the reportID with the
        // personal detail option later. Individuals should not be associated with single participant
        // policyExpenseChats or chatRooms since those are not people.
        if (accountIDs.length <= 1 && !isPolicyExpenseChat && !isChatRoom) {
            reportMapForAccountIDs[accountIDs[0]] = report;
        }
        const isSearchingSomeonesPolicyExpenseChat = !report.isOwnPolicyExpenseChat && searchValue !== '';

        // Checks to see if the current user is the admin of the policy, if so the policy
        // name preview will be shown.
        const isPolicyChatAdmin = ReportUtils.isPolicyExpenseChatAdmin(report, policies);

        allReportOptions.push(
            createOption(accountIDs, personalDetails, report, reportActions, {
                showChatPreviewLine,
                forcePolicyNamePreview: isPolicyExpenseChat ? isSearchingSomeonesPolicyExpenseChat || isPolicyChatAdmin : forcePolicyNamePreview,
            }),
        );
    });

    // We're only picking personal details that have logins set
    // This is a temporary fix for all the logic that's been breaking because of the new privacy changes
    // See https://github.com/Expensify/Expensify/issues/293465 for more context
    // Moreover, we should not override the personalDetails object, otherwise the createOption util won't work properly, it returns incorrect tooltipText
    const havingLoginPersonalDetails = !includeP2P ? {} : _.pick(personalDetails, (detail) => Boolean(detail.login));
    let allPersonalDetailsOptions = _.map(havingLoginPersonalDetails, (personalDetail) =>
        createOption([personalDetail.accountID], personalDetails, reportMapForAccountIDs[personalDetail.accountID], reportActions, {
            showChatPreviewLine,
            forcePolicyNamePreview,
        }),
    );

    if (sortPersonalDetailsByAlphaAsc) {
        // PersonalDetails should be ordered Alphabetically by default - https://github.com/Expensify/App/issues/8220#issuecomment-1104009435
        allPersonalDetailsOptions = lodashOrderBy(allPersonalDetailsOptions, [(personalDetail) => personalDetail.text && personalDetail.text.toLowerCase()], 'asc');
    }

    // Exclude the current user from the personal details list
    const optionsToExclude = [{login: currentUserLogin}];

    // If we're including selected options from the search results, we only want to exclude them if the search input is empty
    // This is because on certain pages, we show the selected options at the top when the search input is empty
    // This prevents the issue of seeing the selected option twice if you have them as a recent chat and select them
    if (!includeSelectedOptions || searchInputValue === '') {
        optionsToExclude.push(...selectedOptions);
    }

    _.each(excludeLogins, (login) => {
        optionsToExclude.push({login});
    });

    if (includeRecentReports) {
        for (let i = 0; i < allReportOptions.length; i++) {
            const reportOption = allReportOptions[i];

            // Stop adding options to the recentReports array when we reach the maxRecentReportsToShow value
            if (recentReportOptions.length > 0 && recentReportOptions.length === maxRecentReportsToShow) {
                break;
            }

            const isCurrentUserOwnedPolicyExpenseChatThatCouldShow =
                reportOption.isPolicyExpenseChat && reportOption.ownerAccountID === currentUserAccountID && includeOwnedWorkspaceChats && !reportOption.isArchivedRoom;

            // Skip if we aren't including multiple participant reports and this report has multiple participants
            if (!isCurrentUserOwnedPolicyExpenseChatThatCouldShow && !includeMultipleParticipantReports && !reportOption.login) {
                continue;
            }

            // If we're excluding threads, check the report to see if it has a single participant and if the participant is already selected
            if (
                !includeThreads &&
                (reportOption.login || reportOption.reportID) &&
                _.some(optionsToExclude, (option) => (option.login && option.login === reportOption.login) || (option.reportID && option.reportID === reportOption.reportID))
            ) {
                continue;
            }

            // Finally check to see if this option is a match for the provided search string if we have one
            const {searchText, participantsList, isChatRoom} = reportOption;
            const participantNames = getParticipantNames(participantsList);

            if (searchValue) {
                // Determine if the search is happening within a chat room and starts with the report ID
                const isReportIdSearch = isChatRoom && Str.startsWith(reportOption.reportID, searchValue);

                // Check if the search string matches the search text or participant names considering the type of the room
                const isSearchMatch = isSearchStringMatch(searchValue, searchText, participantNames, isChatRoom);

                if (!isReportIdSearch && !isSearchMatch) {
                    continue;
                }
            }

            recentReportOptions.push(reportOption);

            // Add this login to the exclude list so it won't appear when we process the personal details
            if (reportOption.login) {
                optionsToExclude.push({login: reportOption.login});
            }
        }
    }

    if (includePersonalDetails) {
        // Next loop over all personal details removing any that are selectedUsers or recentChats
        _.each(allPersonalDetailsOptions, (personalDetailOption) => {
            if (_.some(optionsToExclude, (optionToExclude) => optionToExclude.login === personalDetailOption.login)) {
                return;
            }
            const {searchText, participantsList, isChatRoom} = personalDetailOption;
            const participantNames = getParticipantNames(participantsList);
            if (searchValue && !isSearchStringMatch(searchValue, searchText, participantNames, isChatRoom)) {
                return;
            }

            personalDetailsOptions.push(personalDetailOption);
        });
    }

    let currentUserOption = _.find(allPersonalDetailsOptions, (personalDetailsOption) => personalDetailsOption.login === currentUserLogin);
    if (searchValue && currentUserOption && !isSearchStringMatch(searchValue, currentUserOption.searchText)) {
        currentUserOption = null;
    }

    let userToInvite = null;
    const noOptions = recentReportOptions.length + personalDetailsOptions.length === 0 && !currentUserOption;
    const noOptionsMatchExactly = !_.find(
        personalDetailsOptions.concat(recentReportOptions),
        (option) => option.login === addSMSDomainIfPhoneNumber(searchValue).toLowerCase() || option.login === searchValue.toLowerCase(),
    );

    if (
        searchValue &&
        (noOptions || noOptionsMatchExactly) &&
        !isCurrentUser({login: searchValue}) &&
        _.every(selectedOptions, (option) => option.login !== searchValue) &&
        ((Str.isValidEmail(searchValue) && !Str.isDomainEmail(searchValue) && !Str.endsWith(searchValue, CONST.SMS.DOMAIN)) ||
            (parsedPhoneNumber.possible && Str.isValidPhone(LoginUtils.getPhoneNumberWithoutSpecialChars(parsedPhoneNumber.number.input)))) &&
        !_.find(optionsToExclude, (optionToExclude) => optionToExclude.login === addSMSDomainIfPhoneNumber(searchValue).toLowerCase()) &&
        (searchValue !== CONST.EMAIL.CHRONOS || Permissions.canUseChronos(betas)) &&
        !excludeUnknownUsers
    ) {
        // Generates an optimistic account ID for new users not yet saved in Onyx
        const optimisticAccountID = UserUtils.generateAccountID(searchValue);
        const personalDetailsExtended = {
            ...personalDetails,
            [optimisticAccountID]: {
                accountID: optimisticAccountID,
                login: searchValue,
                avatar: UserUtils.getDefaultAvatar(optimisticAccountID),
            },
        };
        userToInvite = createOption([optimisticAccountID], personalDetailsExtended, null, reportActions, {
            showChatPreviewLine,
        });
        userToInvite.isOptimisticAccount = true;
        userToInvite.login = searchValue;
        userToInvite.text = userToInvite.text || searchValue;
        userToInvite.alternateText = userToInvite.alternateText || searchValue;

        // If user doesn't exist, use a default avatar
        userToInvite.icons = [
            {
                source: UserUtils.getAvatar('', optimisticAccountID),
                name: searchValue,
                type: CONST.ICON_TYPE_AVATAR,
            },
        ];
    }

    // If we are prioritizing 1:1 chats in search, do it only once we started searching
    if (sortByReportTypeInSearch && searchValue !== '') {
        // When sortByReportTypeInSearch is true, recentReports will be returned with all the reports including personalDetailsOptions in the correct Order.
        recentReportOptions.push(...personalDetailsOptions);
        personalDetailsOptions = [];
        recentReportOptions = lodashOrderBy(
            recentReportOptions,
            [
                (option) => {
                    if (option.isChatRoom || option.isArchivedRoom) {
                        return 3;
                    }
                    if (!option.login) {
                        return 2;
                    }
                    if (option.login.toLowerCase() !== searchValue.toLowerCase()) {
                        return 1;
                    }

                    // When option.login is an exact match with the search value, returning 0 puts it at the top of the option list
                    return 0;
                },
            ],
            ['asc'],
        );
    }

    return {
        personalDetails: _.filter(personalDetailsOptions, (personalDetailsOption) => !personalDetailsOption.isOptimisticPersonalDetail),
        recentReports: recentReportOptions,
        userToInvite: canInviteUser ? userToInvite : null,
        currentUserOption,
        categoryOptions: [],
        tagOptions: [],
    };
}

/**
 * Build the options for the Search view
 *
 * @param {Object} reports
 * @param {Object} personalDetails
 * @param {String} searchValue
 * @param {Array<String>} betas
 * @returns {Object}
 */
function getSearchOptions(reports, personalDetails, searchValue = '', betas) {
    return getOptions(reports, personalDetails, {
        betas,
        searchInputValue: searchValue.trim(),
        includeRecentReports: true,
        includeMultipleParticipantReports: true,
        maxRecentReportsToShow: 0, // Unlimited
        sortByReportTypeInSearch: true,
        showChatPreviewLine: true,
        includePersonalDetails: true,
        forcePolicyNamePreview: true,
        includeOwnedWorkspaceChats: true,
        includeThreads: true,
        includeMoneyRequests: true,
        includeTasks: true,
    });
}

/**
 * Build the IOUConfirmation options for showing the payee personalDetail
 *
 * @param {Object} personalDetail
 * @param {String} amountText
 * @returns {Object}
 */
function getIOUConfirmationOptionsFromPayeePersonalDetail(personalDetail, amountText) {
    const formattedLogin = LocalePhoneNumber.formatPhoneNumber(personalDetail.login);
    return {
        text: personalDetail.displayName || formattedLogin,
        alternateText: formattedLogin || personalDetail.displayName,
        icons: [
            {
                source: UserUtils.getAvatar(personalDetail.avatar, personalDetail.accountID),
                name: personalDetail.login,
                type: CONST.ICON_TYPE_AVATAR,
                id: personalDetail.accountID,
            },
        ],
        descriptiveText: amountText,
        login: personalDetail.login,
        accountID: personalDetail.accountID,
    };
}

/**
 * Build the IOUConfirmationOptions for showing participants
 *
 * @param {Array} participants
 * @param {String} amountText
 * @returns {Array}
 */
function getIOUConfirmationOptionsFromParticipants(participants, amountText) {
    return _.map(participants, (participant) => ({
        ...participant,
        descriptiveText: amountText,
    }));
}

/**
 * Build the options for the New Group view
 *
 * @param {Object} reports
 * @param {Object} personalDetails
 * @param {Array<String>} [betas]
 * @param {String} [searchValue]
 * @param {Array} [selectedOptions]
 * @param {Array} [excludeLogins]
 * @param {Boolean} [includeOwnedWorkspaceChats]
 * @param {boolean} [includeP2P]
 * @param {boolean} [includeCategories]
 * @param {Object} [categories]
 * @param {Array<String>} [recentlyUsedCategories]
 * @param {boolean} [includeTags]
 * @param {Object} [tags]
 * @param {Array<String>} [recentlyUsedTags]
 * @param {boolean} [canInviteUser]
 * @param {boolean} [includeSelectedOptions]
 * @returns {Object}
 */
function getFilteredOptions(
    reports,
    personalDetails,
    betas = [],
    searchValue = '',
    selectedOptions = [],
    excludeLogins = [],
    includeOwnedWorkspaceChats = false,
    includeP2P = true,
    includeCategories = false,
    categories = {},
    recentlyUsedCategories = [],
    includeTags = false,
    tags = {},
    recentlyUsedTags = [],
    canInviteUser = true,
    includeSelectedOptions = false,
) {
    return getOptions(reports, personalDetails, {
        betas,
        searchInputValue: searchValue.trim(),
        selectedOptions,
        includeRecentReports: true,
        includePersonalDetails: true,
        maxRecentReportsToShow: 5,
        excludeLogins,
        includeOwnedWorkspaceChats,
        includeP2P,
        includeCategories,
        categories,
        recentlyUsedCategories,
        includeTags,
        tags,
        recentlyUsedTags,
        canInviteUser,
        includeSelectedOptions,
    });
}

/**
 * Build the options for the Share Destination for a Task
 * *
 * @param {Object} reports
 * @param {Object} personalDetails
 * @param {Array<String>} [betas]
 * @param {String} [searchValue]
 * @param {Array} [selectedOptions]
 * @param {Array} [excludeLogins]
 * @param {Boolean} [includeOwnedWorkspaceChats]
 * @returns {Object}
 *
 */

function getShareDestinationOptions(
    reports,
    personalDetails,
    betas = [],
    searchValue = '',
    selectedOptions = [],
    excludeLogins = [],
    includeOwnedWorkspaceChats = true,
    excludeUnknownUsers = true,
) {
    return getOptions(reports, personalDetails, {
        betas,
        searchInputValue: searchValue.trim(),
        selectedOptions,
        maxRecentReportsToShow: 0, // Unlimited
        includeRecentReports: true,
        includeMultipleParticipantReports: true,
        includePersonalDetails: false,
        showChatPreviewLine: true,
        forcePolicyNamePreview: true,
        includeThreads: true,
        includeMoneyRequests: true,
        includeTasks: true,
        excludeLogins,
        includeOwnedWorkspaceChats,
        excludeUnknownUsers,
    });
}

/**
 * Format personalDetails or userToInvite to be shown in the list
 *
 * @param {Object} member - personalDetails or userToInvite
 * @param {Object} config - keys to overwrite the default values
 * @returns {Object}
 */
function formatMemberForList(member, config = {}) {
    if (!member) {
        return undefined;
    }

    const accountID = lodashGet(member, 'accountID', '');

    return {
        text: lodashGet(member, 'text', '') || lodashGet(member, 'displayName', ''),
        alternateText: lodashGet(member, 'alternateText', '') || lodashGet(member, 'login', ''),
        keyForList: lodashGet(member, 'keyForList', '') || String(accountID),
        isSelected: false,
        isDisabled: false,
        accountID,
        login: lodashGet(member, 'login', ''),
        rightElement: null,
        icons: lodashGet(member, 'icons'),
        pendingAction: lodashGet(member, 'pendingAction'),
        ...config,
    };
}

/**
 * Build the options for the Workspace Member Invite view
 *
 * @param {Object} personalDetails
 * @param {Array<String>} betas
 * @param {String} searchValue
 * @param {Array} excludeLogins
 * @returns {Object}
 */
function getMemberInviteOptions(personalDetails, betas = [], searchValue = '', excludeLogins = []) {
    return getOptions([], personalDetails, {
        betas,
        searchInputValue: searchValue.trim(),
        includePersonalDetails: true,
        excludeLogins,
        sortPersonalDetailsByAlphaAsc: true,
    });
}

/**
 * Helper method that returns the text to be used for the header's message and title (if any)
 *
 * @param {Boolean} hasSelectableOptions
 * @param {Boolean} hasUserToInvite
 * @param {String} searchValue
 * @param {Boolean} [maxParticipantsReached]
 * @param {Boolean} [hasMatchedParticipant]
 * @return {String}
 */
function getHeaderMessage(hasSelectableOptions, hasUserToInvite, searchValue, maxParticipantsReached = false, hasMatchedParticipant = false) {
    if (maxParticipantsReached) {
        return Localize.translate(preferredLocale, 'common.maxParticipantsReached', {count: CONST.REPORT.MAXIMUM_PARTICIPANTS});
    }

    const isValidPhone = parsePhoneNumber(LoginUtils.appendCountryCode(searchValue)).possible;

    const isValidEmail = Str.isValidEmail(searchValue);

    if (searchValue && CONST.REGEX.DIGITS_AND_PLUS.test(searchValue) && !isValidPhone && !hasSelectableOptions) {
        return Localize.translate(preferredLocale, 'messages.errorMessageInvalidPhone');
    }

    // Without a search value, it would be very confusing to see a search validation message.
    // Therefore, this skips the validation when there is no search value.
    if (searchValue && !hasSelectableOptions && !hasUserToInvite) {
        if (/^\d+$/.test(searchValue) && !isValidPhone) {
            return Localize.translate(preferredLocale, 'messages.errorMessageInvalidPhone');
        }
        if (/@/.test(searchValue) && !isValidEmail) {
            return Localize.translate(preferredLocale, 'messages.errorMessageInvalidEmail');
        }
        if (hasMatchedParticipant && (isValidEmail || isValidPhone)) {
            return '';
        }
        return Localize.translate(preferredLocale, 'common.noResultsFound');
    }

    return '';
}

/**
 * Helper method for non-user lists (eg. categories and tags) that returns the text to be used for the header's message and title (if any)
 *
 * @param {Boolean} hasSelectableOptions
 * @param {String} searchValue
 * @return {String}
 */
function getHeaderMessageForNonUserList(hasSelectableOptions, searchValue) {
    if (searchValue && !hasSelectableOptions) {
        return Localize.translate(preferredLocale, 'common.noResultsFound');
    }
    return '';
}

/**
 * Helper method to check whether an option can show tooltip or not
 * @param {Object} option
 * @returns {Boolean}
 */
function shouldOptionShowTooltip(option) {
    return (!option.isChatRoom || option.isThread) && !option.isArchivedRoom;
}

/**
 * Handles the logic for displaying selected participants from the search term
 * @param {String} searchTerm
 * @param {Array} selectedOptions
 * @param {Array} filteredRecentReports
 * @param {Array} filteredPersonalDetails
 * @param {Object} personalDetails
 * @param {Boolean} shouldGetOptionDetails
 * @param {Number} indexOffset
 * @returns {Object}
 */
function formatSectionsFromSearchTerm(searchTerm, selectedOptions, filteredRecentReports, filteredPersonalDetails, personalDetails = {}, shouldGetOptionDetails = false, indexOffset) {
    // We show the selected participants at the top of the list when there is no search term
    // However, if there is a search term we remove the selected participants from the top of the list unless they are part of the search results
    // This clears up space on mobile views, where if you create a group with 4+ people you can't see the selected participants and the search results at the same time
    if (searchTerm === '') {
        return {
            section: {
                title: undefined,
                data: shouldGetOptionDetails
                    ? _.map(selectedOptions, (participant) => {
                          const isPolicyExpenseChat = lodashGet(participant, 'isPolicyExpenseChat', false);
                          return isPolicyExpenseChat ? getPolicyExpenseReportOption(participant) : getParticipantsOption(participant, personalDetails);
                      })
                    : selectedOptions,
                shouldShow: !_.isEmpty(selectedOptions),
                indexOffset,
            },
            newIndexOffset: indexOffset + selectedOptions.length,
        };
    }

    // If you select a new user you don't have a contact for, they won't get returned as part of a recent report or personal details
    // This will add them to the list of options, deduping them if they already exist in the other lists
    const selectedParticipantsWithoutDetails = _.filter(selectedOptions, (participant) => {
        const accountID = lodashGet(participant, 'accountID', null);
        const isPartOfSearchTerm = participant.searchText.toLowerCase().includes(searchTerm.trim().toLowerCase());
        const isReportInRecentReports = _.some(filteredRecentReports, (report) => report.accountID === accountID);
        const isReportInPersonalDetails = _.some(filteredPersonalDetails, (personalDetail) => personalDetail.accountID === accountID);
        return isPartOfSearchTerm && !isReportInRecentReports && !isReportInPersonalDetails;
    });

    return {
        section: {
            title: undefined,
            data: shouldGetOptionDetails
                ? _.map(selectedParticipantsWithoutDetails, (participant) => {
                      const isPolicyExpenseChat = lodashGet(participant, 'isPolicyExpenseChat', false);
                      return isPolicyExpenseChat ? getPolicyExpenseReportOption(participant) : getParticipantsOption(participant, personalDetails);
                  })
                : selectedParticipantsWithoutDetails,
            shouldShow: !_.isEmpty(selectedParticipantsWithoutDetails),
            indexOffset,
        },
        newIndexOffset: indexOffset + selectedParticipantsWithoutDetails.length,
    };
}

export {
    addSMSDomainIfPhoneNumber,
    getAvatarsForAccountIDs,
    isCurrentUser,
    isPersonalDetailsReady,
    getSearchOptions,
    getFilteredOptions,
    getShareDestinationOptions,
    getMemberInviteOptions,
    getHeaderMessage,
    getHeaderMessageForNonUserList,
    getPersonalDetailsForAccountIDs,
    getIOUConfirmationOptionsFromPayeePersonalDetail,
    getIOUConfirmationOptionsFromParticipants,
    getSearchText,
    getAllReportErrors,
    getPolicyExpenseReportOption,
    getParticipantsOption,
    isSearchStringMatch,
    shouldOptionShowTooltip,
    getLastMessageTextForReport,
    getEnabledCategoriesCount,
    hasEnabledOptions,
    sortCategories,
    getCategoryOptionTree,
    formatMemberForList,
    formatSectionsFromSearchTerm,
};<|MERGE_RESOLUTION|>--- conflicted
+++ resolved
@@ -399,13 +399,10 @@
         lastMessageTextFromReport = ReportUtils.getReimbursementQueuedActionMessage(lastReportAction, report);
     } else if (ReportActionUtils.isDeletedParentAction(lastReportAction) && ReportUtils.isChatReport(report)) {
         lastMessageTextFromReport = ReportUtils.getDeletedParentActionMessageForChatReport(lastReportAction);
-<<<<<<< HEAD
     } else if (ReportActionUtils.isPendingRemove(lastReportAction) && ReportActionUtils.isThreadParentMessage(lastReportAction, report.reportID)) {
         return Localize.translateLocal('parentReportAction.hiddenMessage');
-=======
     } else if (ReportUtils.isReportMessageAttachment({text: report.lastMessageText, html: report.lastMessageHtml, translationKey: report.lastMessageTranslationKey})) {
         lastMessageTextFromReport = `[${Localize.translateLocal(report.lastMessageTranslationKey || 'common.attachment')}]`;
->>>>>>> c2e40423
     } else if (ReportActionUtils.isModifiedExpenseAction(lastReportAction)) {
         const properSchemaForModifiedExpenseMessage = ReportUtils.getModifiedExpenseMessage(lastReportAction);
         lastMessageTextFromReport = ReportUtils.formatReportLastMessageText(properSchemaForModifiedExpenseMessage, true);
