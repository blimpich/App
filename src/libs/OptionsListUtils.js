/* eslint-disable no-continue */
import _ from 'underscore';
import Onyx from 'react-native-onyx';
import lodashOrderBy from 'lodash/orderBy';
import lodashGet from 'lodash/get';
import Str from 'expensify-common/lib/str';
import {parsePhoneNumber} from 'awesome-phonenumber';
import ONYXKEYS from '../ONYXKEYS';
import CONST from '../CONST';
import * as ReportUtils from './ReportUtils';
import * as Localize from './Localize';
import Permissions from './Permissions';
import * as CollectionUtils from './CollectionUtils';
import Navigation from './Navigation/Navigation';
import * as LoginUtils from './LoginUtils';
import * as LocalePhoneNumber from './LocalePhoneNumber';
import * as UserUtils from './UserUtils';
import * as ReportActionUtils from './ReportActionsUtils';
import * as PersonalDetailsUtils from './PersonalDetailsUtils';

/**
 * OptionsListUtils is used to build a list options passed to the OptionsList component. Several different UI views can
 * be configured to display different results based on the options passed to the private getOptions() method. Public
 * methods should be named for the views they build options for and then exported for use in a component.
 */

let currentUserLogin;
let currentUserAccountID;
Onyx.connect({
    key: ONYXKEYS.SESSION,
    callback: (val) => {
        currentUserLogin = val && val.email;
        currentUserAccountID = val && val.accountID;
    },
});

let loginList;
Onyx.connect({
    key: ONYXKEYS.LOGIN_LIST,
    callback: (val) => (loginList = _.isEmpty(val) ? {} : val),
});

let allPersonalDetails;
Onyx.connect({
    key: ONYXKEYS.PERSONAL_DETAILS_LIST,
    callback: (val) => (allPersonalDetails = _.isEmpty(val) ? {} : val),
});

let preferredLocale;
Onyx.connect({
    key: ONYXKEYS.NVP_PREFERRED_LOCALE,
    callback: (val) => (preferredLocale = val || CONST.LOCALES.DEFAULT),
});

const policies = {};
Onyx.connect({
    key: ONYXKEYS.COLLECTION.POLICY,
    callback: (policy, key) => {
        if (!policy || !key || !policy.name) {
            return;
        }

        policies[key] = policy;
    },
});

const lastReportActions = {};
const allSortedReportActions = {};
Onyx.connect({
    key: ONYXKEYS.COLLECTION.REPORT_ACTIONS,
    callback: (actions, key) => {
        if (!key || !actions) {
            return;
        }
        const sortedReportActions = ReportActionUtils.getSortedReportActions(_.toArray(actions), true);
        const reportID = CollectionUtils.extractCollectionItemID(key);
        allSortedReportActions[reportID] = sortedReportActions;
        lastReportActions[reportID] = _.first(sortedReportActions);
    },
});

const policyExpenseReports = {};
Onyx.connect({
    key: ONYXKEYS.COLLECTION.REPORT,
    callback: (report, key) => {
        if (!ReportUtils.isPolicyExpenseChat(report)) {
            return;
        }
        policyExpenseReports[key] = report;
    },
});

/**
 * Get the options for a policy expense report.
 * @param {Object} report
 * @returns {Array}
 */
function getPolicyExpenseReportOptions(report) {
    const expenseReport = policyExpenseReports[`${ONYXKEYS.COLLECTION.REPORT}${report.reportID}`];
    const policyExpenseChatAvatarSource = ReportUtils.getWorkspaceAvatar(expenseReport);
    const reportName = ReportUtils.getReportName(expenseReport);
    return [
        {
            ...expenseReport,
            keyForList: expenseReport.policyID,
            text: reportName,
            alternateText: Localize.translateLocal('workspace.common.workspace'),
            icons: [
                {
                    source: policyExpenseChatAvatarSource,
                    name: reportName,
                    type: CONST.ICON_TYPE_WORKSPACE,
                },
            ],
            selected: report.selected,
            isPolicyExpenseChat: true,
        },
    ];
}

/**
 * Adds expensify SMS domain (@expensify.sms) if login is a phone number and if it's not included yet
 *
 * @param {String} login
 * @return {String}
 */
function addSMSDomainIfPhoneNumber(login) {
    const parsedPhoneNumber = parsePhoneNumber(login);
    if (parsedPhoneNumber.possible && !Str.isValidEmail(login)) {
        return parsedPhoneNumber.number.e164 + CONST.SMS.DOMAIN;
    }
    return login;
}

/**
 * Returns avatar data for a list of user accountIDs
 *
 * @param {Array<Number>} accountIDs
 * @param {Object} personalDetails
 * @param {Object} defaultValues {login: accountID} In workspace invite page, when new user is added we pass available data to opt in
 * @returns {Object}
 */
function getAvatarsForAccountIDs(accountIDs, personalDetails, defaultValues = {}) {
    const reversedDefaultValues = {};
    _.map(Object.entries(defaultValues), (item) => {
        reversedDefaultValues[item[1]] = item[0];
    });

    return _.map(accountIDs, (accountID) => {
        const login = lodashGet(reversedDefaultValues, accountID, '');
        const userPersonalDetail = lodashGet(personalDetails, accountID, {login, accountID, avatar: ''});

        return {
            id: accountID,
            source: UserUtils.getAvatar(userPersonalDetail.avatar, userPersonalDetail.accountID),
            type: CONST.ICON_TYPE_AVATAR,
            name: userPersonalDetail.login,
        };
    });
}

/**
 * Returns the personal details for an array of accountIDs
 *
 * @param {Array} accountIDs
 * @param {Object} personalDetails
 * @returns {Object} – keys of the object are emails, values are PersonalDetails objects.
 */
function getPersonalDetailsForAccountIDs(accountIDs, personalDetails) {
    const personalDetailsForAccountIDs = {};
    if (!personalDetails) {
        return personalDetailsForAccountIDs;
    }
    _.each(accountIDs, (accountID) => {
        const cleanAccountID = Number(accountID);
        let personalDetail = personalDetails[accountID];
        if (!personalDetail) {
            personalDetail = {
                avatar: UserUtils.getDefaultAvatar(cleanAccountID),
            };
        }

        if (cleanAccountID === CONST.ACCOUNT_ID.CONCIERGE) {
            personalDetail.avatar = CONST.CONCIERGE_ICON_URL;
        }

        personalDetail.accountID = cleanAccountID;
        personalDetailsForAccountIDs[cleanAccountID] = personalDetail;
    });
    return personalDetailsForAccountIDs;
}

/**
 * Return true if personal details data is ready, i.e. report list options can be created.
 * @param {Object} personalDetails
 * @returns {Boolean}
 */
function isPersonalDetailsReady(personalDetails) {
    return !_.isEmpty(personalDetails) && _.some(_.keys(personalDetails), (key) => personalDetails[key].accountID);
}

/**
 * Get the participant options for a report.
 * @param {Array<Object>} participants
 * @param {Array<Object>} personalDetails
 * @returns {Array}
 */
function getParticipantsOptions(participants, personalDetails) {
    const details = getPersonalDetailsForAccountIDs(_.pluck(participants, 'accountID'), personalDetails);
    return _.map(participants, (participant) => {
        const detail = details[participant.accountID];
        const login = detail.login || participant.login;
        const displayName = detail.displayName || LocalePhoneNumber.formatPhoneNumber(login);
        return {
            keyForList: String(detail.accountID),
            login,
            accountID: detail.accountID,
            text: displayName,
            firstName: lodashGet(detail, 'firstName', ''),
            lastName: lodashGet(detail, 'lastName', ''),
            alternateText: LocalePhoneNumber.formatPhoneNumber(login) || displayName,
            icons: [
                {
                    source: UserUtils.getAvatar(detail.avatar, detail.accountID),
                    name: login,
                    type: CONST.ICON_TYPE_AVATAR,
                    id: detail.accountID,
                },
            ],
            payPalMeAddress: lodashGet(detail, 'payPalMeAddress', ''),
            phoneNumber: lodashGet(detail, 'phoneNumber', ''),
            selected: participant.selected,
        };
    });
}

/**
 * Constructs a Set with all possible names (displayName, firstName, lastName, email) for all participants in a report,
 * to be used in isSearchStringMatch.
 *
 * @param {Array<Object>} personalDetailList
 * @return {Set<String>}
 */
function getParticipantNames(personalDetailList) {
    // We use a Set because `Set.has(value)` on a Set of with n entries is up to n (or log(n)) times faster than
    // `_.contains(Array, value)` for an Array with n members.
    const participantNames = new Set();
    _.each(personalDetailList, (participant) => {
        if (participant.login) {
            participantNames.add(participant.login.toLowerCase());
        }
        if (participant.firstName) {
            participantNames.add(participant.firstName.toLowerCase());
        }
        if (participant.lastName) {
            participantNames.add(participant.lastName.toLowerCase());
        }
        if (participant.displayName) {
            participantNames.add(participant.displayName.toLowerCase());
        }
    });
    return participantNames;
}

/**
 * A very optimized method to remove duplicates from an array.
 * Taken from https://stackoverflow.com/a/9229821/9114791
 *
 * @param {Array} items
 * @returns {Array}
 */
function uniqFast(items) {
    const seenItems = {};
    const result = [];
    let j = 0;
    for (let i = 0; i < items.length; i++) {
        const item = items[i];
        if (seenItems[item] !== 1) {
            seenItems[item] = 1;
            result[j++] = item;
        }
    }
    return result;
}

/**
 * Returns a string with all relevant search terms.
 * Default should be serachable by policy/domain name but not by participants.
 *
 * This method must be incredibly performant. It was found to be a big performance bottleneck
 * when dealing with accounts that have thousands of reports. For loops are more efficient than _.each
 * Array.prototype.push.apply is faster than using the spread operator, and concat() is faster than push().
 *
 * @param {Object} report
 * @param {String} reportName
 * @param {Array} personalDetailList
 * @param {Boolean} isChatRoomOrPolicyExpenseChat
 * @param {Boolean} isThread
 * @return {String}
 */
function getSearchText(report, reportName, personalDetailList, isChatRoomOrPolicyExpenseChat, isThread) {
    let searchTerms = [];

    if (!isChatRoomOrPolicyExpenseChat) {
        for (let i = 0; i < personalDetailList.length; i++) {
            const personalDetail = personalDetailList[i];

            if (personalDetail.login) {
                // The regex below is used to remove dots only from the local part of the user email (local-part@domain)
                // so that we can match emails that have dots without explicitly writing the dots (e.g: fistlast@domain will match first.last@domain)
                // More info https://github.com/Expensify/App/issues/8007
                searchTerms = searchTerms.concat([personalDetail.displayName, personalDetail.login, personalDetail.login.replace(/\.(?=[^\s@]*@)/g, '')]);
            }
        }
    }
    if (report) {
        Array.prototype.push.apply(searchTerms, reportName.split(/[,\s]/));

        if (isThread) {
            const title = ReportUtils.getReportName(report);
            const chatRoomSubtitle = ReportUtils.getChatRoomSubtitle(report);

            Array.prototype.push.apply(searchTerms, title.split(/[,\s]/));
            Array.prototype.push.apply(searchTerms, chatRoomSubtitle.split(/[,\s]/));
        } else if (isChatRoomOrPolicyExpenseChat) {
            const chatRoomSubtitle = ReportUtils.getChatRoomSubtitle(report);

            Array.prototype.push.apply(searchTerms, chatRoomSubtitle.split(/[,\s]/));
        } else {
            const participantAccountIDs = report.participantAccountIDs || [];
            for (let i = 0; i < participantAccountIDs.length; i++) {
                const accountID = participantAccountIDs[i];

                if (allPersonalDetails[accountID] && allPersonalDetails[accountID].login) {
                    searchTerms = searchTerms.concat(allPersonalDetails[accountID].login);
                }
            }
        }
    }

    return uniqFast(searchTerms).join(' ');
}

/**
 * Get an object of error messages keyed by microtime by combining all error objects related to the report.
 * @param {Object} report
 * @param {Object} reportActions
 * @returns {Object}
 */
function getAllReportErrors(report, reportActions) {
    const reportErrors = report.errors || {};
    const reportErrorFields = report.errorFields || {};
    const reportActionErrors = _.reduce(
        reportActions,
        (prevReportActionErrors, action) => (!action || _.isEmpty(action.errors) ? prevReportActionErrors : _.extend(prevReportActionErrors, action.errors)),
        {},
    );

    // All error objects related to the report. Each object in the sources contains error messages keyed by microtime
    const errorSources = {
        reportErrors,
        ...reportErrorFields,
        reportActionErrors,
    };

    // Combine all error messages keyed by microtime into one object
    const allReportErrors = _.reduce(errorSources, (prevReportErrors, errors) => (_.isEmpty(errors) ? prevReportErrors : _.extend(prevReportErrors, errors)), {});

    return allReportErrors;
}

/**
 * Get the last message text from the report directly or from other sources for special cases.
 * @param {Object} report
 * @returns {String}
 */
function getLastMessageTextForReport(report) {
    const lastReportAction = _.find(
        allSortedReportActions[report.reportID],
        (reportAction, key) => ReportActionUtils.shouldReportActionBeVisible(reportAction, key) && reportAction.pendingAction !== CONST.RED_BRICK_ROAD_PENDING_ACTION.DELETE,
    );
    let lastMessageTextFromReport = '';

    if (ReportUtils.isReportMessageAttachment({text: report.lastMessageText, html: report.lastMessageHtml, translationKey: report.lastMessageTranslationKey})) {
        lastMessageTextFromReport = `[${Localize.translateLocal(report.lastMessageTranslationKey || 'common.attachment')}]`;
    } else if (ReportActionUtils.isReportPreviewAction(lastReportAction)) {
        const iouReport = ReportUtils.getReport(ReportActionUtils.getIOUReportIDFromReportActionPreview(lastReportAction));
        lastMessageTextFromReport = ReportUtils.getReportPreviewMessage(iouReport, lastReportAction);
    } else if (ReportActionUtils.isModifiedExpenseAction(lastReportAction)) {
        lastMessageTextFromReport = ReportUtils.getModifiedExpenseMessage(lastReportAction);
    } else {
        lastMessageTextFromReport = report ? report.lastMessageText || '' : '';

        // Yeah this is a bit ugly. If the latest report action that is not a whisper has been moderated as pending remove
        // then set the last message text to the text of the latest visible action that is not a whisper or the report creation message.
        const lastNonWhisper = _.find(allSortedReportActions[report.reportID], (action) => !ReportActionUtils.isWhisperAction(action)) || {};
        if (ReportActionUtils.isPendingRemove(lastNonWhisper)) {
            const latestVisibleAction =
                _.find(
                    allSortedReportActions[report.reportID],
                    (action) => ReportActionUtils.shouldReportActionBeVisibleAsLastAction(action) && !ReportActionUtils.isCreatedAction(action),
                ) || {};
            lastMessageTextFromReport = lodashGet(latestVisibleAction, 'message[0].text', '');
        }
    }
    return lastMessageTextFromReport;
}

/**
 * Creates a report list option
 *
 * @param {Array<Number>} accountIDs
 * @param {Object} personalDetails
 * @param {Object} report
 * @param {Object} reportActions
 * @param {Object} options
 * @param {Boolean} [options.showChatPreviewLine]
 * @param {Boolean} [options.forcePolicyNamePreview]
 * @returns {Object}
 */
function createOption(accountIDs, personalDetails, report, reportActions = {}, {showChatPreviewLine = false, forcePolicyNamePreview = false}) {
    const result = {
        text: null,
        alternateText: null,
        pendingAction: null,
        allReportErrors: null,
        brickRoadIndicator: null,
        icons: null,
        tooltipText: null,
        ownerAccountID: null,
        subtitle: null,
        participantsList: null,
        accountID: 0,
        login: null,
        reportID: null,
        phoneNumber: null,
        payPalMeAddress: null,
        hasDraftComment: false,
        keyForList: null,
        searchText: null,
        isDefaultRoom: false,
        isPinned: false,
        hasOutstandingIOU: false,
        isWaitingOnBankAccount: false,
        iouReportID: null,
        isIOUReportOwner: null,
        iouReportAmount: 0,
        isChatRoom: false,
        isArchivedRoom: false,
        shouldShowSubscript: false,
        isPolicyExpenseChat: false,
        isExpenseReport: false,
    };

    const personalDetailMap = getPersonalDetailsForAccountIDs(accountIDs, personalDetails);
    const personalDetailList = _.values(personalDetailMap);
    const personalDetail = personalDetailList[0] || {};
    let hasMultipleParticipants = personalDetailList.length > 1;
    let subtitle;
    let reportName;

    result.participantsList = personalDetailList;

    if (report) {
        result.isChatRoom = ReportUtils.isChatRoom(report);
        result.isDefaultRoom = ReportUtils.isDefaultRoom(report);
        result.isArchivedRoom = ReportUtils.isArchivedRoom(report);
        result.isPolicyExpenseChat = ReportUtils.isPolicyExpenseChat(report);
        result.isExpenseReport = ReportUtils.isExpenseReport(report);
        result.isMoneyRequestReport = ReportUtils.isMoneyRequestReport(report);
        result.isThread = ReportUtils.isChatThread(report);
        result.isTaskReport = ReportUtils.isTaskReport(report);
        result.shouldShowSubscript = ReportUtils.shouldReportShowSubscript(report);
        result.allReportErrors = getAllReportErrors(report, reportActions);
        result.brickRoadIndicator = !_.isEmpty(result.allReportErrors) ? CONST.BRICK_ROAD_INDICATOR_STATUS.ERROR : '';
        result.pendingAction = report.pendingFields ? report.pendingFields.addWorkspaceRoom || report.pendingFields.createChat : null;
        result.ownerAccountID = report.ownerAccountID;
        result.reportID = report.reportID;
        result.isUnread = ReportUtils.isUnread(report);
        result.hasDraftComment = report.hasDraft;
        result.isPinned = report.isPinned;
        result.iouReportID = report.iouReportID;
        result.keyForList = String(report.reportID);
        result.tooltipText = ReportUtils.getReportParticipantsTitle(report.participantAccountIDs || []);
        result.hasOutstandingIOU = report.hasOutstandingIOU;
        result.isWaitingOnBankAccount = report.isWaitingOnBankAccount;

        hasMultipleParticipants = personalDetailList.length > 1 || result.isChatRoom || result.isPolicyExpenseChat;
        subtitle = ReportUtils.getChatRoomSubtitle(report);

        const lastMessageTextFromReport = getLastMessageTextForReport(report);
        const lastActorDetails = personalDetailMap[report.lastActorAccountID] || null;
        let lastMessageText = hasMultipleParticipants && lastActorDetails && lastActorDetails.accountID !== currentUserAccountID ? `${lastActorDetails.displayName}: ` : '';
        lastMessageText += report ? lastMessageTextFromReport : '';

        if (result.isArchivedRoom) {
            const archiveReason =
                (lastReportActions[report.reportID] && lastReportActions[report.reportID].originalMessage && lastReportActions[report.reportID].originalMessage.reason) ||
                CONST.REPORT.ARCHIVE_REASON.DEFAULT;
            lastMessageText = Localize.translate(preferredLocale, `reportArchiveReasons.${archiveReason}`, {
                displayName: archiveReason.displayName || PersonalDetailsUtils.getDisplayNameOrDefault(lastActorDetails, 'displayName'),
                policyName: ReportUtils.getPolicyName(report),
            });
        }

        if (result.isChatRoom || result.isPolicyExpenseChat) {
            result.alternateText = showChatPreviewLine && !forcePolicyNamePreview && lastMessageText ? lastMessageText : subtitle;
        } else if (result.isMoneyRequestReport) {
            result.alternateText = lastMessageTextFromReport.length > 0 ? lastMessageText : Localize.translate(preferredLocale, 'report.noActivityYet');
        } else if (result.isTaskReport) {
            result.alternateText = showChatPreviewLine && lastMessageText ? lastMessageTextFromReport : Localize.translate(preferredLocale, 'report.noActivityYet');
        } else {
            result.alternateText = showChatPreviewLine && lastMessageText ? lastMessageText : LocalePhoneNumber.formatPhoneNumber(personalDetail.login);
        }
        reportName = ReportUtils.getReportName(report);
    } else {
        reportName = ReportUtils.getDisplayNameForParticipant(accountIDs[0]);
        result.keyForList = String(accountIDs[0]);
        result.alternateText = LocalePhoneNumber.formatPhoneNumber(lodashGet(personalDetails, [accountIDs[0], 'login'], ''));
    }

    result.isIOUReportOwner = ReportUtils.isIOUOwnedByCurrentUser(result);
    result.iouReportAmount = ReportUtils.getMoneyRequestTotal(result);

    if (!hasMultipleParticipants) {
        result.login = personalDetail.login;
        result.accountID = Number(personalDetail.accountID);
        result.phoneNumber = personalDetail.phoneNumber;
        result.payPalMeAddress = personalDetail.payPalMeAddress;
    }

    result.text = reportName;
    result.searchText = getSearchText(report, reportName, personalDetailList, result.isChatRoom || result.isPolicyExpenseChat, result.isThread);
    result.icons = ReportUtils.getIcons(report, personalDetails, UserUtils.getAvatar(personalDetail.avatar, personalDetail.accountID), false, personalDetail.login, personalDetail.accountID);
    result.subtitle = subtitle;

    return result;
}

/**
 * Searches for a match when provided with a value
 *
 * @param {String} searchValue
 * @param {String} searchText
 * @param {Set<String>} [participantNames]
 * @param {Boolean} isChatRoom
 * @returns {Boolean}
 */
function isSearchStringMatch(searchValue, searchText, participantNames = new Set(), isChatRoom = false) {
    const searchWords = new Set(searchValue.replace(/,/g, ' ').split(' '));
    const valueToSearch = searchText && searchText.replace(new RegExp(/&nbsp;/g), '');
    let matching = true;
    searchWords.forEach((word) => {
        // if one of the word is not matching, we don't need to check further
        if (!matching) {
            return;
        }
        const matchRegex = new RegExp(Str.escapeForRegExp(word), 'i');
        matching = matchRegex.test(valueToSearch) || (!isChatRoom && participantNames.has(word));
    });
    return matching;
}

/**
 * Checks if the given userDetails is currentUser or not.
 * Note: We can't migrate this off of using logins because this is used to check if you're trying to start a chat with
 * yourself or a different user, and people won't be starting new chats via accountID usually.
 *
 * @param {Object} userDetails
 * @returns {Boolean}
 */
function isCurrentUser(userDetails) {
    if (!userDetails) {
        return false;
    }

    // If user login is a mobile number, append sms domain if not appended already.
    const userDetailsLogin = addSMSDomainIfPhoneNumber(userDetails.login);

    if (currentUserLogin.toLowerCase() === userDetailsLogin.toLowerCase()) {
        return true;
    }

    // Check if userDetails login exists in loginList
    return _.some(_.keys(loginList), (login) => login.toLowerCase() === userDetailsLogin.toLowerCase());
}

/**
 * Build the options
 *
 * @param {Object} reports
 * @param {Object} personalDetails
 * @param {Object} options
 * @returns {Object}
 * @private
 */
function getOptions(
    reports,
    personalDetails,
    {
        reportActions = {},
        betas = [],
        selectedOptions = [],
        maxRecentReportsToShow = 0,
        excludeLogins = [],
        includeMultipleParticipantReports = false,
        includePersonalDetails = false,
        includeRecentReports = false,
        // When sortByReportTypeInSearch flag is true, recentReports will include the personalDetails options as well.
        sortByReportTypeInSearch = false,
        searchInputValue = '',
        showChatPreviewLine = false,
        sortPersonalDetailsByAlphaAsc = true,
        forcePolicyNamePreview = false,
        includeOwnedWorkspaceChats = false,
        includeThreads = false,
        includeTasks = false,
        includeMoneyRequests = false,
        excludeUnknownUsers = false,
        includeP2P = true,
    },
) {
    if (!isPersonalDetailsReady(personalDetails)) {
        return {
            recentReports: [],
            personalDetails: [],
            userToInvite: null,
            currentUserOption: null,
        };
    }

    // We're only picking personal details that have logins set
    // This is a temporary fix for all the logic that's been breaking because of the new privacy changes
    // See https://github.com/Expensify/Expensify/issues/293465 for more context
    // eslint-disable-next-line no-param-reassign
    personalDetails = !includeP2P ? {} : _.pick(personalDetails, (detail) => Boolean(detail.login));

    let recentReportOptions = [];
    let personalDetailsOptions = [];
    const reportMapForAccountIDs = {};
    const parsedPhoneNumber = parsePhoneNumber(LoginUtils.appendCountryCode(Str.removeSMSDomain(searchInputValue)));
    const searchValue = parsedPhoneNumber.possible ? parsedPhoneNumber.number.e164 : searchInputValue.toLowerCase();

    // Filter out all the reports that shouldn't be displayed
    const filteredReports = _.filter(reports, (report) => ReportUtils.shouldReportBeInOptionList(report, Navigation.getTopmostReportId(), false, betas, policies));

    // Sorting the reports works like this:
    // - Order everything by the last message timestamp (descending)
    // - All archived reports should remain at the bottom
    const orderedReports = _.sortBy(filteredReports, (report) => {
        if (ReportUtils.isArchivedRoom(report)) {
            return CONST.DATE.UNIX_EPOCH;
        }

        return report.lastVisibleActionCreated;
    });
    orderedReports.reverse();

    const allReportOptions = [];
    _.each(orderedReports, (report) => {
        if (!report) {
            return;
        }

        const isThread = ReportUtils.isChatThread(report);
        const isChatRoom = ReportUtils.isChatRoom(report);
        const isTaskReport = ReportUtils.isTaskReport(report);
        const isPolicyExpenseChat = ReportUtils.isPolicyExpenseChat(report);
        const isMoneyRequestReport = ReportUtils.isMoneyRequestReport(report);
        const accountIDs = report.participantAccountIDs || [];

        if (isPolicyExpenseChat && report.isOwnPolicyExpenseChat && !includeOwnedWorkspaceChats) {
            return;
        }

        // When passing includeP2P false we are trying to hide features from users that are not ready for P2P and limited to workspace chats only.
        if (!includeP2P && !isPolicyExpenseChat) {
            return;
        }

        if (isThread && !includeThreads) {
            return;
        }

        if (isTaskReport && !includeTasks) {
            return;
        }

        if (isMoneyRequestReport && !includeMoneyRequests) {
            return;
        }

        // In case user needs to add credit bank account, don't allow them to request more money from the workspace.
        if (includeOwnedWorkspaceChats && ReportUtils.hasIOUWaitingOnCurrentUserBankAccount(report)) {
            return;
        }

        // Save the report in the map if this is a single participant so we can associate the reportID with the
        // personal detail option later. Individuals should not be associated with single participant
        // policyExpenseChats or chatRooms since those are not people.
        if (accountIDs.length <= 1 && !isPolicyExpenseChat && !isChatRoom) {
            reportMapForAccountIDs[accountIDs[0]] = report;
        }
        const isSearchingSomeonesPolicyExpenseChat = !report.isOwnPolicyExpenseChat && searchValue !== '';

        // Checks to see if the current user is the admin of the policy, if so the policy
        // name preview will be shown.
        const isPolicyChatAdmin = ReportUtils.isPolicyExpenseChatAdmin(report, policies);

        allReportOptions.push(
            createOption(accountIDs, personalDetails, report, reportActions, {
                showChatPreviewLine,
                forcePolicyNamePreview: isPolicyExpenseChat ? isSearchingSomeonesPolicyExpenseChat || isPolicyChatAdmin : forcePolicyNamePreview,
            }),
        );
    });

    let allPersonalDetailsOptions = _.map(personalDetails, (personalDetail) =>
        createOption([personalDetail.accountID], personalDetails, reportMapForAccountIDs[personalDetail.accountID], reportActions, {
            showChatPreviewLine,
            forcePolicyNamePreview,
        }),
    );

    if (sortPersonalDetailsByAlphaAsc) {
        // PersonalDetails should be ordered Alphabetically by default - https://github.com/Expensify/App/issues/8220#issuecomment-1104009435
        allPersonalDetailsOptions = lodashOrderBy(allPersonalDetailsOptions, [(personalDetail) => personalDetail.text && personalDetail.text.toLowerCase()], 'asc');
    }

    // Always exclude already selected options and the currently logged in user
    const loginOptionsToExclude = [...selectedOptions, {login: currentUserLogin}];

    _.each(excludeLogins, (login) => {
        loginOptionsToExclude.push({login});
    });

    if (includeRecentReports) {
        for (let i = 0; i < allReportOptions.length; i++) {
            const reportOption = allReportOptions[i];

            // Stop adding options to the recentReports array when we reach the maxRecentReportsToShow value
            if (recentReportOptions.length > 0 && recentReportOptions.length === maxRecentReportsToShow) {
                break;
            }

            const isCurrentUserOwnedPolicyExpenseChatThatCouldShow =
                reportOption.isPolicyExpenseChat && reportOption.ownerAccountID === currentUserAccountID && includeOwnedWorkspaceChats && !reportOption.isArchivedRoom;

            // Skip if we aren't including multiple participant reports and this report has multiple participants
            if (!isCurrentUserOwnedPolicyExpenseChatThatCouldShow && !includeMultipleParticipantReports && !reportOption.login) {
                continue;
            }

            // If we're excluding threads, check the report to see if it has a single participant and if the participant is already selected
            if (!includeThreads && reportOption.login && _.some(loginOptionsToExclude, (option) => option.login === reportOption.login)) {
                continue;
            }

            // Finally check to see if this option is a match for the provided search string if we have one
            const {searchText, participantsList, isChatRoom} = reportOption;
            const participantNames = getParticipantNames(participantsList);

            if (searchValue) {
                // Determine if the search is happening within a chat room and starts with the report ID
                const isReportIdSearch = isChatRoom && Str.startsWith(reportOption.reportID, searchValue);

                // Check if the search string matches the search text or participant names considering the type of the room
                const isSearchMatch = isSearchStringMatch(searchValue, searchText, participantNames, isChatRoom);

                if (!isReportIdSearch && !isSearchMatch) {
                    continue;
                }
            }

            recentReportOptions.push(reportOption);

            // Add this login to the exclude list so it won't appear when we process the personal details
            if (reportOption.login) {
                loginOptionsToExclude.push({login: reportOption.login});
            }
        }
    }

    if (includePersonalDetails) {
        // Next loop over all personal details removing any that are selectedUsers or recentChats
        _.each(allPersonalDetailsOptions, (personalDetailOption) => {
            if (_.some(loginOptionsToExclude, (loginOptionToExclude) => loginOptionToExclude.login === personalDetailOption.login)) {
                return;
            }
            const {searchText, participantsList, isChatRoom} = personalDetailOption;
            const participantNames = getParticipantNames(participantsList);
            if (searchValue && !isSearchStringMatch(searchValue, searchText, participantNames, isChatRoom)) {
                return;
            }
            personalDetailsOptions.push(personalDetailOption);
        });
    }

    let currentUserOption = _.find(allPersonalDetailsOptions, (personalDetailsOption) => personalDetailsOption.login === currentUserLogin);
    if (searchValue && !isSearchStringMatch(searchValue, currentUserOption.searchText)) {
        currentUserOption = null;
    }

    let userToInvite = null;
    const noOptions = recentReportOptions.length + personalDetailsOptions.length === 0 && !currentUserOption;
    const noOptionsMatchExactly = !_.find(personalDetailsOptions.concat(recentReportOptions), (option) => option.login === addSMSDomainIfPhoneNumber(searchValue).toLowerCase());

    if (
        searchValue &&
        (noOptions || noOptionsMatchExactly) &&
        !isCurrentUser({login: searchValue}) &&
        _.every(selectedOptions, (option) => option.login !== searchValue) &&
        ((Str.isValidEmail(searchValue) && !Str.isDomainEmail(searchValue) && !Str.endsWith(searchValue, CONST.SMS.DOMAIN)) ||
            (parsedPhoneNumber.possible && Str.isValidPhone(LoginUtils.getPhoneNumberWithoutSpecialChars(parsedPhoneNumber.number.input)))) &&
        !_.find(loginOptionsToExclude, (loginOptionToExclude) => loginOptionToExclude.login === addSMSDomainIfPhoneNumber(searchValue).toLowerCase()) &&
        (searchValue !== CONST.EMAIL.CHRONOS || Permissions.canUseChronos(betas)) &&
        !excludeUnknownUsers
    ) {
        // Generates an optimistic account ID for new users not yet saved in Onyx
        const optimisticAccountID = UserUtils.generateAccountID(searchValue);
        const personalDetailsExtended = {
            ...personalDetails,
            [optimisticAccountID]: {
                accountID: optimisticAccountID,
                login: searchValue,
                avatar: UserUtils.getDefaultAvatar(optimisticAccountID),
            },
        };
        userToInvite = createOption([optimisticAccountID], personalDetailsExtended, null, reportActions, {
            showChatPreviewLine,
        });
        userToInvite.isOptimisticAccount = true;
        userToInvite.login = searchValue;
        userToInvite.text = userToInvite.text || searchValue;
        userToInvite.alternateText = userToInvite.alternateText || searchValue;

        // If user doesn't exist, use a default avatar
        userToInvite.icons = [
            {
                source: UserUtils.getAvatar('', optimisticAccountID),
                name: searchValue,
                type: CONST.ICON_TYPE_AVATAR,
            },
        ];
    }

    // If we are prioritizing 1:1 chats in search, do it only once we started searching
    if (sortByReportTypeInSearch && searchValue !== '') {
        // When sortByReportTypeInSearch is true, recentReports will be returned with all the reports including personalDetailsOptions in the correct Order.
        recentReportOptions.push(...personalDetailsOptions);
        personalDetailsOptions = [];
        recentReportOptions = lodashOrderBy(
            recentReportOptions,
            [
                (option) => {
                    if (option.isChatRoom || option.isArchivedRoom) {
                        return 3;
                    }
                    if (!option.login) {
                        return 2;
                    }
                    if (option.login.toLowerCase() !== searchValue.toLowerCase()) {
                        return 1;
                    }

                    // When option.login is an exact match with the search value, returning 0 puts it at the top of the option list
                    return 0;
                },
            ],
            ['asc'],
        );
    }

    return {
        personalDetails: personalDetailsOptions,
        recentReports: recentReportOptions,
        userToInvite,
        currentUserOption,
    };
}

/**
 * Build the options for the tree hierarchy via indents
 *
 * @param {Array<String>} options - an initial strings array
 * @returns {Array<String>}
 */
function getOptionTree(options) {
    const optionCollection = new Set();

    _.each(options, (option) => {
        option.split(CONST.PARENT_CHILD_SEPARATOR).forEach((optionName, index) => {
            const indents = _.times(index, () => CONST.INDENTS).join('');

            optionCollection.add(`${indents}${optionName}`);
        });
    });

    return Array.from(optionCollection);
}

/**
 * Build the options for the Search view
 *
 * @param {Object} reports
 * @param {Object} personalDetails
 * @param {String} searchValue
 * @param {Array<String>} betas
 * @returns {Object}
 */
function getSearchOptions(reports, personalDetails, searchValue = '', betas) {
    return getOptions(reports, personalDetails, {
        betas,
        searchInputValue: searchValue.trim(),
        includeRecentReports: true,
        includeMultipleParticipantReports: true,
        maxRecentReportsToShow: 0, // Unlimited
        sortByReportTypeInSearch: true,
        showChatPreviewLine: true,
        includePersonalDetails: true,
        forcePolicyNamePreview: true,
        includeOwnedWorkspaceChats: true,
        includeThreads: true,
        includeMoneyRequests: true,
        includeTasks: true,
    });
}

/**
 * Build the IOUConfirmation options for showing the payee personalDetail
 *
 * @param {Object} personalDetail
 * @param {String} amountText
 * @returns {Object}
 */
function getIOUConfirmationOptionsFromPayeePersonalDetail(personalDetail, amountText) {
    const formattedLogin = LocalePhoneNumber.formatPhoneNumber(personalDetail.login);
    return {
        text: personalDetail.displayName || formattedLogin,
        alternateText: formattedLogin || personalDetail.displayName,
        icons: [
            {
                source: UserUtils.getAvatar(personalDetail.avatar, personalDetail.accountID),
                name: personalDetail.login,
                type: CONST.ICON_TYPE_AVATAR,
                id: personalDetail.accountID,
            },
        ],
        descriptiveText: amountText,
        login: personalDetail.login,
        accountID: personalDetail.accountID,
    };
}

/**
 * Build the IOUConfirmationOptions for showing participants
 *
 * @param {Array} participants
 * @param {String} amountText
 * @returns {Array}
 */
function getIOUConfirmationOptionsFromParticipants(participants, amountText) {
    return _.map(participants, (participant) => ({
        ...participant,
        descriptiveText: amountText,
    }));
}

/**
 * Build the options for the New Group view
 *
 * @param {Object} reports
 * @param {Object} personalDetails
 * @param {Array<String>} [betas]
 * @param {String} [searchValue]
 * @param {Array} [selectedOptions]
 * @param {Array} [excludeLogins]
 * @param {Boolean} [includeOwnedWorkspaceChats]
 * @param {boolean} [includeP2P]
 * @returns {Object}
 */
function getNewChatOptions(reports, personalDetails, betas = [], searchValue = '', selectedOptions = [], excludeLogins = [], includeOwnedWorkspaceChats = false, includeP2P = true) {
    return getOptions(reports, personalDetails, {
        betas,
        searchInputValue: searchValue.trim(),
        selectedOptions,
        includeRecentReports: true,
        includePersonalDetails: true,
        maxRecentReportsToShow: 5,
        excludeLogins,
        includeOwnedWorkspaceChats,
        includeP2P,
    });
}

/**
 * Build the options for the Share Destination for a Task
 * *
 * @param {Object} reports
 * @param {Object} personalDetails
 * @param {Array<String>} [betas]
 * @param {String} [searchValue]
 * @param {Array} [selectedOptions]
 * @param {Array} [excludeLogins]
 * @param {Boolean} [includeOwnedWorkspaceChats]
 * @returns {Object}
 *
 */

function getShareDestinationOptions(
    reports,
    personalDetails,
    betas = [],
    searchValue = '',
    selectedOptions = [],
    excludeLogins = [],
    includeOwnedWorkspaceChats = true,
    excludeUnknownUsers = true,
) {
    return getOptions(reports, personalDetails, {
        betas,
        searchInputValue: searchValue.trim(),
        selectedOptions,
        maxRecentReportsToShow: 0, // Unlimited
        includeRecentReports: true,
        includeMultipleParticipantReports: true,
        includePersonalDetails: false,
        showChatPreviewLine: true,
        forcePolicyNamePreview: true,
        includeThreads: true,
        includeMoneyRequests: true,
        includeTasks: true,
        excludeLogins,
        includeOwnedWorkspaceChats,
        excludeUnknownUsers,
    });
}

/**
 * Format personalDetails or userToInvite to be shown in the list
 *
 * @param {Object} member - personalDetails or userToInvite
 * @param {Boolean} isSelected - whether the item is selected
 * @returns {Object}
 */
function formatMemberForList(member, isSelected) {
    if (!member) {
        return undefined;
    }

    const avatarSource = lodashGet(member, 'participantsList[0].avatar', '') || lodashGet(member, 'avatar', '');
    const accountID = lodashGet(member, 'accountID', '');

    return {
        text: lodashGet(member, 'text', '') || lodashGet(member, 'displayName', ''),
        alternateText: lodashGet(member, 'alternateText', '') || lodashGet(member, 'login', ''),
        keyForList: lodashGet(member, 'keyForList', '') || String(accountID),
        isSelected,
        isDisabled: false,
        accountID,
        login: lodashGet(member, 'login', ''),
        rightElement: null,
        avatar: {
            source: UserUtils.getAvatar(avatarSource, accountID),
            name: lodashGet(member, 'participantsList[0].login', '') || lodashGet(member, 'displayName', ''),
            type: 'avatar',
        },
        pendingAction: lodashGet(member, 'pendingAction'),
    };
}

/**
 * Build the options for the Workspace Member Invite view
 *
 * @param {Object} personalDetails
 * @param {Array<String>} betas
 * @param {String} searchValue
 * @param {Array} excludeLogins
 * @returns {Object}
 */
function getMemberInviteOptions(personalDetails, betas = [], searchValue = '', excludeLogins = []) {
    return getOptions([], personalDetails, {
        betas,
        searchInputValue: searchValue.trim(),
        includePersonalDetails: true,
        excludeLogins,
        sortPersonalDetailsByAlphaAsc: true,
    });
}

/**
 * Helper method that returns the text to be used for the header's message and title (if any)
 *
 * @param {Boolean} hasSelectableOptions
 * @param {Boolean} hasUserToInvite
 * @param {String} searchValue
 * @param {Boolean} [maxParticipantsReached]
 * @param {Boolean} [hasMatchedParticipant]
 * @return {String}
 */
function getHeaderMessage(hasSelectableOptions, hasUserToInvite, searchValue, maxParticipantsReached = false, hasMatchedParticipant = false) {
    if (maxParticipantsReached) {
        return Localize.translate(preferredLocale, 'common.maxParticipantsReached', {count: CONST.REPORT.MAXIMUM_PARTICIPANTS});
    }

    const isValidPhone = parsePhoneNumber(LoginUtils.appendCountryCode(searchValue)).possible;

    const isValidEmail = Str.isValidEmail(searchValue);

    if (searchValue && CONST.REGEX.DIGITS_AND_PLUS.test(searchValue) && !isValidPhone && !hasSelectableOptions) {
        return Localize.translate(preferredLocale, 'messages.errorMessageInvalidPhone');
    }

    // Without a search value, it would be very confusing to see a search validation message.
    // Therefore, this skips the validation when there is no search value.
    if (searchValue && !hasSelectableOptions && !hasUserToInvite) {
        if (/^\d+$/.test(searchValue) && !isValidPhone) {
            return Localize.translate(preferredLocale, 'messages.errorMessageInvalidPhone');
        }
        if (/@/.test(searchValue) && !isValidEmail) {
            return Localize.translate(preferredLocale, 'messages.errorMessageInvalidEmail');
        }
        if (hasMatchedParticipant && (isValidEmail || isValidPhone)) {
            return '';
        }
        return Localize.translate(preferredLocale, 'common.noResultsFound');
    }

    return '';
}

/**
 * Helper method to check whether an option can show tooltip or not
 * @param {Object} option
 * @returns {Boolean}
 */
function shouldOptionShowTooltip(option) {
    return (!option.isChatRoom || option.isThread) && !option.isArchivedRoom;
}

export {
    addSMSDomainIfPhoneNumber,
    getAvatarsForAccountIDs,
    isCurrentUser,
    isPersonalDetailsReady,
    getSearchOptions,
    getNewChatOptions,
    getShareDestinationOptions,
    getMemberInviteOptions,
    getHeaderMessage,
    getPersonalDetailsForAccountIDs,
    getIOUConfirmationOptionsFromPayeePersonalDetail,
    getIOUConfirmationOptionsFromParticipants,
    getSearchText,
    getAllReportErrors,
    getPolicyExpenseReportOptions,
    getParticipantsOptions,
    isSearchStringMatch,
    shouldOptionShowTooltip,
    getLastMessageTextForReport,
<<<<<<< HEAD
    getOptionTree,
=======
    formatMemberForList,
>>>>>>> 4f412db5
};<|MERGE_RESOLUTION|>--- conflicted
+++ resolved
@@ -1158,9 +1158,6 @@
     isSearchStringMatch,
     shouldOptionShowTooltip,
     getLastMessageTextForReport,
-<<<<<<< HEAD
     getOptionTree,
-=======
     formatMemberForList,
->>>>>>> 4f412db5
 };