--- conflicted
+++ resolved
@@ -550,11 +550,7 @@
         forcePolicyNamePreview = false,
         includeOwnedWorkspaceChats = false,
         includeThreads = false,
-<<<<<<< HEAD
-        includeMoneyRequestReports = true,
-=======
         includeTasks = false,
->>>>>>> d0b030aa
     },
 ) {
     if (!isPersonalDetailsReady(personalDetails)) {
@@ -609,11 +605,7 @@
             return;
         }
 
-<<<<<<< HEAD
-        if (isMoneyRequestReport && !includeMoneyRequestReports) {
-=======
         if (isTaskReport && !includeTasks) {
->>>>>>> d0b030aa
             return;
         }
 
