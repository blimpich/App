--- conflicted
+++ resolved
@@ -396,18 +396,14 @@
         const iouReport = ReportUtils.getReport(ReportActionUtils.getIOUReportIDFromReportActionPreview(lastReportAction));
         lastMessageTextFromReport = ReportUtils.getReportPreviewMessage(iouReport, lastReportAction);
     } else if (ReportActionUtils.isModifiedExpenseAction(lastReportAction)) {
-<<<<<<< HEAD
-        lastMessageTextFromReport = ReportUtils.getModifiedExpenseMessage(lastReportAction);
+        const properSchemaForModifiedExpenseMessage = ReportUtils.getModifiedExpenseMessage(lastReportAction);
+        lastMessageTextFromReport = ReportUtils.formatReportLastMessageText(properSchemaForModifiedExpenseMessage, true);
     } else if (
         lastActionName === CONST.REPORT.ACTIONS.TYPE.TASKCOMPLETED ||
         lastActionName === CONST.REPORT.ACTIONS.TYPE.TASKREOPENED ||
         lastActionName === CONST.REPORT.ACTIONS.TYPE.TASKCANCELLED
     ) {
         lastMessageTextFromReport = lodashGet(lastReportAction, 'message[0].text', '');
-=======
-        const properSchemaForModifiedExpenseMessage = ReportUtils.getModifiedExpenseMessage(lastReportAction);
-        lastMessageTextFromReport = ReportUtils.formatReportLastMessageText(properSchemaForModifiedExpenseMessage, true);
->>>>>>> 5cf1904d
     } else {
         lastMessageTextFromReport = report ? report.lastMessageText || '' : '';
 
