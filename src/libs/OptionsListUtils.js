--- conflicted
+++ resolved
@@ -740,11 +740,6 @@
         !_.find(loginOptionsToExclude, (loginOptionToExclude) => loginOptionToExclude.login === addSMSDomainIfPhoneNumber(searchValue).toLowerCase()) &&
         (searchValue !== CONST.EMAIL.CHRONOS || Permissions.canUseChronos(betas))
     ) {
-<<<<<<< HEAD
-        const fakeAccountID = UserUtils.generateAccountID();
-        const optimisticDetails = {login: searchValue, accountID: fakeAccountID};
-        userToInvite = createOption([fakeAccountID], optimisticDetails, null, reportActions, {
-=======
         // Generates an optimistic account ID for new users not yet saved in Onyx
         const optimisticAccountID = UserUtils.generateAccountID();
         const personalDetailsExtended = {
@@ -756,17 +751,12 @@
             },
         };
         userToInvite = createOption([optimisticAccountID], personalDetailsExtended, null, reportActions, {
->>>>>>> 550c0cec
             showChatPreviewLine,
         });
         userToInvite.isOptimisticAccount = true;
         userToInvite.login = searchValue;
-<<<<<<< HEAD
-        userToInvite.text = searchValue;
-=======
         userToInvite.text = userToInvite.text || searchValue;
         userToInvite.alternateText = userToInvite.alternateText || searchValue;
->>>>>>> 550c0cec
 
         // If user doesn't exist, use a default avatar
         userToInvite.icons = [
