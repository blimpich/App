--- conflicted
+++ resolved
@@ -668,13 +668,10 @@
         includeMoneyRequests = false,
         excludeUnknownUsers = false,
         includeP2P = true,
-<<<<<<< HEAD
         includeCategories = false,
         categories = {},
         recentlyUsedCategories = {},
-=======
         canInviteUser = true,
->>>>>>> 329cac3b
     },
 ) {
     if (includeCategories) {
@@ -1068,13 +1065,10 @@
  * @param {Array} [excludeLogins]
  * @param {Boolean} [includeOwnedWorkspaceChats]
  * @param {boolean} [includeP2P]
-<<<<<<< HEAD
  * @param {boolean} [includeCategories]
  * @param {Object} [categories]
  * @param {Object} [recentlyUsedCategories]
-=======
  * @param {boolean} [canInviteUser]
->>>>>>> 329cac3b
  * @returns {Object}
  */
 function getNewChatOptions(
@@ -1086,13 +1080,10 @@
     excludeLogins = [],
     includeOwnedWorkspaceChats = false,
     includeP2P = true,
-<<<<<<< HEAD
     includeCategories = false,
     categories = {},
     recentlyUsedCategories = {},
-=======
     canInviteUser = true,
->>>>>>> 329cac3b
 ) {
     return getOptions(reports, personalDetails, {
         betas,
@@ -1104,13 +1095,10 @@
         excludeLogins,
         includeOwnedWorkspaceChats,
         includeP2P,
-<<<<<<< HEAD
         includeCategories,
         categories,
         recentlyUsedCategories,
-=======
         canInviteUser,
->>>>>>> 329cac3b
     });
 }
 
