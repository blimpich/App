/* eslint-disable no-continue */
import {Str} from 'expensify-common';
// eslint-disable-next-line you-dont-need-lodash-underscore/get
import lodashGet from 'lodash/get';
import lodashOrderBy from 'lodash/orderBy';
import lodashSet from 'lodash/set';
import lodashSortBy from 'lodash/sortBy';
import Onyx from 'react-native-onyx';
import type {OnyxCollection, OnyxEntry} from 'react-native-onyx';
import {FallbackAvatar} from '@components/Icon/Expensicons';
import type {SelectedTagOption} from '@components/TagPicker';
import type {IOUAction} from '@src/CONST';
import CONST from '@src/CONST';
import type {TranslationPaths} from '@src/languages/types';
import ONYXKEYS from '@src/ONYXKEYS';
import type {
    Beta,
    Login,
    OnyxInputOrEntry,
    PersonalDetails,
    PersonalDetailsList,
    Policy,
    PolicyCategories,
    PolicyCategory,
    PolicyTag,
    PolicyTagLists,
    PolicyTags,
    Report,
    ReportAction,
    ReportActions,
    TaxRate,
    TaxRates,
    TaxRatesWithDefault,
    Transaction,
    TransactionViolation,
} from '@src/types/onyx';
import type {Participant} from '@src/types/onyx/IOU';
import type * as OnyxCommon from '@src/types/onyx/OnyxCommon';
import type DeepValueOf from '@src/types/utils/DeepValueOf';
import {isEmptyObject} from '@src/types/utils/EmptyObject';
import times from '@src/utils/times';
import Timing from './actions/Timing';
import * as ErrorUtils from './ErrorUtils';
import filterArrayByMatch from './filterArrayByMatch';
import localeCompare from './LocaleCompare';
import * as LocalePhoneNumber from './LocalePhoneNumber';
import * as Localize from './Localize';
import * as LoginUtils from './LoginUtils';
import ModifiedExpenseMessage from './ModifiedExpenseMessage';
import Navigation from './Navigation/Navigation';
import Performance from './Performance';
import * as PersonalDetailsUtils from './PersonalDetailsUtils';
import * as PhoneNumber from './PhoneNumber';
import * as PolicyUtils from './PolicyUtils';
import * as ReportActionUtils from './ReportActionsUtils';
import * as ReportUtils from './ReportUtils';
import * as TaskUtils from './TaskUtils';
import * as TransactionUtils from './TransactionUtils';
import * as UserUtils from './UserUtils';

type SearchOption<T> = ReportUtils.OptionData & {
    item: T;
};

type OptionList = {
    reports: Array<SearchOption<Report>>;
    personalDetails: Array<SearchOption<PersonalDetails>>;
};

type Option = Partial<ReportUtils.OptionData>;

/**
 * A narrowed version of `Option` is used when we have a guarantee that given values exist.
 */
type OptionTree = {
    text: string;
    keyForList: string;
    searchText: string;
    tooltipText: string;
    isDisabled: boolean;
    isSelected: boolean;
    pendingAction?: OnyxCommon.PendingAction;
} & Option;

type PayeePersonalDetails = {
    text: string;
    alternateText: string;
    icons: OnyxCommon.Icon[];
    descriptiveText: string;
    login: string;
    accountID: number;
    keyForList: string;
};

type CategorySectionBase = {
    title: string | undefined;
    shouldShow: boolean;
};

type CategorySection = CategorySectionBase & {
    data: Option[];
};

type TaxRatesOption = {
    text?: string;
    code?: string;
    searchText?: string;
    tooltipText?: string;
    isDisabled?: boolean;
    keyForList?: string;
    isSelected?: boolean;
    pendingAction?: OnyxCommon.PendingAction;
};

type TaxSection = {
    title: string | undefined;
    shouldShow: boolean;
    data: TaxRatesOption[];
};

type CategoryTreeSection = CategorySectionBase & {
    data: OptionTree[];
    indexOffset?: number;
};

type Category = {
    name: string;
    enabled: boolean;
    isSelected?: boolean;
    pendingAction?: OnyxCommon.PendingAction;
};

type Tax = {
    modifiedName: string;
    isSelected?: boolean;
    isDisabled?: boolean;
};

type Hierarchy = Record<string, Category & {[key: string]: Hierarchy & Category}>;

type GetOptionsConfig = {
    reportActions?: ReportActions;
    betas?: OnyxEntry<Beta[]>;
    selectedOptions?: Option[];
    maxRecentReportsToShow?: number;
    excludeLogins?: string[];
    includeMultipleParticipantReports?: boolean;
    includeRecentReports?: boolean;
    includeSelfDM?: boolean;
    sortByReportTypeInSearch?: boolean;
    searchInputValue?: string;
    showChatPreviewLine?: boolean;
    sortPersonalDetailsByAlphaAsc?: boolean;
    forcePolicyNamePreview?: boolean;
    includeOwnedWorkspaceChats?: boolean;
    includeThreads?: boolean;
    includeTasks?: boolean;
    includeMoneyRequests?: boolean;
    excludeUnknownUsers?: boolean;
    includeP2P?: boolean;
    includeCategories?: boolean;
    categories?: PolicyCategories;
    recentlyUsedCategories?: string[];
    includeTags?: boolean;
    tags?: PolicyTags | Array<SelectedTagOption | PolicyTag>;
    recentlyUsedTags?: string[];
    canInviteUser?: boolean;
    includeSelectedOptions?: boolean;
    includeTaxRates?: boolean;
    taxRates?: TaxRatesWithDefault;
    policy?: OnyxEntry<Policy>;
    transaction?: OnyxEntry<Transaction>;
    includePolicyReportFieldOptions?: boolean;
    policyReportFieldOptions?: string[];
    recentlyUsedPolicyReportFieldOptions?: string[];
    transactionViolations?: OnyxCollection<TransactionViolation[]>;
    includeInvoiceRooms?: boolean;
    includeDomainEmail?: boolean;
    action?: IOUAction;
    shouldAcceptName?: boolean;
};

type GetUserToInviteConfig = {
    searchValue: string;
    excludeUnknownUsers?: boolean;
    optionsToExclude?: Array<Partial<ReportUtils.OptionData>>;
    selectedOptions?: Array<Partial<ReportUtils.OptionData>>;
    reportActions?: ReportActions;
    showChatPreviewLine?: boolean;
    shouldAcceptName?: boolean;
};

type MemberForList = {
    text: string;
    alternateText: string;
    keyForList: string;
    isSelected: boolean;
    isDisabled: boolean;
    accountID?: number;
    login: string;
    icons?: OnyxCommon.Icon[];
    pendingAction?: OnyxCommon.PendingAction;
    reportID: string;
};

type SectionForSearchTerm = {
    section: CategorySection;
};
type Options = {
    recentReports: ReportUtils.OptionData[];
    personalDetails: ReportUtils.OptionData[];
    userToInvite: ReportUtils.OptionData | null;
    currentUserOption: ReportUtils.OptionData | null | undefined;
    categoryOptions: CategoryTreeSection[];
    tagOptions: CategorySection[];
    taxRatesOptions: CategorySection[];
    policyReportFieldOptions?: CategorySection[] | null;
};

type PreviewConfig = {showChatPreviewLine?: boolean; forcePolicyNamePreview?: boolean; showPersonalDetails?: boolean};

<<<<<<< HEAD
type FilterOptionsConfig = Pick<
    GetOptionsConfig,
    'sortByReportTypeInSearch' | 'canInviteUser' | 'betas' | 'selectedOptions' | 'excludeUnknownUsers' | 'excludeLogins' | 'maxRecentReportsToShow' | 'shouldAcceptName'
> & {preferChatroomsOverThreads?: boolean; includeChatRoomsByParticipants?: boolean};
=======
type FilterOptionsConfig = Pick<GetOptionsConfig, 'sortByReportTypeInSearch' | 'canInviteUser' | 'selectedOptions' | 'excludeUnknownUsers' | 'excludeLogins' | 'maxRecentReportsToShow'> & {
    preferChatroomsOverThreads?: boolean;
    preferPolicyExpenseChat?: boolean;
};
>>>>>>> 56f021d2

type HasText = {
    text?: string;
};

/**
 * OptionsListUtils is used to build a list options passed to the OptionsList component. Several different UI views can
 * be configured to display different results based on the options passed to the private getOptions() method. Public
 * methods should be named for the views they build options for and then exported for use in a component.
 */
let currentUserLogin: string | undefined;
let currentUserAccountID: number | undefined;
Onyx.connect({
    key: ONYXKEYS.SESSION,
    callback: (value) => {
        currentUserLogin = value?.email;
        currentUserAccountID = value?.accountID;
    },
});

let loginList: OnyxEntry<Login>;
Onyx.connect({
    key: ONYXKEYS.LOGIN_LIST,
    callback: (value) => (loginList = isEmptyObject(value) ? {} : value),
});

let allPersonalDetails: OnyxEntry<PersonalDetailsList>;
Onyx.connect({
    key: ONYXKEYS.PERSONAL_DETAILS_LIST,
    callback: (value) => (allPersonalDetails = isEmptyObject(value) ? {} : value),
});

let preferredLocale: DeepValueOf<typeof CONST.LOCALES> = CONST.LOCALES.DEFAULT;
Onyx.connect({
    key: ONYXKEYS.NVP_PREFERRED_LOCALE,
    callback: (value) => {
        if (!value) {
            return;
        }
        preferredLocale = value;
    },
});

const policies: OnyxCollection<Policy> = {};
Onyx.connect({
    key: ONYXKEYS.COLLECTION.POLICY,
    callback: (policy, key) => {
        if (!policy || !key || !policy.name) {
            return;
        }

        policies[key] = policy;
    },
});

let allPolicyCategories: OnyxCollection<PolicyCategories> = {};
Onyx.connect({
    key: ONYXKEYS.COLLECTION.POLICY_CATEGORIES,
    waitForCollectionCallback: true,
    callback: (val) => (allPolicyCategories = val),
});

const lastReportActions: ReportActions = {};
const allSortedReportActions: Record<string, ReportAction[]> = {};
let allReportActions: OnyxCollection<ReportActions>;
const lastVisibleReportActions: ReportActions = {};
Onyx.connect({
    key: ONYXKEYS.COLLECTION.REPORT_ACTIONS,
    waitForCollectionCallback: true,
    callback: (actions) => {
        if (!actions) {
            return;
        }

        allReportActions = actions ?? {};

        // Iterate over the report actions to build the sorted and lastVisible report actions objects
        Object.entries(allReportActions).forEach((reportActions) => {
            const reportID = reportActions[0].split('_')[1];
            const reportActionsArray = Object.values(reportActions[1] ?? {});
            let sortedReportActions = ReportActionUtils.getSortedReportActions(reportActionsArray, true);
            allSortedReportActions[reportID] = sortedReportActions;

            // If the report is a one-transaction report and has , we need to return the combined reportActions so that the LHN can display modifications
            // to the transaction thread or the report itself
            const transactionThreadReportID = ReportActionUtils.getOneTransactionThreadReportID(reportID, actions[reportActions[0]]);
            if (transactionThreadReportID) {
                const transactionThreadReportActionsArray = Object.values(actions[`${ONYXKEYS.COLLECTION.REPORT_ACTIONS}${transactionThreadReportID}`] ?? {});
                sortedReportActions = ReportActionUtils.getCombinedReportActions(sortedReportActions, transactionThreadReportID, transactionThreadReportActionsArray, reportID);
            }

            lastReportActions[reportID] = sortedReportActions[0];

            // The report is only visible if it is the last action not deleted that
            // does not match a closed or created state.
            const reportActionsForDisplay = sortedReportActions.filter(
                (reportAction, actionKey) =>
                    ReportActionUtils.shouldReportActionBeVisible(reportAction, actionKey) &&
                    !ReportActionUtils.isWhisperAction(reportAction) &&
                    reportAction.actionName !== CONST.REPORT.ACTIONS.TYPE.CREATED &&
                    reportAction.pendingAction !== CONST.RED_BRICK_ROAD_PENDING_ACTION.DELETE &&
                    !ReportActionUtils.isResolvedActionTrackExpense(reportAction),
            );
            lastVisibleReportActions[reportID] = reportActionsForDisplay[0];
        });
    },
});

let allTransactions: OnyxCollection<Transaction> = {};
Onyx.connect({
    key: ONYXKEYS.COLLECTION.TRANSACTION,
    waitForCollectionCallback: true,
    callback: (value) => {
        if (!value) {
            return;
        }

        allTransactions = Object.keys(value)
            .filter((key) => !!value[key])
            .reduce((result: OnyxCollection<Transaction>, key) => {
                if (result) {
                    // eslint-disable-next-line no-param-reassign
                    result[key] = value[key];
                }
                return result;
            }, {});
    },
});
let activePolicyID: OnyxEntry<string>;
Onyx.connect({
    key: ONYXKEYS.NVP_ACTIVE_POLICY_ID,
    callback: (value) => (activePolicyID = value),
});

/**
 * @param defaultValues {login: accountID} In workspace invite page, when new user is added we pass available data to opt in
 * @returns Returns avatar data for a list of user accountIDs
 */
function getAvatarsForAccountIDs(accountIDs: number[], personalDetails: OnyxEntry<PersonalDetailsList>, defaultValues: Record<string, number> = {}): OnyxCommon.Icon[] {
    const reversedDefaultValues: Record<number, string> = {};

    Object.entries(defaultValues).forEach((item) => {
        reversedDefaultValues[item[1]] = item[0];
    });

    return accountIDs.map((accountID) => {
        const login = reversedDefaultValues[accountID] ?? '';
        const userPersonalDetail = personalDetails?.[accountID] ?? {login, accountID};

        return {
            id: accountID,
            source: userPersonalDetail.avatar ?? FallbackAvatar,
            type: CONST.ICON_TYPE_AVATAR,
            name: userPersonalDetail.login ?? '',
        };
    });
}

/**
 * Returns the personal details for an array of accountIDs
 * @returns keys of the object are emails, values are PersonalDetails objects.
 */
function getPersonalDetailsForAccountIDs(accountIDs: number[] | undefined, personalDetails: OnyxInputOrEntry<PersonalDetailsList>): PersonalDetailsList {
    const personalDetailsForAccountIDs: PersonalDetailsList = {};
    if (!personalDetails) {
        return personalDetailsForAccountIDs;
    }
    accountIDs?.forEach((accountID) => {
        const cleanAccountID = Number(accountID);
        if (!cleanAccountID) {
            return;
        }
        let personalDetail: OnyxEntry<PersonalDetails> = personalDetails[accountID] ?? undefined;
        if (!personalDetail) {
            personalDetail = {} as PersonalDetails;
        }

        if (cleanAccountID === CONST.ACCOUNT_ID.CONCIERGE) {
            personalDetail.avatar = CONST.CONCIERGE_ICON_URL;
        }

        personalDetail.accountID = cleanAccountID;
        personalDetailsForAccountIDs[cleanAccountID] = personalDetail;
    });
    return personalDetailsForAccountIDs;
}

/**
 * Return true if personal details data is ready, i.e. report list options can be created.
 */
function isPersonalDetailsReady(personalDetails: OnyxEntry<PersonalDetailsList>): boolean {
    const personalDetailsKeys = Object.keys(personalDetails ?? {});
    return personalDetailsKeys.some((key) => personalDetails?.[key]?.accountID);
}

/**
 * Get the participant option for a report.
 */
function getParticipantsOption(participant: ReportUtils.OptionData | Participant, personalDetails: OnyxEntry<PersonalDetailsList>): Participant {
    const detail = getPersonalDetailsForAccountIDs([participant.accountID ?? -1], personalDetails)[participant.accountID ?? -1];
    // eslint-disable-next-line @typescript-eslint/prefer-nullish-coalescing
    const login = detail?.login || participant.login || '';
    const displayName = PersonalDetailsUtils.getDisplayNameOrDefault(detail, LocalePhoneNumber.formatPhoneNumber(login));

    return {
        keyForList: String(detail?.accountID),
        login,
        accountID: detail?.accountID ?? -1,
        text: displayName,
        firstName: detail?.firstName ?? '',
        lastName: detail?.lastName ?? '',
        alternateText: LocalePhoneNumber.formatPhoneNumber(login) || displayName,
        icons: [
            {
                source: detail?.avatar ?? FallbackAvatar,
                name: login,
                type: CONST.ICON_TYPE_AVATAR,
                id: detail?.accountID,
            },
        ],
        phoneNumber: detail?.phoneNumber ?? '',
        selected: participant.selected,
        isSelected: participant.selected,
        searchText: participant.searchText ?? undefined,
    };
}

/**
 * A very optimized method to remove duplicates from an array.
 * Taken from https://stackoverflow.com/a/9229821/9114791
 */
function uniqFast(items: string[]): string[] {
    const seenItems: Record<string, number> = {};
    const result: string[] = [];
    let j = 0;

    for (const item of items) {
        if (seenItems[item] !== 1) {
            seenItems[item] = 1;
            result[j++] = item;
        }
    }

    return result;
}

/**
 * Get an object of error messages keyed by microtime by combining all error objects related to the report.
 */
function getAllReportErrors(report: OnyxEntry<Report>, reportActions: OnyxEntry<ReportActions>): OnyxCommon.Errors {
    const reportErrors = report?.errors ?? {};
    const reportErrorFields = report?.errorFields ?? {};
    const reportActionErrors: OnyxCommon.ErrorFields = Object.values(reportActions ?? {}).reduce((prevReportActionErrors, action) => {
        if (!action || isEmptyObject(action.errors)) {
            return prevReportActionErrors;
        }

        return Object.assign(prevReportActionErrors, action.errors);
    }, {});
    const parentReportAction: OnyxEntry<ReportAction> =
        !report?.parentReportID || !report?.parentReportActionID ? undefined : allReportActions?.[report.parentReportID ?? '-1']?.[report.parentReportActionID ?? '-1'];

    if (ReportActionUtils.wasActionTakenByCurrentUser(parentReportAction) && ReportActionUtils.isTransactionThread(parentReportAction)) {
        const transactionID = ReportActionUtils.isMoneyRequestAction(parentReportAction) ? ReportActionUtils.getOriginalMessage(parentReportAction)?.IOUTransactionID : null;
        const transaction = allTransactions?.[`${ONYXKEYS.COLLECTION.TRANSACTION}${transactionID}`];
        if (TransactionUtils.hasMissingSmartscanFields(transaction ?? null) && !ReportUtils.isSettled(transaction?.reportID)) {
            reportActionErrors.smartscan = ErrorUtils.getMicroSecondOnyxErrorWithTranslationKey('iou.error.genericSmartscanFailureMessage');
        }
    } else if ((ReportUtils.isIOUReport(report) || ReportUtils.isExpenseReport(report)) && report?.ownerAccountID === currentUserAccountID) {
        if (ReportUtils.shouldShowRBRForMissingSmartscanFields(report?.reportID ?? '-1') && !ReportUtils.isSettled(report?.reportID)) {
            reportActionErrors.smartscan = ErrorUtils.getMicroSecondOnyxErrorWithTranslationKey('iou.error.genericSmartscanFailureMessage');
        }
    } else if (ReportUtils.hasSmartscanError(Object.values(reportActions ?? {}))) {
        reportActionErrors.smartscan = ErrorUtils.getMicroSecondOnyxErrorWithTranslationKey('iou.error.genericSmartscanFailureMessage');
    }
    // All error objects related to the report. Each object in the sources contains error messages keyed by microtime
    const errorSources = {
        reportErrors,
        ...reportErrorFields,
        ...reportActionErrors,
    };
    // Combine all error messages keyed by microtime into one object
    const allReportErrors = Object.values(errorSources)?.reduce((prevReportErrors, errors) => {
        if (isEmptyObject(errors)) {
            return prevReportErrors;
        }

        return Object.assign(prevReportErrors, errors);
    }, {});

    return allReportErrors;
}

/**
 * Get the last actor display name from last actor details.
 */
function getLastActorDisplayName(lastActorDetails: Partial<PersonalDetails> | null, hasMultipleParticipants: boolean) {
    return hasMultipleParticipants && lastActorDetails && lastActorDetails.accountID !== currentUserAccountID
        ? // eslint-disable-next-line @typescript-eslint/prefer-nullish-coalescing
          lastActorDetails.firstName || PersonalDetailsUtils.getDisplayNameOrDefault(lastActorDetails)
        : '';
}

/**
 * Update alternate text for the option when applicable
 */
function getAlternateText(option: ReportUtils.OptionData, {showChatPreviewLine = false, forcePolicyNamePreview = false}: PreviewConfig) {
    const report = ReportUtils.getReportOrDraftReport(option.reportID);
    const isAdminRoom = ReportUtils.isAdminRoom(report);
    const isAnnounceRoom = ReportUtils.isAnnounceRoom(report);

    if (!!option.isThread || !!option.isMoneyRequestReport) {
        return option.lastMessageText ? option.lastMessageText : Localize.translate(preferredLocale, 'report.noActivityYet');
    }

    if (option.isChatRoom && !isAdminRoom && !isAnnounceRoom) {
        return showChatPreviewLine && option.lastMessageText ? option.lastMessageText : option.subtitle;
    }

    if ((option.isPolicyExpenseChat ?? false) || isAdminRoom || isAnnounceRoom) {
        return showChatPreviewLine && !forcePolicyNamePreview && option.lastMessageText ? option.lastMessageText : option.subtitle;
    }

    if (option.isTaskReport) {
        return showChatPreviewLine && option.lastMessageText ? option.lastMessageText : Localize.translate(preferredLocale, 'report.noActivityYet');
    }

    return showChatPreviewLine && option.lastMessageText
        ? option.lastMessageText
        : LocalePhoneNumber.formatPhoneNumber(option.participantsList && option.participantsList.length > 0 ? option.participantsList[0].login ?? '' : '');
}

function isSearchStringMatchUserDetails(personalDetail: PersonalDetails, searchValue: string) {
    let memberDetails = '';
    if (personalDetail.login) {
        memberDetails += ` ${personalDetail.login}`;
    }
    if (personalDetail.firstName) {
        memberDetails += ` ${personalDetail.firstName}`;
    }
    if (personalDetail.lastName) {
        memberDetails += ` ${personalDetail.lastName}`;
    }
    if (personalDetail.displayName) {
        memberDetails += ` ${PersonalDetailsUtils.getDisplayNameOrDefault(personalDetail)}`;
    }
    if (personalDetail.phoneNumber) {
        memberDetails += ` ${personalDetail.phoneNumber}`;
    }
    return isSearchStringMatch(searchValue.trim(), memberDetails.toLowerCase());
}

/**
 * Get IOU report ID of report last action if the action is report action preview
 */
function getIOUReportIDOfLastAction(report: OnyxEntry<Report>): string | undefined {
    if (!report?.reportID) {
        return;
    }
    const lastAction = lastVisibleReportActions[report.reportID];
    if (!ReportActionUtils.isReportPreviewAction(lastAction)) {
        return;
    }
    return ReportUtils.getReportOrDraftReport(ReportActionUtils.getIOUReportIDFromReportActionPreview(lastAction))?.reportID;
}

/**
 * Get the last message text from the report directly or from other sources for special cases.
 */
function getLastMessageTextForReport(report: OnyxEntry<Report>, lastActorDetails: Partial<PersonalDetails> | null, policy?: OnyxEntry<Policy>): string {
    const reportID = report?.reportID ?? '-1';
    const lastReportAction = lastVisibleReportActions[reportID] ?? null;

    // some types of actions are filtered out for lastReportAction, in some cases we need to check the actual last action
    const lastOriginalReportAction = lastReportActions[reportID] ?? null;
    let lastMessageTextFromReport = '';
    const reportNameValuePairs = ReportUtils.getReportNameValuePairs(report?.reportID);

    if (ReportUtils.isArchivedRoom(report, reportNameValuePairs)) {
        const archiveReason =
            // eslint-disable-next-line @typescript-eslint/prefer-nullish-coalescing
            (ReportActionUtils.isClosedAction(lastOriginalReportAction) && ReportActionUtils.getOriginalMessage(lastOriginalReportAction)?.reason) || CONST.REPORT.ARCHIVE_REASON.DEFAULT;
        switch (archiveReason) {
            case CONST.REPORT.ARCHIVE_REASON.ACCOUNT_CLOSED:
            case CONST.REPORT.ARCHIVE_REASON.REMOVED_FROM_POLICY:
            case CONST.REPORT.ARCHIVE_REASON.POLICY_DELETED: {
                lastMessageTextFromReport = Localize.translate(preferredLocale, `reportArchiveReasons.${archiveReason}`, {
                    displayName: PersonalDetailsUtils.getDisplayNameOrDefault(lastActorDetails),
                    policyName: ReportUtils.getPolicyName(report, false, policy),
                });
                break;
            }
            case CONST.REPORT.ARCHIVE_REASON.BOOKING_END_DATE_HAS_PASSED: {
                lastMessageTextFromReport = Localize.translate(preferredLocale, `reportArchiveReasons.${archiveReason}`);
                break;
            }
            default: {
                lastMessageTextFromReport = Localize.translate(preferredLocale, `reportArchiveReasons.default`);
            }
        }
    } else if (ReportActionUtils.isMoneyRequestAction(lastReportAction)) {
        const properSchemaForMoneyRequestMessage = ReportUtils.getReportPreviewMessage(report, lastReportAction, true, false, null, true);
        lastMessageTextFromReport = ReportUtils.formatReportLastMessageText(properSchemaForMoneyRequestMessage);
    } else if (ReportActionUtils.isReportPreviewAction(lastReportAction)) {
        const iouReport = ReportUtils.getReportOrDraftReport(ReportActionUtils.getIOUReportIDFromReportActionPreview(lastReportAction));
        const lastIOUMoneyReportAction = allSortedReportActions[iouReport?.reportID ?? '-1']?.find(
            (reportAction, key): reportAction is ReportAction<typeof CONST.REPORT.ACTIONS.TYPE.IOU> =>
                ReportActionUtils.shouldReportActionBeVisible(reportAction, key) &&
                reportAction.pendingAction !== CONST.RED_BRICK_ROAD_PENDING_ACTION.DELETE &&
                ReportActionUtils.isMoneyRequestAction(reportAction),
        );
        const reportPreviewMessage = ReportUtils.getReportPreviewMessage(
            !isEmptyObject(iouReport) ? iouReport : null,
            lastIOUMoneyReportAction,
            true,
            ReportUtils.isChatReport(report),
            null,
            true,
            lastReportAction,
        );
        lastMessageTextFromReport = ReportUtils.formatReportLastMessageText(reportPreviewMessage);
    } else if (ReportActionUtils.isReimbursementQueuedAction(lastReportAction)) {
        lastMessageTextFromReport = ReportUtils.getReimbursementQueuedActionMessage(lastReportAction, report);
    } else if (ReportActionUtils.isReimbursementDeQueuedAction(lastReportAction)) {
        lastMessageTextFromReport = ReportUtils.getReimbursementDeQueuedActionMessage(lastReportAction, report, true);
    } else if (ReportActionUtils.isDeletedParentAction(lastReportAction) && ReportUtils.isChatReport(report)) {
        lastMessageTextFromReport = ReportUtils.getDeletedParentActionMessageForChatReport(lastReportAction);
    } else if (ReportActionUtils.isPendingRemove(lastReportAction) && ReportActionUtils.isThreadParentMessage(lastReportAction, report?.reportID ?? '-1')) {
        lastMessageTextFromReport = Localize.translateLocal('parentReportAction.hiddenMessage');
    } else if (ReportUtils.isReportMessageAttachment({text: report?.lastMessageText ?? '-1', html: report?.lastMessageHtml, translationKey: report?.lastMessageTranslationKey, type: ''})) {
        // eslint-disable-next-line @typescript-eslint/prefer-nullish-coalescing
        lastMessageTextFromReport = `[${Localize.translateLocal((report?.lastMessageTranslationKey || 'common.attachment') as TranslationPaths)}]`;
    } else if (ReportActionUtils.isModifiedExpenseAction(lastReportAction)) {
        const properSchemaForModifiedExpenseMessage = ModifiedExpenseMessage.getForReportAction(report?.reportID, lastReportAction);
        lastMessageTextFromReport = ReportUtils.formatReportLastMessageText(properSchemaForModifiedExpenseMessage, true);
    } else if (ReportActionUtils.isTaskAction(lastReportAction)) {
        lastMessageTextFromReport = ReportUtils.formatReportLastMessageText(TaskUtils.getTaskReportActionMessage(lastReportAction).text);
    } else if (ReportActionUtils.isCreatedTaskReportAction(lastReportAction)) {
        lastMessageTextFromReport = TaskUtils.getTaskCreatedMessage(lastReportAction);
    } else if (lastReportAction?.actionName === CONST.REPORT.ACTIONS.TYPE.SUBMITTED) {
        lastMessageTextFromReport = ReportUtils.getIOUSubmittedMessage(lastReportAction);
    } else if (lastReportAction?.actionName === CONST.REPORT.ACTIONS.TYPE.APPROVED) {
        lastMessageTextFromReport = ReportUtils.getIOUApprovedMessage(lastReportAction);
    } else if (lastReportAction?.actionName === CONST.REPORT.ACTIONS.TYPE.FORWARDED) {
        lastMessageTextFromReport = ReportUtils.getIOUForwardedMessage(lastReportAction);
    } else if (ReportActionUtils.isActionableAddPaymentCard(lastReportAction)) {
        lastMessageTextFromReport = ReportActionUtils.getReportActionMessageText(lastReportAction);
    } else if (lastReportAction?.actionName === 'EXPORTINTEGRATION') {
        lastMessageTextFromReport = ReportActionUtils.getExportIntegrationLastMessageText(lastReportAction);
    } else if (lastReportAction?.actionName && ReportActionUtils.isOldDotReportAction(lastReportAction)) {
        lastMessageTextFromReport = ReportActionUtils.getMessageOfOldDotReportAction(lastReportAction, false);
    }

    return lastMessageTextFromReport || (report?.lastMessageText ?? '');
}

/**
 * Creates a report list option
 */
function createOption(
    accountIDs: number[],
    personalDetails: OnyxInputOrEntry<PersonalDetailsList>,
    report: OnyxInputOrEntry<Report>,
    reportActions: ReportActions,
    config?: PreviewConfig,
): ReportUtils.OptionData {
    const {showChatPreviewLine = false, forcePolicyNamePreview = false, showPersonalDetails = false} = config ?? {};
    const result: ReportUtils.OptionData = {
        text: undefined,
        alternateText: undefined,
        pendingAction: undefined,
        allReportErrors: undefined,
        brickRoadIndicator: null,
        icons: undefined,
        tooltipText: null,
        ownerAccountID: undefined,
        subtitle: undefined,
        participantsList: undefined,
        accountID: 0,
        login: undefined,
        reportID: '',
        phoneNumber: undefined,
        hasDraftComment: false,
        keyForList: undefined,
        isDefaultRoom: false,
        isPinned: false,
        isWaitingOnBankAccount: false,
        iouReportID: undefined,
        isIOUReportOwner: null,
        iouReportAmount: 0,
        isChatRoom: false,
        isArchivedRoom: false,
        shouldShowSubscript: false,
        isPolicyExpenseChat: false,
        isOwnPolicyExpenseChat: false,
        isExpenseReport: false,
        policyID: undefined,
        isOptimisticPersonalDetail: false,
        lastMessageText: '',
    };

    const personalDetailMap = getPersonalDetailsForAccountIDs(accountIDs, personalDetails);
    const personalDetailList = Object.values(personalDetailMap).filter((details): details is PersonalDetails => !!details);
    const personalDetail = personalDetailList[0];
    let hasMultipleParticipants = personalDetailList.length > 1;
    let subtitle;
    let reportName;
    result.participantsList = personalDetailList;
    result.isOptimisticPersonalDetail = personalDetail?.isOptimisticPersonalDetail;
    const reportNameValuePairs = ReportUtils.getReportNameValuePairs(report?.reportID);
    if (report) {
        result.isChatRoom = ReportUtils.isChatRoom(report);
        result.isDefaultRoom = ReportUtils.isDefaultRoom(report);
        result.isArchivedRoom = ReportUtils.isArchivedRoom(report, reportNameValuePairs);
        result.isExpenseReport = ReportUtils.isExpenseReport(report);
        result.isInvoiceRoom = ReportUtils.isInvoiceRoom(report);
        result.isMoneyRequestReport = ReportUtils.isMoneyRequestReport(report);
        result.isThread = ReportUtils.isChatThread(report);
        result.isTaskReport = ReportUtils.isTaskReport(report);
        result.shouldShowSubscript = ReportUtils.shouldReportShowSubscript(report);
        result.isPolicyExpenseChat = ReportUtils.isPolicyExpenseChat(report);
        result.isOwnPolicyExpenseChat = report.isOwnPolicyExpenseChat ?? false;
        result.allReportErrors = getAllReportErrors(report, reportActions);
        result.brickRoadIndicator = !isEmptyObject(result.allReportErrors) ? CONST.BRICK_ROAD_INDICATOR_STATUS.ERROR : '';
        result.pendingAction = report.pendingFields ? report.pendingFields.addWorkspaceRoom ?? report.pendingFields.createChat : undefined;
        result.ownerAccountID = report.ownerAccountID;
        result.reportID = report.reportID;
        result.isUnread = ReportUtils.isUnread(report);
        result.isPinned = report.isPinned;
        result.iouReportID = report.iouReportID;
        result.keyForList = String(report.reportID);
        result.isWaitingOnBankAccount = report.isWaitingOnBankAccount;
        result.policyID = report.policyID;
        result.isSelfDM = ReportUtils.isSelfDM(report);
        result.notificationPreference = report.notificationPreference;

        const visibleParticipantAccountIDs = ReportUtils.getParticipantsAccountIDsForDisplay(report, true);

        result.tooltipText = ReportUtils.getReportParticipantsTitle(visibleParticipantAccountIDs);

        hasMultipleParticipants = personalDetailList.length > 1 || result.isChatRoom || result.isPolicyExpenseChat || ReportUtils.isGroupChat(report);
        subtitle = ReportUtils.getChatRoomSubtitle(report);

        const lastActorDetails = personalDetailMap[report.lastActorAccountID ?? -1] ?? null;
        const lastActorDisplayName = getLastActorDisplayName(lastActorDetails, hasMultipleParticipants);
        const lastMessageTextFromReport = getLastMessageTextForReport(report, lastActorDetails);
        let lastMessageText = lastMessageTextFromReport;

        const lastAction = lastVisibleReportActions[report.reportID];
        const shouldDisplayLastActorName = lastAction && lastAction.actionName !== CONST.REPORT.ACTIONS.TYPE.REPORT_PREVIEW && lastAction.actionName !== CONST.REPORT.ACTIONS.TYPE.IOU;

        if (shouldDisplayLastActorName && lastActorDisplayName && lastMessageTextFromReport) {
            lastMessageText = `${lastActorDisplayName}: ${lastMessageTextFromReport}`;
        }

        result.lastMessageText = lastMessageText;

        // If displaying chat preview line is needed, let's overwrite the default alternate text
        result.alternateText = showPersonalDetails && personalDetail?.login ? personalDetail.login : getAlternateText(result, {showChatPreviewLine, forcePolicyNamePreview});

        reportName = showPersonalDetails
            ? ReportUtils.getDisplayNameForParticipant(accountIDs[0]) || LocalePhoneNumber.formatPhoneNumber(personalDetail?.login ?? '')
            : ReportUtils.getReportName(report);
    } else {
        // eslint-disable-next-line @typescript-eslint/prefer-nullish-coalescing
        reportName = ReportUtils.getDisplayNameForParticipant(accountIDs[0]) || LocalePhoneNumber.formatPhoneNumber(personalDetail?.login ?? '');
        result.keyForList = String(accountIDs[0]);

        result.alternateText = LocalePhoneNumber.formatPhoneNumber(personalDetails?.[accountIDs[0]]?.login ?? '');
    }

    result.isIOUReportOwner = ReportUtils.isIOUOwnedByCurrentUser(result);
    result.iouReportAmount = ReportUtils.getMoneyRequestSpendBreakdown(result).totalDisplaySpend;

    if (!hasMultipleParticipants && (!report || (report && !ReportUtils.isGroupChat(report) && !ReportUtils.isChatRoom(report)))) {
        result.login = personalDetail?.login;
        result.accountID = Number(personalDetail?.accountID);
        result.phoneNumber = personalDetail?.phoneNumber;
    }

    result.text = reportName;
    result.icons = ReportUtils.getIcons(report, personalDetails, personalDetail?.avatar, personalDetail?.login, personalDetail?.accountID, null);
    result.subtitle = subtitle;

    return result;
}

/**
 * Get the option for a given report.
 */
function getReportOption(participant: Participant): ReportUtils.OptionData {
    const report = ReportUtils.getReportOrDraftReport(participant.reportID);
    const visibleParticipantAccountIDs = ReportUtils.getParticipantsAccountIDsForDisplay(report, true);

    const option = createOption(
        visibleParticipantAccountIDs,
        allPersonalDetails ?? {},
        !isEmptyObject(report) ? report : undefined,
        {},
        {
            showChatPreviewLine: false,
            forcePolicyNamePreview: false,
        },
    );

    // Update text & alternateText because createOption returns workspace name only if report is owned by the user
    if (option.isSelfDM) {
        option.alternateText = Localize.translateLocal('reportActionsView.yourSpace');
    } else if (option.isInvoiceRoom) {
        option.text = ReportUtils.getReportName(report);
        option.alternateText = Localize.translateLocal('workspace.common.invoices');
    } else {
        option.text = ReportUtils.getPolicyName(report);
        option.alternateText = Localize.translateLocal('workspace.common.workspace');
    }
    option.isDisabled = ReportUtils.isDraftReport(participant.reportID);
    option.selected = participant.selected;
    option.isSelected = participant.selected;
    return option;
}

/**
 * Get the option for a policy expense report.
 */
function getPolicyExpenseReportOption(participant: Participant | ReportUtils.OptionData): ReportUtils.OptionData {
    const expenseReport = ReportUtils.isPolicyExpenseChat(participant) ? ReportUtils.getReportOrDraftReport(participant.reportID) : null;

    const visibleParticipantAccountIDs = Object.entries(expenseReport?.participants ?? {})
        .filter(([, reportParticipant]) => reportParticipant && !reportParticipant.hidden)
        .map(([accountID]) => Number(accountID));

    const option = createOption(
        visibleParticipantAccountIDs,
        allPersonalDetails ?? {},
        !isEmptyObject(expenseReport) ? expenseReport : null,
        {},
        {
            showChatPreviewLine: false,
            forcePolicyNamePreview: false,
        },
    );

    // Update text & alternateText because createOption returns workspace name only if report is owned by the user
    option.text = ReportUtils.getPolicyName(expenseReport);
    option.alternateText = Localize.translateLocal('workspace.common.workspace');
    option.selected = participant.selected;
    option.isSelected = participant.selected;
    return option;
}

/**
 * Searches for a match when provided with a value
 */
function isSearchStringMatch(searchValue: string, searchText?: string | null, participantNames = new Set<string>(), isChatRoom = false): boolean {
    const searchWords = new Set(searchValue.replace(/,/g, ' ').split(' '));
    const valueToSearch = searchText?.replace(new RegExp(/&nbsp;/g), '');
    let matching = true;
    searchWords.forEach((word) => {
        // if one of the word is not matching, we don't need to check further
        if (!matching) {
            return;
        }
        const matchRegex = new RegExp(Str.escapeForRegExp(word), 'i');
        matching = matchRegex.test(valueToSearch ?? '') || (!isChatRoom && participantNames.has(word));
    });
    return matching;
}

/**
 * Checks if the given userDetails is currentUser or not.
 * Note: We can't migrate this off of using logins because this is used to check if you're trying to start a chat with
 * yourself or a different user, and people won't be starting new chats via accountID usually.
 */
function isCurrentUser(userDetails: PersonalDetails): boolean {
    if (!userDetails) {
        return false;
    }

    // If user login is a mobile number, append sms domain if not appended already.
    const userDetailsLogin = PhoneNumber.addSMSDomainIfPhoneNumber(userDetails.login ?? '');

    if (currentUserLogin?.toLowerCase() === userDetailsLogin.toLowerCase()) {
        return true;
    }

    // Check if userDetails login exists in loginList
    return Object.keys(loginList ?? {}).some((login) => login.toLowerCase() === userDetailsLogin.toLowerCase());
}

/**
 * Calculates count of all enabled options
 */
function getEnabledCategoriesCount(options: PolicyCategories): number {
    return Object.values(options).filter((option) => option.enabled).length;
}

function getSearchValueForPhoneOrEmail(searchTerm: string) {
    const parsedPhoneNumber = PhoneNumber.parsePhoneNumber(LoginUtils.appendCountryCode(Str.removeSMSDomain(searchTerm)));
    return parsedPhoneNumber.possible ? parsedPhoneNumber.number?.e164 ?? '' : searchTerm.toLowerCase();
}

/**
 * Verifies that there is at least one enabled option
 */
function hasEnabledOptions(options: PolicyCategories | PolicyTag[]): boolean {
    return Object.values(options).some((option: PolicyTag | PolicyCategory) => option.enabled && option.pendingAction !== CONST.RED_BRICK_ROAD_PENDING_ACTION.DELETE);
}

/**
 * Sorts categories using a simple object.
 * It builds an hierarchy (based on an object), where each category has a name and other keys as subcategories.
 * Via the hierarchy we avoid duplicating and sort categories one by one. Subcategories are being sorted alphabetically.
 */
function sortCategories(categories: Record<string, Category>): Category[] {
    // Sorts categories alphabetically by name.
    const sortedCategories = Object.values(categories).sort((a, b) => a.name.localeCompare(b.name));

    // An object that respects nesting of categories. Also, can contain only uniq categories.
    const hierarchy: Hierarchy = {};
    /**
     * Iterates over all categories to set each category in a proper place in hierarchy
     * It gets a path based on a category name e.g. "Parent: Child: Subcategory" -> "Parent.Child.Subcategory".
     * {
     *   Parent: {
     *     name: "Parent",
     *     Child: {
     *       name: "Child"
     *       Subcategory: {
     *         name: "Subcategory"
     *       }
     *     }
     *   }
     * }
     */
    sortedCategories.forEach((category) => {
        const path = category.name.split(CONST.PARENT_CHILD_SEPARATOR);
        const existedValue = lodashGet(hierarchy, path, {}) as Hierarchy;
        lodashSet(hierarchy, path, {
            ...existedValue,
            name: category.name,
            pendingAction: category.pendingAction,
        });
    });

    /**
     * A recursive function to convert hierarchy into an array of category objects.
     * The category object contains base 2 properties: "name" and "enabled".
     * It iterates each key one by one. When a category has subcategories, goes deeper into them. Also, sorts subcategories alphabetically.
     */
    const flatHierarchy = (initialHierarchy: Hierarchy) =>
        Object.values(initialHierarchy).reduce((acc: Category[], category) => {
            const {name, pendingAction, ...subcategories} = category;
            if (name) {
                const categoryObject: Category = {
                    name,
                    pendingAction,
                    enabled: categories[name]?.enabled ?? false,
                };

                acc.push(categoryObject);
            }

            if (!isEmptyObject(subcategories)) {
                const nestedCategories = flatHierarchy(subcategories);

                acc.push(...nestedCategories.sort((a, b) => a.name.localeCompare(b.name)));
            }

            return acc;
        }, []);

    return flatHierarchy(hierarchy);
}

/**
 * Sorts tags alphabetically by name.
 */
function sortTags(tags: Record<string, PolicyTag | SelectedTagOption> | Array<PolicyTag | SelectedTagOption>) {
    const sortedTags = Array.isArray(tags) ? tags : Object.values(tags);

    // Use lodash's sortBy to ensure consistency with oldDot.
    return lodashSortBy(sortedTags, 'name', localeCompare);
}

/**
 * Builds the options for the category tree hierarchy via indents
 *
 * @param options - an initial object array
 * @param options[].enabled - a flag to enable/disable option in a list
 * @param options[].name - a name of an option
 * @param [isOneLine] - a flag to determine if text should be one line
 */
function getCategoryOptionTree(options: Record<string, Category> | Category[], isOneLine = false, selectedOptions: Category[] = []): OptionTree[] {
    const optionCollection = new Map<string, OptionTree>();
    Object.values(options).forEach((option) => {
        if (isOneLine) {
            if (optionCollection.has(option.name)) {
                return;
            }

            optionCollection.set(option.name, {
                text: option.name,
                keyForList: option.name,
                searchText: option.name,
                tooltipText: option.name,
                isDisabled: !option.enabled || option.pendingAction === CONST.RED_BRICK_ROAD_PENDING_ACTION.DELETE,
                isSelected: !!option.isSelected,
                pendingAction: option.pendingAction,
            });

            return;
        }

        option.name.split(CONST.PARENT_CHILD_SEPARATOR).forEach((optionName, index, array) => {
            const indents = times(index, () => CONST.INDENTS).join('');
            const isChild = array.length - 1 === index;
            const searchText = array.slice(0, index + 1).join(CONST.PARENT_CHILD_SEPARATOR);
            const selectedParentOption = !isChild && Object.values(selectedOptions).find((op) => op.name === searchText);
            const isParentOptionDisabled = !selectedParentOption || !selectedParentOption.enabled || selectedParentOption.pendingAction === CONST.RED_BRICK_ROAD_PENDING_ACTION.DELETE;

            if (optionCollection.has(searchText)) {
                return;
            }

            optionCollection.set(searchText, {
                text: `${indents}${optionName}`,
                keyForList: searchText,
                searchText,
                tooltipText: optionName,
                isDisabled: isChild ? !option.enabled || option.pendingAction === CONST.RED_BRICK_ROAD_PENDING_ACTION.DELETE : isParentOptionDisabled,
                isSelected: isChild ? !!option.isSelected : !!selectedParentOption,
                pendingAction: option.pendingAction,
            });
        });
    });

    return Array.from(optionCollection.values());
}

/**
 * Builds the section list for categories
 */
function getCategoryListSections(
    categories: PolicyCategories,
    recentlyUsedCategories: string[],
    selectedOptions: Category[],
    searchInputValue: string,
    maxRecentReportsToShow: number,
): CategoryTreeSection[] {
    const sortedCategories = sortCategories(categories);
    const enabledCategories = Object.values(sortedCategories).filter((category) => category.enabled);
    const enabledCategoriesNames = enabledCategories.map((category) => category.name);
    const selectedOptionsWithDisabledState: Category[] = [];
    const categorySections: CategoryTreeSection[] = [];
    const numberOfEnabledCategories = enabledCategories.length;

    selectedOptions.forEach((option) => {
        if (enabledCategoriesNames.includes(option.name)) {
            const categoryObj = enabledCategories.find((category) => category.name === option.name);
            selectedOptionsWithDisabledState.push({...(categoryObj ?? option), isSelected: true, enabled: true});
            return;
        }
        selectedOptionsWithDisabledState.push({...option, isSelected: true, enabled: false});
    });

    if (numberOfEnabledCategories === 0 && selectedOptions.length > 0) {
        const data = getCategoryOptionTree(selectedOptionsWithDisabledState, true);
        categorySections.push({
            // "Selected" section
            title: '',
            shouldShow: false,
            data,
            indexOffset: data.length,
        });

        return categorySections;
    }

    if (searchInputValue) {
        const categoriesForSearch = [...selectedOptionsWithDisabledState, ...enabledCategories];
        const searchCategories: Category[] = [];

        categoriesForSearch.forEach((category) => {
            if (!category.name.toLowerCase().includes(searchInputValue.toLowerCase())) {
                return;
            }
            searchCategories.push({
                ...category,
                isSelected: selectedOptions.some((selectedOption) => selectedOption.name === category.name),
            });
        });

        const data = getCategoryOptionTree(searchCategories, true);
        categorySections.push({
            // "Search" section
            title: '',
            shouldShow: true,
            data,
            indexOffset: data.length,
        });

        return categorySections;
    }

    if (selectedOptions.length > 0) {
        const data = getCategoryOptionTree(selectedOptionsWithDisabledState, true);
        categorySections.push({
            // "Selected" section
            title: '',
            shouldShow: false,
            data,
            indexOffset: data.length,
        });
    }

    const selectedOptionNames = selectedOptions.map((selectedOption) => selectedOption.name);
    const filteredCategories = enabledCategories.filter((category) => !selectedOptionNames.includes(category.name));

    if (numberOfEnabledCategories < CONST.CATEGORY_LIST_THRESHOLD) {
        const data = getCategoryOptionTree(filteredCategories, false, selectedOptionsWithDisabledState);
        categorySections.push({
            // "All" section when items amount less than the threshold
            title: '',
            shouldShow: false,
            data,
            indexOffset: data.length,
        });

        return categorySections;
    }

    const filteredRecentlyUsedCategories = recentlyUsedCategories
        .filter(
            (categoryName) =>
                !selectedOptionNames.includes(categoryName) && categories[categoryName]?.enabled && categories[categoryName]?.pendingAction !== CONST.RED_BRICK_ROAD_PENDING_ACTION.DELETE,
        )
        .map((categoryName) => ({
            name: categoryName,
            enabled: categories[categoryName].enabled ?? false,
        }));

    if (filteredRecentlyUsedCategories.length > 0) {
        const cutRecentlyUsedCategories = filteredRecentlyUsedCategories.slice(0, maxRecentReportsToShow);

        const data = getCategoryOptionTree(cutRecentlyUsedCategories, true);
        categorySections.push({
            // "Recent" section
            title: Localize.translateLocal('common.recent'),
            shouldShow: true,
            data,
            indexOffset: data.length,
        });
    }

    const data = getCategoryOptionTree(filteredCategories, false, selectedOptionsWithDisabledState);
    categorySections.push({
        // "All" section when items amount more than the threshold
        title: Localize.translateLocal('common.all'),
        shouldShow: true,
        data,
        indexOffset: data.length,
    });

    return categorySections;
}

/**
 * Transforms the provided tags into option objects.
 *
 * @param tags - an initial tag array
 */
function getTagsOptions(tags: Array<Pick<PolicyTag, 'name' | 'enabled' | 'pendingAction'>>, selectedOptions?: SelectedTagOption[]): Option[] {
    return tags.map((tag) => {
        // This is to remove unnecessary escaping backslash in tag name sent from backend.
        const cleanedName = PolicyUtils.getCleanedTagName(tag.name);
        return {
            text: cleanedName,
            keyForList: tag.name,
            searchText: tag.name,
            tooltipText: cleanedName,
            isDisabled: !tag.enabled || tag.pendingAction === CONST.RED_BRICK_ROAD_PENDING_ACTION.DELETE,
            isSelected: selectedOptions?.some((selectedTag) => selectedTag.name === tag.name),
            pendingAction: tag.pendingAction,
        };
    });
}

/**
 * Build the section list for tags
 */
function getTagListSections(
    tags: Array<PolicyTag | SelectedTagOption>,
    recentlyUsedTags: string[],
    selectedOptions: SelectedTagOption[],
    searchInputValue: string,
    maxRecentReportsToShow: number,
) {
    const tagSections = [];
    const sortedTags = sortTags(tags) as PolicyTag[];
    const selectedOptionNames = selectedOptions.map((selectedOption) => selectedOption.name);
    const enabledTags = sortedTags.filter((tag) => tag.enabled);
    const enabledTagsNames = enabledTags.map((tag) => tag.name);
    const enabledTagsWithoutSelectedOptions = enabledTags.filter((tag) => !selectedOptionNames.includes(tag.name));
    const selectedTagsWithDisabledState: SelectedTagOption[] = [];
    const numberOfTags = enabledTags.length;

    selectedOptions.forEach((tag) => {
        if (enabledTagsNames.includes(tag.name)) {
            selectedTagsWithDisabledState.push({...tag, enabled: true});
            return;
        }
        selectedTagsWithDisabledState.push({...tag, enabled: false});
    });

    // If all tags are disabled but there's a previously selected tag, show only the selected tag
    if (numberOfTags === 0 && selectedOptions.length > 0) {
        tagSections.push({
            // "Selected" section
            title: '',
            shouldShow: false,
            data: getTagsOptions(selectedTagsWithDisabledState, selectedOptions),
        });

        return tagSections;
    }

    if (searchInputValue) {
        const enabledSearchTags = enabledTagsWithoutSelectedOptions.filter((tag) => PolicyUtils.getCleanedTagName(tag.name.toLowerCase()).includes(searchInputValue.toLowerCase()));
        const selectedSearchTags = selectedTagsWithDisabledState.filter((tag) => PolicyUtils.getCleanedTagName(tag.name.toLowerCase()).includes(searchInputValue.toLowerCase()));
        const tagsForSearch = [...selectedSearchTags, ...enabledSearchTags];

        tagSections.push({
            // "Search" section
            title: '',
            shouldShow: true,
            data: getTagsOptions(tagsForSearch, selectedOptions),
        });

        return tagSections;
    }

    if (numberOfTags < CONST.TAG_LIST_THRESHOLD) {
        tagSections.push({
            // "All" section when items amount less than the threshold
            title: '',
            shouldShow: false,
            data: getTagsOptions([...selectedTagsWithDisabledState, ...enabledTagsWithoutSelectedOptions], selectedOptions),
        });

        return tagSections;
    }

    const filteredRecentlyUsedTags = recentlyUsedTags
        .filter((recentlyUsedTag) => {
            const tagObject = tags.find((tag) => tag.name === recentlyUsedTag);
            return !!tagObject?.enabled && !selectedOptionNames.includes(recentlyUsedTag) && tagObject?.pendingAction !== CONST.RED_BRICK_ROAD_PENDING_ACTION.DELETE;
        })
        .map((tag) => ({name: tag, enabled: true}));

    if (selectedOptions.length) {
        tagSections.push({
            // "Selected" section
            title: '',
            shouldShow: true,
            data: getTagsOptions(selectedTagsWithDisabledState, selectedOptions),
        });
    }

    if (filteredRecentlyUsedTags.length > 0) {
        const cutRecentlyUsedTags = filteredRecentlyUsedTags.slice(0, maxRecentReportsToShow);

        tagSections.push({
            // "Recent" section
            title: Localize.translateLocal('common.recent'),
            shouldShow: true,
            data: getTagsOptions(cutRecentlyUsedTags, selectedOptions),
        });
    }

    tagSections.push({
        // "All" section when items amount more than the threshold
        title: Localize.translateLocal('common.all'),
        shouldShow: true,
        data: getTagsOptions(enabledTagsWithoutSelectedOptions, selectedOptions),
    });

    return tagSections;
}

/**
 * Verifies that there is at least one enabled tag
 */
function hasEnabledTags(policyTagList: Array<PolicyTagLists[keyof PolicyTagLists]>) {
    const policyTagValueList = policyTagList.map(({tags}) => Object.values(tags)).flat();

    return hasEnabledOptions(policyTagValueList);
}

/**
 * Transforms the provided report field options into option objects.
 *
 * @param reportFieldOptions - an initial report field options array
 */
function getReportFieldOptions(reportFieldOptions: string[]): Option[] {
    return reportFieldOptions.map((name) => ({
        text: name,
        keyForList: name,
        searchText: name,
        tooltipText: name,
        isDisabled: false,
    }));
}

/**
 * Build the section list for report field options
 */
function getReportFieldOptionsSection(options: string[], recentlyUsedOptions: string[], selectedOptions: Array<Partial<ReportUtils.OptionData>>, searchInputValue: string) {
    const reportFieldOptionsSections = [];
    const selectedOptionKeys = selectedOptions.map(({text, keyForList, name}) => text ?? keyForList ?? name ?? '').filter((o) => !!o);
    let indexOffset = 0;

    if (searchInputValue) {
        const searchOptions = options.filter((option) => option.toLowerCase().includes(searchInputValue.toLowerCase()));

        reportFieldOptionsSections.push({
            // "Search" section
            title: '',
            shouldShow: true,
            indexOffset,
            data: getReportFieldOptions(searchOptions),
        });

        return reportFieldOptionsSections;
    }

    const filteredRecentlyUsedOptions = recentlyUsedOptions.filter((recentlyUsedOption) => !selectedOptionKeys.includes(recentlyUsedOption));
    const filteredOptions = options.filter((option) => !selectedOptionKeys.includes(option));

    if (selectedOptionKeys.length) {
        reportFieldOptionsSections.push({
            // "Selected" section
            title: '',
            shouldShow: true,
            indexOffset,
            data: getReportFieldOptions(selectedOptionKeys),
        });

        indexOffset += selectedOptionKeys.length;
    }

    if (filteredRecentlyUsedOptions.length > 0) {
        reportFieldOptionsSections.push({
            // "Recent" section
            title: Localize.translateLocal('common.recent'),
            shouldShow: true,
            indexOffset,
            data: getReportFieldOptions(filteredRecentlyUsedOptions),
        });

        indexOffset += filteredRecentlyUsedOptions.length;
    }

    reportFieldOptionsSections.push({
        // "All" section when items amount more than the threshold
        title: Localize.translateLocal('common.all'),
        shouldShow: true,
        indexOffset,
        data: getReportFieldOptions(filteredOptions),
    });

    return reportFieldOptionsSections;
}

/**
 * Sorts tax rates alphabetically by name.
 */
function sortTaxRates(taxRates: TaxRates): TaxRate[] {
    const sortedtaxRates = lodashSortBy(taxRates, (taxRate) => taxRate.name);
    return sortedtaxRates;
}

/**
 * Builds the options for taxRates
 */
function getTaxRatesOptions(taxRates: Array<Partial<TaxRate>>): TaxRatesOption[] {
    return taxRates.map(({code, modifiedName, isDisabled, isSelected, pendingAction}) => ({
        code,
        text: modifiedName,
        keyForList: modifiedName,
        searchText: modifiedName,
        tooltipText: modifiedName,
        isDisabled: !!isDisabled || pendingAction === CONST.RED_BRICK_ROAD_PENDING_ACTION.DELETE,
        isSelected,
        pendingAction,
    }));
}

/**
 * Builds the section list for tax rates
 */
function getTaxRatesSection(policy: OnyxEntry<Policy> | undefined, selectedOptions: Tax[], searchInputValue: string, transaction?: OnyxEntry<Transaction>): TaxSection[] {
    const policyRatesSections = [];

    const taxes = TransactionUtils.transformedTaxRates(policy, transaction);

    const sortedTaxRates = sortTaxRates(taxes);
    const selectedOptionNames = selectedOptions.map((selectedOption) => selectedOption.modifiedName);
    const enabledTaxRates = sortedTaxRates.filter((taxRate) => !taxRate.isDisabled);
    const enabledTaxRatesNames = enabledTaxRates.map((tax) => tax.modifiedName);
    const enabledTaxRatesWithoutSelectedOptions = enabledTaxRates.filter((tax) => tax.modifiedName && !selectedOptionNames.includes(tax.modifiedName));
    const selectedTaxRateWithDisabledState: Tax[] = [];
    const numberOfTaxRates = enabledTaxRates.length;

    selectedOptions.forEach((tax) => {
        if (enabledTaxRatesNames.includes(tax.modifiedName)) {
            selectedTaxRateWithDisabledState.push({...tax, isDisabled: false, isSelected: true});
            return;
        }
        selectedTaxRateWithDisabledState.push({...tax, isDisabled: true, isSelected: true});
    });

    // If all tax are disabled but there's a previously selected tag, show only the selected tag
    if (numberOfTaxRates === 0 && selectedOptions.length > 0) {
        policyRatesSections.push({
            // "Selected" sectiong
            title: '',
            shouldShow: false,
            data: getTaxRatesOptions(selectedTaxRateWithDisabledState),
        });

        return policyRatesSections;
    }

    if (searchInputValue) {
        const enabledSearchTaxRates = enabledTaxRatesWithoutSelectedOptions.filter((taxRate) => taxRate.modifiedName?.toLowerCase().includes(searchInputValue.toLowerCase()));
        const selectedSearchTags = selectedTaxRateWithDisabledState.filter((taxRate) => taxRate.modifiedName?.toLowerCase().includes(searchInputValue.toLowerCase()));
        const taxesForSearch = [...selectedSearchTags, ...enabledSearchTaxRates];

        policyRatesSections.push({
            // "Search" section
            title: '',
            shouldShow: true,
            data: getTaxRatesOptions(taxesForSearch),
        });

        return policyRatesSections;
    }

    if (numberOfTaxRates < CONST.TAX_RATES_LIST_THRESHOLD) {
        policyRatesSections.push({
            // "All" section when items amount less than the threshold
            title: '',
            shouldShow: false,
            data: getTaxRatesOptions([...selectedTaxRateWithDisabledState, ...enabledTaxRatesWithoutSelectedOptions]),
        });

        return policyRatesSections;
    }

    if (selectedOptions.length > 0) {
        policyRatesSections.push({
            // "Selected" section
            title: '',
            shouldShow: true,
            data: getTaxRatesOptions(selectedTaxRateWithDisabledState),
        });
    }

    policyRatesSections.push({
        // "All" section when number of items are more than the threshold
        title: '',
        shouldShow: true,
        data: getTaxRatesOptions(enabledTaxRatesWithoutSelectedOptions),
    });

    return policyRatesSections;
}

/**
 * Checks if a report option is selected based on matching accountID or reportID.
 *
 * @param reportOption - The report option to be checked.
 * @param selectedOptions - Array of selected options to compare with.
 * @returns true if the report option matches any of the selected options by accountID or reportID, false otherwise.
 */
function isReportSelected(reportOption: ReportUtils.OptionData, selectedOptions: Array<Partial<ReportUtils.OptionData>>) {
    if (!selectedOptions || selectedOptions.length === 0) {
        return false;
    }

    // eslint-disable-next-line @typescript-eslint/prefer-nullish-coalescing
    return selectedOptions.some((option) => (option.accountID && option.accountID === reportOption.accountID) || (option.reportID && option.reportID === reportOption.reportID));
}

function createOptionList(personalDetails: OnyxEntry<PersonalDetailsList>, reports?: OnyxCollection<Report>) {
    const reportMapForAccountIDs: Record<number, Report> = {};
    const allReportOptions: Array<SearchOption<Report>> = [];

    if (reports) {
        Object.values(reports).forEach((report) => {
            if (!report) {
                return;
            }

            const isOneOnOneChat = ReportUtils.isOneOnOneChat(report);
            const accountIDs = ReportUtils.getParticipantsAccountIDsForDisplay(report);

            const isChatRoom = ReportUtils.isChatRoom(report);
            if ((!accountIDs || accountIDs.length === 0) && !isChatRoom) {
                return;
            }

            // Save the report in the map if this is a single participant so we can associate the reportID with the
            // personal detail option later. Individuals should not be associated with single participant
            // policyExpenseChats or chatRooms since those are not people.
            if (accountIDs.length <= 1 && isOneOnOneChat) {
                reportMapForAccountIDs[accountIDs[0]] = report;
            }

            allReportOptions.push({
                item: report,
                ...createOption(accountIDs, personalDetails, report, {}),
            });
        });
    }

    const allPersonalDetailsOptions = Object.values(personalDetails ?? {}).map((personalDetail) => ({
        item: personalDetail,
        ...createOption([personalDetail?.accountID ?? -1], personalDetails, reportMapForAccountIDs[personalDetail?.accountID ?? -1], {}, {showPersonalDetails: true}),
    }));

    return {
        reports: allReportOptions,
        personalDetails: allPersonalDetailsOptions as Array<SearchOption<PersonalDetails>>,
    };
}

function createOptionFromReport(report: Report, personalDetails: OnyxEntry<PersonalDetailsList>) {
    const accountIDs = ReportUtils.getParticipantsAccountIDsForDisplay(report);

    return {
        item: report,
        ...createOption(accountIDs, personalDetails, report, {}),
    };
}

/**
 * Options need to be sorted in the specific order
 * @param options - list of options to be sorted
 * @param searchValue - search string
 * @returns a sorted list of options
 */
function orderOptions(options: ReportUtils.OptionData[], searchValue: string | undefined, {preferChatroomsOverThreads = false, preferPolicyExpenseChat = false} = {}) {
    return lodashOrderBy(
        options,
        [
            (option) => {
                if (option.isPolicyExpenseChat && preferPolicyExpenseChat && option.policyID === activePolicyID) {
                    return 0;
                }

                if (option.isSelfDM) {
                    return 0;
                }
                if (preferChatroomsOverThreads && option.isThread) {
                    return 4;
                }
                if (!!option.isChatRoom || option.isArchivedRoom) {
                    return 3;
                }
                if (!option.login) {
                    return 2;
                }
                if (option.login.toLowerCase() !== searchValue?.toLowerCase()) {
                    return 1;
                }

                // When option.login is an exact match with the search value, returning 0 puts it at the top of the option list
                return 0;
            },
        ],
        ['asc'],
    );
}

function canCreateOptimisticPersonalDetailOption({
    searchValue,
    recentReportOptions,
    personalDetailsOptions,
    currentUserOption,
}: {
    searchValue: string;
    recentReportOptions: ReportUtils.OptionData[];
    personalDetailsOptions: ReportUtils.OptionData[];
    currentUserOption?: ReportUtils.OptionData | null;
    excludeUnknownUsers: boolean;
}) {
    const noOptions = recentReportOptions.length + personalDetailsOptions.length === 0 && !currentUserOption;
    const noOptionsMatchExactly = !personalDetailsOptions
        .concat(recentReportOptions)
        .find((option) => option.login === PhoneNumber.addSMSDomainIfPhoneNumber(searchValue ?? '').toLowerCase() || option.login === searchValue?.toLowerCase());

    return noOptions || noOptionsMatchExactly;
}

/**
 * We create a new user option if the following conditions are satisfied:
 * - There's no matching recent report and personal detail option
 * - The searchValue is a valid email or phone number
 * - If prop shouldAcceptName = true, the searchValue can be also a normal string
 * - The searchValue isn't the current personal detail login
 */
function getUserToInviteOption({
    searchValue,
    excludeUnknownUsers = false,
    optionsToExclude = [],
    selectedOptions = [],
    reportActions = {},
    showChatPreviewLine = false,
    shouldAcceptName = false,
}: GetUserToInviteConfig): ReportUtils.OptionData | null {
    const parsedPhoneNumber = PhoneNumber.parsePhoneNumber(LoginUtils.appendCountryCode(Str.removeSMSDomain(searchValue)));
    const isCurrentUserLogin = isCurrentUser({login: searchValue} as PersonalDetails);
    const isInSelectedOption = selectedOptions.some((option) => 'login' in option && option.login === searchValue);
    const isValidEmail = Str.isValidEmail(searchValue) && !Str.isDomainEmail(searchValue) && !Str.endsWith(searchValue, CONST.SMS.DOMAIN);
    const isValidPhoneNumber = parsedPhoneNumber.possible && Str.isValidE164Phone(LoginUtils.getPhoneNumberWithoutSpecialChars(parsedPhoneNumber.number?.input ?? ''));
    const isInOptionToExclude =
        optionsToExclude.findIndex((optionToExclude) => 'login' in optionToExclude && optionToExclude.login === PhoneNumber.addSMSDomainIfPhoneNumber(searchValue).toLowerCase()) !== -1;

    if (!searchValue || isCurrentUserLogin || isInSelectedOption || (!isValidEmail && !isValidPhoneNumber && !shouldAcceptName) || isInOptionToExclude || excludeUnknownUsers) {
        return null;
    }

    // Generates an optimistic account ID for new users not yet saved in Onyx
    const optimisticAccountID = UserUtils.generateAccountID(searchValue);
    const personalDetailsExtended = {
        ...allPersonalDetails,
        [optimisticAccountID]: {
            accountID: optimisticAccountID,
            login: searchValue,
        },
    };
    const userToInvite = createOption([optimisticAccountID], personalDetailsExtended, null, reportActions, {
        showChatPreviewLine,
    });
    userToInvite.isOptimisticAccount = true;
    userToInvite.login = isValidEmail || isValidPhoneNumber ? searchValue : '';
    // eslint-disable-next-line @typescript-eslint/prefer-nullish-coalescing
    userToInvite.text = userToInvite.text || searchValue;
    // eslint-disable-next-line @typescript-eslint/prefer-nullish-coalescing
    userToInvite.alternateText = userToInvite.alternateText || searchValue;

    // If user doesn't exist, use a fallback avatar
    userToInvite.icons = [
        {
            source: FallbackAvatar,
            id: optimisticAccountID,
            name: searchValue,
            type: CONST.ICON_TYPE_AVATAR,
        },
    ];

    return userToInvite;
}

/**
 * Check whether report has violations
 */
function shouldShowViolations(report: Report, transactionViolations: OnyxCollection<TransactionViolation[]>) {
    const {parentReportID, parentReportActionID} = report ?? {};
    const canGetParentReport = parentReportID && parentReportActionID && allReportActions;
    if (!canGetParentReport) {
        return false;
    }
    const parentReportActions = allReportActions ? allReportActions[`${ONYXKEYS.COLLECTION.REPORT_ACTIONS}${parentReportID}`] ?? {} : {};
    const parentReportAction = parentReportActions[parentReportActionID] ?? null;
    if (!parentReportAction) {
        return false;
    }
    return ReportUtils.shouldDisplayTransactionThreadViolations(report, transactionViolations, parentReportAction);
}

/**
 * filter options based on specific conditions
 */
function getOptions(
    options: OptionList,
    {
        reportActions = {},
        betas = [],
        selectedOptions = [],
        maxRecentReportsToShow = 0,
        excludeLogins = [],
        includeMultipleParticipantReports = false,
        includeRecentReports = false,
        // When sortByReportTypeInSearch flag is true, recentReports will include the personalDetails options as well.
        sortByReportTypeInSearch = false,
        searchInputValue = '',
        showChatPreviewLine = false,
        sortPersonalDetailsByAlphaAsc = true,
        forcePolicyNamePreview = false,
        includeOwnedWorkspaceChats = false,
        includeThreads = false,
        includeTasks = false,
        includeMoneyRequests = false,
        excludeUnknownUsers = false,
        includeP2P = true,
        includeCategories = false,
        categories = {},
        recentlyUsedCategories = [],
        includeTags = false,
        tags = {},
        recentlyUsedTags = [],
        canInviteUser = true,
        includeSelectedOptions = false,
        transactionViolations = {},
        includeTaxRates,
        policy,
        transaction,
        includeSelfDM = false,
        includePolicyReportFieldOptions = false,
        policyReportFieldOptions = [],
        recentlyUsedPolicyReportFieldOptions = [],
        includeInvoiceRooms = false,
        includeDomainEmail = false,
        action,
    }: GetOptionsConfig,
): Options {
    if (includeCategories) {
        const categoryOptions = getCategoryListSections(categories, recentlyUsedCategories, selectedOptions as Category[], searchInputValue, maxRecentReportsToShow);

        return {
            recentReports: [],
            personalDetails: [],
            userToInvite: null,
            currentUserOption: null,
            categoryOptions,
            tagOptions: [],
            taxRatesOptions: [],
        };
    }

    if (includeTags) {
        const tagOptions = getTagListSections(Object.values(tags), recentlyUsedTags, selectedOptions as SelectedTagOption[], searchInputValue, maxRecentReportsToShow);

        return {
            recentReports: [],
            personalDetails: [],
            userToInvite: null,
            currentUserOption: null,
            categoryOptions: [],
            tagOptions,
            taxRatesOptions: [],
        };
    }

    if (includeTaxRates) {
        const taxRatesOptions = getTaxRatesSection(policy, selectedOptions as Tax[], searchInputValue, transaction);

        return {
            recentReports: [],
            personalDetails: [],
            userToInvite: null,
            currentUserOption: null,
            categoryOptions: [],
            tagOptions: [],
            taxRatesOptions,
        };
    }

    if (includePolicyReportFieldOptions) {
        const transformedPolicyReportFieldOptions = getReportFieldOptionsSection(policyReportFieldOptions, recentlyUsedPolicyReportFieldOptions, selectedOptions, searchInputValue);
        return {
            recentReports: [],
            personalDetails: [],
            userToInvite: null,
            currentUserOption: null,
            categoryOptions: [],
            tagOptions: [],
            taxRatesOptions: [],
            policyReportFieldOptions: transformedPolicyReportFieldOptions,
        };
    }

    const parsedPhoneNumber = PhoneNumber.parsePhoneNumber(LoginUtils.appendCountryCode(Str.removeSMSDomain(searchInputValue)));
    const searchValue = parsedPhoneNumber.possible ? parsedPhoneNumber.number?.e164 ?? '' : searchInputValue.toLowerCase();
    const topmostReportId = Navigation.getTopmostReportId() ?? '-1';

    // Filter out all the reports that shouldn't be displayed
    const filteredReportOptions = options.reports.filter((option) => {
        const report = option.item;
        const doesReportHaveViolations = shouldShowViolations(report, transactionViolations);

        return ReportUtils.shouldReportBeInOptionList({
            report,
            currentReportId: topmostReportId,
            betas,
            policies,
            doesReportHaveViolations,
            isInFocusMode: false,
            excludeEmptyChats: false,
            includeSelfDM,
            login: option.login,
            includeDomainEmail,
        });
    });

    // Sorting the reports works like this:
    // - Order everything by the last message timestamp (descending)
    // - When searching, self DM is put at the top
    // - All archived reports should remain at the bottom
    const orderedReportOptions = lodashSortBy(filteredReportOptions, (option) => {
        const report = option.item;
        if (option.isArchivedRoom) {
            return CONST.DATE.UNIX_EPOCH;
        }

        if (searchValue) {
            return [option.isSelfDM, report?.lastVisibleActionCreated];
        }

        return report?.lastVisibleActionCreated;
    });
    orderedReportOptions.reverse();

    const allReportOptions = orderedReportOptions.filter((option) => {
        const report = option.item;

        if (!report) {
            return;
        }

        const isThread = option.isThread;
        const isTaskReport = option.isTaskReport;
        const isPolicyExpenseChat = option.isPolicyExpenseChat;
        const isMoneyRequestReport = option.isMoneyRequestReport;
        const isSelfDM = option.isSelfDM;
        const isChatRoom = option.isChatRoom;
        const accountIDs = ReportUtils.getParticipantsAccountIDsForDisplay(report);

        if (isPolicyExpenseChat && report.isOwnPolicyExpenseChat && !includeOwnedWorkspaceChats) {
            return;
        }

        // When passing includeP2P false we are trying to hide features from users that are not ready for P2P and limited to workspace chats only.
        if (!includeP2P && !isPolicyExpenseChat) {
            return;
        }

        if (isSelfDM && !includeSelfDM) {
            return;
        }

        if (isThread && !includeThreads) {
            return;
        }

        if (isTaskReport && !includeTasks) {
            return;
        }

        if (isMoneyRequestReport && !includeMoneyRequests) {
            return;
        }

        // In case user needs to add credit bank account, don't allow them to submit an expense from the workspace.
        if (includeOwnedWorkspaceChats && ReportUtils.hasIOUWaitingOnCurrentUserBankAccount(report)) {
            return;
        }

        if ((!accountIDs || accountIDs.length === 0) && !isChatRoom) {
            return;
        }

        return option;
    });

    const havingLoginPersonalDetails = includeP2P
        ? options.personalDetails.filter((detail) => !!detail?.login && !!detail.accountID && !detail?.isOptimisticPersonalDetail && (includeDomainEmail || !Str.isDomainEmail(detail.login)))
        : [];
    let allPersonalDetailsOptions = havingLoginPersonalDetails;

    if (sortPersonalDetailsByAlphaAsc) {
        // PersonalDetails should be ordered Alphabetically by default - https://github.com/Expensify/App/issues/8220#issuecomment-1104009435
        allPersonalDetailsOptions = lodashOrderBy(allPersonalDetailsOptions, [(personalDetail) => personalDetail.text?.toLowerCase()], 'asc');
    }

    const optionsToExclude: Option[] = [];

    // If we're including selected options from the search results, we only want to exclude them if the search input is empty
    // This is because on certain pages, we show the selected options at the top when the search input is empty
    // This prevents the issue of seeing the selected option twice if you have them as a recent chat and select them
    if (!includeSelectedOptions || searchInputValue === '') {
        optionsToExclude.push(...selectedOptions);
    }

    excludeLogins.forEach((login) => {
        optionsToExclude.push({login});
    });

    let recentReportOptions = [];
    let personalDetailsOptions: ReportUtils.OptionData[] = [];

    if (includeRecentReports) {
        for (const reportOption of allReportOptions) {
            /**
             * By default, generated options does not have the chat preview line enabled.
             * If showChatPreviewLine or forcePolicyNamePreview are true, let's generate and overwrite the alternate text.
             */
            reportOption.alternateText = getAlternateText(reportOption, {showChatPreviewLine, forcePolicyNamePreview});

            // Stop adding options to the recentReports array when we reach the maxRecentReportsToShow value
            if (recentReportOptions.length > 0 && recentReportOptions.length === maxRecentReportsToShow) {
                break;
            }

            // Skip notifications@expensify.com
            if (reportOption.login === CONST.EMAIL.NOTIFICATIONS) {
                continue;
            }

            const isCurrentUserOwnedPolicyExpenseChatThatCouldShow =
                reportOption.isPolicyExpenseChat && reportOption.ownerAccountID === currentUserAccountID && includeOwnedWorkspaceChats && !reportOption.isArchivedRoom;

            const shouldShowInvoiceRoom =
                includeInvoiceRooms && ReportUtils.isInvoiceRoom(reportOption.item) && ReportUtils.isPolicyAdmin(reportOption.policyID ?? '', policies) && !reportOption.isArchivedRoom;
            // TODO: Uncomment the following line when the invoices screen is ready - https://github.com/Expensify/App/issues/45175.
            // && PolicyUtils.canSendInvoiceFromWorkspace(reportOption.policyID);

            /**
                Exclude the report option if it doesn't meet any of the following conditions:
                - It is not an owned policy expense chat that could be shown
                - Multiple participant reports are not included
                - It doesn't have a login
                - It is not an invoice room that should be shown
            */
            if (!isCurrentUserOwnedPolicyExpenseChatThatCouldShow && !includeMultipleParticipantReports && !reportOption.login && !shouldShowInvoiceRoom) {
                continue;
            }

            // If we're excluding threads, check the report to see if it has a single participant and if the participant is already selected
            if (
                !includeThreads &&
                (!!reportOption.login || reportOption.reportID) &&
                optionsToExclude.some((option) => option.login === reportOption.login || option.reportID === reportOption.reportID)
            ) {
                continue;
            }

            reportOption.isSelected = isReportSelected(reportOption, selectedOptions);

            if (action === CONST.IOU.ACTION.CATEGORIZE) {
                const policyCategories = allPolicyCategories?.[`${ONYXKEYS.COLLECTION.POLICY_CATEGORIES}${reportOption.policyID}`] ?? {};
                if (getEnabledCategoriesCount(policyCategories) !== 0) {
                    recentReportOptions.push(reportOption);
                }
            } else {
                recentReportOptions.push(reportOption);
            }

            // Add this login to the exclude list so it won't appear when we process the personal details
            if (reportOption.login) {
                optionsToExclude.push({login: reportOption.login});
            }
        }
    }

    const personalDetailsOptionsToExclude = [...optionsToExclude, {login: currentUserLogin}];
    // Next loop over all personal details removing any that are selectedUsers or recentChats
    allPersonalDetailsOptions.forEach((personalDetailOption) => {
        if (personalDetailsOptionsToExclude.some((optionToExclude) => optionToExclude.login === personalDetailOption.login)) {
            return;
        }

        personalDetailsOptions.push(personalDetailOption);
    });

    const currentUserOption = allPersonalDetailsOptions.find((personalDetailsOption) => personalDetailsOption.login === currentUserLogin);

    let userToInvite: ReportUtils.OptionData | null = null;
    if (
        canCreateOptimisticPersonalDetailOption({
            searchValue,
            recentReportOptions,
            personalDetailsOptions,
            currentUserOption,
            excludeUnknownUsers,
        })
    ) {
        userToInvite = getUserToInviteOption({
            searchValue,
            excludeUnknownUsers,
            optionsToExclude,
            selectedOptions,
            reportActions,
            showChatPreviewLine,
        });
    }

    // If we are prioritizing 1:1 chats in search, do it only once we started searching
    if (sortByReportTypeInSearch && (searchValue !== '' || !!action)) {
        // When sortByReportTypeInSearch is true, recentReports will be returned with all the reports including personalDetailsOptions in the correct Order.
        // If we're in money request flow, we only order the recent report option.
        if (!action) {
            recentReportOptions.push(...personalDetailsOptions);
            personalDetailsOptions = [];
        }
        recentReportOptions = orderOptions(recentReportOptions, searchValue, {preferChatroomsOverThreads: true, preferPolicyExpenseChat: !!action});
    }

    return {
        personalDetails: personalDetailsOptions,
        recentReports: recentReportOptions,
        userToInvite: canInviteUser ? userToInvite : null,
        currentUserOption,
        categoryOptions: [],
        tagOptions: [],
        taxRatesOptions: [],
    };
}

/**
 * Build the options for the Search view
 */
function getSearchOptions(options: OptionList, searchValue = '', betas: Beta[] = []): Options {
    Timing.start(CONST.TIMING.LOAD_SEARCH_OPTIONS);
    Performance.markStart(CONST.TIMING.LOAD_SEARCH_OPTIONS);
    const optionList = getOptions(options, {
        betas,
        searchInputValue: searchValue.trim(),
        includeRecentReports: true,
        includeMultipleParticipantReports: true,
        maxRecentReportsToShow: 0, // Unlimited
        sortByReportTypeInSearch: true,
        showChatPreviewLine: true,
        includeP2P: true,
        forcePolicyNamePreview: true,
        includeOwnedWorkspaceChats: true,
        includeThreads: true,
        includeMoneyRequests: true,
        includeTasks: true,
        includeSelfDM: true,
    });
    Timing.end(CONST.TIMING.LOAD_SEARCH_OPTIONS);
    Performance.markEnd(CONST.TIMING.LOAD_SEARCH_OPTIONS);

    return optionList;
}

function getShareLogOptions(options: OptionList, searchValue = '', betas: Beta[] = []): Options {
    return getOptions(options, {
        betas,
        searchInputValue: searchValue.trim(),
        includeRecentReports: true,
        includeMultipleParticipantReports: true,
        sortByReportTypeInSearch: true,
        includeP2P: true,
        forcePolicyNamePreview: true,
        includeOwnedWorkspaceChats: true,
        includeSelfDM: true,
        includeThreads: true,
    });
}

/**
 * Build the IOUConfirmation options for showing the payee personalDetail
 */
function getIOUConfirmationOptionsFromPayeePersonalDetail(personalDetail: OnyxEntry<PersonalDetails>, amountText?: string): PayeePersonalDetails {
    const formattedLogin = LocalePhoneNumber.formatPhoneNumber(personalDetail?.login ?? '');
    return {
        text: PersonalDetailsUtils.getDisplayNameOrDefault(personalDetail, formattedLogin),
        alternateText: formattedLogin || PersonalDetailsUtils.getDisplayNameOrDefault(personalDetail, '', false),
        icons: [
            {
                source: personalDetail?.avatar ?? FallbackAvatar,
                name: personalDetail?.login ?? '',
                type: CONST.ICON_TYPE_AVATAR,
                id: personalDetail?.accountID,
            },
        ],
        descriptiveText: amountText ?? '',
        login: personalDetail?.login ?? '',
        accountID: personalDetail?.accountID ?? -1,
        keyForList: String(personalDetail?.accountID ?? -1),
    };
}

/**
 * Build the options for the New Group view
 */
function getFilteredOptions(
    reports: Array<SearchOption<Report>> = [],
    personalDetails: Array<SearchOption<PersonalDetails>> = [],
    betas: OnyxEntry<Beta[]> = [],
    searchValue = '',
    selectedOptions: Array<Partial<ReportUtils.OptionData>> = [],
    excludeLogins: string[] = [],
    includeOwnedWorkspaceChats = false,
    includeP2P = true,
    includeCategories = false,
    categories: PolicyCategories = {},
    recentlyUsedCategories: string[] = [],
    includeTags = false,
    tags: PolicyTags | Array<PolicyTag | SelectedTagOption> = {},
    recentlyUsedTags: string[] = [],
    canInviteUser = true,
    includeSelectedOptions = false,
    includeTaxRates = false,
    maxRecentReportsToShow: number = CONST.IOU.MAX_RECENT_REPORTS_TO_SHOW,
    taxRates: TaxRatesWithDefault = {} as TaxRatesWithDefault,
    includeSelfDM = false,
    includePolicyReportFieldOptions = false,
    policyReportFieldOptions: string[] = [],
    recentlyUsedPolicyReportFieldOptions: string[] = [],
    includeInvoiceRooms = false,
    action: IOUAction | undefined = undefined,
    sortByReportTypeInSearch = false,
) {
    return getOptions(
        {reports, personalDetails},
        {
            betas,
            searchInputValue: searchValue.trim(),
            selectedOptions,
            includeRecentReports: true,
            maxRecentReportsToShow,
            excludeLogins,
            includeOwnedWorkspaceChats,
            includeP2P,
            includeCategories,
            categories,
            recentlyUsedCategories,
            includeTags,
            tags,
            recentlyUsedTags,
            canInviteUser,
            includeSelectedOptions,
            includeTaxRates,
            taxRates,
            includeSelfDM,
            includePolicyReportFieldOptions,
            policyReportFieldOptions,
            recentlyUsedPolicyReportFieldOptions,
            includeInvoiceRooms,
            action,
            sortByReportTypeInSearch,
        },
    );
}

/**
 * Build the options for the Share Destination for a Task
 */

function getShareDestinationOptions(
    reports: Array<SearchOption<Report>> = [],
    personalDetails: Array<SearchOption<PersonalDetails>> = [],
    betas: OnyxEntry<Beta[]> = [],
    searchValue = '',
    selectedOptions: Array<Partial<ReportUtils.OptionData>> = [],
    excludeLogins: string[] = [],
    includeOwnedWorkspaceChats = true,
    excludeUnknownUsers = true,
) {
    return getOptions(
        {reports, personalDetails},
        {
            betas,
            searchInputValue: searchValue.trim(),
            selectedOptions,
            maxRecentReportsToShow: 0, // Unlimited
            includeRecentReports: true,
            includeMultipleParticipantReports: true,
            showChatPreviewLine: true,
            forcePolicyNamePreview: true,
            includeThreads: true,
            includeMoneyRequests: true,
            includeTasks: true,
            excludeLogins,
            includeOwnedWorkspaceChats,
            excludeUnknownUsers,
            includeSelfDM: true,
        },
    );
}

/**
 * Format personalDetails or userToInvite to be shown in the list
 *
 * @param member - personalDetails or userToInvite
 * @param config - keys to overwrite the default values
 */
function formatMemberForList(member: ReportUtils.OptionData): MemberForList {
    const accountID = member.accountID;

    return {
        // eslint-disable-next-line @typescript-eslint/prefer-nullish-coalescing
        text: member.text || member.displayName || '',
        // eslint-disable-next-line @typescript-eslint/prefer-nullish-coalescing
        alternateText: member.alternateText || member.login || '',
        // eslint-disable-next-line @typescript-eslint/prefer-nullish-coalescing
        keyForList: member.keyForList || String(accountID ?? -1) || '',
        isSelected: member.isSelected ?? false,
        isDisabled: member.isDisabled ?? false,
        accountID,
        login: member.login ?? '',
        icons: member.icons,
        pendingAction: member.pendingAction,
        reportID: member.reportID ?? '-1',
    };
}

/**
 * Build the options for the Workspace Member Invite view
 */
function getMemberInviteOptions(
    personalDetails: Array<SearchOption<PersonalDetails>>,
    betas: Beta[] = [],
    searchValue = '',
    excludeLogins: string[] = [],
    includeSelectedOptions = false,
    reports: Array<SearchOption<Report>> = [],
    includeRecentReports = false,
): Options {
    return getOptions(
        {reports, personalDetails},
        {
            betas,
            searchInputValue: searchValue.trim(),
            includeP2P: true,
            excludeLogins,
            sortPersonalDetailsByAlphaAsc: true,
            includeSelectedOptions,
            includeRecentReports,
        },
    );
}

/**
 * Helper method that returns the text to be used for the header's message and title (if any)
 */
function getHeaderMessage(hasSelectableOptions: boolean, hasUserToInvite: boolean, searchValue: string, hasMatchedParticipant = false): string {
    const isValidPhone = PhoneNumber.parsePhoneNumber(LoginUtils.appendCountryCode(searchValue)).possible;

    const isValidEmail = Str.isValidEmail(searchValue);

    if (searchValue && CONST.REGEX.DIGITS_AND_PLUS.test(searchValue) && !isValidPhone && !hasSelectableOptions) {
        return Localize.translate(preferredLocale, 'messages.errorMessageInvalidPhone');
    }

    // Without a search value, it would be very confusing to see a search validation message.
    // Therefore, this skips the validation when there is no search value.
    if (searchValue && !hasSelectableOptions && !hasUserToInvite) {
        if (/^\d+$/.test(searchValue) && !isValidPhone) {
            return Localize.translate(preferredLocale, 'messages.errorMessageInvalidPhone');
        }
        if (/@/.test(searchValue) && !isValidEmail) {
            return Localize.translate(preferredLocale, 'messages.errorMessageInvalidEmail');
        }
        if (hasMatchedParticipant && (isValidEmail || isValidPhone)) {
            return '';
        }
        return Localize.translate(preferredLocale, 'common.noResultsFound');
    }

    return '';
}

/**
 * Helper method for non-user lists (eg. categories and tags) that returns the text to be used for the header's message and title (if any)
 */
function getHeaderMessageForNonUserList(hasSelectableOptions: boolean, searchValue: string): string {
    if (searchValue && !hasSelectableOptions) {
        return Localize.translate(preferredLocale, 'common.noResultsFound');
    }
    return '';
}

/**
 * Helper method to check whether an option can show tooltip or not
 */
function shouldOptionShowTooltip(option: ReportUtils.OptionData): boolean {
    return (!option.isChatRoom || !!option.isThread) && !option.isArchivedRoom;
}

/**
 * Handles the logic for displaying selected participants from the search term
 */
function formatSectionsFromSearchTerm(
    searchTerm: string,
    selectedOptions: ReportUtils.OptionData[],
    filteredRecentReports: ReportUtils.OptionData[],
    filteredPersonalDetails: ReportUtils.OptionData[],
    personalDetails: OnyxEntry<PersonalDetailsList> = {},
    shouldGetOptionDetails = false,
): SectionForSearchTerm {
    // We show the selected participants at the top of the list when there is no search term or maximum number of participants has already been selected
    // However, if there is a search term we remove the selected participants from the top of the list unless they are part of the search results
    // This clears up space on mobile views, where if you create a group with 4+ people you can't see the selected participants and the search results at the same time
    if (searchTerm === '') {
        return {
            section: {
                title: undefined,
                data: shouldGetOptionDetails
                    ? selectedOptions.map((participant) => {
                          const isPolicyExpenseChat = participant.isPolicyExpenseChat ?? false;
                          return isPolicyExpenseChat ? getPolicyExpenseReportOption(participant) : getParticipantsOption(participant, personalDetails);
                      })
                    : selectedOptions,
                shouldShow: selectedOptions.length > 0,
            },
        };
    }

    const cleanSearchTerm = searchTerm.trim().toLowerCase();
    // If you select a new user you don't have a contact for, they won't get returned as part of a recent report or personal details
    // This will add them to the list of options, deduping them if they already exist in the other lists
    const selectedParticipantsWithoutDetails = selectedOptions.filter((participant) => {
        const accountID = participant.accountID ?? null;
        const isPartOfSearchTerm = getPersonalDetailSearchTerms(participant).join(' ').toLowerCase().includes(cleanSearchTerm);
        const isReportInRecentReports = filteredRecentReports.some((report) => report.accountID === accountID);
        const isReportInPersonalDetails = filteredPersonalDetails.some((personalDetail) => personalDetail.accountID === accountID);
        return isPartOfSearchTerm && !isReportInRecentReports && !isReportInPersonalDetails;
    });

    return {
        section: {
            title: undefined,
            data: shouldGetOptionDetails
                ? selectedParticipantsWithoutDetails.map((participant) => {
                      const isPolicyExpenseChat = participant.isPolicyExpenseChat ?? false;
                      return isPolicyExpenseChat ? getPolicyExpenseReportOption(participant) : getParticipantsOption(participant, personalDetails);
                  })
                : selectedParticipantsWithoutDetails,
            shouldShow: selectedParticipantsWithoutDetails.length > 0,
        },
    };
}

/**
 * Helper method to get the `keyForList` for the first option in the OptionsList
 */
function getFirstKeyForList(data?: Option[] | null) {
    if (!data?.length) {
        return '';
    }

    const firstNonEmptyDataObj = data[0];

    return firstNonEmptyDataObj.keyForList ? firstNonEmptyDataObj.keyForList : '';
}

function getPersonalDetailSearchTerms(item: Partial<ReportUtils.OptionData>) {
    return [item.participantsList?.[0]?.displayName ?? '', item.login ?? '', item.login?.replace(CONST.EMAIL_SEARCH_REGEX, '') ?? ''];
}

function getCurrentUserSearchTerms(item: ReportUtils.OptionData) {
    return [item.text ?? '', item.login ?? '', item.login?.replace(CONST.EMAIL_SEARCH_REGEX, '') ?? ''];
}
/**
 * Filters options based on the search input value
 */
function filterOptions(options: Options, searchInputValue: string, config?: FilterOptionsConfig): Options {
    const {
        sortByReportTypeInSearch = false,
        canInviteUser = true,
        maxRecentReportsToShow = 0,
        excludeLogins = [],
        preferChatroomsOverThreads = false,
<<<<<<< HEAD
        includeChatRoomsByParticipants = false,
        shouldAcceptName = false,
=======
        preferPolicyExpenseChat = false,
>>>>>>> 56f021d2
    } = config ?? {};
    if (searchInputValue.trim() === '' && maxRecentReportsToShow > 0) {
        return {...options, recentReports: options.recentReports.slice(0, maxRecentReportsToShow)};
    }

    const parsedPhoneNumber = PhoneNumber.parsePhoneNumber(LoginUtils.appendCountryCode(Str.removeSMSDomain(searchInputValue)));
    const searchValue = parsedPhoneNumber.possible && parsedPhoneNumber.number?.e164 ? parsedPhoneNumber.number.e164 : searchInputValue.toLowerCase();
    const searchTerms = searchValue ? searchValue.split(' ') : [];

    const optionsToExclude: Option[] = [{login: CONST.EMAIL.NOTIFICATIONS}];

    excludeLogins.forEach((login) => {
        optionsToExclude.push({login});
    });

    const matchResults = searchTerms.reduceRight((items, term) => {
        const recentReports = filterArrayByMatch(items.recentReports, term, (item) => {
            const values: string[] = [];
            if (item.text) {
                values.push(item.text);
            }

            if (item.login) {
                values.push(item.login);
                values.push(item.login.replace(CONST.EMAIL_SEARCH_REGEX, ''));
            }

            if (item.isThread) {
                if (item.alternateText) {
                    values.push(item.alternateText);
                }
            } else if (!!item.isChatRoom || !!item.isPolicyExpenseChat) {
                if (item.subtitle) {
                    values.push(item.subtitle);
                }
            }

            return uniqFast(values);
        });
        const personalDetails = filterArrayByMatch(items.personalDetails, term, (item) => uniqFast(getPersonalDetailSearchTerms(item)));

        const currentUserOptionSearchText = items.currentUserOption ? uniqFast(getCurrentUserSearchTerms(items.currentUserOption)).join(' ') : '';

        const currentUserOption = isSearchStringMatch(term, currentUserOptionSearchText) ? items.currentUserOption : null;

        return {
            recentReports: recentReports ?? [],
            personalDetails: personalDetails ?? [],
            userToInvite: null,
            currentUserOption,
            categoryOptions: [],
            tagOptions: [],
            taxRatesOptions: [],
        };
    }, options);

    let {recentReports, personalDetails} = matchResults;

    if (sortByReportTypeInSearch) {
        recentReports = recentReports.concat(personalDetails);
        personalDetails = [];
        recentReports = orderOptions(recentReports, searchValue);
    }

    let userToInvite = null;
    if (canInviteUser) {
        if (recentReports.length === 0 && personalDetails.length === 0) {
            userToInvite = getUserToInviteOption({
                searchValue,
                selectedOptions: config?.selectedOptions,
                optionsToExclude,
                shouldAcceptName,
            });
        }
    }

    if (maxRecentReportsToShow > 0 && recentReports.length > maxRecentReportsToShow) {
        recentReports.splice(maxRecentReportsToShow);
    }

    return {
        personalDetails,
        recentReports: orderOptions(recentReports, searchValue, {preferChatroomsOverThreads, preferPolicyExpenseChat}),
        userToInvite,
        currentUserOption: matchResults.currentUserOption,
        categoryOptions: [],
        tagOptions: [],
        taxRatesOptions: [],
    };
}

function sortItemsAlphabetically<T extends HasText>(membersList: T[]): T[] {
    return membersList.sort((a, b) => (a.text ?? '').toLowerCase().localeCompare((b.text ?? '').toLowerCase()));
}

function getEmptyOptions(): Options {
    return {
        recentReports: [],
        personalDetails: [],
        userToInvite: null,
        currentUserOption: null,
        categoryOptions: [],
        tagOptions: [],
        taxRatesOptions: [],
    };
}

function shouldUseBoldText(report: ReportUtils.OptionData): boolean {
    return report.isUnread === true && report.notificationPreference !== CONST.REPORT.NOTIFICATION_PREFERENCE.MUTE;
}

export {
    getAvatarsForAccountIDs,
    isCurrentUser,
    isPersonalDetailsReady,
    getSearchOptions,
    getFilteredOptions,
    getShareDestinationOptions,
    getMemberInviteOptions,
    getHeaderMessage,
    getHeaderMessageForNonUserList,
    getSearchValueForPhoneOrEmail,
    getPersonalDetailsForAccountIDs,
    getIOUConfirmationOptionsFromPayeePersonalDetail,
    isSearchStringMatchUserDetails,
    getAllReportErrors,
    getPolicyExpenseReportOption,
    getIOUReportIDOfLastAction,
    getParticipantsOption,
    isSearchStringMatch,
    shouldOptionShowTooltip,
    getLastActorDisplayName,
    getLastMessageTextForReport,
    getEnabledCategoriesCount,
    hasEnabledOptions,
    sortCategories,
    sortItemsAlphabetically,
    sortTags,
    getCategoryOptionTree,
    hasEnabledTags,
    formatMemberForList,
    formatSectionsFromSearchTerm,
    getShareLogOptions,
    filterOptions,
    createOptionList,
    createOptionFromReport,
    getReportOption,
    getTaxRatesSection,
    getFirstKeyForList,
    canCreateOptimisticPersonalDetailOption,
    getUserToInviteOption,
    shouldShowViolations,
    getPersonalDetailSearchTerms,
    getCurrentUserSearchTerms,
    getEmptyOptions,
    shouldUseBoldText,
};

export type {MemberForList, CategorySection, CategoryTreeSection, Options, OptionList, SearchOption, PayeePersonalDetails, Category, Tax, TaxRatesOption, Option, OptionTree};<|MERGE_RESOLUTION|>--- conflicted
+++ resolved
@@ -219,17 +219,10 @@
 
 type PreviewConfig = {showChatPreviewLine?: boolean; forcePolicyNamePreview?: boolean; showPersonalDetails?: boolean};
 
-<<<<<<< HEAD
-type FilterOptionsConfig = Pick<
-    GetOptionsConfig,
-    'sortByReportTypeInSearch' | 'canInviteUser' | 'betas' | 'selectedOptions' | 'excludeUnknownUsers' | 'excludeLogins' | 'maxRecentReportsToShow' | 'shouldAcceptName'
-> & {preferChatroomsOverThreads?: boolean; includeChatRoomsByParticipants?: boolean};
-=======
-type FilterOptionsConfig = Pick<GetOptionsConfig, 'sortByReportTypeInSearch' | 'canInviteUser' | 'selectedOptions' | 'excludeUnknownUsers' | 'excludeLogins' | 'maxRecentReportsToShow'> & {
+type FilterOptionsConfig = Pick<GetOptionsConfig, 'sortByReportTypeInSearch' | 'canInviteUser' | 'selectedOptions' | 'excludeUnknownUsers' | 'excludeLogins' | 'maxRecentReportsToShow' | 'shouldAcceptName'> & {
     preferChatroomsOverThreads?: boolean;
     preferPolicyExpenseChat?: boolean;
 };
->>>>>>> 56f021d2
 
 type HasText = {
     text?: string;
@@ -2399,12 +2392,8 @@
         maxRecentReportsToShow = 0,
         excludeLogins = [],
         preferChatroomsOverThreads = false,
-<<<<<<< HEAD
-        includeChatRoomsByParticipants = false,
+        preferPolicyExpenseChat = false,
         shouldAcceptName = false,
-=======
-        preferPolicyExpenseChat = false,
->>>>>>> 56f021d2
     } = config ?? {};
     if (searchInputValue.trim() === '' && maxRecentReportsToShow > 0) {
         return {...options, recentReports: options.recentReports.slice(0, maxRecentReportsToShow)};
