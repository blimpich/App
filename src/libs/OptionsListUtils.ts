/* eslint-disable no-continue */
import {Str} from 'expensify-common';
import lodashOrderBy from 'lodash/orderBy';
import Onyx from 'react-native-onyx';
import type {OnyxCollection, OnyxEntry} from 'react-native-onyx';
import type {SetNonNullable} from 'type-fest';
import {FallbackAvatar} from '@components/Icon/Expensicons';
import type {IOUAction} from '@src/CONST';
import CONST from '@src/CONST';
import type {TranslationPaths} from '@src/languages/types';
import ONYXKEYS from '@src/ONYXKEYS';
import type {
    Beta,
    Login,
    OnyxInputOrEntry,
    PersonalDetails,
    PersonalDetailsList,
    Policy,
    PolicyCategories,
    PolicyCategory,
    PolicyTag,
    Report,
    ReportAction,
    ReportActions,
    TransactionViolation,
} from '@src/types/onyx';
import type {Attendee, Participant} from '@src/types/onyx/IOU';
import type * as OnyxCommon from '@src/types/onyx/OnyxCommon';
import type DeepValueOf from '@src/types/utils/DeepValueOf';
import {isEmptyObject} from '@src/types/utils/EmptyObject';
import Timing from './actions/Timing';
import filterArrayByMatch from './filterArrayByMatch';
import * as LocalePhoneNumber from './LocalePhoneNumber';
import * as Localize from './Localize';
import * as LoginUtils from './LoginUtils';
import ModifiedExpenseMessage from './ModifiedExpenseMessage';
import Navigation from './Navigation/Navigation';
import Parser from './Parser';
import Performance from './Performance';
import * as PersonalDetailsUtils from './PersonalDetailsUtils';
import * as PhoneNumber from './PhoneNumber';
import * as PolicyUtils from './PolicyUtils';
import * as ReportActionUtils from './ReportActionsUtils';
import * as ReportUtils from './ReportUtils';
import * as TaskUtils from './TaskUtils';
import * as UserUtils from './UserUtils';

type SearchOption<T> = ReportUtils.OptionData & {
    item: T;
};

type OptionList = {
    reports: Array<SearchOption<Report>>;
    personalDetails: Array<SearchOption<PersonalDetails>>;
};

type Option = Partial<ReportUtils.OptionData>;

/**
 * A narrowed version of `Option` is used when we have a guarantee that given values exist.
 */
type OptionTree = {
    text: string;
    keyForList: string;
    searchText: string;
    tooltipText: string;
    isDisabled: boolean;
    isSelected: boolean;
    pendingAction?: OnyxCommon.PendingAction;
} & Option;

type PayeePersonalDetails = {
    text: string;
    alternateText: string;
    icons: OnyxCommon.Icon[];
    descriptiveText: string;
    login: string;
    accountID: number;
    keyForList: string;
};

type SectionBase = {
    title: string | undefined;
    shouldShow: boolean;
};

type Section = SectionBase & {
    data: Option[];
};

type GetOptionsConfig = {
    betas?: OnyxEntry<Beta[]>;
    selectedOptions?: Option[];
    excludeLogins?: string[];
    includeMultipleParticipantReports?: boolean;
    includeRecentReports?: boolean;
    includeSelfDM?: boolean;
    showChatPreviewLine?: boolean;
    forcePolicyNamePreview?: boolean;
    includeOwnedWorkspaceChats?: boolean;
    includeThreads?: boolean;
    includeTasks?: boolean;
    includeMoneyRequests?: boolean;
    includeP2P?: boolean;
    includeSelectedOptions?: boolean;
    transactionViolations?: OnyxCollection<TransactionViolation[]>;
    includeInvoiceRooms?: boolean;
    includeDomainEmail?: boolean;
    action?: IOUAction;
    shouldAcceptName?: boolean;
    recentAttendees?: Attendee[];
    shouldBoldTitleByDefault?: boolean;
};

type GetUserToInviteConfig = {
    searchValue: string;
    excludeUnknownUsers?: boolean;
    optionsToExclude?: Array<Partial<ReportUtils.OptionData>>;
    selectedOptions?: Array<Partial<ReportUtils.OptionData>>;
    reportActions?: ReportActions;
    showChatPreviewLine?: boolean;
    shouldAcceptName?: boolean;
};

type MemberForList = {
    text: string;
    alternateText: string;
    keyForList: string;
    isSelected: boolean;
    isDisabled: boolean;
    accountID?: number;
    login: string;
    icons?: OnyxCommon.Icon[];
    pendingAction?: OnyxCommon.PendingAction;
    reportID: string;
};

type SectionForSearchTerm = {
    section: Section;
};
type Options = {
    recentReports: ReportUtils.OptionData[];
    personalDetails: ReportUtils.OptionData[];
    userToInvite: ReportUtils.OptionData | null;
    currentUserOption: ReportUtils.OptionData | null | undefined;
};

type PreviewConfig = {showChatPreviewLine?: boolean; forcePolicyNamePreview?: boolean; showPersonalDetails?: boolean};

<<<<<<< HEAD
type FilterOptionsConfig = Pick<GetOptionsConfig, 'canInviteUser' | 'selectedOptions' | 'excludeUnknownUsers' | 'excludeLogins' | 'shouldAcceptName'> & {
    /* When sortByReportTypeInSearch flag is true, recentReports will include the personalDetails options as well. */
    sortByReportTypeInSearch?: boolean;
    maxRecentReportsToShow?: number;
};

type OrderOptionsConfig = {
    preferChatroomsOverThreads?: boolean;
    preferPolicyExpenseChat?: boolean;
    preferRecentExpenseReports?: boolean;
=======
type FilterOptionsConfig = Pick<GetOptionsConfig, 'selectedOptions' | 'excludeLogins' | 'maxRecentReportsToShow' | 'shouldAcceptName'> & {
    preferChatroomsOverThreads?: boolean;
    preferPolicyExpenseChat?: boolean;
    preferRecentExpenseReports?: boolean;
    /* When sortByReportTypeInSearch flag is true, recentReports will include the personalDetails options as well. */
    sortByReportTypeInSearch?: boolean;
    reportActions?: ReportActions;
    excludeUnknownUsers?: boolean;
    canInviteUser?: boolean;
>>>>>>> 5b884db7
};

/**
 * OptionsListUtils is used to build a list options passed to the OptionsList component. Several different UI views can
 * be configured to display different results based on the options passed to the private getOptions() method. Public
 * methods should be named for the views they build options for and then exported for use in a component.
 */
let currentUserLogin: string | undefined;
let currentUserAccountID: number | undefined;
Onyx.connect({
    key: ONYXKEYS.SESSION,
    callback: (value) => {
        currentUserLogin = value?.email;
        currentUserAccountID = value?.accountID;
    },
});

let loginList: OnyxEntry<Login>;
Onyx.connect({
    key: ONYXKEYS.LOGIN_LIST,
    callback: (value) => (loginList = isEmptyObject(value) ? {} : value),
});

let allPersonalDetails: OnyxEntry<PersonalDetailsList>;
Onyx.connect({
    key: ONYXKEYS.PERSONAL_DETAILS_LIST,
    callback: (value) => (allPersonalDetails = isEmptyObject(value) ? {} : value),
});

let preferredLocale: DeepValueOf<typeof CONST.LOCALES> = CONST.LOCALES.DEFAULT;
Onyx.connect({
    key: ONYXKEYS.NVP_PREFERRED_LOCALE,
    callback: (value) => {
        if (!value) {
            return;
        }
        preferredLocale = value;
    },
});

const policies: OnyxCollection<Policy> = {};
Onyx.connect({
    key: ONYXKEYS.COLLECTION.POLICY,
    callback: (policy, key) => {
        if (!policy || !key || !policy.name) {
            return;
        }

        policies[key] = policy;
    },
});

let allPolicies: OnyxCollection<Policy> = {};
Onyx.connect({
    key: ONYXKEYS.COLLECTION.POLICY,
    waitForCollectionCallback: true,
    callback: (val) => (allPolicies = val),
});

const lastReportActions: ReportActions = {};
const allSortedReportActions: Record<string, ReportAction[]> = {};
let allReportActions: OnyxCollection<ReportActions>;
const lastVisibleReportActions: ReportActions = {};
Onyx.connect({
    key: ONYXKEYS.COLLECTION.REPORT_ACTIONS,
    waitForCollectionCallback: true,
    callback: (actions) => {
        if (!actions) {
            return;
        }

        allReportActions = actions ?? {};

        // Iterate over the report actions to build the sorted and lastVisible report actions objects
        Object.entries(allReportActions).forEach((reportActions) => {
            const reportID = reportActions[0].split('_').at(1);
            if (!reportID) {
                return;
            }

            const reportActionsArray = Object.values(reportActions[1] ?? {});
            let sortedReportActions = ReportActionUtils.getSortedReportActions(reportActionsArray, true);
            allSortedReportActions[reportID] = sortedReportActions;

            // If the report is a one-transaction report and has , we need to return the combined reportActions so that the LHN can display modifications
            // to the transaction thread or the report itself
            const transactionThreadReportID = ReportActionUtils.getOneTransactionThreadReportID(reportID, actions[reportActions[0]]);
            if (transactionThreadReportID) {
                const transactionThreadReportActionsArray = Object.values(actions[`${ONYXKEYS.COLLECTION.REPORT_ACTIONS}${transactionThreadReportID}`] ?? {});
                sortedReportActions = ReportActionUtils.getCombinedReportActions(sortedReportActions, transactionThreadReportID, transactionThreadReportActionsArray, reportID, false);
            }

            const firstReportAction = sortedReportActions.at(0);
            if (!firstReportAction) {
                delete lastReportActions[reportID];
            } else {
                lastReportActions[reportID] = firstReportAction;
            }

            const report = ReportUtils.getReport(reportID);
            const canUserPerformWriteAction = ReportUtils.canUserPerformWriteAction(report);

            // The report is only visible if it is the last action not deleted that
            // does not match a closed or created state.
            const reportActionsForDisplay = sortedReportActions.filter(
                (reportAction, actionKey) =>
                    ReportActionUtils.shouldReportActionBeVisible(reportAction, actionKey, canUserPerformWriteAction) &&
                    !ReportActionUtils.isWhisperAction(reportAction) &&
                    reportAction.actionName !== CONST.REPORT.ACTIONS.TYPE.CREATED &&
                    reportAction.pendingAction !== CONST.RED_BRICK_ROAD_PENDING_ACTION.DELETE &&
                    !ReportActionUtils.isResolvedActionTrackExpense(reportAction),
            );
            const reportActionForDisplay = reportActionsForDisplay.at(0);
            if (!reportActionForDisplay) {
                delete lastVisibleReportActions[reportID];
                return;
            }
            lastVisibleReportActions[reportID] = reportActionForDisplay;
        });
    },
});

let activePolicyID: OnyxEntry<string>;
Onyx.connect({
    key: ONYXKEYS.NVP_ACTIVE_POLICY_ID,
    callback: (value) => (activePolicyID = value),
});

/**
 * @param defaultValues {login: accountID} In workspace invite page, when new user is added we pass available data to opt in
 * @returns Returns avatar data for a list of user accountIDs
 */
function getAvatarsForAccountIDs(accountIDs: number[], personalDetails: OnyxEntry<PersonalDetailsList>, defaultValues: Record<string, number> = {}): OnyxCommon.Icon[] {
    const reversedDefaultValues: Record<number, string> = {};

    Object.entries(defaultValues).forEach((item) => {
        reversedDefaultValues[item[1]] = item[0];
    });

    return accountIDs.map((accountID) => {
        const login = reversedDefaultValues[accountID] ?? '';
        const userPersonalDetail = personalDetails?.[accountID] ?? {login, accountID};

        return {
            id: accountID,
            source: userPersonalDetail.avatar ?? FallbackAvatar,
            type: CONST.ICON_TYPE_AVATAR,
            name: userPersonalDetail.login ?? '',
        };
    });
}

/**
 * Returns the personal details for an array of accountIDs
 * @returns keys of the object are emails, values are PersonalDetails objects.
 */
function getPersonalDetailsForAccountIDs(accountIDs: number[] | undefined, personalDetails: OnyxInputOrEntry<PersonalDetailsList>): SetNonNullable<PersonalDetailsList> {
    const personalDetailsForAccountIDs: SetNonNullable<PersonalDetailsList> = {};
    if (!personalDetails) {
        return personalDetailsForAccountIDs;
    }
    accountIDs?.forEach((accountID) => {
        const cleanAccountID = Number(accountID);
        if (!cleanAccountID) {
            return;
        }
        let personalDetail: OnyxEntry<PersonalDetails> = personalDetails[accountID] ?? undefined;
        if (!personalDetail) {
            personalDetail = {} as PersonalDetails;
        }

        if (cleanAccountID === CONST.ACCOUNT_ID.CONCIERGE) {
            personalDetail.avatar = CONST.CONCIERGE_ICON_URL;
        }

        personalDetail.accountID = cleanAccountID;
        personalDetailsForAccountIDs[cleanAccountID] = personalDetail;
    });
    return personalDetailsForAccountIDs;
}

/**
 * Return true if personal details data is ready, i.e. report list options can be created.
 */
function isPersonalDetailsReady(personalDetails: OnyxEntry<PersonalDetailsList>): boolean {
    const personalDetailsKeys = Object.keys(personalDetails ?? {});
    return personalDetailsKeys.some((key) => personalDetails?.[key]?.accountID);
}

/**
 * Get the participant option for a report.
 */
function getParticipantsOption(participant: ReportUtils.OptionData | Participant, personalDetails: OnyxEntry<PersonalDetailsList>): Participant {
    const detail = getPersonalDetailsForAccountIDs([participant.accountID ?? -1], personalDetails)[participant.accountID ?? -1];
    // eslint-disable-next-line @typescript-eslint/prefer-nullish-coalescing
    const login = detail?.login || participant.login || '';
    const displayName = PersonalDetailsUtils.getDisplayNameOrDefault(detail, LocalePhoneNumber.formatPhoneNumber(login) || participant.text);

    return {
        keyForList: String(detail?.accountID),
        login,
        accountID: detail?.accountID ?? -1,
        text: displayName,
        firstName: detail?.firstName ?? '',
        lastName: detail?.lastName ?? '',
        alternateText: LocalePhoneNumber.formatPhoneNumber(login) || displayName,
        icons: [
            {
                source: detail?.avatar ?? FallbackAvatar,
                name: login,
                type: CONST.ICON_TYPE_AVATAR,
                id: detail?.accountID,
            },
        ],
        phoneNumber: detail?.phoneNumber ?? '',
        selected: participant.selected,
        isSelected: participant.selected,
        searchText: participant.searchText ?? undefined,
    };
}

/**
 * A very optimized method to remove duplicates from an array.
 * Taken from https://stackoverflow.com/a/9229821/9114791
 */
function uniqFast(items: string[]): string[] {
    const seenItems: Record<string, number> = {};
    const result: string[] = [];
    let j = 0;

    for (const item of items) {
        if (seenItems[item] !== 1) {
            seenItems[item] = 1;
            result[j++] = item;
        }
    }

    return result;
}

/**
 * Get the last actor display name from last actor details.
 */
function getLastActorDisplayName(lastActorDetails: Partial<PersonalDetails> | null, hasMultipleParticipants: boolean) {
    return hasMultipleParticipants && lastActorDetails && lastActorDetails.accountID !== currentUserAccountID
        ? // eslint-disable-next-line @typescript-eslint/prefer-nullish-coalescing
          lastActorDetails.firstName || PersonalDetailsUtils.getDisplayNameOrDefault(lastActorDetails)
        : '';
}

/**
 * Update alternate text for the option when applicable
 */
function getAlternateText(option: ReportUtils.OptionData, {showChatPreviewLine = false, forcePolicyNamePreview = false}: PreviewConfig) {
    const report = ReportUtils.getReportOrDraftReport(option.reportID);
    const isAdminRoom = ReportUtils.isAdminRoom(report);
    const isAnnounceRoom = ReportUtils.isAnnounceRoom(report);
    const isGroupChat = ReportUtils.isGroupChat(report);
    const isExpenseThread = ReportUtils.isMoneyRequest(report);
    const formattedLastMessageText = ReportUtils.formatReportLastMessageText(Parser.htmlToText(option.lastMessageText ?? ''));

    if (isExpenseThread || option.isMoneyRequestReport) {
        return showChatPreviewLine && formattedLastMessageText ? formattedLastMessageText : Localize.translate(preferredLocale, 'iou.expense');
    }

    if (option.isThread) {
        return showChatPreviewLine && formattedLastMessageText ? formattedLastMessageText : Localize.translate(preferredLocale, 'threads.thread');
    }

    if (option.isChatRoom && !isAdminRoom && !isAnnounceRoom) {
        return showChatPreviewLine && formattedLastMessageText ? formattedLastMessageText : option.subtitle;
    }

    if ((option.isPolicyExpenseChat ?? false) || isAdminRoom || isAnnounceRoom) {
        return showChatPreviewLine && !forcePolicyNamePreview && formattedLastMessageText ? formattedLastMessageText : option.subtitle;
    }

    if (option.isTaskReport) {
        return showChatPreviewLine && formattedLastMessageText ? formattedLastMessageText : Localize.translate(preferredLocale, 'task.task');
    }

    if (isGroupChat) {
        return showChatPreviewLine && formattedLastMessageText ? formattedLastMessageText : Localize.translate(preferredLocale, 'common.group');
    }

    return showChatPreviewLine && formattedLastMessageText
        ? formattedLastMessageText
        : LocalePhoneNumber.formatPhoneNumber(option.participantsList && option.participantsList.length > 0 ? option.participantsList.at(0)?.login ?? '' : '');
}

function isSearchStringMatchUserDetails(personalDetail: PersonalDetails, searchValue: string) {
    let memberDetails = '';
    if (personalDetail.login) {
        memberDetails += ` ${personalDetail.login}`;
    }
    if (personalDetail.firstName) {
        memberDetails += ` ${personalDetail.firstName}`;
    }
    if (personalDetail.lastName) {
        memberDetails += ` ${personalDetail.lastName}`;
    }
    if (personalDetail.displayName) {
        memberDetails += ` ${PersonalDetailsUtils.getDisplayNameOrDefault(personalDetail)}`;
    }
    if (personalDetail.phoneNumber) {
        memberDetails += ` ${personalDetail.phoneNumber}`;
    }
    return isSearchStringMatch(searchValue.trim(), memberDetails.toLowerCase());
}

/**
 * Get IOU report ID of report last action if the action is report action preview
 */
function getIOUReportIDOfLastAction(report: OnyxEntry<Report>): string | undefined {
    if (!report?.reportID) {
        return;
    }
    const lastAction = lastVisibleReportActions[report.reportID];
    if (!ReportActionUtils.isReportPreviewAction(lastAction)) {
        return;
    }
    return ReportUtils.getReportOrDraftReport(ReportActionUtils.getIOUReportIDFromReportActionPreview(lastAction))?.reportID;
}

/**
 * Get the last message text from the report directly or from other sources for special cases.
 */
function getLastMessageTextForReport(report: OnyxEntry<Report>, lastActorDetails: Partial<PersonalDetails> | null, policy?: OnyxEntry<Policy>): string {
    const reportID = report?.reportID ?? '-1';
    const lastReportAction = lastVisibleReportActions[reportID] ?? null;

    // some types of actions are filtered out for lastReportAction, in some cases we need to check the actual last action
    const lastOriginalReportAction = lastReportActions[reportID] ?? null;
    let lastMessageTextFromReport = '';

    if (report?.private_isArchived) {
        const archiveReason =
            // eslint-disable-next-line @typescript-eslint/prefer-nullish-coalescing
            (ReportActionUtils.isClosedAction(lastOriginalReportAction) && ReportActionUtils.getOriginalMessage(lastOriginalReportAction)?.reason) || CONST.REPORT.ARCHIVE_REASON.DEFAULT;
        switch (archiveReason) {
            case CONST.REPORT.ARCHIVE_REASON.ACCOUNT_CLOSED:
            case CONST.REPORT.ARCHIVE_REASON.REMOVED_FROM_POLICY:
            case CONST.REPORT.ARCHIVE_REASON.POLICY_DELETED: {
                lastMessageTextFromReport = Localize.translate(preferredLocale, `reportArchiveReasons.${archiveReason}`, {
                    displayName: PersonalDetailsUtils.getDisplayNameOrDefault(lastActorDetails),
                    policyName: ReportUtils.getPolicyName(report, false, policy),
                });
                break;
            }
            case CONST.REPORT.ARCHIVE_REASON.BOOKING_END_DATE_HAS_PASSED: {
                lastMessageTextFromReport = Localize.translate(preferredLocale, `reportArchiveReasons.${archiveReason}`);
                break;
            }
            default: {
                lastMessageTextFromReport = Localize.translate(preferredLocale, `reportArchiveReasons.default`);
            }
        }
    } else if (ReportActionUtils.isMoneyRequestAction(lastReportAction)) {
        const properSchemaForMoneyRequestMessage = ReportUtils.getReportPreviewMessage(report, lastReportAction, true, false, null, true);
        lastMessageTextFromReport = ReportUtils.formatReportLastMessageText(properSchemaForMoneyRequestMessage);
    } else if (ReportActionUtils.isReportPreviewAction(lastReportAction)) {
        const iouReport = ReportUtils.getReportOrDraftReport(ReportActionUtils.getIOUReportIDFromReportActionPreview(lastReportAction));
        const lastIOUMoneyReportAction = allSortedReportActions[iouReport?.reportID ?? '-1']?.find(
            (reportAction, key): reportAction is ReportAction<typeof CONST.REPORT.ACTIONS.TYPE.IOU> =>
                ReportActionUtils.shouldReportActionBeVisible(reportAction, key, ReportUtils.canUserPerformWriteAction(report)) &&
                reportAction.pendingAction !== CONST.RED_BRICK_ROAD_PENDING_ACTION.DELETE &&
                ReportActionUtils.isMoneyRequestAction(reportAction),
        );
        const reportPreviewMessage = ReportUtils.getReportPreviewMessage(
            !isEmptyObject(iouReport) ? iouReport : null,
            lastIOUMoneyReportAction,
            true,
            ReportUtils.isChatReport(report),
            null,
            true,
            lastReportAction,
        );
        lastMessageTextFromReport = ReportUtils.formatReportLastMessageText(reportPreviewMessage);
    } else if (ReportActionUtils.isReimbursementQueuedAction(lastReportAction)) {
        lastMessageTextFromReport = ReportUtils.getReimbursementQueuedActionMessage(lastReportAction, report);
    } else if (ReportActionUtils.isReimbursementDeQueuedAction(lastReportAction)) {
        lastMessageTextFromReport = ReportUtils.getReimbursementDeQueuedActionMessage(lastReportAction, report, true);
    } else if (ReportActionUtils.isDeletedParentAction(lastReportAction) && ReportUtils.isChatReport(report)) {
        lastMessageTextFromReport = ReportUtils.getDeletedParentActionMessageForChatReport(lastReportAction);
    } else if (ReportActionUtils.isPendingRemove(lastReportAction) && ReportActionUtils.isThreadParentMessage(lastReportAction, report?.reportID ?? '-1')) {
        lastMessageTextFromReport = Localize.translateLocal('parentReportAction.hiddenMessage');
    } else if (ReportUtils.isReportMessageAttachment({text: report?.lastMessageText ?? '-1', html: report?.lastMessageHtml, translationKey: report?.lastMessageTranslationKey, type: ''})) {
        // eslint-disable-next-line @typescript-eslint/prefer-nullish-coalescing
        lastMessageTextFromReport = `[${Localize.translateLocal((report?.lastMessageTranslationKey || 'common.attachment') as TranslationPaths)}]`;
    } else if (ReportActionUtils.isModifiedExpenseAction(lastReportAction)) {
        const properSchemaForModifiedExpenseMessage = ModifiedExpenseMessage.getForReportAction(report?.reportID, lastReportAction);
        lastMessageTextFromReport = ReportUtils.formatReportLastMessageText(properSchemaForModifiedExpenseMessage, true);
    } else if (ReportActionUtils.isTaskAction(lastReportAction)) {
        lastMessageTextFromReport = ReportUtils.formatReportLastMessageText(TaskUtils.getTaskReportActionMessage(lastReportAction).text);
    } else if (ReportActionUtils.isCreatedTaskReportAction(lastReportAction)) {
        lastMessageTextFromReport = TaskUtils.getTaskCreatedMessage(lastReportAction);
    } else if (
        ReportActionUtils.isActionOfType(lastReportAction, CONST.REPORT.ACTIONS.TYPE.SUBMITTED) ||
        ReportActionUtils.isActionOfType(lastReportAction, CONST.REPORT.ACTIONS.TYPE.SUBMITTED_AND_CLOSED)
    ) {
        const wasSubmittedViaHarvesting = ReportActionUtils.getOriginalMessage(lastReportAction)?.harvesting ?? false;
        if (wasSubmittedViaHarvesting) {
            lastMessageTextFromReport = ReportUtils.getReportAutomaticallySubmittedMessage(lastReportAction);
        } else {
            lastMessageTextFromReport = ReportUtils.getIOUSubmittedMessage(lastReportAction);
        }
    } else if (ReportActionUtils.isActionOfType(lastReportAction, CONST.REPORT.ACTIONS.TYPE.APPROVED)) {
        const {automaticAction} = ReportActionUtils.getOriginalMessage(lastReportAction) ?? {};
        if (automaticAction) {
            lastMessageTextFromReport = ReportUtils.getReportAutomaticallyApprovedMessage(lastReportAction);
        } else {
            lastMessageTextFromReport = ReportUtils.getIOUApprovedMessage(lastReportAction);
        }
    } else if (ReportActionUtils.isUnapprovedAction(lastReportAction)) {
        lastMessageTextFromReport = ReportUtils.getIOUUnapprovedMessage(lastReportAction);
    } else if (ReportActionUtils.isActionOfType(lastReportAction, CONST.REPORT.ACTIONS.TYPE.FORWARDED)) {
        const {automaticAction} = ReportActionUtils.getOriginalMessage(lastReportAction) ?? {};
        if (automaticAction) {
            lastMessageTextFromReport = ReportUtils.getReportAutomaticallyForwardedMessage(lastReportAction, reportID);
        } else {
            lastMessageTextFromReport = ReportUtils.getIOUForwardedMessage(lastReportAction, report);
        }
    } else if (lastReportAction?.actionName === CONST.REPORT.ACTIONS.TYPE.REJECTED) {
        lastMessageTextFromReport = ReportUtils.getRejectedReportMessage();
    } else if (ReportActionUtils.isActionableAddPaymentCard(lastReportAction)) {
        lastMessageTextFromReport = ReportActionUtils.getReportActionMessageText(lastReportAction);
    } else if (lastReportAction?.actionName === 'EXPORTINTEGRATION') {
        lastMessageTextFromReport = ReportActionUtils.getExportIntegrationLastMessageText(lastReportAction);
    } else if (lastReportAction?.actionName && ReportActionUtils.isOldDotReportAction(lastReportAction)) {
        lastMessageTextFromReport = ReportActionUtils.getMessageOfOldDotReportAction(lastReportAction, false);
    }

    return lastMessageTextFromReport || (report?.lastMessageText ?? '');
}

function hasReportErrors(report: Report, reportActions: OnyxEntry<ReportActions>) {
    return !isEmptyObject(ReportUtils.getAllReportErrors(report, reportActions));
}

/**
 * Creates a report list option
 */
function createOption(
    accountIDs: number[],
    personalDetails: OnyxInputOrEntry<PersonalDetailsList>,
    report: OnyxInputOrEntry<Report>,
    reportActions: ReportActions,
    config?: PreviewConfig,
): ReportUtils.OptionData {
    const {showChatPreviewLine = false, forcePolicyNamePreview = false, showPersonalDetails = false} = config ?? {};
    const result: ReportUtils.OptionData = {
        text: undefined,
        alternateText: undefined,
        pendingAction: undefined,
        allReportErrors: undefined,
        brickRoadIndicator: null,
        icons: undefined,
        tooltipText: null,
        ownerAccountID: undefined,
        subtitle: undefined,
        participantsList: undefined,
        accountID: 0,
        login: undefined,
        reportID: '',
        phoneNumber: undefined,
        hasDraftComment: false,
        keyForList: undefined,
        isDefaultRoom: false,
        isPinned: false,
        isWaitingOnBankAccount: false,
        iouReportID: undefined,
        isIOUReportOwner: null,
        iouReportAmount: 0,
        isChatRoom: false,
        shouldShowSubscript: false,
        isPolicyExpenseChat: false,
        isOwnPolicyExpenseChat: false,
        isExpenseReport: false,
        policyID: undefined,
        isOptimisticPersonalDetail: false,
        lastMessageText: '',
        lastVisibleActionCreated: undefined,
    };

    const personalDetailMap = getPersonalDetailsForAccountIDs(accountIDs, personalDetails);
    const personalDetailList = Object.values(personalDetailMap).filter((details): details is PersonalDetails => !!details);
    const personalDetail = personalDetailList.at(0);
    let hasMultipleParticipants = personalDetailList.length > 1;
    let subtitle;
    let reportName;
    result.participantsList = personalDetailList;
    result.isOptimisticPersonalDetail = personalDetail?.isOptimisticPersonalDetail;
    if (report) {
        result.isChatRoom = ReportUtils.isChatRoom(report);
        result.isDefaultRoom = ReportUtils.isDefaultRoom(report);
        // eslint-disable-next-line @typescript-eslint/naming-convention
        result.private_isArchived = report.private_isArchived;
        result.isExpenseReport = ReportUtils.isExpenseReport(report);
        result.isInvoiceRoom = ReportUtils.isInvoiceRoom(report);
        result.isMoneyRequestReport = ReportUtils.isMoneyRequestReport(report);
        result.isThread = ReportUtils.isChatThread(report);
        result.isTaskReport = ReportUtils.isTaskReport(report);
        result.shouldShowSubscript = ReportUtils.shouldReportShowSubscript(report);
        result.isPolicyExpenseChat = ReportUtils.isPolicyExpenseChat(report);
        result.isOwnPolicyExpenseChat = report.isOwnPolicyExpenseChat ?? false;
        result.allReportErrors = ReportUtils.getAllReportErrors(report, reportActions);
        result.brickRoadIndicator = hasReportErrors(report, reportActions) ? CONST.BRICK_ROAD_INDICATOR_STATUS.ERROR : '';
        result.pendingAction = report.pendingFields ? report.pendingFields.addWorkspaceRoom ?? report.pendingFields.createChat : undefined;
        result.ownerAccountID = report.ownerAccountID;
        result.reportID = report.reportID;
        result.isUnread = ReportUtils.isUnread(report);
        result.isPinned = report.isPinned;
        result.iouReportID = report.iouReportID;
        result.keyForList = String(report.reportID);
        result.isWaitingOnBankAccount = report.isWaitingOnBankAccount;
        result.policyID = report.policyID;
        result.isSelfDM = ReportUtils.isSelfDM(report);
        result.notificationPreference = ReportUtils.getReportNotificationPreference(report);
        result.lastVisibleActionCreated = report.lastVisibleActionCreated;

        const visibleParticipantAccountIDs = ReportUtils.getParticipantsAccountIDsForDisplay(report, true);

        result.tooltipText = ReportUtils.getReportParticipantsTitle(visibleParticipantAccountIDs);

        hasMultipleParticipants = personalDetailList.length > 1 || result.isChatRoom || result.isPolicyExpenseChat || ReportUtils.isGroupChat(report);
        subtitle = ReportUtils.getChatRoomSubtitle(report);

        const lastActorDetails = personalDetailMap[report.lastActorAccountID ?? -1] ?? null;
        const lastActorDisplayName = getLastActorDisplayName(lastActorDetails, hasMultipleParticipants);
        const lastMessageTextFromReport = getLastMessageTextForReport(report, lastActorDetails);
        let lastMessageText = lastMessageTextFromReport;

        const lastAction = lastVisibleReportActions[report.reportID];
        const shouldDisplayLastActorName = lastAction && lastAction.actionName !== CONST.REPORT.ACTIONS.TYPE.REPORT_PREVIEW && lastAction.actionName !== CONST.REPORT.ACTIONS.TYPE.IOU;

        if (shouldDisplayLastActorName && lastActorDisplayName && lastMessageTextFromReport) {
            lastMessageText = `${lastActorDisplayName}: ${lastMessageTextFromReport}`;
        }

        result.lastMessageText = lastMessageText;

        // If displaying chat preview line is needed, let's overwrite the default alternate text
        result.alternateText = showPersonalDetails && personalDetail?.login ? personalDetail.login : getAlternateText(result, {showChatPreviewLine, forcePolicyNamePreview});

        reportName = showPersonalDetails
            ? ReportUtils.getDisplayNameForParticipant(accountIDs.at(0)) || LocalePhoneNumber.formatPhoneNumber(personalDetail?.login ?? '')
            : ReportUtils.getReportName(report);
    } else {
        // eslint-disable-next-line @typescript-eslint/prefer-nullish-coalescing
        reportName = ReportUtils.getDisplayNameForParticipant(accountIDs.at(0)) || LocalePhoneNumber.formatPhoneNumber(personalDetail?.login ?? '');
        result.keyForList = String(accountIDs.at(0));

        result.alternateText = LocalePhoneNumber.formatPhoneNumber(personalDetails?.[accountIDs[0]]?.login ?? '');
    }

    result.isIOUReportOwner = ReportUtils.isIOUOwnedByCurrentUser(result);
    result.iouReportAmount = ReportUtils.getMoneyRequestSpendBreakdown(result).totalDisplaySpend;

    if (!hasMultipleParticipants && (!report || (report && !ReportUtils.isGroupChat(report) && !ReportUtils.isChatRoom(report)))) {
        result.login = personalDetail?.login;
        result.accountID = Number(personalDetail?.accountID);
        result.phoneNumber = personalDetail?.phoneNumber;
    }

    result.text = reportName;
    result.icons = ReportUtils.getIcons(report, personalDetails, personalDetail?.avatar, personalDetail?.login, personalDetail?.accountID, null);
    result.subtitle = subtitle;

    return result;
}

/**
 * Get the option for a given report.
 */
function getReportOption(participant: Participant): ReportUtils.OptionData {
    const report = ReportUtils.getReportOrDraftReport(participant.reportID);
    const visibleParticipantAccountIDs = ReportUtils.getParticipantsAccountIDsForDisplay(report, true);

    const option = createOption(
        visibleParticipantAccountIDs,
        allPersonalDetails ?? {},
        !isEmptyObject(report) ? report : undefined,
        {},
        {
            showChatPreviewLine: false,
            forcePolicyNamePreview: false,
        },
    );

    // Update text & alternateText because createOption returns workspace name only if report is owned by the user
    if (option.isSelfDM) {
        option.alternateText = Localize.translateLocal('reportActionsView.yourSpace');
    } else if (option.isInvoiceRoom) {
        option.text = ReportUtils.getReportName(report);
        option.alternateText = Localize.translateLocal('workspace.common.invoices');
    } else {
        option.text = ReportUtils.getPolicyName(report);
        option.alternateText = Localize.translateLocal('workspace.common.workspace');
    }
    option.isDisabled = ReportUtils.isDraftReport(participant.reportID);
    option.selected = participant.selected;
    option.isSelected = participant.selected;
    return option;
}

/**
 * Get the option for a policy expense report.
 */
function getPolicyExpenseReportOption(participant: Participant | ReportUtils.OptionData): ReportUtils.OptionData {
    const expenseReport = ReportUtils.isPolicyExpenseChat(participant) ? ReportUtils.getReportOrDraftReport(participant.reportID) : null;

    const visibleParticipantAccountIDs = Object.entries(expenseReport?.participants ?? {})
        .filter(([, reportParticipant]) => reportParticipant && reportParticipant.notificationPreference !== CONST.REPORT.NOTIFICATION_PREFERENCE.HIDDEN)
        .map(([accountID]) => Number(accountID));

    const option = createOption(
        visibleParticipantAccountIDs,
        allPersonalDetails ?? {},
        !isEmptyObject(expenseReport) ? expenseReport : null,
        {},
        {
            showChatPreviewLine: false,
            forcePolicyNamePreview: false,
        },
    );

    // Update text & alternateText because createOption returns workspace name only if report is owned by the user
    option.text = ReportUtils.getPolicyName(expenseReport);
    option.alternateText = Localize.translateLocal('workspace.common.workspace');
    option.selected = participant.selected;
    option.isSelected = participant.selected;
    return option;
}

/**
 * Searches for a match when provided with a value
 */
function isSearchStringMatch(searchValue: string, searchText?: string | null, participantNames = new Set<string>(), isChatRoom = false): boolean {
    const searchWords = new Set(searchValue.replace(/,/g, ' ').split(' '));
    const valueToSearch = searchText?.replace(new RegExp(/&nbsp;/g), '');
    let matching = true;
    searchWords.forEach((word) => {
        // if one of the word is not matching, we don't need to check further
        if (!matching) {
            return;
        }
        const matchRegex = new RegExp(Str.escapeForRegExp(word), 'i');
        matching = matchRegex.test(valueToSearch ?? '') || (!isChatRoom && participantNames.has(word));
    });
    return matching;
}

/**
 * Checks if the given userDetails is currentUser or not.
 * Note: We can't migrate this off of using logins because this is used to check if you're trying to start a chat with
 * yourself or a different user, and people won't be starting new chats via accountID usually.
 */
function isCurrentUser(userDetails: PersonalDetails): boolean {
    if (!userDetails) {
        return false;
    }

    // If user login is a mobile number, append sms domain if not appended already.
    const userDetailsLogin = PhoneNumber.addSMSDomainIfPhoneNumber(userDetails.login ?? '');

    if (currentUserLogin?.toLowerCase() === userDetailsLogin.toLowerCase()) {
        return true;
    }

    // Check if userDetails login exists in loginList
    return Object.keys(loginList ?? {}).some((login) => login.toLowerCase() === userDetailsLogin.toLowerCase());
}

/**
 * Calculates count of all enabled options
 */
function getEnabledCategoriesCount(options: PolicyCategories): number {
    return Object.values(options).filter((option) => option.enabled).length;
}

function getSearchValueForPhoneOrEmail(searchTerm: string) {
    const parsedPhoneNumber = PhoneNumber.parsePhoneNumber(LoginUtils.appendCountryCode(Str.removeSMSDomain(searchTerm)));
    return parsedPhoneNumber.possible ? parsedPhoneNumber.number?.e164 ?? '' : searchTerm.toLowerCase();
}

/**
 * Verifies that there is at least one enabled option
 */
function hasEnabledOptions(options: PolicyCategories | PolicyTag[]): boolean {
    return Object.values(options).some((option: PolicyTag | PolicyCategory) => option.enabled && option.pendingAction !== CONST.RED_BRICK_ROAD_PENDING_ACTION.DELETE);
}

/**
 * Checks if a report option is selected based on matching accountID or reportID.
 *
 * @param reportOption - The report option to be checked.
 * @param selectedOptions - Array of selected options to compare with.
 * @returns true if the report option matches any of the selected options by accountID or reportID, false otherwise.
 */
function isReportSelected(reportOption: ReportUtils.OptionData, selectedOptions: Array<Partial<ReportUtils.OptionData>>) {
    if (!selectedOptions || selectedOptions.length === 0) {
        return false;
    }

    // eslint-disable-next-line @typescript-eslint/prefer-nullish-coalescing
    return selectedOptions.some((option) => (option.accountID && option.accountID === reportOption.accountID) || (option.reportID && option.reportID === reportOption.reportID));
}

function createOptionList(personalDetails: OnyxEntry<PersonalDetailsList>, reports?: OnyxCollection<Report>) {
    const reportMapForAccountIDs: Record<number, Report> = {};
    const allReportOptions: Array<SearchOption<Report>> = [];

    if (reports) {
        Object.values(reports).forEach((report) => {
            if (!report) {
                return;
            }

            const isOneOnOneChat = ReportUtils.isOneOnOneChat(report);
            const accountIDs = ReportUtils.getParticipantsAccountIDsForDisplay(report);

            const isChatRoom = ReportUtils.isChatRoom(report);
            if ((!accountIDs || accountIDs.length === 0) && !isChatRoom) {
                return;
            }

            // Save the report in the map if this is a single participant so we can associate the reportID with the
            // personal detail option later. Individuals should not be associated with single participant
            // policyExpenseChats or chatRooms since those are not people.
            if (accountIDs.length <= 1 && isOneOnOneChat) {
                reportMapForAccountIDs[accountIDs[0]] = report;
            }

            allReportOptions.push({
                item: report,
                ...createOption(accountIDs, personalDetails, report, {}),
            });
        });
    }

    const allPersonalDetailsOptions = Object.values(personalDetails ?? {}).map((personalDetail) => ({
        item: personalDetail,
        ...createOption([personalDetail?.accountID ?? -1], personalDetails, reportMapForAccountIDs[personalDetail?.accountID ?? -1], {}, {showPersonalDetails: true}),
    }));

    return {
        reports: allReportOptions,
        personalDetails: allPersonalDetailsOptions as Array<SearchOption<PersonalDetails>>,
    };
}

function createOptionFromReport(report: Report, personalDetails: OnyxEntry<PersonalDetailsList>) {
    const accountIDs = ReportUtils.getParticipantsAccountIDsForDisplay(report);

    return {
        item: report,
        ...createOption(accountIDs, personalDetails, report, {}),
    };
}

function orderPersonalDetailsOptions(options: ReportUtils.OptionData[]) {
    // PersonalDetails should be ordered Alphabetically by default - https://github.com/Expensify/App/issues/8220#issuecomment-1104009435
    return lodashOrderBy(options, [(personalDetail) => personalDetail.text?.toLowerCase()], 'asc');
}

/**
 * Report Options need to be sorted in the specific order
 * @param options - list of options to be sorted
 * @param searchValue - search string
 * @returns a sorted list of options
 */
function orderReportOptions(
    options: ReportUtils.OptionData[],
    searchValue: string | undefined,
    {preferChatroomsOverThreads = false, preferPolicyExpenseChat = false, preferRecentExpenseReports = false}: OrderOptionsConfig = {},
) {
    return lodashOrderBy(
        options,
        [
            (option) => option?.lastVisibleActionCreated ?? 0,
            (option) => {
                if (option.isPolicyExpenseChat && preferPolicyExpenseChat && option.policyID === activePolicyID) {
                    return 0;
                }

                if (option.isSelfDM) {
                    return 0;
                }
                if (preferRecentExpenseReports && !!option?.lastIOUCreationDate) {
                    return 1;
                }
                if (preferRecentExpenseReports && option.isPolicyExpenseChat) {
                    return 1;
                }
                if (preferChatroomsOverThreads && option.isThread) {
                    return 4;
                }
                if (!!option.isChatRoom || option.private_isArchived) {
                    return 3;
                }
                if (!option.login) {
                    return 2;
                }
                if (option.login.toLowerCase() !== searchValue?.toLowerCase()) {
                    return 1;
                }

                // When option.login is an exact match with the search value, returning 0 puts it at the top of the option list
                return 0;
            },
            // For Submit Expense flow, prioritize the most recent expense reports and then policy expense chats (without expense requests)
            preferRecentExpenseReports ? (option) => option?.lastIOUCreationDate ?? '' : '',
            preferRecentExpenseReports ? (option) => option?.isPolicyExpenseChat : 0,
        ],
        ['desc', 'asc', 'desc', 'desc'],
    );
}

function orderOptions(options: Pick<Options, 'recentReports' | 'personalDetails'>, searchValue?: string, config?: OrderOptionsConfig) {
    const orderedReportOptions = orderReportOptions(options.recentReports, searchValue, config);
    const orderedPersonalDetailsOptions = orderPersonalDetailsOptions(options.personalDetails);

    return {
        recentReports: orderedReportOptions,
        personalDetails: orderedPersonalDetailsOptions,
    };
}

function canCreateOptimisticPersonalDetailOption({
    recentReportOptions,
    personalDetailsOptions,
    currentUserOption,
}: {
    recentReportOptions: ReportUtils.OptionData[];
    personalDetailsOptions: ReportUtils.OptionData[];
    currentUserOption?: ReportUtils.OptionData | null;
    excludeUnknownUsers: boolean;
}) {
    return recentReportOptions.length + personalDetailsOptions.length === 0 && !currentUserOption;
}

/**
 * We create a new user option if the following conditions are satisfied:
 * - There's no matching recent report and personal detail option
 * - The searchValue is a valid email or phone number
 * - If prop shouldAcceptName = true, the searchValue can be also a normal string
 * - The searchValue isn't the current personal detail login
 */
function getUserToInviteOption({
    searchValue,
    excludeUnknownUsers = false,
    optionsToExclude = [],
    selectedOptions = [],
    reportActions = {},
    showChatPreviewLine = false,
    shouldAcceptName = false,
}: GetUserToInviteConfig): ReportUtils.OptionData | null {
    const parsedPhoneNumber = PhoneNumber.parsePhoneNumber(LoginUtils.appendCountryCode(Str.removeSMSDomain(searchValue)));
    const isCurrentUserLogin = isCurrentUser({login: searchValue} as PersonalDetails);
    const isInSelectedOption = selectedOptions.some((option) => 'login' in option && option.login === searchValue);
    const isValidEmail = Str.isValidEmail(searchValue) && !Str.isDomainEmail(searchValue) && !Str.endsWith(searchValue, CONST.SMS.DOMAIN);
    const isValidPhoneNumber = parsedPhoneNumber.possible && Str.isValidE164Phone(LoginUtils.getPhoneNumberWithoutSpecialChars(parsedPhoneNumber.number?.input ?? ''));
    const isInOptionToExclude =
        optionsToExclude.findIndex((optionToExclude) => 'login' in optionToExclude && optionToExclude.login === PhoneNumber.addSMSDomainIfPhoneNumber(searchValue).toLowerCase()) !== -1;

    if (!searchValue || isCurrentUserLogin || isInSelectedOption || (!isValidEmail && !isValidPhoneNumber && !shouldAcceptName) || isInOptionToExclude || excludeUnknownUsers) {
        return null;
    }

    // Generates an optimistic account ID for new users not yet saved in Onyx
    const optimisticAccountID = UserUtils.generateAccountID(searchValue);
    const personalDetailsExtended = {
        ...allPersonalDetails,
        [optimisticAccountID]: {
            accountID: optimisticAccountID,
            login: searchValue,
        },
    };
    const userToInvite = createOption([optimisticAccountID], personalDetailsExtended, null, reportActions, {
        showChatPreviewLine,
    });
    userToInvite.isOptimisticAccount = true;
    userToInvite.login = isValidEmail || isValidPhoneNumber ? searchValue : '';
    // eslint-disable-next-line @typescript-eslint/prefer-nullish-coalescing
    userToInvite.text = userToInvite.text || searchValue;
    // eslint-disable-next-line @typescript-eslint/prefer-nullish-coalescing
    userToInvite.alternateText = userToInvite.alternateText || searchValue;

    // If user doesn't exist, use a fallback avatar
    userToInvite.icons = [
        {
            source: FallbackAvatar,
            id: optimisticAccountID,
            name: searchValue,
            type: CONST.ICON_TYPE_AVATAR,
        },
    ];

    return userToInvite;
}

/**
 * Options are reports and personal details. This function filters out the options that are not valid to be displayed.
 */
function getValidOptions(
    options: OptionList,
    {
        betas = [],
        selectedOptions = [],
        excludeLogins = [],
        includeMultipleParticipantReports = false,
        includeRecentReports = true,
        showChatPreviewLine = false,
        forcePolicyNamePreview = false,
        includeOwnedWorkspaceChats = false,
        includeThreads = false,
        includeTasks = false,
        includeMoneyRequests = false,
        includeP2P = true,
        includeSelectedOptions = false,
        transactionViolations = {},
        includeSelfDM = false,
        includeInvoiceRooms = false,
        includeDomainEmail = false,
        action,
        recentAttendees,
        shouldBoldTitleByDefault = true,
    }: GetOptionsConfig = {},
): Options {
    const topmostReportId = Navigation.getTopmostReportId() ?? '-1';

    // Filter out all the reports that shouldn't be displayed
    const filteredReportOptions = options.reports.filter((option) => {
        const report = option.item;
        const doesReportHaveViolations = ReportUtils.shouldDisplayViolationsRBRInLHN(report, transactionViolations);

        return ReportUtils.shouldReportBeInOptionList({
            report,
            currentReportId: topmostReportId,
            betas,
            policies,
            doesReportHaveViolations,
            isInFocusMode: false,
            excludeEmptyChats: false,
            includeSelfDM,
            login: option.login,
            includeDomainEmail,
        });
    });

    const allReportOptions = filteredReportOptions.filter((option) => {
        const report = option.item;

        if (!report) {
            return false;
        }

        const isThread = option.isThread;
        const isTaskReport = option.isTaskReport;
        const isPolicyExpenseChat = option.isPolicyExpenseChat;
        const isMoneyRequestReport = option.isMoneyRequestReport;
        const isSelfDM = option.isSelfDM;
        const isChatRoom = option.isChatRoom;
        const accountIDs = ReportUtils.getParticipantsAccountIDsForDisplay(report);

        if (isPolicyExpenseChat && report.isOwnPolicyExpenseChat && !includeOwnedWorkspaceChats) {
            return false;
        }

        // When passing includeP2P false we are trying to hide features from users that are not ready for P2P and limited to workspace chats only.
        if (!includeP2P && !isPolicyExpenseChat) {
            return false;
        }

        if (isSelfDM && !includeSelfDM) {
            return false;
        }

        if (isThread && !includeThreads) {
            return false;
        }

        if (isTaskReport && !includeTasks) {
            return false;
        }

        if (isMoneyRequestReport && !includeMoneyRequests) {
            return false;
        }

        // In case user needs to add credit bank account, don't allow them to submit an expense from the workspace.
        if (includeOwnedWorkspaceChats && ReportUtils.hasIOUWaitingOnCurrentUserBankAccount(report)) {
            return false;
        }

        if ((!accountIDs || accountIDs.length === 0) && !isChatRoom) {
            return false;
        }

        return true;
    });

    const havingLoginPersonalDetails = includeP2P
        ? options.personalDetails.filter((detail) => !!detail?.login && !!detail.accountID && !detail?.isOptimisticPersonalDetail && (includeDomainEmail || !Str.isDomainEmail(detail.login)))
        : [];
    const allPersonalDetailsOptions = havingLoginPersonalDetails;

    const optionsToExclude: Option[] = [{login: CONST.EMAIL.NOTIFICATIONS}];

    // If we're including selected options from the search results, we only want to exclude them if the search input is empty
    // This is because on certain pages, we show the selected options at the top when the search input is empty
    // This prevents the issue of seeing the selected option twice if you have them as a recent chat and select them
    if (!includeSelectedOptions) {
        optionsToExclude.push(...selectedOptions);
    }

    excludeLogins.forEach((login) => {
        optionsToExclude.push({login});
    });

    let recentReportOptions: ReportUtils.OptionData[] = [];
    const personalDetailsOptions: ReportUtils.OptionData[] = [];

    const preferRecentExpenseReports = action === CONST.IOU.ACTION.CREATE;

    if (includeRecentReports) {
        for (const reportOption of allReportOptions) {
            /**
             * By default, generated options does not have the chat preview line enabled.
             * If showChatPreviewLine or forcePolicyNamePreview are true, let's generate and overwrite the alternate text.
             */
            reportOption.alternateText = getAlternateText(reportOption, {showChatPreviewLine, forcePolicyNamePreview});

            // Skip notifications@expensify.com
            if (reportOption.login === CONST.EMAIL.NOTIFICATIONS) {
                continue;
            }

            const isCurrentUserOwnedPolicyExpenseChatThatCouldShow =
                reportOption.isPolicyExpenseChat && reportOption.ownerAccountID === currentUserAccountID && includeOwnedWorkspaceChats && !reportOption.private_isArchived;

            const shouldShowInvoiceRoom =
                includeInvoiceRooms &&
                ReportUtils.isInvoiceRoom(reportOption.item) &&
                ReportUtils.isPolicyAdmin(reportOption.policyID ?? '', policies) &&
                !reportOption.private_isArchived &&
                PolicyUtils.canSendInvoiceFromWorkspace(reportOption.policyID);

            /**
                Exclude the report option if it doesn't meet any of the following conditions:
                - It is not an owned policy expense chat that could be shown
                - Multiple participant reports are not included
                - It doesn't have a login
                - It is not an invoice room that should be shown
            */
            if (!isCurrentUserOwnedPolicyExpenseChatThatCouldShow && !includeMultipleParticipantReports && !reportOption.login && !shouldShowInvoiceRoom) {
                continue;
            }

            // If we're excluding threads, check the report to see if it has a single participant and if the participant is already selected
            if (
                !includeThreads &&
                (!!reportOption.login || reportOption.reportID) &&
                optionsToExclude.some((option) => option.login === reportOption.login || option.reportID === reportOption.reportID)
            ) {
                continue;
            }

            reportOption.isSelected = isReportSelected(reportOption, selectedOptions);
            reportOption.isBold = shouldBoldTitleByDefault || shouldUseBoldText(reportOption);

            if (action === CONST.IOU.ACTION.CATEGORIZE) {
                const reportPolicy = allPolicies?.[`${ONYXKEYS.COLLECTION.POLICY}${reportOption.policyID}`];
                if (reportPolicy?.areCategoriesEnabled) {
                    recentReportOptions.push(reportOption);
                }
            } else {
                recentReportOptions.push(reportOption);
            }

            // Add a field to sort the recent reports by the time of last IOU request for create actions
            if (preferRecentExpenseReports) {
                const reportPreviewAction = allSortedReportActions[reportOption.reportID]?.find((reportAction) =>
                    ReportActionUtils.isActionOfType(reportAction, CONST.REPORT.ACTIONS.TYPE.REPORT_PREVIEW),
                );

                if (reportPreviewAction) {
                    const iouReportID = ReportActionUtils.getIOUReportIDFromReportActionPreview(reportPreviewAction);
                    const iouReportActions = allSortedReportActions[iouReportID] ?? [];
                    const lastIOUAction = iouReportActions.find((iouAction) => iouAction.actionName === CONST.REPORT.ACTIONS.TYPE.IOU);
                    if (lastIOUAction) {
                        reportOption.lastIOUCreationDate = lastIOUAction.lastModified;
                    }
                }
            }
        }
    } else if (recentAttendees && recentAttendees?.length > 0) {
        recentAttendees.filter((attendee) => attendee.login ?? attendee.displayName).forEach((a) => optionsToExclude.push({login: a.login ?? a.displayName}));
        recentReportOptions = recentAttendees as ReportUtils.OptionData[];
    }

    const personalDetailsOptionsToExclude = [...optionsToExclude, {login: currentUserLogin}];
    // Next loop over all personal details removing any that are selectedUsers or recentChats
    for (const personalDetailOption of allPersonalDetailsOptions) {
        if (personalDetailsOptionsToExclude.some((optionToExclude) => optionToExclude.login === personalDetailOption.login)) {
            continue;
        }
        personalDetailOption.isBold = shouldBoldTitleByDefault;

        personalDetailsOptions.push(personalDetailOption);
    }

    const currentUserOption = allPersonalDetailsOptions.find((personalDetailsOption) => personalDetailsOption.login === currentUserLogin);

    return {
        personalDetails: personalDetailsOptions,
        recentReports: recentReportOptions,
        currentUserOption,
        // User to invite is generated by the search input of a user.
        // As this function isn't concerned with any search input yet, this is null (will be set when using filterOptions).
        userToInvite: null,
    };
}

/**
 * Build the options for the Search view
 */
function getSearchOptions(options: OptionList, betas: Beta[] = [], isUsedInChatFinder = true): Options {
    Timing.start(CONST.TIMING.LOAD_SEARCH_OPTIONS);
    Performance.markStart(CONST.TIMING.LOAD_SEARCH_OPTIONS);
    const optionList = getValidOptions(options, {
        betas,
        includeMultipleParticipantReports: true,
        showChatPreviewLine: isUsedInChatFinder,
        includeP2P: true,
        forcePolicyNamePreview: true,
        includeOwnedWorkspaceChats: true,
        includeThreads: true,
        includeMoneyRequests: true,
        includeTasks: true,
        includeSelfDM: true,
        shouldBoldTitleByDefault: !isUsedInChatFinder,
    });
    Timing.end(CONST.TIMING.LOAD_SEARCH_OPTIONS);
    Performance.markEnd(CONST.TIMING.LOAD_SEARCH_OPTIONS);

    return optionList;
}

function getShareLogOptions(options: OptionList, betas: Beta[] = []): Options {
    return getValidOptions(options, {
        betas,
        includeMultipleParticipantReports: true,
        includeP2P: true,
        forcePolicyNamePreview: true,
        includeOwnedWorkspaceChats: true,
        includeSelfDM: true,
        includeThreads: true,
    });
}

/**
 * Build the IOUConfirmation options for showing the payee personalDetail
 */
function getIOUConfirmationOptionsFromPayeePersonalDetail(personalDetail: OnyxEntry<PersonalDetails>, amountText?: string): PayeePersonalDetails {
    const formattedLogin = LocalePhoneNumber.formatPhoneNumber(personalDetail?.login ?? '');
    return {
        text: PersonalDetailsUtils.getDisplayNameOrDefault(personalDetail, formattedLogin),
        alternateText: formattedLogin || PersonalDetailsUtils.getDisplayNameOrDefault(personalDetail, '', false),
        icons: [
            {
                source: personalDetail?.avatar ?? FallbackAvatar,
                name: personalDetail?.login ?? '',
                type: CONST.ICON_TYPE_AVATAR,
                id: personalDetail?.accountID,
            },
        ],
        descriptiveText: amountText ?? '',
        login: personalDetail?.login ?? '',
        accountID: personalDetail?.accountID ?? -1,
        keyForList: String(personalDetail?.accountID ?? -1),
    };
}

function getAttendeeOptions(
    reports: Array<SearchOption<Report>>,
    personalDetails: Array<SearchOption<PersonalDetails>>,
    betas: OnyxEntry<Beta[]>,
    attendees: Attendee[],
    recentAttendees: Attendee[],
    includeOwnedWorkspaceChats = false,
    includeP2P = true,
    includeInvoiceRooms = false,
    action: IOUAction | undefined = undefined,
) {
    return getValidOptions(
        {reports, personalDetails},
        {
            betas,
            selectedOptions: attendees,
            excludeLogins: CONST.EXPENSIFY_EMAILS,
            includeOwnedWorkspaceChats,
            includeRecentReports: false,
            includeP2P,
            includeSelectedOptions: false,
            includeSelfDM: false,
            includeInvoiceRooms,
            action,
            recentAttendees,
        },
    );
}

/**
 * Build the options for the Share Destination for a Task
 */

function getShareDestinationOptions(
    reports: Array<SearchOption<Report>> = [],
    personalDetails: Array<SearchOption<PersonalDetails>> = [],
    betas: OnyxEntry<Beta[]> = [],
    selectedOptions: Array<Partial<ReportUtils.OptionData>> = [],
    excludeLogins: string[] = [],
    includeOwnedWorkspaceChats = true,
) {
    return getValidOptions(
        {reports, personalDetails},
        {
            betas,
            selectedOptions,
            includeMultipleParticipantReports: true,
            showChatPreviewLine: true,
            forcePolicyNamePreview: true,
            includeThreads: true,
            includeMoneyRequests: true,
            includeTasks: true,
            excludeLogins,
            includeOwnedWorkspaceChats,
            includeSelfDM: true,
        },
    );
}

/**
 * Format personalDetails or userToInvite to be shown in the list
 *
 * @param member - personalDetails or userToInvite
 * @param config - keys to overwrite the default values
 */
function formatMemberForList(member: ReportUtils.OptionData): MemberForList {
    const accountID = member.accountID;

    return {
        // eslint-disable-next-line @typescript-eslint/prefer-nullish-coalescing
        text: member.text || member.displayName || '',
        // eslint-disable-next-line @typescript-eslint/prefer-nullish-coalescing
        alternateText: member.alternateText || member.login || '',
        // eslint-disable-next-line @typescript-eslint/prefer-nullish-coalescing
        keyForList: member.keyForList || String(accountID ?? -1) || '',
        isSelected: member.isSelected ?? false,
        isDisabled: member.isDisabled ?? false,
        accountID,
        login: member.login ?? '',
        icons: member.icons,
        pendingAction: member.pendingAction,
        reportID: member.reportID ?? '-1',
    };
}

/**
 * Build the options for the Workspace Member Invite view
 */
function getMemberInviteOptions(
    personalDetails: Array<SearchOption<PersonalDetails>>,
    betas: Beta[] = [],
    excludeLogins: string[] = [],
    includeSelectedOptions = false,
    reports: Array<SearchOption<Report>> = [],
    includeRecentReports = false,
): Options {
    const options = getValidOptions(
        {reports, personalDetails},
        {
            betas,
            includeP2P: true,
            excludeLogins,
            includeSelectedOptions,
            includeRecentReports,
        },
    );

    const orderedOptions = orderOptions(options);
    return {
        ...options,
        personalDetails: orderedOptions.personalDetails,
        recentReports: orderedOptions.recentReports,
    };
}

/**
 * Helper method that returns the text to be used for the header's message and title (if any)
 */
function getHeaderMessage(hasSelectableOptions: boolean, hasUserToInvite: boolean, searchValue: string, hasMatchedParticipant = false): string {
    const isValidPhone = PhoneNumber.parsePhoneNumber(LoginUtils.appendCountryCode(searchValue)).possible;

    const isValidEmail = Str.isValidEmail(searchValue);

    if (searchValue && CONST.REGEX.DIGITS_AND_PLUS.test(searchValue) && !isValidPhone && !hasSelectableOptions) {
        return Localize.translate(preferredLocale, 'messages.errorMessageInvalidPhone');
    }

    // Without a search value, it would be very confusing to see a search validation message.
    // Therefore, this skips the validation when there is no search value.
    if (searchValue && !hasSelectableOptions && !hasUserToInvite) {
        if (/^\d+$/.test(searchValue) && !isValidPhone) {
            return Localize.translate(preferredLocale, 'messages.errorMessageInvalidPhone');
        }
        if (/@/.test(searchValue) && !isValidEmail) {
            return Localize.translate(preferredLocale, 'messages.errorMessageInvalidEmail');
        }
        if (hasMatchedParticipant && (isValidEmail || isValidPhone)) {
            return '';
        }
        return Localize.translate(preferredLocale, 'common.noResultsFound');
    }

    return '';
}

/**
 * Helper method for non-user lists (eg. categories and tags) that returns the text to be used for the header's message and title (if any)
 */
function getHeaderMessageForNonUserList(hasSelectableOptions: boolean, searchValue: string): string {
    if (searchValue && !hasSelectableOptions) {
        return Localize.translate(preferredLocale, 'common.noResultsFound');
    }
    return '';
}

/**
 * Helper method to check whether an option can show tooltip or not
 */
function shouldOptionShowTooltip(option: ReportUtils.OptionData): boolean {
    return (!option.isChatRoom || !!option.isThread) && !option.private_isArchived;
}

/**
 * Handles the logic for displaying selected participants from the search term
 */
function formatSectionsFromSearchTerm(
    searchTerm: string,
    selectedOptions: ReportUtils.OptionData[],
    filteredRecentReports: ReportUtils.OptionData[],
    filteredPersonalDetails: ReportUtils.OptionData[],
    personalDetails: OnyxEntry<PersonalDetailsList> = {},
    shouldGetOptionDetails = false,
): SectionForSearchTerm {
    // We show the selected participants at the top of the list when there is no search term or maximum number of participants has already been selected
    // However, if there is a search term we remove the selected participants from the top of the list unless they are part of the search results
    // This clears up space on mobile views, where if you create a group with 4+ people you can't see the selected participants and the search results at the same time
    if (searchTerm === '') {
        return {
            section: {
                title: undefined,
                data: shouldGetOptionDetails
                    ? selectedOptions.map((participant) => {
                          const isPolicyExpenseChat = participant.isPolicyExpenseChat ?? false;
                          return isPolicyExpenseChat ? getPolicyExpenseReportOption(participant) : getParticipantsOption(participant, personalDetails);
                      })
                    : selectedOptions,
                shouldShow: selectedOptions.length > 0,
            },
        };
    }

    const cleanSearchTerm = searchTerm.trim().toLowerCase();
    // If you select a new user you don't have a contact for, they won't get returned as part of a recent report or personal details
    // This will add them to the list of options, deduping them if they already exist in the other lists
    const selectedParticipantsWithoutDetails = selectedOptions.filter((participant) => {
        const accountID = participant.accountID ?? null;
        const isPartOfSearchTerm = getPersonalDetailSearchTerms(participant).join(' ').toLowerCase().includes(cleanSearchTerm);
        const isReportInRecentReports = filteredRecentReports.some((report) => report.accountID === accountID);
        const isReportInPersonalDetails = filteredPersonalDetails.some((personalDetail) => personalDetail.accountID === accountID);
        return isPartOfSearchTerm && !isReportInRecentReports && !isReportInPersonalDetails;
    });

    return {
        section: {
            title: undefined,
            data: shouldGetOptionDetails
                ? selectedParticipantsWithoutDetails.map((participant) => {
                      const isPolicyExpenseChat = participant.isPolicyExpenseChat ?? false;
                      return isPolicyExpenseChat ? getPolicyExpenseReportOption(participant) : getParticipantsOption(participant, personalDetails);
                  })
                : selectedParticipantsWithoutDetails,
            shouldShow: selectedParticipantsWithoutDetails.length > 0,
        },
    };
}

/**
 * Helper method to get the `keyForList` for the first option in the OptionsList
 */
function getFirstKeyForList(data?: Option[] | null) {
    if (!data?.length) {
        return '';
    }

    const firstNonEmptyDataObj = data.at(0);

    return firstNonEmptyDataObj?.keyForList ? firstNonEmptyDataObj?.keyForList : '';
}

function getPersonalDetailSearchTerms(item: Partial<ReportUtils.OptionData>) {
    return [item.participantsList?.[0]?.displayName ?? '', item.login ?? '', item.login?.replace(CONST.EMAIL_SEARCH_REGEX, '') ?? ''];
}

function getCurrentUserSearchTerms(item: ReportUtils.OptionData) {
    return [item.text ?? '', item.login ?? '', item.login?.replace(CONST.EMAIL_SEARCH_REGEX, '') ?? ''];
}

/**
 * Remove the personal details for the DMs that are already in the recent reports so that we don't show duplicates.
 */
function filteredPersonalDetailsOfRecentReports(recentReports: ReportUtils.OptionData[], personalDetails: ReportUtils.OptionData[]) {
    const excludedLogins = new Set(recentReports.map((report) => report.login));
    return personalDetails.filter((personalDetail) => !excludedLogins.has(personalDetail.login));
}

function filterOptions(options: Options, searchInputValue: string, config?: FilterOptionsConfig): Options {
<<<<<<< HEAD
=======
    const {
        sortByReportTypeInSearch = false,
        canInviteUser = true,
        maxRecentReportsToShow = 0,
        excludeLogins = [],
        preferChatroomsOverThreads = false,
        preferPolicyExpenseChat = false,
        preferRecentExpenseReports = false,
        excludeUnknownUsers = false,
    } = config ?? {};
    if (searchInputValue.trim() === '' && maxRecentReportsToShow > 0) {
        const recentReports = options.recentReports.slice(0, maxRecentReportsToShow);
        const personalDetails = filteredPersonalDetailsOfRecentReports(recentReports, options.personalDetails);
        return {
            ...options,
            recentReports,
            personalDetails,
        };
    }

>>>>>>> 5b884db7
    const parsedPhoneNumber = PhoneNumber.parsePhoneNumber(LoginUtils.appendCountryCode(Str.removeSMSDomain(searchInputValue)));
    const searchValue = parsedPhoneNumber.possible && parsedPhoneNumber.number?.e164 ? parsedPhoneNumber.number.e164 : searchInputValue.toLowerCase();
    const searchTerms = searchValue ? searchValue.split(' ') : [];

    const recentReports = filterReports(options.recentReports, searchTerms);
    const personalDetails = filterPersonalDetails(options.personalDetails, searchTerms);

    const {canInviteUser = true, excludeLogins = []} = config ?? {};
    let userToInvite = null;
    if (canInviteUser) {
        if (recentReports.length === 0 && personalDetails.length === 0) {
            const optionsToExclude: Option[] = [{login: CONST.EMAIL.NOTIFICATIONS}];

            excludeLogins.forEach((login) => {
                optionsToExclude.push({login});
            });

            userToInvite = getUserToInviteOption({
                searchValue,
                selectedOptions: config?.selectedOptions,
                optionsToExclude,
            });
        }
    }

    const currentUserOption = filterCurrentUserOption(options.currentUserOption, searchTerms);

    return {
        personalDetails,
        recentReports,
        userToInvite,
        currentUserOption,
    };
}

/**
 * Filters options based on the search input value
 */
function filterReports(reports: ReportUtils.OptionData[], searchTerms: string[]): ReportUtils.OptionData[] {
    // We search eventually for multiple whitespace separated search terms.
    // We start with the search term at the end, and then narrow down those filtered search results with the next search term.
    // We repeat (reduce) this until all search terms have been used:
    const filteredReports = searchTerms.reduceRight(
        (items, term) =>
            filterArrayByMatch(items, term, (item) => {
                const values: string[] = [];
                if (item.text) {
                    values.push(item.text);
                }

                if (item.login) {
                    values.push(item.login);
                    values.push(item.login.replace(CONST.EMAIL_SEARCH_REGEX, ''));
                }

                if (item.isThread) {
                    if (item.alternateText) {
                        values.push(item.alternateText);
                    }
                } else if (!!item.isChatRoom || !!item.isPolicyExpenseChat) {
                    if (item.subtitle) {
                        values.push(item.subtitle);
                    }
                }

                return uniqFast(values);
            }),
        // We start from all unfiltered reports:
        reports,
    );

    return filteredReports;
}

function filterPersonalDetails(personalDetails: ReportUtils.OptionData[], searchTerms: string[]): ReportUtils.OptionData[] {
    return searchTerms.reduceRight(
        (items, term) =>
            filterArrayByMatch(items, term, (item) => {
                const values = getPersonalDetailSearchTerms(item);
                return uniqFast(values);
            }),
        personalDetails,
    );
}

function filterCurrentUserOption(currentUserOption: ReportUtils.OptionData | null | undefined, searchTerms: string[]): ReportUtils.OptionData | null | undefined {
    return searchTerms.reduceRight((item, term) => {
        if (!item) {
            return null;
        }

        const currentUserOptionSearchText = uniqFast(getCurrentUserSearchTerms(item)).join(' ');
        return isSearchStringMatch(term, currentUserOptionSearchText) ? item : null;
    }, currentUserOption);
}

type FilterAndOrderConfig = FilterOptionsConfig & OrderOptionsConfig;
function filterAndOrderOptions(options: Options, searchInputValue: string, config: FilterAndOrderConfig = {}): Options {
    const {maxRecentReportsToShow = 0, sortByReportTypeInSearch = false} = config;

    // Fast route: there's no search input value and we're limiting the number of recent reports to show
    if (searchInputValue.trim().length === 0 && maxRecentReportsToShow > 0) {
        const {personalDetails, recentReports} = orderOptions(options, searchInputValue, config);
        const limitedRecentReports = recentReports.slice(0, maxRecentReportsToShow);
        const filteredPersonalDetails = filteredPersonalDetailsOfRecentReports(limitedRecentReports, personalDetails);

        return {
            ...options,
            personalDetails: filteredPersonalDetails,
            recentReports: limitedRecentReports,
        };
    }

    const filteredOptions = filterOptions(options, searchInputValue, config);
    const personalDetailsWithoutDMs = filteredPersonalDetailsOfRecentReports(filteredOptions.recentReports, filteredOptions.personalDetails);

    // sortByReportTypeInSearch option will show the personal details as part of the recent reports
    let filteredPersonalDetails: ReportUtils.OptionData[] = personalDetailsWithoutDMs;
    let filteredRecentReports: ReportUtils.OptionData[] = filteredOptions.recentReports;
    if (sortByReportTypeInSearch) {
        filteredRecentReports = filteredOptions.recentReports.concat(personalDetailsWithoutDMs);
        filteredPersonalDetails = [];
    }

<<<<<<< HEAD
    const orderedOptions = orderOptions(
        {
            recentReports: filteredRecentReports,
            personalDetails: filteredPersonalDetails,
        },
        searchInputValue,
        config,
    );
=======
    let userToInvite = null;
    if (canInviteUser) {
        const canCreateOptimisticDetail = canCreateOptimisticPersonalDetailOption({
            recentReportOptions: filteredRecentReports,
            personalDetailsOptions: filteredPersonalDetails,
            currentUserOption: matchResults.currentUserOption,
            excludeUnknownUsers,
        });
        if (canCreateOptimisticDetail) {
            userToInvite = getUserToInviteOption({
                searchValue,
                selectedOptions: config?.selectedOptions,
                optionsToExclude,
            });
        }
    }
>>>>>>> 5b884db7

    let orderedReports = orderedOptions.recentReports;
    if (config?.maxRecentReportsToShow) {
        orderedReports = orderedReports.slice(0, config.maxRecentReportsToShow);
    }

    return {
        ...filteredOptions,
        recentReports: orderedReports,
        personalDetails: orderedOptions.personalDetails,
    };
}

function sortAlphabetically<T extends Partial<Record<TKey, string | undefined>>, TKey extends keyof T>(items: T[], key: TKey): T[] {
    return items.sort((a, b) => (a[key] ?? '').toLowerCase().localeCompare((b[key] ?? '').toLowerCase()));
}

function getEmptyOptions(): Options {
    return {
        recentReports: [],
        personalDetails: [],
        userToInvite: null,
        currentUserOption: null,
    };
}

function shouldUseBoldText(report: ReportUtils.OptionData): boolean {
    const notificationPreference = report.notificationPreference ?? ReportUtils.getReportNotificationPreference(report);
    return report.isUnread === true && notificationPreference !== CONST.REPORT.NOTIFICATION_PREFERENCE.MUTE && notificationPreference !== CONST.REPORT.NOTIFICATION_PREFERENCE.HIDDEN;
}

export {
    getAvatarsForAccountIDs,
    isCurrentUser,
    isPersonalDetailsReady,
    getValidOptions,
    getSearchOptions,
    getShareDestinationOptions,
    getMemberInviteOptions,
    getHeaderMessage,
    getHeaderMessageForNonUserList,
    getSearchValueForPhoneOrEmail,
    getPersonalDetailsForAccountIDs,
    getIOUConfirmationOptionsFromPayeePersonalDetail,
    isSearchStringMatchUserDetails,
    getPolicyExpenseReportOption,
    getIOUReportIDOfLastAction,
    getParticipantsOption,
    isSearchStringMatch,
    shouldOptionShowTooltip,
    getLastActorDisplayName,
    getLastMessageTextForReport,
    getEnabledCategoriesCount,
    hasEnabledOptions,
    sortAlphabetically,
    formatMemberForList,
    formatSectionsFromSearchTerm,
    getShareLogOptions,
    filterOptions,
    filteredPersonalDetailsOfRecentReports,
    orderReportOptions,
    orderPersonalDetailsOptions,
    orderOptions,
    filterAndOrderOptions,
    createOptionList,
    createOptionFromReport,
    getReportOption,
    getFirstKeyForList,
    canCreateOptimisticPersonalDetailOption,
    getUserToInviteOption,
    getPersonalDetailSearchTerms,
    getCurrentUserSearchTerms,
    getEmptyOptions,
    shouldUseBoldText,
    getAttendeeOptions,
    getAlternateText,
    hasReportErrors,
};

export type {Section, SectionBase, MemberForList, Options, OptionList, SearchOption, PayeePersonalDetails, Option, OptionTree};<|MERGE_RESOLUTION|>--- conflicted
+++ resolved
@@ -147,8 +147,7 @@
 
 type PreviewConfig = {showChatPreviewLine?: boolean; forcePolicyNamePreview?: boolean; showPersonalDetails?: boolean};
 
-<<<<<<< HEAD
-type FilterOptionsConfig = Pick<GetOptionsConfig, 'canInviteUser' | 'selectedOptions' | 'excludeUnknownUsers' | 'excludeLogins' | 'shouldAcceptName'> & {
+type FilterOptionsConfig = Pick<GetOptionsConfig, 'selectedOptions' | 'excludeLogins' | 'shouldAcceptName'> & {
     /* When sortByReportTypeInSearch flag is true, recentReports will include the personalDetails options as well. */
     sortByReportTypeInSearch?: boolean;
     maxRecentReportsToShow?: number;
@@ -158,17 +157,6 @@
     preferChatroomsOverThreads?: boolean;
     preferPolicyExpenseChat?: boolean;
     preferRecentExpenseReports?: boolean;
-=======
-type FilterOptionsConfig = Pick<GetOptionsConfig, 'selectedOptions' | 'excludeLogins' | 'maxRecentReportsToShow' | 'shouldAcceptName'> & {
-    preferChatroomsOverThreads?: boolean;
-    preferPolicyExpenseChat?: boolean;
-    preferRecentExpenseReports?: boolean;
-    /* When sortByReportTypeInSearch flag is true, recentReports will include the personalDetails options as well. */
-    sortByReportTypeInSearch?: boolean;
-    reportActions?: ReportActions;
-    excludeUnknownUsers?: boolean;
-    canInviteUser?: boolean;
->>>>>>> 5b884db7
 };
 
 /**
@@ -1599,29 +1587,6 @@
 }
 
 function filterOptions(options: Options, searchInputValue: string, config?: FilterOptionsConfig): Options {
-<<<<<<< HEAD
-=======
-    const {
-        sortByReportTypeInSearch = false,
-        canInviteUser = true,
-        maxRecentReportsToShow = 0,
-        excludeLogins = [],
-        preferChatroomsOverThreads = false,
-        preferPolicyExpenseChat = false,
-        preferRecentExpenseReports = false,
-        excludeUnknownUsers = false,
-    } = config ?? {};
-    if (searchInputValue.trim() === '' && maxRecentReportsToShow > 0) {
-        const recentReports = options.recentReports.slice(0, maxRecentReportsToShow);
-        const personalDetails = filteredPersonalDetailsOfRecentReports(recentReports, options.personalDetails);
-        return {
-            ...options,
-            recentReports,
-            personalDetails,
-        };
-    }
-
->>>>>>> 5b884db7
     const parsedPhoneNumber = PhoneNumber.parsePhoneNumber(LoginUtils.appendCountryCode(Str.removeSMSDomain(searchInputValue)));
     const searchValue = parsedPhoneNumber.possible && parsedPhoneNumber.number?.e164 ? parsedPhoneNumber.number.e164 : searchInputValue.toLowerCase();
     const searchTerms = searchValue ? searchValue.split(' ') : [];
@@ -1629,30 +1594,12 @@
     const recentReports = filterReports(options.recentReports, searchTerms);
     const personalDetails = filterPersonalDetails(options.personalDetails, searchTerms);
 
-    const {canInviteUser = true, excludeLogins = []} = config ?? {};
-    let userToInvite = null;
-    if (canInviteUser) {
-        if (recentReports.length === 0 && personalDetails.length === 0) {
-            const optionsToExclude: Option[] = [{login: CONST.EMAIL.NOTIFICATIONS}];
-
-            excludeLogins.forEach((login) => {
-                optionsToExclude.push({login});
-            });
-
-            userToInvite = getUserToInviteOption({
-                searchValue,
-                selectedOptions: config?.selectedOptions,
-                optionsToExclude,
-            });
-        }
-    }
-
     const currentUserOption = filterCurrentUserOption(options.currentUserOption, searchTerms);
 
     return {
         personalDetails,
         recentReports,
-        userToInvite,
+        userToInvite: null,
         currentUserOption,
     };
 }
@@ -1746,7 +1693,6 @@
         filteredPersonalDetails = [];
     }
 
-<<<<<<< HEAD
     const orderedOptions = orderOptions(
         {
             recentReports: filteredRecentReports,
@@ -1755,24 +1701,6 @@
         searchInputValue,
         config,
     );
-=======
-    let userToInvite = null;
-    if (canInviteUser) {
-        const canCreateOptimisticDetail = canCreateOptimisticPersonalDetailOption({
-            recentReportOptions: filteredRecentReports,
-            personalDetailsOptions: filteredPersonalDetails,
-            currentUserOption: matchResults.currentUserOption,
-            excludeUnknownUsers,
-        });
-        if (canCreateOptimisticDetail) {
-            userToInvite = getUserToInviteOption({
-                searchValue,
-                selectedOptions: config?.selectedOptions,
-                optionsToExclude,
-            });
-        }
-    }
->>>>>>> 5b884db7
 
     let orderedReports = orderedOptions.recentReports;
     if (config?.maxRecentReportsToShow) {
