/* eslint-disable @typescript-eslint/prefer-for-of */

/* eslint-disable no-continue */
import {Str} from 'expensify-common';
import lodashOrderBy from 'lodash/orderBy';
import Onyx from 'react-native-onyx';
import type {OnyxCollection, OnyxEntry} from 'react-native-onyx';
import type {SetNonNullable} from 'type-fest';
import {FallbackAvatar} from '@components/Icon/Expensicons';
import type {IOUAction} from '@src/CONST';
import CONST from '@src/CONST';
import ONYXKEYS from '@src/ONYXKEYS';
import type {
    Beta,
    DismissedProductTraining,
    Login,
    OnyxInputOrEntry,
    PersonalDetails,
    PersonalDetailsList,
    Policy,
    PolicyCategories,
    PolicyCategory,
    PolicyTag,
    Report,
    ReportAction,
    ReportActions,
    ReportNameValuePairs,
    TransactionViolation,
} from '@src/types/onyx';
import type {Attendee, Participant} from '@src/types/onyx/IOU';
import type {Icon, PendingAction} from '@src/types/onyx/OnyxCommon';
import type DeepValueOf from '@src/types/utils/DeepValueOf';
import {isEmptyObject} from '@src/types/utils/EmptyObject';
import Timing from './actions/Timing';
import filterArrayByMatch from './filterArrayByMatch';
import {isReportMessageAttachment} from './isReportMessageAttachment';
import {formatPhoneNumber} from './LocalePhoneNumber';
import {translate, translateLocal} from './Localize';
import {appendCountryCode, getPhoneNumberWithoutSpecialChars} from './LoginUtils';
import ModifiedExpenseMessage from './ModifiedExpenseMessage';
import Navigation from './Navigation/Navigation';
import Parser from './Parser';
import Performance from './Performance';
import Permissions from './Permissions';
import {getDisplayNameOrDefault, getPersonalDetailsByIDs} from './PersonalDetailsUtils';
import {addSMSDomainIfPhoneNumber, parsePhoneNumber} from './PhoneNumber';
import {canSendInvoiceFromWorkspace, getSubmitToAccountID, isUserInvitedToWorkspace} from './PolicyUtils';
import {
    getCombinedReportActions,
    getExportIntegrationLastMessageText,
    getIOUReportIDFromReportActionPreview,
<<<<<<< HEAD
    getMentionedAccountIDsFromAction,
=======
    getLeaveRoomMessage,
>>>>>>> d3910995
    getMessageOfOldDotReportAction,
    getOneTransactionThreadReportID,
    getOriginalMessage,
    getReportActionHtml,
    getReportActionMessageText,
    getSortedReportActions,
    getUpdateRoomDescriptionMessage,
    isActionableAddPaymentCard,
    isActionOfType,
    isClosedAction,
    isCreatedTaskReportAction,
    isDeletedParentAction,
    isModifiedExpenseAction,
    isMoneyRequestAction,
    isOldDotReportAction,
    isPendingRemove,
    isReimbursementDeQueuedOrCanceledAction,
    isReimbursementQueuedAction,
    isReportPreviewAction,
    isTaskAction,
    isThreadParentMessage,
    isUnapprovedAction,
    isWhisperAction,
    shouldReportActionBeVisible,
} from './ReportActionsUtils';
import {
    canUserPerformWriteAction,
    formatReportLastMessageText,
    getAllReportErrors,
    getChatByParticipants,
    getChatRoomSubtitle,
    getDeletedParentActionMessageForChatReport,
    getDisplayNameForParticipant,
    getDowngradeWorkspaceMessage,
    getIcons,
    getIOUApprovedMessage,
    getIOUForwardedMessage,
    getIOUSubmittedMessage,
    getIOUUnapprovedMessage,
    getMoneyRequestSpendBreakdown,
    getParticipantsAccountIDsForDisplay,
    getPolicyName,
    getReimbursementDeQueuedOrCanceledActionMessage,
    getReimbursementQueuedActionMessage,
    getRejectedReportMessage,
    getReportAutomaticallyApprovedMessage,
    getReportAutomaticallyForwardedMessage,
    getReportAutomaticallySubmittedMessage,
    getReportLastMessage,
    getReportName,
    getReportNotificationPreference,
    getReportOrDraftReport,
    getReportParticipantsTitle,
    getReportPreviewMessage,
    getReportSubtitlePrefix,
    getUpgradeWorkspaceMessage,
    hasIOUWaitingOnCurrentUserBankAccount,
    isArchivedNonExpenseReport,
    isArchivedReport,
    isChatThread,
    isDefaultRoom,
    isDM,
    isDraftReport,
    isExpenseReport,
    isHiddenForCurrentUser,
    isInvoiceRoom,
    isIOUOwnedByCurrentUser,
    isMoneyRequest,
    isPolicyAdmin,
    isUnread,
    isAdminRoom as reportUtilsIsAdminRoom,
    isAnnounceRoom as reportUtilsIsAnnounceRoom,
    isChatReport as reportUtilsIsChatReport,
    isChatRoom as reportUtilsIsChatRoom,
    isGroupChat as reportUtilsIsGroupChat,
    isMoneyRequestReport as reportUtilsIsMoneyRequestReport,
    isOneOnOneChat as reportUtilsIsOneOnOneChat,
    isPolicyExpenseChat as reportUtilsIsPolicyExpenseChat,
    isSelfDM as reportUtilsIsSelfDM,
    isTaskReport as reportUtilsIsTaskReport,
    shouldDisplayViolationsRBRInLHN,
    shouldReportBeInOptionList,
    shouldReportShowSubscript,
} from './ReportUtils';
import type {OptionData} from './ReportUtils';
import StringUtils from './StringUtils';
import {getTaskCreatedMessage, getTaskReportActionMessage} from './TaskUtils';
import {generateAccountID} from './UserUtils';

type SearchOption<T> = OptionData & {
    item: T;
};

type OptionList = {
    reports: Array<SearchOption<Report>>;
    personalDetails: Array<SearchOption<PersonalDetails>>;
};

type Option = Partial<OptionData>;

/**
 * A narrowed version of `Option` is used when we have a guarantee that given values exist.
 */
type OptionTree = {
    text: string;
    keyForList: string;
    searchText: string;
    tooltipText: string;
    isDisabled: boolean;
    isSelected: boolean;
    pendingAction?: PendingAction;
} & Option;

type PayeePersonalDetails = {
    text: string;
    alternateText: string;
    icons: Icon[];
    descriptiveText: string;
    login: string;
    accountID: number;
    keyForList: string;
    isInteractive: boolean;
};

type SectionBase = {
    title: string | undefined;
    shouldShow: boolean;
};

type Section = SectionBase & {
    data: Option[];
};

type GetValidOptionsSharedConfig = {
    includeP2P?: boolean;
    transactionViolations?: OnyxCollection<TransactionViolation[]>;
    action?: IOUAction;
    shouldBoldTitleByDefault?: boolean;
    selectedOptions?: Option[];
};

type GetValidReportsConfig = {
    betas?: OnyxEntry<Beta[]>;
    includeMultipleParticipantReports?: boolean;
    showChatPreviewLine?: boolean;
    forcePolicyNamePreview?: boolean;
    includeSelfDM?: boolean;
    includeOwnedWorkspaceChats?: boolean;
    includeThreads?: boolean;
    includeTasks?: boolean;
    includeMoneyRequests?: boolean;
    includeInvoiceRooms?: boolean;
    includeDomainEmail?: boolean;
    includeReadOnly?: boolean;
    loginsToExclude?: Record<string, boolean>;
    shouldSeparateWorkspaceChat?: boolean;
    shouldSeparateSelfDMChat?: boolean;
} & GetValidOptionsSharedConfig;

type GetValidReportsReturnTypeCombined = {
    selfDMOption: OptionData | undefined;
    workspaceOptions: OptionData[];
    recentReports: OptionData[];
};

type GetOptionsConfig = {
    excludeLogins?: Record<string, boolean>;
    includeRecentReports?: boolean;
    includeSelectedOptions?: boolean;
    recentAttendees?: Attendee[];
    excludeHiddenThreads?: boolean;
    excludeHiddenChatRoom?: boolean;
    canShowManagerMcTest?: boolean;
} & GetValidReportsConfig;

type GetUserToInviteConfig = {
    searchValue: string | undefined;
    loginsToExclude?: Record<string, boolean>;
    reportActions?: ReportActions;
    shouldAcceptName?: boolean;
} & Pick<GetOptionsConfig, 'selectedOptions' | 'showChatPreviewLine'>;

type MemberForList = {
    text: string;
    alternateText: string;
    keyForList: string;
    isSelected: boolean;
    isDisabled: boolean;
    accountID?: number;
    login: string;
    icons?: Icon[];
    pendingAction?: PendingAction;
    reportID: string;
};

type SectionForSearchTerm = {
    section: Section;
};
type Options = {
    recentReports: OptionData[];
    personalDetails: OptionData[];
    userToInvite: OptionData | null;
    currentUserOption: OptionData | null | undefined;
    workspaceChats?: OptionData[];
    selfDMChat?: OptionData | undefined;
};

type PreviewConfig = {
    showChatPreviewLine?: boolean;
    forcePolicyNamePreview?: boolean;
    showPersonalDetails?: boolean;
    isDisabled?: boolean | null;
    selected?: boolean;
    isSelected?: boolean;
};

type FilterUserToInviteConfig = Pick<GetUserToInviteConfig, 'selectedOptions' | 'shouldAcceptName'> & {
    canInviteUser?: boolean;
    excludeLogins?: Record<string, boolean>;
};

type OrderOptionsConfig =
    | {
          maxRecentReportsToShow?: never;
          /* When sortByReportTypeInSearch flag is true, recentReports will include the personalDetails options as well. */
          sortByReportTypeInSearch?: true;
      }
    | {
          // When specifying maxRecentReportsToShow, you can't sort by report type in search
          maxRecentReportsToShow?: number;
          sortByReportTypeInSearch?: false;
      };

type OrderReportOptionsConfig = {
    preferChatRoomsOverThreads?: boolean;
    preferPolicyExpenseChat?: boolean;
    preferRecentExpenseReports?: boolean;
};

type ReportAndPersonalDetailOptions = Pick<Options, 'recentReports' | 'personalDetails' | 'workspaceChats'>;

/**
 * OptionsListUtils is used to build a list options passed to the OptionsList component. Several different UI views can
 * be configured to display different results based on the options passed to the private getOptions() method. Public
 * methods should be named for the views they build options for and then exported for use in a component.
 */
let currentUserLogin: string | undefined;
let currentUserAccountID: number | undefined;
Onyx.connect({
    key: ONYXKEYS.SESSION,
    callback: (value) => {
        currentUserLogin = value?.email;
        currentUserAccountID = value?.accountID;
    },
});

let loginList: OnyxEntry<Login>;
Onyx.connect({
    key: ONYXKEYS.LOGIN_LIST,
    callback: (value) => (loginList = isEmptyObject(value) ? {} : value),
});

let allPersonalDetails: OnyxEntry<PersonalDetailsList>;
Onyx.connect({
    key: ONYXKEYS.PERSONAL_DETAILS_LIST,
    callback: (value) => (allPersonalDetails = isEmptyObject(value) ? {} : value),
});

let preferredLocale: DeepValueOf<typeof CONST.LOCALES> = CONST.LOCALES.DEFAULT;
Onyx.connect({
    key: ONYXKEYS.NVP_PREFERRED_LOCALE,
    callback: (value) => {
        if (!value) {
            return;
        }
        preferredLocale = value;
    },
});

const policies: OnyxCollection<Policy> = {};
Onyx.connect({
    key: ONYXKEYS.COLLECTION.POLICY,
    callback: (policy, key) => {
        if (!policy || !key || !policy.name) {
            return;
        }

        policies[key] = policy;
    },
});

let allPolicies: OnyxCollection<Policy> = {};
Onyx.connect({
    key: ONYXKEYS.COLLECTION.POLICY,
    waitForCollectionCallback: true,
    callback: (val) => (allPolicies = val),
});

let allReports: OnyxCollection<Report>;
Onyx.connect({
    key: ONYXKEYS.COLLECTION.REPORT,
    waitForCollectionCallback: true,
    callback: (value) => {
        allReports = value;
    },
});

let allReportNameValuePairs: OnyxCollection<ReportNameValuePairs>;
Onyx.connect({
    key: ONYXKEYS.COLLECTION.REPORT_NAME_VALUE_PAIRS,
    waitForCollectionCallback: true,
    callback: (value) => {
        allReportNameValuePairs = value;
    },
});

const lastReportActions: ReportActions = {};
const allSortedReportActions: Record<string, ReportAction[]> = {};
let allReportActions: OnyxCollection<ReportActions>;
const lastVisibleReportActions: ReportActions = {};
Onyx.connect({
    key: ONYXKEYS.COLLECTION.REPORT_ACTIONS,
    waitForCollectionCallback: true,
    callback: (actions) => {
        if (!actions) {
            return;
        }

        allReportActions = actions ?? {};

        // Iterate over the report actions to build the sorted and lastVisible report actions objects
        Object.entries(allReportActions).forEach((reportActions) => {
            const reportID = reportActions[0].split('_').at(1);
            if (!reportID) {
                return;
            }

            const reportActionsArray = Object.values(reportActions[1] ?? {});
            let sortedReportActions = getSortedReportActions(reportActionsArray, true);
            allSortedReportActions[reportID] = sortedReportActions;

            // If the report is a one-transaction report and has , we need to return the combined reportActions so that the LHN can display modifications
            // to the transaction thread or the report itself
            const transactionThreadReportID = getOneTransactionThreadReportID(reportID, actions[reportActions[0]]);
            if (transactionThreadReportID) {
                const transactionThreadReportActionsArray = Object.values(actions[`${ONYXKEYS.COLLECTION.REPORT_ACTIONS}${transactionThreadReportID}`] ?? {});
                sortedReportActions = getCombinedReportActions(sortedReportActions, transactionThreadReportID, transactionThreadReportActionsArray, reportID, false);
            }

            const firstReportAction = sortedReportActions.at(0);
            if (!firstReportAction) {
                delete lastReportActions[reportID];
            } else {
                lastReportActions[reportID] = firstReportAction;
            }

            const report = allReports?.[`${ONYXKEYS.COLLECTION.REPORT}${reportID}`];
            const isWriteActionAllowed = canUserPerformWriteAction(report);

            // The report is only visible if it is the last action not deleted that
            // does not match a closed or created state.
            const reportActionsForDisplay = sortedReportActions.filter(
                (reportAction, actionKey) =>
                    shouldReportActionBeVisible(reportAction, actionKey, isWriteActionAllowed) &&
                    !isWhisperAction(reportAction) &&
                    reportAction.actionName !== CONST.REPORT.ACTIONS.TYPE.CREATED &&
                    reportAction.pendingAction !== CONST.RED_BRICK_ROAD_PENDING_ACTION.DELETE,
            );
            const reportActionForDisplay = reportActionsForDisplay.at(0);
            if (!reportActionForDisplay) {
                delete lastVisibleReportActions[reportID];
                return;
            }
            lastVisibleReportActions[reportID] = reportActionForDisplay;
        });
    },
});

let activePolicyID: OnyxEntry<string>;
Onyx.connect({
    key: ONYXKEYS.NVP_ACTIVE_POLICY_ID,
    callback: (value) => (activePolicyID = value),
});

let nvpDismissedProductTraining: OnyxEntry<DismissedProductTraining>;
Onyx.connect({
    key: ONYXKEYS.NVP_DISMISSED_PRODUCT_TRAINING,
    callback: (value) => (nvpDismissedProductTraining = value),
});

/**
 * @param defaultValues {login: accountID} In workspace invite page, when new user is added we pass available data to opt in
 * @returns Returns avatar data for a list of user accountIDs
 */
function getAvatarsForAccountIDs(accountIDs: number[], personalDetails: OnyxEntry<PersonalDetailsList>, defaultValues: Record<string, number> = {}): Icon[] {
    const reversedDefaultValues: Record<number, string> = {};

    Object.entries(defaultValues).forEach((item) => {
        reversedDefaultValues[item[1]] = item[0];
    });

    return accountIDs.map((accountID) => {
        const login = reversedDefaultValues[accountID] ?? '';
        const userPersonalDetail = personalDetails?.[accountID] ?? {login, accountID};

        return {
            id: accountID,
            source: userPersonalDetail.avatar ?? FallbackAvatar,
            type: CONST.ICON_TYPE_AVATAR,
            name: userPersonalDetail.login ?? '',
        };
    });
}

/**
 * Returns the personal details for an array of accountIDs
 * @returns keys of the object are emails, values are PersonalDetails objects.
 */
function getPersonalDetailsForAccountIDs(accountIDs: number[] | undefined, personalDetails: OnyxInputOrEntry<PersonalDetailsList>): SetNonNullable<PersonalDetailsList> {
    const personalDetailsForAccountIDs: SetNonNullable<PersonalDetailsList> = {};
    if (!personalDetails) {
        return personalDetailsForAccountIDs;
    }
    accountIDs?.forEach((accountID) => {
        const cleanAccountID = Number(accountID);
        if (!cleanAccountID) {
            return;
        }
        let personalDetail: OnyxEntry<PersonalDetails> = personalDetails[accountID] ?? undefined;
        if (!personalDetail) {
            personalDetail = {} as PersonalDetails;
        }

        if (cleanAccountID === CONST.ACCOUNT_ID.CONCIERGE) {
            personalDetail.avatar = CONST.CONCIERGE_ICON_URL;
        }

        personalDetail.accountID = cleanAccountID;
        personalDetailsForAccountIDs[cleanAccountID] = personalDetail;
    });
    return personalDetailsForAccountIDs;
}

/**
 * Return true if personal details data is ready, i.e. report list options can be created.
 */
function isPersonalDetailsReady(personalDetails: OnyxEntry<PersonalDetailsList>): boolean {
    const personalDetailsKeys = Object.keys(personalDetails ?? {});
    return personalDetailsKeys.some((key) => personalDetails?.[key]?.accountID);
}

/**
 * Get the participant option for a report.
 */
function getParticipantsOption(participant: OptionData | Participant, personalDetails: OnyxEntry<PersonalDetailsList>): Participant {
    const detail = participant.accountID ? getPersonalDetailsForAccountIDs([participant.accountID], personalDetails)[participant.accountID] : undefined;
    // eslint-disable-next-line @typescript-eslint/prefer-nullish-coalescing
    const login = detail?.login || participant.login || '';
    const displayName = formatPhoneNumber(getDisplayNameOrDefault(detail, login || participant.text));

    return {
        keyForList: String(detail?.accountID ?? login),
        login,
        accountID: detail?.accountID,
        text: displayName,
        firstName: detail?.firstName ?? '',
        lastName: detail?.lastName ?? '',
        alternateText: formatPhoneNumber(login) || displayName,
        icons: [
            {
                source: detail?.avatar ?? FallbackAvatar,
                name: login,
                type: CONST.ICON_TYPE_AVATAR,
                id: detail?.accountID,
            },
        ],
        phoneNumber: detail?.phoneNumber ?? '',
        selected: participant.selected,
        isSelected: participant.selected,
        searchText: participant.searchText ?? undefined,
    };
}

/**
 * A very optimized method to remove duplicates from an array.
 * Taken from https://stackoverflow.com/a/9229821/9114791
 */
function uniqFast(items: string[]): string[] {
    const seenItems: Record<string, number> = {};
    const result: string[] = [];
    let j = 0;

    for (const item of items) {
        if (seenItems[item] !== 1) {
            seenItems[item] = 1;
            result[j++] = item;
        }
    }

    return result;
}

/**
 * Get the last actor display name from last actor details.
 */
function getLastActorDisplayName(lastActorDetails: Partial<PersonalDetails> | null) {
    if (!lastActorDetails) {
        return '';
    }

    return lastActorDetails.accountID !== currentUserAccountID
        ? // eslint-disable-next-line @typescript-eslint/prefer-nullish-coalescing
          lastActorDetails.firstName || formatPhoneNumber(getDisplayNameOrDefault(lastActorDetails))
        : translateLocal('common.you');
}

/**
 * Should show the last actor display name from last actor details.
 */
function shouldShowLastActorDisplayName(report: OnyxEntry<Report>, lastActorDetails: Partial<PersonalDetails> | null, lastAction: OnyxEntry<ReportAction>) {
    if (
        !lastActorDetails ||
        reportUtilsIsSelfDM(report) ||
        (isDM(report) && lastActorDetails.accountID !== currentUserAccountID) ||
        lastAction?.actionName === CONST.REPORT.ACTIONS.TYPE.IOU ||
        lastAction?.actionName === CONST.REPORT.ACTIONS.TYPE.REPORT_PREVIEW
    ) {
        return false;
    }

    const lastActorDisplayName = getLastActorDisplayName(lastActorDetails);

    if (!lastActorDisplayName) {
        return false;
    }

    return true;
}

/**
 * Update alternate text for the option when applicable
 */
function getAlternateText(option: OptionData, {showChatPreviewLine = false, forcePolicyNamePreview = false}: PreviewConfig) {
    const report = getReportOrDraftReport(option.reportID);
    const isAdminRoom = reportUtilsIsAdminRoom(report);
    const isAnnounceRoom = reportUtilsIsAnnounceRoom(report);
    const isGroupChat = reportUtilsIsGroupChat(report);
    const isExpenseThread = isMoneyRequest(report);
    const formattedLastMessageText = formatReportLastMessageText(Parser.htmlToText(option.lastMessageText ?? ''));
    const reportPrefix = getReportSubtitlePrefix(report);
    const formattedLastMessageTextWithPrefix = reportPrefix + formattedLastMessageText;

    if (isExpenseThread || option.isMoneyRequestReport) {
        return showChatPreviewLine && formattedLastMessageText ? formattedLastMessageTextWithPrefix : translate(preferredLocale, 'iou.expense');
    }

    if (option.isThread) {
        return showChatPreviewLine && formattedLastMessageText ? formattedLastMessageTextWithPrefix : translate(preferredLocale, 'threads.thread');
    }

    if (option.isChatRoom && !isAdminRoom && !isAnnounceRoom) {
        return showChatPreviewLine && formattedLastMessageText ? formattedLastMessageTextWithPrefix : option.subtitle;
    }

    if ((option.isPolicyExpenseChat ?? false) || isAdminRoom || isAnnounceRoom) {
        return showChatPreviewLine && !forcePolicyNamePreview && formattedLastMessageText ? formattedLastMessageTextWithPrefix : option.subtitle;
    }

    if (option.isTaskReport) {
        return showChatPreviewLine && formattedLastMessageText ? formattedLastMessageTextWithPrefix : translate(preferredLocale, 'task.task');
    }

    if (isGroupChat) {
        return showChatPreviewLine && formattedLastMessageText ? formattedLastMessageTextWithPrefix : translate(preferredLocale, 'common.group');
    }

    return showChatPreviewLine && formattedLastMessageText
        ? formattedLastMessageTextWithPrefix
        : formatPhoneNumber(option.participantsList && option.participantsList.length > 0 ? option.participantsList.at(0)?.login ?? '' : '');
}

/**
 * Searches for a match when provided with a value
 */
function isSearchStringMatch(searchValue: string, searchText?: string | null, participantNames = new Set<string>(), isReportChatRoom = false): boolean {
    const searchWords = new Set(searchValue.replace(/,/g, ' ').split(' '));
    const valueToSearch = searchText?.replace(new RegExp(/&nbsp;/g), '');
    let matching = true;
    searchWords.forEach((word) => {
        // if one of the word is not matching, we don't need to check further
        if (!matching) {
            return;
        }
        const matchRegex = new RegExp(Str.escapeForRegExp(word), 'i');
        matching = matchRegex.test(valueToSearch ?? '') || (!isReportChatRoom && participantNames.has(word));
    });
    return matching;
}

function isSearchStringMatchUserDetails(personalDetail: PersonalDetails, searchValue: string) {
    let memberDetails = '';
    if (personalDetail.login) {
        memberDetails += ` ${personalDetail.login}`;
    }
    if (personalDetail.firstName) {
        memberDetails += ` ${personalDetail.firstName}`;
    }
    if (personalDetail.lastName) {
        memberDetails += ` ${personalDetail.lastName}`;
    }
    if (personalDetail.displayName) {
        memberDetails += ` ${getDisplayNameOrDefault(personalDetail)}`;
    }
    if (personalDetail.phoneNumber) {
        memberDetails += ` ${personalDetail.phoneNumber}`;
    }
    return isSearchStringMatch(searchValue.trim(), memberDetails.toLowerCase());
}

/**
 * Get IOU report ID of report last action if the action is report action preview
 */
function getIOUReportIDOfLastAction(report: OnyxEntry<Report>): string | undefined {
    if (!report?.reportID) {
        return;
    }
    const lastAction = lastVisibleReportActions[report.reportID];
    if (!isReportPreviewAction(lastAction)) {
        return;
    }
    return getReportOrDraftReport(getIOUReportIDFromReportActionPreview(lastAction))?.reportID;
}

function hasHiddenDisplayNames(accountIDs: number[]) {
    return getPersonalDetailsByIDs({accountIDs, currentUserAccountID: 0}).some((personalDetail) => getDisplayNameOrDefault(personalDetail) === translateLocal('common.hidden'));
}

/**
 * Get the last message text from the report directly or from other sources for special cases.
 */
function getLastMessageTextForReport(
    report: OnyxEntry<Report>,
    lastActorDetails: Partial<PersonalDetails> | null,
    policy?: OnyxEntry<Policy>,
    reportNameValuePairs?: OnyxInputOrEntry<ReportNameValuePairs>,
): string {
    const reportID = report?.reportID;
    const lastReportAction = reportID ? lastVisibleReportActions[reportID] : undefined;

    // some types of actions are filtered out for lastReportAction, in some cases we need to check the actual last action
    const lastOriginalReportAction = reportID ? lastReportActions[reportID] : undefined;
    let lastMessageTextFromReport = '';

    if (isArchivedNonExpenseReport(report, reportNameValuePairs)) {
        const archiveReason =
            // eslint-disable-next-line @typescript-eslint/prefer-nullish-coalescing
            (isClosedAction(lastOriginalReportAction) && getOriginalMessage(lastOriginalReportAction)?.reason) || CONST.REPORT.ARCHIVE_REASON.DEFAULT;
        switch (archiveReason) {
            case CONST.REPORT.ARCHIVE_REASON.ACCOUNT_CLOSED:
            case CONST.REPORT.ARCHIVE_REASON.REMOVED_FROM_POLICY:
            case CONST.REPORT.ARCHIVE_REASON.POLICY_DELETED: {
                lastMessageTextFromReport = translate(preferredLocale, `reportArchiveReasons.${archiveReason}`, {
                    displayName: formatPhoneNumber(getDisplayNameOrDefault(lastActorDetails)),
                    policyName: getPolicyName({report, policy}),
                });
                break;
            }
            case CONST.REPORT.ARCHIVE_REASON.BOOKING_END_DATE_HAS_PASSED: {
                lastMessageTextFromReport = translate(preferredLocale, `reportArchiveReasons.${archiveReason}`);
                break;
            }
            default: {
                lastMessageTextFromReport = translate(preferredLocale, `reportArchiveReasons.default`);
            }
        }
    } else if (isMoneyRequestAction(lastReportAction)) {
        const properSchemaForMoneyRequestMessage = getReportPreviewMessage(report, lastReportAction, true, false, null, true);
        lastMessageTextFromReport = formatReportLastMessageText(properSchemaForMoneyRequestMessage);
    } else if (isReportPreviewAction(lastReportAction)) {
        const iouReport = getReportOrDraftReport(getIOUReportIDFromReportActionPreview(lastReportAction));
        const lastIOUMoneyReportAction = iouReport?.reportID
            ? allSortedReportActions[iouReport.reportID]?.find(
                  (reportAction, key): reportAction is ReportAction<typeof CONST.REPORT.ACTIONS.TYPE.IOU> =>
                      shouldReportActionBeVisible(reportAction, key, canUserPerformWriteAction(report)) &&
                      reportAction.pendingAction !== CONST.RED_BRICK_ROAD_PENDING_ACTION.DELETE &&
                      isMoneyRequestAction(reportAction),
              )
            : undefined;
        const reportPreviewMessage = getReportPreviewMessage(
            !isEmptyObject(iouReport) ? iouReport : null,
            lastIOUMoneyReportAction ?? lastReportAction,
            true,
            reportUtilsIsChatReport(report),
            null,
            true,
            lastReportAction,
        );
        lastMessageTextFromReport = formatReportLastMessageText(reportPreviewMessage);
    } else if (isReimbursementQueuedAction(lastReportAction)) {
        lastMessageTextFromReport = getReimbursementQueuedActionMessage({reportAction: lastReportAction, reportOrID: report});
    } else if (isReimbursementDeQueuedOrCanceledAction(lastReportAction)) {
        lastMessageTextFromReport = getReimbursementDeQueuedOrCanceledActionMessage(lastReportAction, report, true);
    } else if (isDeletedParentAction(lastReportAction) && reportUtilsIsChatReport(report)) {
        lastMessageTextFromReport = getDeletedParentActionMessageForChatReport(lastReportAction);
    } else if (isPendingRemove(lastReportAction) && report?.reportID && isThreadParentMessage(lastReportAction, report.reportID)) {
        lastMessageTextFromReport = translateLocal('parentReportAction.hiddenMessage');
    } else if (isReportMessageAttachment({text: report?.lastMessageText ?? '', html: report?.lastMessageHtml, type: ''})) {
        lastMessageTextFromReport = `[${translateLocal('common.attachment')}]`;
    } else if (isModifiedExpenseAction(lastReportAction)) {
        const properSchemaForModifiedExpenseMessage = ModifiedExpenseMessage.getForReportAction({reportOrID: report?.reportID, reportAction: lastReportAction});
        lastMessageTextFromReport = formatReportLastMessageText(properSchemaForModifiedExpenseMessage, true);
    } else if (isTaskAction(lastReportAction)) {
        lastMessageTextFromReport = formatReportLastMessageText(getTaskReportActionMessage(lastReportAction).text);
    } else if (isCreatedTaskReportAction(lastReportAction)) {
        lastMessageTextFromReport = getTaskCreatedMessage(lastReportAction);
    } else if (isActionOfType(lastReportAction, CONST.REPORT.ACTIONS.TYPE.SUBMITTED) || isActionOfType(lastReportAction, CONST.REPORT.ACTIONS.TYPE.SUBMITTED_AND_CLOSED)) {
        const wasSubmittedViaHarvesting = getOriginalMessage(lastReportAction)?.harvesting ?? false;
        if (wasSubmittedViaHarvesting) {
            lastMessageTextFromReport = getReportAutomaticallySubmittedMessage(lastReportAction);
        } else {
            lastMessageTextFromReport = getIOUSubmittedMessage(lastReportAction);
        }
    } else if (isActionOfType(lastReportAction, CONST.REPORT.ACTIONS.TYPE.APPROVED)) {
        const {automaticAction} = getOriginalMessage(lastReportAction) ?? {};
        if (automaticAction) {
            lastMessageTextFromReport = getReportAutomaticallyApprovedMessage(lastReportAction);
        } else {
            lastMessageTextFromReport = getIOUApprovedMessage(lastReportAction);
        }
    } else if (isUnapprovedAction(lastReportAction)) {
        lastMessageTextFromReport = getIOUUnapprovedMessage(lastReportAction);
    } else if (isActionOfType(lastReportAction, CONST.REPORT.ACTIONS.TYPE.FORWARDED)) {
        const {automaticAction} = getOriginalMessage(lastReportAction) ?? {};
        if (automaticAction) {
            lastMessageTextFromReport = getReportAutomaticallyForwardedMessage(lastReportAction, reportID);
        } else {
            lastMessageTextFromReport = getIOUForwardedMessage(lastReportAction, report);
        }
    } else if (lastReportAction?.actionName === CONST.REPORT.ACTIONS.TYPE.REJECTED) {
        lastMessageTextFromReport = getRejectedReportMessage();
    } else if (lastReportAction?.actionName === CONST.REPORT.ACTIONS.TYPE.POLICY_CHANGE_LOG.CORPORATE_UPGRADE) {
        lastMessageTextFromReport = getUpgradeWorkspaceMessage();
    } else if (lastReportAction?.actionName === CONST.REPORT.ACTIONS.TYPE.POLICY_CHANGE_LOG.TEAM_DOWNGRADE) {
        lastMessageTextFromReport = getDowngradeWorkspaceMessage();
    } else if (isActionableAddPaymentCard(lastReportAction) || isActionOfType(lastReportAction, CONST.REPORT.ACTIONS.TYPE.CHANGE_POLICY)) {
        lastMessageTextFromReport = getReportActionMessageText(lastReportAction);
    } else if (lastReportAction?.actionName === CONST.REPORT.ACTIONS.TYPE.EXPORTED_TO_INTEGRATION) {
        lastMessageTextFromReport = getExportIntegrationLastMessageText(lastReportAction);
    } else if (lastReportAction?.actionName && isOldDotReportAction(lastReportAction)) {
        lastMessageTextFromReport = getMessageOfOldDotReportAction(lastReportAction, false);
    } else if (lastReportAction?.actionName === CONST.REPORT.ACTIONS.TYPE.ROOM_CHANGE_LOG.LEAVE_ROOM) {
        lastMessageTextFromReport = getLeaveRoomMessage();
    } else if (lastReportAction?.actionName === CONST.REPORT.ACTIONS.TYPE.RESOLVED_DUPLICATES) {
        lastMessageTextFromReport = translateLocal('violations.resolvedDuplicates');
    } else if (isActionOfType(lastReportAction, CONST.REPORT.ACTIONS.TYPE.ROOM_CHANGE_LOG.UPDATE_ROOM_DESCRIPTION)) {
        lastMessageTextFromReport = getUpdateRoomDescriptionMessage(lastReportAction);
    }

    // we do not want to show report closed in LHN for non archived report so use getReportLastMessage as fallback instead of lastMessageText from report
    if (reportID && !isArchivedReport(reportNameValuePairs) && report.lastActionType === CONST.REPORT.ACTIONS.TYPE.CLOSED) {
        return lastMessageTextFromReport || (getReportLastMessage(reportID).lastMessageText ?? '');
    }

    // When the last report action has unkown mentions (@Hidden), we want to consistently show @Hidden in LHN and report screen
    // so we reconstruct the last message text of the report from the last report action.
    if (!lastMessageTextFromReport && lastReportAction && hasHiddenDisplayNames(getMentionedAccountIDsFromAction(lastReportAction))) {
        lastMessageTextFromReport = Parser.htmlToText(getReportActionHtml(lastReportAction));
    }

    return lastMessageTextFromReport || (report?.lastMessageText ?? '');
}

function hasReportErrors(report: Report, reportActions: OnyxEntry<ReportActions>) {
    return !isEmptyObject(getAllReportErrors(report, reportActions));
}

/**
 * Creates a report list option
 */
function createOption(
    accountIDs: number[],
    personalDetails: OnyxInputOrEntry<PersonalDetailsList>,
    report: OnyxInputOrEntry<Report>,
    reportActions: ReportActions,
    config?: PreviewConfig,
): OptionData {
    const {showChatPreviewLine = false, forcePolicyNamePreview = false, showPersonalDetails = false, selected, isSelected, isDisabled} = config ?? {};
    const result: OptionData = {
        text: undefined,
        alternateText: undefined,
        pendingAction: undefined,
        allReportErrors: undefined,
        brickRoadIndicator: null,
        icons: undefined,
        tooltipText: null,
        ownerAccountID: undefined,
        subtitle: undefined,
        participantsList: undefined,
        accountID: 0,
        login: undefined,
        reportID: '',
        phoneNumber: undefined,
        hasDraftComment: false,
        keyForList: undefined,
        isDefaultRoom: false,
        isPinned: false,
        isWaitingOnBankAccount: false,
        iouReportID: undefined,
        isIOUReportOwner: null,
        iouReportAmount: 0,
        isChatRoom: false,
        shouldShowSubscript: false,
        isPolicyExpenseChat: false,
        isOwnPolicyExpenseChat: false,
        isExpenseReport: false,
        policyID: undefined,
        isOptimisticPersonalDetail: false,
        lastMessageText: '',
        lastVisibleActionCreated: undefined,
        selected,
        isSelected,
        isDisabled,
    };

    const personalDetailMap = getPersonalDetailsForAccountIDs(accountIDs, personalDetails);
    const personalDetailList = Object.values(personalDetailMap).filter((details): details is PersonalDetails => !!details);
    const personalDetail = personalDetailList.at(0);
    let hasMultipleParticipants = personalDetailList.length > 1;
    let subtitle;
    let reportName;
    result.participantsList = personalDetailList;
    result.isOptimisticPersonalDetail = personalDetail?.isOptimisticPersonalDetail;
    if (report) {
        const reportNameValuePairs = allReportNameValuePairs?.[`${ONYXKEYS.COLLECTION.REPORT_NAME_VALUE_PAIRS}${report.reportID}`];
        result.isChatRoom = reportUtilsIsChatRoom(report);
        result.isDefaultRoom = isDefaultRoom(report);
        result.private_isArchived = reportNameValuePairs?.private_isArchived;
        result.isExpenseReport = isExpenseReport(report);
        result.isInvoiceRoom = isInvoiceRoom(report);
        result.isMoneyRequestReport = reportUtilsIsMoneyRequestReport(report);
        result.isThread = isChatThread(report);
        result.isTaskReport = reportUtilsIsTaskReport(report);
        result.shouldShowSubscript = shouldReportShowSubscript(report);
        result.isPolicyExpenseChat = reportUtilsIsPolicyExpenseChat(report);
        result.isOwnPolicyExpenseChat = report.isOwnPolicyExpenseChat ?? false;
        result.allReportErrors = getAllReportErrors(report, reportActions);
        result.brickRoadIndicator = hasReportErrors(report, reportActions) ? CONST.BRICK_ROAD_INDICATOR_STATUS.ERROR : '';
        result.pendingAction = report.pendingFields ? report.pendingFields.addWorkspaceRoom ?? report.pendingFields.createChat : undefined;
        result.ownerAccountID = report.ownerAccountID;
        result.reportID = report.reportID;
        const oneTransactionThreadReportID = getOneTransactionThreadReportID(report.reportID, allReportActions?.[`${ONYXKEYS.COLLECTION.REPORT_ACTIONS}${report.reportID}`]);
        const oneTransactionThreadReport = allReports?.[`${ONYXKEYS.COLLECTION.REPORT}${oneTransactionThreadReportID}`];
        result.isUnread = isUnread(report, oneTransactionThreadReport);
        result.isPinned = report.isPinned;
        result.iouReportID = report.iouReportID;
        result.keyForList = String(report.reportID);
        result.isWaitingOnBankAccount = report.isWaitingOnBankAccount;
        result.policyID = report.policyID;
        result.isSelfDM = reportUtilsIsSelfDM(report);
        result.notificationPreference = getReportNotificationPreference(report);
        result.lastVisibleActionCreated = report.lastVisibleActionCreated;

        const visibleParticipantAccountIDs = getParticipantsAccountIDsForDisplay(report, true);

        result.tooltipText = getReportParticipantsTitle(visibleParticipantAccountIDs);

        hasMultipleParticipants = personalDetailList.length > 1 || result.isChatRoom || result.isPolicyExpenseChat || reportUtilsIsGroupChat(report);
        subtitle = getChatRoomSubtitle(report, {isCreateExpenseFlow: true});

        const lastAction = lastVisibleReportActions[report.reportID];
        // lastActorAccountID can be an empty string
        // eslint-disable-next-line @typescript-eslint/prefer-nullish-coalescing
        const lastActorAccountID = report.lastActorAccountID || lastAction?.actorAccountID;
        const lastActorDetails = lastActorAccountID ? personalDetails?.[lastActorAccountID] ?? null : null;
        const lastActorDisplayName = getLastActorDisplayName(lastActorDetails);
        const lastMessageTextFromReport = getLastMessageTextForReport(report, lastActorDetails, undefined, reportNameValuePairs);
        let lastMessageText = lastMessageTextFromReport;

        const shouldDisplayLastActorName =
            lastAction &&
            lastAction.actionName !== CONST.REPORT.ACTIONS.TYPE.REPORT_PREVIEW &&
            lastAction.actionName !== CONST.REPORT.ACTIONS.TYPE.IOU &&
            !isArchivedNonExpenseReport(report, reportNameValuePairs) &&
            shouldShowLastActorDisplayName(report, lastActorDetails, lastAction);
        if (shouldDisplayLastActorName && lastActorDisplayName && lastMessageTextFromReport) {
            lastMessageText = `${lastActorDisplayName}: ${lastMessageTextFromReport}`;
        }

        result.lastMessageText = lastMessageText;

        // If displaying chat preview line is needed, let's overwrite the default alternate text
        result.alternateText = showPersonalDetails && personalDetail?.login ? personalDetail.login : getAlternateText(result, {showChatPreviewLine, forcePolicyNamePreview});

        reportName = showPersonalDetails ? getDisplayNameForParticipant({accountID: accountIDs.at(0)}) || formatPhoneNumber(personalDetail?.login ?? '') : getReportName(report);
    } else {
        // eslint-disable-next-line @typescript-eslint/prefer-nullish-coalescing
        reportName = getDisplayNameForParticipant({accountID: accountIDs.at(0)}) || formatPhoneNumber(personalDetail?.login ?? '');
        result.keyForList = String(accountIDs.at(0));

        result.alternateText = formatPhoneNumber(personalDetails?.[accountIDs[0]]?.login ?? '');
    }

    result.isIOUReportOwner = isIOUOwnedByCurrentUser(result);
    result.iouReportAmount = getMoneyRequestSpendBreakdown(result).totalDisplaySpend;

    if (!hasMultipleParticipants && (!report || (report && !reportUtilsIsGroupChat(report) && !reportUtilsIsChatRoom(report)))) {
        result.login = personalDetail?.login;
        result.accountID = Number(personalDetail?.accountID);
        result.phoneNumber = personalDetail?.phoneNumber;
    }

    result.text = reportName;
    result.icons = getIcons(report, personalDetails, personalDetail?.avatar, personalDetail?.login, personalDetail?.accountID, null);
    result.subtitle = subtitle;

    return result;
}

/**
 * Get the option for a given report.
 */
function getReportOption(participant: Participant): OptionData {
    const report = getReportOrDraftReport(participant.reportID);
    const visibleParticipantAccountIDs = getParticipantsAccountIDsForDisplay(report, true);

    const option = createOption(
        visibleParticipantAccountIDs,
        allPersonalDetails ?? {},
        !isEmptyObject(report) ? report : undefined,
        {},
        {
            showChatPreviewLine: false,
            forcePolicyNamePreview: false,
        },
    );

    // Update text & alternateText because createOption returns workspace name only if report is owned by the user
    if (option.isSelfDM) {
        option.alternateText = translateLocal('reportActionsView.yourSpace');
    } else if (option.isInvoiceRoom) {
        option.text = getReportName(report);
        option.alternateText = translateLocal('workspace.common.invoices');
    } else {
        option.text = getPolicyName({report});
        option.alternateText = translateLocal('workspace.common.workspace');

        if (report?.policyID) {
            const policy = allPolicies?.[`${ONYXKEYS.COLLECTION.POLICY}${report.policyID}`];
            const submitToAccountID = getSubmitToAccountID(policy, report);
            const submitsToAccountDetails = allPersonalDetails?.[submitToAccountID];
            const subtitle = submitsToAccountDetails?.displayName ?? submitsToAccountDetails?.login;

            if (subtitle) {
                option.alternateText = translateLocal('iou.submitsTo', {name: subtitle ?? ''});
            }
        }
    }
    option.isDisabled = isDraftReport(participant.reportID);
    option.selected = participant.selected;
    option.isSelected = participant.selected;
    return option;
}

/**
 * Get the display option for a given report.
 */
function getReportDisplayOption(report: OnyxEntry<Report>, unknownUserDetails: OnyxEntry<Participant>): OptionData {
    const visibleParticipantAccountIDs = getParticipantsAccountIDsForDisplay(report, true);

    const option = createOption(
        visibleParticipantAccountIDs,
        allPersonalDetails ?? {},
        !isEmptyObject(report) ? report : undefined,
        {},
        {
            showChatPreviewLine: false,
            forcePolicyNamePreview: false,
        },
    );

    // Update text & alternateText because createOption returns workspace name only if report is owned by the user
    if (option.isSelfDM) {
        option.alternateText = translateLocal('reportActionsView.yourSpace');
    } else if (option.isInvoiceRoom) {
        option.text = getReportName(report);
        option.alternateText = translateLocal('workspace.common.invoices');
    } else if (unknownUserDetails && !option.text) {
        option.text = unknownUserDetails.text ?? unknownUserDetails.login;
        option.alternateText = unknownUserDetails.login;
        option.participantsList = [{...unknownUserDetails, displayName: unknownUserDetails.login, accountID: unknownUserDetails.accountID ?? CONST.DEFAULT_NUMBER_ID}];
    } else if (report?.ownerAccountID !== 0 || !option.text) {
        option.text = getPolicyName({report});
        option.alternateText = translateLocal('workspace.common.workspace');
    }
    option.isDisabled = true;
    option.selected = false;
    option.isSelected = false;

    return option;
}
/**
 * Get the option for a policy expense report.
 */
function getPolicyExpenseReportOption(participant: Participant | OptionData): OptionData {
    const expenseReport = reportUtilsIsPolicyExpenseChat(participant) ? getReportOrDraftReport(participant.reportID) : null;

    const visibleParticipantAccountIDs = Object.entries(expenseReport?.participants ?? {})
        .filter(([, reportParticipant]) => reportParticipant && !isHiddenForCurrentUser(reportParticipant.notificationPreference))
        .map(([accountID]) => Number(accountID));

    const option = createOption(
        visibleParticipantAccountIDs,
        allPersonalDetails ?? {},
        !isEmptyObject(expenseReport) ? expenseReport : null,
        {},
        {
            showChatPreviewLine: false,
            forcePolicyNamePreview: false,
        },
    );

    // Update text & alternateText because createOption returns workspace name only if report is owned by the user
    option.text = getPolicyName({report: expenseReport});
    option.alternateText = translateLocal('workspace.common.workspace');
    option.selected = participant.selected;
    option.isSelected = participant.selected;
    return option;
}

/**
 * Checks if the given userDetails is currentUser or not.
 * Note: We can't migrate this off of using logins because this is used to check if you're trying to start a chat with
 * yourself or a different user, and people won't be starting new chats via accountID usually.
 */
function isCurrentUser(userDetails: PersonalDetails): boolean {
    if (!userDetails) {
        return false;
    }

    // If user login is a mobile number, append sms domain if not appended already.
    const userDetailsLogin = addSMSDomainIfPhoneNumber(userDetails.login ?? '');

    if (currentUserLogin?.toLowerCase() === userDetailsLogin.toLowerCase()) {
        return true;
    }

    // Check if userDetails login exists in loginList
    return Object.keys(loginList ?? {}).some((login) => login.toLowerCase() === userDetailsLogin.toLowerCase());
}

/**
 * Calculates count of all enabled options
 */
function getEnabledCategoriesCount(options: PolicyCategories): number {
    return Object.values(options).filter((option) => option.enabled).length;
}

function getSearchValueForPhoneOrEmail(searchTerm: string) {
    const parsedPhoneNumber = parsePhoneNumber(appendCountryCode(Str.removeSMSDomain(searchTerm)));
    return parsedPhoneNumber.possible ? parsedPhoneNumber.number?.e164 ?? '' : searchTerm.toLowerCase();
}

/**
 * Verifies that there is at least one enabled option
 */
function hasEnabledOptions(options: PolicyCategories | PolicyTag[]): boolean {
    return Object.values(options).some((option: PolicyTag | PolicyCategory) => option.enabled && option.pendingAction !== CONST.RED_BRICK_ROAD_PENDING_ACTION.DELETE);
}

/**
 * Checks if a report option is selected based on matching accountID or reportID.
 *
 * @param reportOption - The report option to be checked.
 * @param selectedOptions - Array of selected options to compare with.
 * @returns true if the report option matches any of the selected options by accountID or reportID, false otherwise.
 */
function isReportSelected(reportOption: OptionData, selectedOptions: Array<Partial<OptionData>>) {
    if (!selectedOptions || selectedOptions.length === 0) {
        return false;
    }

    // eslint-disable-next-line @typescript-eslint/prefer-nullish-coalescing
    return selectedOptions.some((option) => (option.accountID && option.accountID === reportOption.accountID) || (option.reportID && option.reportID === reportOption.reportID));
}

function createOptionList(personalDetails: OnyxEntry<PersonalDetailsList>, reports?: OnyxCollection<Report>) {
    const reportMapForAccountIDs: Record<number, Report> = {};
    const allReportOptions: Array<SearchOption<Report>> = [];

    if (reports) {
        Object.values(reports).forEach((report) => {
            if (!report) {
                return;
            }

            const isOneOnOneChat = reportUtilsIsOneOnOneChat(report);
            const accountIDs = getParticipantsAccountIDsForDisplay(report);

            const isChatRoom = reportUtilsIsChatRoom(report);
            if ((!accountIDs || accountIDs.length === 0) && !isChatRoom) {
                return;
            }

            // Save the report in the map if this is a single participant so we can associate the reportID with the
            // personal detail option later. Individuals should not be associated with single participant
            // policyExpenseChats or chatRooms since those are not people.
            if (accountIDs.length <= 1 && isOneOnOneChat) {
                reportMapForAccountIDs[accountIDs[0]] = report;
            }

            allReportOptions.push({
                item: report,
                ...createOption(accountIDs, personalDetails, report, {}),
            });
        });
    }

    const allPersonalDetailsOptions = Object.values(personalDetails ?? {}).map((personalDetail) => ({
        item: personalDetail,
        ...createOption(
            [personalDetail?.accountID ?? CONST.DEFAULT_NUMBER_ID],
            personalDetails,
            reportMapForAccountIDs[personalDetail?.accountID ?? CONST.DEFAULT_NUMBER_ID],
            {},
            {showPersonalDetails: true},
        ),
    }));

    return {
        reports: allReportOptions,
        personalDetails: allPersonalDetailsOptions as Array<SearchOption<PersonalDetails>>,
    };
}

function createOptionFromReport(report: Report, personalDetails: OnyxEntry<PersonalDetailsList>) {
    const accountIDs = getParticipantsAccountIDsForDisplay(report);

    return {
        item: report,
        ...createOption(accountIDs, personalDetails, report, {}),
    };
}

function orderPersonalDetailsOptions(options: OptionData[]) {
    // PersonalDetails should be ordered Alphabetically by default - https://github.com/Expensify/App/issues/8220#issuecomment-1104009435
    return lodashOrderBy(options, [(personalDetail) => personalDetail.text?.toLowerCase()], 'asc');
}

/**
 * Orders report options without grouping them by kind.
 * Usually used when there is no search value
 */
function orderReportOptions(options: OptionData[]) {
    return lodashOrderBy(options, [sortComparatorReportOptionByArchivedStatus, sortComparatorReportOptionByDate], ['asc', 'desc']);
}

/**
 * Ordering for report options when you have a search value, will order them by kind additionally.
 * @param options - list of options to be sorted
 * @param searchValue - search string
 * @returns a sorted list of options
 */
function orderReportOptionsWithSearch(
    options: OptionData[],
    searchValue: string,
    {preferChatRoomsOverThreads = false, preferPolicyExpenseChat = false, preferRecentExpenseReports = false}: OrderReportOptionsConfig = {},
) {
    const orderedByDate = orderReportOptions(options);

    return lodashOrderBy(
        orderedByDate,
        [
            // Sorting by kind:
            (option) => {
                if (option.isPolicyExpenseChat && preferPolicyExpenseChat && option.policyID === activePolicyID) {
                    return 0;
                }

                if (option.isSelfDM) {
                    return -1;
                }
                if (preferRecentExpenseReports && !!option?.lastIOUCreationDate) {
                    return 1;
                }
                if (preferRecentExpenseReports && option.isPolicyExpenseChat) {
                    return 1;
                }
                if (preferChatRoomsOverThreads && option.isThread) {
                    return 4;
                }
                if (!!option.isChatRoom || option.private_isArchived) {
                    return 3;
                }
                if (!option.login) {
                    return 2;
                }
                if (option.login.toLowerCase() !== searchValue?.toLowerCase()) {
                    return 1;
                }

                // When option.login is an exact match with the search value, returning 0 puts it at the top of the option list
                return 0;
            },
            // For Submit Expense flow, prioritize the most recent expense reports and then policy expense chats (without expense requests)
            preferRecentExpenseReports ? (option) => option?.lastIOUCreationDate ?? '' : '',
            preferRecentExpenseReports ? (option) => option?.isPolicyExpenseChat : 0,
        ],
        ['asc', 'desc', 'desc'],
    );
}

function orderWorkspaceOptions(options: OptionData[]): OptionData[] {
    return options.sort((a, b) => {
        // Check if `a` is the default workspace
        if (a.isPolicyExpenseChat && a.policyID === activePolicyID) {
            return -1;
        }

        // Check if `b` is the default workspace
        if (b.isPolicyExpenseChat && b.policyID === activePolicyID) {
            return 1;
        }

        return 0;
    });
}

function sortComparatorReportOptionByArchivedStatus(option: OptionData) {
    return option.private_isArchived ? 1 : 0;
}

function sortComparatorReportOptionByDate(options: OptionData) {
    // If there is no date (ie. a personal detail option), the option will be sorted to the bottom
    // (comparing a dateString > '' returns true, and we are sorting descending, so the dateString will come before '')
    return options.lastVisibleActionCreated ?? '';
}

/**
 * Sorts reports and personal details independently.
 */
function orderOptions(options: ReportAndPersonalDetailOptions): ReportAndPersonalDetailOptions;

/**
 * Sorts reports and personal details independently, but prioritizes the search value.
 */
function orderOptions(options: ReportAndPersonalDetailOptions, searchValue: string, config?: OrderReportOptionsConfig): ReportAndPersonalDetailOptions;
function orderOptions(options: ReportAndPersonalDetailOptions, searchValue?: string, config?: OrderReportOptionsConfig): ReportAndPersonalDetailOptions {
    let orderedReportOptions: OptionData[];
    if (searchValue) {
        orderedReportOptions = orderReportOptionsWithSearch(options.recentReports, searchValue, config);
    } else {
        orderedReportOptions = orderReportOptions(options.recentReports);
    }
    const orderedPersonalDetailsOptions = orderPersonalDetailsOptions(options.personalDetails);
    const orderedWorkspaceChats = orderWorkspaceOptions(options?.workspaceChats ?? []);

    return {
        recentReports: orderedReportOptions,
        personalDetails: orderedPersonalDetailsOptions,
        workspaceChats: orderedWorkspaceChats,
    };
}

function canCreateOptimisticPersonalDetailOption({
    recentReportOptions,
    personalDetailsOptions,
    currentUserOption,
    searchValue,
}: {
    recentReportOptions: OptionData[];
    personalDetailsOptions: OptionData[];
    currentUserOption?: OptionData | null;
    searchValue: string;
}) {
    if (recentReportOptions.length + personalDetailsOptions.length > 0) {
        return false;
    }
    if (!currentUserOption) {
        return true;
    }
    return currentUserOption.login !== addSMSDomainIfPhoneNumber(searchValue ?? '').toLowerCase() && currentUserOption.login !== searchValue?.toLowerCase();
}

/**
 * We create a new user option if the following conditions are satisfied:
 * - There's no matching recent report and personal detail option
 * - The searchValue is a valid email or phone number
 * - If prop shouldAcceptName = true, the searchValue can be also a normal string
 * - The searchValue isn't the current personal detail login
 */
function getUserToInviteOption({
    searchValue,
    loginsToExclude = {},
    selectedOptions = [],
    reportActions = {},
    showChatPreviewLine = false,
    shouldAcceptName = false,
}: GetUserToInviteConfig): OptionData | null {
    if (!searchValue) {
        return null;
    }

    const parsedPhoneNumber = parsePhoneNumber(appendCountryCode(Str.removeSMSDomain(searchValue)));
    const isCurrentUserLogin = isCurrentUser({login: searchValue} as PersonalDetails);
    const isInSelectedOption = selectedOptions.some((option) => 'login' in option && option.login === searchValue);
    const isValidEmail = Str.isValidEmail(searchValue) && !Str.isDomainEmail(searchValue) && !Str.endsWith(searchValue, CONST.SMS.DOMAIN);
    const isValidPhoneNumber = parsedPhoneNumber.possible && Str.isValidE164Phone(getPhoneNumberWithoutSpecialChars(parsedPhoneNumber.number?.input ?? ''));
    const isInOptionToExclude = loginsToExclude[addSMSDomainIfPhoneNumber(searchValue).toLowerCase()];

    if (isCurrentUserLogin || isInSelectedOption || (!isValidEmail && !isValidPhoneNumber && !shouldAcceptName) || isInOptionToExclude) {
        return null;
    }

    // Generates an optimistic account ID for new users not yet saved in Onyx
    const optimisticAccountID = generateAccountID(searchValue);
    const personalDetailsExtended = {
        ...allPersonalDetails,
        [optimisticAccountID]: {
            accountID: optimisticAccountID,
            login: searchValue,
        },
    };
    const userToInvite = createOption([optimisticAccountID], personalDetailsExtended, null, reportActions, {
        showChatPreviewLine,
    });
    userToInvite.isOptimisticAccount = true;
    userToInvite.login = isValidEmail || isValidPhoneNumber ? searchValue : '';
    // eslint-disable-next-line @typescript-eslint/prefer-nullish-coalescing
    userToInvite.text = userToInvite.text || searchValue;
    // eslint-disable-next-line @typescript-eslint/prefer-nullish-coalescing
    userToInvite.alternateText = userToInvite.alternateText || searchValue;

    // If user doesn't exist, use a fallback avatar
    userToInvite.icons = [
        {
            source: FallbackAvatar,
            id: optimisticAccountID,
            name: searchValue,
            type: CONST.ICON_TYPE_AVATAR,
        },
    ];

    return userToInvite;
}

function getValidReports(reports: OptionList['reports'], config: GetValidReportsConfig): GetValidReportsReturnTypeCombined {
    const {
        betas = [],
        includeMultipleParticipantReports = false,
        showChatPreviewLine = false,
        forcePolicyNamePreview = false,
        includeOwnedWorkspaceChats = false,
        includeThreads = false,
        includeTasks = false,
        includeMoneyRequests = false,
        includeReadOnly = true,
        transactionViolations = {},
        includeSelfDM = false,
        includeInvoiceRooms = false,
        action,
        selectedOptions = [],
        includeP2P = true,
        includeDomainEmail = false,
        shouldBoldTitleByDefault = true,
        loginsToExclude = {},
        shouldSeparateSelfDMChat,
        shouldSeparateWorkspaceChat,
    } = config;
    const topmostReportId = Navigation.getTopmostReportId();

    const validReportOptions: OptionData[] = [];
    const workspaceChats: OptionData[] = [];
    let selfDMChat: OptionData | undefined;
    const preferRecentExpenseReports = action === CONST.IOU.ACTION.CREATE;

    for (let i = 0; i < reports.length; i++) {
        // eslint-disable-next-line rulesdir/prefer-at
        const option = reports[i];
        const report = option.item;
        const doesReportHaveViolations = shouldDisplayViolationsRBRInLHN(report, transactionViolations);

        const shouldBeInOptionList = shouldReportBeInOptionList({
            report,
            currentReportId: topmostReportId,
            betas,
            policies,
            doesReportHaveViolations,
            isInFocusMode: false,
            excludeEmptyChats: false,
            includeSelfDM,
            login: option.login,
            includeDomainEmail,
        });

        if (!shouldBeInOptionList) {
            continue;
        }

        const isThread = option.isThread;
        const isTaskReport = option.isTaskReport;
        const isPolicyExpenseChat = option.isPolicyExpenseChat;
        const isMoneyRequestReport = option.isMoneyRequestReport;
        const isSelfDM = option.isSelfDM;
        const isChatRoom = option.isChatRoom;
        const accountIDs = getParticipantsAccountIDsForDisplay(report);

        if (isPolicyExpenseChat && report.isOwnPolicyExpenseChat && !includeOwnedWorkspaceChats) {
            continue;
        }

        // When passing includeP2P false we are trying to hide features from users that are not ready for P2P and limited to workspace chats only.
        if (!includeP2P && !isPolicyExpenseChat) {
            continue;
        }

        if (isSelfDM && !includeSelfDM) {
            continue;
        }

        if (isThread && !includeThreads) {
            continue;
        }

        if (isTaskReport && !includeTasks) {
            continue;
        }

        if (isMoneyRequestReport && !includeMoneyRequests) {
            continue;
        }

        if (!canUserPerformWriteAction(report) && !includeReadOnly) {
            continue;
        }

        // In case user needs to add credit bank account, don't allow them to submit an expense from the workspace.
        if (includeOwnedWorkspaceChats && hasIOUWaitingOnCurrentUserBankAccount(report)) {
            continue;
        }

        if ((!accountIDs || accountIDs.length === 0) && !isChatRoom) {
            continue;
        }

        if (option.login === CONST.EMAIL.NOTIFICATIONS) {
            continue;
        }

        const isCurrentUserOwnedPolicyExpenseChatThatCouldShow =
            option.isPolicyExpenseChat && option.ownerAccountID === currentUserAccountID && includeOwnedWorkspaceChats && !option.private_isArchived;

        const shouldShowInvoiceRoom =
            includeInvoiceRooms && isInvoiceRoom(option.item) && isPolicyAdmin(option.policyID, policies) && !option.private_isArchived && canSendInvoiceFromWorkspace(option.policyID);

        /*
        Exclude the report option if it doesn't meet any of the following conditions:
        - It is not an owned policy expense chat that could be shown
        - Multiple participant reports are not included
        - It doesn't have a login
        - It is not an invoice room that should be shown
        */
        if (!isCurrentUserOwnedPolicyExpenseChatThatCouldShow && !includeMultipleParticipantReports && !option.login && !shouldShowInvoiceRoom) {
            continue;
        }

        // If we're excluding threads, check the report to see if it has a single participant and if the participant is already selected
        if (!includeThreads && ((!!option.login && loginsToExclude[option.login]) || loginsToExclude[option.reportID])) {
            continue;
        }

        if (action === CONST.IOU.ACTION.CATEGORIZE) {
            const reportPolicy = allPolicies?.[`${ONYXKEYS.COLLECTION.POLICY}${option.policyID}`];
            if (!reportPolicy?.areCategoriesEnabled) {
                continue;
            }
        }

        /**
         * By default, generated options does not have the chat preview line enabled.
         * If showChatPreviewLine or forcePolicyNamePreview are true, let's generate and overwrite the alternate text.
         */
        const alternateText = getAlternateText(option, {showChatPreviewLine, forcePolicyNamePreview});
        const isSelected = isReportSelected(option, selectedOptions);
        const isBold = shouldBoldTitleByDefault || shouldUseBoldText(option);
        let lastIOUCreationDate;

        // Add a field to sort the recent reports by the time of last IOU request for create actions
        if (preferRecentExpenseReports) {
            const reportPreviewAction = allSortedReportActions[option.reportID]?.find((reportAction) => isActionOfType(reportAction, CONST.REPORT.ACTIONS.TYPE.REPORT_PREVIEW));

            if (reportPreviewAction) {
                const iouReportID = getIOUReportIDFromReportActionPreview(reportPreviewAction);
                const iouReportActions = iouReportID ? allSortedReportActions[iouReportID] ?? [] : [];
                const lastIOUAction = iouReportActions.find((iouAction) => iouAction.actionName === CONST.REPORT.ACTIONS.TYPE.IOU);
                if (lastIOUAction) {
                    lastIOUCreationDate = lastIOUAction.lastModified;
                }
            }
        }

        const newReportOption = {
            ...option,
            alternateText,
            isSelected,
            isBold,
            lastIOUCreationDate,
        };

        if (shouldSeparateWorkspaceChat && newReportOption.isOwnPolicyExpenseChat && !newReportOption.private_isArchived) {
            newReportOption.text = getPolicyName({report});
            newReportOption.alternateText = translateLocal('workspace.common.workspace');
            if (report?.policyID) {
                const policy = allPolicies?.[`${ONYXKEYS.COLLECTION.POLICY}${report.policyID}`];
                const submitToAccountID = getSubmitToAccountID(policy, report);
                const submitsToAccountDetails = allPersonalDetails?.[submitToAccountID];
                const subtitle = submitsToAccountDetails?.displayName ?? submitsToAccountDetails?.login;

                if (subtitle) {
                    newReportOption.alternateText = translateLocal('iou.submitsTo', {name: subtitle ?? ''});
                }
            }
            workspaceChats.push(newReportOption);
        } else if (shouldSeparateSelfDMChat && newReportOption.isSelfDM) {
            selfDMChat = newReportOption;
        } else {
            validReportOptions.push(newReportOption);
        }
    }

    return {
        recentReports: validReportOptions,
        workspaceOptions: workspaceChats,
        selfDMOption: selfDMChat,
    };
}

/**
 * Whether user submitted already an expense or scanned receipt
 */
function getIsUserSubmittedExpenseOrScannedReceipt(): boolean {
    return !!nvpDismissedProductTraining?.[CONST.PRODUCT_TRAINING_TOOLTIP_NAMES.SCAN_TEST_TOOLTIP];
}

/**
 * Whether the report is a Manager McTest report
 */
function isManagerMcTestReport(report: SearchOption<Report>): boolean {
    return report.participantsList?.some((participant) => participant.accountID === CONST.ACCOUNT_ID.MANAGER_MCTEST) ?? false;
}

function getValidPersonalDetailOptions(
    options: OptionList['personalDetails'],
    {
        loginsToExclude = {},
        includeDomainEmail = false,
        shouldBoldTitleByDefault = false,
        currentUserRef,
    }: {
        loginsToExclude?: Record<string, boolean>;
        includeDomainEmail?: boolean;
        shouldBoldTitleByDefault: boolean;
        // If the current user is found in the options and you pass an object ref, it will be assigned
        currentUserRef?: {
            current?: OptionData;
        };
    },
) {
    const personalDetailsOptions: OptionData[] = [];
    for (let i = 0; i < options.length; i++) {
        // eslint-disable-next-line rulesdir/prefer-at
        const detail = options[i];
        if (
            !detail?.login ||
            !detail.accountID ||
            !!detail?.isOptimisticPersonalDetail ||
            (!includeDomainEmail && Str.isDomainEmail(detail.login)) ||
            // Exclude the setup specialist from the list of personal details as it's a fallback if guide is not assigned
            detail?.login === CONST.SETUP_SPECIALIST_LOGIN
        ) {
            continue;
        }

        if (currentUserRef && !!currentUserLogin && detail.login === currentUserLogin) {
            // eslint-disable-next-line no-param-reassign
            currentUserRef.current = detail;
        }

        if (loginsToExclude[detail.login]) {
            continue;
        }

        detail.isBold = shouldBoldTitleByDefault;

        personalDetailsOptions.push(detail);
    }

    return personalDetailsOptions;
}

/**
 * Options are reports and personal details. This function filters out the options that are not valid to be displayed.
 */
function getValidOptions(
    options: OptionList,
    {
        excludeLogins = {},
        includeSelectedOptions = false,
        includeRecentReports = true,
        recentAttendees,
        selectedOptions = [],
        shouldSeparateSelfDMChat = false,
        shouldSeparateWorkspaceChat = false,
        excludeHiddenThreads = false,
        excludeHiddenChatRoom = false,
        canShowManagerMcTest = false,
        ...config
    }: GetOptionsConfig = {},
): Options {
    const userHasReportWithManagerMcTest = Object.values(options.reports).some((report) => isManagerMcTestReport(report));

    // Gather shared configs:
    const loginsToExclude: Record<string, boolean> = {
        [CONST.EMAIL.NOTIFICATIONS]: true,
        ...excludeLogins,
        // Exclude Manager McTest if selection is made from Create or Submit flow
        [CONST.EMAIL.MANAGER_MCTEST]:
            !canShowManagerMcTest ||
            (getIsUserSubmittedExpenseOrScannedReceipt() && !userHasReportWithManagerMcTest) ||
            !Permissions.canUseManagerMcTest(config.betas) ||
            isUserInvitedToWorkspace(),
    };
    // If we're including selected options from the search results, we only want to exclude them if the search input is empty
    // This is because on certain pages, we show the selected options at the top when the search input is empty
    // This prevents the issue of seeing the selected option twice if you have them as a recent chat and select them
    if (!includeSelectedOptions) {
        selectedOptions.forEach((option) => {
            if (!option.login) {
                return;
            }
            loginsToExclude[option.login] = true;
        });
    }
    const {includeP2P = true, shouldBoldTitleByDefault = true, includeDomainEmail = false, ...getValidReportsConfig} = config;

    // Get valid recent reports:
    let recentReportOptions: OptionData[] = [];
    let workspaceChats: OptionData[] = [];
    let selfDMChat: OptionData | undefined;
    if (includeRecentReports) {
        const {recentReports, workspaceOptions, selfDMOption} = getValidReports(options.reports, {
            ...getValidReportsConfig,
            includeP2P,
            includeDomainEmail,
            selectedOptions,
            loginsToExclude,
            shouldBoldTitleByDefault,
            shouldSeparateSelfDMChat,
            shouldSeparateWorkspaceChat,
        });
        recentReportOptions = recentReports;
        workspaceChats = workspaceOptions;
        selfDMChat = selfDMOption;
    } else if (recentAttendees && recentAttendees?.length > 0) {
        recentAttendees.filter((attendee) => {
            const login = attendee.login ?? attendee.displayName;
            if (login) {
                loginsToExclude[login] = true;
                return true;
            }

            return false;
        });
        recentReportOptions = recentAttendees as OptionData[];
    }

    // Get valid personal details and check if we can find the current user:
    let personalDetailsOptions: OptionData[] = [];
    const currentUserRef = {
        current: undefined as OptionData | undefined,
    };
    if (includeP2P) {
        let personalDetailLoginsToExclude = loginsToExclude;
        if (currentUserLogin) {
            personalDetailLoginsToExclude = {
                ...loginsToExclude,
                [currentUserLogin]: true,
            };
        }

        personalDetailsOptions = getValidPersonalDetailOptions(options.personalDetails, {
            loginsToExclude: personalDetailLoginsToExclude,
            shouldBoldTitleByDefault,
            includeDomainEmail,
            currentUserRef,
        });
    }

    if (excludeHiddenThreads) {
        recentReportOptions = recentReportOptions.filter((option) => !option.isThread || option.notificationPreference !== CONST.REPORT.NOTIFICATION_PREFERENCE.HIDDEN);
    }

    if (excludeHiddenChatRoom) {
        recentReportOptions = recentReportOptions.filter((option) => !option.isChatRoom || option.notificationPreference !== CONST.REPORT.NOTIFICATION_PREFERENCE.HIDDEN);
    }

    return {
        personalDetails: personalDetailsOptions,
        recentReports: recentReportOptions,
        currentUserOption: currentUserRef.current,
        // User to invite is generated by the search input of a user.
        // As this function isn't concerned with any search input yet, this is null (will be set when using filterOptions).
        userToInvite: null,
        workspaceChats,
        selfDMChat,
    };
}

/**
 * Build the options for the Search view
 */
function getSearchOptions(options: OptionList, betas: Beta[] = [], isUsedInChatFinder = true): Options {
    Timing.start(CONST.TIMING.LOAD_SEARCH_OPTIONS);
    Performance.markStart(CONST.TIMING.LOAD_SEARCH_OPTIONS);
    const optionList = getValidOptions(options, {
        betas,
        includeRecentReports: true,
        includeMultipleParticipantReports: true,
        showChatPreviewLine: isUsedInChatFinder,
        includeP2P: true,
        includeOwnedWorkspaceChats: true,
        includeThreads: true,
        includeMoneyRequests: true,
        includeTasks: true,
        includeSelfDM: true,
        shouldBoldTitleByDefault: !isUsedInChatFinder,
        excludeHiddenThreads: true,
        excludeHiddenChatRoom: true,
    });
    const orderedOptions = orderOptions(optionList);
    Timing.end(CONST.TIMING.LOAD_SEARCH_OPTIONS);
    Performance.markEnd(CONST.TIMING.LOAD_SEARCH_OPTIONS);

    return {
        ...optionList,
        ...orderedOptions,
    };
}

function getShareLogOptions(options: OptionList, betas: Beta[] = []): Options {
    return getValidOptions(options, {
        betas,
        includeMultipleParticipantReports: true,
        includeP2P: true,
        forcePolicyNamePreview: true,
        includeOwnedWorkspaceChats: true,
        includeSelfDM: true,
        includeThreads: true,
        includeReadOnly: false,
    });
}

/**
 * Build the IOUConfirmation options for showing the payee personalDetail
 */
function getIOUConfirmationOptionsFromPayeePersonalDetail(personalDetail: OnyxEntry<PersonalDetails>, amountText?: string): PayeePersonalDetails {
    const login = personalDetail?.login ?? '';
    return {
        text: formatPhoneNumber(getDisplayNameOrDefault(personalDetail, login)),
        alternateText: formatPhoneNumber(login || getDisplayNameOrDefault(personalDetail, '', false)),
        icons: [
            {
                source: personalDetail?.avatar ?? FallbackAvatar,
                name: personalDetail?.login ?? '',
                type: CONST.ICON_TYPE_AVATAR,
                id: personalDetail?.accountID,
            },
        ],
        descriptiveText: amountText ?? '',
        login: personalDetail?.login ?? '',
        accountID: personalDetail?.accountID ?? CONST.DEFAULT_NUMBER_ID,
        keyForList: String(personalDetail?.accountID ?? CONST.DEFAULT_NUMBER_ID),
        isInteractive: false,
    };
}

function getAttendeeOptions(
    reports: Array<SearchOption<Report>>,
    personalDetails: Array<SearchOption<PersonalDetails>>,
    betas: OnyxEntry<Beta[]>,
    attendees: Attendee[],
    recentAttendees: Attendee[],
    includeOwnedWorkspaceChats = false,
    includeP2P = true,
    includeInvoiceRooms = false,
    action: IOUAction | undefined = undefined,
) {
    return getValidOptions(
        {reports, personalDetails},
        {
            betas,
            selectedOptions: attendees,
            excludeLogins: CONST.EXPENSIFY_EMAILS_OBJECT,
            includeOwnedWorkspaceChats,
            includeRecentReports: false,
            includeP2P,
            includeSelectedOptions: false,
            includeSelfDM: false,
            includeInvoiceRooms,
            action,
            recentAttendees,
        },
    );
}

/**
 * Build the options for the Share Destination for a Task
 */

function getShareDestinationOptions(
    reports: Array<SearchOption<Report>> = [],
    personalDetails: Array<SearchOption<PersonalDetails>> = [],
    betas: OnyxEntry<Beta[]> = [],
    selectedOptions: Array<Partial<OptionData>> = [],
    excludeLogins: Record<string, boolean> = {},
    includeOwnedWorkspaceChats = true,
) {
    return getValidOptions(
        {reports, personalDetails},
        {
            betas,
            selectedOptions,
            includeMultipleParticipantReports: true,
            showChatPreviewLine: true,
            forcePolicyNamePreview: true,
            includeThreads: true,
            includeMoneyRequests: true,
            includeTasks: true,
            excludeLogins,
            includeOwnedWorkspaceChats,
            includeSelfDM: true,
        },
    );
}

/**
 * Format personalDetails or userToInvite to be shown in the list
 *
 * @param member - personalDetails or userToInvite
 * @param config - keys to overwrite the default values
 */
function formatMemberForList(member: OptionData): MemberForList {
    const accountID = member.accountID;

    return {
        // eslint-disable-next-line @typescript-eslint/prefer-nullish-coalescing
        text: member.text || member.displayName || '',
        // eslint-disable-next-line @typescript-eslint/prefer-nullish-coalescing
        alternateText: member.alternateText || member.login || '',
        // eslint-disable-next-line @typescript-eslint/prefer-nullish-coalescing
        keyForList: member.keyForList || String(accountID ?? CONST.DEFAULT_NUMBER_ID) || '',
        isSelected: member.isSelected ?? false,
        isDisabled: member.isDisabled ?? false,
        accountID,
        login: member.login ?? '',
        icons: member.icons,
        pendingAction: member.pendingAction,
        reportID: member.reportID,
    };
}

/**
 * Build the options for the Workspace Member Invite view
 */
function getMemberInviteOptions(
    personalDetails: Array<SearchOption<PersonalDetails>>,
    betas: Beta[] = [],
    excludeLogins: Record<string, boolean> = {},
    includeSelectedOptions = false,
    reports: Array<SearchOption<Report>> = [],
    includeRecentReports = false,
): Options {
    const options = getValidOptions(
        {reports, personalDetails},
        {
            betas,
            includeP2P: true,
            excludeLogins,
            includeSelectedOptions,
            includeRecentReports,
        },
    );

    const orderedOptions = orderOptions(options);
    return {
        ...options,
        personalDetails: orderedOptions.personalDetails,
        recentReports: orderedOptions.recentReports,
    };
}

/**
 * Helper method that returns the text to be used for the header's message and title (if any)
 */
function getHeaderMessage(hasSelectableOptions: boolean, hasUserToInvite: boolean, searchValue: string, hasMatchedParticipant = false): string {
    const isValidPhone = parsePhoneNumber(appendCountryCode(searchValue)).possible;

    const isValidEmail = Str.isValidEmail(searchValue);

    if (searchValue && CONST.REGEX.DIGITS_AND_PLUS.test(searchValue) && !isValidPhone && !hasSelectableOptions) {
        return translate(preferredLocale, 'messages.errorMessageInvalidPhone');
    }

    // Without a search value, it would be very confusing to see a search validation message.
    // Therefore, this skips the validation when there is no search value.
    if (searchValue && !hasSelectableOptions && !hasUserToInvite) {
        if (/^\d+$/.test(searchValue) && !isValidPhone) {
            return translate(preferredLocale, 'messages.errorMessageInvalidPhone');
        }
        if (/@/.test(searchValue) && !isValidEmail) {
            return translate(preferredLocale, 'messages.errorMessageInvalidEmail');
        }
        if (hasMatchedParticipant && (isValidEmail || isValidPhone)) {
            return '';
        }
        return translate(preferredLocale, 'common.noResultsFound');
    }

    return '';
}

/**
 * Helper method for non-user lists (eg. categories and tags) that returns the text to be used for the header's message and title (if any)
 */
function getHeaderMessageForNonUserList(hasSelectableOptions: boolean, searchValue: string): string {
    if (searchValue && !hasSelectableOptions) {
        return translate(preferredLocale, 'common.noResultsFound');
    }
    return '';
}

/**
 * Helper method to check whether an option can show tooltip or not
 */
function shouldOptionShowTooltip(option: OptionData): boolean {
    return !option.private_isArchived;
}

/**
 * Handles the logic for displaying selected participants from the search term
 */
function formatSectionsFromSearchTerm(
    searchTerm: string,
    selectedOptions: OptionData[],
    filteredRecentReports: OptionData[],
    filteredPersonalDetails: OptionData[],
    personalDetails: OnyxEntry<PersonalDetailsList> = {},
    shouldGetOptionDetails = false,
    filteredWorkspaceChats: OptionData[] = [],
): SectionForSearchTerm {
    // We show the selected participants at the top of the list when there is no search term or maximum number of participants has already been selected
    // However, if there is a search term we remove the selected participants from the top of the list unless they are part of the search results
    // This clears up space on mobile views, where if you create a group with 4+ people you can't see the selected participants and the search results at the same time
    if (searchTerm === '') {
        return {
            section: {
                title: undefined,
                data: shouldGetOptionDetails
                    ? selectedOptions.map((participant) => {
                          const isReportPolicyExpenseChat = participant.isPolicyExpenseChat ?? false;
                          return isReportPolicyExpenseChat ? getPolicyExpenseReportOption(participant) : getParticipantsOption(participant, personalDetails);
                      })
                    : selectedOptions,
                shouldShow: selectedOptions.length > 0,
            },
        };
    }

    const cleanSearchTerm = searchTerm.trim().toLowerCase();
    // If you select a new user you don't have a contact for, they won't get returned as part of a recent report or personal details
    // This will add them to the list of options, deduping them if they already exist in the other lists
    const selectedParticipantsWithoutDetails = selectedOptions.filter((participant) => {
        const accountID = participant.accountID ?? null;
        const isPartOfSearchTerm = getPersonalDetailSearchTerms(participant).join(' ').toLowerCase().includes(cleanSearchTerm);
        const isReportInRecentReports = filteredRecentReports.some((report) => report.accountID === accountID) || filteredWorkspaceChats.some((report) => report.accountID === accountID);
        const isReportInPersonalDetails = filteredPersonalDetails.some((personalDetail) => personalDetail.accountID === accountID);

        return isPartOfSearchTerm && !isReportInRecentReports && !isReportInPersonalDetails;
    });

    return {
        section: {
            title: undefined,
            data: shouldGetOptionDetails
                ? selectedParticipantsWithoutDetails.map((participant) => {
                      const isReportPolicyExpenseChat = participant.isPolicyExpenseChat ?? false;
                      return isReportPolicyExpenseChat ? getPolicyExpenseReportOption(participant) : getParticipantsOption(participant, personalDetails);
                  })
                : selectedParticipantsWithoutDetails,
            shouldShow: selectedParticipantsWithoutDetails.length > 0,
        },
    };
}

/**
 * Helper method to get the `keyForList` for the first option in the OptionsList
 */
function getFirstKeyForList(data?: Option[] | null) {
    if (!data?.length) {
        return '';
    }

    const firstNonEmptyDataObj = data.at(0);

    return firstNonEmptyDataObj?.keyForList ? firstNonEmptyDataObj?.keyForList : '';
}

function getPersonalDetailSearchTerms(item: Partial<OptionData>) {
    return [item.participantsList?.[0]?.displayName ?? '', item.login ?? '', item.login?.replace(CONST.EMAIL_SEARCH_REGEX, '') ?? ''];
}

function getCurrentUserSearchTerms(item: OptionData) {
    return [item.text ?? '', item.login ?? '', item.login?.replace(CONST.EMAIL_SEARCH_REGEX, '') ?? ''];
}

/**
 * Remove the personal details for the DMs that are already in the recent reports so that we don't show duplicates.
 */
function filteredPersonalDetailsOfRecentReports(recentReports: OptionData[], personalDetails: OptionData[]) {
    const excludedLogins = new Set(recentReports.map((report) => report.login));
    return personalDetails.filter((personalDetail) => !excludedLogins.has(personalDetail.login));
}

/**
 * Filters options based on the search input value
 */
function filterReports(reports: OptionData[], searchTerms: string[]): OptionData[] {
    const normalizedSearchTerms = searchTerms.map((term) => StringUtils.normalizeAccents(term));
    // We search eventually for multiple whitespace separated search terms.
    // We start with the search term at the end, and then narrow down those filtered search results with the next search term.
    // We repeat (reduce) this until all search terms have been used:
    const filteredReports = normalizedSearchTerms.reduceRight(
        (items, term) =>
            filterArrayByMatch(items, term, (item) => {
                const values: string[] = [];
                if (item.text) {
                    values.push(StringUtils.normalizeAccents(item.text));
                    values.push(StringUtils.normalizeAccents(item.text).replace(/['-]/g, ''));
                }

                if (item.login) {
                    values.push(StringUtils.normalizeAccents(item.login));
                    values.push(StringUtils.normalizeAccents(item.login.replace(CONST.EMAIL_SEARCH_REGEX, '')));
                }

                if (item.isThread) {
                    if (item.alternateText) {
                        values.push(StringUtils.normalizeAccents(item.alternateText));
                    }
                } else if (!!item.isChatRoom || !!item.isPolicyExpenseChat) {
                    if (item.subtitle) {
                        values.push(StringUtils.normalizeAccents(item.subtitle));
                    }
                }

                return uniqFast(values);
            }),
        // We start from all unfiltered reports:
        reports,
    );

    return filteredReports;
}

function filterWorkspaceChats(reports: OptionData[], searchTerms: string[]): OptionData[] {
    const filteredReports = searchTerms.reduceRight(
        (items, term) =>
            filterArrayByMatch(items, term, (item) => {
                const values: string[] = [];
                if (item.text) {
                    values.push(item.text);
                }
                return uniqFast(values);
            }),
        // We start from all unfiltered reports:
        reports,
    );

    return filteredReports;
}

function filterPersonalDetails(personalDetails: OptionData[], searchTerms: string[]): OptionData[] {
    return searchTerms.reduceRight(
        (items, term) =>
            filterArrayByMatch(items, term, (item) => {
                const values = getPersonalDetailSearchTerms(item);
                return uniqFast(values);
            }),
        personalDetails,
    );
}

function filterCurrentUserOption(currentUserOption: OptionData | null | undefined, searchTerms: string[]): OptionData | null | undefined {
    return searchTerms.reduceRight((item, term) => {
        if (!item) {
            return null;
        }

        const currentUserOptionSearchText = uniqFast(getCurrentUserSearchTerms(item)).join(' ');
        return isSearchStringMatch(term, currentUserOptionSearchText) ? item : null;
    }, currentUserOption);
}

function filterUserToInvite(options: Omit<Options, 'userToInvite'>, searchValue: string, config?: FilterUserToInviteConfig): OptionData | null {
    const {canInviteUser = true, excludeLogins = {}} = config ?? {};
    if (!canInviteUser) {
        return null;
    }

    const canCreateOptimisticDetail = canCreateOptimisticPersonalDetailOption({
        recentReportOptions: options.recentReports,
        personalDetailsOptions: options.personalDetails,
        currentUserOption: options.currentUserOption,
        searchValue,
    });

    if (!canCreateOptimisticDetail) {
        return null;
    }

    const loginsToExclude: Record<string, boolean> = {
        [CONST.EMAIL.NOTIFICATIONS]: true,
        ...excludeLogins,
    };
    return getUserToInviteOption({
        searchValue,
        loginsToExclude,
        ...config,
    });
}

function filterSelfDMChat(report: OptionData, searchTerms: string[]): OptionData | undefined {
    const isMatch = searchTerms.every((term) => {
        const values: string[] = [];

        if (report.text) {
            values.push(report.text);
        }
        if (report.login) {
            values.push(report.login);
            values.push(report.login.replace(CONST.EMAIL_SEARCH_REGEX, ''));
        }
        if (report.isThread) {
            if (report.alternateText) {
                values.push(report.alternateText);
            }
        } else if (!!report.isChatRoom || !!report.isPolicyExpenseChat) {
            if (report.subtitle) {
                values.push(report.subtitle);
            }
        }

        // Remove duplicate values and check if the term matches any value
        return uniqFast(values).some((value) => value.includes(term));
    });

    return isMatch ? report : undefined;
}

function filterOptions(options: Options, searchInputValue: string, config?: FilterUserToInviteConfig): Options {
    const parsedPhoneNumber = parsePhoneNumber(appendCountryCode(Str.removeSMSDomain(searchInputValue)));
    const searchValue = parsedPhoneNumber.possible && parsedPhoneNumber.number?.e164 ? parsedPhoneNumber.number.e164 : searchInputValue.toLowerCase();
    const searchTerms = searchValue ? searchValue.split(' ') : [];

    const recentReports = filterReports(options.recentReports, searchTerms);
    const personalDetails = filterPersonalDetails(options.personalDetails, searchTerms);
    const currentUserOption = filterCurrentUserOption(options.currentUserOption, searchTerms);
    const userToInvite = filterUserToInvite(
        {
            recentReports,
            personalDetails,
            currentUserOption,
        },
        searchValue,
        config,
    );
    const workspaceChats = filterWorkspaceChats(options.workspaceChats ?? [], searchTerms);

    const selfDMChat = options.selfDMChat ? filterSelfDMChat(options.selfDMChat, searchTerms) : undefined;

    return {
        personalDetails,
        recentReports,
        userToInvite,
        currentUserOption,
        workspaceChats,
        selfDMChat,
    };
}

type AllOrderConfigs = OrderReportOptionsConfig & OrderOptionsConfig;
type FilterAndOrderConfig = FilterUserToInviteConfig & AllOrderConfigs;

/**
 * Orders the reports and personal details based on the search input value.
 * Personal details will be filtered out if they are part of the recent reports.
 * Additional configs can be applied.
 */
function combineOrderingOfReportsAndPersonalDetails(
    options: ReportAndPersonalDetailOptions,
    searchInputValue: string,
    {maxRecentReportsToShow, sortByReportTypeInSearch, ...orderReportOptionsConfig}: AllOrderConfigs = {},
): ReportAndPersonalDetailOptions {
    // sortByReportTypeInSearch will show the personal details as part of the recent reports
    if (sortByReportTypeInSearch) {
        const personalDetailsWithoutDMs = filteredPersonalDetailsOfRecentReports(options.recentReports, options.personalDetails);
        const reportsAndPersonalDetails = options.recentReports.concat(personalDetailsWithoutDMs);
        return orderOptions({recentReports: reportsAndPersonalDetails, personalDetails: []}, searchInputValue, orderReportOptionsConfig);
    }

    let orderedReports = orderReportOptionsWithSearch(options.recentReports, searchInputValue, orderReportOptionsConfig);
    if (typeof maxRecentReportsToShow === 'number') {
        orderedReports = orderedReports.slice(0, maxRecentReportsToShow);
    }

    const personalDetailsWithoutDMs = filteredPersonalDetailsOfRecentReports(orderedReports, options.personalDetails);
    const orderedPersonalDetails = orderPersonalDetailsOptions(personalDetailsWithoutDMs);

    return {
        recentReports: orderedReports,
        personalDetails: orderedPersonalDetails,
    };
}

/**
 * Filters and orders the options based on the search input value.
 * Note that personal details that are part of the recent reports will always be shown as part of the recent reports (ie. DMs).
 */
function filterAndOrderOptions(options: Options, searchInputValue: string, config: FilterAndOrderConfig = {}): Options {
    let filterResult = options;
    if (searchInputValue.trim().length > 0) {
        filterResult = filterOptions(options, searchInputValue, config);
    }

    const orderedOptions = combineOrderingOfReportsAndPersonalDetails(filterResult, searchInputValue, config);

    // on staging server, in specific cases (see issue) BE returns duplicated personalDetails entries
    const uniqueLogins = new Set<string>();
    orderedOptions.personalDetails = orderedOptions.personalDetails.filter((detail) => {
        const login = detail.login ?? '';
        if (uniqueLogins.has(login)) {
            return false;
        }
        uniqueLogins.add(login);
        return true;
    });

    return {
        ...filterResult,
        ...orderedOptions,
    };
}

function sortAlphabetically<T extends Partial<Record<TKey, string | undefined>>, TKey extends keyof T>(items: T[], key: TKey): T[] {
    return items.sort((a, b) => (a[key] ?? '').toLowerCase().localeCompare((b[key] ?? '').toLowerCase()));
}

function getEmptyOptions(): Options {
    return {
        recentReports: [],
        personalDetails: [],
        userToInvite: null,
        currentUserOption: null,
    };
}

function shouldUseBoldText(report: OptionData): boolean {
    const notificationPreference = report.notificationPreference ?? getReportNotificationPreference(report);
    return report.isUnread === true && notificationPreference !== CONST.REPORT.NOTIFICATION_PREFERENCE.MUTE && !isHiddenForCurrentUser(notificationPreference);
}

function getManagerMcTestParticipant(): Participant | undefined {
    const managerMcTestPersonalDetails = Object.values(allPersonalDetails ?? {}).find((personalDetails) => personalDetails?.login === CONST.EMAIL.MANAGER_MCTEST);
    const managerMcTestReport =
        managerMcTestPersonalDetails?.accountID && currentUserAccountID ? getChatByParticipants([managerMcTestPersonalDetails?.accountID, currentUserAccountID]) : undefined;
    return managerMcTestPersonalDetails ? {...getParticipantsOption(managerMcTestPersonalDetails, allPersonalDetails), reportID: managerMcTestReport?.reportID} : undefined;
}

export {
    getAvatarsForAccountIDs,
    isCurrentUser,
    isPersonalDetailsReady,
    getValidOptions,
    getValidPersonalDetailOptions,
    getSearchOptions,
    getShareDestinationOptions,
    getMemberInviteOptions,
    getHeaderMessage,
    getHeaderMessageForNonUserList,
    getSearchValueForPhoneOrEmail,
    getPersonalDetailsForAccountIDs,
    getIOUConfirmationOptionsFromPayeePersonalDetail,
    isSearchStringMatchUserDetails,
    getPolicyExpenseReportOption,
    getIOUReportIDOfLastAction,
    getParticipantsOption,
    isSearchStringMatch,
    shouldOptionShowTooltip,
    getLastActorDisplayName,
    getLastMessageTextForReport,
    getEnabledCategoriesCount,
    hasEnabledOptions,
    sortAlphabetically,
    formatMemberForList,
    formatSectionsFromSearchTerm,
    getShareLogOptions,
    orderOptions,
    filterUserToInvite,
    filterOptions,
    filteredPersonalDetailsOfRecentReports,
    orderReportOptions,
    orderReportOptionsWithSearch,
    orderPersonalDetailsOptions,
    filterAndOrderOptions,
    createOptionList,
    createOptionFromReport,
    getReportOption,
    getFirstKeyForList,
    canCreateOptimisticPersonalDetailOption,
    getUserToInviteOption,
    getPersonalDetailSearchTerms,
    getCurrentUserSearchTerms,
    getEmptyOptions,
    shouldUseBoldText,
    getAttendeeOptions,
    getAlternateText,
    getReportDisplayOption,
    hasReportErrors,
    combineOrderingOfReportsAndPersonalDetails,
    filterWorkspaceChats,
    orderWorkspaceOptions,
    filterSelfDMChat,
    filterReports,
    getIsUserSubmittedExpenseOrScannedReceipt,
    getManagerMcTestParticipant,
    shouldShowLastActorDisplayName,
};

export type {Section, SectionBase, MemberForList, Options, OptionList, SearchOption, Option, OptionTree, ReportAndPersonalDetailOptions};<|MERGE_RESOLUTION|>--- conflicted
+++ resolved
@@ -49,11 +49,8 @@
     getCombinedReportActions,
     getExportIntegrationLastMessageText,
     getIOUReportIDFromReportActionPreview,
-<<<<<<< HEAD
+    getLeaveRoomMessage,
     getMentionedAccountIDsFromAction,
-=======
-    getLeaveRoomMessage,
->>>>>>> d3910995
     getMessageOfOldDotReportAction,
     getOneTransactionThreadReportID,
     getOriginalMessage,
