/* eslint-disable no-continue */
import Str from 'expensify-common/lib/str';
// eslint-disable-next-line you-dont-need-lodash-underscore/get
import lodashGet from 'lodash/get';
import lodashOrderBy from 'lodash/orderBy';
import lodashSet from 'lodash/set';
import lodashSortBy from 'lodash/sortBy';
import Onyx from 'react-native-onyx';
import type {OnyxCollection, OnyxEntry} from 'react-native-onyx';
import type {SelectedTagOption} from '@components/TagPicker';
import CONST from '@src/CONST';
import type {TranslationPaths} from '@src/languages/types';
import ONYXKEYS from '@src/ONYXKEYS';
import type {
    Beta,
    Login,
    PersonalDetails,
    PersonalDetailsList,
    Policy,
    PolicyCategories,
    PolicyTag,
    PolicyTagList,
    PolicyTags,
    Report,
    ReportAction,
    ReportActions,
    TaxRate,
    TaxRates,
    TaxRatesWithDefault,
    Transaction,
    TransactionViolation,
} from '@src/types/onyx';
import type {Participant} from '@src/types/onyx/IOU';
import type * as OnyxCommon from '@src/types/onyx/OnyxCommon';
import type DeepValueOf from '@src/types/utils/DeepValueOf';
import type {EmptyObject} from '@src/types/utils/EmptyObject';
import {isEmptyObject} from '@src/types/utils/EmptyObject';
import times from '@src/utils/times';
import Timing from './actions/Timing';
import * as CollectionUtils from './CollectionUtils';
import * as ErrorUtils from './ErrorUtils';
import localeCompare from './LocaleCompare';
import * as LocalePhoneNumber from './LocalePhoneNumber';
import * as Localize from './Localize';
import * as LoginUtils from './LoginUtils';
import ModifiedExpenseMessage from './ModifiedExpenseMessage';
import Navigation from './Navigation/Navigation';
import Performance from './Performance';
import Permissions from './Permissions';
import * as PersonalDetailsUtils from './PersonalDetailsUtils';
import * as PhoneNumber from './PhoneNumber';
import * as PolicyUtils from './PolicyUtils';
import * as ReportActionUtils from './ReportActionsUtils';
import * as ReportUtils from './ReportUtils';
import * as TaskUtils from './TaskUtils';
import * as TransactionUtils from './TransactionUtils';
import * as UserUtils from './UserUtils';

type Option = Partial<ReportUtils.OptionData>;

/**
 * A narrowed version of `Option` is used when we have a guarantee that given values exist.
 */
type OptionTree = {
    text: string;
    keyForList: string;
    searchText: string;
    tooltipText: string;
    isDisabled: boolean;
    isSelected: boolean;
} & Option;

type PayeePersonalDetails = {
    text: string;
    alternateText: string;
    icons: OnyxCommon.Icon[];
    descriptiveText: string;
    login: string;
    accountID: number;
    keyForList: string;
};

type CategorySectionBase = {
    title: string | undefined;
    shouldShow: boolean;
    indexOffset: number;
};

type CategorySection = CategorySectionBase & {
    data: Option[];
};

type CategoryTreeSection = CategorySectionBase & {
    data: OptionTree[];
};

type Category = {
    name: string;
    enabled: boolean;
    isSelected?: boolean;
};

type Hierarchy = Record<string, Category & {[key: string]: Hierarchy & Category}>;

type GetOptionsConfig = {
    reportActions?: ReportActions;
    betas?: OnyxEntry<Beta[]>;
    selectedOptions?: Option[];
    maxRecentReportsToShow?: number;
    excludeLogins?: string[];
    includeMultipleParticipantReports?: boolean;
    includePersonalDetails?: boolean;
    includeRecentReports?: boolean;
    includeSelfDM?: boolean;
    sortByReportTypeInSearch?: boolean;
    searchInputValue?: string;
    showChatPreviewLine?: boolean;
    sortPersonalDetailsByAlphaAsc?: boolean;
    forcePolicyNamePreview?: boolean;
    includeOwnedWorkspaceChats?: boolean;
    includeThreads?: boolean;
    includeTasks?: boolean;
    includeMoneyRequests?: boolean;
    excludeUnknownUsers?: boolean;
    includeP2P?: boolean;
    includeCategories?: boolean;
    categories?: PolicyCategories;
    recentlyUsedCategories?: string[];
    includeTags?: boolean;
    tags?: PolicyTags | Array<SelectedTagOption | PolicyTag>;
    recentlyUsedTags?: string[];
    canInviteUser?: boolean;
    includeSelectedOptions?: boolean;
    includeTaxRates?: boolean;
    taxRates?: TaxRatesWithDefault;
    transactionViolations?: OnyxCollection<TransactionViolation[]>;
};

type MemberForList = {
    text: string;
    alternateText: string;
    keyForList: string;
    isSelected: boolean;
    isDisabled: boolean;
    accountID?: number | null;
    login: string;
    icons?: OnyxCommon.Icon[];
    pendingAction?: OnyxCommon.PendingAction;
    reportID: string;
};

type SectionForSearchTerm = {
    section: CategorySection;
    newIndexOffset: number;
};
type GetOptions = {
    recentReports: ReportUtils.OptionData[];
    personalDetails: ReportUtils.OptionData[];
    userToInvite: ReportUtils.OptionData | null;
    currentUserOption: ReportUtils.OptionData | null | undefined;
    categoryOptions: CategoryTreeSection[];
    tagOptions: CategorySection[];
    taxRatesOptions: CategorySection[];
};

type PreviewConfig = {showChatPreviewLine?: boolean; forcePolicyNamePreview?: boolean};

/**
 * OptionsListUtils is used to build a list options passed to the OptionsList component. Several different UI views can
 * be configured to display different results based on the options passed to the private getOptions() method. Public
 * methods should be named for the views they build options for and then exported for use in a component.
 */
let currentUserLogin: string | undefined;
let currentUserAccountID: number | undefined;
Onyx.connect({
    key: ONYXKEYS.SESSION,
    callback: (value) => {
        currentUserLogin = value?.email;
        currentUserAccountID = value?.accountID;
    },
});

let loginList: OnyxEntry<Login>;
Onyx.connect({
    key: ONYXKEYS.LOGIN_LIST,
    callback: (value) => (loginList = isEmptyObject(value) ? {} : value),
});

let allPersonalDetails: OnyxEntry<PersonalDetailsList>;
Onyx.connect({
    key: ONYXKEYS.PERSONAL_DETAILS_LIST,
    callback: (value) => (allPersonalDetails = isEmptyObject(value) ? {} : value),
});

let preferredLocale: DeepValueOf<typeof CONST.LOCALES> = CONST.LOCALES.DEFAULT;
Onyx.connect({
    key: ONYXKEYS.NVP_PREFERRED_LOCALE,
    callback: (value) => {
        if (!value) {
            return;
        }
        preferredLocale = value;
    },
});

const policies: OnyxCollection<Policy> = {};
Onyx.connect({
    key: ONYXKEYS.COLLECTION.POLICY,
    callback: (policy, key) => {
        if (!policy || !key || !policy.name) {
            return;
        }

        policies[key] = policy;
    },
});

const lastReportActions: ReportActions = {};
const allSortedReportActions: Record<string, ReportAction[]> = {};
const allReportActions: Record<string, ReportActions | null> = {};
const visibleReportActionItems: ReportActions = {};
Onyx.connect({
    key: ONYXKEYS.COLLECTION.REPORT_ACTIONS,
    callback: (actions, key) => {
        if (!key || !actions) {
            return;
        }
        const reportID = CollectionUtils.extractCollectionItemID(key);
        allReportActions[reportID] = actions;
        const sortedReportActions = ReportActionUtils.getSortedReportActions(Object.values(actions), true);
        allSortedReportActions[reportID] = sortedReportActions;
        lastReportActions[reportID] = sortedReportActions[0];

        // The report is only visible if it is the last action not deleted that
        // does not match a closed or created state.
        const reportActionsForDisplay = sortedReportActions.filter(
            (reportAction, actionKey) =>
                ReportActionUtils.shouldReportActionBeVisible(reportAction, actionKey) &&
                !ReportActionUtils.isWhisperAction(reportAction) &&
                reportAction.actionName !== CONST.REPORT.ACTIONS.TYPE.CREATED &&
                reportAction.pendingAction !== CONST.RED_BRICK_ROAD_PENDING_ACTION.DELETE,
        );
        visibleReportActionItems[reportID] = reportActionsForDisplay[reportActionsForDisplay.length - 1];
    },
});

<<<<<<< HEAD
let allReports: OnyxCollection<Report> = {};
Onyx.connect({
    key: ONYXKEYS.COLLECTION.REPORT,
    waitForCollectionCallback: true,
    callback: (reports) => {
        allReports = reports;
=======
const policyExpenseReports: OnyxCollection<Report> = {};
Onyx.connect({
    key: ONYXKEYS.COLLECTION.REPORT,
    callback: (report, key) => {
        if (!ReportUtils.isPolicyExpenseChat(report)) {
            return;
        }
        policyExpenseReports[key] = report;
>>>>>>> 9d9757ff
    },
});

let allTransactions: OnyxCollection<Transaction> = {};
Onyx.connect({
    key: ONYXKEYS.COLLECTION.TRANSACTION,
    waitForCollectionCallback: true,
    callback: (value) => {
        if (!value) {
            return;
        }

        allTransactions = Object.keys(value)
            .filter((key) => !!value[key])
            .reduce((result: OnyxCollection<Transaction>, key) => {
                if (result) {
                    // eslint-disable-next-line no-param-reassign
                    result[key] = value[key];
                }
                return result;
            }, {});
    },
});

/**
 * @param defaultValues {login: accountID} In workspace invite page, when new user is added we pass available data to opt in
 * @returns Returns avatar data for a list of user accountIDs
 */
function getAvatarsForAccountIDs(accountIDs: number[], personalDetails: OnyxEntry<PersonalDetailsList>, defaultValues: Record<string, number> = {}): OnyxCommon.Icon[] {
    const reversedDefaultValues: Record<number, string> = {};

    Object.entries(defaultValues).forEach((item) => {
        reversedDefaultValues[item[1]] = item[0];
    });
    return accountIDs.map((accountID) => {
        const login = reversedDefaultValues[accountID] ?? '';
        const userPersonalDetail = personalDetails?.[accountID] ?? {login, accountID, avatar: ''};

        return {
            id: accountID,
            source: UserUtils.getAvatar(userPersonalDetail.avatar, userPersonalDetail.accountID),
            type: CONST.ICON_TYPE_AVATAR,
            name: userPersonalDetail.login ?? '',
        };
    });
}

/**
 * Returns the personal details for an array of accountIDs
 * @returns keys of the object are emails, values are PersonalDetails objects.
 */
function getPersonalDetailsForAccountIDs(accountIDs: number[] | undefined, personalDetails: OnyxEntry<PersonalDetailsList>): PersonalDetailsList {
    const personalDetailsForAccountIDs: PersonalDetailsList = {};
    if (!personalDetails) {
        return personalDetailsForAccountIDs;
    }
    accountIDs?.forEach((accountID) => {
        const cleanAccountID = Number(accountID);
        if (!cleanAccountID) {
            return;
        }
        let personalDetail: OnyxEntry<PersonalDetails> = personalDetails[accountID];
        if (!personalDetail) {
            personalDetail = {
                avatar: UserUtils.getDefaultAvatar(cleanAccountID),
            } as PersonalDetails;
        }

        if (cleanAccountID === CONST.ACCOUNT_ID.CONCIERGE) {
            personalDetail.avatar = CONST.CONCIERGE_ICON_URL;
        }

        personalDetail.accountID = cleanAccountID;
        personalDetailsForAccountIDs[cleanAccountID] = personalDetail;
    });
    return personalDetailsForAccountIDs;
}

/**
 * Return true if personal details data is ready, i.e. report list options can be created.
 */
function isPersonalDetailsReady(personalDetails: OnyxEntry<PersonalDetailsList>): boolean {
    const personalDetailsKeys = Object.keys(personalDetails ?? {});
    return personalDetailsKeys.some((key) => personalDetails?.[key]?.accountID);
}

/**
 * Get the participant option for a report.
 */
function getParticipantsOption(participant: ReportUtils.OptionData, personalDetails: OnyxEntry<PersonalDetailsList>): Participant {
    const detail = getPersonalDetailsForAccountIDs([participant.accountID ?? -1], personalDetails)[participant.accountID ?? -1];
    // eslint-disable-next-line @typescript-eslint/prefer-nullish-coalescing
    const login = detail?.login || participant.login || '';
    const displayName = PersonalDetailsUtils.getDisplayNameOrDefault(detail, LocalePhoneNumber.formatPhoneNumber(login));
    return {
        keyForList: String(detail?.accountID),
        login,
        accountID: detail?.accountID ?? -1,
        text: displayName,
        firstName: detail?.firstName ?? '',
        lastName: detail?.lastName ?? '',
        alternateText: LocalePhoneNumber.formatPhoneNumber(login) || displayName,
        icons: [
            {
                source: UserUtils.getAvatar(detail?.avatar ?? '', detail?.accountID ?? -1),
                name: login,
                type: CONST.ICON_TYPE_AVATAR,
                id: detail?.accountID,
            },
        ],
        phoneNumber: detail?.phoneNumber ?? '',
        selected: participant.selected,
        isSelected: participant.selected,
        searchText: participant.searchText ?? undefined,
    };
}

/**
 * Constructs a Set with all possible names (displayName, firstName, lastName, email) for all participants in a report,
 * to be used in isSearchStringMatch.
 */
function getParticipantNames(personalDetailList?: Array<Partial<PersonalDetails>> | null): Set<string> {
    // We use a Set because `Set.has(value)` on a Set of with n entries is up to n (or log(n)) times faster than
    // `_.contains(Array, value)` for an Array with n members.
    const participantNames = new Set<string>();
    personalDetailList?.forEach((participant) => {
        if (participant.login) {
            participantNames.add(participant.login.toLowerCase());
        }
        if (participant.firstName) {
            participantNames.add(participant.firstName.toLowerCase());
        }
        if (participant.lastName) {
            participantNames.add(participant.lastName.toLowerCase());
        }
        if (participant.displayName) {
            participantNames.add(PersonalDetailsUtils.getDisplayNameOrDefault(participant).toLowerCase());
        }
    });
    return participantNames;
}

/**
 * A very optimized method to remove duplicates from an array.
 * Taken from https://stackoverflow.com/a/9229821/9114791
 */
function uniqFast(items: string[]): string[] {
    const seenItems: Record<string, number> = {};
    const result: string[] = [];
    let j = 0;

    for (const item of items) {
        if (seenItems[item] !== 1) {
            seenItems[item] = 1;
            result[j++] = item;
        }
    }

    return result;
}

/**
 * Returns a string with all relevant search terms.
 * Default should be serachable by policy/domain name but not by participants.
 *
 * This method must be incredibly performant. It was found to be a big performance bottleneck
 * when dealing with accounts that have thousands of reports. For loops are more efficient than _.each
 * Array.prototype.push.apply is faster than using the spread operator, and concat() is faster than push().

 */
function getSearchText(
    report: OnyxEntry<Report>,
    reportName: string,
    personalDetailList: Array<Partial<PersonalDetails>>,
    isChatRoomOrPolicyExpenseChat: boolean,
    isThread: boolean,
): string {
    let searchTerms: string[] = [];

    if (!isChatRoomOrPolicyExpenseChat) {
        for (const personalDetail of personalDetailList) {
            if (personalDetail.login) {
                // The regex below is used to remove dots only from the local part of the user email (local-part@domain)
                // so that we can match emails that have dots without explicitly writing the dots (e.g: fistlast@domain will match first.last@domain)
                // More info https://github.com/Expensify/App/issues/8007
                searchTerms = searchTerms.concat([
                    PersonalDetailsUtils.getDisplayNameOrDefault(personalDetail, '', false),
                    personalDetail.login,
                    personalDetail.login.replace(/\.(?=[^\s@]*@)/g, ''),
                ]);
            }
        }
    }
    if (report) {
        Array.prototype.push.apply(searchTerms, reportName.split(/[,\s]/));

        if (isThread) {
            const title = ReportUtils.getReportName(report);
            const chatRoomSubtitle = ReportUtils.getChatRoomSubtitle(report);

            Array.prototype.push.apply(searchTerms, title.split(/[,\s]/));
            Array.prototype.push.apply(searchTerms, chatRoomSubtitle?.split(/[,\s]/) ?? ['']);
        } else if (isChatRoomOrPolicyExpenseChat) {
            const chatRoomSubtitle = ReportUtils.getChatRoomSubtitle(report);

            Array.prototype.push.apply(searchTerms, chatRoomSubtitle?.split(/[,\s]/) ?? ['']);
        } else {
            const visibleChatMemberAccountIDs = report.visibleChatMemberAccountIDs ?? [];
            if (allPersonalDetails) {
                for (const accountID of visibleChatMemberAccountIDs) {
                    const login = allPersonalDetails[accountID]?.login;
                    if (login) {
                        searchTerms = searchTerms.concat(login);
                    }
                }
            }
        }
    }

    return uniqFast(searchTerms).join(' ');
}

/**
 * Get an object of error messages keyed by microtime by combining all error objects related to the report.
 */
function getAllReportErrors(report: OnyxEntry<Report>, reportActions: OnyxEntry<ReportActions>): OnyxCommon.Errors {
    const reportErrors = report?.errors ?? {};
    const reportErrorFields = report?.errorFields ?? {};
    const reportActionErrors: OnyxCommon.ErrorFields = Object.values(reportActions ?? {}).reduce(
        (prevReportActionErrors, action) => (!action || isEmptyObject(action.errors) ? prevReportActionErrors : {...prevReportActionErrors, ...action.errors}),
        {},
    );
    const parentReportAction: OnyxEntry<ReportAction> =
        !report?.parentReportID || !report?.parentReportActionID ? null : allReportActions?.[report.parentReportID ?? '']?.[report.parentReportActionID ?? ''] ?? null;

    if (parentReportAction?.actorAccountID === currentUserAccountID && ReportActionUtils.isTransactionThread(parentReportAction)) {
        const transactionID = parentReportAction?.actionName === CONST.REPORT.ACTIONS.TYPE.IOU ? parentReportAction?.originalMessage?.IOUTransactionID : null;
        const transaction = allTransactions?.[`${ONYXKEYS.COLLECTION.TRANSACTION}${transactionID}`];
        if (TransactionUtils.hasMissingSmartscanFields(transaction ?? null) && !ReportUtils.isSettled(transaction?.reportID)) {
            reportActionErrors.smartscan = ErrorUtils.getMicroSecondOnyxError('report.genericSmartscanFailureMessage');
        }
    } else if ((ReportUtils.isIOUReport(report) || ReportUtils.isExpenseReport(report)) && report?.ownerAccountID === currentUserAccountID) {
        if (ReportUtils.hasMissingSmartscanFields(report?.reportID ?? '') && !ReportUtils.isSettled(report?.reportID)) {
            reportActionErrors.smartscan = ErrorUtils.getMicroSecondOnyxError('report.genericSmartscanFailureMessage');
        }
    } else if (ReportUtils.hasSmartscanError(Object.values(reportActions ?? {}))) {
        reportActionErrors.smartscan = ErrorUtils.getMicroSecondOnyxError('report.genericSmartscanFailureMessage');
    }
    // All error objects related to the report. Each object in the sources contains error messages keyed by microtime
    const errorSources = {
        reportErrors,
        ...reportErrorFields,
        ...reportActionErrors,
    };
    // Combine all error messages keyed by microtime into one object
    const allReportErrors = Object.values(errorSources)?.reduce((prevReportErrors, errors) => (isEmptyObject(errors) ? prevReportErrors : {...prevReportErrors, ...errors}), {});

    return allReportErrors;
}

/**
 * Get the last actor display name from last actor details.
 */
function getLastActorDisplayName(lastActorDetails: Partial<PersonalDetails> | null, hasMultipleParticipants: boolean) {
    return hasMultipleParticipants && lastActorDetails && lastActorDetails.accountID !== currentUserAccountID
        ? // eslint-disable-next-line @typescript-eslint/prefer-nullish-coalescing
          lastActorDetails.firstName || PersonalDetailsUtils.getDisplayNameOrDefault(lastActorDetails)
        : '';
}

/**
 * Get the last message text from the report directly or from other sources for special cases.
 */
function getLastMessageTextForReport(report: OnyxEntry<Report>, lastActorDetails: Partial<PersonalDetails> | null, policy?: OnyxEntry<Policy>): string {
    const lastReportAction = allSortedReportActions[report?.reportID ?? '']?.find((reportAction) => ReportActionUtils.shouldReportActionBeVisibleAsLastAction(reportAction)) ?? null;
    // some types of actions are filtered out for lastReportAction, in some cases we need to check the actual last action
    const lastOriginalReportAction = lastReportActions[report?.reportID ?? ''] ?? null;
    let lastMessageTextFromReport = '';

    if (ReportUtils.isArchivedRoom(report)) {
        const archiveReason =
            (lastOriginalReportAction?.actionName === CONST.REPORT.ACTIONS.TYPE.CLOSED && lastOriginalReportAction?.originalMessage?.reason) || CONST.REPORT.ARCHIVE_REASON.DEFAULT;
        switch (archiveReason) {
            case CONST.REPORT.ARCHIVE_REASON.ACCOUNT_CLOSED:
            case CONST.REPORT.ARCHIVE_REASON.REMOVED_FROM_POLICY:
            case CONST.REPORT.ARCHIVE_REASON.POLICY_DELETED: {
                lastMessageTextFromReport = Localize.translate(preferredLocale, `reportArchiveReasons.${archiveReason}`, {
                    displayName: PersonalDetailsUtils.getDisplayNameOrDefault(lastActorDetails),
                    policyName: ReportUtils.getPolicyName(report, false, policy),
                });
                break;
            }
            default: {
                lastMessageTextFromReport = Localize.translate(preferredLocale, `reportArchiveReasons.default`);
            }
        }
    } else if (ReportActionUtils.isMoneyRequestAction(lastReportAction)) {
        const properSchemaForMoneyRequestMessage = ReportUtils.getReportPreviewMessage(report, lastReportAction, true, false, null, true);
        lastMessageTextFromReport = ReportUtils.formatReportLastMessageText(properSchemaForMoneyRequestMessage);
    } else if (ReportActionUtils.isReportPreviewAction(lastReportAction)) {
        const iouReport = ReportUtils.getReport(ReportActionUtils.getIOUReportIDFromReportActionPreview(lastReportAction));
        const lastIOUMoneyReportAction = allSortedReportActions[iouReport?.reportID ?? '']?.find(
            (reportAction, key) =>
                ReportActionUtils.shouldReportActionBeVisible(reportAction, key) &&
                reportAction.pendingAction !== CONST.RED_BRICK_ROAD_PENDING_ACTION.DELETE &&
                ReportActionUtils.isMoneyRequestAction(reportAction),
        );
        lastMessageTextFromReport = ReportUtils.getReportPreviewMessage(
            !isEmptyObject(iouReport) ? iouReport : null,
            lastIOUMoneyReportAction,
            true,
            ReportUtils.isChatReport(report),
            null,
            true,
            lastReportAction,
        );
    } else if (ReportActionUtils.isReimbursementQueuedAction(lastReportAction)) {
        lastMessageTextFromReport = ReportUtils.getReimbursementQueuedActionMessage(lastReportAction, report);
    } else if (ReportActionUtils.isReimbursementDeQueuedAction(lastReportAction)) {
        lastMessageTextFromReport = ReportUtils.getReimbursementDeQueuedActionMessage(lastReportAction, report);
    } else if (ReportActionUtils.isDeletedParentAction(lastReportAction) && ReportUtils.isChatReport(report)) {
        lastMessageTextFromReport = ReportUtils.getDeletedParentActionMessageForChatReport(lastReportAction);
    } else if (ReportActionUtils.isPendingRemove(lastReportAction) && ReportActionUtils.isThreadParentMessage(lastReportAction, report?.reportID ?? '')) {
        lastMessageTextFromReport = Localize.translateLocal('parentReportAction.hiddenMessage');
    } else if (ReportUtils.isReportMessageAttachment({text: report?.lastMessageText ?? '', html: report?.lastMessageHtml, translationKey: report?.lastMessageTranslationKey, type: ''})) {
        // eslint-disable-next-line @typescript-eslint/prefer-nullish-coalescing
        lastMessageTextFromReport = `[${Localize.translateLocal((report?.lastMessageTranslationKey || 'common.attachment') as TranslationPaths)}]`;
    } else if (ReportActionUtils.isModifiedExpenseAction(lastReportAction)) {
        const properSchemaForModifiedExpenseMessage = ModifiedExpenseMessage.getForReportAction(report?.reportID, lastReportAction);
        lastMessageTextFromReport = ReportUtils.formatReportLastMessageText(properSchemaForModifiedExpenseMessage, true);
    } else if (ReportActionUtils.isTaskAction(lastReportAction)) {
        lastMessageTextFromReport = ReportUtils.formatReportLastMessageText(TaskUtils.getTaskReportActionMessage(lastReportAction).text);
    } else if (ReportActionUtils.isCreatedTaskReportAction(lastReportAction)) {
        lastMessageTextFromReport = TaskUtils.getTaskCreatedMessage(lastReportAction);
    } else if (ReportActionUtils.isApprovedOrSubmittedReportAction(lastReportAction)) {
        lastMessageTextFromReport = ReportActionUtils.getReportActionMessageText(lastReportAction);
    }

    return lastMessageTextFromReport || (report?.lastMessageText ?? '');
}

/**
 * Creates a report list option
 */
function createOption(
    accountIDs: number[],
    personalDetails: OnyxEntry<PersonalDetailsList>,
    report: OnyxEntry<Report>,
    reportActions: ReportActions,
    {showChatPreviewLine = false, forcePolicyNamePreview = false}: PreviewConfig,
): ReportUtils.OptionData {
    const result: ReportUtils.OptionData = {
        text: undefined,
        alternateText: null,
        pendingAction: undefined,
        allReportErrors: undefined,
        brickRoadIndicator: null,
        icons: undefined,
        tooltipText: null,
        ownerAccountID: undefined,
        subtitle: null,
        participantsList: undefined,
        accountID: 0,
        login: null,
        reportID: '',
        phoneNumber: null,
        hasDraftComment: false,
        keyForList: null,
        searchText: null,
        isDefaultRoom: false,
        isPinned: false,
        isWaitingOnBankAccount: false,
        iouReportID: undefined,
        isIOUReportOwner: null,
        iouReportAmount: 0,
        isChatRoom: false,
        isArchivedRoom: false,
        shouldShowSubscript: false,
        isPolicyExpenseChat: false,
        isOwnPolicyExpenseChat: false,
        isExpenseReport: false,
        policyID: undefined,
        isOptimisticPersonalDetail: false,
    };

    const personalDetailMap = getPersonalDetailsForAccountIDs(accountIDs, personalDetails);
    const personalDetailList = Object.values(personalDetailMap).filter((details): details is PersonalDetails => !!details);
    const personalDetail = personalDetailList[0];
    let hasMultipleParticipants = personalDetailList.length > 1;
    let subtitle;
    let reportName;

    result.participantsList = personalDetailList;
    result.isOptimisticPersonalDetail = personalDetail?.isOptimisticPersonalDetail;

    if (report) {
        result.isChatRoom = ReportUtils.isChatRoom(report);
        result.isDefaultRoom = ReportUtils.isDefaultRoom(report);
        result.isArchivedRoom = ReportUtils.isArchivedRoom(report);
        result.isExpenseReport = ReportUtils.isExpenseReport(report);
        result.isMoneyRequestReport = ReportUtils.isMoneyRequestReport(report);
        result.isThread = ReportUtils.isChatThread(report);
        result.isTaskReport = ReportUtils.isTaskReport(report);
        result.shouldShowSubscript = ReportUtils.shouldReportShowSubscript(report);
        result.isPolicyExpenseChat = ReportUtils.isPolicyExpenseChat(report);
        result.isOwnPolicyExpenseChat = report.isOwnPolicyExpenseChat ?? false;
        result.allReportErrors = getAllReportErrors(report, reportActions);
        result.brickRoadIndicator = !isEmptyObject(result.allReportErrors) ? CONST.BRICK_ROAD_INDICATOR_STATUS.ERROR : '';
        result.pendingAction = report.pendingFields ? report.pendingFields.addWorkspaceRoom ?? report.pendingFields.createChat : undefined;
        result.ownerAccountID = report.ownerAccountID;
        result.reportID = report.reportID;
        result.isUnread = ReportUtils.isUnread(report);
        result.hasDraftComment = report.hasDraft;
        result.isPinned = report.isPinned;
        result.iouReportID = report.iouReportID;
        result.keyForList = String(report.reportID);
        result.tooltipText = ReportUtils.getReportParticipantsTitle(report.visibleChatMemberAccountIDs ?? []);
        result.isWaitingOnBankAccount = report.isWaitingOnBankAccount;
        result.policyID = report.policyID;
        result.isSelfDM = ReportUtils.isSelfDM(report);

        hasMultipleParticipants = personalDetailList.length > 1 || result.isChatRoom || result.isPolicyExpenseChat;
        subtitle = ReportUtils.getChatRoomSubtitle(report);

        const lastActorDetails = personalDetailMap[report.lastActorAccountID ?? 0] ?? null;
        const lastActorDisplayName = getLastActorDisplayName(lastActorDetails, hasMultipleParticipants);
        const lastMessageTextFromReport = getLastMessageTextForReport(report, lastActorDetails);
        let lastMessageText = lastMessageTextFromReport;

        const lastAction = visibleReportActionItems[report.reportID];
        const shouldDisplayLastActorName = lastAction && lastAction.actionName !== CONST.REPORT.ACTIONS.TYPE.REPORTPREVIEW && lastAction.actionName !== CONST.REPORT.ACTIONS.TYPE.IOU;

        if (shouldDisplayLastActorName && lastActorDisplayName && lastMessageTextFromReport) {
            lastMessageText = `${lastActorDisplayName}: ${lastMessageTextFromReport}`;
        }

        if (result.isThread || result.isMoneyRequestReport) {
            result.alternateText = lastMessageTextFromReport.length > 0 ? lastMessageText : Localize.translate(preferredLocale, 'report.noActivityYet');
        } else if (result.isChatRoom || result.isPolicyExpenseChat) {
            result.alternateText = showChatPreviewLine && !forcePolicyNamePreview && lastMessageText ? lastMessageText : subtitle;
        } else if (result.isTaskReport) {
            result.alternateText = showChatPreviewLine && lastMessageText ? lastMessageText : Localize.translate(preferredLocale, 'report.noActivityYet');
        } else {
            result.alternateText = showChatPreviewLine && lastMessageText ? lastMessageText : LocalePhoneNumber.formatPhoneNumber(personalDetail?.login ?? '');
        }
        reportName = ReportUtils.getReportName(report);
    } else {
        // eslint-disable-next-line @typescript-eslint/prefer-nullish-coalescing
        reportName = ReportUtils.getDisplayNameForParticipant(accountIDs[0]) || LocalePhoneNumber.formatPhoneNumber(personalDetail?.login ?? '');
        result.keyForList = String(accountIDs[0]);

        result.alternateText = LocalePhoneNumber.formatPhoneNumber(personalDetails?.[accountIDs[0]]?.login ?? '');
    }

    result.isIOUReportOwner = ReportUtils.isIOUOwnedByCurrentUser(result);
    result.iouReportAmount = ReportUtils.getMoneyRequestSpendBreakdown(result).totalDisplaySpend;

    if (!hasMultipleParticipants) {
        result.login = personalDetail?.login;
        result.accountID = Number(personalDetail?.accountID);
        result.phoneNumber = personalDetail?.phoneNumber;
    }

    result.text = reportName;
    // Disabling this line for safeness as nullish coalescing works only if the value is undefined or null
    // eslint-disable-next-line @typescript-eslint/prefer-nullish-coalescing
    result.searchText = getSearchText(report, reportName, personalDetailList, !!result.isChatRoom || !!result.isPolicyExpenseChat, !!result.isThread);
    result.icons = ReportUtils.getIcons(
        report,
        personalDetails,
        UserUtils.getAvatar(personalDetail?.avatar ?? '', personalDetail?.accountID),
        personalDetail?.login,
        personalDetail?.accountID,
    );
    result.subtitle = subtitle;

    return result;
}

/**
 * Get the option for a given report.
 */
function getReportOption(participant: Participant): ReportUtils.OptionData {
    const report = ReportUtils.getReport(participant.reportID);

    const option = createOption(
        report?.visibleChatMemberAccountIDs ?? [],
        allPersonalDetails ?? {},
        !isEmptyObject(report) ? report : null,
        {},
        {
            showChatPreviewLine: false,
            forcePolicyNamePreview: false,
        },
    );

    // Update text & alternateText because createOption returns workspace name only if report is owned by the user
    if (option.isSelfDM) {
        option.alternateText = Localize.translateLocal('reportActionsView.yourSpace');
    } else {
        option.text = ReportUtils.getPolicyName(report);
        option.alternateText = Localize.translateLocal('workspace.common.workspace');
    }
    option.selected = participant.selected;
    option.isSelected = participant.selected;
    return option;
}

/**
 * Get the option for a policy expense report.
 */
function getPolicyExpenseReportOption(report: Report): ReportUtils.OptionData {
    const expenseReport = ReportUtils.isPolicyExpenseChat(report) ? report : null;

    const option = createOption(
        expenseReport?.visibleChatMemberAccountIDs ?? [],
        allPersonalDetails ?? {},
        expenseReport,
        {},
        {
            showChatPreviewLine: false,
            forcePolicyNamePreview: false,
        },
    );

    // Update text & alternateText because createOption returns workspace name only if report is owned by the user
    option.text = ReportUtils.getPolicyName(expenseReport);
    option.alternateText = Localize.translateLocal('workspace.common.workspace');
    option.selected = report.selected;
    option.isSelected = report.selected;
    return option;
}

/**
 * Searches for a match when provided with a value
 */
function isSearchStringMatch(searchValue: string, searchText?: string | null, participantNames = new Set<string>(), isChatRoom = false): boolean {
    const searchWords = new Set(searchValue.replace(/,/g, ' ').split(' '));
    const valueToSearch = searchText?.replace(new RegExp(/&nbsp;/g), '');
    let matching = true;
    searchWords.forEach((word) => {
        // if one of the word is not matching, we don't need to check further
        if (!matching) {
            return;
        }
        const matchRegex = new RegExp(Str.escapeForRegExp(word), 'i');
        matching = matchRegex.test(valueToSearch ?? '') || (!isChatRoom && participantNames.has(word));
    });
    return matching;
}

/**
 * Checks if the given userDetails is currentUser or not.
 * Note: We can't migrate this off of using logins because this is used to check if you're trying to start a chat with
 * yourself or a different user, and people won't be starting new chats via accountID usually.
 */
function isCurrentUser(userDetails: PersonalDetails): boolean {
    if (!userDetails) {
        return false;
    }

    // If user login is a mobile number, append sms domain if not appended already.
    const userDetailsLogin = PhoneNumber.addSMSDomainIfPhoneNumber(userDetails.login ?? '');

    if (currentUserLogin?.toLowerCase() === userDetailsLogin.toLowerCase()) {
        return true;
    }

    // Check if userDetails login exists in loginList
    return Object.keys(loginList ?? {}).some((login) => login.toLowerCase() === userDetailsLogin.toLowerCase());
}

/**
 * Calculates count of all enabled options
 */
function getEnabledCategoriesCount(options: PolicyCategories): number {
    return Object.values(options).filter((option) => option.enabled).length;
}

function getSearchValueForPhoneOrEmail(searchTerm: string) {
    const parsedPhoneNumber = PhoneNumber.parsePhoneNumber(LoginUtils.appendCountryCode(Str.removeSMSDomain(searchTerm)));
    return parsedPhoneNumber.possible ? parsedPhoneNumber.number?.e164 ?? '' : searchTerm.toLowerCase();
}

/**
 * Verifies that there is at least one enabled option
 */
function hasEnabledOptions(options: PolicyCategories | PolicyTag[]): boolean {
    return Object.values(options).some((option) => option.enabled);
}

/**
 * Sorts categories using a simple object.
 * It builds an hierarchy (based on an object), where each category has a name and other keys as subcategories.
 * Via the hierarchy we avoid duplicating and sort categories one by one. Subcategories are being sorted alphabetically.
 */
function sortCategories(categories: Record<string, Category>): Category[] {
    // Sorts categories alphabetically by name.
    const sortedCategories = Object.values(categories).sort((a, b) => a.name.localeCompare(b.name));

    // An object that respects nesting of categories. Also, can contain only uniq categories.
    const hierarchy = {};
    /**
     * Iterates over all categories to set each category in a proper place in hierarchy
     * It gets a path based on a category name e.g. "Parent: Child: Subcategory" -> "Parent.Child.Subcategory".
     * {
     *   Parent: {
     *     name: "Parent",
     *     Child: {
     *       name: "Child"
     *       Subcategory: {
     *         name: "Subcategory"
     *       }
     *     }
     *   }
     * }
     */
    sortedCategories.forEach((category) => {
        const path = category.name.split(CONST.PARENT_CHILD_SEPARATOR);
        const existedValue = lodashGet(hierarchy, path, {});
        lodashSet(hierarchy, path, {
            ...existedValue,
            name: category.name,
        });
    });

    /**
     * A recursive function to convert hierarchy into an array of category objects.
     * The category object contains base 2 properties: "name" and "enabled".
     * It iterates each key one by one. When a category has subcategories, goes deeper into them. Also, sorts subcategories alphabetically.
     */
    const flatHierarchy = (initialHierarchy: Hierarchy) =>
        Object.values(initialHierarchy).reduce((acc: Category[], category) => {
            const {name, ...subcategories} = category;
            if (name) {
                const categoryObject: Category = {
                    name,
                    enabled: categories[name].enabled ?? false,
                };

                acc.push(categoryObject);
            }

            if (!isEmptyObject(subcategories)) {
                const nestedCategories = flatHierarchy(subcategories);

                acc.push(...nestedCategories.sort((a, b) => a.name.localeCompare(b.name)));
            }

            return acc;
        }, []);

    return flatHierarchy(hierarchy);
}

/**
 * Sorts tags alphabetically by name.
 */
function sortTags(tags: Record<string, PolicyTag | SelectedTagOption> | Array<PolicyTag | SelectedTagOption>) {
    let sortedTags;

    if (Array.isArray(tags)) {
        sortedTags = tags.sort((a, b) => localeCompare(a.name, b.name));
    } else {
        sortedTags = Object.values(tags).sort((a, b) => localeCompare(a.name, b.name));
    }

    return sortedTags;
}

/**
 * Builds the options for the category tree hierarchy via indents
 *
 * @param options - an initial object array
 * @param options[].enabled - a flag to enable/disable option in a list
 * @param options[].name - a name of an option
 * @param [isOneLine] - a flag to determine if text should be one line
 */
function getCategoryOptionTree(options: Record<string, Category> | Category[], isOneLine = false, selectedOptionsName: string[] = []): OptionTree[] {
    const optionCollection = new Map<string, OptionTree>();
    Object.values(options).forEach((option) => {
        if (isOneLine) {
            if (optionCollection.has(option.name)) {
                return;
            }

            optionCollection.set(option.name, {
                text: option.name,
                keyForList: option.name,
                searchText: option.name,
                tooltipText: option.name,
                isDisabled: !option.enabled,
                isSelected: !!option.isSelected,
            });

            return;
        }

        option.name.split(CONST.PARENT_CHILD_SEPARATOR).forEach((optionName, index, array) => {
            const indents = times(index, () => CONST.INDENTS).join('');
            const isChild = array.length - 1 === index;
            const searchText = array.slice(0, index + 1).join(CONST.PARENT_CHILD_SEPARATOR);

            if (optionCollection.has(searchText)) {
                return;
            }

            optionCollection.set(searchText, {
                text: `${indents}${optionName}`,
                keyForList: searchText,
                searchText,
                tooltipText: optionName,
                isDisabled: isChild ? !option.enabled : true,
                isSelected: isChild ? !!option.isSelected : selectedOptionsName.includes(searchText),
            });
        });
    });

    return Array.from(optionCollection.values());
}

/**
 * Builds the section list for categories
 */
function getCategoryListSections(
    categories: PolicyCategories,
    recentlyUsedCategories: string[],
    selectedOptions: Category[],
    searchInputValue: string,
    maxRecentReportsToShow: number,
): CategoryTreeSection[] {
    const sortedCategories = sortCategories(categories);
    const enabledCategories = Object.values(sortedCategories).filter((category) => category.enabled);

    const categorySections: CategoryTreeSection[] = [];
    const numberOfEnabledCategories = enabledCategories.length;

    let indexOffset = 0;

    if (numberOfEnabledCategories === 0 && selectedOptions.length > 0) {
        categorySections.push({
            // "Selected" section
            title: '',
            shouldShow: false,
            indexOffset,
            data: getCategoryOptionTree(selectedOptions, true),
        });

        return categorySections;
    }

    if (searchInputValue) {
        const searchCategories: Category[] = [];

        enabledCategories.forEach((category) => {
            if (!category.name.toLowerCase().includes(searchInputValue.toLowerCase())) {
                return;
            }
            searchCategories.push({
                ...category,
                isSelected: selectedOptions.some((selectedOption) => selectedOption.name === category.name),
            });
        });

        categorySections.push({
            // "Search" section
            title: '',
            shouldShow: true,
            indexOffset,
            data: getCategoryOptionTree(searchCategories, true),
        });

        return categorySections;
    }

    if (selectedOptions.length > 0) {
        categorySections.push({
            // "Selected" section
            title: '',
            shouldShow: false,
            indexOffset,
            data: getCategoryOptionTree(selectedOptions, true),
        });

        indexOffset += selectedOptions.length;
    }

    const selectedOptionNames = selectedOptions.map((selectedOption) => selectedOption.name);
    const filteredCategories = enabledCategories.filter((category) => !selectedOptionNames.includes(category.name));

    if (numberOfEnabledCategories < CONST.CATEGORY_LIST_THRESHOLD) {
        categorySections.push({
            // "All" section when items amount less than the threshold
            title: '',
            shouldShow: false,
            indexOffset,
            data: getCategoryOptionTree(filteredCategories, false, selectedOptionNames),
        });

        return categorySections;
    }

    const filteredRecentlyUsedCategories = recentlyUsedCategories
        .filter((categoryName) => !selectedOptionNames.includes(categoryName) && categories[categoryName]?.enabled)
        .map((categoryName) => ({
            name: categoryName,
            enabled: categories[categoryName].enabled ?? false,
        }));

    if (filteredRecentlyUsedCategories.length > 0) {
        const cutRecentlyUsedCategories = filteredRecentlyUsedCategories.slice(0, maxRecentReportsToShow);

        categorySections.push({
            // "Recent" section
            title: Localize.translateLocal('common.recent'),
            shouldShow: true,
            indexOffset,
            data: getCategoryOptionTree(cutRecentlyUsedCategories, true),
        });

        indexOffset += filteredRecentlyUsedCategories.length;
    }

    categorySections.push({
        // "All" section when items amount more than the threshold
        title: Localize.translateLocal('common.all'),
        shouldShow: true,
        indexOffset,
        data: getCategoryOptionTree(filteredCategories, false, selectedOptionNames),
    });

    return categorySections;
}

/**
 * Transforms the provided tags into option objects.
 *
 * @param tags - an initial tag array
 */
function getTagsOptions(tags: Array<Pick<PolicyTag, 'name' | 'enabled'>>): Option[] {
    return tags.map((tag) => {
        // This is to remove unnecessary escaping backslash in tag name sent from backend.
        const cleanedName = PolicyUtils.getCleanedTagName(tag.name);
        return {
            text: cleanedName,
            keyForList: tag.name,
            searchText: tag.name,
            tooltipText: cleanedName,
            isDisabled: !tag.enabled,
        };
    });
}

/**
 * Build the section list for tags
 */
function getTagListSections(
    tags: Array<PolicyTag | SelectedTagOption>,
    recentlyUsedTags: string[],
    selectedOptions: SelectedTagOption[],
    searchInputValue: string,
    maxRecentReportsToShow: number,
) {
    const tagSections = [];
    const sortedTags = sortTags(tags);
    const selectedOptionNames = selectedOptions.map((selectedOption) => selectedOption.name);
    const enabledTags = [...selectedOptions, ...sortedTags.filter((tag) => tag.enabled && !selectedOptionNames.includes(tag.name))];
    const numberOfTags = enabledTags.length;
    let indexOffset = 0;

    // If all tags are disabled but there's a previously selected tag, show only the selected tag
    if (numberOfTags === 0 && selectedOptions.length > 0) {
        const selectedTagOptions = selectedOptions.map((option) => ({
            name: option.name,
            // Should be marked as enabled to be able to be de-selected
            enabled: true,
        }));
        tagSections.push({
            // "Selected" section
            title: '',
            shouldShow: false,
            indexOffset,
            data: getTagsOptions(selectedTagOptions),
        });

        return tagSections;
    }

    if (searchInputValue) {
        const searchTags = enabledTags.filter((tag) => PolicyUtils.getCleanedTagName(tag.name.toLowerCase()).includes(searchInputValue.toLowerCase()));

        tagSections.push({
            // "Search" section
            title: '',
            shouldShow: true,
            indexOffset,
            data: getTagsOptions(searchTags),
        });

        return tagSections;
    }

    if (numberOfTags < CONST.TAG_LIST_THRESHOLD) {
        tagSections.push({
            // "All" section when items amount less than the threshold
            title: '',
            shouldShow: false,
            indexOffset,
            data: getTagsOptions(enabledTags),
        });

        return tagSections;
    }

    const filteredRecentlyUsedTags = recentlyUsedTags
        .filter((recentlyUsedTag) => {
            const tagObject = tags.find((tag) => tag.name === recentlyUsedTag);
            return !!tagObject?.enabled && !selectedOptionNames.includes(recentlyUsedTag);
        })
        .map((tag) => ({name: tag, enabled: true}));
    const filteredTags = enabledTags.filter((tag) => !selectedOptionNames.includes(tag.name));

    if (selectedOptions.length) {
        const selectedTagOptions = selectedOptions.map((option) => ({
            name: option.name,
            // Should be marked as enabled to be able to unselect even though the selected category is disabled
            enabled: true,
        }));

        tagSections.push({
            // "Selected" section
            title: '',
            shouldShow: true,
            indexOffset,
            data: getTagsOptions(selectedTagOptions),
        });

        indexOffset += selectedOptions.length;
    }

    if (filteredRecentlyUsedTags.length > 0) {
        const cutRecentlyUsedTags = filteredRecentlyUsedTags.slice(0, maxRecentReportsToShow);

        tagSections.push({
            // "Recent" section
            title: Localize.translateLocal('common.recent'),
            shouldShow: true,
            indexOffset,
            data: getTagsOptions(cutRecentlyUsedTags),
        });

        indexOffset += filteredRecentlyUsedTags.length;
    }

    tagSections.push({
        // "All" section when items amount more than the threshold
        title: Localize.translateLocal('common.all'),
        shouldShow: true,
        indexOffset,
        data: getTagsOptions(filteredTags),
    });

    return tagSections;
}

/**
 * Verifies that there is at least one enabled tag
 */
function hasEnabledTags(policyTagList: Array<PolicyTagList[keyof PolicyTagList]>) {
    const policyTagValueList = policyTagList.map(({tags}) => Object.values(tags)).flat();

    return hasEnabledOptions(policyTagValueList);
}

/**
 * Transforms tax rates to a new object format - to add codes and new name with concatenated name and value.
 *
 * @param  taxRates - The original tax rates object.
 * @returns The transformed tax rates object.g
 */
function transformedTaxRates(taxRates: TaxRatesWithDefault | undefined, defaultKey?: string): Record<string, TaxRate> {
    const defaultTaxKey = defaultKey ?? taxRates?.defaultExternalID;
    const getModifiedName = (data: TaxRate, code: string) => `${data.name} (${data.value})${defaultTaxKey === code ? ` • ${Localize.translateLocal('common.default')}` : ''}`;
    const taxes = Object.fromEntries(Object.entries(taxRates?.taxes ?? {}).map(([code, data]) => [code, {...data, code, modifiedName: getModifiedName(data, code), name: data.name}]));
    return taxes;
}

/**
 * Sorts tax rates alphabetically by name.
 */
function sortTaxRates(taxRates: TaxRates): TaxRate[] {
    const sortedtaxRates = lodashSortBy(taxRates, (taxRate) => taxRate.name);
    return sortedtaxRates;
}

/**
 * Builds the options for taxRates
 */
function getTaxRatesOptions(taxRates: Array<Partial<TaxRate>>): Option[] {
    return taxRates.map((taxRate) => ({
        text: taxRate.modifiedName,
        keyForList: taxRate.code,
        searchText: taxRate.modifiedName,
        tooltipText: taxRate.modifiedName,
        isDisabled: taxRate.isDisabled,
        data: taxRate,
    }));
}

/**
 * Builds the section list for tax rates
 */
function getTaxRatesSection(taxRates: TaxRatesWithDefault | undefined, selectedOptions: Category[], searchInputValue: string, defaultTaxKey?: string): CategorySection[] {
    const policyRatesSections = [];

    const taxes = transformedTaxRates(taxRates, defaultTaxKey);

    const sortedTaxRates = sortTaxRates(taxes);
    const enabledTaxRates = sortedTaxRates.filter((taxRate) => !taxRate.isDisabled);
    const numberOfTaxRates = enabledTaxRates.length;

    let indexOffset = 0;

    // If all tax are disabled but there's a previously selected tag, show only the selected tag
    if (numberOfTaxRates === 0 && selectedOptions.length > 0) {
        const selectedTaxRateOptions = selectedOptions.map((option) => ({
            modifiedName: option.name,
            // Should be marked as enabled to be able to be de-selected
            isDisabled: false,
        }));
        policyRatesSections.push({
            // "Selected" sectiong
            title: '',
            shouldShow: false,
            indexOffset,
            data: getTaxRatesOptions(selectedTaxRateOptions),
        });

        return policyRatesSections;
    }

    if (searchInputValue) {
        const searchTaxRates = enabledTaxRates.filter((taxRate) => taxRate.modifiedName?.toLowerCase().includes(searchInputValue.toLowerCase()));

        policyRatesSections.push({
            // "Search" section
            title: '',
            shouldShow: true,
            indexOffset,
            data: getTaxRatesOptions(searchTaxRates),
        });

        return policyRatesSections;
    }

    if (numberOfTaxRates < CONST.TAX_RATES_LIST_THRESHOLD) {
        policyRatesSections.push({
            // "All" section when items amount less than the threshold
            title: '',
            shouldShow: false,
            indexOffset,
            data: getTaxRatesOptions(enabledTaxRates),
        });

        return policyRatesSections;
    }

    const selectedOptionNames = selectedOptions.map((selectedOption) => selectedOption.name);
    const filteredTaxRates = enabledTaxRates.filter((taxRate) => taxRate.modifiedName && !selectedOptionNames.includes(taxRate.modifiedName));

    if (selectedOptions.length > 0) {
        const selectedTaxRatesOptions = selectedOptions.map((option) => {
            const taxRateObject = Object.values(taxes).find((taxRate) => taxRate.modifiedName === option.name);

            return {
                modifiedName: option.name,
                isDisabled: !!taxRateObject?.isDisabled,
            };
        });

        policyRatesSections.push({
            // "Selected" section
            title: '',
            shouldShow: true,
            indexOffset,
            data: getTaxRatesOptions(selectedTaxRatesOptions),
        });

        indexOffset += selectedOptions.length;
    }

    policyRatesSections.push({
        // "All" section when number of items are more than the threshold
        title: '',
        shouldShow: true,
        indexOffset,
        data: getTaxRatesOptions(filteredTaxRates),
    });

    return policyRatesSections;
}

/**
 * Checks if a report option is selected based on matching accountID or reportID.
 *
 * @param reportOption - The report option to be checked.
 * @param selectedOptions - Array of selected options to compare with.
 * @returns true if the report option matches any of the selected options by accountID or reportID, false otherwise.
 */
function isReportSelected(reportOption: ReportUtils.OptionData, selectedOptions: Array<Partial<ReportUtils.OptionData>>) {
    if (!selectedOptions || selectedOptions.length === 0) {
        return false;
    }

    // eslint-disable-next-line @typescript-eslint/prefer-nullish-coalescing
    return selectedOptions.some((option) => (option.accountID && option.accountID === reportOption.accountID) || (option.reportID && option.reportID === reportOption.reportID));
}

/**
 * Build the options
 */
function getOptions(
    reports: OnyxCollection<Report>,
    personalDetails: OnyxEntry<PersonalDetailsList>,
    {
        reportActions = {},
        betas = [],
        selectedOptions = [],
        maxRecentReportsToShow = 0,
        excludeLogins = [],
        includeMultipleParticipantReports = false,
        includePersonalDetails = false,
        includeRecentReports = false,
        // When sortByReportTypeInSearch flag is true, recentReports will include the personalDetails options as well.
        sortByReportTypeInSearch = false,
        searchInputValue = '',
        showChatPreviewLine = false,
        sortPersonalDetailsByAlphaAsc = true,
        forcePolicyNamePreview = false,
        includeOwnedWorkspaceChats = false,
        includeThreads = false,
        includeTasks = false,
        includeMoneyRequests = false,
        excludeUnknownUsers = false,
        includeP2P = true,
        includeCategories = false,
        categories = {},
        recentlyUsedCategories = [],
        includeTags = false,
        tags = {},
        recentlyUsedTags = [],
        canInviteUser = true,
        includeSelectedOptions = false,
        transactionViolations = {},
        includeTaxRates,
        taxRates,
        includeSelfDM = false,
    }: GetOptionsConfig,
): GetOptions {
    if (includeCategories) {
        const categoryOptions = getCategoryListSections(categories, recentlyUsedCategories, selectedOptions as Category[], searchInputValue, maxRecentReportsToShow);

        return {
            recentReports: [],
            personalDetails: [],
            userToInvite: null,
            currentUserOption: null,
            categoryOptions,
            tagOptions: [],
            taxRatesOptions: [],
        };
    }

    if (includeTags) {
        const tagOptions = getTagListSections(Object.values(tags), recentlyUsedTags, selectedOptions as SelectedTagOption[], searchInputValue, maxRecentReportsToShow);

        return {
            recentReports: [],
            personalDetails: [],
            userToInvite: null,
            currentUserOption: null,
            categoryOptions: [],
            tagOptions,
            taxRatesOptions: [],
        };
    }

    if (includeTaxRates) {
        const taxRatesOptions = getTaxRatesSection(taxRates, selectedOptions as Category[], searchInputValue);

        return {
            recentReports: [],
            personalDetails: [],
            userToInvite: null,
            currentUserOption: null,
            categoryOptions: [],
            tagOptions: [],
            taxRatesOptions,
        };
    }

    if (!isPersonalDetailsReady(personalDetails)) {
        return {
            recentReports: [],
            personalDetails: [],
            userToInvite: null,
            currentUserOption: null,
            categoryOptions: [],
            tagOptions: [],
            taxRatesOptions: [],
        };
    }

    let recentReportOptions = [];
    let personalDetailsOptions: ReportUtils.OptionData[] = [];
    const reportMapForAccountIDs: Record<number, Report> = {};
    const parsedPhoneNumber = PhoneNumber.parsePhoneNumber(LoginUtils.appendCountryCode(Str.removeSMSDomain(searchInputValue)));
    const searchValue = parsedPhoneNumber.possible ? parsedPhoneNumber.number?.e164 : searchInputValue.toLowerCase();

    // Filter out all the reports that shouldn't be displayed
    const filteredReports = Object.values(reports ?? {}).filter((report) => {
        const {parentReportID, parentReportActionID} = report ?? {};
        const canGetParentReport = parentReportID && parentReportActionID && allReportActions;
        const parentReportAction = canGetParentReport ? allReportActions[parentReportID]?.[parentReportActionID] ?? null : null;
        const doesReportHaveViolations =
            (betas?.includes(CONST.BETAS.VIOLATIONS) && ReportUtils.doesTransactionThreadHaveViolations(report, transactionViolations, parentReportAction)) ?? false;

        return ReportUtils.shouldReportBeInOptionList({
            report,
            currentReportId: Navigation.getTopmostReportId() ?? '',
            betas,
            policies,
            doesReportHaveViolations,
            isInGSDMode: false,
            excludeEmptyChats: false,
            includeSelfDM,
        });
    });

    // Sorting the reports works like this:
    // - Order everything by the last message timestamp (descending)
    // - All archived reports should remain at the bottom
    const orderedReports = lodashSortBy(filteredReports, (report) => {
        if (ReportUtils.isArchivedRoom(report)) {
            return CONST.DATE.UNIX_EPOCH;
        }

        return report?.lastVisibleActionCreated;
    });
    orderedReports.reverse();

    const allReportOptions: ReportUtils.OptionData[] = [];
    orderedReports.forEach((report) => {
        if (!report) {
            return;
        }

        const isThread = ReportUtils.isChatThread(report);
        const isChatRoom = ReportUtils.isChatRoom(report);
        const isTaskReport = ReportUtils.isTaskReport(report);
        const isPolicyExpenseChat = ReportUtils.isPolicyExpenseChat(report);
        const isMoneyRequestReport = ReportUtils.isMoneyRequestReport(report);
        const isSelfDM = ReportUtils.isSelfDM(report);
        // Currently, currentUser is not included in visibleChatMemberAccountIDs, so for selfDM we need to add the currentUser as participants.
        const accountIDs = isSelfDM ? [currentUserAccountID ?? 0] : report.visibleChatMemberAccountIDs ?? [];

        if (isPolicyExpenseChat && report.isOwnPolicyExpenseChat && !includeOwnedWorkspaceChats) {
            return;
        }

        // When passing includeP2P false we are trying to hide features from users that are not ready for P2P and limited to workspace chats only.
        if (!includeP2P && !isPolicyExpenseChat) {
            return;
        }

        if (isSelfDM && !includeSelfDM) {
            return;
        }

        if (isThread && !includeThreads) {
            return;
        }

        if (isTaskReport && !includeTasks) {
            return;
        }

        if (isMoneyRequestReport && !includeMoneyRequests) {
            return;
        }

        // In case user needs to add credit bank account, don't allow them to request more money from the workspace.
        if (includeOwnedWorkspaceChats && ReportUtils.hasIOUWaitingOnCurrentUserBankAccount(report)) {
            return;
        }

        if (!accountIDs || accountIDs.length === 0) {
            return;
        }

        // Save the report in the map if this is a single participant so we can associate the reportID with the
        // personal detail option later. Individuals should not be associated with single participant
        // policyExpenseChats or chatRooms since those are not people.
        if (accountIDs.length <= 1 && !isPolicyExpenseChat && !isChatRoom) {
            reportMapForAccountIDs[accountIDs[0]] = report;
        }

        allReportOptions.push(
            createOption(accountIDs, personalDetails, report, reportActions, {
                showChatPreviewLine,
                forcePolicyNamePreview,
            }),
        );
    });
    // We're only picking personal details that have logins set
    // This is a temporary fix for all the logic that's been breaking because of the new privacy changes
    // See https://github.com/Expensify/Expensify/issues/293465 for more context
    // Moreover, we should not override the personalDetails object, otherwise the createOption util won't work properly, it returns incorrect tooltipText
    const havingLoginPersonalDetails = !includeP2P
        ? {}
        : Object.fromEntries(Object.entries(personalDetails ?? {}).filter(([, detail]) => !!detail?.login && !!detail.accountID && !detail?.isOptimisticPersonalDetail));
    let allPersonalDetailsOptions = Object.values(havingLoginPersonalDetails).map((personalDetail) =>
        createOption([personalDetail?.accountID ?? -1], personalDetails, reportMapForAccountIDs[personalDetail?.accountID ?? -1], reportActions, {
            showChatPreviewLine,
            forcePolicyNamePreview,
        }),
    );

    if (sortPersonalDetailsByAlphaAsc) {
        // PersonalDetails should be ordered Alphabetically by default - https://github.com/Expensify/App/issues/8220#issuecomment-1104009435
        allPersonalDetailsOptions = lodashOrderBy(allPersonalDetailsOptions, [(personalDetail) => personalDetail.text?.toLowerCase()], 'asc');
    }

    // Exclude the current user from the personal details list
    const optionsToExclude: Option[] = [{login: currentUserLogin}, {login: CONST.EMAIL.NOTIFICATIONS}];

    // If we're including selected options from the search results, we only want to exclude them if the search input is empty
    // This is because on certain pages, we show the selected options at the top when the search input is empty
    // This prevents the issue of seeing the selected option twice if you have them as a recent chat and select them
    if (!includeSelectedOptions || searchInputValue === '') {
        optionsToExclude.push(...selectedOptions);
    }

    excludeLogins.forEach((login) => {
        optionsToExclude.push({login});
    });

    if (includeRecentReports) {
        for (const reportOption of allReportOptions) {
            // Stop adding options to the recentReports array when we reach the maxRecentReportsToShow value
            if (recentReportOptions.length > 0 && recentReportOptions.length === maxRecentReportsToShow) {
                break;
            }

            // Skip notifications@expensify.com
            if (reportOption.login === CONST.EMAIL.NOTIFICATIONS) {
                continue;
            }

            const isCurrentUserOwnedPolicyExpenseChatThatCouldShow =
                reportOption.isPolicyExpenseChat && reportOption.ownerAccountID === currentUserAccountID && includeOwnedWorkspaceChats && !reportOption.isArchivedRoom;

            // Skip if we aren't including multiple participant reports and this report has multiple participants
            if (!isCurrentUserOwnedPolicyExpenseChatThatCouldShow && !includeMultipleParticipantReports && !reportOption.login) {
                continue;
            }

            // If we're excluding threads, check the report to see if it has a single participant and if the participant is already selected
            if (
                !includeThreads &&
                (!!reportOption.login || reportOption.reportID) &&
                optionsToExclude.some((option) => option.login === reportOption.login || option.reportID === reportOption.reportID)
            ) {
                continue;
            }

            // Finally check to see if this option is a match for the provided search string if we have one
            const {searchText, participantsList, isChatRoom} = reportOption;
            const participantNames = getParticipantNames(participantsList);

            if (searchValue) {
                // Determine if the search is happening within a chat room and starts with the report ID
                const isReportIdSearch = isChatRoom && Str.startsWith(reportOption.reportID ?? '', searchValue);

                // Check if the search string matches the search text or participant names considering the type of the room
                const isSearchMatch = isSearchStringMatch(searchValue, searchText, participantNames, isChatRoom);

                if (!isReportIdSearch && !isSearchMatch) {
                    continue;
                }
            }

            reportOption.isSelected = isReportSelected(reportOption, selectedOptions);

            recentReportOptions.push(reportOption);

            // Add this login to the exclude list so it won't appear when we process the personal details
            if (reportOption.login) {
                optionsToExclude.push({login: reportOption.login});
            }
        }
    }

    if (includePersonalDetails) {
        // Next loop over all personal details removing any that are selectedUsers or recentChats
        allPersonalDetailsOptions.forEach((personalDetailOption) => {
            if (optionsToExclude.some((optionToExclude) => optionToExclude.login === personalDetailOption.login)) {
                return;
            }
            const {searchText, participantsList, isChatRoom} = personalDetailOption;
            const participantNames = getParticipantNames(participantsList);
            if (searchValue && !isSearchStringMatch(searchValue, searchText, participantNames, isChatRoom)) {
                return;
            }

            personalDetailsOptions.push(personalDetailOption);
        });
    }

    let currentUserOption = allPersonalDetailsOptions.find((personalDetailsOption) => personalDetailsOption.login === currentUserLogin);
    if (searchValue && currentUserOption && !isSearchStringMatch(searchValue, currentUserOption.searchText)) {
        currentUserOption = undefined;
    }

    let userToInvite: ReportUtils.OptionData | null = null;
    const noOptions = recentReportOptions.length + personalDetailsOptions.length === 0 && !currentUserOption;
    const noOptionsMatchExactly = !personalDetailsOptions
        .concat(recentReportOptions)
        .find((option) => option.login === PhoneNumber.addSMSDomainIfPhoneNumber(searchValue ?? '').toLowerCase() || option.login === searchValue?.toLowerCase());

    if (
        searchValue &&
        (noOptions || noOptionsMatchExactly) &&
        !isCurrentUser({login: searchValue} as PersonalDetails) &&
        selectedOptions.every((option) => 'login' in option && option.login !== searchValue) &&
        ((Str.isValidEmail(searchValue) && !Str.isDomainEmail(searchValue) && !Str.endsWith(searchValue, CONST.SMS.DOMAIN)) ||
            (parsedPhoneNumber.possible && Str.isValidPhone(LoginUtils.getPhoneNumberWithoutSpecialChars(parsedPhoneNumber.number?.input ?? '')))) &&
        !optionsToExclude.find((optionToExclude) => 'login' in optionToExclude && optionToExclude.login === PhoneNumber.addSMSDomainIfPhoneNumber(searchValue).toLowerCase()) &&
        (searchValue !== CONST.EMAIL.CHRONOS || Permissions.canUseChronos(betas)) &&
        !excludeUnknownUsers
    ) {
        // Generates an optimistic account ID for new users not yet saved in Onyx
        const optimisticAccountID = UserUtils.generateAccountID(searchValue);
        const personalDetailsExtended = {
            ...personalDetails,
            [optimisticAccountID]: {
                accountID: optimisticAccountID,
                login: searchValue,
                avatar: UserUtils.getDefaultAvatar(optimisticAccountID),
            },
        };
        userToInvite = createOption([optimisticAccountID], personalDetailsExtended, null, reportActions, {
            showChatPreviewLine,
        });
        userToInvite.isOptimisticAccount = true;
        userToInvite.login = searchValue;
        // eslint-disable-next-line @typescript-eslint/prefer-nullish-coalescing
        userToInvite.text = userToInvite.text || searchValue;
        // eslint-disable-next-line @typescript-eslint/prefer-nullish-coalescing
        userToInvite.alternateText = userToInvite.alternateText || searchValue;

        // If user doesn't exist, use a default avatar
        userToInvite.icons = [
            {
                source: UserUtils.getAvatar('', optimisticAccountID),
                name: searchValue,
                type: CONST.ICON_TYPE_AVATAR,
            },
        ];
    }

    // If we are prioritizing 1:1 chats in search, do it only once we started searching
    if (sortByReportTypeInSearch && searchValue !== '') {
        // When sortByReportTypeInSearch is true, recentReports will be returned with all the reports including personalDetailsOptions in the correct Order.
        recentReportOptions.push(...personalDetailsOptions);
        personalDetailsOptions = [];
        recentReportOptions = lodashOrderBy(
            recentReportOptions,
            [
                (option) => {
                    if (!!option.isChatRoom || option.isArchivedRoom) {
                        return 3;
                    }
                    if (!option.login) {
                        return 2;
                    }
                    if (option.login.toLowerCase() !== searchValue?.toLowerCase()) {
                        return 1;
                    }

                    // When option.login is an exact match with the search value, returning 0 puts it at the top of the option list
                    return 0;
                },
            ],
            ['asc'],
        );
    }

    return {
        personalDetails: personalDetailsOptions,
        recentReports: recentReportOptions,
        userToInvite: canInviteUser ? userToInvite : null,
        currentUserOption,
        categoryOptions: [],
        tagOptions: [],
        taxRatesOptions: [],
    };
}

/**
 * Build the options for the Search view
 */
function getSearchOptions(reports: OnyxCollection<Report>, personalDetails: OnyxEntry<PersonalDetailsList>, searchValue = '', betas: Beta[] = []): GetOptions {
    Timing.start(CONST.TIMING.LOAD_SEARCH_OPTIONS);
    Performance.markStart(CONST.TIMING.LOAD_SEARCH_OPTIONS);
    const options = getOptions(reports, personalDetails, {
        betas,
        searchInputValue: searchValue.trim(),
        includeRecentReports: true,
        includeMultipleParticipantReports: true,
        maxRecentReportsToShow: 0, // Unlimited
        sortByReportTypeInSearch: true,
        showChatPreviewLine: true,
        includePersonalDetails: true,
        forcePolicyNamePreview: true,
        includeOwnedWorkspaceChats: true,
        includeThreads: true,
        includeMoneyRequests: true,
        includeTasks: true,
        includeSelfDM: true,
    });
    Timing.end(CONST.TIMING.LOAD_SEARCH_OPTIONS);
    Performance.markEnd(CONST.TIMING.LOAD_SEARCH_OPTIONS);

    return options;
}

function getShareLogOptions(reports: OnyxCollection<Report>, personalDetails: OnyxEntry<PersonalDetailsList>, searchValue = '', betas: Beta[] = []): GetOptions {
    return getOptions(reports, personalDetails, {
        betas,
        searchInputValue: searchValue.trim(),
        includeRecentReports: true,
        includeMultipleParticipantReports: true,
        sortByReportTypeInSearch: true,
        includePersonalDetails: true,
        forcePolicyNamePreview: true,
        includeOwnedWorkspaceChats: true,
        includeSelfDM: true,
        includeThreads: true,
    });
}

/**
 * Build the IOUConfirmation options for showing the payee personalDetail
 */
function getIOUConfirmationOptionsFromPayeePersonalDetail(personalDetail: PersonalDetails | EmptyObject, amountText?: string): PayeePersonalDetails {
    const formattedLogin = LocalePhoneNumber.formatPhoneNumber(personalDetail.login ?? '');
    return {
        text: PersonalDetailsUtils.getDisplayNameOrDefault(personalDetail, formattedLogin),
        alternateText: formattedLogin || PersonalDetailsUtils.getDisplayNameOrDefault(personalDetail, '', false),
        icons: [
            {
                source: UserUtils.getAvatar(personalDetail.avatar, personalDetail.accountID),
                name: personalDetail.login ?? '',
                type: CONST.ICON_TYPE_AVATAR,
                id: personalDetail.accountID,
            },
        ],
        descriptiveText: amountText ?? '',
        login: personalDetail.login ?? '',
        accountID: personalDetail.accountID,
        keyForList: String(personalDetail.accountID),
    };
}

/**
 * Build the IOUConfirmationOptions for showing participants
 */
function getIOUConfirmationOptionsFromParticipants(participants: Participant[], amountText: string): Participant[] {
    return participants.map((participant) => ({
        ...participant,
        descriptiveText: amountText,
    }));
}

/**
 * Build the options for the New Group view
 */
function getFilteredOptions(
    reports: OnyxCollection<Report>,
    personalDetails: OnyxEntry<PersonalDetailsList>,
    betas: OnyxEntry<Beta[]> = [],
    searchValue = '',
    selectedOptions: Array<Partial<ReportUtils.OptionData>> = [],
    excludeLogins: string[] = [],
    includeOwnedWorkspaceChats = false,
    includeP2P = true,
    includeCategories = false,
    categories: PolicyCategories = {},
    recentlyUsedCategories: string[] = [],
    includeTags = false,
    tags: PolicyTags | Array<PolicyTag | SelectedTagOption> = {},
    recentlyUsedTags: string[] = [],
    canInviteUser = true,
    includeSelectedOptions = false,
    includeTaxRates = false,
    taxRates: TaxRatesWithDefault = {} as TaxRatesWithDefault,
    includeSelfDM = false,
) {
    return getOptions(reports, personalDetails, {
        betas,
        searchInputValue: searchValue.trim(),
        selectedOptions,
        includeRecentReports: true,
        includePersonalDetails: true,
        maxRecentReportsToShow: 5,
        excludeLogins,
        includeOwnedWorkspaceChats,
        includeP2P,
        includeCategories,
        categories,
        recentlyUsedCategories,
        includeTags,
        tags,
        recentlyUsedTags,
        canInviteUser,
        includeSelectedOptions,
        includeTaxRates,
        taxRates,
        includeSelfDM,
    });
}

/**
 * Build the options for the Share Destination for a Task
 */

function getShareDestinationOptions(
    reports: Record<string, Report | null>,
    personalDetails: OnyxEntry<PersonalDetailsList>,
    betas: OnyxEntry<Beta[]> = [],
    searchValue = '',
    selectedOptions: Array<Partial<ReportUtils.OptionData>> = [],
    excludeLogins: string[] = [],
    includeOwnedWorkspaceChats = true,
    excludeUnknownUsers = true,
) {
    return getOptions(reports, personalDetails, {
        betas,
        searchInputValue: searchValue.trim(),
        selectedOptions,
        maxRecentReportsToShow: 0, // Unlimited
        includeRecentReports: true,
        includeMultipleParticipantReports: true,
        includePersonalDetails: false,
        showChatPreviewLine: true,
        forcePolicyNamePreview: true,
        includeThreads: true,
        includeMoneyRequests: true,
        includeTasks: true,
        excludeLogins,
        includeOwnedWorkspaceChats,
        excludeUnknownUsers,
        includeSelfDM: true,
    });
}

/**
 * Format personalDetails or userToInvite to be shown in the list
 *
 * @param member - personalDetails or userToInvite
 * @param config - keys to overwrite the default values
 */
function formatMemberForList(member: ReportUtils.OptionData): MemberForList {
    const accountID = member.accountID;

    return {
        // eslint-disable-next-line @typescript-eslint/prefer-nullish-coalescing
        text: member.text || member.displayName || '',
        // eslint-disable-next-line @typescript-eslint/prefer-nullish-coalescing
        alternateText: member.alternateText || member.login || '',
        // eslint-disable-next-line @typescript-eslint/prefer-nullish-coalescing
        keyForList: member.keyForList || String(accountID ?? 0) || '',
        isSelected: member.isSelected ?? false,
        isDisabled: member.isDisabled ?? false,
        accountID,
        login: member.login ?? '',
        icons: member.icons,
        pendingAction: member.pendingAction,
        reportID: member.reportID ?? '',
    };
}

/**
 * Build the options for the Workspace Member Invite view
 */
function getMemberInviteOptions(
    personalDetails: OnyxEntry<PersonalDetailsList>,
    betas: Beta[] = [],
    searchValue = '',
    excludeLogins: string[] = [],
    includeSelectedOptions = false,
): GetOptions {
    return getOptions({}, personalDetails, {
        betas,
        searchInputValue: searchValue.trim(),
        includePersonalDetails: true,
        excludeLogins,
        sortPersonalDetailsByAlphaAsc: true,
        includeSelectedOptions,
    });
}

/**
 * Helper method that returns the text to be used for the header's message and title (if any)
 */
function getHeaderMessage(hasSelectableOptions: boolean, hasUserToInvite: boolean, searchValue: string, maxParticipantsReached = false, hasMatchedParticipant = false): string {
    if (maxParticipantsReached) {
        return Localize.translate(preferredLocale, 'common.maxParticipantsReached', {count: CONST.REPORT.MAXIMUM_PARTICIPANTS});
    }

    const isValidPhone = PhoneNumber.parsePhoneNumber(LoginUtils.appendCountryCode(searchValue)).possible;

    const isValidEmail = Str.isValidEmail(searchValue);

    if (searchValue && CONST.REGEX.DIGITS_AND_PLUS.test(searchValue) && !isValidPhone && !hasSelectableOptions) {
        return Localize.translate(preferredLocale, 'messages.errorMessageInvalidPhone');
    }

    // Without a search value, it would be very confusing to see a search validation message.
    // Therefore, this skips the validation when there is no search value.
    if (searchValue && !hasSelectableOptions && !hasUserToInvite) {
        if (/^\d+$/.test(searchValue) && !isValidPhone) {
            return Localize.translate(preferredLocale, 'messages.errorMessageInvalidPhone');
        }
        if (/@/.test(searchValue) && !isValidEmail) {
            return Localize.translate(preferredLocale, 'messages.errorMessageInvalidEmail');
        }
        if (hasMatchedParticipant && (isValidEmail || isValidPhone)) {
            return '';
        }
        return Localize.translate(preferredLocale, 'common.noResultsFound');
    }

    return '';
}

/**
 * Helper method for non-user lists (eg. categories and tags) that returns the text to be used for the header's message and title (if any)
 */
function getHeaderMessageForNonUserList(hasSelectableOptions: boolean, searchValue: string): string {
    if (searchValue && !hasSelectableOptions) {
        return Localize.translate(preferredLocale, 'common.noResultsFound');
    }
    return '';
}

/**
 * Helper method to check whether an option can show tooltip or not
 */
function shouldOptionShowTooltip(option: ReportUtils.OptionData): boolean {
    return (!option.isChatRoom || !!option.isThread) && !option.isArchivedRoom;
}

/**
 * Handles the logic for displaying selected participants from the search term
 */
function formatSectionsFromSearchTerm(
    searchTerm: string,
    selectedOptions: ReportUtils.OptionData[],
    filteredRecentReports: ReportUtils.OptionData[],
    filteredPersonalDetails: ReportUtils.OptionData[],
    maxOptionsSelected: boolean,
    indexOffset = 0,
    personalDetails: OnyxEntry<PersonalDetailsList> = {},
    shouldGetOptionDetails = false,
): SectionForSearchTerm {
    // We show the selected participants at the top of the list when there is no search term or maximum number of participants has already been selected
    // However, if there is a search term we remove the selected participants from the top of the list unless they are part of the search results
    // This clears up space on mobile views, where if you create a group with 4+ people you can't see the selected participants and the search results at the same time
    if (searchTerm === '' || maxOptionsSelected) {
        return {
            section: {
                title: undefined,
                data: shouldGetOptionDetails
                    ? selectedOptions.map((participant) => {
                          const isPolicyExpenseChat = participant.isPolicyExpenseChat ?? false;
                          return isPolicyExpenseChat ? getPolicyExpenseReportOption(participant) : getParticipantsOption(participant, personalDetails);
                      })
                    : selectedOptions,
                shouldShow: selectedOptions.length > 0,
                indexOffset,
            },
            newIndexOffset: indexOffset + selectedOptions.length,
        };
    }

    // If you select a new user you don't have a contact for, they won't get returned as part of a recent report or personal details
    // This will add them to the list of options, deduping them if they already exist in the other lists
    const selectedParticipantsWithoutDetails = selectedOptions.filter((participant) => {
        const accountID = participant.accountID ?? null;
        const isPartOfSearchTerm = participant.searchText?.toLowerCase().includes(searchTerm.trim().toLowerCase());
        const isReportInRecentReports = filteredRecentReports.some((report) => report.accountID === accountID);
        const isReportInPersonalDetails = filteredPersonalDetails.some((personalDetail) => personalDetail.accountID === accountID);
        return isPartOfSearchTerm && !isReportInRecentReports && !isReportInPersonalDetails;
    });

    return {
        section: {
            title: undefined,
            data: shouldGetOptionDetails
                ? selectedParticipantsWithoutDetails.map((participant) => {
                      const isPolicyExpenseChat = participant.isPolicyExpenseChat ?? false;
                      return isPolicyExpenseChat ? getPolicyExpenseReportOption(participant) : getParticipantsOption(participant, personalDetails);
                  })
                : selectedParticipantsWithoutDetails,
            shouldShow: selectedParticipantsWithoutDetails.length > 0,
            indexOffset,
        },
        newIndexOffset: indexOffset + selectedParticipantsWithoutDetails.length,
    };
}

export {
    getAvatarsForAccountIDs,
    isCurrentUser,
    isPersonalDetailsReady,
    getSearchOptions,
    getFilteredOptions,
    getShareDestinationOptions,
    getMemberInviteOptions,
    getHeaderMessage,
    getHeaderMessageForNonUserList,
    getSearchValueForPhoneOrEmail,
    getPersonalDetailsForAccountIDs,
    getIOUConfirmationOptionsFromPayeePersonalDetail,
    getIOUConfirmationOptionsFromParticipants,
    getSearchText,
    getAllReportErrors,
    getPolicyExpenseReportOption,
    getParticipantsOption,
    isSearchStringMatch,
    shouldOptionShowTooltip,
    getLastActorDisplayName,
    getLastMessageTextForReport,
    getEnabledCategoriesCount,
    hasEnabledOptions,
    sortCategories,
    getCategoryOptionTree,
    hasEnabledTags,
    formatMemberForList,
    formatSectionsFromSearchTerm,
    transformedTaxRates,
    getShareLogOptions,
    getReportOption,
    getTaxRatesSection,
};

export type {MemberForList, CategorySection, GetOptions, PayeePersonalDetails, Category};<|MERGE_RESOLUTION|>--- conflicted
+++ resolved
@@ -244,23 +244,12 @@
     },
 });
 
-<<<<<<< HEAD
 let allReports: OnyxCollection<Report> = {};
 Onyx.connect({
     key: ONYXKEYS.COLLECTION.REPORT,
     waitForCollectionCallback: true,
     callback: (reports) => {
         allReports = reports;
-=======
-const policyExpenseReports: OnyxCollection<Report> = {};
-Onyx.connect({
-    key: ONYXKEYS.COLLECTION.REPORT,
-    callback: (report, key) => {
-        if (!ReportUtils.isPolicyExpenseChat(report)) {
-            return;
-        }
-        policyExpenseReports[key] = report;
->>>>>>> 9d9757ff
     },
 });
 
