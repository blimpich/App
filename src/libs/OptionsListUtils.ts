/* eslint-disable @typescript-eslint/prefer-for-of */
import {Str} from 'expensify-common';
import deburr from 'lodash/deburr';
import keyBy from 'lodash/keyBy';
import lodashOrderBy from 'lodash/orderBy';
import type {OnyxCollection, OnyxEntry} from 'react-native-onyx';
import Onyx from 'react-native-onyx';
import type {SetNonNullable} from 'type-fest';
import {FallbackAvatar} from '@components/Icon/Expensicons';
import type {LocaleContextProps} from '@components/LocaleContextProvider';
import type {PolicyTagList} from '@pages/workspace/tags/types';
import type {IOUAction} from '@src/CONST';
import CONST from '@src/CONST';
import ONYXKEYS from '@src/ONYXKEYS';
import type {
    Beta,
    DismissedProductTraining,
    Login,
    OnyxInputOrEntry,
    PersonalDetails,
    PersonalDetailsList,
    Policy,
    PolicyCategories,
    PolicyCategory,
    PolicyTag,
    PolicyTagLists,
    Report,
    ReportAction,
    ReportActions,
    ReportAttributesDerivedValue,
    ReportNameValuePairs,
    TransactionViolation,
} from '@src/types/onyx';
import type {Attendee, Participant} from '@src/types/onyx/IOU';
import type {Icon, PendingAction} from '@src/types/onyx/OnyxCommon';
import type {OriginalMessageMovedTransaction} from '@src/types/onyx/OriginalMessage';
import type {SearchTransaction} from '@src/types/onyx/SearchResults';
import {isEmptyObject} from '@src/types/utils/EmptyObject';
import Timing from './actions/Timing';
import {getEnabledCategoriesCount} from './CategoryUtils';
import filterArrayByMatch from './filterArrayByMatch';
import {isReportMessageAttachment} from './isReportMessageAttachment';
import {formatPhoneNumber} from './LocalePhoneNumber';
import {translateLocal} from './Localize';
import {appendCountryCode, getPhoneNumberWithoutSpecialChars} from './LoginUtils';
import {MaxHeap} from './MaxHeap';
import {MinHeap} from './MinHeap';
import ModifiedExpenseMessage from './ModifiedExpenseMessage';
import Navigation from './Navigation/Navigation';
import Parser from './Parser';
import Performance from './Performance';
import Permissions from './Permissions';
import {getDisplayNameOrDefault, getPersonalDetailByEmail, getPersonalDetailsByIDs} from './PersonalDetailsUtils';
import {addSMSDomainIfPhoneNumber, parsePhoneNumber} from './PhoneNumber';
import {
    canSendInvoiceFromWorkspace,
    canSubmitPerDiemExpenseFromWorkspace,
    getCountOfEnabledTagsOfList,
    getCountOfRequiredTagLists,
    getSubmitToAccountID,
    isUserInvitedToWorkspace,
} from './PolicyUtils';
import RandomAvatarUtils from './RandomAvatarUtils';
import {
    getCombinedReportActions,
    getExportIntegrationLastMessageText,
    getIOUReportIDFromReportActionPreview,
    getJoinRequestMessage,
    getLastVisibleMessage,
    getLeaveRoomMessage,
    getMentionedAccountIDsFromAction,
    getMessageOfOldDotReportAction,
    getOneTransactionThreadReportID,
    getOriginalMessage,
    getReceiptScanFailedMessage,
    getRenamedAction,
    getReopenedMessage,
    getReportActionHtml,
    getReportActionMessageText,
    getRetractedMessage,
    getSortedReportActions,
    getTravelUpdateMessage,
    getUpdateRoomDescriptionMessage,
    isActionableAddPaymentCard,
    isActionableJoinRequest,
    isActionOfType,
    isAddCommentAction,
    isClosedAction,
    isCreatedTaskReportAction,
    isDeletedAction,
    isDeletedParentAction,
    isMarkAsClosedAction,
    isModifiedExpenseAction,
    isMoneyRequestAction,
    isMovedTransactionAction,
    isOldDotReportAction,
    isPendingRemove,
    isReimbursementDeQueuedOrCanceledAction,
    isReimbursementQueuedAction,
    isRenamedAction,
    isReportPreviewAction,
    isTaskAction,
    isThreadParentMessage,
    isUnapprovedAction,
    shouldReportActionBeVisible,
} from './ReportActionsUtils';
import type {OptionData} from './ReportUtils';
import {
    canUserPerformWriteAction,
    formatReportLastMessageText,
    getChatByParticipants,
    getChatRoomSubtitle,
    getDeletedParentActionMessageForChatReport,
    getDeletedTransactionMessage,
    getDisplayNameForParticipant,
    getDowngradeWorkspaceMessage,
    getIcons,
    getMoneyRequestSpendBreakdown,
    getMovedTransactionMessage,
    getParticipantsAccountIDsForDisplay,
    getPolicyChangeMessage,
    getPolicyName,
    getReimbursementDeQueuedOrCanceledActionMessage,
    getReimbursementQueuedActionMessage,
    getRejectedReportMessage,
    getReportLastMessage,
    getReportName,
    getReportNotificationPreference,
    getReportOrDraftReport,
    getReportParticipantsTitle,
    getReportPreviewMessage,
    getReportSubtitlePrefix,
    getUpgradeWorkspaceMessage,
    hasIOUWaitingOnCurrentUserBankAccount,
    isArchivedNonExpenseReport,
    isChatThread,
    isDefaultRoom,
    isDM,
    isDraftReport,
    isExpenseReport,
    isHiddenForCurrentUser,
    isInvoiceRoom,
    isIOUOwnedByCurrentUser,
    isMoneyRequest,
    isPolicyAdmin,
    isUnread,
    isAdminRoom as reportUtilsIsAdminRoom,
    isAnnounceRoom as reportUtilsIsAnnounceRoom,
    isChatReport as reportUtilsIsChatReport,
    isChatRoom as reportUtilsIsChatRoom,
    isGroupChat as reportUtilsIsGroupChat,
    isMoneyRequestReport as reportUtilsIsMoneyRequestReport,
    isOneOnOneChat as reportUtilsIsOneOnOneChat,
    isPolicyExpenseChat as reportUtilsIsPolicyExpenseChat,
    isSelfDM as reportUtilsIsSelfDM,
    isTaskReport as reportUtilsIsTaskReport,
    shouldDisplayViolationsRBRInLHN,
    shouldReportBeInOptionList,
    shouldReportShowSubscript,
} from './ReportUtils';
import StringUtils from './StringUtils';
import {getTaskCreatedMessage, getTaskReportActionMessage} from './TaskUtils';
import type {AvatarSource} from './UserUtils';
import {generateAccountID} from './UserUtils';

type SearchOption<T> = OptionData & {
    item: T;
};

type OptionList = {
    reports: Array<SearchOption<Report>>;
    personalDetails: Array<SearchOption<PersonalDetails>>;
};

type Option = Partial<OptionData>;

/**
 * A narrowed version of `Option` is used when we have a guarantee that given values exist.
 */
type OptionTree = {
    text: string;
    keyForList: string;
    searchText: string;
    tooltipText: string;
    isDisabled: boolean;
    isSelected: boolean;
    pendingAction?: PendingAction;
} & Option;

type PayeePersonalDetails = {
    text: string;
    alternateText: string;
    icons: Icon[];
    descriptiveText: string;
    login: string;
    accountID: number;
    keyForList: string;
    isInteractive: boolean;
};

type SectionBase = {
    title: string | undefined;
    shouldShow: boolean;
};

type Section = SectionBase & {
    data: Option[];
};

type GetValidOptionsSharedConfig = {
    includeP2P?: boolean;
    transactionViolations?: OnyxCollection<TransactionViolation[]>;
    action?: IOUAction;
    shouldBoldTitleByDefault?: boolean;
    selectedOptions?: Option[];
};

type GetValidReportsConfig = {
    betas?: OnyxEntry<Beta[]>;
    includeMultipleParticipantReports?: boolean;
    showChatPreviewLine?: boolean;
    forcePolicyNamePreview?: boolean;
    includeSelfDM?: boolean;
    includeOwnedWorkspaceChats?: boolean;
    includeThreads?: boolean;
    includeTasks?: boolean;
    includeMoneyRequests?: boolean;
    includeInvoiceRooms?: boolean;
    includeDomainEmail?: boolean;
    includeReadOnly?: boolean;
    loginsToExclude?: Record<string, boolean>;
    shouldSeparateWorkspaceChat?: boolean;
    shouldSeparateSelfDMChat?: boolean;
    excludeNonAdminWorkspaces?: boolean;
    isPerDiemRequest?: boolean;
    showRBR?: boolean;
} & GetValidOptionsSharedConfig;

type GetValidReportsReturnTypeCombined = {
    selfDMOption: OptionData | undefined;
    workspaceOptions: OptionData[];
    recentReports: OptionData[];
};

type GetOptionsConfig = {
    excludeLogins?: Record<string, boolean>;
    includeCurrentUser?: boolean;
    includeRecentReports?: boolean;
    includeSelectedOptions?: boolean;
    recentAttendees?: Option[];
    excludeHiddenThreads?: boolean;
    canShowManagerMcTest?: boolean;
    searchString?: string;
    maxElements?: number;
    includeUserToInvite?: boolean;
} & GetValidReportsConfig;

type GetUserToInviteConfig = {
    searchValue: string | undefined;
    loginsToExclude?: Record<string, boolean>;
    reportActions?: ReportActions;
    firstName?: string;
    lastName?: string;
    email?: string;
    phone?: string;
    avatar?: AvatarSource;
    shouldAcceptName?: boolean;
    optionsToExclude?: GetOptionsConfig['selectedOptions'];
} & Pick<GetOptionsConfig, 'selectedOptions' | 'showChatPreviewLine'>;

type MemberForList = {
    text: string;
    alternateText: string;
    keyForList: string;
    isSelected: boolean;
    isDisabled: boolean;
    accountID?: number;
    login: string;
    icons?: Icon[];
    pendingAction?: PendingAction;
    reportID: string;
};

type SectionForSearchTerm = {
    section: Section;
};
type Options = {
    recentReports: OptionData[];
    personalDetails: OptionData[];
    userToInvite: OptionData | null;
    currentUserOption: OptionData | null | undefined;
    workspaceChats?: OptionData[];
    selfDMChat?: OptionData | undefined;
};

type PreviewConfig = {
    showChatPreviewLine?: boolean;
    forcePolicyNamePreview?: boolean;
    showPersonalDetails?: boolean;
    isDisabled?: boolean | null;
    selected?: boolean;
    isSelected?: boolean;
};

type FilterUserToInviteConfig = Pick<GetUserToInviteConfig, 'selectedOptions' | 'shouldAcceptName'> & {
    canInviteUser?: boolean;
    excludeLogins?: Record<string, boolean>;
};

type OrderOptionsConfig =
    | {
          maxRecentReportsToShow?: never;
          /* When sortByReportTypeInSearch flag is true, recentReports will include the personalDetails options as well. */
          sortByReportTypeInSearch?: true;
      }
    | {
          // When specifying maxRecentReportsToShow, you can't sort by report type in search
          maxRecentReportsToShow?: number;
          sortByReportTypeInSearch?: false;
      };

type OrderReportOptionsConfig = {
    preferChatRoomsOverThreads?: boolean;
    preferPolicyExpenseChat?: boolean;
    preferRecentExpenseReports?: boolean;
};

type ReportAndPersonalDetailOptions = Pick<Options, 'recentReports' | 'personalDetails' | 'workspaceChats'>;

/**
 * OptionsListUtils is used to build a list options passed to the OptionsList component. Several different UI views can
 * be configured to display different results based on the options passed to the private getOptions() method. Public
 * methods should be named for the views they build options for and then exported for use in a component.
 */
let currentUserLogin: string | undefined;
let currentUserAccountID: number | undefined;
Onyx.connect({
    key: ONYXKEYS.SESSION,
    callback: (value) => {
        currentUserLogin = value?.email;
        currentUserAccountID = value?.accountID;
    },
});

let loginList: OnyxEntry<Login>;
Onyx.connect({
    key: ONYXKEYS.LOGIN_LIST,
    callback: (value) => (loginList = isEmptyObject(value) ? {} : value),
});

let allPersonalDetails: OnyxEntry<PersonalDetailsList>;
Onyx.connect({
    key: ONYXKEYS.PERSONAL_DETAILS_LIST,
    callback: (value) => (allPersonalDetails = isEmptyObject(value) ? {} : value),
});

const policies: OnyxCollection<Policy> = {};
Onyx.connect({
    key: ONYXKEYS.COLLECTION.POLICY,
    callback: (policy, key) => {
        if (!policy || !key || !policy.name) {
            return;
        }

        policies[key] = policy;
    },
});

let allPolicies: OnyxCollection<Policy> = {};
Onyx.connect({
    key: ONYXKEYS.COLLECTION.POLICY,
    waitForCollectionCallback: true,
    callback: (val) => (allPolicies = val),
});

let allReports: OnyxCollection<Report>;
Onyx.connect({
    key: ONYXKEYS.COLLECTION.REPORT,
    waitForCollectionCallback: true,
    callback: (value) => {
        allReports = value;
    },
});

let allReportNameValuePairs: OnyxCollection<ReportNameValuePairs>;
Onyx.connect({
    key: ONYXKEYS.COLLECTION.REPORT_NAME_VALUE_PAIRS,
    waitForCollectionCallback: true,
    callback: (value) => {
        allReportNameValuePairs = value;
    },
});

const lastReportActions: ReportActions = {};
const allSortedReportActions: Record<string, ReportAction[]> = {};
let allReportActions: OnyxCollection<ReportActions>;
const lastVisibleReportActions: ReportActions = {};
Onyx.connect({
    key: ONYXKEYS.COLLECTION.REPORT_ACTIONS,
    waitForCollectionCallback: true,
    callback: (actions) => {
        if (!actions) {
            return;
        }

        allReportActions = actions ?? {};

        // Iterate over the report actions to build the sorted and lastVisible report actions objects
        Object.entries(allReportActions).forEach((reportActions) => {
            const reportID = reportActions[0].split('_').at(1);
            if (!reportID) {
                return;
            }

            const reportActionsArray = Object.values(reportActions[1] ?? {});
            let sortedReportActions = getSortedReportActions(reportActionsArray, true);
            allSortedReportActions[reportID] = sortedReportActions;
            const report = allReports?.[`${ONYXKEYS.COLLECTION.REPORT}${reportID}`];
            const chatReport = allReports?.[`${ONYXKEYS.COLLECTION.REPORT}${report?.chatReportID}`];

            // If the report is a one-transaction report and has , we need to return the combined reportActions so that the LHN can display modifications
            // to the transaction thread or the report itself
            const transactionThreadReportID = getOneTransactionThreadReportID(report, chatReport, actions[reportActions[0]]);
            if (transactionThreadReportID) {
                const transactionThreadReportActionsArray = Object.values(actions[`${ONYXKEYS.COLLECTION.REPORT_ACTIONS}${transactionThreadReportID}`] ?? {});
                sortedReportActions = getCombinedReportActions(sortedReportActions, transactionThreadReportID, transactionThreadReportActionsArray, reportID);
            }

            const firstReportAction = sortedReportActions.at(0);
            if (!firstReportAction) {
                delete lastReportActions[reportID];
            } else {
                lastReportActions[reportID] = firstReportAction;
            }

            const isWriteActionAllowed = canUserPerformWriteAction(report);

            // The report is only visible if it is the last action not deleted that
            // does not match a closed or created state.
            const reportActionsForDisplay = sortedReportActions.filter(
                (reportAction, actionKey) =>
                    shouldReportActionBeVisible(reportAction, actionKey, isWriteActionAllowed) &&
                    reportAction.actionName !== CONST.REPORT.ACTIONS.TYPE.CREATED &&
                    reportAction.pendingAction !== CONST.RED_BRICK_ROAD_PENDING_ACTION.DELETE,
            );
            const reportActionForDisplay = reportActionsForDisplay.at(0);
            if (!reportActionForDisplay) {
                delete lastVisibleReportActions[reportID];
                return;
            }
            lastVisibleReportActions[reportID] = reportActionForDisplay;
        });
    },
});

let activePolicyID: OnyxEntry<string>;
Onyx.connect({
    key: ONYXKEYS.NVP_ACTIVE_POLICY_ID,
    callback: (value) => (activePolicyID = value),
});

let nvpDismissedProductTraining: OnyxEntry<DismissedProductTraining>;
Onyx.connect({
    key: ONYXKEYS.NVP_DISMISSED_PRODUCT_TRAINING,
    callback: (value) => (nvpDismissedProductTraining = value),
});

/**
<<<<<<< HEAD
 * @param defaultValues {login: accountID} In workspace invite page, when new user is added we pass available data to opt in
 * @returns Returns avatar data for a list of user accountIDs
 */
function getAvatarsForAccountIDs(accountIDs: number[], personalDetails: OnyxEntry<PersonalDetailsList>, defaultValues: Record<string, number> = {}): Icon[] {
    const reversedDefaultValues: Record<number, string> = {};

    Object.entries(defaultValues).forEach((item) => {
        reversedDefaultValues[item[1]] = item[0];
    });

    return accountIDs.map((accountID) => {
        const login = reversedDefaultValues[accountID] ?? '';
        const userPersonalDetail = personalDetails?.[accountID] ?? {login, accountID};
        const fallBackAvatar = RandomAvatarUtils.getAvatarForContact(login);

        return {
            id: accountID,
            source: userPersonalDetail.avatar ?? FallbackAvatar,
            type: CONST.ICON_TYPE_AVATAR,
            name: userPersonalDetail.login ?? '',
            fallbackIcon: fallBackAvatar,
        };
    });
}

/**
=======
>>>>>>> cd80be5f
 * Returns the personal details for an array of accountIDs
 * @returns keys of the object are emails, values are PersonalDetails objects.
 */
function getPersonalDetailsForAccountIDs(accountIDs: number[] | undefined, personalDetails: OnyxInputOrEntry<PersonalDetailsList>): SetNonNullable<PersonalDetailsList> {
    const personalDetailsForAccountIDs: SetNonNullable<PersonalDetailsList> = {};
    if (!personalDetails) {
        return personalDetailsForAccountIDs;
    }
    accountIDs?.forEach((accountID) => {
        const cleanAccountID = Number(accountID);
        if (!cleanAccountID) {
            return;
        }
        let personalDetail: OnyxEntry<PersonalDetails> = personalDetails[accountID] ?? undefined;
        if (!personalDetail) {
            personalDetail = {} as PersonalDetails;
        }

        if (cleanAccountID === CONST.ACCOUNT_ID.CONCIERGE) {
            personalDetail.avatar = CONST.CONCIERGE_ICON_URL;
        }

        personalDetail.accountID = cleanAccountID;
        personalDetailsForAccountIDs[cleanAccountID] = personalDetail;
    });
    return personalDetailsForAccountIDs;
}

/**
 * Return true if personal details data is ready, i.e. report list options can be created.
 */
function isPersonalDetailsReady(personalDetails: OnyxEntry<PersonalDetailsList>): boolean {
    const personalDetailsKeys = Object.keys(personalDetails ?? {});
    return personalDetailsKeys.some((key) => personalDetails?.[key]?.accountID);
}

/**
 * Get the participant option for a report.
 */
function getParticipantsOption(participant: OptionData | Participant, personalDetails: OnyxEntry<PersonalDetailsList>): Participant {
    const detail = participant.accountID ? getPersonalDetailsForAccountIDs([participant.accountID], personalDetails)[participant.accountID] : undefined;
    // eslint-disable-next-line @typescript-eslint/prefer-nullish-coalescing
    const login = detail?.login || participant.login || '';
    // eslint-disable-next-line @typescript-eslint/prefer-nullish-coalescing
    const displayName = participant?.displayName || formatPhoneNumber(getDisplayNameOrDefault(detail, login || participant.text));

    return {
        keyForList: String(detail?.accountID ?? login),
        login,
        accountID: detail?.accountID,
        text: displayName,
        // eslint-disable-next-line @typescript-eslint/prefer-nullish-coalescing
        firstName: (detail?.firstName || participant.firstName) ?? '',
        // eslint-disable-next-line @typescript-eslint/prefer-nullish-coalescing
        lastName: (detail?.lastName || participant.lastName) ?? '',
        alternateText: formatPhoneNumber(login) || displayName,
        icons: [
            {
                // eslint-disable-next-line @typescript-eslint/prefer-nullish-coalescing
                source: (participant.avatar || detail?.avatar) ?? FallbackAvatar,
                name: login,
                type: CONST.ICON_TYPE_AVATAR,
                id: detail?.accountID,
            },
        ],
        // eslint-disable-next-line @typescript-eslint/prefer-nullish-coalescing
        phoneNumber: (detail?.phoneNumber || participant?.phoneNumber) ?? '',
        selected: participant.selected,
        isSelected: participant.selected,
        searchText: participant.searchText ?? undefined,
    };
}

/**
 * A very optimized method to remove duplicates from an array.
 * Taken from https://stackoverflow.com/a/9229821/9114791
 */
function uniqFast(items: string[]): string[] {
    const seenItems: Record<string, number> = {};
    const result: string[] = [];
    let j = 0;

    for (const item of items) {
        if (seenItems[item] !== 1) {
            seenItems[item] = 1;
            result[j++] = item;
        }
    }

    return result;
}

/**
 * Get the last actor display name from last actor details.
 */
function getLastActorDisplayName(lastActorDetails: Partial<PersonalDetails> | null) {
    if (!lastActorDetails) {
        return '';
    }

    return lastActorDetails.accountID !== currentUserAccountID
        ? // eslint-disable-next-line @typescript-eslint/prefer-nullish-coalescing
          lastActorDetails.firstName || formatPhoneNumber(getDisplayNameOrDefault(lastActorDetails))
        : translateLocal('common.you');
}

/**
 * Should show the last actor display name from last actor details.
 */
function shouldShowLastActorDisplayName(report: OnyxEntry<Report>, lastActorDetails: Partial<PersonalDetails> | null, lastAction: OnyxEntry<ReportAction>) {
    if (
        !lastActorDetails ||
        reportUtilsIsSelfDM(report) ||
        (isDM(report) && lastActorDetails.accountID !== currentUserAccountID) ||
        lastAction?.actionName === CONST.REPORT.ACTIONS.TYPE.IOU ||
        (lastAction?.actionName === CONST.REPORT.ACTIONS.TYPE.REPORT_PREVIEW &&
            Object.keys(report?.participants ?? {})?.some((participantID) => participantID === CONST.ACCOUNT_ID.MANAGER_MCTEST.toString()))
    ) {
        return false;
    }

    const lastActorDisplayName = getLastActorDisplayName(lastActorDetails);

    if (!lastActorDisplayName) {
        return false;
    }

    return true;
}

/**
 * Update alternate text for the option when applicable
 */
function getAlternateText(option: OptionData, {showChatPreviewLine = false, forcePolicyNamePreview = false}: PreviewConfig) {
    const report = getReportOrDraftReport(option.reportID);
    const isAdminRoom = reportUtilsIsAdminRoom(report);
    const isAnnounceRoom = reportUtilsIsAnnounceRoom(report);
    const isGroupChat = reportUtilsIsGroupChat(report);
    const isExpenseThread = isMoneyRequest(report);
    const formattedLastMessageText = formatReportLastMessageText(Parser.htmlToText(option.lastMessageText ?? ''));
    const reportPrefix = getReportSubtitlePrefix(report);
    const formattedLastMessageTextWithPrefix = reportPrefix + formattedLastMessageText;

    if (isExpenseThread || option.isMoneyRequestReport) {
        return showChatPreviewLine && formattedLastMessageText ? formattedLastMessageTextWithPrefix : translateLocal('iou.expense');
    }

    if (option.isThread) {
        return showChatPreviewLine && formattedLastMessageText ? formattedLastMessageTextWithPrefix : translateLocal('threads.thread');
    }

    if (option.isChatRoom && !isAdminRoom && !isAnnounceRoom) {
        return showChatPreviewLine && formattedLastMessageText ? formattedLastMessageTextWithPrefix : option.subtitle;
    }

    if ((option.isPolicyExpenseChat ?? false) || isAdminRoom || isAnnounceRoom) {
        return showChatPreviewLine && !forcePolicyNamePreview && formattedLastMessageText ? formattedLastMessageTextWithPrefix : option.subtitle;
    }

    if (option.isTaskReport) {
        return showChatPreviewLine && formattedLastMessageText ? formattedLastMessageTextWithPrefix : translateLocal('task.task');
    }

    if (isGroupChat) {
        return showChatPreviewLine && formattedLastMessageText ? formattedLastMessageTextWithPrefix : translateLocal('common.group');
    }

    return showChatPreviewLine && formattedLastMessageText
        ? formattedLastMessageTextWithPrefix
        : formatPhoneNumber(option.participantsList && option.participantsList.length > 0 ? (option.participantsList.at(0)?.login ?? '') : '');
}

/**
 * Searches for a match when provided with a value
 */
function isSearchStringMatch(searchValue: string, searchText?: string | null, participantNames = new Set<string>(), isReportChatRoom = false): boolean {
    const searchWords = new Set(searchValue.replace(/,/g, ' ').split(/\s+/));
    const valueToSearch = searchText?.replace(new RegExp(/&nbsp;/g), '');
    let matching = true;
    searchWords.forEach((word) => {
        // if one of the word is not matching, we don't need to check further
        if (!matching) {
            return;
        }
        const matchRegex = new RegExp(Str.escapeForRegExp(word), 'i');
        matching = matchRegex.test(valueToSearch ?? '') || (!isReportChatRoom && participantNames.has(word));
    });
    return matching;
}

function isSearchStringMatchUserDetails(personalDetail: PersonalDetails, searchValue: string) {
    let memberDetails = '';
    if (personalDetail.login) {
        memberDetails += ` ${personalDetail.login}`;
    }
    if (personalDetail.firstName) {
        memberDetails += ` ${personalDetail.firstName}`;
    }
    if (personalDetail.lastName) {
        memberDetails += ` ${personalDetail.lastName}`;
    }
    if (personalDetail.displayName) {
        memberDetails += ` ${getDisplayNameOrDefault(personalDetail)}`;
    }
    if (personalDetail.phoneNumber) {
        memberDetails += ` ${personalDetail.phoneNumber}`;
    }
    return isSearchStringMatch(searchValue.trim(), memberDetails.toLowerCase());
}

/**
 * Get IOU report ID of report last action if the action is report action preview
 */
function getIOUReportIDOfLastAction(report: OnyxEntry<Report>): string | undefined {
    if (!report?.reportID) {
        return;
    }
    const lastAction = lastVisibleReportActions[report.reportID];
    if (!isReportPreviewAction(lastAction)) {
        return;
    }
    return getReportOrDraftReport(getIOUReportIDFromReportActionPreview(lastAction))?.reportID;
}

function hasHiddenDisplayNames(accountIDs: number[]) {
    return getPersonalDetailsByIDs({accountIDs, currentUserAccountID: 0}).some((personalDetail) => !getDisplayNameOrDefault(personalDetail, undefined, false));
}

/**
 * Get the last message text from the report directly or from other sources for special cases.
 */
function getLastMessageTextForReport(report: OnyxEntry<Report>, lastActorDetails: Partial<PersonalDetails> | null, policy?: OnyxEntry<Policy>, isReportArchived = false): string {
    const reportID = report?.reportID;
    const lastReportAction = reportID ? lastVisibleReportActions[reportID] : undefined;
    const lastVisibleMessage = getLastVisibleMessage(report?.reportID);

    // some types of actions are filtered out for lastReportAction, in some cases we need to check the actual last action
    const lastOriginalReportAction = reportID ? lastReportActions[reportID] : undefined;
    let lastMessageTextFromReport = '';

    if (isArchivedNonExpenseReport(report, isReportArchived)) {
        const archiveReason =
            // eslint-disable-next-line @typescript-eslint/prefer-nullish-coalescing
            (isClosedAction(lastOriginalReportAction) && getOriginalMessage(lastOriginalReportAction)?.reason) || CONST.REPORT.ARCHIVE_REASON.DEFAULT;
        switch (archiveReason) {
            case CONST.REPORT.ARCHIVE_REASON.ACCOUNT_CLOSED:
            case CONST.REPORT.ARCHIVE_REASON.REMOVED_FROM_POLICY:
            case CONST.REPORT.ARCHIVE_REASON.POLICY_DELETED: {
                lastMessageTextFromReport = translateLocal(`reportArchiveReasons.${archiveReason}`, {
                    displayName: formatPhoneNumber(getDisplayNameOrDefault(lastActorDetails)),
                    policyName: getPolicyName({report, policy}),
                });
                break;
            }
            case CONST.REPORT.ARCHIVE_REASON.BOOKING_END_DATE_HAS_PASSED: {
                lastMessageTextFromReport = translateLocal(`reportArchiveReasons.${archiveReason}`);
                break;
            }
            default: {
                lastMessageTextFromReport = translateLocal(`reportArchiveReasons.default`);
            }
        }
    } else if (isMoneyRequestAction(lastReportAction)) {
        const properSchemaForMoneyRequestMessage = getReportPreviewMessage(report, lastReportAction, true, false, null, true);
        lastMessageTextFromReport = formatReportLastMessageText(properSchemaForMoneyRequestMessage);
    } else if (isReportPreviewAction(lastReportAction)) {
        const iouReport = getReportOrDraftReport(getIOUReportIDFromReportActionPreview(lastReportAction));
        const lastIOUMoneyReportAction = iouReport?.reportID
            ? allSortedReportActions[iouReport.reportID]?.find(
                  (reportAction, key): reportAction is ReportAction<typeof CONST.REPORT.ACTIONS.TYPE.IOU> =>
                      shouldReportActionBeVisible(reportAction, key, canUserPerformWriteAction(report)) &&
                      reportAction.pendingAction !== CONST.RED_BRICK_ROAD_PENDING_ACTION.DELETE &&
                      isMoneyRequestAction(reportAction),
              )
            : undefined;
        const reportPreviewMessage = getReportPreviewMessage(
            !isEmptyObject(iouReport) ? iouReport : null,
            lastIOUMoneyReportAction ?? lastReportAction,
            true,
            reportUtilsIsChatReport(report),
            null,
            true,
            lastReportAction,
        );
        lastMessageTextFromReport = formatReportLastMessageText(reportPreviewMessage);
    } else if (isReimbursementQueuedAction(lastReportAction)) {
        lastMessageTextFromReport = getReimbursementQueuedActionMessage({reportAction: lastReportAction, reportOrID: report});
    } else if (isReimbursementDeQueuedOrCanceledAction(lastReportAction)) {
        lastMessageTextFromReport = getReimbursementDeQueuedOrCanceledActionMessage(lastReportAction, report, true);
    } else if (isDeletedParentAction(lastReportAction) && reportUtilsIsChatReport(report)) {
        lastMessageTextFromReport = getDeletedParentActionMessageForChatReport(lastReportAction);
    } else if (isPendingRemove(lastReportAction) && report?.reportID && isThreadParentMessage(lastReportAction, report.reportID)) {
        lastMessageTextFromReport = translateLocal('parentReportAction.hiddenMessage');
    } else if (isReportMessageAttachment({text: report?.lastMessageText ?? '', html: report?.lastMessageHtml, type: ''})) {
        lastMessageTextFromReport = `[${translateLocal('common.attachment')}]`;
    } else if (isModifiedExpenseAction(lastReportAction)) {
        const properSchemaForModifiedExpenseMessage = ModifiedExpenseMessage.getForReportAction({reportOrID: report?.reportID, reportAction: lastReportAction});
        lastMessageTextFromReport = formatReportLastMessageText(properSchemaForModifiedExpenseMessage, true);
    } else if (isMovedTransactionAction(lastReportAction)) {
        const movedTransactionOriginalMessage = getOriginalMessage(lastReportAction) ?? {};
        const {toReportID} = movedTransactionOriginalMessage as OriginalMessageMovedTransaction;
        const toReport = allReports?.[`${ONYXKEYS.COLLECTION.REPORT}${toReportID}`];
        lastMessageTextFromReport = getMovedTransactionMessage(toReport);
    } else if (isTaskAction(lastReportAction)) {
        lastMessageTextFromReport = formatReportLastMessageText(getTaskReportActionMessage(lastReportAction).text);
    } else if (isCreatedTaskReportAction(lastReportAction)) {
        lastMessageTextFromReport = getTaskCreatedMessage(lastReportAction);
    } else if (
        isActionOfType(lastReportAction, CONST.REPORT.ACTIONS.TYPE.SUBMITTED) ||
        isActionOfType(lastReportAction, CONST.REPORT.ACTIONS.TYPE.SUBMITTED_AND_CLOSED) ||
        isMarkAsClosedAction(lastReportAction)
    ) {
        const wasSubmittedViaHarvesting = !isMarkAsClosedAction(lastReportAction) ? (getOriginalMessage(lastReportAction)?.harvesting ?? false) : false;
        if (wasSubmittedViaHarvesting) {
            lastMessageTextFromReport = translateLocal('iou.automaticallySubmitted');
        } else {
            lastMessageTextFromReport = translateLocal('iou.submitted', {memo: getOriginalMessage(lastReportAction)?.message});
        }
    } else if (isActionOfType(lastReportAction, CONST.REPORT.ACTIONS.TYPE.APPROVED)) {
        const {automaticAction} = getOriginalMessage(lastReportAction) ?? {};
        if (automaticAction) {
            lastMessageTextFromReport = translateLocal('iou.automaticallyApproved');
        } else {
            lastMessageTextFromReport = translateLocal('iou.approvedMessage');
        }
    } else if (isUnapprovedAction(lastReportAction)) {
        lastMessageTextFromReport = translateLocal('iou.unapproved');
    } else if (isActionOfType(lastReportAction, CONST.REPORT.ACTIONS.TYPE.FORWARDED)) {
        const {automaticAction} = getOriginalMessage(lastReportAction) ?? {};
        if (automaticAction) {
            lastMessageTextFromReport = translateLocal('iou.automaticallyForwarded');
        } else {
            lastMessageTextFromReport = translateLocal('iou.forwarded');
        }
    } else if (lastReportAction?.actionName === CONST.REPORT.ACTIONS.TYPE.REJECTED) {
        lastMessageTextFromReport = getRejectedReportMessage();
    } else if (lastReportAction?.actionName === CONST.REPORT.ACTIONS.TYPE.POLICY_CHANGE_LOG.CORPORATE_UPGRADE) {
        lastMessageTextFromReport = getUpgradeWorkspaceMessage();
    } else if (lastReportAction?.actionName === CONST.REPORT.ACTIONS.TYPE.POLICY_CHANGE_LOG.TEAM_DOWNGRADE) {
        lastMessageTextFromReport = getDowngradeWorkspaceMessage();
    } else if (isActionableAddPaymentCard(lastReportAction) || isActionOfType(lastReportAction, CONST.REPORT.ACTIONS.TYPE.MOVED)) {
        lastMessageTextFromReport = getReportActionMessageText(lastReportAction);
    } else if (lastReportAction?.actionName === CONST.REPORT.ACTIONS.TYPE.EXPORTED_TO_INTEGRATION) {
        lastMessageTextFromReport = getExportIntegrationLastMessageText(lastReportAction);
    } else if (lastReportAction?.actionName === CONST.REPORT.ACTIONS.TYPE.RECEIPT_SCAN_FAILED) {
        lastMessageTextFromReport = getReceiptScanFailedMessage();
    } else if (lastReportAction?.actionName && isOldDotReportAction(lastReportAction)) {
        lastMessageTextFromReport = getMessageOfOldDotReportAction(lastReportAction, false);
    } else if (isActionableJoinRequest(lastReportAction)) {
        lastMessageTextFromReport = getJoinRequestMessage(lastReportAction);
    } else if (lastReportAction?.actionName === CONST.REPORT.ACTIONS.TYPE.ROOM_CHANGE_LOG.LEAVE_ROOM) {
        lastMessageTextFromReport = getLeaveRoomMessage();
    } else if (lastReportAction?.actionName === CONST.REPORT.ACTIONS.TYPE.RESOLVED_DUPLICATES) {
        lastMessageTextFromReport = translateLocal('violations.resolvedDuplicates');
    } else if (isActionOfType(lastReportAction, CONST.REPORT.ACTIONS.TYPE.ROOM_CHANGE_LOG.UPDATE_ROOM_DESCRIPTION)) {
        lastMessageTextFromReport = getUpdateRoomDescriptionMessage(lastReportAction);
    } else if (isActionOfType(lastReportAction, CONST.REPORT.ACTIONS.TYPE.RETRACTED)) {
        lastMessageTextFromReport = getRetractedMessage();
    } else if (isActionOfType(lastReportAction, CONST.REPORT.ACTIONS.TYPE.REOPENED)) {
        lastMessageTextFromReport = getReopenedMessage();
    } else if (isActionOfType(lastReportAction, CONST.REPORT.ACTIONS.TYPE.CHANGE_POLICY)) {
        lastMessageTextFromReport = getPolicyChangeMessage(lastReportAction);
    } else if (isActionOfType(lastReportAction, CONST.REPORT.ACTIONS.TYPE.TRAVEL_UPDATE)) {
        lastMessageTextFromReport = getTravelUpdateMessage(lastReportAction);
    } else if (isRenamedAction(lastReportAction)) {
        lastMessageTextFromReport = getRenamedAction(lastReportAction, isExpenseReport(report));
    } else if (isActionOfType(lastReportAction, CONST.REPORT.ACTIONS.TYPE.DELETED_TRANSACTION)) {
        lastMessageTextFromReport = getDeletedTransactionMessage(lastReportAction);
    }

    // we do not want to show report closed in LHN for non archived report so use getReportLastMessage as fallback instead of lastMessageText from report
    if (
        reportID &&
        !isReportArchived &&
        (report.lastActionType === CONST.REPORT.ACTIONS.TYPE.CLOSED || (lastOriginalReportAction?.reportActionID && isDeletedAction(lastOriginalReportAction)))
    ) {
        return lastMessageTextFromReport || (getReportLastMessage(reportID).lastMessageText ?? '');
    }

    // When the last report action has unknown mentions (@Hidden), we want to consistently show @Hidden in LHN and report screen
    // so we reconstruct the last message text of the report from the last report action.
    if (!lastMessageTextFromReport && lastReportAction && hasHiddenDisplayNames(getMentionedAccountIDsFromAction(lastReportAction))) {
        lastMessageTextFromReport = Parser.htmlToText(getReportActionHtml(lastReportAction));
    }

    // If the last report action is a pending moderation action, get the last message text from the last visible report action
    if (reportID && !lastMessageTextFromReport && isPendingRemove(lastOriginalReportAction)) {
        lastMessageTextFromReport = getReportActionMessageText(lastReportAction);
    }

    if (reportID && !lastMessageTextFromReport && lastReportAction) {
        const chatReport = allReports?.[`${ONYXKEYS.COLLECTION.REPORT}${report?.chatReportID}`];
        // If the report is a one-transaction report, get the last message text from combined report actions so the LHN can display modifications to the transaction thread or the report itself
        const transactionThreadReportID = getOneTransactionThreadReportID(report, chatReport, allSortedReportActions[reportID]);
        if (transactionThreadReportID) {
            lastMessageTextFromReport = getReportActionMessageText(lastReportAction);
        }
    }

    // If the last action is AddComment and no last message text was determined yet, use getLastVisibleMessage to get the preview text
    if (reportID && !lastMessageTextFromReport && isAddCommentAction(lastReportAction)) {
        lastMessageTextFromReport = lastVisibleMessage?.lastMessageText;
    }

    return lastMessageTextFromReport || (report?.lastMessageText ?? '');
}

/**
 * Creates a report list option
 */
function createOption(
    accountIDs: number[],
    personalDetails: OnyxInputOrEntry<PersonalDetailsList>,
    report: OnyxInputOrEntry<Report>,
    config?: PreviewConfig,
    reportAttributesDerived?: ReportAttributesDerivedValue['reports'],
    transactions?: SearchTransaction[],
): OptionData {
    const {showChatPreviewLine = false, forcePolicyNamePreview = false, showPersonalDetails = false, selected, isSelected, isDisabled} = config ?? {};
    const result: OptionData = {
        text: undefined,
        alternateText: undefined,
        pendingAction: undefined,
        allReportErrors: undefined,
        brickRoadIndicator: null,
        icons: undefined,
        tooltipText: null,
        ownerAccountID: undefined,
        subtitle: undefined,
        participantsList: undefined,
        accountID: 0,
        login: undefined,
        reportID: '',
        phoneNumber: undefined,
        hasDraftComment: false,
        keyForList: undefined,
        isDefaultRoom: false,
        isPinned: false,
        isWaitingOnBankAccount: false,
        iouReportID: undefined,
        isIOUReportOwner: null,
        iouReportAmount: 0,
        isChatRoom: false,
        shouldShowSubscript: false,
        isPolicyExpenseChat: false,
        isOwnPolicyExpenseChat: false,
        isExpenseReport: false,
        policyID: undefined,
        isOptimisticPersonalDetail: false,
        lastMessageText: '',
        lastVisibleActionCreated: undefined,
        selected,
        isSelected,
        isDisabled,
    };

    const personalDetailMap = getPersonalDetailsForAccountIDs(accountIDs, personalDetails);
    const personalDetailList = Object.values(personalDetailMap).filter((details): details is PersonalDetails => !!details);
    const personalDetail = personalDetailList.at(0);
    let hasMultipleParticipants = personalDetailList.length > 1;
    let subtitle;
    let reportName;
    result.participantsList = personalDetailList;
    result.isOptimisticPersonalDetail = personalDetail?.isOptimisticPersonalDetail;
    if (report) {
        const reportNameValuePairs = allReportNameValuePairs?.[`${ONYXKEYS.COLLECTION.REPORT_NAME_VALUE_PAIRS}${report.reportID}`];
        result.isChatRoom = reportUtilsIsChatRoom(report);
        result.isDefaultRoom = isDefaultRoom(report);
        result.private_isArchived = reportNameValuePairs?.private_isArchived;
        result.isExpenseReport = isExpenseReport(report);
        result.isInvoiceRoom = isInvoiceRoom(report);
        result.isMoneyRequestReport = reportUtilsIsMoneyRequestReport(report);
        result.isThread = isChatThread(report);
        result.isTaskReport = reportUtilsIsTaskReport(report);
        result.shouldShowSubscript = shouldReportShowSubscript(report, !!result.private_isArchived);
        result.isPolicyExpenseChat = reportUtilsIsPolicyExpenseChat(report);
        result.isOwnPolicyExpenseChat = report.isOwnPolicyExpenseChat ?? false;
        result.allReportErrors = reportAttributesDerived?.[report.reportID]?.reportErrors ?? {};
        result.brickRoadIndicator = !isEmptyObject(result.allReportErrors) ? CONST.BRICK_ROAD_INDICATOR_STATUS.ERROR : '';
        result.pendingAction = report.pendingFields ? (report.pendingFields.addWorkspaceRoom ?? report.pendingFields.createChat) : undefined;
        result.ownerAccountID = report.ownerAccountID;
        result.reportID = report.reportID;
        const chatReport = allReports?.[`${ONYXKEYS.COLLECTION.REPORT}${report.chatReportID}`];
        const oneTransactionThreadReportID = getOneTransactionThreadReportID(report, chatReport, allReportActions?.[`${ONYXKEYS.COLLECTION.REPORT_ACTIONS}${report.reportID}`]);
        const oneTransactionThreadReport = allReports?.[`${ONYXKEYS.COLLECTION.REPORT}${oneTransactionThreadReportID}`];
        result.isUnread = isUnread(report, oneTransactionThreadReport);
        result.isPinned = report.isPinned;
        result.iouReportID = report.iouReportID;
        result.keyForList = String(report.reportID);
        result.isWaitingOnBankAccount = report.isWaitingOnBankAccount;
        result.policyID = report.policyID;
        result.policyName = getPolicyName({report, returnEmptyIfNotFound: true});
        result.isSelfDM = reportUtilsIsSelfDM(report);
        result.notificationPreference = getReportNotificationPreference(report);
        result.lastVisibleActionCreated = report.lastVisibleActionCreated;

        const visibleParticipantAccountIDs = getParticipantsAccountIDsForDisplay(report, true);

        result.tooltipText = getReportParticipantsTitle(visibleParticipantAccountIDs);

        hasMultipleParticipants = personalDetailList.length > 1 || result.isChatRoom || result.isPolicyExpenseChat || reportUtilsIsGroupChat(report);
        subtitle = getChatRoomSubtitle(report, {isCreateExpenseFlow: true});

        const lastAction = lastVisibleReportActions[report.reportID];
        // lastActorAccountID can be an empty string
        // eslint-disable-next-line @typescript-eslint/prefer-nullish-coalescing
        const lastActorAccountID = lastAction?.actorAccountID || report.lastActorAccountID;
        const lastActorDetails = lastActorAccountID ? (personalDetails?.[lastActorAccountID] ?? null) : null;
        const lastActorDisplayName = getLastActorDisplayName(lastActorDetails);
        const lastMessageTextFromReport = getLastMessageTextForReport(report, lastActorDetails, undefined, !!result.private_isArchived);
        let lastMessageText = lastMessageTextFromReport;

        const shouldDisplayLastActorName =
            lastAction &&
            lastAction.actionName !== CONST.REPORT.ACTIONS.TYPE.REPORT_PREVIEW &&
            lastAction.actionName !== CONST.REPORT.ACTIONS.TYPE.IOU &&
            !isArchivedNonExpenseReport(report, !!reportNameValuePairs?.private_isArchived) &&
            shouldShowLastActorDisplayName(report, lastActorDetails, lastAction);
        if (shouldDisplayLastActorName && lastActorDisplayName && lastMessageTextFromReport) {
            lastMessageText = `${lastActorDisplayName}: ${lastMessageTextFromReport}`;
        }

        result.lastMessageText = lastMessageText;

        // If displaying chat preview line is needed, let's overwrite the default alternate text
        result.alternateText = showPersonalDetails && personalDetail?.login ? personalDetail.login : getAlternateText(result, {showChatPreviewLine, forcePolicyNamePreview});

        reportName = showPersonalDetails
            ? getDisplayNameForParticipant({accountID: accountIDs.at(0)}) || formatPhoneNumber(personalDetail?.login ?? '')
            : getReportName(report, undefined, undefined, undefined, undefined, undefined, transactions);
    } else {
        // eslint-disable-next-line @typescript-eslint/prefer-nullish-coalescing
        reportName = getDisplayNameForParticipant({accountID: accountIDs.at(0)}) || formatPhoneNumber(personalDetail?.login ?? '');
        result.keyForList = String(accountIDs.at(0));

        result.alternateText = formatPhoneNumber(personalDetails?.[accountIDs[0]]?.login ?? '');
    }

    result.isIOUReportOwner = isIOUOwnedByCurrentUser(result);
    result.iouReportAmount = getMoneyRequestSpendBreakdown(result).totalDisplaySpend;

    if (!hasMultipleParticipants && (!report || (report && !reportUtilsIsGroupChat(report) && !reportUtilsIsChatRoom(report)))) {
        result.login = personalDetail?.login;
        result.accountID = Number(personalDetail?.accountID);
        result.phoneNumber = personalDetail?.phoneNumber;
    }

    result.text = reportName;
    result.icons = getIcons(report, personalDetails, personalDetail?.avatar, personalDetail?.login, personalDetail?.accountID, null, undefined, !!result?.private_isArchived);
    result.subtitle = subtitle;

    return result;
}

/**
 * Get the option for a given report.
 */
function getReportOption(participant: Participant, reportAttributesDerived?: ReportAttributesDerivedValue['reports']): OptionData {
    const report = getReportOrDraftReport(participant.reportID);
    const visibleParticipantAccountIDs = getParticipantsAccountIDsForDisplay(report, true);

    const option = createOption(
        visibleParticipantAccountIDs,
        allPersonalDetails ?? {},
        !isEmptyObject(report) ? report : undefined,
        {
            showChatPreviewLine: false,
            forcePolicyNamePreview: false,
        },
        reportAttributesDerived,
    );

    // Update text & alternateText because createOption returns workspace name only if report is owned by the user
    if (option.isSelfDM) {
        option.alternateText = translateLocal('reportActionsView.yourSpace');
    } else if (option.isInvoiceRoom) {
        option.text = getReportName(report);
        option.alternateText = translateLocal('workspace.common.invoices');
    } else {
        option.text = getPolicyName({report});
        option.alternateText = translateLocal('workspace.common.workspace');

        if (report?.policyID) {
            const policy = allPolicies?.[`${ONYXKEYS.COLLECTION.POLICY}${report.policyID}`];
            const submitToAccountID = getSubmitToAccountID(policy, report);
            const submitsToAccountDetails = allPersonalDetails?.[submitToAccountID];
            const subtitle = submitsToAccountDetails?.displayName ?? submitsToAccountDetails?.login;

            if (subtitle) {
                option.alternateText = translateLocal('iou.submitsTo', {name: subtitle ?? ''});
            }
        }
    }
    option.isDisabled = isDraftReport(participant.reportID);
    option.selected = participant.selected;
    option.isSelected = participant.selected;
    option.brickRoadIndicator = null;
    return option;
}

/**
 * Get the display option for a given report.
 */
function getReportDisplayOption(report: OnyxEntry<Report>, unknownUserDetails: OnyxEntry<Participant>, reportAttributesDerived?: ReportAttributesDerivedValue['reports']): OptionData {
    const visibleParticipantAccountIDs = getParticipantsAccountIDsForDisplay(report, true);

    const option = createOption(
        visibleParticipantAccountIDs,
        allPersonalDetails ?? {},
        !isEmptyObject(report) ? report : undefined,
        {
            showChatPreviewLine: false,
            forcePolicyNamePreview: false,
        },
        reportAttributesDerived,
    );

    // Update text & alternateText because createOption returns workspace name only if report is owned by the user
    if (option.isSelfDM) {
        option.alternateText = translateLocal('reportActionsView.yourSpace');
    } else if (option.isInvoiceRoom) {
        option.text = getReportName(report);
        option.alternateText = translateLocal('workspace.common.invoices');
    } else if (unknownUserDetails && !option.text) {
        option.text = unknownUserDetails.text ?? unknownUserDetails.login;
        option.alternateText = unknownUserDetails.login;
        option.participantsList = [{...unknownUserDetails, displayName: unknownUserDetails.login, accountID: unknownUserDetails.accountID ?? CONST.DEFAULT_NUMBER_ID}];
    } else if (report?.ownerAccountID !== 0 || !option.text) {
        option.text = getPolicyName({report});
        option.alternateText = translateLocal('workspace.common.workspace');
    }
    option.isDisabled = true;
    option.selected = false;
    option.isSelected = false;

    return option;
}
/**
 * Get the option for a policy expense report.
 */
function getPolicyExpenseReportOption(participant: Participant | OptionData, reportAttributesDerived?: ReportAttributesDerivedValue['reports']): OptionData {
    const expenseReport = reportUtilsIsPolicyExpenseChat(participant) ? getReportOrDraftReport(participant.reportID) : null;

    const visibleParticipantAccountIDs = Object.entries(expenseReport?.participants ?? {})
        .filter(([, reportParticipant]) => reportParticipant && !isHiddenForCurrentUser(reportParticipant.notificationPreference))
        .map(([accountID]) => Number(accountID));

    const option = createOption(
        visibleParticipantAccountIDs,
        allPersonalDetails ?? {},
        !isEmptyObject(expenseReport) ? expenseReport : null,
        {
            showChatPreviewLine: false,
            forcePolicyNamePreview: false,
        },
        reportAttributesDerived,
    );

    // Update text & alternateText because createOption returns workspace name only if report is owned by the user
    option.text = getPolicyName({report: expenseReport});
    option.alternateText = translateLocal('workspace.common.workspace');
    option.selected = participant.selected;
    option.isSelected = participant.selected;
    return option;
}

/**
 * Checks if the given userDetails is currentUser or not.
 * Note: We can't migrate this off of using logins because this is used to check if you're trying to start a chat with
 * yourself or a different user, and people won't be starting new chats via accountID usually.
 */
function isCurrentUser(userDetails: PersonalDetails): boolean {
    if (!userDetails) {
        return false;
    }

    // If user login is a mobile number, append sms domain if not appended already.
    const userDetailsLogin = addSMSDomainIfPhoneNumber(userDetails.login ?? '');

    if (currentUserLogin?.toLowerCase() === userDetailsLogin.toLowerCase()) {
        return true;
    }

    // Check if userDetails login exists in loginList
    return Object.keys(loginList ?? {}).some((login) => login.toLowerCase() === userDetailsLogin.toLowerCase());
}

function isDisablingOrDeletingLastEnabledCategory(
    policy: Policy | undefined,
    policyCategories: PolicyCategories | undefined,
    selectedCategories: Array<PolicyCategory | undefined>,
): boolean {
    const enabledCategoriesCount = getEnabledCategoriesCount(policyCategories);

    if (!enabledCategoriesCount) {
        return false;
    }

    if (policy?.requiresCategory && selectedCategories.filter((selectedCategory) => selectedCategory?.enabled).length === enabledCategoriesCount) {
        return true;
    }

    return false;
}

function isDisablingOrDeletingLastEnabledTag(policyTagList: PolicyTagList | undefined, selectedTags: Array<PolicyTag | undefined>): boolean {
    const enabledTagsCount = getCountOfEnabledTagsOfList(policyTagList?.tags);

    if (!enabledTagsCount) {
        return false;
    }

    if (policyTagList?.required && selectedTags.filter((selectedTag) => selectedTag?.enabled).length === enabledTagsCount) {
        return true;
    }
    return false;
}

function isMakingLastRequiredTagListOptional(policy: Policy | undefined, policyTags: PolicyTagLists | undefined, selectedTagLists: Array<PolicyTagList | undefined>): boolean {
    const requiredTagsCount = getCountOfRequiredTagLists(policyTags);

    if (!requiredTagsCount) {
        return false;
    }

    if (policy?.requiresTag && selectedTagLists.filter((selectedTagList) => selectedTagList?.required).length === requiredTagsCount) {
        return true;
    }
    return false;
}

function getSearchValueForPhoneOrEmail(searchTerm: string) {
    const parsedPhoneNumber = parsePhoneNumber(appendCountryCode(Str.removeSMSDomain(searchTerm)));
    return parsedPhoneNumber.possible ? (parsedPhoneNumber.number?.e164 ?? '') : searchTerm.toLowerCase();
}

/**
 * Verifies that there is at least one enabled option
 */
function hasEnabledOptions(options: PolicyCategories | PolicyTag[]): boolean {
    return Object.values(options).some((option: PolicyTag | PolicyCategory) => option.enabled && option.pendingAction !== CONST.RED_BRICK_ROAD_PENDING_ACTION.DELETE);
}

/**
 * Checks if a report option is selected based on matching accountID or reportID.
 *
 * @param reportOption - The report option to be checked.
 * @param selectedOptions - Array of selected options to compare with.
 * @returns true if the report option matches any of the selected options by accountID or reportID, false otherwise.
 */
function isReportSelected(reportOption: OptionData, selectedOptions: Array<Partial<OptionData>>) {
    if (!selectedOptions || selectedOptions.length === 0) {
        return false;
    }

    // eslint-disable-next-line @typescript-eslint/prefer-nullish-coalescing
    return selectedOptions.some((option) => (option.accountID && option.accountID === reportOption.accountID) || (option.reportID && option.reportID === reportOption.reportID));
}

function processReport(
    report: OnyxEntry<Report> | null,
    personalDetails: OnyxEntry<PersonalDetailsList>,
    reportAttributesDerived?: ReportAttributesDerivedValue['reports'],
    transactions?: SearchTransaction[],
): {
    reportMapEntry?: [number, Report]; // The entry to add to reportMapForAccountIDs if applicable
    reportOption: SearchOption<Report> | null; // The report option to add to allReportOptions if applicable
} {
    if (!report) {
        return {reportOption: null};
    }

    const isOneOnOneChat = reportUtilsIsOneOnOneChat(report);
    const accountIDs = getParticipantsAccountIDsForDisplay(report);
    const isChatRoom = reportUtilsIsChatRoom(report);

    if ((!accountIDs || accountIDs.length === 0) && !isChatRoom) {
        return {reportOption: null};
    }

    // Determine if this report should be mapped to a personal detail
    const reportMapEntry = accountIDs.length <= 1 && isOneOnOneChat ? ([accountIDs.at(0), report] as [number, Report]) : undefined;

    return {
        reportMapEntry,
        reportOption: {
            item: report,
            ...createOption(accountIDs, personalDetails, report, undefined, reportAttributesDerived, transactions),
        },
    };
}

function createOptionList(personalDetails: OnyxEntry<PersonalDetailsList>, reports?: OnyxCollection<Report>, reportAttributesDerived?: ReportAttributesDerivedValue['reports']) {
    const reportMapForAccountIDs: Record<number, Report> = {};
    const allReportOptions: Array<SearchOption<Report>> = [];

    if (reports) {
        Object.values(reports).forEach((report) => {
            const {reportMapEntry, reportOption} = processReport(report, personalDetails, reportAttributesDerived);

            if (reportMapEntry) {
                const [accountID, reportValue] = reportMapEntry;
                reportMapForAccountIDs[accountID] = reportValue;
            }

            if (reportOption) {
                allReportOptions.push(reportOption);
            }
        });
    }

    const allPersonalDetailsOptions = Object.values(personalDetails ?? {}).map((personalDetail) => ({
        item: personalDetail,
        ...createOption(
            [personalDetail?.accountID ?? CONST.DEFAULT_NUMBER_ID],
            personalDetails,
            reportMapForAccountIDs[personalDetail?.accountID ?? CONST.DEFAULT_NUMBER_ID],
            {
                showPersonalDetails: true,
            },
            reportAttributesDerived,
        ),
    }));

    return {
        reports: allReportOptions,
        personalDetails: allPersonalDetailsOptions as Array<SearchOption<PersonalDetails>>,
    };
}

function createOptionFromReport(report: Report, personalDetails: OnyxEntry<PersonalDetailsList>, reportAttributesDerived?: ReportAttributesDerivedValue['reports']) {
    const accountIDs = getParticipantsAccountIDsForDisplay(report);

    return {
        item: report,
        ...createOption(accountIDs, personalDetails, report, undefined, reportAttributesDerived),
    };
}

function orderPersonalDetailsOptions(options: OptionData[]) {
    // PersonalDetails should be ordered Alphabetically by default - https://github.com/Expensify/App/issues/8220#issuecomment-1104009435
    return lodashOrderBy(options, [(personalDetail) => personalDetail.text?.toLowerCase()], 'asc');
}

/**
 * Orders report options without grouping them by kind.
 * Usually used when there is no search value
 */
function orderReportOptions(options: OptionData[]) {
    return lodashOrderBy(options, [sortComparatorReportOptionByArchivedStatus, sortComparatorReportOptionByDate], ['asc', 'desc']);
}

/**
 * Sort personal details by displayName or login in alphabetical order
 */
const personalDetailsComparator = (personalDetail: OptionData) => {
    const name = personalDetail.text ?? personalDetail.alternateText ?? personalDetail.login ?? '';
    return name.toLowerCase();
};

/**
 * Sort reports by archived status and last visible action
 */
const recentReportComparator = (option: OptionData) => {
    return `${option.private_isArchived ? 0 : 1}_${option.lastVisibleActionCreated ?? ''}`;
};

/**
 * Sort options by a given comparator and return first sorted options.
 * Function uses a min heap to efficiently get the first sorted options.
 */
function optionsOrderBy<T = OptionData>(options: T[], comparator: (option: T) => number | string, limit?: number, filter?: (option: T) => boolean | undefined, reversed = false): T[] {
    Timing.start(CONST.TIMING.SEARCH_MOST_RECENT_OPTIONS);
    const heap = reversed ? new MaxHeap<T>(comparator) : new MinHeap<T>(comparator);
    options.forEach((option) => {
        if (filter && !filter(option)) {
            return;
        }
        if (limit && heap.size() >= limit) {
            const peekedValue = heap.peek();
            if (!peekedValue) {
                throw new Error('Heap is empty, cannot peek value');
            }
            if (comparator(option) > comparator(peekedValue)) {
                heap.pop();
                heap.push(option);
            }
        } else {
            heap.push(option);
        }
    });
    Timing.end(CONST.TIMING.SEARCH_MOST_RECENT_OPTIONS);
    return [...heap].reverse();
}

/**
 * Ordering for report options when you have a search value, will order them by kind additionally.
 * @param options - list of options to be sorted
 * @param searchValue - search string
 * @returns a sorted list of options
 */
function orderReportOptionsWithSearch(
    options: OptionData[],
    searchValue: string,
    {preferChatRoomsOverThreads = false, preferPolicyExpenseChat = false, preferRecentExpenseReports = false}: OrderReportOptionsConfig = {},
) {
    const orderedByDate = orderReportOptions(options);

    return lodashOrderBy(
        orderedByDate,
        [
            // Sorting by kind:
            (option) => {
                if (option.isPolicyExpenseChat && preferPolicyExpenseChat && option.policyID === activePolicyID) {
                    return 0;
                }

                if (option.isSelfDM) {
                    return -1;
                }
                if (preferRecentExpenseReports && !!option?.lastIOUCreationDate) {
                    return 1;
                }
                if (preferRecentExpenseReports && option.isPolicyExpenseChat) {
                    return 1;
                }
                if (preferChatRoomsOverThreads && option.isThread) {
                    return 4;
                }
                if (!!option.isChatRoom || option.private_isArchived) {
                    return 3;
                }
                if (!option.login) {
                    return 2;
                }
                if (option.login.toLowerCase() !== searchValue?.toLowerCase()) {
                    return 1;
                }

                // When option.login is an exact match with the search value, returning 0 puts it at the top of the option list
                return 0;
            },
            // For Submit Expense flow, prioritize the most recent expense reports and then policy expense chats (without expense requests)
            preferRecentExpenseReports ? (option) => option?.lastIOUCreationDate ?? '' : '',
            preferRecentExpenseReports ? (option) => option?.isPolicyExpenseChat : 0,
        ],
        ['asc', 'desc', 'desc'],
    );
}

function orderWorkspaceOptions(options: OptionData[]): OptionData[] {
    return options.sort((a, b) => {
        // Check if `a` is the default workspace
        if (a.isPolicyExpenseChat && a.policyID === activePolicyID) {
            return -1;
        }

        // Check if `b` is the default workspace
        if (b.isPolicyExpenseChat && b.policyID === activePolicyID) {
            return 1;
        }

        return 0;
    });
}

function sortComparatorReportOptionByArchivedStatus(option: OptionData) {
    return option.private_isArchived ? 1 : 0;
}

function sortComparatorReportOptionByDate(options: OptionData) {
    // If there is no date (ie. a personal detail option), the option will be sorted to the bottom
    // (comparing a dateString > '' returns true, and we are sorting descending, so the dateString will come before '')
    return options.lastVisibleActionCreated ?? '';
}

/**
 * Sorts reports and personal details independently.
 */
function orderOptions(options: ReportAndPersonalDetailOptions): ReportAndPersonalDetailOptions;

/**
 * Sorts reports and personal details independently, but prioritizes the search value.
 */
function orderOptions(options: ReportAndPersonalDetailOptions, searchValue: string, config?: OrderReportOptionsConfig): ReportAndPersonalDetailOptions;
function orderOptions(options: ReportAndPersonalDetailOptions, searchValue?: string, config?: OrderReportOptionsConfig): ReportAndPersonalDetailOptions {
    let orderedReportOptions: OptionData[];
    if (searchValue) {
        orderedReportOptions = orderReportOptionsWithSearch(options.recentReports, searchValue, config);
    } else {
        orderedReportOptions = orderReportOptions(options.recentReports);
    }
    const orderedPersonalDetailsOptions = orderPersonalDetailsOptions(options.personalDetails);
    const orderedWorkspaceChats = orderWorkspaceOptions(options?.workspaceChats ?? []);

    return {
        recentReports: orderedReportOptions,
        personalDetails: orderedPersonalDetailsOptions,
        workspaceChats: orderedWorkspaceChats,
    };
}

function canCreateOptimisticPersonalDetailOption({
    recentReportOptions,
    personalDetailsOptions,
    currentUserOption,
    searchValue,
}: {
    recentReportOptions: OptionData[];
    personalDetailsOptions: OptionData[];
    currentUserOption?: OptionData | null;
    searchValue: string;
}) {
    if (recentReportOptions.length + personalDetailsOptions.length > 0) {
        return false;
    }
    if (!currentUserOption) {
        return true;
    }
    return currentUserOption.login !== addSMSDomainIfPhoneNumber(searchValue ?? '').toLowerCase() && currentUserOption.login !== searchValue?.toLowerCase();
}

/**
 * We create a new user option if the following conditions are satisfied:
 * - There's no matching recent report and personal detail option
 * - The searchValue is a valid email or phone number
 * - If prop shouldAcceptName = true, the searchValue can be also a normal string
 * - The searchValue isn't the current personal detail login
 */
function getUserToInviteOption({searchValue, loginsToExclude = {}, selectedOptions = [], showChatPreviewLine = false, shouldAcceptName = false}: GetUserToInviteConfig): OptionData | null {
    if (!searchValue) {
        return null;
    }

    const parsedPhoneNumber = parsePhoneNumber(appendCountryCode(Str.removeSMSDomain(searchValue)));
    const isCurrentUserLogin = isCurrentUser({login: searchValue} as PersonalDetails);
    const isInSelectedOption = selectedOptions.some((option) => 'login' in option && option.login === searchValue);
    const isValidEmail = Str.isValidEmail(searchValue) && !Str.isDomainEmail(searchValue) && !Str.endsWith(searchValue, CONST.SMS.DOMAIN);
    const isValidPhoneNumber = parsedPhoneNumber.possible && Str.isValidE164Phone(getPhoneNumberWithoutSpecialChars(parsedPhoneNumber.number?.input ?? ''));
    const isInOptionToExclude = loginsToExclude[addSMSDomainIfPhoneNumber(searchValue).toLowerCase()];

    if (isCurrentUserLogin || isInSelectedOption || (!isValidEmail && !isValidPhoneNumber && !shouldAcceptName) || isInOptionToExclude) {
        return null;
    }

    // Generates an optimistic account ID for new users not yet saved in Onyx
    const optimisticAccountID = generateAccountID(searchValue);
    const personalDetailsExtended = {
        ...allPersonalDetails,
        [optimisticAccountID]: {
            accountID: optimisticAccountID,
            login: searchValue,
        },
    };
    const userToInvite = createOption([optimisticAccountID], personalDetailsExtended, null, {
        showChatPreviewLine,
    });
    userToInvite.isOptimisticAccount = true;
    userToInvite.login = isValidEmail || isValidPhoneNumber ? searchValue : '';
    // eslint-disable-next-line @typescript-eslint/prefer-nullish-coalescing
    userToInvite.text = userToInvite.text || searchValue;
    // eslint-disable-next-line @typescript-eslint/prefer-nullish-coalescing
    userToInvite.alternateText = userToInvite.alternateText || searchValue;

    // If user doesn't exist, use a fallback avatar
    userToInvite.icons = [
        {
            source: FallbackAvatar,
            id: optimisticAccountID,
            name: searchValue,
            type: CONST.ICON_TYPE_AVATAR,
        },
    ];

    return userToInvite;
}

function getUserToInviteContactOption({
    searchValue = '',
    optionsToExclude = [],
    selectedOptions = [],
    firstName = '',
    lastName = '',
    email = '',
    phone = '',
    avatar = '',
}: GetUserToInviteConfig): SearchOption<PersonalDetails> | null {
    // If email is provided, use it as the primary identifier
    // eslint-disable-next-line @typescript-eslint/prefer-nullish-coalescing
    const effectiveSearchValue = email || searchValue;

    // Handle phone number parsing for either provided phone or searchValue
    // eslint-disable-next-line @typescript-eslint/prefer-nullish-coalescing
    const phoneToCheck = phone || searchValue;
    const parsedPhoneNumber = parsePhoneNumber(appendCountryCode(Str.removeSMSDomain(phoneToCheck)));

    const isCurrentUserLogin = isCurrentUser({login: effectiveSearchValue} as PersonalDetails);
    const isInSelectedOption = selectedOptions.some((option) => 'login' in option && option.login === effectiveSearchValue);

    // Validate email (either provided email or searchValue)
    const isValidEmail = Str.isValidEmail(effectiveSearchValue) && !Str.isDomainEmail(effectiveSearchValue) && !Str.endsWith(effectiveSearchValue, CONST.SMS.DOMAIN);

    const isValidPhoneNumber = parsedPhoneNumber.possible && Str.isValidE164Phone(getPhoneNumberWithoutSpecialChars(parsedPhoneNumber.number?.input ?? ''));

    const isInOptionToExclude =
        optionsToExclude.findIndex((optionToExclude) => 'login' in optionToExclude && optionToExclude.login === addSMSDomainIfPhoneNumber(effectiveSearchValue).toLowerCase()) !== -1;

    if (!effectiveSearchValue || isCurrentUserLogin || isInSelectedOption || (!isValidEmail && !isValidPhoneNumber) || isInOptionToExclude) {
        return null;
    }

    // Generates an optimistic account ID for new users not yet saved in Onyx
    const optimisticAccountID = generateAccountID(effectiveSearchValue);

    // Construct display name if firstName/lastName are provided
    // eslint-disable-next-line @typescript-eslint/prefer-nullish-coalescing
    const displayName = firstName && lastName ? `${firstName} ${lastName}` : firstName || lastName || effectiveSearchValue;

    // Create the base user details that will be used in both item and participantsList
    const userDetails = {
        accountID: optimisticAccountID,
        // eslint-disable-next-line @typescript-eslint/prefer-nullish-coalescing
        avatar: avatar || FallbackAvatar,
        firstName: firstName ?? '',
        lastName: lastName ?? '',
        displayName,
        login: effectiveSearchValue,
        pronouns: '',
        phoneNumber: phone ?? '',
        validated: true,
    };

    const userToInvite = {
        item: userDetails,
        text: displayName,
        displayName,
        firstName,
        lastName,
        alternateText: displayName !== effectiveSearchValue ? effectiveSearchValue : undefined,
        brickRoadIndicator: null,
        icons: [
            {
                source: userDetails.avatar,
                type: CONST.ICON_TYPE_AVATAR,
                name: effectiveSearchValue,
                id: optimisticAccountID,
            },
        ],
        tooltipText: null,
        participantsList: [userDetails],
        accountID: optimisticAccountID,
        login: effectiveSearchValue,
        reportID: '',
        phoneNumber: phone ?? '',
        hasDraftComment: false,
        keyForList: optimisticAccountID.toString(),
        isDefaultRoom: false,
        isPinned: false,
        isWaitingOnBankAccount: false,
        isIOUReportOwner: false,
        iouReportAmount: 0,
        isChatRoom: false,
        shouldShowSubscript: false,
        isPolicyExpenseChat: false,
        isOwnPolicyExpenseChat: false,
        isExpenseReport: false,
        lastMessageText: '',
        isBold: true,
        isOptimisticAccount: true,
    };

    return userToInvite;
}

function isValidReport(option: SearchOption<Report>, config: GetValidReportsConfig): boolean {
    const {
        betas = [],
        includeMultipleParticipantReports = false,
        includeOwnedWorkspaceChats = false,
        includeThreads = false,
        includeTasks = false,
        includeMoneyRequests = false,
        includeReadOnly = true,
        transactionViolations = {},
        includeSelfDM = false,
        includeInvoiceRooms = false,
        action,
        includeP2P = true,
        includeDomainEmail = false,
        loginsToExclude = {},
        excludeNonAdminWorkspaces,
    } = config;
    const topmostReportId = Navigation.getTopmostReportId();

    const chatReport = allReports?.[`${ONYXKEYS.COLLECTION.REPORT}${option.item.chatReportID}`];
    const doesReportHaveViolations = shouldDisplayViolationsRBRInLHN(option.item, transactionViolations);

    const shouldBeInOptionList = shouldReportBeInOptionList({
        report: option.item,
        chatReport,
        currentReportId: topmostReportId,
        betas,
        doesReportHaveViolations,
        isInFocusMode: false,
        excludeEmptyChats: false,
        includeSelfDM,
        login: option.login,
        includeDomainEmail,
        isReportArchived: !!option.private_isArchived,
    });

    if (!shouldBeInOptionList) {
        return false;
    }

    const isThread = option.isThread;
    const isTaskReport = option.isTaskReport;
    const isPolicyExpenseChat = option.isPolicyExpenseChat;
    const isMoneyRequestReport = option.isMoneyRequestReport;
    const isSelfDM = option.isSelfDM;
    const isChatRoom = option.isChatRoom;
    const accountIDs = getParticipantsAccountIDsForDisplay(option.item);

    if (excludeNonAdminWorkspaces && !isPolicyAdmin(option.policyID, policies)) {
        return false;
    }

    if (isPolicyExpenseChat && option.isOwnPolicyExpenseChat && !includeOwnedWorkspaceChats) {
        return false;
    }
    // When passing includeP2P false we are trying to hide features from users that are not ready for P2P and limited to expense chats only.
    if (!includeP2P && !isPolicyExpenseChat) {
        return false;
    }

    if (isSelfDM && !includeSelfDM) {
        return false;
    }

    if (isThread && !includeThreads) {
        return false;
    }

    if (isTaskReport && !includeTasks) {
        return false;
    }

    if (isMoneyRequestReport && !includeMoneyRequests) {
        return false;
    }

    if (!canUserPerformWriteAction(option.item) && !includeReadOnly) {
        return false;
    }

    // In case user needs to add credit bank account, don't allow them to submit an expense from the workspace.
    if (includeOwnedWorkspaceChats && hasIOUWaitingOnCurrentUserBankAccount(option.item)) {
        return false;
    }

    if ((!accountIDs || accountIDs.length === 0) && !isChatRoom) {
        return false;
    }

    if (option.login === CONST.EMAIL.NOTIFICATIONS) {
        return false;
    }
    const isCurrentUserOwnedPolicyExpenseChatThatCouldShow =
        option.isPolicyExpenseChat && option.ownerAccountID === currentUserAccountID && includeOwnedWorkspaceChats && !option.private_isArchived;

    const shouldShowInvoiceRoom =
        includeInvoiceRooms && isInvoiceRoom(option.item) && isPolicyAdmin(option.policyID, policies) && !option.private_isArchived && canSendInvoiceFromWorkspace(option.policyID);

    /*
    Exclude the report option if it doesn't meet any of the following conditions:
    - It is not an owned policy expense chat that could be shown
    - Multiple participant reports are not included
    - It doesn't have a login
    - It is not an invoice room that should be shown
    */
    if (!isCurrentUserOwnedPolicyExpenseChatThatCouldShow && !includeMultipleParticipantReports && !option.login && !shouldShowInvoiceRoom) {
        return false;
    }

    // If we're excluding threads, check the report to see if it has a single participant and if the participant is already selected
    if (!includeThreads && ((!!option.login && loginsToExclude[option.login]) || loginsToExclude[option.reportID])) {
        return false;
    }

    if (action === CONST.IOU.ACTION.CATEGORIZE) {
        const reportPolicy = allPolicies?.[`${ONYXKEYS.COLLECTION.POLICY}${option.policyID}`];
        if (!reportPolicy?.areCategoriesEnabled) {
            return false;
        }
    }
    return true;
}

function getValidReports(reports: OptionList['reports'], config: GetValidReportsConfig): GetValidReportsReturnTypeCombined {
    const {
        showChatPreviewLine = false,
        forcePolicyNamePreview = false,
        action,
        selectedOptions = [],
        shouldBoldTitleByDefault = true,
        shouldSeparateSelfDMChat,
        shouldSeparateWorkspaceChat,
        isPerDiemRequest = false,
        showRBR = true,
    } = config;

    const validReportOptions: OptionData[] = [];
    const workspaceChats: OptionData[] = [];
    let selfDMChat: OptionData | undefined;
    const preferRecentExpenseReports = action === CONST.IOU.ACTION.CREATE;

    for (let i = 0; i < reports.length; i++) {
        // eslint-disable-next-line rulesdir/prefer-at
        const option = reports[i];
        const report = option.item;

        /**
         * By default, generated options does not have the chat preview line enabled.
         * If showChatPreviewLine or forcePolicyNamePreview are true, let's generate and overwrite the alternate text.
         */
        const alternateText = getAlternateText(option, {showChatPreviewLine, forcePolicyNamePreview});
        const isSelected = isReportSelected(option, selectedOptions);
        const isBold = shouldBoldTitleByDefault || shouldUseBoldText(option);
        let lastIOUCreationDate;

        // Add a field to sort the recent reports by the time of last IOU request for create actions
        if (preferRecentExpenseReports) {
            const reportPreviewAction = allSortedReportActions[option.reportID]?.find((reportAction) => isActionOfType(reportAction, CONST.REPORT.ACTIONS.TYPE.REPORT_PREVIEW));

            if (reportPreviewAction) {
                const iouReportID = getIOUReportIDFromReportActionPreview(reportPreviewAction);
                const iouReportActions = iouReportID ? (allSortedReportActions[iouReportID] ?? []) : [];
                const lastIOUAction = iouReportActions.find((iouAction) => iouAction.actionName === CONST.REPORT.ACTIONS.TYPE.IOU);
                if (lastIOUAction) {
                    lastIOUCreationDate = lastIOUAction.lastModified;
                }
            }
        }

        const newReportOption = {
            ...option,
            alternateText,
            isSelected,
            isBold,
            lastIOUCreationDate,
            brickRoadIndicator: showRBR ? option.brickRoadIndicator : null,
        };

        if (shouldSeparateWorkspaceChat && newReportOption.isOwnPolicyExpenseChat && !newReportOption.private_isArchived) {
            newReportOption.text = getPolicyName({report});
            newReportOption.alternateText = translateLocal('workspace.common.workspace');
            if (report?.policyID) {
                const policy = allPolicies?.[`${ONYXKEYS.COLLECTION.POLICY}${report.policyID}`];
                const submitToAccountID = getSubmitToAccountID(policy, report);
                const submitsToAccountDetails = allPersonalDetails?.[submitToAccountID];
                const subtitle = submitsToAccountDetails?.displayName ?? submitsToAccountDetails?.login;

                if (subtitle) {
                    newReportOption.alternateText = translateLocal('iou.submitsTo', {name: subtitle ?? ''});
                }
                const canSubmitPerDiemExpense = canSubmitPerDiemExpenseFromWorkspace(policy);
                if (!canSubmitPerDiemExpense && isPerDiemRequest) {
                    continue;
                }
            }
            workspaceChats.push(newReportOption);
        } else if (shouldSeparateSelfDMChat && newReportOption.isSelfDM) {
            selfDMChat = newReportOption;
        } else {
            validReportOptions.push(newReportOption);
        }
    }

    return {
        recentReports: validReportOptions,
        workspaceOptions: workspaceChats,
        selfDMOption: selfDMChat,
    };
}

/**
 * Whether user submitted already an expense or scanned receipt
 */
function getIsUserSubmittedExpenseOrScannedReceipt(): boolean {
    return !!nvpDismissedProductTraining?.[CONST.PRODUCT_TRAINING_TOOLTIP_NAMES.SCAN_TEST_TOOLTIP];
}

/**
 * Whether the report is a Manager McTest report
 */
function isManagerMcTestReport(report: SearchOption<Report>): boolean {
    return report.participantsList?.some((participant) => participant.accountID === CONST.ACCOUNT_ID.MANAGER_MCTEST) ?? false;
}

/**
 * Returns a list of logins that should be restricted (i.e., hidden or excluded in the UI)
 * based on dynamic business logic and feature flags.
 * Centralizes restriction logic to avoid scattering conditions across the codebase.
 */
function getRestrictedLogins(config: GetOptionsConfig, options: OptionList, canShowManagerMcTest: boolean): Record<string, boolean> {
    const userHasReportWithManagerMcTest = Object.values(options.reports).some((report) => isManagerMcTestReport(report));
    return {
        [CONST.EMAIL.MANAGER_MCTEST]:
            !canShowManagerMcTest ||
            (getIsUserSubmittedExpenseOrScannedReceipt() && !userHasReportWithManagerMcTest) ||
            !Permissions.isBetaEnabled(CONST.BETAS.NEWDOT_MANAGER_MCTEST, config.betas) ||
            isUserInvitedToWorkspace(),
    };
}

/**
 * Options are reports and personal details. This function filters out the options that are not valid to be displayed.
 */
function getValidOptions(
    options: OptionList,
    {
        excludeLogins = {},
        includeSelectedOptions = false,
        includeRecentReports = true,
        recentAttendees,
        selectedOptions = [],
        shouldSeparateSelfDMChat = false,
        shouldSeparateWorkspaceChat = false,
        excludeHiddenThreads = false,
        canShowManagerMcTest = false,
        searchString,
        maxElements,
        includeUserToInvite = false,
        ...config
    }: GetOptionsConfig = {},
): Options {
    const restrictedLogins = getRestrictedLogins(config, options, canShowManagerMcTest);

    // Gather shared configs:
    const loginsToExclude: Record<string, boolean> = {
        [CONST.EMAIL.NOTIFICATIONS]: true,
        ...excludeLogins,
        ...restrictedLogins,
    };
    // If we're including selected options from the search results, we only want to exclude them if the search input is empty
    // This is because on certain pages, we show the selected options at the top when the search input is empty
    // This prevents the issue of seeing the selected option twice if you have them as a recent chat and select them
    if (!includeSelectedOptions) {
        selectedOptions.forEach((option) => {
            if (!option.login) {
                return;
            }
            loginsToExclude[option.login] = true;
        });
    }
    const {includeP2P = true, shouldBoldTitleByDefault = true, includeDomainEmail = false, ...getValidReportsConfig} = config;

    let filteredReports = options.reports;

    // Get valid recent reports:
    let recentReportOptions: OptionData[] = [];
    let workspaceChats: OptionData[] = [];
    let selfDMChat: OptionData | undefined;

    if (includeRecentReports) {
        // if maxElements is passed, filter the recent reports by searchString and return only most recent reports (@see recentReportsComparator)
        const searchTerms = processSearchString(searchString);

        const filteringFunction = (report: SearchOption<Report>) => {
            let searchText = `${report.text ?? ''}${report.login ?? ''}`;

            if (report.isThread) {
                searchText += report.alternateText ?? '';
            } else if (report.isChatRoom) {
                searchText += report.subtitle ?? '';
            } else if (report.isPolicyExpenseChat) {
                searchText += `${report.subtitle ?? ''}${report.policyName ?? ''}`;
            }
            searchText = deburr(searchText.toLocaleLowerCase());
            const searchTermsFound = searchTerms.every((term) => searchText.includes(term));

            if (!searchTermsFound) {
                return false;
            }

            return isValidReport(report, {
                ...getValidReportsConfig,
                includeP2P,
                includeDomainEmail,
                selectedOptions,
                loginsToExclude,
                shouldBoldTitleByDefault,
                shouldSeparateSelfDMChat,
                shouldSeparateWorkspaceChat,
            });
        };

        filteredReports = optionsOrderBy(options.reports, recentReportComparator, maxElements, filteringFunction);

        const {recentReports, workspaceOptions, selfDMOption} = getValidReports(filteredReports, {
            ...getValidReportsConfig,
            selectedOptions,
            loginsToExclude,
            shouldBoldTitleByDefault,
            shouldSeparateSelfDMChat,
            shouldSeparateWorkspaceChat,
        });

        recentReportOptions = recentReports;
        workspaceChats = workspaceOptions;
        selfDMChat = selfDMOption;
    } else if (recentAttendees && recentAttendees?.length > 0) {
        recentAttendees.filter((attendee) => {
            const login = attendee.login ?? attendee.displayName;
            if (login) {
                loginsToExclude[login] = true;
                return true;
            }

            return false;
        });
        recentReportOptions = recentAttendees as OptionData[];
    }

    // Get valid personal details and check if we can find the current user:
    let personalDetailsOptions: OptionData[] = [];
    const currentUserRef = {
        current: undefined as OptionData | undefined,
    };

    if (includeP2P) {
        let personalDetailLoginsToExclude = loginsToExclude;
        if (currentUserLogin) {
            personalDetailLoginsToExclude = {
                ...loginsToExclude,
                [currentUserLogin]: !config.includeCurrentUser,
            };
        }

        const searchTerms = processSearchString(searchString);
        const filteringFunction = (personalDetail: OptionData) => {
            if (
                !personalDetail?.login ||
                !personalDetail.accountID ||
                !!personalDetail?.isOptimisticPersonalDetail ||
                (!includeDomainEmail && Str.isDomainEmail(personalDetail.login)) ||
                // Exclude the setup specialist from the list of personal details as it's a fallback if guide is not assigned
                personalDetail?.login === CONST.SETUP_SPECIALIST_LOGIN
            ) {
                return false;
            }
            if (personalDetailLoginsToExclude[personalDetail.login]) {
                return false;
            }
            const searchText = deburr(`${personalDetail.text ?? ''} ${personalDetail.login ?? ''}`.toLocaleLowerCase());

            return searchTerms.every((term) => searchText.includes(term));
        };

        personalDetailsOptions = optionsOrderBy(options.personalDetails, personalDetailsComparator, maxElements, filteringFunction, true);

        for (let i = 0; i < personalDetailsOptions.length; i++) {
            const personalDetail = personalDetailsOptions.at(i);
            if (!personalDetail) {
                continue;
            }
            if (!!currentUserLogin && personalDetail?.login === currentUserLogin) {
                currentUserRef.current = personalDetail;
            }
            personalDetail.isBold = shouldBoldTitleByDefault;
        }
    }

    if (excludeHiddenThreads) {
        recentReportOptions = recentReportOptions.filter((option) => !option.isThread || option.notificationPreference !== CONST.REPORT.NOTIFICATION_PREFERENCE.HIDDEN);
    }

    let userToInvite: OptionData | null = null;
    if (includeUserToInvite) {
        userToInvite = filterUserToInvite({currentUserOption: currentUserRef.current, recentReports: recentReportOptions, personalDetails: personalDetailsOptions}, searchString ?? '');
    }

    return {
        personalDetails: personalDetailsOptions,
        recentReports: recentReportOptions,
        currentUserOption: currentUserRef.current,
        userToInvite,
        workspaceChats,
        selfDMChat,
    };
}

/**
 * Build the options for the Search view
 */
function getSearchOptions(
    options: OptionList,
    betas: Beta[] = [],
    isUsedInChatFinder = true,
    includeReadOnly = true,
    searchQuery = '',
    maxResults?: number,
    includeUserToInvite?: boolean,
    includeRecentReports = true,
): Options {
    Timing.start(CONST.TIMING.LOAD_SEARCH_OPTIONS);
    Performance.markStart(CONST.TIMING.LOAD_SEARCH_OPTIONS);
    const optionList = getValidOptions(options, {
        betas,
        includeRecentReports,
        includeMultipleParticipantReports: true,
        showChatPreviewLine: isUsedInChatFinder,
        includeP2P: true,
        includeOwnedWorkspaceChats: true,
        includeThreads: true,
        includeMoneyRequests: true,
        includeTasks: true,
        includeReadOnly,
        includeSelfDM: true,
        shouldBoldTitleByDefault: !isUsedInChatFinder,
        excludeHiddenThreads: true,
        maxElements: maxResults,
        searchString: searchQuery,
        includeUserToInvite,
    });

    Timing.end(CONST.TIMING.LOAD_SEARCH_OPTIONS);
    Performance.markEnd(CONST.TIMING.LOAD_SEARCH_OPTIONS);

    return optionList;
}

function getShareLogOptions(options: OptionList, betas: Beta[] = []): Options {
    return getValidOptions(options, {
        betas,
        includeMultipleParticipantReports: true,
        includeP2P: true,
        forcePolicyNamePreview: true,
        includeOwnedWorkspaceChats: true,
        includeSelfDM: true,
        includeThreads: true,
        includeReadOnly: false,
    });
}

/**
 * Build the IOUConfirmation options for showing the payee personalDetail
 */
function getIOUConfirmationOptionsFromPayeePersonalDetail(personalDetail: OnyxEntry<PersonalDetails>, amountText?: string): PayeePersonalDetails {
    const login = personalDetail?.login ?? '';
    return {
        text: formatPhoneNumber(getDisplayNameOrDefault(personalDetail, login)),
        alternateText: formatPhoneNumber(login || getDisplayNameOrDefault(personalDetail, '', false)),
        icons: [
            {
                source: personalDetail?.avatar ?? FallbackAvatar,
                name: personalDetail?.login ?? '',
                type: CONST.ICON_TYPE_AVATAR,
                id: personalDetail?.accountID,
            },
        ],
        descriptiveText: amountText ?? '',
        login: personalDetail?.login ?? '',
        accountID: personalDetail?.accountID ?? CONST.DEFAULT_NUMBER_ID,
        keyForList: String(personalDetail?.accountID ?? CONST.DEFAULT_NUMBER_ID),
        isInteractive: false,
    };
}

function getAttendeeOptions(
    reports: Array<SearchOption<Report>>,
    personalDetails: Array<SearchOption<PersonalDetails>>,
    betas: OnyxEntry<Beta[]>,
    attendees: Attendee[],
    recentAttendees: Attendee[],
    includeOwnedWorkspaceChats = false,
    includeP2P = true,
    includeInvoiceRooms = false,
    action: IOUAction | undefined = undefined,
) {
    const personalDetailList = keyBy(
        personalDetails.map(({item}) => item),
        'accountID',
    );

    const recentAttendeeHasCurrentUser = recentAttendees.find((attendee) => attendee.email === currentUserLogin || attendee.login === currentUserLogin);
    if (!recentAttendeeHasCurrentUser && currentUserLogin) {
        const details = getPersonalDetailByEmail(currentUserLogin);
        recentAttendees.push({
            email: currentUserLogin,
            login: currentUserLogin,
            displayName: details?.displayName ?? currentUserLogin,
            accountID: currentUserAccountID,
            text: details?.displayName ?? currentUserLogin,
            searchText: details?.displayName ?? currentUserLogin,
            avatarUrl: details?.avatarThumbnail ?? '',
        });
    }

    const filteredRecentAttendees = recentAttendees
        .filter((attendee) => !attendees.find(({email, displayName}) => (attendee.email ? email === attendee.email : displayName === attendee.displayName)))
        .map((attendee) => ({
            ...attendee,
            login: attendee.email ?? attendee.displayName,
            ...getPersonalDetailByEmail(attendee.email),
        }))
        .map((attendee) => getParticipantsOption(attendee, personalDetailList as never));

    return getValidOptions(
        {reports, personalDetails},
        {
            betas,
            selectedOptions: attendees.map((attendee) => ({...attendee, login: attendee.email})),
            excludeLogins: CONST.EXPENSIFY_EMAILS_OBJECT,
            includeOwnedWorkspaceChats,
            includeRecentReports: false,
            includeP2P,
            includeSelectedOptions: false,
            includeSelfDM: false,
            includeInvoiceRooms,
            action,
            recentAttendees: filteredRecentAttendees,
        },
    );
}

/**
 * Build the options for the Share Destination for a Task
 */

function getShareDestinationOptions(
    reports: Array<SearchOption<Report>> = [],
    personalDetails: Array<SearchOption<PersonalDetails>> = [],
    betas: OnyxEntry<Beta[]> = [],
    selectedOptions: Array<Partial<OptionData>> = [],
    excludeLogins: Record<string, boolean> = {},
    includeOwnedWorkspaceChats = true,
) {
    return getValidOptions(
        {reports, personalDetails},
        {
            betas,
            selectedOptions,
            includeMultipleParticipantReports: true,
            showChatPreviewLine: true,
            forcePolicyNamePreview: true,
            includeThreads: true,
            includeMoneyRequests: true,
            includeTasks: true,
            excludeLogins,
            includeOwnedWorkspaceChats,
            includeSelfDM: true,
        },
    );
}

/**
 * Format personalDetails or userToInvite to be shown in the list
 *
 * @param member - personalDetails or userToInvite
 * @param config - keys to overwrite the default values
 */
function formatMemberForList(member: OptionData): MemberForList {
    const accountID = member.accountID;

    return {
        // eslint-disable-next-line @typescript-eslint/prefer-nullish-coalescing
        text: member.text || member.displayName || '',
        // eslint-disable-next-line @typescript-eslint/prefer-nullish-coalescing
        alternateText: member.alternateText || member.login || '',
        // eslint-disable-next-line @typescript-eslint/prefer-nullish-coalescing
        keyForList: member.keyForList || String(accountID ?? CONST.DEFAULT_NUMBER_ID) || '',
        isSelected: member.isSelected ?? false,
        isDisabled: member.isDisabled ?? false,
        accountID,
        login: member.login ?? '',
        icons: member.icons,
        pendingAction: member.pendingAction,
        reportID: member.reportID,
    };
}

/**
 * Build the options for the Workspace Member Invite view
 */
function getMemberInviteOptions(
    personalDetails: Array<SearchOption<PersonalDetails>>,
    betas: Beta[] = [],
    excludeLogins: Record<string, boolean> = {},
    includeSelectedOptions = false,
    reports: Array<SearchOption<Report>> = [],
    includeRecentReports = false,
): Options {
    const options = getValidOptions(
        {reports, personalDetails},
        {
            betas,
            includeP2P: true,
            excludeLogins,
            includeSelectedOptions,
            includeRecentReports,
        },
    );

    const orderedOptions = orderOptions(options);
    return {
        ...options,
        personalDetails: orderedOptions.personalDetails,
        recentReports: orderedOptions.recentReports,
    };
}

/**
 * Helper method that returns the text to be used for the header's message and title (if any)
 */
function getHeaderMessage(hasSelectableOptions: boolean, hasUserToInvite: boolean, searchValue: string, hasMatchedParticipant = false): string {
    const isValidPhone = parsePhoneNumber(appendCountryCode(searchValue)).possible;

    const isValidEmail = Str.isValidEmail(searchValue);

    if (searchValue && CONST.REGEX.DIGITS_AND_PLUS.test(searchValue) && !isValidPhone && !hasSelectableOptions) {
        return translateLocal('messages.errorMessageInvalidPhone');
    }

    // Without a search value, it would be very confusing to see a search validation message.
    // Therefore, this skips the validation when there is no search value.
    if (searchValue && !hasSelectableOptions && !hasUserToInvite) {
        if (/^\d+$/.test(searchValue) && !isValidPhone) {
            return translateLocal('messages.errorMessageInvalidPhone');
        }
        if (/@/.test(searchValue) && !isValidEmail) {
            return translateLocal('messages.errorMessageInvalidEmail');
        }
        if (hasMatchedParticipant && (isValidEmail || isValidPhone)) {
            return '';
        }
        return translateLocal('common.noResultsFound');
    }

    return '';
}

/**
 * Helper method for non-user lists (eg. categories and tags) that returns the text to be used for the header's message and title (if any)
 */
function getHeaderMessageForNonUserList(hasSelectableOptions: boolean, searchValue: string): string {
    if (searchValue && !hasSelectableOptions) {
        return translateLocal('common.noResultsFound');
    }
    return '';
}

/**
 * Helper method to check whether an option can show tooltip or not
 */
function shouldOptionShowTooltip(option: OptionData): boolean {
    return !option.private_isArchived;
}

/**
 * Handles the logic for displaying selected participants from the search term
 */
function formatSectionsFromSearchTerm(
    searchTerm: string,
    selectedOptions: OptionData[],
    filteredRecentReports: OptionData[],
    filteredPersonalDetails: OptionData[],
    personalDetails: OnyxEntry<PersonalDetailsList> = {},
    shouldGetOptionDetails = false,
    filteredWorkspaceChats: OptionData[] = [],
    reportAttributesDerived?: ReportAttributesDerivedValue['reports'],
): SectionForSearchTerm {
    // We show the selected participants at the top of the list when there is no search term or maximum number of participants has already been selected
    // However, if there is a search term we remove the selected participants from the top of the list unless they are part of the search results
    // This clears up space on mobile views, where if you create a group with 4+ people you can't see the selected participants and the search results at the same time
    if (searchTerm === '') {
        return {
            section: {
                title: undefined,
                data: shouldGetOptionDetails
                    ? selectedOptions.map((participant) => {
                          const isReportPolicyExpenseChat = participant.isPolicyExpenseChat ?? false;
                          return isReportPolicyExpenseChat ? getPolicyExpenseReportOption(participant, reportAttributesDerived) : getParticipantsOption(participant, personalDetails);
                      })
                    : selectedOptions,
                shouldShow: selectedOptions.length > 0,
            },
        };
    }

    const cleanSearchTerm = searchTerm.trim().toLowerCase();
    // If you select a new user you don't have a contact for, they won't get returned as part of a recent report or personal details
    // This will add them to the list of options, deduping them if they already exist in the other lists
    const selectedParticipantsWithoutDetails = selectedOptions.filter((participant) => {
        const accountID = participant.accountID ?? null;
        const isPartOfSearchTerm = getPersonalDetailSearchTerms(participant).join(' ').toLowerCase().includes(cleanSearchTerm);
        const isReportInRecentReports = filteredRecentReports.some((report) => report.accountID === accountID) || filteredWorkspaceChats.some((report) => report.accountID === accountID);
        const isReportInPersonalDetails = filteredPersonalDetails.some((personalDetail) => personalDetail.accountID === accountID);

        return isPartOfSearchTerm && !isReportInRecentReports && !isReportInPersonalDetails;
    });

    return {
        section: {
            title: undefined,
            data: shouldGetOptionDetails
                ? selectedParticipantsWithoutDetails.map((participant) => {
                      const isReportPolicyExpenseChat = participant.isPolicyExpenseChat ?? false;
                      return isReportPolicyExpenseChat ? getPolicyExpenseReportOption(participant, reportAttributesDerived) : getParticipantsOption(participant, personalDetails);
                  })
                : selectedParticipantsWithoutDetails,
            shouldShow: selectedParticipantsWithoutDetails.length > 0,
        },
    };
}

/**
 * Helper method to get the `keyForList` for the first option in the OptionsList
 */
function getFirstKeyForList(data?: Option[] | null) {
    if (!data?.length) {
        return '';
    }

    const firstNonEmptyDataObj = data.at(0);

    return firstNonEmptyDataObj?.keyForList ? firstNonEmptyDataObj?.keyForList : '';
}

function getPersonalDetailSearchTerms(item: Partial<OptionData>) {
    if (item.accountID === currentUserAccountID) {
        return getCurrentUserSearchTerms(item);
    }
    return [item.participantsList?.[0]?.displayName ?? '', item.login ?? '', item.login?.replace(CONST.EMAIL_SEARCH_REGEX, '') ?? ''];
}

function getCurrentUserSearchTerms(item: Partial<OptionData>) {
    return [item.text ?? '', item.login ?? '', item.login?.replace(CONST.EMAIL_SEARCH_REGEX, '') ?? '', translateLocal('common.you'), translateLocal('common.me')];
}

/**
 * Remove the personal details for the DMs that are already in the recent reports so that we don't show duplicates.
 */
function filteredPersonalDetailsOfRecentReports(recentReports: OptionData[], personalDetails: OptionData[]) {
    const excludedLogins = new Set(recentReports.map((report) => report.login));
    return personalDetails.filter((personalDetail) => !excludedLogins.has(personalDetail.login));
}

/**
 * Filters options based on the search input value
 */
function filterReports(reports: OptionData[], searchTerms: string[]): OptionData[] {
    const normalizedSearchTerms = searchTerms.map((term) => StringUtils.normalizeAccents(term));
    // We search eventually for multiple whitespace separated search terms.
    // We start with the search term at the end, and then narrow down those filtered search results with the next search term.
    // We repeat (reduce) this until all search terms have been used:
    const filteredReports = normalizedSearchTerms.reduceRight(
        (items, term) =>
            filterArrayByMatch(items, term, (item) => {
                const values: string[] = [];
                if (item.text) {
                    values.push(StringUtils.normalizeAccents(item.text));
                    values.push(StringUtils.normalizeAccents(item.text).replace(/['-]/g, ''));
                }

                if (item.login) {
                    values.push(StringUtils.normalizeAccents(item.login));
                    values.push(StringUtils.normalizeAccents(item.login.replace(CONST.EMAIL_SEARCH_REGEX, '')));
                }

                if (item.isThread) {
                    if (item.alternateText) {
                        values.push(StringUtils.normalizeAccents(item.alternateText));
                    }
                } else if (!!item.isChatRoom || !!item.isPolicyExpenseChat) {
                    if (item.subtitle) {
                        values.push(StringUtils.normalizeAccents(item.subtitle));
                    }
                }

                return uniqFast(values);
            }),
        // We start from all unfiltered reports:
        reports,
    );

    return filteredReports;
}

function filterWorkspaceChats(reports: OptionData[], searchTerms: string[]): OptionData[] {
    const filteredReports = searchTerms.reduceRight(
        (items, term) =>
            filterArrayByMatch(items, term, (item) => {
                const values: string[] = [];
                if (item.text) {
                    values.push(item.text);
                }
                return uniqFast(values);
            }),
        // We start from all unfiltered reports:
        reports,
    );

    return filteredReports;
}

function filterPersonalDetails(personalDetails: OptionData[], searchTerms: string[]): OptionData[] {
    return searchTerms.reduceRight(
        (items, term) =>
            filterArrayByMatch(items, term, (item) => {
                const values = getPersonalDetailSearchTerms(item);
                return uniqFast(values);
            }),
        personalDetails,
    );
}

function filterCurrentUserOption(currentUserOption: OptionData | null | undefined, searchTerms: string[]): OptionData | null | undefined {
    return searchTerms.reduceRight((item, term) => {
        if (!item) {
            return null;
        }

        const currentUserOptionSearchText = uniqFast(getCurrentUserSearchTerms(item)).join(' ');
        return isSearchStringMatch(term, currentUserOptionSearchText) ? item : null;
    }, currentUserOption);
}

function filterUserToInvite(options: Omit<Options, 'userToInvite'>, searchValue: string, config?: FilterUserToInviteConfig): OptionData | null {
    const {canInviteUser = true, excludeLogins = {}} = config ?? {};
    if (!canInviteUser) {
        return null;
    }

    const canCreateOptimisticDetail = canCreateOptimisticPersonalDetailOption({
        recentReportOptions: options.recentReports,
        personalDetailsOptions: options.personalDetails,
        currentUserOption: options.currentUserOption,
        searchValue,
    });

    if (!canCreateOptimisticDetail) {
        return null;
    }

    const loginsToExclude: Record<string, boolean> = {
        [CONST.EMAIL.NOTIFICATIONS]: true,
        ...excludeLogins,
    };
    return getUserToInviteOption({
        searchValue,
        loginsToExclude,
        ...config,
    });
}

function filterSelfDMChat(report: OptionData, searchTerms: string[]): OptionData | undefined {
    const isMatch = searchTerms.every((term) => {
        const values: string[] = [];

        if (report.text) {
            values.push(report.text);
        }
        if (report.login) {
            values.push(report.login);
            values.push(report.login.replace(CONST.EMAIL_SEARCH_REGEX, ''));
        }
        if (report.isThread) {
            if (report.alternateText) {
                values.push(report.alternateText);
            }
        } else if (!!report.isChatRoom || !!report.isPolicyExpenseChat) {
            if (report.subtitle) {
                values.push(report.subtitle);
            }
        }

        // Remove duplicate values and check if the term matches any value
        return uniqFast(values).some((value) => value.includes(term));
    });

    return isMatch ? report : undefined;
}

function filterOptions(options: Options, searchInputValue: string, config?: FilterUserToInviteConfig): Options {
    const parsedPhoneNumber = parsePhoneNumber(appendCountryCode(Str.removeSMSDomain(searchInputValue)));
    const searchValue = parsedPhoneNumber.possible && parsedPhoneNumber.number?.e164 ? parsedPhoneNumber.number.e164 : searchInputValue.toLowerCase();
    const searchTerms = searchValue ? searchValue.split(' ') : [];

    const recentReports = filterReports(options.recentReports, searchTerms);
    const personalDetails = filterPersonalDetails(options.personalDetails, searchTerms);
    const currentUserOption = filterCurrentUserOption(options.currentUserOption, searchTerms);
    const userToInvite = filterUserToInvite(
        {
            recentReports,
            personalDetails,
            currentUserOption,
        },
        searchValue,
        config,
    );
    const workspaceChats = filterWorkspaceChats(options.workspaceChats ?? [], searchTerms);

    const selfDMChat = options.selfDMChat ? filterSelfDMChat(options.selfDMChat, searchTerms) : undefined;

    return {
        personalDetails,
        recentReports,
        userToInvite,
        currentUserOption,
        workspaceChats,
        selfDMChat,
    };
}

type AllOrderConfigs = OrderReportOptionsConfig & OrderOptionsConfig;
type FilterAndOrderConfig = FilterUserToInviteConfig & AllOrderConfigs;

/**
 * Orders the reports and personal details based on the search input value.
 * Personal details will be filtered out if they are part of the recent reports.
 * Additional configs can be applied.
 */
function combineOrderingOfReportsAndPersonalDetails(
    options: ReportAndPersonalDetailOptions,
    searchInputValue: string,
    {maxRecentReportsToShow, sortByReportTypeInSearch, ...orderReportOptionsConfig}: AllOrderConfigs = {},
): ReportAndPersonalDetailOptions {
    // sortByReportTypeInSearch will show the personal details as part of the recent reports
    if (sortByReportTypeInSearch) {
        const personalDetailsWithoutDMs = filteredPersonalDetailsOfRecentReports(options.recentReports, options.personalDetails);
        const reportsAndPersonalDetails = options.recentReports.concat(personalDetailsWithoutDMs);
        return orderOptions({recentReports: reportsAndPersonalDetails, personalDetails: []}, searchInputValue, orderReportOptionsConfig);
    }

    let orderedReports = orderReportOptionsWithSearch(options.recentReports, searchInputValue, orderReportOptionsConfig);
    if (typeof maxRecentReportsToShow === 'number') {
        orderedReports = orderedReports.slice(0, maxRecentReportsToShow);
    }

    const personalDetailsWithoutDMs = filteredPersonalDetailsOfRecentReports(orderedReports, options.personalDetails);
    const orderedPersonalDetails = orderPersonalDetailsOptions(personalDetailsWithoutDMs);

    return {
        recentReports: orderedReports,
        personalDetails: orderedPersonalDetails,
    };
}

/**
 * Filters and orders the options based on the search input value.
 * Note that personal details that are part of the recent reports will always be shown as part of the recent reports (ie. DMs).
 */
function filterAndOrderOptions(options: Options, searchInputValue: string, config: FilterAndOrderConfig = {}): Options {
    let filterResult = options;
    if (searchInputValue.trim().length > 0) {
        filterResult = filterOptions(options, searchInputValue, config);
    }

    const orderedOptions = combineOrderingOfReportsAndPersonalDetails(filterResult, searchInputValue, config);

    // on staging server, in specific cases (see issue) BE returns duplicated personalDetails entries
    const uniqueLogins = new Set<string>();
    orderedOptions.personalDetails = orderedOptions.personalDetails.filter((detail) => {
        const login = detail.login ?? '';
        if (uniqueLogins.has(login)) {
            return false;
        }
        uniqueLogins.add(login);
        return true;
    });

    return {
        ...filterResult,
        ...orderedOptions,
    };
}

/**
 * Filter out selected options from personal details and recent reports
 * @param options - The options to filter
 * @param selectedOptions - The selected options to filter out.
 * @returns The filtered options
 */
function filterSelectedOptions(options: Options, selectedOptions: Set<number | undefined>): Options {
    const filteredOptions = {
        ...options,
        personalDetails: options.personalDetails.filter(({accountID}) => !selectedOptions.has(accountID)),
        recentReports: options.recentReports.filter(({accountID}) => !selectedOptions.has(accountID)),
    };
    return filteredOptions;
}

function sortAlphabetically<T extends Partial<Record<TKey, string | undefined>>, TKey extends keyof T>(items: T[], key: TKey, localeCompare: LocaleContextProps['localeCompare']): T[] {
    return items.sort((a, b) => localeCompare(a[key]?.toLowerCase() ?? '', b[key]?.toLowerCase() ?? ''));
}

function getEmptyOptions(): Options {
    return {
        recentReports: [],
        personalDetails: [],
        userToInvite: null,
        currentUserOption: null,
    };
}

function shouldUseBoldText(report: OptionData): boolean {
    const notificationPreference = report.notificationPreference ?? getReportNotificationPreference(report);
    return report.isUnread === true && notificationPreference !== CONST.REPORT.NOTIFICATION_PREFERENCE.MUTE && !isHiddenForCurrentUser(notificationPreference);
}

function getManagerMcTestParticipant(): Participant | undefined {
    const managerMcTestPersonalDetails = Object.values(allPersonalDetails ?? {}).find((personalDetails) => personalDetails?.login === CONST.EMAIL.MANAGER_MCTEST);
    const managerMcTestReport =
        managerMcTestPersonalDetails?.accountID && currentUserAccountID ? getChatByParticipants([managerMcTestPersonalDetails?.accountID, currentUserAccountID]) : undefined;
    return managerMcTestPersonalDetails ? {...getParticipantsOption(managerMcTestPersonalDetails, allPersonalDetails), reportID: managerMcTestReport?.reportID} : undefined;
}

function shallowOptionsListCompare(a: OptionList, b: OptionList): boolean {
    if (!a || !b) {
        return false;
    }
    if (a.reports.length !== b.reports.length || a.personalDetails.length !== b.personalDetails.length) {
        return false;
    }
    for (let i = 0; i < a.reports.length; i++) {
        const aReport = a.reports.at(i);
        const bReport = b.reports.at(i);
        if (aReport?.reportID !== bReport?.reportID || aReport?.text !== bReport?.text) {
            return false;
        }
    }
    for (let i = 0; i < a.personalDetails.length; i++) {
        if (a.personalDetails.at(i)?.login !== b.personalDetails.at(i)?.login) {
            return false;
        }
    }
    return true;
}

/**
 * Process a search string into normalized search terms
 * @param searchString - The raw search string to process
 * @returns Array of normalized search terms
 */
function processSearchString(searchString: string | undefined): string[] {
    return deburr(searchString ?? '')
        .toLowerCase()
        .split(' ')
        .filter((term) => term.length > 0);
}

export {
    canCreateOptimisticPersonalDetailOption,
    combineOrderingOfReportsAndPersonalDetails,
    createOptionFromReport,
    createOptionList,
    filterAndOrderOptions,
    filterOptions,
    filterReports,
    filterSelectedOptions,
    filterSelfDMChat,
    filterUserToInvite,
    filterWorkspaceChats,
    filteredPersonalDetailsOfRecentReports,
    formatMemberForList,
    formatSectionsFromSearchTerm,
    getAlternateText,
    getAttendeeOptions,
    getCurrentUserSearchTerms,
    getEmptyOptions,
    getFirstKeyForList,
    getHeaderMessage,
    getHeaderMessageForNonUserList,
    getIOUConfirmationOptionsFromPayeePersonalDetail,
    getIOUReportIDOfLastAction,
    getIsUserSubmittedExpenseOrScannedReceipt,
    getLastActorDisplayName,
    getLastMessageTextForReport,
    getManagerMcTestParticipant,
    getMemberInviteOptions,
    getParticipantsOption,
    getPersonalDetailSearchTerms,
    getPersonalDetailsForAccountIDs,
    getPolicyExpenseReportOption,
    getReportDisplayOption,
    getReportOption,
    getSearchOptions,
    getSearchValueForPhoneOrEmail,
    getShareDestinationOptions,
    getShareLogOptions,
    getUserToInviteContactOption,
    getUserToInviteOption,
    getValidOptions,
    hasEnabledOptions,
    isCurrentUser,
    isDisablingOrDeletingLastEnabledCategory,
    isDisablingOrDeletingLastEnabledTag,
    isMakingLastRequiredTagListOptional,
    isPersonalDetailsReady,
    isSearchStringMatch,
    isSearchStringMatchUserDetails,
    optionsOrderBy,
    orderOptions,
    orderPersonalDetailsOptions,
    orderReportOptions,
    orderReportOptionsWithSearch,
    orderWorkspaceOptions,
    processReport,
    recentReportComparator,
    shallowOptionsListCompare,
    shouldOptionShowTooltip,
    shouldShowLastActorDisplayName,
    shouldUseBoldText,
    sortAlphabetically,
};

export type {MemberForList, Option, OptionList, OptionTree, Options, ReportAndPersonalDetailOptions, SearchOption, Section, SectionBase};<|MERGE_RESOLUTION|>--- conflicted
+++ resolved
@@ -466,35 +466,6 @@
 });
 
 /**
-<<<<<<< HEAD
- * @param defaultValues {login: accountID} In workspace invite page, when new user is added we pass available data to opt in
- * @returns Returns avatar data for a list of user accountIDs
- */
-function getAvatarsForAccountIDs(accountIDs: number[], personalDetails: OnyxEntry<PersonalDetailsList>, defaultValues: Record<string, number> = {}): Icon[] {
-    const reversedDefaultValues: Record<number, string> = {};
-
-    Object.entries(defaultValues).forEach((item) => {
-        reversedDefaultValues[item[1]] = item[0];
-    });
-
-    return accountIDs.map((accountID) => {
-        const login = reversedDefaultValues[accountID] ?? '';
-        const userPersonalDetail = personalDetails?.[accountID] ?? {login, accountID};
-        const fallBackAvatar = RandomAvatarUtils.getAvatarForContact(login);
-
-        return {
-            id: accountID,
-            source: userPersonalDetail.avatar ?? FallbackAvatar,
-            type: CONST.ICON_TYPE_AVATAR,
-            name: userPersonalDetail.login ?? '',
-            fallbackIcon: fallBackAvatar,
-        };
-    });
-}
-
-/**
-=======
->>>>>>> cd80be5f
  * Returns the personal details for an array of accountIDs
  * @returns keys of the object are emails, values are PersonalDetails objects.
  */
