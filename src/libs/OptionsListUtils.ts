--- conflicted
+++ resolved
@@ -297,11 +297,7 @@
             const transactionThreadReportID = ReportActionUtils.getOneTransactionThreadReportID(reportID, actions[reportActions[0]]);
             if (transactionThreadReportID) {
                 const transactionThreadReportActionsArray = Object.values(actions[`${ONYXKEYS.COLLECTION.REPORT_ACTIONS}${transactionThreadReportID}`] ?? {});
-<<<<<<< HEAD
-                sortedReportActions = ReportActionUtils.getCombinedReportActions(sortedReportActions, transactionThreadReportActionsArray, reportID);
-=======
-                sortedReportActions = ReportActionUtils.getCombinedReportActions(reportActionsArray, transactionThreadReportID, transactionThreadReportActionsArray, reportID);
->>>>>>> 050641a6
+                sortedReportActions = ReportActionUtils.getCombinedReportActions(sortedReportActions, transactionThreadReportID, transactionThreadReportActionsArray, reportID);
             }
 
             lastReportActions[reportID] = sortedReportActions[0];
