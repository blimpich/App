--- conflicted
+++ resolved
@@ -836,13 +836,10 @@
         lastMessageTextFromReport = getRenamedAction(lastReportAction, isExpenseReport(report));
     } else if (isActionOfType(lastReportAction, CONST.REPORT.ACTIONS.TYPE.DELETED_TRANSACTION)) {
         lastMessageTextFromReport = getDeletedTransactionMessage(lastReportAction);
-<<<<<<< HEAD
     } else if (isActionOfType(lastReportAction, CONST.REPORT.ACTIONS.TYPE.TAKE_CONTROL)) {
         lastMessageTextFromReport = getChangedApproverActionMessage(lastReportAction);
-=======
     } else if (isMovedAction(lastReportAction)) {
         lastMessageTextFromReport = getMovedActionMessage(lastReportAction, report);
->>>>>>> d1b5bdd3
     }
 
     // we do not want to show report closed in LHN for non archived report so use getReportLastMessage as fallback instead of lastMessageText from report
