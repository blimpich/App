--- conflicted
+++ resolved
@@ -192,7 +192,6 @@
     includeMoneyRequests?: boolean;
     includeInvoiceRooms?: boolean;
     includeDomainEmail?: boolean;
-<<<<<<< HEAD
     loginsToExclude?: Record<string, boolean>;
 } & GetValidOptionsSharedConfig;
 
@@ -201,27 +200,13 @@
     includeRecentReports?: boolean;
     includeSelectedOptions?: boolean;
     recentAttendees?: Attendee[];
-=======
-    optionsToExclude?: Array<Partial<OptionData>>;
-} & GetValidOptionsSharedConfig;
-
-type GetOptionsConfig = {
-    excludeLogins?: string[];
-    includeRecentReports?: boolean;
-    includeSelectedOptions?: boolean;
-    recentAttendees?: Attendee[];
     shouldSeparateWorkspaceChat?: boolean;
     shouldSeparateSelfDMChat?: boolean;
->>>>>>> a0836a95
 } & GetValidReportsConfig;
 
 type GetUserToInviteConfig = {
     searchValue: string | undefined;
-<<<<<<< HEAD
     loginsToExclude?: Record<string, boolean>;
-=======
-    optionsToExclude?: Array<Partial<OptionData>>;
->>>>>>> a0836a95
     reportActions?: ReportActions;
     shouldAcceptName?: boolean;
 } & Pick<GetOptionsConfig, 'selectedOptions' | 'showChatPreviewLine'>;
@@ -247,11 +232,8 @@
     personalDetails: OptionData[];
     userToInvite: OptionData | null;
     currentUserOption: OptionData | null | undefined;
-<<<<<<< HEAD
-=======
     workspaceChats?: OptionData[];
     selfDMChat?: OptionData | undefined;
->>>>>>> a0836a95
 };
 
 type PreviewConfig = {showChatPreviewLine?: boolean; forcePolicyNamePreview?: boolean; showPersonalDetails?: boolean};
@@ -1126,8 +1108,6 @@
     );
 }
 
-<<<<<<< HEAD
-=======
 function orderWorkspaceOptions(options: OptionData[]): OptionData[] {
     return options.sort((a, b) => {
         // Check if `a` is the default workspace
@@ -1144,7 +1124,6 @@
     });
 }
 
->>>>>>> a0836a95
 function sortComparatorReportOptionByArchivedStatus(option: OptionData) {
     return option.private_isArchived ? 1 : 0;
 }
@@ -1225,12 +1204,7 @@
     const isInSelectedOption = selectedOptions.some((option) => 'login' in option && option.login === searchValue);
     const isValidEmail = Str.isValidEmail(searchValue) && !Str.isDomainEmail(searchValue) && !Str.endsWith(searchValue, CONST.SMS.DOMAIN);
     const isValidPhoneNumber = parsedPhoneNumber.possible && Str.isValidE164Phone(getPhoneNumberWithoutSpecialChars(parsedPhoneNumber.number?.input ?? ''));
-<<<<<<< HEAD
     const isInOptionToExclude = loginsToExclude[addSMSDomainIfPhoneNumber(searchValue).toLowerCase()];
-=======
-    const isInOptionToExclude =
-        optionsToExclude.findIndex((optionToExclude) => 'login' in optionToExclude && optionToExclude.login === addSMSDomainIfPhoneNumber(searchValue).toLowerCase()) !== -1;
->>>>>>> a0836a95
 
     if (isCurrentUserLogin || isInSelectedOption || (!isValidEmail && !isValidPhoneNumber && !shouldAcceptName) || isInOptionToExclude) {
         return null;
@@ -1287,11 +1261,7 @@
         includeP2P = true,
         includeDomainEmail = false,
         shouldBoldTitleByDefault = true,
-<<<<<<< HEAD
         loginsToExclude = {},
-=======
-        optionsToExclude = [],
->>>>>>> a0836a95
     }: GetValidReportsConfig,
 ) {
     const topmostReportId = Navigation.getTopmostReportId();
@@ -1364,8 +1334,6 @@
             continue;
         }
 
-<<<<<<< HEAD
-        // Skip notifications@expensify.com
         if (option.login === CONST.EMAIL.NOTIFICATIONS) {
             continue;
         }
@@ -1395,36 +1363,6 @@
         if (action === CONST.IOU.ACTION.CATEGORIZE) {
             const reportPolicy = allPolicies?.[`${ONYXKEYS.COLLECTION.POLICY}${option.policyID}`];
             if (!reportPolicy?.areCategoriesEnabled) {
-=======
-        if (option.login === CONST.EMAIL.NOTIFICATIONS) {
-            continue;
-        }
-
-        const isCurrentUserOwnedPolicyExpenseChatThatCouldShow =
-            option.isPolicyExpenseChat && option.ownerAccountID === currentUserAccountID && includeOwnedWorkspaceChats && !option.private_isArchived;
-
-        const shouldShowInvoiceRoom =
-            includeInvoiceRooms && isInvoiceRoom(option.item) && isPolicyAdmin(option.policyID, policies) && !option.private_isArchived && canSendInvoiceFromWorkspace(option.policyID);
-
-        /*
-        Exclude the report option if it doesn't meet any of the following conditions:
-        - It is not an owned policy expense chat that could be shown
-        - Multiple participant reports are not included
-        - It doesn't have a login
-        - It is not an invoice room that should be shown
-        */
-        if (!isCurrentUserOwnedPolicyExpenseChatThatCouldShow && !includeMultipleParticipantReports && !option.login && !shouldShowInvoiceRoom) {
-            continue;
-        }
-
-        // If we're excluding threads, check the report to see if it has a single participant and if the participant is already selected
-        if (!includeThreads && (!!option.login || option.reportID) && optionsToExclude.some((x) => x.login === option.login || x.reportID === option.reportID)) {
-            continue;
-        }
-
-        if (action === CONST.IOU.ACTION.CATEGORIZE) {
-            const reportPolicy = allPolicies?.[`${ONYXKEYS.COLLECTION.POLICY}${option.policyID}`];
-            if (!reportPolicy?.areCategoriesEnabled) {
                 continue;
             }
         }
@@ -1452,108 +1390,6 @@
             }
         }
 
-        const newReportOption = {
-            ...option,
-            alternateText,
-            isSelected,
-            isBold,
-            lastIOUCreationDate,
-        };
-
-        validReportOptions.push(newReportOption);
-    }
-
-    return validReportOptions;
-}
-
-/**
- * Options are reports and personal details. This function filters out the options that are not valid to be displayed.
- */
-function getValidOptions(
-    options: OptionList,
-    {
-        excludeLogins = [],
-        includeSelectedOptions = false,
-        includeRecentReports = true,
-        recentAttendees,
-        selectedOptions = [],
-        shouldSeparateSelfDMChat = false,
-        shouldSeparateWorkspaceChat = false,
-        ...config
-    }: GetOptionsConfig = {},
-): Options {
-    // Gather shared configs:
-    const optionsToExclude: Option[] = [{login: CONST.EMAIL.NOTIFICATIONS}];
-    // If we're including selected options from the search results, we only want to exclude them if the search input is empty
-    // This is because on certain pages, we show the selected options at the top when the search input is empty
-    // This prevents the issue of seeing the selected option twice if you have them as a recent chat and select them
-    if (!includeSelectedOptions) {
-        optionsToExclude.push(...selectedOptions);
-    }
-    excludeLogins.forEach((login) => {
-        optionsToExclude.push({login});
-    });
-    const {includeP2P = true, shouldBoldTitleByDefault = true, includeDomainEmail = false, ...getValidReportsConfig} = config;
-
-    // Get valid recent reports:
-    let recentReportOptions: OptionData[] = [];
-    if (includeRecentReports) {
-        recentReportOptions = getValidReports(options.reports, {
-            ...getValidReportsConfig,
-            includeP2P,
-            includeDomainEmail,
-            selectedOptions,
-            optionsToExclude,
-            shouldBoldTitleByDefault,
-        });
-    } else if (recentAttendees && recentAttendees?.length > 0) {
-        recentAttendees.filter((attendee) => attendee.login ?? attendee.displayName).forEach((a) => optionsToExclude.push({login: a.login ?? a.displayName}));
-        recentReportOptions = recentAttendees as OptionData[];
-    }
-
-    // Get valid personal details and check if we can find the current user:
-    const personalDetailsOptions: OptionData[] = [];
-    let currentUserOption: OptionData | undefined;
-    if (includeP2P) {
-        const personalDetailsOptionsToExclude = [...optionsToExclude, {login: currentUserLogin}];
-        for (let i = 0; i < options.personalDetails.length; i++) {
-            // eslint-disable-next-line rulesdir/prefer-at
-            const detail = options.personalDetails[i];
-            if (!detail?.login || !detail.accountID || !!detail?.isOptimisticPersonalDetail || (!includeDomainEmail && Str.isDomainEmail(detail.login))) {
->>>>>>> a0836a95
-                continue;
-            }
-        }
-
-<<<<<<< HEAD
-        /**
-         * By default, generated options does not have the chat preview line enabled.
-         * If showChatPreviewLine or forcePolicyNamePreview are true, let's generate and overwrite the alternate text.
-         */
-        const alternateText = getAlternateText(option, {showChatPreviewLine, forcePolicyNamePreview});
-        const isSelected = isReportSelected(option, selectedOptions);
-        const isBold = shouldBoldTitleByDefault || shouldUseBoldText(option);
-        let lastIOUCreationDate;
-
-        // Add a field to sort the recent reports by the time of last IOU request for create actions
-        if (preferRecentExpenseReports) {
-            const reportPreviewAction = allSortedReportActions[option.reportID]?.find((reportAction) => isActionOfType(reportAction, CONST.REPORT.ACTIONS.TYPE.REPORT_PREVIEW));
-
-            if (reportPreviewAction) {
-                const iouReportID = getIOUReportIDFromReportActionPreview(reportPreviewAction);
-                const iouReportActions = iouReportID ? allSortedReportActions[iouReportID] ?? [] : [];
-                const lastIOUAction = iouReportActions.find((iouAction) => iouAction.actionName === CONST.REPORT.ACTIONS.TYPE.IOU);
-                if (lastIOUAction) {
-                    lastIOUCreationDate = lastIOUAction.lastModified;
-                }
-=======
-            if (!!currentUserLogin && detail.login === currentUserLogin) {
-                currentUserOption = detail;
->>>>>>> a0836a95
-            }
-        }
-
-<<<<<<< HEAD
         const newReportOption = {
             ...option,
             alternateText,
@@ -1615,7 +1451,16 @@
  */
 function getValidOptions(
     options: OptionList,
-    {excludeLogins = {}, includeSelectedOptions = false, includeRecentReports = true, recentAttendees, selectedOptions = [], ...config}: GetOptionsConfig = {},
+    {
+        excludeLogins = {},
+        includeSelectedOptions = false,
+        includeRecentReports = true,
+        recentAttendees,
+        selectedOptions = [],
+        shouldSeparateSelfDMChat = false,
+        shouldSeparateWorkspaceChat = false,
+        ...config
+    }: GetOptionsConfig = {},
 ): Options {
     // Gather shared configs:
     const loginsToExclude: Record<string, boolean> = {
@@ -1679,15 +1524,6 @@
             includeDomainEmail,
             currentUserRef,
         });
-=======
-            if (personalDetailsOptionsToExclude.some((optionToExclude) => optionToExclude.login === detail.login)) {
-                continue;
-            }
-
-            detail.isBold = shouldBoldTitleByDefault;
-
-            personalDetailsOptions.push(detail);
-        }
     }
 
     let workspaceChats: OptionData[] = [];
@@ -1704,7 +1540,6 @@
     if (shouldSeparateSelfDMChat) {
         selfDMChat = recentReportOptions.find((option) => option.isSelfDM);
         recentReportOptions = recentReportOptions.filter((option) => !option.isSelfDM);
->>>>>>> a0836a95
     }
 
     return {
@@ -1821,11 +1656,7 @@
     personalDetails: Array<SearchOption<PersonalDetails>> = [],
     betas: OnyxEntry<Beta[]> = [],
     selectedOptions: Array<Partial<OptionData>> = [],
-<<<<<<< HEAD
     excludeLogins: Record<string, boolean> = {},
-=======
-    excludeLogins: string[] = [],
->>>>>>> a0836a95
     includeOwnedWorkspaceChats = true,
 ) {
     return getValidOptions(
@@ -2073,8 +1904,6 @@
     return filteredReports;
 }
 
-<<<<<<< HEAD
-=======
 function filterWorkspaceChats(reports: OptionData[], searchTerms: string[]): OptionData[] {
     const filteredReports = searchTerms.reduceRight(
         (items, term) =>
@@ -2092,7 +1921,6 @@
     return filteredReports;
 }
 
->>>>>>> a0836a95
 function filterPersonalDetails(personalDetails: OptionData[], searchTerms: string[]): OptionData[] {
     return searchTerms.reduceRight(
         (items, term) =>
@@ -2116,11 +1944,7 @@
 }
 
 function filterUserToInvite(options: Omit<Options, 'userToInvite'>, searchValue: string, config?: FilterUserToInviteConfig): OptionData | null {
-<<<<<<< HEAD
     const {canInviteUser = true, excludeLogins = {}} = config ?? {};
-=======
-    const {canInviteUser = true, excludeLogins = []} = config ?? {};
->>>>>>> a0836a95
     if (!canInviteUser) {
         return null;
     }
