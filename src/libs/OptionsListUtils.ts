--- conflicted
+++ resolved
@@ -2017,8 +2017,4 @@
     transformedTaxRates,
 };
 
-<<<<<<< HEAD
-export type {Category, MemberForList};
-=======
-export type {MemberForList, CategorySection};
->>>>>>> 00fc955b
+export type {MemberForList, Category, CategorySection};