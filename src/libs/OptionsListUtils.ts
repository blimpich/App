--- conflicted
+++ resolved
@@ -132,16 +132,6 @@
     recentlyUsedCategories?: string[];
     canInviteUser?: boolean;
     includeSelectedOptions?: boolean;
-<<<<<<< HEAD
-    includePolicyReportFieldOptions?: boolean;
-    policyReportFieldOptions?: string[];
-    recentlyUsedPolicyReportFieldOptions?: string[];
-=======
-    includeTaxRates?: boolean;
-    taxRates?: TaxRatesWithDefault;
-    policy?: OnyxEntry<Policy>;
-    transaction?: OnyxEntry<Transaction>;
->>>>>>> d5e7a5ab
     transactionViolations?: OnyxCollection<TransactionViolation[]>;
     includeInvoiceRooms?: boolean;
     includeDomainEmail?: boolean;
@@ -183,12 +173,6 @@
     userToInvite: ReportUtils.OptionData | null;
     currentUserOption: ReportUtils.OptionData | null | undefined;
     categoryOptions: CategoryTreeSection[];
-<<<<<<< HEAD
-    tagOptions: CategorySection[];
-    policyReportFieldOptions?: CategorySection[] | null;
-=======
-    taxRatesOptions: CategorySection[];
->>>>>>> d5e7a5ab
 };
 
 type PreviewConfig = {showChatPreviewLine?: boolean; forcePolicyNamePreview?: boolean; showPersonalDetails?: boolean};
@@ -1136,321 +1120,6 @@
 }
 
 /**
-<<<<<<< HEAD
- * Transforms the provided tags into option objects.
- *
- * @param tags - an initial tag array
- */
-function getTagsOptions(tags: Array<Pick<PolicyTag, 'name' | 'enabled' | 'pendingAction'>>, selectedOptions?: SelectedTagOption[]): Option[] {
-    return tags.map((tag) => {
-        // This is to remove unnecessary escaping backslash in tag name sent from backend.
-        const cleanedName = PolicyUtils.getCleanedTagName(tag.name);
-        return {
-            text: cleanedName,
-            keyForList: tag.name,
-            searchText: tag.name,
-            tooltipText: cleanedName,
-            isDisabled: !tag.enabled || tag.pendingAction === CONST.RED_BRICK_ROAD_PENDING_ACTION.DELETE,
-            isSelected: selectedOptions?.some((selectedTag) => selectedTag.name === tag.name),
-            pendingAction: tag.pendingAction,
-        };
-    });
-}
-
-/**
- * Build the section list for tags
- */
-function getTagListSections(
-    tags: Array<PolicyTag | SelectedTagOption>,
-    recentlyUsedTags: string[],
-    selectedOptions: SelectedTagOption[],
-    searchInputValue: string,
-    maxRecentReportsToShow: number,
-) {
-    const tagSections = [];
-    const sortedTags = sortTags(tags) as PolicyTag[];
-    const selectedOptionNames = selectedOptions.map((selectedOption) => selectedOption.name);
-    const enabledTags = sortedTags.filter((tag) => tag.enabled);
-    const enabledTagsNames = enabledTags.map((tag) => tag.name);
-    const enabledTagsWithoutSelectedOptions = enabledTags.filter((tag) => !selectedOptionNames.includes(tag.name));
-    const selectedTagsWithDisabledState: SelectedTagOption[] = [];
-    const numberOfTags = enabledTags.length;
-
-    selectedOptions.forEach((tag) => {
-        if (enabledTagsNames.includes(tag.name)) {
-            selectedTagsWithDisabledState.push({...tag, enabled: true});
-            return;
-        }
-        selectedTagsWithDisabledState.push({...tag, enabled: false});
-    });
-
-    // If all tags are disabled but there's a previously selected tag, show only the selected tag
-    if (numberOfTags === 0 && selectedOptions.length > 0) {
-        tagSections.push({
-            // "Selected" section
-            title: '',
-            shouldShow: false,
-            data: getTagsOptions(selectedTagsWithDisabledState, selectedOptions),
-        });
-
-        return tagSections;
-    }
-
-    if (searchInputValue) {
-        const enabledSearchTags = enabledTagsWithoutSelectedOptions.filter((tag) => PolicyUtils.getCleanedTagName(tag.name.toLowerCase()).includes(searchInputValue.toLowerCase()));
-        const selectedSearchTags = selectedTagsWithDisabledState.filter((tag) => PolicyUtils.getCleanedTagName(tag.name.toLowerCase()).includes(searchInputValue.toLowerCase()));
-        const tagsForSearch = [...selectedSearchTags, ...enabledSearchTags];
-
-        tagSections.push({
-            // "Search" section
-            title: '',
-            shouldShow: true,
-            data: getTagsOptions(tagsForSearch, selectedOptions),
-        });
-
-        return tagSections;
-    }
-
-    if (numberOfTags < CONST.TAG_LIST_THRESHOLD) {
-        tagSections.push({
-            // "All" section when items amount less than the threshold
-            title: '',
-            shouldShow: false,
-            data: getTagsOptions([...selectedTagsWithDisabledState, ...enabledTagsWithoutSelectedOptions], selectedOptions),
-        });
-
-        return tagSections;
-    }
-
-    const filteredRecentlyUsedTags = recentlyUsedTags
-        .filter((recentlyUsedTag) => {
-            const tagObject = tags.find((tag) => tag.name === recentlyUsedTag);
-            return !!tagObject?.enabled && !selectedOptionNames.includes(recentlyUsedTag) && tagObject?.pendingAction !== CONST.RED_BRICK_ROAD_PENDING_ACTION.DELETE;
-        })
-        .map((tag) => ({name: tag, enabled: true}));
-
-    if (selectedOptions.length) {
-        tagSections.push({
-            // "Selected" section
-            title: '',
-            shouldShow: true,
-            data: getTagsOptions(selectedTagsWithDisabledState, selectedOptions),
-        });
-    }
-
-    if (filteredRecentlyUsedTags.length > 0) {
-        const cutRecentlyUsedTags = filteredRecentlyUsedTags.slice(0, maxRecentReportsToShow);
-
-        tagSections.push({
-            // "Recent" section
-            title: Localize.translateLocal('common.recent'),
-            shouldShow: true,
-            data: getTagsOptions(cutRecentlyUsedTags, selectedOptions),
-        });
-    }
-
-    tagSections.push({
-        // "All" section when items amount more than the threshold
-        title: Localize.translateLocal('common.all'),
-        shouldShow: true,
-        data: getTagsOptions(enabledTagsWithoutSelectedOptions, selectedOptions),
-    });
-
-    return tagSections;
-}
-
-/**
- * Verifies that there is at least one enabled tag
- */
-function hasEnabledTags(policyTagList: Array<PolicyTagLists[keyof PolicyTagLists]>) {
-    const policyTagValueList = policyTagList
-        .filter((tag) => tag && tag.tags)
-        .map(({tags}) => Object.values(tags))
-        .flat();
-
-    return hasEnabledOptions(policyTagValueList);
-}
-
-/**
- * Transforms the provided report field options into option objects.
- *
- * @param reportFieldOptions - an initial report field options array
- */
-function getReportFieldOptions(reportFieldOptions: string[]): Option[] {
-    return reportFieldOptions.map((name) => ({
-        text: name,
-        keyForList: name,
-        searchText: name,
-        tooltipText: name,
-        isDisabled: false,
-    }));
-}
-
-/**
- * Build the section list for report field options
- */
-function getReportFieldOptionsSection(options: string[], recentlyUsedOptions: string[], selectedOptions: Array<Partial<ReportUtils.OptionData>>, searchInputValue: string) {
-    const reportFieldOptionsSections = [];
-    const selectedOptionKeys = selectedOptions.map(({text, keyForList, name}) => text ?? keyForList ?? name ?? '').filter((o) => !!o);
-    let indexOffset = 0;
-
-    if (searchInputValue) {
-        const searchOptions = options.filter((option) => option.toLowerCase().includes(searchInputValue.toLowerCase()));
-
-        reportFieldOptionsSections.push({
-            // "Search" section
-            title: '',
-            shouldShow: true,
-            indexOffset,
-            data: getReportFieldOptions(searchOptions),
-        });
-
-        return reportFieldOptionsSections;
-    }
-
-    const filteredRecentlyUsedOptions = recentlyUsedOptions.filter((recentlyUsedOption) => !selectedOptionKeys.includes(recentlyUsedOption));
-    const filteredOptions = options.filter((option) => !selectedOptionKeys.includes(option));
-
-    if (selectedOptionKeys.length) {
-        reportFieldOptionsSections.push({
-            // "Selected" section
-            title: '',
-            shouldShow: true,
-            indexOffset,
-            data: getReportFieldOptions(selectedOptionKeys),
-        });
-
-        indexOffset += selectedOptionKeys.length;
-    }
-
-    if (filteredRecentlyUsedOptions.length > 0) {
-        reportFieldOptionsSections.push({
-            // "Recent" section
-            title: Localize.translateLocal('common.recent'),
-            shouldShow: true,
-            indexOffset,
-            data: getReportFieldOptions(filteredRecentlyUsedOptions),
-        });
-
-        indexOffset += filteredRecentlyUsedOptions.length;
-    }
-
-    reportFieldOptionsSections.push({
-        // "All" section when items amount more than the threshold
-        title: Localize.translateLocal('common.all'),
-        shouldShow: true,
-        indexOffset,
-        data: getReportFieldOptions(filteredOptions),
-    });
-
-    return reportFieldOptionsSections;
-=======
- * Sorts tax rates alphabetically by name.
- */
-function sortTaxRates(taxRates: TaxRates): TaxRate[] {
-    const sortedtaxRates = lodashSortBy(taxRates, (taxRate) => taxRate.name);
-    return sortedtaxRates;
-}
-
-/**
- * Builds the options for taxRates
- */
-function getTaxRatesOptions(taxRates: Array<Partial<TaxRate>>): TaxRatesOption[] {
-    return taxRates.map(({code, modifiedName, isDisabled, isSelected, pendingAction}) => ({
-        code,
-        text: modifiedName,
-        keyForList: modifiedName,
-        searchText: modifiedName,
-        tooltipText: modifiedName,
-        isDisabled: !!isDisabled || pendingAction === CONST.RED_BRICK_ROAD_PENDING_ACTION.DELETE,
-        isSelected,
-        pendingAction,
-    }));
-}
-
-/**
- * Builds the section list for tax rates
- */
-function getTaxRatesSection(policy: OnyxEntry<Policy> | undefined, selectedOptions: Tax[], searchInputValue: string, transaction?: OnyxEntry<Transaction>): TaxSection[] {
-    const policyRatesSections = [];
-
-    const taxes = TransactionUtils.transformedTaxRates(policy, transaction);
-
-    const sortedTaxRates = sortTaxRates(taxes);
-    const selectedOptionNames = selectedOptions.map((selectedOption) => selectedOption.modifiedName);
-    const enabledTaxRates = sortedTaxRates.filter((taxRate) => !taxRate.isDisabled);
-    const enabledTaxRatesNames = enabledTaxRates.map((tax) => tax.modifiedName);
-    const enabledTaxRatesWithoutSelectedOptions = enabledTaxRates.filter((tax) => tax.modifiedName && !selectedOptionNames.includes(tax.modifiedName));
-    const selectedTaxRateWithDisabledState: Tax[] = [];
-    const numberOfTaxRates = enabledTaxRates.length;
-
-    selectedOptions.forEach((tax) => {
-        if (enabledTaxRatesNames.includes(tax.modifiedName)) {
-            selectedTaxRateWithDisabledState.push({...tax, isDisabled: false, isSelected: true});
-            return;
-        }
-        selectedTaxRateWithDisabledState.push({...tax, isDisabled: true, isSelected: true});
-    });
-
-    // If all tax are disabled but there's a previously selected tag, show only the selected tag
-    if (numberOfTaxRates === 0 && selectedOptions.length > 0) {
-        policyRatesSections.push({
-            // "Selected" sectiong
-            title: '',
-            shouldShow: false,
-            data: getTaxRatesOptions(selectedTaxRateWithDisabledState),
-        });
-
-        return policyRatesSections;
-    }
-
-    if (searchInputValue) {
-        const enabledSearchTaxRates = enabledTaxRatesWithoutSelectedOptions.filter((taxRate) => taxRate.modifiedName?.toLowerCase().includes(searchInputValue.toLowerCase()));
-        const selectedSearchTags = selectedTaxRateWithDisabledState.filter((taxRate) => taxRate.modifiedName?.toLowerCase().includes(searchInputValue.toLowerCase()));
-        const taxesForSearch = [...selectedSearchTags, ...enabledSearchTaxRates];
-
-        policyRatesSections.push({
-            // "Search" section
-            title: '',
-            shouldShow: true,
-            data: getTaxRatesOptions(taxesForSearch),
-        });
-
-        return policyRatesSections;
-    }
-
-    if (numberOfTaxRates < CONST.STANDARD_LIST_ITEM_LIMIT) {
-        policyRatesSections.push({
-            // "All" section when items amount less than the threshold
-            title: '',
-            shouldShow: false,
-            data: getTaxRatesOptions([...selectedTaxRateWithDisabledState, ...enabledTaxRatesWithoutSelectedOptions]),
-        });
-
-        return policyRatesSections;
-    }
-
-    if (selectedOptions.length > 0) {
-        policyRatesSections.push({
-            // "Selected" section
-            title: '',
-            shouldShow: true,
-            data: getTaxRatesOptions(selectedTaxRateWithDisabledState),
-        });
-    }
-
-    policyRatesSections.push({
-        // "All" section when number of items are more than the threshold
-        title: '',
-        shouldShow: true,
-        data: getTaxRatesOptions(enabledTaxRatesWithoutSelectedOptions),
-    });
-
-    return policyRatesSections;
->>>>>>> d5e7a5ab
-}
-
-/**
  * Checks if a report option is selected based on matching accountID or reportID.
  *
  * @param reportOption - The report option to be checked.
@@ -1698,52 +1367,9 @@
             userToInvite: null,
             currentUserOption: null,
             categoryOptions,
-<<<<<<< HEAD
-            tagOptions: [],
         };
     }
 
-    if (includeTags) {
-        const tagOptions = getTagListSections(Object.values(tags), recentlyUsedTags, selectedOptions as SelectedTagOption[], searchInputValue, maxRecentReportsToShow);
-=======
-            taxRatesOptions: [],
-        };
-    }
-
-    if (includeTaxRates) {
-        const taxRatesOptions = getTaxRatesSection(policy, selectedOptions as Tax[], searchInputValue, transaction);
->>>>>>> d5e7a5ab
-
-        return {
-            recentReports: [],
-            personalDetails: [],
-            userToInvite: null,
-            currentUserOption: null,
-            categoryOptions: [],
-<<<<<<< HEAD
-            tagOptions,
-        };
-    }
-
-    if (includePolicyReportFieldOptions) {
-        const transformedPolicyReportFieldOptions = getReportFieldOptionsSection(policyReportFieldOptions, recentlyUsedPolicyReportFieldOptions, selectedOptions, searchInputValue);
-        return {
-            recentReports: [],
-            personalDetails: [],
-            userToInvite: null,
-            currentUserOption: null,
-            categoryOptions: [],
-            tagOptions: [],
-            policyReportFieldOptions: transformedPolicyReportFieldOptions,
-        };
-    }
-
-=======
-            taxRatesOptions,
-        };
-    }
-
->>>>>>> d5e7a5ab
     const parsedPhoneNumber = PhoneNumber.parsePhoneNumber(LoginUtils.appendCountryCode(Str.removeSMSDomain(searchInputValue)));
     const searchValue = parsedPhoneNumber.possible ? parsedPhoneNumber.number?.e164 ?? '' : searchInputValue.toLowerCase();
     const topmostReportId = Navigation.getTopmostReportId() ?? '-1';
@@ -2000,11 +1626,6 @@
         userToInvite: canInviteUser ? userToInvite : null,
         currentUserOption,
         categoryOptions: [],
-<<<<<<< HEAD
-        tagOptions: [],
-=======
-        taxRatesOptions: [],
->>>>>>> d5e7a5ab
     };
 }
 
@@ -2479,11 +2100,6 @@
             userToInvite: null,
             currentUserOption,
             categoryOptions: [],
-<<<<<<< HEAD
-            tagOptions: [],
-=======
-            taxRatesOptions: [],
->>>>>>> d5e7a5ab
         };
     }, options);
 
@@ -2520,11 +2136,6 @@
         userToInvite,
         currentUserOption: matchResults.currentUserOption,
         categoryOptions: [],
-<<<<<<< HEAD
-        tagOptions: [],
-=======
-        taxRatesOptions: [],
->>>>>>> d5e7a5ab
     };
 }
 
@@ -2539,11 +2150,6 @@
         userToInvite: null,
         currentUserOption: null,
         categoryOptions: [],
-<<<<<<< HEAD
-        tagOptions: [],
-=======
-        taxRatesOptions: [],
->>>>>>> d5e7a5ab
     };
 }
 
