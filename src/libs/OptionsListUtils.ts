--- conflicted
+++ resolved
@@ -284,8 +284,14 @@
 
         // The report is only visible if it is the last action not deleted that
         // does not match a closed or created state.
-        const reportActionsForDisplay = sortedReportActions.filter((reportAction) => ReportActionUtils.shouldReportActionBeVisibleAsLastAction(reportAction));
-        visibleReportActionItems[reportID] = reportActionsForDisplay[0];
+        const reportActionsForDisplay = sortedReportActions.filter(
+            (reportAction, actionKey) =>
+                ReportActionUtils.shouldReportActionBeVisible(reportAction, actionKey) &&
+                !ReportActionUtils.isWhisperAction(reportAction) &&
+                reportAction.actionName !== CONST.REPORT.ACTIONS.TYPE.CREATED &&
+                reportAction.pendingAction !== CONST.RED_BRICK_ROAD_PENDING_ACTION.DELETE,
+        );
+        visibleReportActionItems[reportID] = reportActionsForDisplay[reportActionsForDisplay.length - 1];
     },
 });
 
@@ -562,12 +568,8 @@
  * Get the last message text from the report directly or from other sources for special cases.
  */
 function getLastMessageTextForReport(report: OnyxEntry<Report>, lastActorDetails: Partial<PersonalDetails> | null, policy?: OnyxEntry<Policy>): string {
-<<<<<<< HEAD
-    const lastReportAction = visibleReportActionItems[report?.reportID ?? ''] ?? null;
-=======
     const lastReportAction = allSortedReportActions[report?.reportID ?? '']?.find((reportAction) => ReportActionUtils.shouldReportActionBeVisibleAsLastAction(reportAction)) ?? null;
 
->>>>>>> 55c56bff
     // some types of actions are filtered out for lastReportAction, in some cases we need to check the actual last action
     const lastOriginalReportAction = lastReportActions[report?.reportID ?? ''] ?? null;
     let lastMessageTextFromReport = '';
