--- conflicted
+++ resolved
@@ -2702,15 +2702,6 @@
 }
 
 export {
-<<<<<<< HEAD
-    isCurrentUser,
-    isPersonalDetailsReady,
-    getValidOptions,
-    getValidPersonalDetailOptions,
-    getSearchOptions,
-    getShareDestinationOptions,
-    getMemberInviteOptions,
-=======
     canCreateOptimisticPersonalDetailOption,
     combineOrderingOfReportsAndPersonalDetails,
     createOptionFromReport,
@@ -2727,11 +2718,9 @@
     formatSectionsFromSearchTerm,
     getAlternateText,
     getAttendeeOptions,
-    getAvatarsForAccountIDs,
     getCurrentUserSearchTerms,
     getEmptyOptions,
     getFirstKeyForList,
->>>>>>> 6a94ed77
     getHeaderMessage,
     getHeaderMessageForNonUserList,
     getIOUConfirmationOptionsFromPayeePersonalDetail,
