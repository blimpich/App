--- conflicted
+++ resolved
@@ -2188,11 +2188,8 @@
     formatSectionsFromSearchTerm,
     transformedTaxRates,
     getShareLogOptions,
-<<<<<<< HEAD
     filterOptions,
-=======
     getTaxRatesSection,
->>>>>>> 156e9bfd
 };
 
 export type {MemberForList, CategorySection, GetOptions, PayeePersonalDetails, Category};