--- conflicted
+++ resolved
@@ -717,18 +717,12 @@
         } else {
             lastMessageTextFromReport = ReportUtils.getIOUSubmittedMessage(lastReportAction);
         }
-<<<<<<< HEAD
     } else if (ReportActionUtils.isUnapprovedOrApprovedAction(lastReportAction)) {
-        lastMessageTextFromReport = ReportUtils.getIOUUnapprovedOrApprovedMessage(lastReportAction);
-    } else if (lastReportAction?.actionName === CONST.REPORT.ACTIONS.TYPE.FORWARDED) {
-        lastMessageTextFromReport = ReportUtils.getIOUForwardedMessage(lastReportAction, report);
-=======
-    } else if (ReportActionUtils.isActionOfType(lastReportAction, CONST.REPORT.ACTIONS.TYPE.APPROVED)) {
-        const {automaticAction} = ReportActionUtils.getOriginalMessage(lastReportAction) ?? {};
-        if (automaticAction) {
+        const wasAutoApproved = ReportActionUtils.isApprovedAction(lastReportAction) && ReportActionUtils.getOriginalMessage(lastReportAction)?.automaticAction;
+        if (wasAutoApproved) {
             lastMessageTextFromReport = ReportUtils.getReportAutomaticallyApprovedMessage(lastReportAction);
         } else {
-            lastMessageTextFromReport = ReportUtils.getIOUApprovedMessage(lastReportAction);
+            lastMessageTextFromReport = ReportUtils.getIOUUnapprovedOrApprovedMessage(lastReportAction);
         }
     } else if (ReportActionUtils.isActionOfType(lastReportAction, CONST.REPORT.ACTIONS.TYPE.FORWARDED)) {
         const {automaticAction} = ReportActionUtils.getOriginalMessage(lastReportAction) ?? {};
@@ -737,7 +731,6 @@
         } else {
             lastMessageTextFromReport = ReportUtils.getIOUForwardedMessage(lastReportAction, report);
         }
->>>>>>> 6556e9a3
     } else if (lastReportAction?.actionName === CONST.REPORT.ACTIONS.TYPE.REJECTED) {
         lastMessageTextFromReport = ReportUtils.getRejectedReportMessage();
     } else if (ReportActionUtils.isActionableAddPaymentCard(lastReportAction)) {
