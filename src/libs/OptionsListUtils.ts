/* eslint-disable no-continue */
import Str from 'expensify-common/lib/str';
// eslint-disable-next-line you-dont-need-lodash-underscore/get
import lodashGet from 'lodash/get';
import lodashOrderBy from 'lodash/orderBy';
import lodashSet from 'lodash/set';
import lodashSortBy from 'lodash/sortBy';
import Onyx from 'react-native-onyx';
import type {OnyxCollection, OnyxEntry} from 'react-native-onyx';
import CONST from '@src/CONST';
import type {TranslationPaths} from '@src/languages/types';
import ONYXKEYS from '@src/ONYXKEYS';
import type {
    Beta,
    Login,
    PersonalDetails,
    PersonalDetailsList,
    Policy,
    PolicyCategories,
    PolicyTag,
    PolicyTagList,
    Report,
    ReportAction,
    ReportActions,
    TaxRate,
    TaxRates,
    TaxRatesWithDefault,
    Transaction,
    TransactionViolation,
} from '@src/types/onyx';
import type {Participant} from '@src/types/onyx/IOU';
import type * as OnyxCommon from '@src/types/onyx/OnyxCommon';
import type DeepValueOf from '@src/types/utils/DeepValueOf';
import {isEmptyObject} from '@src/types/utils/EmptyObject';
import times from '@src/utils/times';
import Timing from './actions/Timing';
import * as CollectionUtils from './CollectionUtils';
import * as ErrorUtils from './ErrorUtils';
import localeCompare from './LocaleCompare';
import * as LocalePhoneNumber from './LocalePhoneNumber';
import * as Localize from './Localize';
import * as LoginUtils from './LoginUtils';
import ModifiedExpenseMessage from './ModifiedExpenseMessage';
import Navigation from './Navigation/Navigation';
import Performance from './Performance';
import Permissions from './Permissions';
import * as PersonalDetailsUtils from './PersonalDetailsUtils';
import * as PhoneNumber from './PhoneNumber';
import * as PolicyUtils from './PolicyUtils';
import * as ReportActionUtils from './ReportActionsUtils';
import * as ReportUtils from './ReportUtils';
import * as TaskUtils from './TaskUtils';
import * as TransactionUtils from './TransactionUtils';
import * as UserUtils from './UserUtils';

type Tag = {
    enabled: boolean;
    name: string;
    accountID: number | null;
};

type Option = Partial<ReportUtils.OptionData>;

/**
 * A narrowed version of `Option` is used when we have a guarantee that given values exist.
 */
type OptionTree = {
    text: string;
    keyForList: string;
    searchText: string;
    tooltipText: string;
    isDisabled: boolean;
    isSelected: boolean;
} & Option;

type PayeePersonalDetails = {
    text: string;
    alternateText: string;
    icons: OnyxCommon.Icon[];
    descriptiveText: string;
    login: string;
    accountID: number;
    keyForList: string;
};

type CategorySectionBase = {
    title: string | undefined;
    shouldShow: boolean;
<<<<<<< HEAD
=======
    indexOffset: number;
};

type CategorySection = CategorySectionBase & {
>>>>>>> 4231ac90
    data: Option[];
};

type CategoryTreeSection = CategorySectionBase & {
    data: OptionTree[];
};

type Category = {
    name: string;
    enabled: boolean;
    isSelected?: boolean;
};

type Hierarchy = Record<string, Category & {[key: string]: Hierarchy & Category}>;

type GetOptionsConfig = {
    reportActions?: ReportActions;
    betas?: Beta[];
    selectedOptions?: Option[];
    maxRecentReportsToShow?: number;
    excludeLogins?: string[];
    includeMultipleParticipantReports?: boolean;
    includePersonalDetails?: boolean;
    includeRecentReports?: boolean;
    includeSelfDM?: boolean;
    sortByReportTypeInSearch?: boolean;
    searchInputValue?: string;
    showChatPreviewLine?: boolean;
    sortPersonalDetailsByAlphaAsc?: boolean;
    forcePolicyNamePreview?: boolean;
    includeOwnedWorkspaceChats?: boolean;
    includeThreads?: boolean;
    includeTasks?: boolean;
    includeMoneyRequests?: boolean;
    excludeUnknownUsers?: boolean;
    includeP2P?: boolean;
    includeCategories?: boolean;
    categories?: PolicyCategories;
    recentlyUsedCategories?: string[];
    includeTags?: boolean;
    tags?: Record<string, Tag>;
    recentlyUsedTags?: string[];
    canInviteUser?: boolean;
    includeSelectedOptions?: boolean;
    includeTaxRates?: boolean;
    taxRates?: TaxRatesWithDefault;
    transactionViolations?: OnyxCollection<TransactionViolation[]>;
};

type MemberForList = {
    text: string;
    alternateText: string;
    keyForList: string;
    isSelected: boolean;
    isDisabled: boolean;
    accountID?: number | null;
    login: string;
    icons?: OnyxCommon.Icon[];
    pendingAction?: OnyxCommon.PendingAction;
    reportID: string;
};

type SectionForSearchTerm = {
    section: CategorySection;
};

type GetOptions = {
    recentReports: ReportUtils.OptionData[];
    personalDetails: ReportUtils.OptionData[];
    userToInvite: ReportUtils.OptionData | null;
    currentUserOption: ReportUtils.OptionData | null | undefined;
    categoryOptions: CategoryTreeSection[];
    tagOptions: CategorySection[];
    taxRatesOptions: CategorySection[];
};

type PreviewConfig = {showChatPreviewLine?: boolean; forcePolicyNamePreview?: boolean};

/**
 * OptionsListUtils is used to build a list options passed to the OptionsList component. Several different UI views can
 * be configured to display different results based on the options passed to the private getOptions() method. Public
 * methods should be named for the views they build options for and then exported for use in a component.
 */
let currentUserLogin: string | undefined;
let currentUserAccountID: number | undefined;
Onyx.connect({
    key: ONYXKEYS.SESSION,
    callback: (value) => {
        currentUserLogin = value?.email;
        currentUserAccountID = value?.accountID;
    },
});

let loginList: OnyxEntry<Login>;
Onyx.connect({
    key: ONYXKEYS.LOGIN_LIST,
    callback: (value) => (loginList = isEmptyObject(value) ? {} : value),
});

let allPersonalDetails: OnyxEntry<PersonalDetailsList>;
Onyx.connect({
    key: ONYXKEYS.PERSONAL_DETAILS_LIST,
    callback: (value) => (allPersonalDetails = isEmptyObject(value) ? {} : value),
});

let preferredLocale: DeepValueOf<typeof CONST.LOCALES> = CONST.LOCALES.DEFAULT;
Onyx.connect({
    key: ONYXKEYS.NVP_PREFERRED_LOCALE,
    callback: (value) => {
        if (!value) {
            return;
        }
        preferredLocale = value;
    },
});

const policies: OnyxCollection<Policy> = {};
Onyx.connect({
    key: ONYXKEYS.COLLECTION.POLICY,
    callback: (policy, key) => {
        if (!policy || !key || !policy.name) {
            return;
        }

        policies[key] = policy;
    },
});

const lastReportActions: ReportActions = {};
const allSortedReportActions: Record<string, ReportAction[]> = {};
const allReportActions: Record<string, ReportActions | null> = {};
const visibleReportActionItems: ReportActions = {};
Onyx.connect({
    key: ONYXKEYS.COLLECTION.REPORT_ACTIONS,
    callback: (actions, key) => {
        if (!key || !actions) {
            return;
        }
        const reportID = CollectionUtils.extractCollectionItemID(key);
        allReportActions[reportID] = actions;
        const sortedReportActions = ReportActionUtils.getSortedReportActions(Object.values(actions), true);
        allSortedReportActions[reportID] = sortedReportActions;
        lastReportActions[reportID] = sortedReportActions[0];

        // The report is only visible if it is the last action not deleted that
        // does not match a closed or created state.
        const reportActionsForDisplay = sortedReportActions.filter(
            (reportAction, actionKey) =>
                ReportActionUtils.shouldReportActionBeVisible(reportAction, actionKey) &&
                !ReportActionUtils.isWhisperAction(reportAction) &&
                reportAction.actionName !== CONST.REPORT.ACTIONS.TYPE.CREATED &&
                reportAction.pendingAction !== CONST.RED_BRICK_ROAD_PENDING_ACTION.DELETE,
        );
        visibleReportActionItems[reportID] = reportActionsForDisplay[reportActionsForDisplay.length - 1];
    },
});

const policyExpenseReports: OnyxCollection<Report> = {};
Onyx.connect({
    key: ONYXKEYS.COLLECTION.REPORT,
    callback: (report, key) => {
        if (!ReportUtils.isPolicyExpenseChat(report)) {
            return;
        }
        policyExpenseReports[key] = report;
    },
});

let allTransactions: OnyxCollection<Transaction> = {};
Onyx.connect({
    key: ONYXKEYS.COLLECTION.TRANSACTION,
    waitForCollectionCallback: true,
    callback: (value) => {
        if (!value) {
            return;
        }

        allTransactions = Object.keys(value)
            .filter((key) => !!value[key])
            .reduce((result: OnyxCollection<Transaction>, key) => {
                if (result) {
                    // eslint-disable-next-line no-param-reassign
                    result[key] = value[key];
                }
                return result;
            }, {});
    },
});

/**
 * @param defaultValues {login: accountID} In workspace invite page, when new user is added we pass available data to opt in
 * @returns Returns avatar data for a list of user accountIDs
 */
function getAvatarsForAccountIDs(accountIDs: number[], personalDetails: OnyxEntry<PersonalDetailsList>, defaultValues: Record<string, number> = {}): OnyxCommon.Icon[] {
    const reversedDefaultValues: Record<number, string> = {};

    Object.entries(defaultValues).forEach((item) => {
        reversedDefaultValues[item[1]] = item[0];
    });
    return accountIDs.map((accountID) => {
        const login = reversedDefaultValues[accountID] ?? '';
        const userPersonalDetail = personalDetails?.[accountID] ?? {login, accountID, avatar: ''};

        return {
            id: accountID,
            source: UserUtils.getAvatar(userPersonalDetail.avatar, userPersonalDetail.accountID),
            type: CONST.ICON_TYPE_AVATAR,
            name: userPersonalDetail.login ?? '',
        };
    });
}

/**
 * Returns the personal details for an array of accountIDs
 * @returns keys of the object are emails, values are PersonalDetails objects.
 */
function getPersonalDetailsForAccountIDs(accountIDs: number[] | undefined, personalDetails: OnyxEntry<PersonalDetailsList>): PersonalDetailsList {
    const personalDetailsForAccountIDs: PersonalDetailsList = {};
    if (!personalDetails) {
        return personalDetailsForAccountIDs;
    }
    accountIDs?.forEach((accountID) => {
        const cleanAccountID = Number(accountID);
        if (!cleanAccountID) {
            return;
        }
        let personalDetail: OnyxEntry<PersonalDetails> = personalDetails[accountID];
        if (!personalDetail) {
            personalDetail = {
                avatar: UserUtils.getDefaultAvatar(cleanAccountID),
            } as PersonalDetails;
        }

        if (cleanAccountID === CONST.ACCOUNT_ID.CONCIERGE) {
            personalDetail.avatar = CONST.CONCIERGE_ICON_URL;
        }

        personalDetail.accountID = cleanAccountID;
        personalDetailsForAccountIDs[cleanAccountID] = personalDetail;
    });
    return personalDetailsForAccountIDs;
}

/**
 * Return true if personal details data is ready, i.e. report list options can be created.
 */
function isPersonalDetailsReady(personalDetails: OnyxEntry<PersonalDetailsList>): boolean {
    const personalDetailsKeys = Object.keys(personalDetails ?? {});
    return personalDetailsKeys.some((key) => personalDetails?.[key]?.accountID);
}

/**
 * Get the participant option for a report.
 */
function getParticipantsOption(participant: ReportUtils.OptionData, personalDetails: OnyxEntry<PersonalDetailsList>): Participant {
    const detail = getPersonalDetailsForAccountIDs([participant.accountID ?? -1], personalDetails)[participant.accountID ?? -1];
    // eslint-disable-next-line @typescript-eslint/prefer-nullish-coalescing
    const login = detail?.login || participant.login || '';
    const displayName = PersonalDetailsUtils.getDisplayNameOrDefault(detail, LocalePhoneNumber.formatPhoneNumber(login));
    return {
        keyForList: String(detail?.accountID),
        login,
        accountID: detail?.accountID ?? -1,
        text: displayName,
        firstName: detail?.firstName ?? '',
        lastName: detail?.lastName ?? '',
        alternateText: LocalePhoneNumber.formatPhoneNumber(login) || displayName,
        icons: [
            {
                source: UserUtils.getAvatar(detail?.avatar ?? '', detail?.accountID ?? -1),
                name: login,
                type: CONST.ICON_TYPE_AVATAR,
                id: detail?.accountID,
            },
        ],
        phoneNumber: detail?.phoneNumber ?? '',
        selected: participant.selected,
        isSelected: participant.selected,
        searchText: participant.searchText ?? undefined,
    };
}

/**
 * Constructs a Set with all possible names (displayName, firstName, lastName, email) for all participants in a report,
 * to be used in isSearchStringMatch.
 */
function getParticipantNames(personalDetailList?: Array<Partial<PersonalDetails>> | null): Set<string> {
    // We use a Set because `Set.has(value)` on a Set of with n entries is up to n (or log(n)) times faster than
    // `_.contains(Array, value)` for an Array with n members.
    const participantNames = new Set<string>();
    personalDetailList?.forEach((participant) => {
        if (participant.login) {
            participantNames.add(participant.login.toLowerCase());
        }
        if (participant.firstName) {
            participantNames.add(participant.firstName.toLowerCase());
        }
        if (participant.lastName) {
            participantNames.add(participant.lastName.toLowerCase());
        }
        if (participant.displayName) {
            participantNames.add(PersonalDetailsUtils.getDisplayNameOrDefault(participant).toLowerCase());
        }
    });
    return participantNames;
}

/**
 * A very optimized method to remove duplicates from an array.
 * Taken from https://stackoverflow.com/a/9229821/9114791
 */
function uniqFast(items: string[]): string[] {
    const seenItems: Record<string, number> = {};
    const result: string[] = [];
    let j = 0;

    for (const item of items) {
        if (seenItems[item] !== 1) {
            seenItems[item] = 1;
            result[j++] = item;
        }
    }

    return result;
}

/**
 * Returns a string with all relevant search terms.
 * Default should be serachable by policy/domain name but not by participants.
 *
 * This method must be incredibly performant. It was found to be a big performance bottleneck
 * when dealing with accounts that have thousands of reports. For loops are more efficient than _.each
 * Array.prototype.push.apply is faster than using the spread operator, and concat() is faster than push().

 */
function getSearchText(
    report: OnyxEntry<Report>,
    reportName: string,
    personalDetailList: Array<Partial<PersonalDetails>>,
    isChatRoomOrPolicyExpenseChat: boolean,
    isThread: boolean,
): string {
    let searchTerms: string[] = [];

    if (!isChatRoomOrPolicyExpenseChat) {
        for (const personalDetail of personalDetailList) {
            if (personalDetail.login) {
                // The regex below is used to remove dots only from the local part of the user email (local-part@domain)
                // so that we can match emails that have dots without explicitly writing the dots (e.g: fistlast@domain will match first.last@domain)
                // More info https://github.com/Expensify/App/issues/8007
                searchTerms = searchTerms.concat([
                    PersonalDetailsUtils.getDisplayNameOrDefault(personalDetail, '', false),
                    personalDetail.login,
                    personalDetail.login.replace(/\.(?=[^\s@]*@)/g, ''),
                ]);
            }
        }
    }
    if (report) {
        Array.prototype.push.apply(searchTerms, reportName.split(/[,\s]/));

        if (isThread) {
            const title = ReportUtils.getReportName(report);
            const chatRoomSubtitle = ReportUtils.getChatRoomSubtitle(report);

            Array.prototype.push.apply(searchTerms, title.split(/[,\s]/));
            Array.prototype.push.apply(searchTerms, chatRoomSubtitle?.split(/[,\s]/) ?? ['']);
        } else if (isChatRoomOrPolicyExpenseChat) {
            const chatRoomSubtitle = ReportUtils.getChatRoomSubtitle(report);

            Array.prototype.push.apply(searchTerms, chatRoomSubtitle?.split(/[,\s]/) ?? ['']);
        } else {
            const visibleChatMemberAccountIDs = report.visibleChatMemberAccountIDs ?? [];
            if (allPersonalDetails) {
                for (const accountID of visibleChatMemberAccountIDs) {
                    const login = allPersonalDetails[accountID]?.login;
                    if (login) {
                        searchTerms = searchTerms.concat(login);
                    }
                }
            }
        }
    }

    return uniqFast(searchTerms).join(' ');
}

/**
 * Get an object of error messages keyed by microtime by combining all error objects related to the report.
 */
function getAllReportErrors(report: OnyxEntry<Report>, reportActions: OnyxEntry<ReportActions>): OnyxCommon.Errors {
    const reportErrors = report?.errors ?? {};
    const reportErrorFields = report?.errorFields ?? {};
    const reportActionErrors: OnyxCommon.ErrorFields = Object.values(reportActions ?? {}).reduce(
        (prevReportActionErrors, action) => (!action || isEmptyObject(action.errors) ? prevReportActionErrors : {...prevReportActionErrors, ...action.errors}),
        {},
    );
    const parentReportAction: OnyxEntry<ReportAction> =
        !report?.parentReportID || !report?.parentReportActionID ? null : allReportActions?.[report.parentReportID ?? '']?.[report.parentReportActionID ?? ''] ?? null;

    if (parentReportAction?.actorAccountID === currentUserAccountID && ReportActionUtils.isTransactionThread(parentReportAction)) {
        const transactionID = parentReportAction?.actionName === CONST.REPORT.ACTIONS.TYPE.IOU ? parentReportAction?.originalMessage?.IOUTransactionID : null;
        const transaction = allTransactions?.[`${ONYXKEYS.COLLECTION.TRANSACTION}${transactionID}`];
        if (TransactionUtils.hasMissingSmartscanFields(transaction ?? null) && !ReportUtils.isSettled(transaction?.reportID)) {
            reportActionErrors.smartscan = ErrorUtils.getMicroSecondOnyxError('report.genericSmartscanFailureMessage');
        }
    } else if ((ReportUtils.isIOUReport(report) || ReportUtils.isExpenseReport(report)) && report?.ownerAccountID === currentUserAccountID) {
        if (ReportUtils.hasMissingSmartscanFields(report?.reportID ?? '') && !ReportUtils.isSettled(report?.reportID)) {
            reportActionErrors.smartscan = ErrorUtils.getMicroSecondOnyxError('report.genericSmartscanFailureMessage');
        }
    } else if (ReportUtils.hasSmartscanError(Object.values(reportActions ?? {}))) {
        reportActionErrors.smartscan = ErrorUtils.getMicroSecondOnyxError('report.genericSmartscanFailureMessage');
    }
    // All error objects related to the report. Each object in the sources contains error messages keyed by microtime
    const errorSources = {
        reportErrors,
        ...reportErrorFields,
        ...reportActionErrors,
    };
    // Combine all error messages keyed by microtime into one object
    const allReportErrors = Object.values(errorSources)?.reduce((prevReportErrors, errors) => (isEmptyObject(errors) ? prevReportErrors : {...prevReportErrors, ...errors}), {});

    return allReportErrors;
}

/**
 * Get the last actor display name from last actor details.
 */
function getLastActorDisplayName(lastActorDetails: Partial<PersonalDetails> | null, hasMultipleParticipants: boolean) {
    return hasMultipleParticipants && lastActorDetails && lastActorDetails.accountID !== currentUserAccountID
        ? lastActorDetails.firstName ?? PersonalDetailsUtils.getDisplayNameOrDefault(lastActorDetails)
        : '';
}

/**
 * Get the last message text from the report directly or from other sources for special cases.
 */
function getLastMessageTextForReport(report: OnyxEntry<Report>, lastActorDetails: Partial<PersonalDetails> | null, policy?: OnyxEntry<Policy>): string {
    const lastReportAction = allSortedReportActions[report?.reportID ?? '']?.find((reportAction) => ReportActionUtils.shouldReportActionBeVisibleAsLastAction(reportAction)) ?? null;
    // some types of actions are filtered out for lastReportAction, in some cases we need to check the actual last action
    const lastOriginalReportAction = lastReportActions[report?.reportID ?? ''] ?? null;
    let lastMessageTextFromReport = '';
    const lastActionName = lastReportAction?.actionName ?? '';

    if (ReportUtils.isArchivedRoom(report)) {
        const archiveReason =
            (lastOriginalReportAction?.actionName === CONST.REPORT.ACTIONS.TYPE.CLOSED && lastOriginalReportAction?.originalMessage?.reason) || CONST.REPORT.ARCHIVE_REASON.DEFAULT;
        switch (archiveReason) {
            case CONST.REPORT.ARCHIVE_REASON.ACCOUNT_CLOSED:
            case CONST.REPORT.ARCHIVE_REASON.REMOVED_FROM_POLICY:
            case CONST.REPORT.ARCHIVE_REASON.POLICY_DELETED: {
                lastMessageTextFromReport = Localize.translate(preferredLocale, `reportArchiveReasons.${archiveReason}`, {
                    displayName: PersonalDetailsUtils.getDisplayNameOrDefault(lastActorDetails),
                    policyName: ReportUtils.getPolicyName(report, false, policy),
                });
                break;
            }
            default: {
                lastMessageTextFromReport = Localize.translate(preferredLocale, `reportArchiveReasons.default`);
            }
        }
    } else if (ReportActionUtils.isMoneyRequestAction(lastReportAction)) {
        const properSchemaForMoneyRequestMessage = ReportUtils.getReportPreviewMessage(report, lastReportAction, true, false, null, true);
        lastMessageTextFromReport = ReportUtils.formatReportLastMessageText(properSchemaForMoneyRequestMessage);
    } else if (ReportActionUtils.isReportPreviewAction(lastReportAction)) {
        const iouReport = ReportUtils.getReport(ReportActionUtils.getIOUReportIDFromReportActionPreview(lastReportAction));
        const lastIOUMoneyReportAction = allSortedReportActions[iouReport?.reportID ?? '']?.find(
            (reportAction, key) =>
                ReportActionUtils.shouldReportActionBeVisible(reportAction, key) &&
                reportAction.pendingAction !== CONST.RED_BRICK_ROAD_PENDING_ACTION.DELETE &&
                ReportActionUtils.isMoneyRequestAction(reportAction),
        );
        lastMessageTextFromReport = ReportUtils.getReportPreviewMessage(
            !isEmptyObject(iouReport) ? iouReport : null,
            lastIOUMoneyReportAction,
            true,
            ReportUtils.isChatReport(report),
            null,
            true,
        );
    } else if (ReportActionUtils.isReimbursementQueuedAction(lastReportAction)) {
        lastMessageTextFromReport = ReportUtils.getReimbursementQueuedActionMessage(lastReportAction, report);
    } else if (ReportActionUtils.isReimbursementDeQueuedAction(lastReportAction)) {
        lastMessageTextFromReport = ReportUtils.getReimbursementDeQueuedActionMessage(lastReportAction, report);
    } else if (ReportActionUtils.isDeletedParentAction(lastReportAction) && ReportUtils.isChatReport(report)) {
        lastMessageTextFromReport = ReportUtils.getDeletedParentActionMessageForChatReport(lastReportAction);
    } else if (ReportActionUtils.isPendingRemove(lastReportAction) && ReportActionUtils.isThreadParentMessage(lastReportAction, report?.reportID ?? '')) {
        lastMessageTextFromReport = Localize.translateLocal('parentReportAction.hiddenMessage');
    } else if (ReportUtils.isReportMessageAttachment({text: report?.lastMessageText ?? '', html: report?.lastMessageHtml, translationKey: report?.lastMessageTranslationKey, type: ''})) {
        // eslint-disable-next-line @typescript-eslint/prefer-nullish-coalescing
        lastMessageTextFromReport = `[${Localize.translateLocal((report?.lastMessageTranslationKey || 'common.attachment') as TranslationPaths)}]`;
    } else if (ReportActionUtils.isModifiedExpenseAction(lastReportAction)) {
        const properSchemaForModifiedExpenseMessage = ModifiedExpenseMessage.getForReportAction(report?.reportID, lastReportAction);
        lastMessageTextFromReport = ReportUtils.formatReportLastMessageText(properSchemaForModifiedExpenseMessage, true);
    } else if (
        lastActionName === CONST.REPORT.ACTIONS.TYPE.TASKCOMPLETED ||
        lastActionName === CONST.REPORT.ACTIONS.TYPE.TASKREOPENED ||
        lastActionName === CONST.REPORT.ACTIONS.TYPE.TASKCANCELLED
    ) {
        lastMessageTextFromReport = lastReportAction?.message?.[0].text ?? '';
    } else if (ReportActionUtils.isCreatedTaskReportAction(lastReportAction)) {
        lastMessageTextFromReport = TaskUtils.getTaskCreatedMessage(lastReportAction);
    }

    return lastMessageTextFromReport || (report?.lastMessageText ?? '');
}

/**
 * Creates a report list option
 */
function createOption(
    accountIDs: number[],
    personalDetails: OnyxEntry<PersonalDetailsList>,
    report: OnyxEntry<Report>,
    reportActions: ReportActions,
    {showChatPreviewLine = false, forcePolicyNamePreview = false}: PreviewConfig,
): ReportUtils.OptionData {
    const result: ReportUtils.OptionData = {
        text: undefined,
        alternateText: null,
        pendingAction: undefined,
        allReportErrors: undefined,
        brickRoadIndicator: null,
        icons: undefined,
        tooltipText: null,
        ownerAccountID: undefined,
        subtitle: null,
        participantsList: undefined,
        accountID: 0,
        login: null,
        reportID: '',
        phoneNumber: null,
        hasDraftComment: false,
        keyForList: null,
        searchText: null,
        isDefaultRoom: false,
        isPinned: false,
        isWaitingOnBankAccount: false,
        iouReportID: undefined,
        isIOUReportOwner: null,
        iouReportAmount: 0,
        isChatRoom: false,
        isArchivedRoom: false,
        shouldShowSubscript: false,
        isPolicyExpenseChat: false,
        isOwnPolicyExpenseChat: false,
        isExpenseReport: false,
        policyID: undefined,
        isOptimisticPersonalDetail: false,
    };

    const personalDetailMap = getPersonalDetailsForAccountIDs(accountIDs, personalDetails);
    const personalDetailList = Object.values(personalDetailMap).filter((details): details is PersonalDetails => !!details);
    const personalDetail = personalDetailList[0];
    let hasMultipleParticipants = personalDetailList.length > 1;
    let subtitle;
    let reportName;

    result.participantsList = personalDetailList;
    result.isOptimisticPersonalDetail = personalDetail?.isOptimisticPersonalDetail;

    if (report) {
        result.isChatRoom = ReportUtils.isChatRoom(report);
        result.isDefaultRoom = ReportUtils.isDefaultRoom(report);
        result.isArchivedRoom = ReportUtils.isArchivedRoom(report);
        result.isExpenseReport = ReportUtils.isExpenseReport(report);
        result.isMoneyRequestReport = ReportUtils.isMoneyRequestReport(report);
        result.isThread = ReportUtils.isChatThread(report);
        result.isTaskReport = ReportUtils.isTaskReport(report);
        result.shouldShowSubscript = ReportUtils.shouldReportShowSubscript(report);
        result.isPolicyExpenseChat = ReportUtils.isPolicyExpenseChat(report);
        result.isOwnPolicyExpenseChat = report.isOwnPolicyExpenseChat ?? false;
        result.allReportErrors = getAllReportErrors(report, reportActions);
        result.brickRoadIndicator = !isEmptyObject(result.allReportErrors) ? CONST.BRICK_ROAD_INDICATOR_STATUS.ERROR : '';
        result.pendingAction = report.pendingFields ? report.pendingFields.addWorkspaceRoom ?? report.pendingFields.createChat : undefined;
        result.ownerAccountID = report.ownerAccountID;
        result.reportID = report.reportID;
        result.isUnread = ReportUtils.isUnread(report);
        result.hasDraftComment = report.hasDraft;
        result.isPinned = report.isPinned;
        result.iouReportID = report.iouReportID;
        result.keyForList = String(report.reportID);
        result.tooltipText = ReportUtils.getReportParticipantsTitle(report.visibleChatMemberAccountIDs ?? []);
        result.isWaitingOnBankAccount = report.isWaitingOnBankAccount;
        result.policyID = report.policyID;
        result.isSelfDM = ReportUtils.isSelfDM(report);

        hasMultipleParticipants = personalDetailList.length > 1 || result.isChatRoom || result.isPolicyExpenseChat;
        subtitle = ReportUtils.getChatRoomSubtitle(report);

        const lastActorDetails = personalDetailMap[report.lastActorAccountID ?? 0] ?? null;
        const lastActorDisplayName = getLastActorDisplayName(lastActorDetails, hasMultipleParticipants);
        const lastMessageTextFromReport = getLastMessageTextForReport(report, lastActorDetails);
        let lastMessageText = lastMessageTextFromReport;

        const lastAction = visibleReportActionItems[report.reportID];
        const shouldDisplayLastActorName = lastAction && lastAction.actionName !== CONST.REPORT.ACTIONS.TYPE.REPORTPREVIEW && lastAction.actionName !== CONST.REPORT.ACTIONS.TYPE.IOU;

        if (shouldDisplayLastActorName && lastActorDisplayName && lastMessageTextFromReport) {
            lastMessageText = `${lastActorDisplayName}: ${lastMessageTextFromReport}`;
        }

        if (result.isThread || result.isMoneyRequestReport) {
            result.alternateText = lastMessageTextFromReport.length > 0 ? lastMessageText : Localize.translate(preferredLocale, 'report.noActivityYet');
        } else if (result.isChatRoom || result.isPolicyExpenseChat) {
            result.alternateText = showChatPreviewLine && !forcePolicyNamePreview && lastMessageText ? lastMessageText : subtitle;
        } else if (result.isTaskReport) {
            result.alternateText = showChatPreviewLine && lastMessageText ? lastMessageText : Localize.translate(preferredLocale, 'report.noActivityYet');
        } else {
            result.alternateText = showChatPreviewLine && lastMessageText ? lastMessageText : LocalePhoneNumber.formatPhoneNumber(personalDetail?.login ?? '');
        }
        reportName = ReportUtils.getReportName(report);
    } else {
        // eslint-disable-next-line @typescript-eslint/prefer-nullish-coalescing
        reportName = ReportUtils.getDisplayNameForParticipant(accountIDs[0]) || LocalePhoneNumber.formatPhoneNumber(personalDetail?.login ?? '');
        result.keyForList = String(accountIDs[0]);

        result.alternateText = LocalePhoneNumber.formatPhoneNumber(personalDetails?.[accountIDs[0]]?.login ?? '');
    }

    result.isIOUReportOwner = ReportUtils.isIOUOwnedByCurrentUser(result);
    result.iouReportAmount = ReportUtils.getMoneyRequestSpendBreakdown(result).totalDisplaySpend;

    if (!hasMultipleParticipants) {
        result.login = personalDetail?.login;
        result.accountID = Number(personalDetail?.accountID);
        result.phoneNumber = personalDetail?.phoneNumber;
    }

    result.text = reportName;
    // Disabling this line for safeness as nullish coalescing works only if the value is undefined or null
    // eslint-disable-next-line @typescript-eslint/prefer-nullish-coalescing
    result.searchText = getSearchText(report, reportName, personalDetailList, !!result.isChatRoom || !!result.isPolicyExpenseChat, !!result.isThread);
    result.icons = ReportUtils.getIcons(
        report,
        personalDetails,
        UserUtils.getAvatar(personalDetail?.avatar ?? '', personalDetail?.accountID),
        personalDetail?.login,
        personalDetail?.accountID,
    );
    result.subtitle = subtitle;

    return result;
}

/**
 * Get the option for a policy expense report.
 */
function getPolicyExpenseReportOption(report: Report): ReportUtils.OptionData {
    const expenseReport = policyExpenseReports?.[`${ONYXKEYS.COLLECTION.REPORT}${report.reportID}`];

    const option = createOption(
        expenseReport?.visibleChatMemberAccountIDs ?? [],
        allPersonalDetails ?? {},
        expenseReport ?? null,
        {},
        {
            showChatPreviewLine: false,
            forcePolicyNamePreview: false,
        },
    );

    // Update text & alternateText because createOption returns workspace name only if report is owned by the user
    option.text = ReportUtils.getPolicyName(expenseReport);
    option.alternateText = Localize.translateLocal('workspace.common.workspace');
    option.selected = report.selected;
    option.isSelected = report.selected;
    return option;
}

/**
 * Searches for a match when provided with a value
 */
function isSearchStringMatch(searchValue: string, searchText?: string | null, participantNames = new Set<string>(), isChatRoom = false): boolean {
    const searchWords = new Set(searchValue.replace(/,/g, ' ').split(' '));
    const valueToSearch = searchText?.replace(new RegExp(/&nbsp;/g), '');
    let matching = true;
    searchWords.forEach((word) => {
        // if one of the word is not matching, we don't need to check further
        if (!matching) {
            return;
        }
        const matchRegex = new RegExp(Str.escapeForRegExp(word), 'i');
        matching = matchRegex.test(valueToSearch ?? '') || (!isChatRoom && participantNames.has(word));
    });
    return matching;
}

/**
 * Checks if the given userDetails is currentUser or not.
 * Note: We can't migrate this off of using logins because this is used to check if you're trying to start a chat with
 * yourself or a different user, and people won't be starting new chats via accountID usually.
 */
function isCurrentUser(userDetails: PersonalDetails): boolean {
    if (!userDetails) {
        return false;
    }

    // If user login is a mobile number, append sms domain if not appended already.
    const userDetailsLogin = PhoneNumber.addSMSDomainIfPhoneNumber(userDetails.login ?? '');

    if (currentUserLogin?.toLowerCase() === userDetailsLogin.toLowerCase()) {
        return true;
    }

    // Check if userDetails login exists in loginList
    return Object.keys(loginList ?? {}).some((login) => login.toLowerCase() === userDetailsLogin.toLowerCase());
}

/**
 * Calculates count of all enabled options
 */
function getEnabledCategoriesCount(options: PolicyCategories): number {
    return Object.values(options).filter((option) => option.enabled).length;
}

function getSearchValueForPhoneOrEmail(searchTerm: string) {
    const parsedPhoneNumber = PhoneNumber.parsePhoneNumber(LoginUtils.appendCountryCode(Str.removeSMSDomain(searchTerm)));
    return parsedPhoneNumber.possible ? parsedPhoneNumber.number?.e164 ?? '' : searchTerm.toLowerCase();
}

/**
 * Verifies that there is at least one enabled option
 */
function hasEnabledOptions(options: PolicyCategories | PolicyTag[]): boolean {
    return Object.values(options).some((option) => option.enabled);
}

/**
 * Sorts categories using a simple object.
 * It builds an hierarchy (based on an object), where each category has a name and other keys as subcategories.
 * Via the hierarchy we avoid duplicating and sort categories one by one. Subcategories are being sorted alphabetically.
 */
function sortCategories(categories: Record<string, Category>): Category[] {
    // Sorts categories alphabetically by name.
    const sortedCategories = Object.values(categories).sort((a, b) => a.name.localeCompare(b.name));

    // An object that respects nesting of categories. Also, can contain only uniq categories.
    const hierarchy = {};
    /**
     * Iterates over all categories to set each category in a proper place in hierarchy
     * It gets a path based on a category name e.g. "Parent: Child: Subcategory" -> "Parent.Child.Subcategory".
     * {
     *   Parent: {
     *     name: "Parent",
     *     Child: {
     *       name: "Child"
     *       Subcategory: {
     *         name: "Subcategory"
     *       }
     *     }
     *   }
     * }
     */
    sortedCategories.forEach((category) => {
        const path = category.name.split(CONST.PARENT_CHILD_SEPARATOR);
        const existedValue = lodashGet(hierarchy, path, {});
        lodashSet(hierarchy, path, {
            ...existedValue,
            name: category.name,
        });
    });

    /**
     * A recursive function to convert hierarchy into an array of category objects.
     * The category object contains base 2 properties: "name" and "enabled".
     * It iterates each key one by one. When a category has subcategories, goes deeper into them. Also, sorts subcategories alphabetically.
     */
    const flatHierarchy = (initialHierarchy: Hierarchy) =>
        Object.values(initialHierarchy).reduce((acc: Category[], category) => {
            const {name, ...subcategories} = category;
            if (name) {
                const categoryObject: Category = {
                    name,
                    enabled: categories[name].enabled ?? false,
                };

                acc.push(categoryObject);
            }

            if (!isEmptyObject(subcategories)) {
                const nestedCategories = flatHierarchy(subcategories);

                acc.push(...nestedCategories.sort((a, b) => a.name.localeCompare(b.name)));
            }

            return acc;
        }, []);

    return flatHierarchy(hierarchy);
}

/**
 * Sorts tags alphabetically by name.
 */
function sortTags(tags: Record<string, Tag> | Tag[]) {
    let sortedTags;

    if (Array.isArray(tags)) {
        sortedTags = tags.sort((a, b) => localeCompare(a.name, b.name));
    } else {
        sortedTags = Object.values(tags).sort((a, b) => localeCompare(a.name, b.name));
    }

    return sortedTags;
}

/**
 * Builds the options for the category tree hierarchy via indents
 *
 * @param options - an initial object array
 * @param options[].enabled - a flag to enable/disable option in a list
 * @param options[].name - a name of an option
 * @param [isOneLine] - a flag to determine if text should be one line
 */
function getCategoryOptionTree(options: Record<string, Category> | Category[], isOneLine = false): OptionTree[] {
    const optionCollection = new Map<string, OptionTree>();
    Object.values(options).forEach((option) => {
        if (isOneLine) {
            if (optionCollection.has(option.name)) {
                return;
            }

            optionCollection.set(option.name, {
                text: option.name,
                keyForList: option.name,
                searchText: option.name,
                tooltipText: option.name,
                isDisabled: !option.enabled,
                isSelected: !!option.isSelected,
            });

            return;
        }

        option.name.split(CONST.PARENT_CHILD_SEPARATOR).forEach((optionName, index, array) => {
            const indents = times(index, () => CONST.INDENTS).join('');
            const isChild = array.length - 1 === index;
            const searchText = array.slice(0, index + 1).join(CONST.PARENT_CHILD_SEPARATOR);

            if (optionCollection.has(searchText)) {
                return;
            }

            optionCollection.set(searchText, {
                text: `${indents}${optionName}`,
                keyForList: searchText,
                searchText,
                tooltipText: optionName,
                isDisabled: isChild ? !option.enabled : true,
                isSelected: !!option.isSelected,
            });
        });
    });

    return Array.from(optionCollection.values());
}

/**
 * Builds the section list for categories
 */
function getCategoryListSections(
    categories: PolicyCategories,
    recentlyUsedCategories: string[],
    selectedOptions: Category[],
    searchInputValue: string,
    maxRecentReportsToShow: number,
): CategoryTreeSection[] {
    const sortedCategories = sortCategories(categories);
    const enabledCategories = Object.values(sortedCategories).filter((category) => category.enabled);

    const categorySections: CategoryTreeSection[] = [];
    const numberOfCategories = enabledCategories.length;

    if (numberOfCategories === 0 && selectedOptions.length > 0) {
        categorySections.push({
            // "Selected" section
            title: '',
            shouldShow: false,
            data: getCategoryOptionTree(selectedOptions, true),
        });

        return categorySections;
    }

    if (searchInputValue) {
        const searchCategories = enabledCategories.filter((category) => category.name.toLowerCase().includes(searchInputValue.toLowerCase()));

        categorySections.push({
            // "Search" section
            title: '',
            shouldShow: true,
            data: getCategoryOptionTree(searchCategories, true),
        });

        return categorySections;
    }

    const selectedOptionNames = selectedOptions.map((selectedOption) => selectedOption.name);
    const enabledAndSelectedCategories = [...selectedOptions, ...sortedCategories.filter((category) => category.enabled && !selectedOptionNames.includes(category.name))];
    const numberOfVisibleCategories = enabledAndSelectedCategories.length;

    if (numberOfVisibleCategories < CONST.CATEGORY_LIST_THRESHOLD) {
        categorySections.push({
            // "All" section when items amount less than the threshold
            title: '',
            shouldShow: false,
            data: getCategoryOptionTree(enabledAndSelectedCategories),
        });

        return categorySections;
    }

    if (selectedOptions.length > 0) {
        categorySections.push({
            // "Selected" section
            title: '',
            shouldShow: false,
            data: getCategoryOptionTree(selectedOptions, true),
        });
    }

    const filteredRecentlyUsedCategories = recentlyUsedCategories
        .filter((categoryName) => !selectedOptionNames.includes(categoryName) && categories[categoryName]?.enabled)
        .map((categoryName) => ({
            name: categoryName,
            enabled: categories[categoryName].enabled ?? false,
        }));

    if (filteredRecentlyUsedCategories.length > 0) {
        const cutRecentlyUsedCategories = filteredRecentlyUsedCategories.slice(0, maxRecentReportsToShow);

        categorySections.push({
            // "Recent" section
            title: Localize.translateLocal('common.recent'),
            shouldShow: true,
            data: getCategoryOptionTree(cutRecentlyUsedCategories, true),
        });
    }

    const filteredCategories = enabledCategories.filter((category) => !selectedOptionNames.includes(category.name));

    categorySections.push({
        // "All" section when items amount more than the threshold
        title: Localize.translateLocal('common.all'),
        shouldShow: true,
        data: getCategoryOptionTree(filteredCategories),
    });

    return categorySections;
}

/**
 * Transforms the provided tags into option objects.
 *
 * @param tags - an initial tag array
 */
function getTagsOptions(tags: Category[]): Option[] {
    return tags.map((tag) => {
        // This is to remove unnecessary escaping backslash in tag name sent from backend.
        const cleanedName = PolicyUtils.getCleanedTagName(tag.name);
        return {
            text: cleanedName,
            keyForList: tag.name,
            searchText: tag.name,
            tooltipText: cleanedName,
            isDisabled: !tag.enabled,
        };
    });
}

/**
 * Build the section list for tags
 */
function getTagListSections(tags: Tag[], recentlyUsedTags: string[], selectedOptions: Category[], searchInputValue: string, maxRecentReportsToShow: number) {
    const tagSections = [];
    const sortedTags = sortTags(tags);
    const selectedOptionNames = selectedOptions.map((selectedOption) => selectedOption.name);
    const enabledTags = [...selectedOptions, ...sortedTags.filter((tag) => tag.enabled && !selectedOptionNames.includes(tag.name))];
    const numberOfTags = enabledTags.length;

    // If all tags are disabled but there's a previously selected tag, show only the selected tag
    if (numberOfTags === 0 && selectedOptions.length > 0) {
        const selectedTagOptions = selectedOptions.map((option) => ({
            name: option.name,
            // Should be marked as enabled to be able to be de-selected
            enabled: true,
        }));
        tagSections.push({
            // "Selected" section
            title: '',
            shouldShow: false,
            data: getTagsOptions(selectedTagOptions),
        });

        return tagSections;
    }

    if (searchInputValue) {
        const searchTags = enabledTags.filter((tag) => PolicyUtils.getCleanedTagName(tag.name.toLowerCase()).includes(searchInputValue.toLowerCase()));

        tagSections.push({
            // "Search" section
            title: '',
            shouldShow: true,
            data: getTagsOptions(searchTags),
        });

        return tagSections;
    }

    if (numberOfTags < CONST.TAG_LIST_THRESHOLD) {
        tagSections.push({
            // "All" section when items amount less than the threshold
            title: '',
            shouldShow: false,
            data: getTagsOptions(enabledTags),
        });

        return tagSections;
    }

    const filteredRecentlyUsedTags = recentlyUsedTags
        .filter((recentlyUsedTag) => {
            const tagObject = tags.find((tag) => tag.name === recentlyUsedTag);
            return !!tagObject?.enabled && !selectedOptionNames.includes(recentlyUsedTag);
        })
        .map((tag) => ({name: tag, enabled: true}));
    const filteredTags = enabledTags.filter((tag) => !selectedOptionNames.includes(tag.name));

    if (selectedOptions.length) {
        const selectedTagOptions = selectedOptions.map((option) => ({
            name: option.name,
            // Should be marked as enabled to be able to unselect even though the selected category is disabled
            enabled: true,
        }));

        tagSections.push({
            // "Selected" section
            title: '',
            shouldShow: true,
            data: getTagsOptions(selectedTagOptions),
        });
    }

    if (filteredRecentlyUsedTags.length > 0) {
        const cutRecentlyUsedTags = filteredRecentlyUsedTags.slice(0, maxRecentReportsToShow);

        tagSections.push({
            // "Recent" section
            title: Localize.translateLocal('common.recent'),
            shouldShow: true,
            data: getTagsOptions(cutRecentlyUsedTags),
        });
    }

    tagSections.push({
        // "All" section when items amount more than the threshold
        title: Localize.translateLocal('common.all'),
        shouldShow: true,
        data: getTagsOptions(filteredTags),
    });

    return tagSections;
}

/**
 * Verifies that there is at least one enabled tag
 */
function hasEnabledTags(policyTagList: Array<PolicyTagList[keyof PolicyTagList]>) {
    const policyTagValueList = policyTagList.map(({tags}) => Object.values(tags)).flat();

    return hasEnabledOptions(policyTagValueList);
}

/**
 * Transforms tax rates to a new object format - to add codes and new name with concatenated name and value.
 *
 * @param  taxRates - The original tax rates object.
 * @returns The transformed tax rates object.g
 */
function transformedTaxRates(taxRates: TaxRatesWithDefault | undefined): Record<string, TaxRate> {
    const defaultTaxKey = taxRates?.defaultExternalID;
    const getModifiedName = (data: TaxRate, code: string) => `${data.name} (${data.value})${defaultTaxKey === code ? ` • ${Localize.translateLocal('common.default')}` : ''}`;
    const taxes = Object.fromEntries(Object.entries(taxRates?.taxes ?? {}).map(([code, data]) => [code, {...data, code, modifiedName: getModifiedName(data, code), name: data.name}]));
    return taxes;
}

/**
 * Sorts tax rates alphabetically by name.
 */
function sortTaxRates(taxRates: TaxRates): TaxRate[] {
    const sortedtaxRates = lodashSortBy(taxRates, (taxRate) => taxRate.name);
    return sortedtaxRates;
}

/**
 * Builds the options for taxRates
 */
function getTaxRatesOptions(taxRates: Array<Partial<TaxRate>>): Option[] {
    return taxRates.map((taxRate) => ({
        text: taxRate.modifiedName,
        keyForList: taxRate.code,
        searchText: taxRate.modifiedName,
        tooltipText: taxRate.modifiedName,
        isDisabled: taxRate.isDisabled,
        data: taxRate,
    }));
}

/**
 * Builds the section list for tax rates
 */
function getTaxRatesSection(taxRates: TaxRatesWithDefault | undefined, selectedOptions: Category[], searchInputValue: string): CategorySection[] {
    const policyRatesSections = [];

    const taxes = transformedTaxRates(taxRates);

    const sortedTaxRates = sortTaxRates(taxes);
    const enabledTaxRates = sortedTaxRates.filter((taxRate) => !taxRate.isDisabled);
    const numberOfTaxRates = enabledTaxRates.length;

    // If all tax are disabled but there's a previously selected tag, show only the selected tag
    if (numberOfTaxRates === 0 && selectedOptions.length > 0) {
        const selectedTaxRateOptions = selectedOptions.map((option) => ({
            modifiedName: option.name,
            // Should be marked as enabled to be able to be de-selected
            isDisabled: false,
        }));
        policyRatesSections.push({
            // "Selected" sectiong
            title: '',
            shouldShow: false,
            data: getTaxRatesOptions(selectedTaxRateOptions),
        });

        return policyRatesSections;
    }

    if (searchInputValue) {
        const searchTaxRates = enabledTaxRates.filter((taxRate) => taxRate.modifiedName.toLowerCase().includes(searchInputValue.toLowerCase()));

        policyRatesSections.push({
            // "Search" section
            title: '',
            shouldShow: true,
            data: getTaxRatesOptions(searchTaxRates),
        });

        return policyRatesSections;
    }

    if (numberOfTaxRates < CONST.TAX_RATES_LIST_THRESHOLD) {
        policyRatesSections.push({
            // "All" section when items amount less than the threshold
            title: '',
            shouldShow: false,
            data: getTaxRatesOptions(enabledTaxRates),
        });

        return policyRatesSections;
    }

    const selectedOptionNames = selectedOptions.map((selectedOption) => selectedOption.name);
    const filteredTaxRates = enabledTaxRates.filter((taxRate) => !selectedOptionNames.includes(taxRate.modifiedName));

    if (selectedOptions.length > 0) {
        const selectedTaxRatesOptions = selectedOptions.map((option) => {
            const taxRateObject = Object.values(taxes).find((taxRate) => taxRate.modifiedName === option.name);

            return {
                modifiedName: option.name,
                isDisabled: !!taxRateObject?.isDisabled,
            };
        });

        policyRatesSections.push({
            // "Selected" section
            title: '',
            shouldShow: true,
            data: getTaxRatesOptions(selectedTaxRatesOptions),
        });
    }

    policyRatesSections.push({
        // "All" section when number of items are more than the threshold
        title: '',
        shouldShow: true,
        data: getTaxRatesOptions(filteredTaxRates),
    });

    return policyRatesSections;
}

/**
 * Checks if a report option is selected based on matching accountID or reportID.
 *
 * @param reportOption - The report option to be checked.
 * @param selectedOptions - Array of selected options to compare with.
 * @returns true if the report option matches any of the selected options by accountID or reportID, false otherwise.
 */
function isReportSelected(reportOption: ReportUtils.OptionData, selectedOptions: Array<Partial<ReportUtils.OptionData>>) {
    if (!selectedOptions || selectedOptions.length === 0) {
        return false;
    }

    // eslint-disable-next-line @typescript-eslint/prefer-nullish-coalescing
    return selectedOptions.some((option) => (option.accountID && option.accountID === reportOption.accountID) || (option.reportID && option.reportID === reportOption.reportID));
}

/**
 * Build the options
 */
function getOptions(
    reports: OnyxCollection<Report>,
    personalDetails: OnyxEntry<PersonalDetailsList>,
    {
        reportActions = {},
        betas = [],
        selectedOptions = [],
        maxRecentReportsToShow = 0,
        excludeLogins = [],
        includeMultipleParticipantReports = false,
        includePersonalDetails = false,
        includeRecentReports = false,
        // When sortByReportTypeInSearch flag is true, recentReports will include the personalDetails options as well.
        sortByReportTypeInSearch = false,
        searchInputValue = '',
        showChatPreviewLine = false,
        sortPersonalDetailsByAlphaAsc = true,
        forcePolicyNamePreview = false,
        includeOwnedWorkspaceChats = false,
        includeThreads = false,
        includeTasks = false,
        includeMoneyRequests = false,
        excludeUnknownUsers = false,
        includeP2P = true,
        includeCategories = false,
        categories = {},
        recentlyUsedCategories = [],
        includeTags = false,
        tags = {},
        recentlyUsedTags = [],
        canInviteUser = true,
        includeSelectedOptions = false,
        transactionViolations = {},
        includeTaxRates,
        taxRates,
        includeSelfDM = false,
    }: GetOptionsConfig,
): GetOptions {
    if (includeCategories) {
        const categoryOptions = getCategoryListSections(categories, recentlyUsedCategories, selectedOptions as Category[], searchInputValue, maxRecentReportsToShow);

        return {
            recentReports: [],
            personalDetails: [],
            userToInvite: null,
            currentUserOption: null,
            categoryOptions,
            tagOptions: [],
            taxRatesOptions: [],
        };
    }

    if (includeTags) {
        const tagOptions = getTagListSections(Object.values(tags), recentlyUsedTags, selectedOptions as Category[], searchInputValue, maxRecentReportsToShow);

        return {
            recentReports: [],
            personalDetails: [],
            userToInvite: null,
            currentUserOption: null,
            categoryOptions: [],
            tagOptions,
            taxRatesOptions: [],
        };
    }

    if (includeTaxRates) {
        const taxRatesOptions = getTaxRatesSection(taxRates, selectedOptions as Category[], searchInputValue);

        return {
            recentReports: [],
            personalDetails: [],
            userToInvite: null,
            currentUserOption: null,
            categoryOptions: [],
            tagOptions: [],
            taxRatesOptions,
        };
    }

    if (!isPersonalDetailsReady(personalDetails)) {
        return {
            recentReports: [],
            personalDetails: [],
            userToInvite: null,
            currentUserOption: null,
            categoryOptions: [],
            tagOptions: [],
            taxRatesOptions: [],
        };
    }

    let recentReportOptions = [];
    let personalDetailsOptions: ReportUtils.OptionData[] = [];
    const reportMapForAccountIDs: Record<number, Report> = {};
    const parsedPhoneNumber = PhoneNumber.parsePhoneNumber(LoginUtils.appendCountryCode(Str.removeSMSDomain(searchInputValue)));
    const searchValue = parsedPhoneNumber.possible ? parsedPhoneNumber.number?.e164 : searchInputValue.toLowerCase();

    // Filter out all the reports that shouldn't be displayed
    const filteredReports = Object.values(reports ?? {}).filter((report) => {
        const {parentReportID, parentReportActionID} = report ?? {};
        const canGetParentReport = parentReportID && parentReportActionID && allReportActions;
        const parentReportAction = canGetParentReport ? allReportActions[parentReportID]?.[parentReportActionID] ?? null : null;
        const doesReportHaveViolations = betas.includes(CONST.BETAS.VIOLATIONS) && ReportUtils.doesTransactionThreadHaveViolations(report, transactionViolations, parentReportAction);

        return ReportUtils.shouldReportBeInOptionList({
            report,
            currentReportId: Navigation.getTopmostReportId() ?? '',
            betas,
            policies,
            doesReportHaveViolations,
            isInGSDMode: false,
            excludeEmptyChats: false,
            includeSelfDM,
        });
    });

    // Sorting the reports works like this:
    // - Order everything by the last message timestamp (descending)
    // - All archived reports should remain at the bottom
    const orderedReports = lodashSortBy(filteredReports, (report) => {
        if (ReportUtils.isArchivedRoom(report)) {
            return CONST.DATE.UNIX_EPOCH;
        }

        return report?.lastVisibleActionCreated;
    });
    orderedReports.reverse();

    const allReportOptions: ReportUtils.OptionData[] = [];
    orderedReports.forEach((report) => {
        if (!report) {
            return;
        }

        const isThread = ReportUtils.isChatThread(report);
        const isChatRoom = ReportUtils.isChatRoom(report);
        const isTaskReport = ReportUtils.isTaskReport(report);
        const isPolicyExpenseChat = ReportUtils.isPolicyExpenseChat(report);
        const isMoneyRequestReport = ReportUtils.isMoneyRequestReport(report);
        const isSelfDM = ReportUtils.isSelfDM(report);
        // Currently, currentUser is not included in visibleChatMemberAccountIDs, so for selfDM we need to add the currentUser as participants.
        const accountIDs = isSelfDM ? [currentUserAccountID ?? 0] : report.visibleChatMemberAccountIDs ?? [];

        if (isPolicyExpenseChat && report.isOwnPolicyExpenseChat && !includeOwnedWorkspaceChats) {
            return;
        }

        // When passing includeP2P false we are trying to hide features from users that are not ready for P2P and limited to workspace chats only.
        if (!includeP2P && !isPolicyExpenseChat) {
            return;
        }

        if (isSelfDM && !includeSelfDM) {
            return;
        }

        if (isThread && !includeThreads) {
            return;
        }

        if (isTaskReport && !includeTasks) {
            return;
        }

        if (isMoneyRequestReport && !includeMoneyRequests) {
            return;
        }

        // In case user needs to add credit bank account, don't allow them to request more money from the workspace.
        if (includeOwnedWorkspaceChats && ReportUtils.hasIOUWaitingOnCurrentUserBankAccount(report)) {
            return;
        }

        if (!accountIDs || accountIDs.length === 0) {
            return;
        }

        // Save the report in the map if this is a single participant so we can associate the reportID with the
        // personal detail option later. Individuals should not be associated with single participant
        // policyExpenseChats or chatRooms since those are not people.
        if (accountIDs.length <= 1 && !isPolicyExpenseChat && !isChatRoom) {
            reportMapForAccountIDs[accountIDs[0]] = report;
        }

        allReportOptions.push(
            createOption(accountIDs, personalDetails, report, reportActions, {
                showChatPreviewLine,
                forcePolicyNamePreview,
            }),
        );
    });
    // We're only picking personal details that have logins set
    // This is a temporary fix for all the logic that's been breaking because of the new privacy changes
    // See https://github.com/Expensify/Expensify/issues/293465 for more context
    // Moreover, we should not override the personalDetails object, otherwise the createOption util won't work properly, it returns incorrect tooltipText
    const havingLoginPersonalDetails = !includeP2P
        ? {}
        : Object.fromEntries(Object.entries(personalDetails ?? {}).filter(([, detail]) => !!detail?.login && !!detail.accountID && !detail?.isOptimisticPersonalDetail));
    let allPersonalDetailsOptions = Object.values(havingLoginPersonalDetails).map((personalDetail) =>
        createOption([personalDetail?.accountID ?? -1], personalDetails, reportMapForAccountIDs[personalDetail?.accountID ?? -1], reportActions, {
            showChatPreviewLine,
            forcePolicyNamePreview,
        }),
    );

    if (sortPersonalDetailsByAlphaAsc) {
        // PersonalDetails should be ordered Alphabetically by default - https://github.com/Expensify/App/issues/8220#issuecomment-1104009435
        allPersonalDetailsOptions = lodashOrderBy(allPersonalDetailsOptions, [(personalDetail) => personalDetail.text?.toLowerCase()], 'asc');
    }

    // Exclude the current user from the personal details list
    const optionsToExclude: Option[] = [{login: currentUserLogin}, {login: CONST.EMAIL.NOTIFICATIONS}];

    // If we're including selected options from the search results, we only want to exclude them if the search input is empty
    // This is because on certain pages, we show the selected options at the top when the search input is empty
    // This prevents the issue of seeing the selected option twice if you have them as a recent chat and select them
    if (!includeSelectedOptions || searchInputValue === '') {
        optionsToExclude.push(...selectedOptions);
    }

    excludeLogins.forEach((login) => {
        optionsToExclude.push({login});
    });

    if (includeRecentReports) {
        for (const reportOption of allReportOptions) {
            // Stop adding options to the recentReports array when we reach the maxRecentReportsToShow value
            if (recentReportOptions.length > 0 && recentReportOptions.length === maxRecentReportsToShow) {
                break;
            }

            // Skip notifications@expensify.com
            if (reportOption.login === CONST.EMAIL.NOTIFICATIONS) {
                continue;
            }

            const isCurrentUserOwnedPolicyExpenseChatThatCouldShow =
                reportOption.isPolicyExpenseChat && reportOption.ownerAccountID === currentUserAccountID && includeOwnedWorkspaceChats && !reportOption.isArchivedRoom;

            // Skip if we aren't including multiple participant reports and this report has multiple participants
            if (!isCurrentUserOwnedPolicyExpenseChatThatCouldShow && !includeMultipleParticipantReports && !reportOption.login) {
                continue;
            }

            // If we're excluding threads, check the report to see if it has a single participant and if the participant is already selected
            if (
                !includeThreads &&
                (!!reportOption.login || reportOption.reportID) &&
                optionsToExclude.some((option) => option.login === reportOption.login || option.reportID === reportOption.reportID)
            ) {
                continue;
            }

            // Finally check to see if this option is a match for the provided search string if we have one
            const {searchText, participantsList, isChatRoom} = reportOption;
            const participantNames = getParticipantNames(participantsList);

            if (searchValue) {
                // Determine if the search is happening within a chat room and starts with the report ID
                const isReportIdSearch = isChatRoom && Str.startsWith(reportOption.reportID ?? '', searchValue);

                // Check if the search string matches the search text or participant names considering the type of the room
                const isSearchMatch = isSearchStringMatch(searchValue, searchText, participantNames, isChatRoom);

                if (!isReportIdSearch && !isSearchMatch) {
                    continue;
                }
            }

            reportOption.isSelected = isReportSelected(reportOption, selectedOptions);

            recentReportOptions.push(reportOption);

            // Add this login to the exclude list so it won't appear when we process the personal details
            if (reportOption.login) {
                optionsToExclude.push({login: reportOption.login});
            }
        }
    }

    if (includePersonalDetails) {
        // Next loop over all personal details removing any that are selectedUsers or recentChats
        allPersonalDetailsOptions.forEach((personalDetailOption) => {
            if (optionsToExclude.some((optionToExclude) => optionToExclude.login === personalDetailOption.login)) {
                return;
            }
            const {searchText, participantsList, isChatRoom} = personalDetailOption;
            const participantNames = getParticipantNames(participantsList);
            if (searchValue && !isSearchStringMatch(searchValue, searchText, participantNames, isChatRoom)) {
                return;
            }

            personalDetailsOptions.push(personalDetailOption);
        });
    }

    let currentUserOption = allPersonalDetailsOptions.find((personalDetailsOption) => personalDetailsOption.login === currentUserLogin);
    if (searchValue && currentUserOption && !isSearchStringMatch(searchValue, currentUserOption.searchText)) {
        currentUserOption = undefined;
    }

    let userToInvite: ReportUtils.OptionData | null = null;
    const noOptions = recentReportOptions.length + personalDetailsOptions.length === 0 && !currentUserOption;
    const noOptionsMatchExactly = !personalDetailsOptions
        .concat(recentReportOptions)
        .find((option) => option.login === PhoneNumber.addSMSDomainIfPhoneNumber(searchValue ?? '').toLowerCase() || option.login === searchValue?.toLowerCase());

    if (
        searchValue &&
        (noOptions || noOptionsMatchExactly) &&
        !isCurrentUser({login: searchValue} as PersonalDetails) &&
        selectedOptions.every((option) => 'login' in option && option.login !== searchValue) &&
        ((Str.isValidEmail(searchValue) && !Str.isDomainEmail(searchValue) && !Str.endsWith(searchValue, CONST.SMS.DOMAIN)) ||
            (parsedPhoneNumber.possible && Str.isValidPhone(LoginUtils.getPhoneNumberWithoutSpecialChars(parsedPhoneNumber.number?.input ?? '')))) &&
        !optionsToExclude.find((optionToExclude) => 'login' in optionToExclude && optionToExclude.login === PhoneNumber.addSMSDomainIfPhoneNumber(searchValue).toLowerCase()) &&
        (searchValue !== CONST.EMAIL.CHRONOS || Permissions.canUseChronos(betas)) &&
        !excludeUnknownUsers
    ) {
        // Generates an optimistic account ID for new users not yet saved in Onyx
        const optimisticAccountID = UserUtils.generateAccountID(searchValue);
        const personalDetailsExtended = {
            ...personalDetails,
            [optimisticAccountID]: {
                accountID: optimisticAccountID,
                login: searchValue,
                avatar: UserUtils.getDefaultAvatar(optimisticAccountID),
            },
        };
        userToInvite = createOption([optimisticAccountID], personalDetailsExtended, null, reportActions, {
            showChatPreviewLine,
        });
        userToInvite.isOptimisticAccount = true;
        userToInvite.login = searchValue;
        // eslint-disable-next-line @typescript-eslint/prefer-nullish-coalescing
        userToInvite.text = userToInvite.text || searchValue;
        // eslint-disable-next-line @typescript-eslint/prefer-nullish-coalescing
        userToInvite.alternateText = userToInvite.alternateText || searchValue;

        // If user doesn't exist, use a default avatar
        userToInvite.icons = [
            {
                source: UserUtils.getAvatar('', optimisticAccountID),
                name: searchValue,
                type: CONST.ICON_TYPE_AVATAR,
            },
        ];
    }

    // If we are prioritizing 1:1 chats in search, do it only once we started searching
    if (sortByReportTypeInSearch && searchValue !== '') {
        // When sortByReportTypeInSearch is true, recentReports will be returned with all the reports including personalDetailsOptions in the correct Order.
        recentReportOptions.push(...personalDetailsOptions);
        personalDetailsOptions = [];
        recentReportOptions = lodashOrderBy(
            recentReportOptions,
            [
                (option) => {
                    if (!!option.isChatRoom || option.isArchivedRoom) {
                        return 3;
                    }
                    if (!option.login) {
                        return 2;
                    }
                    if (option.login.toLowerCase() !== searchValue?.toLowerCase()) {
                        return 1;
                    }

                    // When option.login is an exact match with the search value, returning 0 puts it at the top of the option list
                    return 0;
                },
            ],
            ['asc'],
        );
    }

    return {
        personalDetails: personalDetailsOptions,
        recentReports: recentReportOptions,
        userToInvite: canInviteUser ? userToInvite : null,
        currentUserOption,
        categoryOptions: [],
        tagOptions: [],
        taxRatesOptions: [],
    };
}

/**
 * Build the options for the Search view
 */
function getSearchOptions(reports: Record<string, Report>, personalDetails: OnyxEntry<PersonalDetailsList>, searchValue = '', betas: Beta[] = []): GetOptions {
    Timing.start(CONST.TIMING.LOAD_SEARCH_OPTIONS);
    Performance.markStart(CONST.TIMING.LOAD_SEARCH_OPTIONS);
    const options = getOptions(reports, personalDetails, {
        betas,
        searchInputValue: searchValue.trim(),
        includeRecentReports: true,
        includeMultipleParticipantReports: true,
        maxRecentReportsToShow: 0, // Unlimited
        sortByReportTypeInSearch: true,
        showChatPreviewLine: true,
        includePersonalDetails: true,
        forcePolicyNamePreview: true,
        includeOwnedWorkspaceChats: true,
        includeThreads: true,
        includeMoneyRequests: true,
        includeTasks: true,
        includeSelfDM: true,
    });
    Timing.end(CONST.TIMING.LOAD_SEARCH_OPTIONS);
    Performance.markEnd(CONST.TIMING.LOAD_SEARCH_OPTIONS);

    return options;
}

function getShareLogOptions(reports: OnyxCollection<Report>, personalDetails: OnyxEntry<PersonalDetailsList>, searchValue = '', betas: Beta[] = []): GetOptions {
    return getOptions(reports, personalDetails, {
        betas,
        searchInputValue: searchValue.trim(),
        includeRecentReports: true,
        includeMultipleParticipantReports: true,
        sortByReportTypeInSearch: true,
        includePersonalDetails: true,
        forcePolicyNamePreview: true,
        includeOwnedWorkspaceChats: true,
    });
}

/**
 * Build the IOUConfirmation options for showing the payee personalDetail
 */
function getIOUConfirmationOptionsFromPayeePersonalDetail(personalDetail: PersonalDetails, amountText: string): PayeePersonalDetails {
    const formattedLogin = LocalePhoneNumber.formatPhoneNumber(personalDetail.login ?? '');
    return {
        text: PersonalDetailsUtils.getDisplayNameOrDefault(personalDetail, formattedLogin),
        alternateText: formattedLogin || PersonalDetailsUtils.getDisplayNameOrDefault(personalDetail, '', false),
        icons: [
            {
                source: UserUtils.getAvatar(personalDetail.avatar, personalDetail.accountID),
                name: personalDetail.login ?? '',
                type: CONST.ICON_TYPE_AVATAR,
                id: personalDetail.accountID,
            },
        ],
        descriptiveText: amountText,
        login: personalDetail.login ?? '',
        accountID: personalDetail.accountID,
        keyForList: String(personalDetail.accountID),
    };
}

/**
 * Build the IOUConfirmationOptions for showing participants
 */
function getIOUConfirmationOptionsFromParticipants(participants: Participant[], amountText: string): Participant[] {
    return participants.map((participant) => ({
        ...participant,
        descriptiveText: amountText,
    }));
}

/**
 * Build the options for the New Group view
 */
function getFilteredOptions(
    reports: OnyxCollection<Report>,
    personalDetails: OnyxEntry<PersonalDetailsList>,
    betas: Beta[] = [],
    searchValue = '',
    selectedOptions: Array<Partial<ReportUtils.OptionData>> = [],
    excludeLogins: string[] = [],
    includeOwnedWorkspaceChats = false,
    includeP2P = true,
    includeCategories = false,
    categories: PolicyCategories = {},
    recentlyUsedCategories: string[] = [],
    includeTags = false,
    tags: Record<string, Tag> = {},
    recentlyUsedTags: string[] = [],
    canInviteUser = true,
    includeSelectedOptions = false,
    includeTaxRates = false,
    taxRates: TaxRatesWithDefault = {} as TaxRatesWithDefault,
    includeSelfDM = false,
) {
    return getOptions(reports, personalDetails, {
        betas,
        searchInputValue: searchValue.trim(),
        selectedOptions,
        includeRecentReports: true,
        includePersonalDetails: true,
        maxRecentReportsToShow: 5,
        excludeLogins,
        includeOwnedWorkspaceChats,
        includeP2P,
        includeCategories,
        categories,
        recentlyUsedCategories,
        includeTags,
        tags,
        recentlyUsedTags,
        canInviteUser,
        includeSelectedOptions,
        includeTaxRates,
        taxRates,
        includeSelfDM,
    });
}

/**
 * Build the options for the Share Destination for a Task
 */

function getShareDestinationOptions(
    reports: Record<string, Report>,
    personalDetails: OnyxEntry<PersonalDetailsList>,
    betas: Beta[] = [],
    searchValue = '',
    selectedOptions: Array<Partial<ReportUtils.OptionData>> = [],
    excludeLogins: string[] = [],
    includeOwnedWorkspaceChats = true,
    excludeUnknownUsers = true,
) {
    return getOptions(reports, personalDetails, {
        betas,
        searchInputValue: searchValue.trim(),
        selectedOptions,
        maxRecentReportsToShow: 0, // Unlimited
        includeRecentReports: true,
        includeMultipleParticipantReports: true,
        includePersonalDetails: false,
        showChatPreviewLine: true,
        forcePolicyNamePreview: true,
        includeThreads: true,
        includeMoneyRequests: true,
        includeTasks: true,
        excludeLogins,
        includeOwnedWorkspaceChats,
        excludeUnknownUsers,
        includeSelfDM: true,
    });
}

/**
 * Format personalDetails or userToInvite to be shown in the list
 *
 * @param member - personalDetails or userToInvite
 * @param config - keys to overwrite the default values
 */
function formatMemberForList(member: ReportUtils.OptionData): MemberForList {
    const accountID = member.accountID;

    return {
        // eslint-disable-next-line @typescript-eslint/prefer-nullish-coalescing
        text: member.text || member.displayName || '',
        // eslint-disable-next-line @typescript-eslint/prefer-nullish-coalescing
        alternateText: member.alternateText || member.login || '',
        // eslint-disable-next-line @typescript-eslint/prefer-nullish-coalescing
        keyForList: member.keyForList || String(accountID ?? 0) || '',
        isSelected: member.isSelected ?? false,
        isDisabled: member.isDisabled ?? false,
        accountID,
        login: member.login ?? '',
        icons: member.icons,
        pendingAction: member.pendingAction,
        reportID: member.reportID ?? '',
    };
}

/**
 * Build the options for the Workspace Member Invite view
 */
function getMemberInviteOptions(
    personalDetails: OnyxEntry<PersonalDetailsList>,
    betas: Beta[] = [],
    searchValue = '',
    excludeLogins: string[] = [],
    includeSelectedOptions = false,
): GetOptions {
    return getOptions({}, personalDetails, {
        betas,
        searchInputValue: searchValue.trim(),
        includePersonalDetails: true,
        excludeLogins,
        sortPersonalDetailsByAlphaAsc: true,
        includeSelectedOptions,
    });
}

/**
 * Helper method that returns the text to be used for the header's message and title (if any)
 */
function getHeaderMessage(hasSelectableOptions: boolean, hasUserToInvite: boolean, searchValue: string, maxParticipantsReached = false, hasMatchedParticipant = false): string {
    if (maxParticipantsReached) {
        return Localize.translate(preferredLocale, 'common.maxParticipantsReached', {count: CONST.REPORT.MAXIMUM_PARTICIPANTS});
    }

    const isValidPhone = PhoneNumber.parsePhoneNumber(LoginUtils.appendCountryCode(searchValue)).possible;

    const isValidEmail = Str.isValidEmail(searchValue);

    if (searchValue && CONST.REGEX.DIGITS_AND_PLUS.test(searchValue) && !isValidPhone && !hasSelectableOptions) {
        return Localize.translate(preferredLocale, 'messages.errorMessageInvalidPhone');
    }

    // Without a search value, it would be very confusing to see a search validation message.
    // Therefore, this skips the validation when there is no search value.
    if (searchValue && !hasSelectableOptions && !hasUserToInvite) {
        if (/^\d+$/.test(searchValue) && !isValidPhone) {
            return Localize.translate(preferredLocale, 'messages.errorMessageInvalidPhone');
        }
        if (/@/.test(searchValue) && !isValidEmail) {
            return Localize.translate(preferredLocale, 'messages.errorMessageInvalidEmail');
        }
        if (hasMatchedParticipant && (isValidEmail || isValidPhone)) {
            return '';
        }
        return Localize.translate(preferredLocale, 'common.noResultsFound');
    }

    return '';
}

/**
 * Helper method for non-user lists (eg. categories and tags) that returns the text to be used for the header's message and title (if any)
 */
function getHeaderMessageForNonUserList(hasSelectableOptions: boolean, searchValue: string): string {
    if (searchValue && !hasSelectableOptions) {
        return Localize.translate(preferredLocale, 'common.noResultsFound');
    }
    return '';
}

/**
 * Helper method to check whether an option can show tooltip or not
 */
function shouldOptionShowTooltip(option: ReportUtils.OptionData): boolean {
    return (!option.isChatRoom || !!option.isThread) && !option.isArchivedRoom;
}

/**
 * Handles the logic for displaying selected participants from the search term
 */
function formatSectionsFromSearchTerm(
    searchTerm: string,
    selectedOptions: ReportUtils.OptionData[],
    filteredRecentReports: ReportUtils.OptionData[],
    filteredPersonalDetails: ReportUtils.OptionData[],
    maxOptionsSelected: boolean,
    personalDetails: OnyxEntry<PersonalDetailsList> = {},
    shouldGetOptionDetails = false,
): SectionForSearchTerm {
    // We show the selected participants at the top of the list when there is no search term or maximum number of participants has already been selected
    // However, if there is a search term we remove the selected participants from the top of the list unless they are part of the search results
    // This clears up space on mobile views, where if you create a group with 4+ people you can't see the selected participants and the search results at the same time
    if (searchTerm === '' || maxOptionsSelected) {
        return {
            section: {
                title: undefined,
                data: shouldGetOptionDetails
                    ? selectedOptions.map((participant) => {
                          const isPolicyExpenseChat = participant.isPolicyExpenseChat ?? false;
                          return isPolicyExpenseChat ? getPolicyExpenseReportOption(participant) : getParticipantsOption(participant, personalDetails);
                      })
                    : selectedOptions,
                shouldShow: selectedOptions.length > 0,
            },
        };
    }

    // If you select a new user you don't have a contact for, they won't get returned as part of a recent report or personal details
    // This will add them to the list of options, deduping them if they already exist in the other lists
    const selectedParticipantsWithoutDetails = selectedOptions.filter((participant) => {
        const accountID = participant.accountID ?? null;
        const isPartOfSearchTerm = participant.searchText?.toLowerCase().includes(searchTerm.trim().toLowerCase());
        const isReportInRecentReports = filteredRecentReports.some((report) => report.accountID === accountID);
        const isReportInPersonalDetails = filteredPersonalDetails.some((personalDetail) => personalDetail.accountID === accountID);
        return isPartOfSearchTerm && !isReportInRecentReports && !isReportInPersonalDetails;
    });

    return {
        section: {
            title: undefined,
            data: shouldGetOptionDetails
                ? selectedParticipantsWithoutDetails.map((participant) => {
                      const isPolicyExpenseChat = participant.isPolicyExpenseChat ?? false;
                      return isPolicyExpenseChat ? getPolicyExpenseReportOption(participant) : getParticipantsOption(participant, personalDetails);
                  })
                : selectedParticipantsWithoutDetails,
            shouldShow: selectedParticipantsWithoutDetails.length > 0,
        },
    };
}

export {
    getAvatarsForAccountIDs,
    isCurrentUser,
    isPersonalDetailsReady,
    getSearchOptions,
    getFilteredOptions,
    getShareDestinationOptions,
    getMemberInviteOptions,
    getHeaderMessage,
    getHeaderMessageForNonUserList,
    getSearchValueForPhoneOrEmail,
    getPersonalDetailsForAccountIDs,
    getIOUConfirmationOptionsFromPayeePersonalDetail,
    getIOUConfirmationOptionsFromParticipants,
    getSearchText,
    getAllReportErrors,
    getPolicyExpenseReportOption,
    getParticipantsOption,
    isSearchStringMatch,
    shouldOptionShowTooltip,
    getLastActorDisplayName,
    getLastMessageTextForReport,
    getEnabledCategoriesCount,
    hasEnabledOptions,
    sortCategories,
    getCategoryOptionTree,
    hasEnabledTags,
    formatMemberForList,
    formatSectionsFromSearchTerm,
    transformedTaxRates,
    getShareLogOptions,
};

export type {MemberForList, CategorySection, GetOptions};<|MERGE_RESOLUTION|>--- conflicted
+++ resolved
@@ -86,13 +86,9 @@
 type CategorySectionBase = {
     title: string | undefined;
     shouldShow: boolean;
-<<<<<<< HEAD
-=======
-    indexOffset: number;
 };
 
 type CategorySection = CategorySectionBase & {
->>>>>>> 4231ac90
     data: Option[];
 };
 
