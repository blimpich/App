/* eslint-disable @typescript-eslint/prefer-for-of */
import {Str} from 'expensify-common';
import deburr from 'lodash/deburr';
import keyBy from 'lodash/keyBy';
import lodashOrderBy from 'lodash/orderBy';
import type {OnyxCollection, OnyxEntry} from 'react-native-onyx';
import Onyx from 'react-native-onyx';
import type {SetNonNullable} from 'type-fest';
import {FallbackAvatar} from '@components/Icon/Expensicons';
import type {LocaleContextProps} from '@components/LocaleContextProvider';
import type {PolicyTagList} from '@pages/workspace/tags/types';
import type {IOUAction} from '@src/CONST';
import CONST from '@src/CONST';
import ONYXKEYS from '@src/ONYXKEYS';
import type {
    Beta,
    DismissedProductTraining,
    Login,
    OnyxInputOrEntry,
    PersonalDetails,
    PersonalDetailsList,
    Policy,
    PolicyCategories,
    PolicyCategory,
    PolicyTag,
    PolicyTagLists,
    Report,
    ReportAction,
    ReportActions,
    ReportAttributesDerivedValue,
    ReportNameValuePairs,
    TransactionViolation,
} from '@src/types/onyx';
import type {Attendee, Participant} from '@src/types/onyx/IOU';
import type {Icon, PendingAction} from '@src/types/onyx/OnyxCommon';
import type {OriginalMessageMovedTransaction} from '@src/types/onyx/OriginalMessage';
import type {SearchTransaction} from '@src/types/onyx/SearchResults';
import {isEmptyObject} from '@src/types/utils/EmptyObject';
import Timing from './actions/Timing';
import {getEnabledCategoriesCount} from './CategoryUtils';
import filterArrayByMatch from './filterArrayByMatch';
import {isReportMessageAttachment} from './isReportMessageAttachment';
import {formatPhoneNumber} from './LocalePhoneNumber';
import {translateLocal} from './Localize';
import {appendCountryCode, getPhoneNumberWithoutSpecialChars} from './LoginUtils';
import {MaxHeap} from './MaxHeap';
import {MinHeap} from './MinHeap';
import ModifiedExpenseMessage from './ModifiedExpenseMessage';
import Navigation from './Navigation/Navigation';
import Parser from './Parser';
import Performance from './Performance';
import Permissions from './Permissions';
import {getDisplayNameOrDefault, getPersonalDetailByEmail, getPersonalDetailsByIDs} from './PersonalDetailsUtils';
import {addSMSDomainIfPhoneNumber, parsePhoneNumber} from './PhoneNumber';
import {
    canSendInvoiceFromWorkspace,
    canSubmitPerDiemExpenseFromWorkspace,
    getCountOfEnabledTagsOfList,
    getCountOfRequiredTagLists,
    getSubmitToAccountID,
    isUserInvitedToWorkspace,
} from './PolicyUtils';
import {
    getCombinedReportActions,
    getExportIntegrationLastMessageText,
    getIOUReportIDFromReportActionPreview,
    getJoinRequestMessage,
    getLastVisibleMessage,
    getLeaveRoomMessage,
    getMentionedAccountIDsFromAction,
    getMessageOfOldDotReportAction,
    getOneTransactionThreadReportID,
    getOriginalMessage,
    getReceiptScanFailedMessage,
    getRenamedAction,
    getReopenedMessage,
    getReportActionHtml,
    getReportActionMessageText,
    getRetractedMessage,
    getRoomChangeLogMessage,
    getSortedReportActions,
    getTravelUpdateMessage,
    getUpdateRoomDescriptionMessage,
    isActionableAddPaymentCard,
    isActionableJoinRequest,
    isActionOfType,
    isAddCommentAction,
    isClosedAction,
    isCreatedTaskReportAction,
    isDeletedAction,
    isDeletedParentAction,
    isMarkAsClosedAction,
    isModifiedExpenseAction,
    isMoneyRequestAction,
    isMovedTransactionAction,
    isOldDotReportAction,
    isPendingRemove,
    isReimbursementDeQueuedOrCanceledAction,
    isReimbursementQueuedAction,
    isRenamedAction,
    isReportPreviewAction,
    isRoomChangeLogAction,
    isTaskAction,
    isThreadParentMessage,
    isUnapprovedAction,
    shouldReportActionBeVisible,
} from './ReportActionsUtils';
import type {OptionData} from './ReportUtils';
import {
    canUserPerformWriteAction,
    formatReportLastMessageText,
    getChatByParticipants,
    getChatRoomSubtitle,
    getDeletedParentActionMessageForChatReport,
    getDeletedTransactionMessage,
    getDisplayNameForParticipant,
    getDowngradeWorkspaceMessage,
    getIcons,
    getMoneyRequestSpendBreakdown,
    getMovedTransactionMessage,
    getParticipantsAccountIDsForDisplay,
    getPolicyChangeMessage,
    getPolicyName,
    getReimbursementDeQueuedOrCanceledActionMessage,
    getReimbursementQueuedActionMessage,
    getRejectedReportMessage,
    getReportLastMessage,
    getReportName,
    getReportNotificationPreference,
    getReportOrDraftReport,
    getReportParticipantsTitle,
    getReportPreviewMessage,
    getReportSubtitlePrefix,
    getUpgradeWorkspaceMessage,
    hasIOUWaitingOnCurrentUserBankAccount,
    isArchivedNonExpenseReport,
    isChatThread,
    isDefaultRoom,
    isDM,
    isDraftReport,
    isExpenseReport,
    isHiddenForCurrentUser,
    isInvoiceRoom,
    isIOUOwnedByCurrentUser,
    isMoneyRequest,
    isPolicyAdmin,
    isUnread,
    isAdminRoom as reportUtilsIsAdminRoom,
    isAnnounceRoom as reportUtilsIsAnnounceRoom,
    isChatReport as reportUtilsIsChatReport,
    isChatRoom as reportUtilsIsChatRoom,
    isGroupChat as reportUtilsIsGroupChat,
    isMoneyRequestReport as reportUtilsIsMoneyRequestReport,
    isOneOnOneChat as reportUtilsIsOneOnOneChat,
    isPolicyExpenseChat as reportUtilsIsPolicyExpenseChat,
    isSelfDM as reportUtilsIsSelfDM,
    isTaskReport as reportUtilsIsTaskReport,
    shouldDisplayViolationsRBRInLHN,
    shouldReportBeInOptionList,
    shouldReportShowSubscript,
} from './ReportUtils';
import StringUtils from './StringUtils';
import {getTaskCreatedMessage, getTaskReportActionMessage} from './TaskUtils';
import type {AvatarSource} from './UserUtils';
import {generateAccountID} from './UserUtils';

type SearchOption<T> = OptionData & {
    item: T;
};

type OptionList = {
    reports: Array<SearchOption<Report>>;
    personalDetails: Array<SearchOption<PersonalDetails>>;
};

type Option = Partial<OptionData>;

/**
 * A narrowed version of `Option` is used when we have a guarantee that given values exist.
 */
type OptionTree = {
    text: string;
    keyForList: string;
    searchText: string;
    tooltipText: string;
    isDisabled: boolean;
    isSelected: boolean;
    pendingAction?: PendingAction;
} & Option;

type PayeePersonalDetails = {
    text: string;
    alternateText: string;
    icons: Icon[];
    descriptiveText: string;
    login: string;
    accountID: number;
    keyForList: string;
    isInteractive: boolean;
};

type SectionBase = {
    title: string | undefined;
    shouldShow: boolean;
};

type Section = SectionBase & {
    data: Option[];
};

type GetValidOptionsSharedConfig = {
    includeP2P?: boolean;
    transactionViolations?: OnyxCollection<TransactionViolation[]>;
    action?: IOUAction;
    shouldBoldTitleByDefault?: boolean;
    selectedOptions?: Option[];
};

type GetValidReportsConfig = {
    betas?: OnyxEntry<Beta[]>;
    includeMultipleParticipantReports?: boolean;
    showChatPreviewLine?: boolean;
    forcePolicyNamePreview?: boolean;
    includeSelfDM?: boolean;
    includeOwnedWorkspaceChats?: boolean;
    includeThreads?: boolean;
    includeTasks?: boolean;
    includeMoneyRequests?: boolean;
    includeInvoiceRooms?: boolean;
    includeDomainEmail?: boolean;
    includeReadOnly?: boolean;
    loginsToExclude?: Record<string, boolean>;
    shouldSeparateWorkspaceChat?: boolean;
    shouldSeparateSelfDMChat?: boolean;
    excludeNonAdminWorkspaces?: boolean;
    isPerDiemRequest?: boolean;
    showRBR?: boolean;
} & GetValidOptionsSharedConfig;

type GetValidReportsReturnTypeCombined = {
    selfDMOption: OptionData | undefined;
    workspaceOptions: OptionData[];
    recentReports: OptionData[];
};

type GetOptionsConfig = {
    excludeLogins?: Record<string, boolean>;
    includeCurrentUser?: boolean;
    includeRecentReports?: boolean;
    includeSelectedOptions?: boolean;
    recentAttendees?: Option[];
    excludeHiddenThreads?: boolean;
    canShowManagerMcTest?: boolean;
    searchString?: string;
    maxElements?: number;
    includeUserToInvite?: boolean;
} & GetValidReportsConfig;

type GetUserToInviteConfig = {
    searchValue: string | undefined;
    loginsToExclude?: Record<string, boolean>;
    reportActions?: ReportActions;
    firstName?: string;
    lastName?: string;
    email?: string;
    phone?: string;
    avatar?: AvatarSource;
    shouldAcceptName?: boolean;
    optionsToExclude?: GetOptionsConfig['selectedOptions'];
} & Pick<GetOptionsConfig, 'selectedOptions' | 'showChatPreviewLine'>;

type MemberForList = {
    text: string;
    alternateText: string;
    keyForList: string;
    isSelected: boolean;
    isDisabled: boolean;
    accountID?: number;
    login: string;
    icons?: Icon[];
    pendingAction?: PendingAction;
    reportID: string;
};

type SectionForSearchTerm = {
    section: Section;
};
type Options = {
    recentReports: OptionData[];
    personalDetails: OptionData[];
    userToInvite: OptionData | null;
    currentUserOption: OptionData | null | undefined;
    workspaceChats?: OptionData[];
    selfDMChat?: OptionData | undefined;
};

type PreviewConfig = {
    showChatPreviewLine?: boolean;
    forcePolicyNamePreview?: boolean;
    showPersonalDetails?: boolean;
    isDisabled?: boolean | null;
    selected?: boolean;
    isSelected?: boolean;
};

type FilterUserToInviteConfig = Pick<GetUserToInviteConfig, 'selectedOptions' | 'shouldAcceptName'> & {
    canInviteUser?: boolean;
    excludeLogins?: Record<string, boolean>;
};

type OrderOptionsConfig =
    | {
          maxRecentReportsToShow?: never;
          /* When sortByReportTypeInSearch flag is true, recentReports will include the personalDetails options as well. */
          sortByReportTypeInSearch?: true;
      }
    | {
          // When specifying maxRecentReportsToShow, you can't sort by report type in search
          maxRecentReportsToShow?: number;
          sortByReportTypeInSearch?: false;
      };

type OrderReportOptionsConfig = {
    preferChatRoomsOverThreads?: boolean;
    preferPolicyExpenseChat?: boolean;
    preferRecentExpenseReports?: boolean;
};

type ReportAndPersonalDetailOptions = Pick<Options, 'recentReports' | 'personalDetails' | 'workspaceChats'>;

/**
 * OptionsListUtils is used to build a list options passed to the OptionsList component. Several different UI views can
 * be configured to display different results based on the options passed to the private getOptions() method. Public
 * methods should be named for the views they build options for and then exported for use in a component.
 */
let currentUserLogin: string | undefined;
let currentUserAccountID: number | undefined;
Onyx.connect({
    key: ONYXKEYS.SESSION,
    callback: (value) => {
        currentUserLogin = value?.email;
        currentUserAccountID = value?.accountID;
    },
});

let loginList: OnyxEntry<Login>;
Onyx.connect({
    key: ONYXKEYS.LOGIN_LIST,
    callback: (value) => (loginList = isEmptyObject(value) ? {} : value),
});

let allPersonalDetails: OnyxEntry<PersonalDetailsList>;
Onyx.connect({
    key: ONYXKEYS.PERSONAL_DETAILS_LIST,
    callback: (value) => (allPersonalDetails = isEmptyObject(value) ? {} : value),
});

const policies: OnyxCollection<Policy> = {};
Onyx.connect({
    key: ONYXKEYS.COLLECTION.POLICY,
    callback: (policy, key) => {
        if (!policy || !key || !policy.name) {
            return;
        }

        policies[key] = policy;
    },
});

let allPolicies: OnyxCollection<Policy> = {};
Onyx.connect({
    key: ONYXKEYS.COLLECTION.POLICY,
    waitForCollectionCallback: true,
    callback: (val) => (allPolicies = val),
});

let allReports: OnyxCollection<Report>;
Onyx.connect({
    key: ONYXKEYS.COLLECTION.REPORT,
    waitForCollectionCallback: true,
    callback: (value) => {
        allReports = value;
    },
});

let allReportNameValuePairs: OnyxCollection<ReportNameValuePairs>;
Onyx.connect({
    key: ONYXKEYS.COLLECTION.REPORT_NAME_VALUE_PAIRS,
    waitForCollectionCallback: true,
    callback: (value) => {
        allReportNameValuePairs = value;
    },
});

const lastReportActions: ReportActions = {};
const allSortedReportActions: Record<string, ReportAction[]> = {};
let allReportActions: OnyxCollection<ReportActions>;
const lastVisibleReportActions: ReportActions = {};
Onyx.connect({
    key: ONYXKEYS.COLLECTION.REPORT_ACTIONS,
    waitForCollectionCallback: true,
    callback: (actions) => {
        if (!actions) {
            return;
        }

        allReportActions = actions ?? {};

        // Iterate over the report actions to build the sorted and lastVisible report actions objects
        Object.entries(allReportActions).forEach((reportActions) => {
            const reportID = reportActions[0].split('_').at(1);
            if (!reportID) {
                return;
            }

            const reportActionsArray = Object.values(reportActions[1] ?? {});
            let sortedReportActions = getSortedReportActions(reportActionsArray, true);
            allSortedReportActions[reportID] = sortedReportActions;
            const report = allReports?.[`${ONYXKEYS.COLLECTION.REPORT}${reportID}`];
            const chatReport = allReports?.[`${ONYXKEYS.COLLECTION.REPORT}${report?.chatReportID}`];

            // If the report is a one-transaction report and has , we need to return the combined reportActions so that the LHN can display modifications
            // to the transaction thread or the report itself
            const transactionThreadReportID = getOneTransactionThreadReportID(report, chatReport, actions[reportActions[0]]);
            if (transactionThreadReportID) {
                const transactionThreadReportActionsArray = Object.values(actions[`${ONYXKEYS.COLLECTION.REPORT_ACTIONS}${transactionThreadReportID}`] ?? {});
                sortedReportActions = getCombinedReportActions(sortedReportActions, transactionThreadReportID, transactionThreadReportActionsArray, reportID);
            }

            const firstReportAction = sortedReportActions.at(0);
            if (!firstReportAction) {
                delete lastReportActions[reportID];
            } else {
                lastReportActions[reportID] = firstReportAction;
            }

            const isWriteActionAllowed = canUserPerformWriteAction(report);

            // The report is only visible if it is the last action not deleted that
            // does not match a closed or created state.
            const reportActionsForDisplay = sortedReportActions.filter(
                (reportAction, actionKey) =>
                    shouldReportActionBeVisible(reportAction, actionKey, isWriteActionAllowed) &&
                    reportAction.actionName !== CONST.REPORT.ACTIONS.TYPE.CREATED &&
                    reportAction.pendingAction !== CONST.RED_BRICK_ROAD_PENDING_ACTION.DELETE,
            );
            const reportActionForDisplay = reportActionsForDisplay.at(0);
            if (!reportActionForDisplay) {
                delete lastVisibleReportActions[reportID];
                return;
            }
            lastVisibleReportActions[reportID] = reportActionForDisplay;
        });
    },
});

let activePolicyID: OnyxEntry<string>;
Onyx.connect({
    key: ONYXKEYS.NVP_ACTIVE_POLICY_ID,
    callback: (value) => (activePolicyID = value),
});

let nvpDismissedProductTraining: OnyxEntry<DismissedProductTraining>;
Onyx.connect({
    key: ONYXKEYS.NVP_DISMISSED_PRODUCT_TRAINING,
    callback: (value) => (nvpDismissedProductTraining = value),
});

/**
 * Returns the personal details for an array of accountIDs
 * @returns keys of the object are emails, values are PersonalDetails objects.
 */
function getPersonalDetailsForAccountIDs(accountIDs: number[] | undefined, personalDetails: OnyxInputOrEntry<PersonalDetailsList>): SetNonNullable<PersonalDetailsList> {
    const personalDetailsForAccountIDs: SetNonNullable<PersonalDetailsList> = {};
    if (!personalDetails) {
        return personalDetailsForAccountIDs;
    }
    accountIDs?.forEach((accountID) => {
        const cleanAccountID = Number(accountID);
        if (!cleanAccountID) {
            return;
        }
        let personalDetail: OnyxEntry<PersonalDetails> = personalDetails[accountID] ?? undefined;
        if (!personalDetail) {
            personalDetail = {} as PersonalDetails;
        }

        if (cleanAccountID === CONST.ACCOUNT_ID.CONCIERGE) {
            personalDetail.avatar = CONST.CONCIERGE_ICON_URL;
        }

        personalDetail.accountID = cleanAccountID;
        personalDetailsForAccountIDs[cleanAccountID] = personalDetail;
    });
    return personalDetailsForAccountIDs;
}

/**
 * Return true if personal details data is ready, i.e. report list options can be created.
 */
function isPersonalDetailsReady(personalDetails: OnyxEntry<PersonalDetailsList>): boolean {
    const personalDetailsKeys = Object.keys(personalDetails ?? {});
    return personalDetailsKeys.some((key) => personalDetails?.[key]?.accountID);
}

/**
 * Get the participant option for a report.
 */
function getParticipantsOption(participant: OptionData | Participant, personalDetails: OnyxEntry<PersonalDetailsList>): Participant {
    const detail = participant.accountID ? getPersonalDetailsForAccountIDs([participant.accountID], personalDetails)[participant.accountID] : undefined;
    // eslint-disable-next-line @typescript-eslint/prefer-nullish-coalescing
    const login = detail?.login || participant.login || '';
    // eslint-disable-next-line @typescript-eslint/prefer-nullish-coalescing
    const displayName = participant?.displayName || formatPhoneNumber(getDisplayNameOrDefault(detail, login || participant.text));

    return {
        keyForList: String(detail?.accountID ?? login),
        login,
        accountID: detail?.accountID,
        text: displayName,
        // eslint-disable-next-line @typescript-eslint/prefer-nullish-coalescing
        firstName: (detail?.firstName || participant.firstName) ?? '',
        // eslint-disable-next-line @typescript-eslint/prefer-nullish-coalescing
        lastName: (detail?.lastName || participant.lastName) ?? '',
        alternateText: formatPhoneNumber(login) || displayName,
        icons: [
            {
                // eslint-disable-next-line @typescript-eslint/prefer-nullish-coalescing
                source: (participant.avatar || detail?.avatar) ?? FallbackAvatar,
                name: login,
                type: CONST.ICON_TYPE_AVATAR,
                id: detail?.accountID,
            },
        ],
        // eslint-disable-next-line @typescript-eslint/prefer-nullish-coalescing
        phoneNumber: (detail?.phoneNumber || participant?.phoneNumber) ?? '',
        selected: participant.selected,
        isSelected: participant.selected,
        searchText: participant.searchText ?? undefined,
    };
}

/**
 * A very optimized method to remove duplicates from an array.
 * Taken from https://stackoverflow.com/a/9229821/9114791
 */
function uniqFast(items: string[]): string[] {
    const seenItems: Record<string, number> = {};
    const result: string[] = [];
    let j = 0;

    for (const item of items) {
        if (seenItems[item] !== 1) {
            seenItems[item] = 1;
            result[j++] = item;
        }
    }

    return result;
}

/**
 * Get the last actor display name from last actor details.
 */
function getLastActorDisplayName(lastActorDetails: Partial<PersonalDetails> | null) {
    if (!lastActorDetails) {
        return '';
    }

    return lastActorDetails.accountID !== currentUserAccountID
        ? // eslint-disable-next-line @typescript-eslint/prefer-nullish-coalescing
          lastActorDetails.firstName || formatPhoneNumber(getDisplayNameOrDefault(lastActorDetails))
        : translateLocal('common.you');
}

/**
 * Should show the last actor display name from last actor details.
 */
function shouldShowLastActorDisplayName(report: OnyxEntry<Report>, lastActorDetails: Partial<PersonalDetails> | null, lastAction: OnyxEntry<ReportAction>) {
    if (
        !lastActorDetails ||
        reportUtilsIsSelfDM(report) ||
        (isDM(report) && lastActorDetails.accountID !== currentUserAccountID) ||
        lastAction?.actionName === CONST.REPORT.ACTIONS.TYPE.IOU ||
        (lastAction?.actionName === CONST.REPORT.ACTIONS.TYPE.REPORT_PREVIEW &&
            Object.keys(report?.participants ?? {})?.some((participantID) => participantID === CONST.ACCOUNT_ID.MANAGER_MCTEST.toString()))
    ) {
        return false;
    }

    const lastActorDisplayName = getLastActorDisplayName(lastActorDetails);

    if (!lastActorDisplayName) {
        return false;
    }

    return true;
}

/**
 * Update alternate text for the option when applicable
 */
function getAlternateText(option: OptionData, {showChatPreviewLine = false, forcePolicyNamePreview = false}: PreviewConfig) {
    const report = getReportOrDraftReport(option.reportID);
    const isAdminRoom = reportUtilsIsAdminRoom(report);
    const isAnnounceRoom = reportUtilsIsAnnounceRoom(report);
    const isGroupChat = reportUtilsIsGroupChat(report);
    const isExpenseThread = isMoneyRequest(report);
    const formattedLastMessageText = formatReportLastMessageText(Parser.htmlToText(option.lastMessageText ?? ''));
    const reportPrefix = getReportSubtitlePrefix(report);
    const formattedLastMessageTextWithPrefix = reportPrefix + formattedLastMessageText;

    if (isExpenseThread || option.isMoneyRequestReport) {
        return showChatPreviewLine && formattedLastMessageText ? formattedLastMessageTextWithPrefix : translateLocal('iou.expense');
    }

    if (option.isThread) {
        return showChatPreviewLine && formattedLastMessageText ? formattedLastMessageTextWithPrefix : translateLocal('threads.thread');
    }

    if (option.isChatRoom && !isAdminRoom && !isAnnounceRoom) {
        return showChatPreviewLine && formattedLastMessageText ? formattedLastMessageTextWithPrefix : option.subtitle;
    }

    if ((option.isPolicyExpenseChat ?? false) || isAdminRoom || isAnnounceRoom) {
        return showChatPreviewLine && !forcePolicyNamePreview && formattedLastMessageText ? formattedLastMessageTextWithPrefix : option.subtitle;
    }

    if (option.isTaskReport) {
        return showChatPreviewLine && formattedLastMessageText ? formattedLastMessageTextWithPrefix : translateLocal('task.task');
    }

    if (isGroupChat) {
        return showChatPreviewLine && formattedLastMessageText ? formattedLastMessageTextWithPrefix : translateLocal('common.group');
    }

    return showChatPreviewLine && formattedLastMessageText
        ? formattedLastMessageTextWithPrefix
        : formatPhoneNumber(option.participantsList && option.participantsList.length > 0 ? (option.participantsList.at(0)?.login ?? '') : '');
}

/**
 * Searches for a match when provided with a value
 */
function isSearchStringMatch(searchValue: string, searchText?: string | null, participantNames = new Set<string>(), isReportChatRoom = false): boolean {
    const searchWords = new Set(searchValue.replace(/,/g, ' ').split(/\s+/));
    const valueToSearch = searchText?.replace(new RegExp(/&nbsp;/g), '');
    let matching = true;
    searchWords.forEach((word) => {
        // if one of the word is not matching, we don't need to check further
        if (!matching) {
            return;
        }
        const matchRegex = new RegExp(Str.escapeForRegExp(word), 'i');
        matching = matchRegex.test(valueToSearch ?? '') || (!isReportChatRoom && participantNames.has(word));
    });
    return matching;
}

function isSearchStringMatchUserDetails(personalDetail: PersonalDetails, searchValue: string) {
    let memberDetails = '';
    if (personalDetail.login) {
        memberDetails += ` ${personalDetail.login}`;
    }
    if (personalDetail.firstName) {
        memberDetails += ` ${personalDetail.firstName}`;
    }
    if (personalDetail.lastName) {
        memberDetails += ` ${personalDetail.lastName}`;
    }
    if (personalDetail.displayName) {
        memberDetails += ` ${getDisplayNameOrDefault(personalDetail)}`;
    }
    if (personalDetail.phoneNumber) {
        memberDetails += ` ${personalDetail.phoneNumber}`;
    }
    return isSearchStringMatch(searchValue.trim(), memberDetails.toLowerCase());
}

/**
 * Get IOU report ID of report last action if the action is report action preview
 */
function getIOUReportIDOfLastAction(report: OnyxEntry<Report>): string | undefined {
    if (!report?.reportID) {
        return;
    }
    const lastAction = lastVisibleReportActions[report.reportID];
    if (!isReportPreviewAction(lastAction)) {
        return;
    }
    return getReportOrDraftReport(getIOUReportIDFromReportActionPreview(lastAction))?.reportID;
}

function hasHiddenDisplayNames(accountIDs: number[]) {
    return getPersonalDetailsByIDs({accountIDs, currentUserAccountID: 0}).some((personalDetail) => !getDisplayNameOrDefault(personalDetail, undefined, false));
}

/**
 * Get the last message text from the report directly or from other sources for special cases.
 */
function getLastMessageTextForReport(report: OnyxEntry<Report>, lastActorDetails: Partial<PersonalDetails> | null, policy?: OnyxEntry<Policy>, isReportArchived = false): string {
    const reportID = report?.reportID;
    const lastReportAction = reportID ? lastVisibleReportActions[reportID] : undefined;
    const lastVisibleMessage = getLastVisibleMessage(report?.reportID);

    // some types of actions are filtered out for lastReportAction, in some cases we need to check the actual last action
    const lastOriginalReportAction = reportID ? lastReportActions[reportID] : undefined;
    let lastMessageTextFromReport = '';

    if (isArchivedNonExpenseReport(report, isReportArchived)) {
        const archiveReason =
            // eslint-disable-next-line @typescript-eslint/prefer-nullish-coalescing
            (isClosedAction(lastOriginalReportAction) && getOriginalMessage(lastOriginalReportAction)?.reason) || CONST.REPORT.ARCHIVE_REASON.DEFAULT;
        switch (archiveReason) {
            case CONST.REPORT.ARCHIVE_REASON.ACCOUNT_CLOSED:
            case CONST.REPORT.ARCHIVE_REASON.REMOVED_FROM_POLICY:
            case CONST.REPORT.ARCHIVE_REASON.POLICY_DELETED: {
                lastMessageTextFromReport = translateLocal(`reportArchiveReasons.${archiveReason}`, {
                    displayName: formatPhoneNumber(getDisplayNameOrDefault(lastActorDetails)),
                    policyName: getPolicyName({report, policy}),
                });
                break;
            }
            case CONST.REPORT.ARCHIVE_REASON.BOOKING_END_DATE_HAS_PASSED: {
                lastMessageTextFromReport = translateLocal(`reportArchiveReasons.${archiveReason}`);
                break;
            }
            default: {
                lastMessageTextFromReport = translateLocal(`reportArchiveReasons.default`);
            }
        }
    } else if (isMoneyRequestAction(lastReportAction)) {
        const properSchemaForMoneyRequestMessage = getReportPreviewMessage(report, lastReportAction, true, false, null, true);
        lastMessageTextFromReport = formatReportLastMessageText(properSchemaForMoneyRequestMessage);
    } else if (isReportPreviewAction(lastReportAction)) {
        const iouReport = getReportOrDraftReport(getIOUReportIDFromReportActionPreview(lastReportAction));
        const lastIOUMoneyReportAction = iouReport?.reportID
            ? allSortedReportActions[iouReport.reportID]?.find(
                  (reportAction, key): reportAction is ReportAction<typeof CONST.REPORT.ACTIONS.TYPE.IOU> =>
                      shouldReportActionBeVisible(reportAction, key, canUserPerformWriteAction(report)) &&
                      reportAction.pendingAction !== CONST.RED_BRICK_ROAD_PENDING_ACTION.DELETE &&
                      isMoneyRequestAction(reportAction),
              )
            : undefined;
        const reportPreviewMessage = getReportPreviewMessage(
            !isEmptyObject(iouReport) ? iouReport : null,
            lastIOUMoneyReportAction ?? lastReportAction,
            true,
            reportUtilsIsChatReport(report),
            null,
            true,
            lastReportAction,
        );
        lastMessageTextFromReport = formatReportLastMessageText(reportPreviewMessage);
    } else if (isReimbursementQueuedAction(lastReportAction)) {
        lastMessageTextFromReport = getReimbursementQueuedActionMessage({reportAction: lastReportAction, reportOrID: report});
    } else if (isReimbursementDeQueuedOrCanceledAction(lastReportAction)) {
        lastMessageTextFromReport = getReimbursementDeQueuedOrCanceledActionMessage(lastReportAction, report, true);
    } else if (isDeletedParentAction(lastReportAction) && reportUtilsIsChatReport(report)) {
        lastMessageTextFromReport = getDeletedParentActionMessageForChatReport(lastReportAction);
    } else if (isPendingRemove(lastReportAction) && report?.reportID && isThreadParentMessage(lastReportAction, report.reportID)) {
        lastMessageTextFromReport = translateLocal('parentReportAction.hiddenMessage');
    } else if (isReportMessageAttachment({text: report?.lastMessageText ?? '', html: report?.lastMessageHtml, type: ''})) {
        lastMessageTextFromReport = `[${translateLocal('common.attachment')}]`;
    } else if (isModifiedExpenseAction(lastReportAction)) {
        const properSchemaForModifiedExpenseMessage = ModifiedExpenseMessage.getForReportAction({reportOrID: report?.reportID, reportAction: lastReportAction});
        lastMessageTextFromReport = formatReportLastMessageText(properSchemaForModifiedExpenseMessage, true);
    } else if (isMovedTransactionAction(lastReportAction)) {
        const movedTransactionOriginalMessage = getOriginalMessage(lastReportAction) ?? {};
        const {toReportID} = movedTransactionOriginalMessage as OriginalMessageMovedTransaction;
        const toReport = allReports?.[`${ONYXKEYS.COLLECTION.REPORT}${toReportID}`];
        lastMessageTextFromReport = getMovedTransactionMessage(toReport);
    } else if (isTaskAction(lastReportAction)) {
        lastMessageTextFromReport = formatReportLastMessageText(getTaskReportActionMessage(lastReportAction).text);
    } else if (isCreatedTaskReportAction(lastReportAction)) {
        lastMessageTextFromReport = getTaskCreatedMessage(lastReportAction);
    } else if (
        isActionOfType(lastReportAction, CONST.REPORT.ACTIONS.TYPE.SUBMITTED) ||
        isActionOfType(lastReportAction, CONST.REPORT.ACTIONS.TYPE.SUBMITTED_AND_CLOSED) ||
        isMarkAsClosedAction(lastReportAction)
    ) {
        const wasSubmittedViaHarvesting = !isMarkAsClosedAction(lastReportAction) ? (getOriginalMessage(lastReportAction)?.harvesting ?? false) : false;
        if (wasSubmittedViaHarvesting) {
            lastMessageTextFromReport = translateLocal('iou.automaticallySubmitted');
        } else {
            lastMessageTextFromReport = translateLocal('iou.submitted', {memo: getOriginalMessage(lastReportAction)?.message});
        }
    } else if (isActionOfType(lastReportAction, CONST.REPORT.ACTIONS.TYPE.APPROVED)) {
        const {automaticAction} = getOriginalMessage(lastReportAction) ?? {};
        if (automaticAction) {
            lastMessageTextFromReport = translateLocal('iou.automaticallyApproved');
        } else {
            lastMessageTextFromReport = translateLocal('iou.approvedMessage');
        }
    } else if (isUnapprovedAction(lastReportAction)) {
        lastMessageTextFromReport = translateLocal('iou.unapproved');
    } else if (isActionOfType(lastReportAction, CONST.REPORT.ACTIONS.TYPE.FORWARDED)) {
        const {automaticAction} = getOriginalMessage(lastReportAction) ?? {};
        if (automaticAction) {
            lastMessageTextFromReport = translateLocal('iou.automaticallyForwarded');
        } else {
            lastMessageTextFromReport = translateLocal('iou.forwarded');
        }
    } else if (lastReportAction?.actionName === CONST.REPORT.ACTIONS.TYPE.REJECTED) {
        lastMessageTextFromReport = getRejectedReportMessage();
    } else if (lastReportAction?.actionName === CONST.REPORT.ACTIONS.TYPE.POLICY_CHANGE_LOG.CORPORATE_UPGRADE) {
        lastMessageTextFromReport = getUpgradeWorkspaceMessage();
    } else if (lastReportAction?.actionName === CONST.REPORT.ACTIONS.TYPE.POLICY_CHANGE_LOG.TEAM_DOWNGRADE) {
        lastMessageTextFromReport = getDowngradeWorkspaceMessage();
    } else if (isActionableAddPaymentCard(lastReportAction) || isActionOfType(lastReportAction, CONST.REPORT.ACTIONS.TYPE.MOVED)) {
        lastMessageTextFromReport = getReportActionMessageText(lastReportAction);
    } else if (lastReportAction?.actionName === CONST.REPORT.ACTIONS.TYPE.EXPORTED_TO_INTEGRATION) {
        lastMessageTextFromReport = getExportIntegrationLastMessageText(lastReportAction);
    } else if (lastReportAction?.actionName === CONST.REPORT.ACTIONS.TYPE.RECEIPT_SCAN_FAILED) {
        lastMessageTextFromReport = getReceiptScanFailedMessage();
    } else if (lastReportAction?.actionName && isOldDotReportAction(lastReportAction)) {
        lastMessageTextFromReport = getMessageOfOldDotReportAction(lastReportAction, false);
    } else if (isActionableJoinRequest(lastReportAction)) {
        lastMessageTextFromReport = getJoinRequestMessage(lastReportAction);
    } else if (lastReportAction?.actionName === CONST.REPORT.ACTIONS.TYPE.ROOM_CHANGE_LOG.LEAVE_ROOM) {
        lastMessageTextFromReport = getLeaveRoomMessage();
    } else if (lastReportAction?.actionName === CONST.REPORT.ACTIONS.TYPE.RESOLVED_DUPLICATES) {
        lastMessageTextFromReport = translateLocal('violations.resolvedDuplicates');
    } else if (isActionOfType(lastReportAction, CONST.REPORT.ACTIONS.TYPE.ROOM_CHANGE_LOG.UPDATE_ROOM_DESCRIPTION)) {
        lastMessageTextFromReport = getUpdateRoomDescriptionMessage(lastReportAction);
    } else if (isActionOfType(lastReportAction, CONST.REPORT.ACTIONS.TYPE.RETRACTED)) {
        lastMessageTextFromReport = getRetractedMessage();
    } else if (isActionOfType(lastReportAction, CONST.REPORT.ACTIONS.TYPE.REOPENED)) {
        lastMessageTextFromReport = getReopenedMessage();
    } else if (isActionOfType(lastReportAction, CONST.REPORT.ACTIONS.TYPE.CHANGE_POLICY)) {
        lastMessageTextFromReport = getPolicyChangeMessage(lastReportAction);
    } else if (isActionOfType(lastReportAction, CONST.REPORT.ACTIONS.TYPE.TRAVEL_UPDATE)) {
        lastMessageTextFromReport = getTravelUpdateMessage(lastReportAction);
<<<<<<< HEAD
    } else if (isRoomChangeLogAction(lastReportAction)) {
        lastMessageTextFromReport = getRoomChangeLogMessage(lastReportAction);
=======
    } else if (isRenamedAction(lastReportAction)) {
        lastMessageTextFromReport = getRenamedAction(lastReportAction, isExpenseReport(report));
    } else if (isActionOfType(lastReportAction, CONST.REPORT.ACTIONS.TYPE.DELETED_TRANSACTION)) {
        lastMessageTextFromReport = getDeletedTransactionMessage(lastReportAction);
>>>>>>> 119361a9
    }

    // we do not want to show report closed in LHN for non archived report so use getReportLastMessage as fallback instead of lastMessageText from report
    if (
        reportID &&
        !isReportArchived &&
        (report.lastActionType === CONST.REPORT.ACTIONS.TYPE.CLOSED || (lastOriginalReportAction?.reportActionID && isDeletedAction(lastOriginalReportAction)))
    ) {
        return lastMessageTextFromReport || (getReportLastMessage(reportID).lastMessageText ?? '');
    }

    // When the last report action has unknown mentions (@Hidden), we want to consistently show @Hidden in LHN and report screen
    // so we reconstruct the last message text of the report from the last report action.
    if (!lastMessageTextFromReport && lastReportAction && hasHiddenDisplayNames(getMentionedAccountIDsFromAction(lastReportAction))) {
        lastMessageTextFromReport = Parser.htmlToText(getReportActionHtml(lastReportAction));
    }

    // If the last report action is a pending moderation action, get the last message text from the last visible report action
    if (reportID && !lastMessageTextFromReport && isPendingRemove(lastOriginalReportAction)) {
        lastMessageTextFromReport = getReportActionMessageText(lastReportAction);
    }

    if (reportID && !lastMessageTextFromReport && lastReportAction) {
        const chatReport = allReports?.[`${ONYXKEYS.COLLECTION.REPORT}${report?.chatReportID}`];
        // If the report is a one-transaction report, get the last message text from combined report actions so the LHN can display modifications to the transaction thread or the report itself
        const transactionThreadReportID = getOneTransactionThreadReportID(report, chatReport, allSortedReportActions[reportID]);
        if (transactionThreadReportID) {
            lastMessageTextFromReport = getReportActionMessageText(lastReportAction);
        }
    }

    // If the last action is AddComment and no last message text was determined yet, use getLastVisibleMessage to get the preview text
    if (reportID && !lastMessageTextFromReport && isAddCommentAction(lastReportAction)) {
        lastMessageTextFromReport = lastVisibleMessage?.lastMessageText;
    }

    return lastMessageTextFromReport || (report?.lastMessageText ?? '');
}

/**
 * Creates a report list option
 */
function createOption(
    accountIDs: number[],
    personalDetails: OnyxInputOrEntry<PersonalDetailsList>,
    report: OnyxInputOrEntry<Report>,
    config?: PreviewConfig,
    reportAttributesDerived?: ReportAttributesDerivedValue['reports'],
    transactions?: SearchTransaction[],
): OptionData {
    const {showChatPreviewLine = false, forcePolicyNamePreview = false, showPersonalDetails = false, selected, isSelected, isDisabled} = config ?? {};
    const result: OptionData = {
        text: undefined,
        alternateText: undefined,
        pendingAction: undefined,
        allReportErrors: undefined,
        brickRoadIndicator: null,
        icons: undefined,
        tooltipText: null,
        ownerAccountID: undefined,
        subtitle: undefined,
        participantsList: undefined,
        accountID: 0,
        login: undefined,
        reportID: '',
        phoneNumber: undefined,
        hasDraftComment: false,
        keyForList: undefined,
        isDefaultRoom: false,
        isPinned: false,
        isWaitingOnBankAccount: false,
        iouReportID: undefined,
        isIOUReportOwner: null,
        iouReportAmount: 0,
        isChatRoom: false,
        shouldShowSubscript: false,
        isPolicyExpenseChat: false,
        isOwnPolicyExpenseChat: false,
        isExpenseReport: false,
        policyID: undefined,
        isOptimisticPersonalDetail: false,
        lastMessageText: '',
        lastVisibleActionCreated: undefined,
        selected,
        isSelected,
        isDisabled,
    };

    const personalDetailMap = getPersonalDetailsForAccountIDs(accountIDs, personalDetails);
    const personalDetailList = Object.values(personalDetailMap).filter((details): details is PersonalDetails => !!details);
    const personalDetail = personalDetailList.at(0);
    let hasMultipleParticipants = personalDetailList.length > 1;
    let subtitle;
    let reportName;
    result.participantsList = personalDetailList;
    result.isOptimisticPersonalDetail = personalDetail?.isOptimisticPersonalDetail;
    if (report) {
        const reportNameValuePairs = allReportNameValuePairs?.[`${ONYXKEYS.COLLECTION.REPORT_NAME_VALUE_PAIRS}${report.reportID}`];
        result.isChatRoom = reportUtilsIsChatRoom(report);
        result.isDefaultRoom = isDefaultRoom(report);
        result.private_isArchived = reportNameValuePairs?.private_isArchived;
        result.isExpenseReport = isExpenseReport(report);
        result.isInvoiceRoom = isInvoiceRoom(report);
        result.isMoneyRequestReport = reportUtilsIsMoneyRequestReport(report);
        result.isThread = isChatThread(report);
        result.isTaskReport = reportUtilsIsTaskReport(report);
        result.shouldShowSubscript = shouldReportShowSubscript(report, !!result.private_isArchived);
        result.isPolicyExpenseChat = reportUtilsIsPolicyExpenseChat(report);
        result.isOwnPolicyExpenseChat = report.isOwnPolicyExpenseChat ?? false;
        result.allReportErrors = reportAttributesDerived?.[report.reportID]?.reportErrors ?? {};
        result.brickRoadIndicator = !isEmptyObject(result.allReportErrors) ? CONST.BRICK_ROAD_INDICATOR_STATUS.ERROR : '';
        result.pendingAction = report.pendingFields ? (report.pendingFields.addWorkspaceRoom ?? report.pendingFields.createChat) : undefined;
        result.ownerAccountID = report.ownerAccountID;
        result.reportID = report.reportID;
        const chatReport = allReports?.[`${ONYXKEYS.COLLECTION.REPORT}${report.chatReportID}`];
        const oneTransactionThreadReportID = getOneTransactionThreadReportID(report, chatReport, allReportActions?.[`${ONYXKEYS.COLLECTION.REPORT_ACTIONS}${report.reportID}`]);
        const oneTransactionThreadReport = allReports?.[`${ONYXKEYS.COLLECTION.REPORT}${oneTransactionThreadReportID}`];
        result.isUnread = isUnread(report, oneTransactionThreadReport);
        result.isPinned = report.isPinned;
        result.iouReportID = report.iouReportID;
        result.keyForList = String(report.reportID);
        result.isWaitingOnBankAccount = report.isWaitingOnBankAccount;
        result.policyID = report.policyID;
        result.policyName = getPolicyName({report, returnEmptyIfNotFound: true});
        result.isSelfDM = reportUtilsIsSelfDM(report);
        result.notificationPreference = getReportNotificationPreference(report);
        result.lastVisibleActionCreated = report.lastVisibleActionCreated;

        const visibleParticipantAccountIDs = getParticipantsAccountIDsForDisplay(report, true);

        result.tooltipText = getReportParticipantsTitle(visibleParticipantAccountIDs);

        hasMultipleParticipants = personalDetailList.length > 1 || result.isChatRoom || result.isPolicyExpenseChat || reportUtilsIsGroupChat(report);
        subtitle = getChatRoomSubtitle(report, {isCreateExpenseFlow: true});

        const lastAction = lastVisibleReportActions[report.reportID];
        // lastActorAccountID can be an empty string
        // eslint-disable-next-line @typescript-eslint/prefer-nullish-coalescing
        const lastActorAccountID = lastAction?.actorAccountID || report.lastActorAccountID;
        const lastActorDetails = lastActorAccountID ? (personalDetails?.[lastActorAccountID] ?? null) : null;
        const lastActorDisplayName = getLastActorDisplayName(lastActorDetails);
        const lastMessageTextFromReport = getLastMessageTextForReport(report, lastActorDetails, undefined, !!result.private_isArchived);
        let lastMessageText = lastMessageTextFromReport;

        const shouldDisplayLastActorName =
            lastAction &&
            lastAction.actionName !== CONST.REPORT.ACTIONS.TYPE.REPORT_PREVIEW &&
            lastAction.actionName !== CONST.REPORT.ACTIONS.TYPE.IOU &&
            !isArchivedNonExpenseReport(report, !!reportNameValuePairs?.private_isArchived) &&
            shouldShowLastActorDisplayName(report, lastActorDetails, lastAction);
        if (shouldDisplayLastActorName && lastActorDisplayName && lastMessageTextFromReport) {
            lastMessageText = `${lastActorDisplayName}: ${lastMessageTextFromReport}`;
        }

        result.lastMessageText = lastMessageText;

        // If displaying chat preview line is needed, let's overwrite the default alternate text
        result.alternateText = showPersonalDetails && personalDetail?.login ? personalDetail.login : getAlternateText(result, {showChatPreviewLine, forcePolicyNamePreview});

        reportName = showPersonalDetails
            ? getDisplayNameForParticipant({accountID: accountIDs.at(0)}) || formatPhoneNumber(personalDetail?.login ?? '')
            : getReportName(report, undefined, undefined, undefined, undefined, undefined, transactions);
    } else {
        // eslint-disable-next-line @typescript-eslint/prefer-nullish-coalescing
        reportName = getDisplayNameForParticipant({accountID: accountIDs.at(0)}) || formatPhoneNumber(personalDetail?.login ?? '');
        result.keyForList = String(accountIDs.at(0));

        result.alternateText = formatPhoneNumber(personalDetails?.[accountIDs[0]]?.login ?? '');
    }

    result.isIOUReportOwner = isIOUOwnedByCurrentUser(result);
    result.iouReportAmount = getMoneyRequestSpendBreakdown(result).totalDisplaySpend;

    if (!hasMultipleParticipants && (!report || (report && !reportUtilsIsGroupChat(report) && !reportUtilsIsChatRoom(report)))) {
        result.login = personalDetail?.login;
        result.accountID = Number(personalDetail?.accountID);
        result.phoneNumber = personalDetail?.phoneNumber;
    }

    result.text = reportName;
    result.icons = getIcons(report, personalDetails, personalDetail?.avatar, personalDetail?.login, personalDetail?.accountID, null, undefined, !!result?.private_isArchived);
    result.subtitle = subtitle;

    return result;
}

/**
 * Get the option for a given report.
 */
function getReportOption(participant: Participant, reportAttributesDerived?: ReportAttributesDerivedValue['reports']): OptionData {
    const report = getReportOrDraftReport(participant.reportID);
    const visibleParticipantAccountIDs = getParticipantsAccountIDsForDisplay(report, true);

    const option = createOption(
        visibleParticipantAccountIDs,
        allPersonalDetails ?? {},
        !isEmptyObject(report) ? report : undefined,
        {
            showChatPreviewLine: false,
            forcePolicyNamePreview: false,
        },
        reportAttributesDerived,
    );

    // Update text & alternateText because createOption returns workspace name only if report is owned by the user
    if (option.isSelfDM) {
        option.alternateText = translateLocal('reportActionsView.yourSpace');
    } else if (option.isInvoiceRoom) {
        option.text = getReportName(report);
        option.alternateText = translateLocal('workspace.common.invoices');
    } else {
        option.text = getPolicyName({report});
        option.alternateText = translateLocal('workspace.common.workspace');

        if (report?.policyID) {
            const policy = allPolicies?.[`${ONYXKEYS.COLLECTION.POLICY}${report.policyID}`];
            const submitToAccountID = getSubmitToAccountID(policy, report);
            const submitsToAccountDetails = allPersonalDetails?.[submitToAccountID];
            const subtitle = submitsToAccountDetails?.displayName ?? submitsToAccountDetails?.login;

            if (subtitle) {
                option.alternateText = translateLocal('iou.submitsTo', {name: subtitle ?? ''});
            }
        }
    }
    option.isDisabled = isDraftReport(participant.reportID);
    option.selected = participant.selected;
    option.isSelected = participant.selected;
    option.brickRoadIndicator = null;
    return option;
}

/**
 * Get the display option for a given report.
 */
function getReportDisplayOption(report: OnyxEntry<Report>, unknownUserDetails: OnyxEntry<Participant>, reportAttributesDerived?: ReportAttributesDerivedValue['reports']): OptionData {
    const visibleParticipantAccountIDs = getParticipantsAccountIDsForDisplay(report, true);

    const option = createOption(
        visibleParticipantAccountIDs,
        allPersonalDetails ?? {},
        !isEmptyObject(report) ? report : undefined,
        {
            showChatPreviewLine: false,
            forcePolicyNamePreview: false,
        },
        reportAttributesDerived,
    );

    // Update text & alternateText because createOption returns workspace name only if report is owned by the user
    if (option.isSelfDM) {
        option.alternateText = translateLocal('reportActionsView.yourSpace');
    } else if (option.isInvoiceRoom) {
        option.text = getReportName(report);
        option.alternateText = translateLocal('workspace.common.invoices');
    } else if (unknownUserDetails && !option.text) {
        option.text = unknownUserDetails.text ?? unknownUserDetails.login;
        option.alternateText = unknownUserDetails.login;
        option.participantsList = [{...unknownUserDetails, displayName: unknownUserDetails.login, accountID: unknownUserDetails.accountID ?? CONST.DEFAULT_NUMBER_ID}];
    } else if (report?.ownerAccountID !== 0 || !option.text) {
        option.text = getPolicyName({report});
        option.alternateText = translateLocal('workspace.common.workspace');
    }
    option.isDisabled = true;
    option.selected = false;
    option.isSelected = false;

    return option;
}
/**
 * Get the option for a policy expense report.
 */
function getPolicyExpenseReportOption(participant: Participant | OptionData, reportAttributesDerived?: ReportAttributesDerivedValue['reports']): OptionData {
    const expenseReport = reportUtilsIsPolicyExpenseChat(participant) ? getReportOrDraftReport(participant.reportID) : null;

    const visibleParticipantAccountIDs = Object.entries(expenseReport?.participants ?? {})
        .filter(([, reportParticipant]) => reportParticipant && !isHiddenForCurrentUser(reportParticipant.notificationPreference))
        .map(([accountID]) => Number(accountID));

    const option = createOption(
        visibleParticipantAccountIDs,
        allPersonalDetails ?? {},
        !isEmptyObject(expenseReport) ? expenseReport : null,
        {
            showChatPreviewLine: false,
            forcePolicyNamePreview: false,
        },
        reportAttributesDerived,
    );

    // Update text & alternateText because createOption returns workspace name only if report is owned by the user
    option.text = getPolicyName({report: expenseReport});
    option.alternateText = translateLocal('workspace.common.workspace');
    option.selected = participant.selected;
    option.isSelected = participant.selected;
    return option;
}

/**
 * Checks if the given userDetails is currentUser or not.
 * Note: We can't migrate this off of using logins because this is used to check if you're trying to start a chat with
 * yourself or a different user, and people won't be starting new chats via accountID usually.
 */
function isCurrentUser(userDetails: PersonalDetails): boolean {
    if (!userDetails) {
        return false;
    }

    // If user login is a mobile number, append sms domain if not appended already.
    const userDetailsLogin = addSMSDomainIfPhoneNumber(userDetails.login ?? '');

    if (currentUserLogin?.toLowerCase() === userDetailsLogin.toLowerCase()) {
        return true;
    }

    // Check if userDetails login exists in loginList
    return Object.keys(loginList ?? {}).some((login) => login.toLowerCase() === userDetailsLogin.toLowerCase());
}

function isDisablingOrDeletingLastEnabledCategory(
    policy: Policy | undefined,
    policyCategories: PolicyCategories | undefined,
    selectedCategories: Array<PolicyCategory | undefined>,
): boolean {
    const enabledCategoriesCount = getEnabledCategoriesCount(policyCategories);

    if (!enabledCategoriesCount) {
        return false;
    }

    if (policy?.requiresCategory && selectedCategories.filter((selectedCategory) => selectedCategory?.enabled).length === enabledCategoriesCount) {
        return true;
    }

    return false;
}

function isDisablingOrDeletingLastEnabledTag(policyTagList: PolicyTagList | undefined, selectedTags: Array<PolicyTag | undefined>): boolean {
    const enabledTagsCount = getCountOfEnabledTagsOfList(policyTagList?.tags);

    if (!enabledTagsCount) {
        return false;
    }

    if (policyTagList?.required && selectedTags.filter((selectedTag) => selectedTag?.enabled).length === enabledTagsCount) {
        return true;
    }
    return false;
}

function isMakingLastRequiredTagListOptional(policy: Policy | undefined, policyTags: PolicyTagLists | undefined, selectedTagLists: Array<PolicyTagList | undefined>): boolean {
    const requiredTagsCount = getCountOfRequiredTagLists(policyTags);

    if (!requiredTagsCount) {
        return false;
    }

    if (policy?.requiresTag && selectedTagLists.filter((selectedTagList) => selectedTagList?.required).length === requiredTagsCount) {
        return true;
    }
    return false;
}

function getSearchValueForPhoneOrEmail(searchTerm: string) {
    const parsedPhoneNumber = parsePhoneNumber(appendCountryCode(Str.removeSMSDomain(searchTerm)));
    return parsedPhoneNumber.possible ? (parsedPhoneNumber.number?.e164 ?? '') : searchTerm.toLowerCase();
}

/**
 * Verifies that there is at least one enabled option
 */
function hasEnabledOptions(options: PolicyCategories | PolicyTag[]): boolean {
    return Object.values(options).some((option: PolicyTag | PolicyCategory) => option.enabled && option.pendingAction !== CONST.RED_BRICK_ROAD_PENDING_ACTION.DELETE);
}

/**
 * Checks if a report option is selected based on matching accountID or reportID.
 *
 * @param reportOption - The report option to be checked.
 * @param selectedOptions - Array of selected options to compare with.
 * @returns true if the report option matches any of the selected options by accountID or reportID, false otherwise.
 */
function isReportSelected(reportOption: OptionData, selectedOptions: Array<Partial<OptionData>>) {
    if (!selectedOptions || selectedOptions.length === 0) {
        return false;
    }

    // eslint-disable-next-line @typescript-eslint/prefer-nullish-coalescing
    return selectedOptions.some((option) => (option.accountID && option.accountID === reportOption.accountID) || (option.reportID && option.reportID === reportOption.reportID));
}

function processReport(
    report: OnyxEntry<Report> | null,
    personalDetails: OnyxEntry<PersonalDetailsList>,
    reportAttributesDerived?: ReportAttributesDerivedValue['reports'],
    transactions?: SearchTransaction[],
): {
    reportMapEntry?: [number, Report]; // The entry to add to reportMapForAccountIDs if applicable
    reportOption: SearchOption<Report> | null; // The report option to add to allReportOptions if applicable
} {
    if (!report) {
        return {reportOption: null};
    }

    const isOneOnOneChat = reportUtilsIsOneOnOneChat(report);
    const accountIDs = getParticipantsAccountIDsForDisplay(report);
    const isChatRoom = reportUtilsIsChatRoom(report);

    if ((!accountIDs || accountIDs.length === 0) && !isChatRoom) {
        return {reportOption: null};
    }

    // Determine if this report should be mapped to a personal detail
    const reportMapEntry = accountIDs.length <= 1 && isOneOnOneChat ? ([accountIDs.at(0), report] as [number, Report]) : undefined;

    return {
        reportMapEntry,
        reportOption: {
            item: report,
            ...createOption(accountIDs, personalDetails, report, undefined, reportAttributesDerived, transactions),
        },
    };
}

function createOptionList(personalDetails: OnyxEntry<PersonalDetailsList>, reports?: OnyxCollection<Report>, reportAttributesDerived?: ReportAttributesDerivedValue['reports']) {
    const reportMapForAccountIDs: Record<number, Report> = {};
    const allReportOptions: Array<SearchOption<Report>> = [];

    if (reports) {
        Object.values(reports).forEach((report) => {
            const {reportMapEntry, reportOption} = processReport(report, personalDetails, reportAttributesDerived);

            if (reportMapEntry) {
                const [accountID, reportValue] = reportMapEntry;
                reportMapForAccountIDs[accountID] = reportValue;
            }

            if (reportOption) {
                allReportOptions.push(reportOption);
            }
        });
    }

    const allPersonalDetailsOptions = Object.values(personalDetails ?? {}).map((personalDetail) => ({
        item: personalDetail,
        ...createOption(
            [personalDetail?.accountID ?? CONST.DEFAULT_NUMBER_ID],
            personalDetails,
            reportMapForAccountIDs[personalDetail?.accountID ?? CONST.DEFAULT_NUMBER_ID],
            {
                showPersonalDetails: true,
            },
            reportAttributesDerived,
        ),
    }));

    return {
        reports: allReportOptions,
        personalDetails: allPersonalDetailsOptions as Array<SearchOption<PersonalDetails>>,
    };
}

function createOptionFromReport(report: Report, personalDetails: OnyxEntry<PersonalDetailsList>, reportAttributesDerived?: ReportAttributesDerivedValue['reports']) {
    const accountIDs = getParticipantsAccountIDsForDisplay(report);

    return {
        item: report,
        ...createOption(accountIDs, personalDetails, report, undefined, reportAttributesDerived),
    };
}

function orderPersonalDetailsOptions(options: OptionData[]) {
    // PersonalDetails should be ordered Alphabetically by default - https://github.com/Expensify/App/issues/8220#issuecomment-1104009435
    return lodashOrderBy(options, [(personalDetail) => personalDetail.text?.toLowerCase()], 'asc');
}

/**
 * Orders report options without grouping them by kind.
 * Usually used when there is no search value
 */
function orderReportOptions(options: OptionData[]) {
    return lodashOrderBy(options, [sortComparatorReportOptionByArchivedStatus, sortComparatorReportOptionByDate], ['asc', 'desc']);
}

/**
 * Sort personal details by displayName or login in alphabetical order
 */
const personalDetailsComparator = (personalDetail: OptionData) => {
    const name = personalDetail.text ?? personalDetail.alternateText ?? personalDetail.login ?? '';
    return name.toLowerCase();
};

/**
 * Sort reports by archived status and last visible action
 */
const recentReportComparator = (option: OptionData) => {
    return `${option.private_isArchived ? 0 : 1}_${option.lastVisibleActionCreated ?? ''}`;
};

/**
 * Sort options by a given comparator and return first sorted options.
 * Function uses a min heap to efficiently get the first sorted options.
 */
function optionsOrderBy<T = OptionData>(options: T[], comparator: (option: T) => number | string, limit?: number, filter?: (option: T) => boolean | undefined, reversed = false): T[] {
    Timing.start(CONST.TIMING.SEARCH_MOST_RECENT_OPTIONS);
    const heap = reversed ? new MaxHeap<T>(comparator) : new MinHeap<T>(comparator);
    options.forEach((option) => {
        if (filter && !filter(option)) {
            return;
        }
        if (limit && heap.size() >= limit) {
            const peekedValue = heap.peek();
            if (!peekedValue) {
                throw new Error('Heap is empty, cannot peek value');
            }
            if (comparator(option) > comparator(peekedValue)) {
                heap.pop();
                heap.push(option);
            }
        } else {
            heap.push(option);
        }
    });
    Timing.end(CONST.TIMING.SEARCH_MOST_RECENT_OPTIONS);
    return [...heap].reverse();
}

/**
 * Ordering for report options when you have a search value, will order them by kind additionally.
 * @param options - list of options to be sorted
 * @param searchValue - search string
 * @returns a sorted list of options
 */
function orderReportOptionsWithSearch(
    options: OptionData[],
    searchValue: string,
    {preferChatRoomsOverThreads = false, preferPolicyExpenseChat = false, preferRecentExpenseReports = false}: OrderReportOptionsConfig = {},
) {
    const orderedByDate = orderReportOptions(options);

    return lodashOrderBy(
        orderedByDate,
        [
            // Sorting by kind:
            (option) => {
                if (option.isPolicyExpenseChat && preferPolicyExpenseChat && option.policyID === activePolicyID) {
                    return 0;
                }

                if (option.isSelfDM) {
                    return -1;
                }
                if (preferRecentExpenseReports && !!option?.lastIOUCreationDate) {
                    return 1;
                }
                if (preferRecentExpenseReports && option.isPolicyExpenseChat) {
                    return 1;
                }
                if (preferChatRoomsOverThreads && option.isThread) {
                    return 4;
                }
                if (!!option.isChatRoom || option.private_isArchived) {
                    return 3;
                }
                if (!option.login) {
                    return 2;
                }
                if (option.login.toLowerCase() !== searchValue?.toLowerCase()) {
                    return 1;
                }

                // When option.login is an exact match with the search value, returning 0 puts it at the top of the option list
                return 0;
            },
            // For Submit Expense flow, prioritize the most recent expense reports and then policy expense chats (without expense requests)
            preferRecentExpenseReports ? (option) => option?.lastIOUCreationDate ?? '' : '',
            preferRecentExpenseReports ? (option) => option?.isPolicyExpenseChat : 0,
        ],
        ['asc', 'desc', 'desc'],
    );
}

function orderWorkspaceOptions(options: OptionData[]): OptionData[] {
    return options.sort((a, b) => {
        // Check if `a` is the default workspace
        if (a.isPolicyExpenseChat && a.policyID === activePolicyID) {
            return -1;
        }

        // Check if `b` is the default workspace
        if (b.isPolicyExpenseChat && b.policyID === activePolicyID) {
            return 1;
        }

        return 0;
    });
}

function sortComparatorReportOptionByArchivedStatus(option: OptionData) {
    return option.private_isArchived ? 1 : 0;
}

function sortComparatorReportOptionByDate(options: OptionData) {
    // If there is no date (ie. a personal detail option), the option will be sorted to the bottom
    // (comparing a dateString > '' returns true, and we are sorting descending, so the dateString will come before '')
    return options.lastVisibleActionCreated ?? '';
}

/**
 * Sorts reports and personal details independently.
 */
function orderOptions(options: ReportAndPersonalDetailOptions): ReportAndPersonalDetailOptions;

/**
 * Sorts reports and personal details independently, but prioritizes the search value.
 */
function orderOptions(options: ReportAndPersonalDetailOptions, searchValue: string, config?: OrderReportOptionsConfig): ReportAndPersonalDetailOptions;
function orderOptions(options: ReportAndPersonalDetailOptions, searchValue?: string, config?: OrderReportOptionsConfig): ReportAndPersonalDetailOptions {
    let orderedReportOptions: OptionData[];
    if (searchValue) {
        orderedReportOptions = orderReportOptionsWithSearch(options.recentReports, searchValue, config);
    } else {
        orderedReportOptions = orderReportOptions(options.recentReports);
    }
    const orderedPersonalDetailsOptions = orderPersonalDetailsOptions(options.personalDetails);
    const orderedWorkspaceChats = orderWorkspaceOptions(options?.workspaceChats ?? []);

    return {
        recentReports: orderedReportOptions,
        personalDetails: orderedPersonalDetailsOptions,
        workspaceChats: orderedWorkspaceChats,
    };
}

function canCreateOptimisticPersonalDetailOption({
    recentReportOptions,
    personalDetailsOptions,
    currentUserOption,
    searchValue,
}: {
    recentReportOptions: OptionData[];
    personalDetailsOptions: OptionData[];
    currentUserOption?: OptionData | null;
    searchValue: string;
}) {
    if (recentReportOptions.length + personalDetailsOptions.length > 0) {
        return false;
    }
    if (!currentUserOption) {
        return true;
    }
    return currentUserOption.login !== addSMSDomainIfPhoneNumber(searchValue ?? '').toLowerCase() && currentUserOption.login !== searchValue?.toLowerCase();
}

/**
 * We create a new user option if the following conditions are satisfied:
 * - There's no matching recent report and personal detail option
 * - The searchValue is a valid email or phone number
 * - If prop shouldAcceptName = true, the searchValue can be also a normal string
 * - The searchValue isn't the current personal detail login
 */
function getUserToInviteOption({searchValue, loginsToExclude = {}, selectedOptions = [], showChatPreviewLine = false, shouldAcceptName = false}: GetUserToInviteConfig): OptionData | null {
    if (!searchValue) {
        return null;
    }

    const parsedPhoneNumber = parsePhoneNumber(appendCountryCode(Str.removeSMSDomain(searchValue)));
    const isCurrentUserLogin = isCurrentUser({login: searchValue} as PersonalDetails);
    const isInSelectedOption = selectedOptions.some((option) => 'login' in option && option.login === searchValue);
    const isValidEmail = Str.isValidEmail(searchValue) && !Str.isDomainEmail(searchValue) && !Str.endsWith(searchValue, CONST.SMS.DOMAIN);
    const isValidPhoneNumber = parsedPhoneNumber.possible && Str.isValidE164Phone(getPhoneNumberWithoutSpecialChars(parsedPhoneNumber.number?.input ?? ''));
    const isInOptionToExclude = loginsToExclude[addSMSDomainIfPhoneNumber(searchValue).toLowerCase()];

    if (isCurrentUserLogin || isInSelectedOption || (!isValidEmail && !isValidPhoneNumber && !shouldAcceptName) || isInOptionToExclude) {
        return null;
    }

    // Generates an optimistic account ID for new users not yet saved in Onyx
    const optimisticAccountID = generateAccountID(searchValue);
    const personalDetailsExtended = {
        ...allPersonalDetails,
        [optimisticAccountID]: {
            accountID: optimisticAccountID,
            login: searchValue,
        },
    };
    const userToInvite = createOption([optimisticAccountID], personalDetailsExtended, null, {
        showChatPreviewLine,
    });
    userToInvite.isOptimisticAccount = true;
    userToInvite.login = isValidEmail || isValidPhoneNumber ? searchValue : '';
    // eslint-disable-next-line @typescript-eslint/prefer-nullish-coalescing
    userToInvite.text = userToInvite.text || searchValue;
    // eslint-disable-next-line @typescript-eslint/prefer-nullish-coalescing
    userToInvite.alternateText = userToInvite.alternateText || searchValue;

    // If user doesn't exist, use a fallback avatar
    userToInvite.icons = [
        {
            source: FallbackAvatar,
            id: optimisticAccountID,
            name: searchValue,
            type: CONST.ICON_TYPE_AVATAR,
        },
    ];

    return userToInvite;
}

function getUserToInviteContactOption({
    searchValue = '',
    optionsToExclude = [],
    selectedOptions = [],
    firstName = '',
    lastName = '',
    email = '',
    phone = '',
    avatar = '',
}: GetUserToInviteConfig): SearchOption<PersonalDetails> | null {
    // If email is provided, use it as the primary identifier
    // eslint-disable-next-line @typescript-eslint/prefer-nullish-coalescing
    const effectiveSearchValue = email || searchValue;

    // Handle phone number parsing for either provided phone or searchValue
    // eslint-disable-next-line @typescript-eslint/prefer-nullish-coalescing
    const phoneToCheck = phone || searchValue;
    const parsedPhoneNumber = parsePhoneNumber(appendCountryCode(Str.removeSMSDomain(phoneToCheck)));

    const isCurrentUserLogin = isCurrentUser({login: effectiveSearchValue} as PersonalDetails);
    const isInSelectedOption = selectedOptions.some((option) => 'login' in option && option.login === effectiveSearchValue);

    // Validate email (either provided email or searchValue)
    const isValidEmail = Str.isValidEmail(effectiveSearchValue) && !Str.isDomainEmail(effectiveSearchValue) && !Str.endsWith(effectiveSearchValue, CONST.SMS.DOMAIN);

    const isValidPhoneNumber = parsedPhoneNumber.possible && Str.isValidE164Phone(getPhoneNumberWithoutSpecialChars(parsedPhoneNumber.number?.input ?? ''));

    const isInOptionToExclude =
        optionsToExclude.findIndex((optionToExclude) => 'login' in optionToExclude && optionToExclude.login === addSMSDomainIfPhoneNumber(effectiveSearchValue).toLowerCase()) !== -1;

    if (!effectiveSearchValue || isCurrentUserLogin || isInSelectedOption || (!isValidEmail && !isValidPhoneNumber) || isInOptionToExclude) {
        return null;
    }

    // Generates an optimistic account ID for new users not yet saved in Onyx
    const optimisticAccountID = generateAccountID(effectiveSearchValue);

    // Construct display name if firstName/lastName are provided
    // eslint-disable-next-line @typescript-eslint/prefer-nullish-coalescing
    const displayName = firstName && lastName ? `${firstName} ${lastName}` : firstName || lastName || effectiveSearchValue;

    // Create the base user details that will be used in both item and participantsList
    const userDetails = {
        accountID: optimisticAccountID,
        // eslint-disable-next-line @typescript-eslint/prefer-nullish-coalescing
        avatar: avatar || FallbackAvatar,
        firstName: firstName ?? '',
        lastName: lastName ?? '',
        displayName,
        login: effectiveSearchValue,
        pronouns: '',
        phoneNumber: phone ?? '',
        validated: true,
    };

    const userToInvite = {
        item: userDetails,
        text: displayName,
        displayName,
        firstName,
        lastName,
        alternateText: displayName !== effectiveSearchValue ? effectiveSearchValue : undefined,
        brickRoadIndicator: null,
        icons: [
            {
                source: userDetails.avatar,
                type: CONST.ICON_TYPE_AVATAR,
                name: effectiveSearchValue,
                id: optimisticAccountID,
            },
        ],
        tooltipText: null,
        participantsList: [userDetails],
        accountID: optimisticAccountID,
        login: effectiveSearchValue,
        reportID: '',
        phoneNumber: phone ?? '',
        hasDraftComment: false,
        keyForList: optimisticAccountID.toString(),
        isDefaultRoom: false,
        isPinned: false,
        isWaitingOnBankAccount: false,
        isIOUReportOwner: false,
        iouReportAmount: 0,
        isChatRoom: false,
        shouldShowSubscript: false,
        isPolicyExpenseChat: false,
        isOwnPolicyExpenseChat: false,
        isExpenseReport: false,
        lastMessageText: '',
        isBold: true,
        isOptimisticAccount: true,
    };

    return userToInvite;
}

function isValidReport(option: SearchOption<Report>, config: GetValidReportsConfig): boolean {
    const {
        betas = [],
        includeMultipleParticipantReports = false,
        includeOwnedWorkspaceChats = false,
        includeThreads = false,
        includeTasks = false,
        includeMoneyRequests = false,
        includeReadOnly = true,
        transactionViolations = {},
        includeSelfDM = false,
        includeInvoiceRooms = false,
        action,
        includeP2P = true,
        includeDomainEmail = false,
        loginsToExclude = {},
        excludeNonAdminWorkspaces,
    } = config;
    const topmostReportId = Navigation.getTopmostReportId();

    const chatReport = allReports?.[`${ONYXKEYS.COLLECTION.REPORT}${option.item.chatReportID}`];
    const doesReportHaveViolations = shouldDisplayViolationsRBRInLHN(option.item, transactionViolations);

    const shouldBeInOptionList = shouldReportBeInOptionList({
        report: option.item,
        chatReport,
        currentReportId: topmostReportId,
        betas,
        doesReportHaveViolations,
        isInFocusMode: false,
        excludeEmptyChats: false,
        includeSelfDM,
        login: option.login,
        includeDomainEmail,
        isReportArchived: !!option.private_isArchived,
    });

    if (!shouldBeInOptionList) {
        return false;
    }

    const isThread = option.isThread;
    const isTaskReport = option.isTaskReport;
    const isPolicyExpenseChat = option.isPolicyExpenseChat;
    const isMoneyRequestReport = option.isMoneyRequestReport;
    const isSelfDM = option.isSelfDM;
    const isChatRoom = option.isChatRoom;
    const accountIDs = getParticipantsAccountIDsForDisplay(option.item);

    if (excludeNonAdminWorkspaces && !isPolicyAdmin(option.policyID, policies)) {
        return false;
    }

    if (isPolicyExpenseChat && option.isOwnPolicyExpenseChat && !includeOwnedWorkspaceChats) {
        return false;
    }
    // When passing includeP2P false we are trying to hide features from users that are not ready for P2P and limited to expense chats only.
    if (!includeP2P && !isPolicyExpenseChat) {
        return false;
    }

    if (isSelfDM && !includeSelfDM) {
        return false;
    }

    if (isThread && !includeThreads) {
        return false;
    }

    if (isTaskReport && !includeTasks) {
        return false;
    }

    if (isMoneyRequestReport && !includeMoneyRequests) {
        return false;
    }

    if (!canUserPerformWriteAction(option.item) && !includeReadOnly) {
        return false;
    }

    // In case user needs to add credit bank account, don't allow them to submit an expense from the workspace.
    if (includeOwnedWorkspaceChats && hasIOUWaitingOnCurrentUserBankAccount(option.item)) {
        return false;
    }

    if ((!accountIDs || accountIDs.length === 0) && !isChatRoom) {
        return false;
    }

    if (option.login === CONST.EMAIL.NOTIFICATIONS) {
        return false;
    }
    const isCurrentUserOwnedPolicyExpenseChatThatCouldShow =
        option.isPolicyExpenseChat && option.ownerAccountID === currentUserAccountID && includeOwnedWorkspaceChats && !option.private_isArchived;

    const shouldShowInvoiceRoom =
        includeInvoiceRooms && isInvoiceRoom(option.item) && isPolicyAdmin(option.policyID, policies) && !option.private_isArchived && canSendInvoiceFromWorkspace(option.policyID);

    /*
    Exclude the report option if it doesn't meet any of the following conditions:
    - It is not an owned policy expense chat that could be shown
    - Multiple participant reports are not included
    - It doesn't have a login
    - It is not an invoice room that should be shown
    */
    if (!isCurrentUserOwnedPolicyExpenseChatThatCouldShow && !includeMultipleParticipantReports && !option.login && !shouldShowInvoiceRoom) {
        return false;
    }

    // If we're excluding threads, check the report to see if it has a single participant and if the participant is already selected
    if (!includeThreads && ((!!option.login && loginsToExclude[option.login]) || loginsToExclude[option.reportID])) {
        return false;
    }

    if (action === CONST.IOU.ACTION.CATEGORIZE) {
        const reportPolicy = allPolicies?.[`${ONYXKEYS.COLLECTION.POLICY}${option.policyID}`];
        if (!reportPolicy?.areCategoriesEnabled) {
            return false;
        }
    }
    return true;
}

function getValidReports(reports: OptionList['reports'], config: GetValidReportsConfig): GetValidReportsReturnTypeCombined {
    const {
        showChatPreviewLine = false,
        forcePolicyNamePreview = false,
        action,
        selectedOptions = [],
        shouldBoldTitleByDefault = true,
        shouldSeparateSelfDMChat,
        shouldSeparateWorkspaceChat,
        isPerDiemRequest = false,
        showRBR = true,
    } = config;

    const validReportOptions: OptionData[] = [];
    const workspaceChats: OptionData[] = [];
    let selfDMChat: OptionData | undefined;
    const preferRecentExpenseReports = action === CONST.IOU.ACTION.CREATE;

    for (let i = 0; i < reports.length; i++) {
        // eslint-disable-next-line rulesdir/prefer-at
        const option = reports[i];
        const report = option.item;

        /**
         * By default, generated options does not have the chat preview line enabled.
         * If showChatPreviewLine or forcePolicyNamePreview are true, let's generate and overwrite the alternate text.
         */
        const alternateText = getAlternateText(option, {showChatPreviewLine, forcePolicyNamePreview});
        const isSelected = isReportSelected(option, selectedOptions);
        const isBold = shouldBoldTitleByDefault || shouldUseBoldText(option);
        let lastIOUCreationDate;

        // Add a field to sort the recent reports by the time of last IOU request for create actions
        if (preferRecentExpenseReports) {
            const reportPreviewAction = allSortedReportActions[option.reportID]?.find((reportAction) => isActionOfType(reportAction, CONST.REPORT.ACTIONS.TYPE.REPORT_PREVIEW));

            if (reportPreviewAction) {
                const iouReportID = getIOUReportIDFromReportActionPreview(reportPreviewAction);
                const iouReportActions = iouReportID ? (allSortedReportActions[iouReportID] ?? []) : [];
                const lastIOUAction = iouReportActions.find((iouAction) => iouAction.actionName === CONST.REPORT.ACTIONS.TYPE.IOU);
                if (lastIOUAction) {
                    lastIOUCreationDate = lastIOUAction.lastModified;
                }
            }
        }

        const newReportOption = {
            ...option,
            alternateText,
            isSelected,
            isBold,
            lastIOUCreationDate,
            brickRoadIndicator: showRBR ? option.brickRoadIndicator : null,
        };

        if (shouldSeparateWorkspaceChat && newReportOption.isOwnPolicyExpenseChat && !newReportOption.private_isArchived) {
            newReportOption.text = getPolicyName({report});
            newReportOption.alternateText = translateLocal('workspace.common.workspace');
            if (report?.policyID) {
                const policy = allPolicies?.[`${ONYXKEYS.COLLECTION.POLICY}${report.policyID}`];
                const submitToAccountID = getSubmitToAccountID(policy, report);
                const submitsToAccountDetails = allPersonalDetails?.[submitToAccountID];
                const subtitle = submitsToAccountDetails?.displayName ?? submitsToAccountDetails?.login;

                if (subtitle) {
                    newReportOption.alternateText = translateLocal('iou.submitsTo', {name: subtitle ?? ''});
                }
                const canSubmitPerDiemExpense = canSubmitPerDiemExpenseFromWorkspace(policy);
                if (!canSubmitPerDiemExpense && isPerDiemRequest) {
                    continue;
                }
            }
            workspaceChats.push(newReportOption);
        } else if (shouldSeparateSelfDMChat && newReportOption.isSelfDM) {
            selfDMChat = newReportOption;
        } else {
            validReportOptions.push(newReportOption);
        }
    }

    return {
        recentReports: validReportOptions,
        workspaceOptions: workspaceChats,
        selfDMOption: selfDMChat,
    };
}

/**
 * Whether user submitted already an expense or scanned receipt
 */
function getIsUserSubmittedExpenseOrScannedReceipt(): boolean {
    return !!nvpDismissedProductTraining?.[CONST.PRODUCT_TRAINING_TOOLTIP_NAMES.SCAN_TEST_TOOLTIP];
}

/**
 * Whether the report is a Manager McTest report
 */
function isManagerMcTestReport(report: SearchOption<Report>): boolean {
    return report.participantsList?.some((participant) => participant.accountID === CONST.ACCOUNT_ID.MANAGER_MCTEST) ?? false;
}

/**
 * Returns a list of logins that should be restricted (i.e., hidden or excluded in the UI)
 * based on dynamic business logic and feature flags.
 * Centralizes restriction logic to avoid scattering conditions across the codebase.
 */
function getRestrictedLogins(config: GetOptionsConfig, options: OptionList, canShowManagerMcTest: boolean): Record<string, boolean> {
    const userHasReportWithManagerMcTest = Object.values(options.reports).some((report) => isManagerMcTestReport(report));
    return {
        [CONST.EMAIL.MANAGER_MCTEST]:
            !canShowManagerMcTest ||
            (getIsUserSubmittedExpenseOrScannedReceipt() && !userHasReportWithManagerMcTest) ||
            !Permissions.isBetaEnabled(CONST.BETAS.NEWDOT_MANAGER_MCTEST, config.betas) ||
            isUserInvitedToWorkspace(),
    };
}

/**
 * Options are reports and personal details. This function filters out the options that are not valid to be displayed.
 */
function getValidOptions(
    options: OptionList,
    {
        excludeLogins = {},
        includeSelectedOptions = false,
        includeRecentReports = true,
        recentAttendees,
        selectedOptions = [],
        shouldSeparateSelfDMChat = false,
        shouldSeparateWorkspaceChat = false,
        excludeHiddenThreads = false,
        canShowManagerMcTest = false,
        searchString,
        maxElements,
        includeUserToInvite = false,
        ...config
    }: GetOptionsConfig = {},
): Options {
    const restrictedLogins = getRestrictedLogins(config, options, canShowManagerMcTest);

    // Gather shared configs:
    const loginsToExclude: Record<string, boolean> = {
        [CONST.EMAIL.NOTIFICATIONS]: true,
        ...excludeLogins,
        ...restrictedLogins,
    };
    // If we're including selected options from the search results, we only want to exclude them if the search input is empty
    // This is because on certain pages, we show the selected options at the top when the search input is empty
    // This prevents the issue of seeing the selected option twice if you have them as a recent chat and select them
    if (!includeSelectedOptions) {
        selectedOptions.forEach((option) => {
            if (!option.login) {
                return;
            }
            loginsToExclude[option.login] = true;
        });
    }
    const {includeP2P = true, shouldBoldTitleByDefault = true, includeDomainEmail = false, ...getValidReportsConfig} = config;

    let filteredReports = options.reports;

    // Get valid recent reports:
    let recentReportOptions: OptionData[] = [];
    let workspaceChats: OptionData[] = [];
    let selfDMChat: OptionData | undefined;

    if (includeRecentReports) {
        // if maxElements is passed, filter the recent reports by searchString and return only most recent reports (@see recentReportsComparator)
        const searchTerms = processSearchString(searchString);

        const filteringFunction = (report: SearchOption<Report>) => {
            let searchText = `${report.text ?? ''}${report.login ?? ''}`;

            if (report.isThread) {
                searchText += report.alternateText ?? '';
            } else if (report.isChatRoom) {
                searchText += report.subtitle ?? '';
            } else if (report.isPolicyExpenseChat) {
                searchText += `${report.subtitle ?? ''}${report.policyName ?? ''}`;
            }
            searchText = deburr(searchText.toLocaleLowerCase());
            const searchTermsFound = searchTerms.every((term) => searchText.includes(term));

            if (!searchTermsFound) {
                return false;
            }

            return isValidReport(report, {
                ...getValidReportsConfig,
                includeP2P,
                includeDomainEmail,
                selectedOptions,
                loginsToExclude,
                shouldBoldTitleByDefault,
                shouldSeparateSelfDMChat,
                shouldSeparateWorkspaceChat,
            });
        };

        filteredReports = optionsOrderBy(options.reports, recentReportComparator, maxElements, filteringFunction);

        const {recentReports, workspaceOptions, selfDMOption} = getValidReports(filteredReports, {
            ...getValidReportsConfig,
            selectedOptions,
            loginsToExclude,
            shouldBoldTitleByDefault,
            shouldSeparateSelfDMChat,
            shouldSeparateWorkspaceChat,
        });

        recentReportOptions = recentReports;
        workspaceChats = workspaceOptions;
        selfDMChat = selfDMOption;
    } else if (recentAttendees && recentAttendees?.length > 0) {
        recentAttendees.filter((attendee) => {
            const login = attendee.login ?? attendee.displayName;
            if (login) {
                loginsToExclude[login] = true;
                return true;
            }

            return false;
        });
        recentReportOptions = recentAttendees as OptionData[];
    }

    // Get valid personal details and check if we can find the current user:
    let personalDetailsOptions: OptionData[] = [];
    const currentUserRef = {
        current: undefined as OptionData | undefined,
    };

    if (includeP2P) {
        let personalDetailLoginsToExclude = loginsToExclude;
        if (currentUserLogin) {
            personalDetailLoginsToExclude = {
                ...loginsToExclude,
                [currentUserLogin]: !config.includeCurrentUser,
            };
        }

        const searchTerms = processSearchString(searchString);
        const filteringFunction = (personalDetail: OptionData) => {
            if (
                !personalDetail?.login ||
                !personalDetail.accountID ||
                !!personalDetail?.isOptimisticPersonalDetail ||
                (!includeDomainEmail && Str.isDomainEmail(personalDetail.login)) ||
                // Exclude the setup specialist from the list of personal details as it's a fallback if guide is not assigned
                personalDetail?.login === CONST.SETUP_SPECIALIST_LOGIN
            ) {
                return false;
            }
            if (personalDetailLoginsToExclude[personalDetail.login]) {
                return false;
            }
            const searchText = deburr(`${personalDetail.text ?? ''} ${personalDetail.login ?? ''}`.toLocaleLowerCase());

            return searchTerms.every((term) => searchText.includes(term));
        };

        personalDetailsOptions = optionsOrderBy(options.personalDetails, personalDetailsComparator, maxElements, filteringFunction, true);

        for (let i = 0; i < personalDetailsOptions.length; i++) {
            const personalDetail = personalDetailsOptions.at(i);
            if (!personalDetail) {
                continue;
            }
            if (!!currentUserLogin && personalDetail?.login === currentUserLogin) {
                currentUserRef.current = personalDetail;
            }
            personalDetail.isBold = shouldBoldTitleByDefault;
        }
    }

    if (excludeHiddenThreads) {
        recentReportOptions = recentReportOptions.filter((option) => !option.isThread || option.notificationPreference !== CONST.REPORT.NOTIFICATION_PREFERENCE.HIDDEN);
    }

    let userToInvite: OptionData | null = null;
    if (includeUserToInvite) {
        userToInvite = filterUserToInvite({currentUserOption: currentUserRef.current, recentReports: recentReportOptions, personalDetails: personalDetailsOptions}, searchString ?? '');
    }

    return {
        personalDetails: personalDetailsOptions,
        recentReports: recentReportOptions,
        currentUserOption: currentUserRef.current,
        userToInvite,
        workspaceChats,
        selfDMChat,
    };
}

/**
 * Build the options for the Search view
 */
function getSearchOptions(
    options: OptionList,
    betas: Beta[] = [],
    isUsedInChatFinder = true,
    includeReadOnly = true,
    searchQuery = '',
    maxResults?: number,
    includeUserToInvite?: boolean,
    includeRecentReports = true,
): Options {
    Timing.start(CONST.TIMING.LOAD_SEARCH_OPTIONS);
    Performance.markStart(CONST.TIMING.LOAD_SEARCH_OPTIONS);
    const optionList = getValidOptions(options, {
        betas,
        includeRecentReports,
        includeMultipleParticipantReports: true,
        showChatPreviewLine: isUsedInChatFinder,
        includeP2P: true,
        includeOwnedWorkspaceChats: true,
        includeThreads: true,
        includeMoneyRequests: true,
        includeTasks: true,
        includeReadOnly,
        includeSelfDM: true,
        shouldBoldTitleByDefault: !isUsedInChatFinder,
        excludeHiddenThreads: true,
        maxElements: maxResults,
        searchString: searchQuery,
        includeUserToInvite,
    });

    Timing.end(CONST.TIMING.LOAD_SEARCH_OPTIONS);
    Performance.markEnd(CONST.TIMING.LOAD_SEARCH_OPTIONS);

    return optionList;
}

function getShareLogOptions(options: OptionList, betas: Beta[] = []): Options {
    return getValidOptions(options, {
        betas,
        includeMultipleParticipantReports: true,
        includeP2P: true,
        forcePolicyNamePreview: true,
        includeOwnedWorkspaceChats: true,
        includeSelfDM: true,
        includeThreads: true,
        includeReadOnly: false,
    });
}

/**
 * Build the IOUConfirmation options for showing the payee personalDetail
 */
function getIOUConfirmationOptionsFromPayeePersonalDetail(personalDetail: OnyxEntry<PersonalDetails>, amountText?: string): PayeePersonalDetails {
    const login = personalDetail?.login ?? '';
    return {
        text: formatPhoneNumber(getDisplayNameOrDefault(personalDetail, login)),
        alternateText: formatPhoneNumber(login || getDisplayNameOrDefault(personalDetail, '', false)),
        icons: [
            {
                source: personalDetail?.avatar ?? FallbackAvatar,
                name: personalDetail?.login ?? '',
                type: CONST.ICON_TYPE_AVATAR,
                id: personalDetail?.accountID,
            },
        ],
        descriptiveText: amountText ?? '',
        login: personalDetail?.login ?? '',
        accountID: personalDetail?.accountID ?? CONST.DEFAULT_NUMBER_ID,
        keyForList: String(personalDetail?.accountID ?? CONST.DEFAULT_NUMBER_ID),
        isInteractive: false,
    };
}

function getAttendeeOptions(
    reports: Array<SearchOption<Report>>,
    personalDetails: Array<SearchOption<PersonalDetails>>,
    betas: OnyxEntry<Beta[]>,
    attendees: Attendee[],
    recentAttendees: Attendee[],
    includeOwnedWorkspaceChats = false,
    includeP2P = true,
    includeInvoiceRooms = false,
    action: IOUAction | undefined = undefined,
) {
    const personalDetailList = keyBy(
        personalDetails.map(({item}) => item),
        'accountID',
    );

    const recentAttendeeHasCurrentUser = recentAttendees.find((attendee) => attendee.email === currentUserLogin || attendee.login === currentUserLogin);
    if (!recentAttendeeHasCurrentUser && currentUserLogin) {
        const details = getPersonalDetailByEmail(currentUserLogin);
        recentAttendees.push({
            email: currentUserLogin,
            login: currentUserLogin,
            displayName: details?.displayName ?? currentUserLogin,
            accountID: currentUserAccountID,
            text: details?.displayName ?? currentUserLogin,
            searchText: details?.displayName ?? currentUserLogin,
            avatarUrl: details?.avatarThumbnail ?? '',
        });
    }

    const filteredRecentAttendees = recentAttendees
        .filter((attendee) => !attendees.find(({email, displayName}) => (attendee.email ? email === attendee.email : displayName === attendee.displayName)))
        .map((attendee) => ({
            ...attendee,
            login: attendee.email ?? attendee.displayName,
            ...getPersonalDetailByEmail(attendee.email),
        }))
        .map((attendee) => getParticipantsOption(attendee, personalDetailList as never));

    return getValidOptions(
        {reports, personalDetails},
        {
            betas,
            selectedOptions: attendees.map((attendee) => ({...attendee, login: attendee.email})),
            excludeLogins: CONST.EXPENSIFY_EMAILS_OBJECT,
            includeOwnedWorkspaceChats,
            includeRecentReports: false,
            includeP2P,
            includeSelectedOptions: false,
            includeSelfDM: false,
            includeInvoiceRooms,
            action,
            recentAttendees: filteredRecentAttendees,
        },
    );
}

/**
 * Build the options for the Share Destination for a Task
 */

function getShareDestinationOptions(
    reports: Array<SearchOption<Report>> = [],
    personalDetails: Array<SearchOption<PersonalDetails>> = [],
    betas: OnyxEntry<Beta[]> = [],
    selectedOptions: Array<Partial<OptionData>> = [],
    excludeLogins: Record<string, boolean> = {},
    includeOwnedWorkspaceChats = true,
) {
    return getValidOptions(
        {reports, personalDetails},
        {
            betas,
            selectedOptions,
            includeMultipleParticipantReports: true,
            showChatPreviewLine: true,
            forcePolicyNamePreview: true,
            includeThreads: true,
            includeMoneyRequests: true,
            includeTasks: true,
            excludeLogins,
            includeOwnedWorkspaceChats,
            includeSelfDM: true,
        },
    );
}

/**
 * Format personalDetails or userToInvite to be shown in the list
 *
 * @param member - personalDetails or userToInvite
 * @param config - keys to overwrite the default values
 */
function formatMemberForList(member: OptionData): MemberForList {
    const accountID = member.accountID;

    return {
        // eslint-disable-next-line @typescript-eslint/prefer-nullish-coalescing
        text: member.text || member.displayName || '',
        // eslint-disable-next-line @typescript-eslint/prefer-nullish-coalescing
        alternateText: member.alternateText || member.login || '',
        // eslint-disable-next-line @typescript-eslint/prefer-nullish-coalescing
        keyForList: member.keyForList || String(accountID ?? CONST.DEFAULT_NUMBER_ID) || '',
        isSelected: member.isSelected ?? false,
        isDisabled: member.isDisabled ?? false,
        accountID,
        login: member.login ?? '',
        icons: member.icons,
        pendingAction: member.pendingAction,
        reportID: member.reportID,
    };
}

/**
 * Build the options for the Workspace Member Invite view
 */
function getMemberInviteOptions(
    personalDetails: Array<SearchOption<PersonalDetails>>,
    betas: Beta[] = [],
    excludeLogins: Record<string, boolean> = {},
    includeSelectedOptions = false,
    reports: Array<SearchOption<Report>> = [],
    includeRecentReports = false,
): Options {
    const options = getValidOptions(
        {reports, personalDetails},
        {
            betas,
            includeP2P: true,
            excludeLogins,
            includeSelectedOptions,
            includeRecentReports,
        },
    );

    const orderedOptions = orderOptions(options);
    return {
        ...options,
        personalDetails: orderedOptions.personalDetails,
        recentReports: orderedOptions.recentReports,
    };
}

/**
 * Helper method that returns the text to be used for the header's message and title (if any)
 */
function getHeaderMessage(hasSelectableOptions: boolean, hasUserToInvite: boolean, searchValue: string, hasMatchedParticipant = false): string {
    const isValidPhone = parsePhoneNumber(appendCountryCode(searchValue)).possible;

    const isValidEmail = Str.isValidEmail(searchValue);

    if (searchValue && CONST.REGEX.DIGITS_AND_PLUS.test(searchValue) && !isValidPhone && !hasSelectableOptions) {
        return translateLocal('messages.errorMessageInvalidPhone');
    }

    // Without a search value, it would be very confusing to see a search validation message.
    // Therefore, this skips the validation when there is no search value.
    if (searchValue && !hasSelectableOptions && !hasUserToInvite) {
        if (/^\d+$/.test(searchValue) && !isValidPhone) {
            return translateLocal('messages.errorMessageInvalidPhone');
        }
        if (/@/.test(searchValue) && !isValidEmail) {
            return translateLocal('messages.errorMessageInvalidEmail');
        }
        if (hasMatchedParticipant && (isValidEmail || isValidPhone)) {
            return '';
        }
        return translateLocal('common.noResultsFound');
    }

    return '';
}

/**
 * Helper method for non-user lists (eg. categories and tags) that returns the text to be used for the header's message and title (if any)
 */
function getHeaderMessageForNonUserList(hasSelectableOptions: boolean, searchValue: string): string {
    if (searchValue && !hasSelectableOptions) {
        return translateLocal('common.noResultsFound');
    }
    return '';
}

/**
 * Helper method to check whether an option can show tooltip or not
 */
function shouldOptionShowTooltip(option: OptionData): boolean {
    return !option.private_isArchived;
}

/**
 * Handles the logic for displaying selected participants from the search term
 */
function formatSectionsFromSearchTerm(
    searchTerm: string,
    selectedOptions: OptionData[],
    filteredRecentReports: OptionData[],
    filteredPersonalDetails: OptionData[],
    personalDetails: OnyxEntry<PersonalDetailsList> = {},
    shouldGetOptionDetails = false,
    filteredWorkspaceChats: OptionData[] = [],
    reportAttributesDerived?: ReportAttributesDerivedValue['reports'],
): SectionForSearchTerm {
    // We show the selected participants at the top of the list when there is no search term or maximum number of participants has already been selected
    // However, if there is a search term we remove the selected participants from the top of the list unless they are part of the search results
    // This clears up space on mobile views, where if you create a group with 4+ people you can't see the selected participants and the search results at the same time
    if (searchTerm === '') {
        return {
            section: {
                title: undefined,
                data: shouldGetOptionDetails
                    ? selectedOptions.map((participant) => {
                          const isReportPolicyExpenseChat = participant.isPolicyExpenseChat ?? false;
                          return isReportPolicyExpenseChat ? getPolicyExpenseReportOption(participant, reportAttributesDerived) : getParticipantsOption(participant, personalDetails);
                      })
                    : selectedOptions,
                shouldShow: selectedOptions.length > 0,
            },
        };
    }

    const cleanSearchTerm = searchTerm.trim().toLowerCase();
    // If you select a new user you don't have a contact for, they won't get returned as part of a recent report or personal details
    // This will add them to the list of options, deduping them if they already exist in the other lists
    const selectedParticipantsWithoutDetails = selectedOptions.filter((participant) => {
        const accountID = participant.accountID ?? null;
        const isPartOfSearchTerm = getPersonalDetailSearchTerms(participant).join(' ').toLowerCase().includes(cleanSearchTerm);
        const isReportInRecentReports = filteredRecentReports.some((report) => report.accountID === accountID) || filteredWorkspaceChats.some((report) => report.accountID === accountID);
        const isReportInPersonalDetails = filteredPersonalDetails.some((personalDetail) => personalDetail.accountID === accountID);

        return isPartOfSearchTerm && !isReportInRecentReports && !isReportInPersonalDetails;
    });

    return {
        section: {
            title: undefined,
            data: shouldGetOptionDetails
                ? selectedParticipantsWithoutDetails.map((participant) => {
                      const isReportPolicyExpenseChat = participant.isPolicyExpenseChat ?? false;
                      return isReportPolicyExpenseChat ? getPolicyExpenseReportOption(participant, reportAttributesDerived) : getParticipantsOption(participant, personalDetails);
                  })
                : selectedParticipantsWithoutDetails,
            shouldShow: selectedParticipantsWithoutDetails.length > 0,
        },
    };
}

/**
 * Helper method to get the `keyForList` for the first option in the OptionsList
 */
function getFirstKeyForList(data?: Option[] | null) {
    if (!data?.length) {
        return '';
    }

    const firstNonEmptyDataObj = data.at(0);

    return firstNonEmptyDataObj?.keyForList ? firstNonEmptyDataObj?.keyForList : '';
}

function getPersonalDetailSearchTerms(item: Partial<OptionData>) {
    if (item.accountID === currentUserAccountID) {
        return getCurrentUserSearchTerms(item);
    }
    return [item.participantsList?.[0]?.displayName ?? '', item.login ?? '', item.login?.replace(CONST.EMAIL_SEARCH_REGEX, '') ?? ''];
}

function getCurrentUserSearchTerms(item: Partial<OptionData>) {
    return [item.text ?? '', item.login ?? '', item.login?.replace(CONST.EMAIL_SEARCH_REGEX, '') ?? '', translateLocal('common.you'), translateLocal('common.me')];
}

/**
 * Remove the personal details for the DMs that are already in the recent reports so that we don't show duplicates.
 */
function filteredPersonalDetailsOfRecentReports(recentReports: OptionData[], personalDetails: OptionData[]) {
    const excludedLogins = new Set(recentReports.map((report) => report.login));
    return personalDetails.filter((personalDetail) => !excludedLogins.has(personalDetail.login));
}

/**
 * Filters options based on the search input value
 */
function filterReports(reports: OptionData[], searchTerms: string[]): OptionData[] {
    const normalizedSearchTerms = searchTerms.map((term) => StringUtils.normalizeAccents(term));
    // We search eventually for multiple whitespace separated search terms.
    // We start with the search term at the end, and then narrow down those filtered search results with the next search term.
    // We repeat (reduce) this until all search terms have been used:
    const filteredReports = normalizedSearchTerms.reduceRight(
        (items, term) =>
            filterArrayByMatch(items, term, (item) => {
                const values: string[] = [];
                if (item.text) {
                    values.push(StringUtils.normalizeAccents(item.text));
                    values.push(StringUtils.normalizeAccents(item.text).replace(/['-]/g, ''));
                }

                if (item.login) {
                    values.push(StringUtils.normalizeAccents(item.login));
                    values.push(StringUtils.normalizeAccents(item.login.replace(CONST.EMAIL_SEARCH_REGEX, '')));
                }

                if (item.isThread) {
                    if (item.alternateText) {
                        values.push(StringUtils.normalizeAccents(item.alternateText));
                    }
                } else if (!!item.isChatRoom || !!item.isPolicyExpenseChat) {
                    if (item.subtitle) {
                        values.push(StringUtils.normalizeAccents(item.subtitle));
                    }
                }

                return uniqFast(values);
            }),
        // We start from all unfiltered reports:
        reports,
    );

    return filteredReports;
}

function filterWorkspaceChats(reports: OptionData[], searchTerms: string[]): OptionData[] {
    const filteredReports = searchTerms.reduceRight(
        (items, term) =>
            filterArrayByMatch(items, term, (item) => {
                const values: string[] = [];
                if (item.text) {
                    values.push(item.text);
                }
                return uniqFast(values);
            }),
        // We start from all unfiltered reports:
        reports,
    );

    return filteredReports;
}

function filterPersonalDetails(personalDetails: OptionData[], searchTerms: string[]): OptionData[] {
    return searchTerms.reduceRight(
        (items, term) =>
            filterArrayByMatch(items, term, (item) => {
                const values = getPersonalDetailSearchTerms(item);
                return uniqFast(values);
            }),
        personalDetails,
    );
}

function filterCurrentUserOption(currentUserOption: OptionData | null | undefined, searchTerms: string[]): OptionData | null | undefined {
    return searchTerms.reduceRight((item, term) => {
        if (!item) {
            return null;
        }

        const currentUserOptionSearchText = uniqFast(getCurrentUserSearchTerms(item)).join(' ');
        return isSearchStringMatch(term, currentUserOptionSearchText) ? item : null;
    }, currentUserOption);
}

function filterUserToInvite(options: Omit<Options, 'userToInvite'>, searchValue: string, config?: FilterUserToInviteConfig): OptionData | null {
    const {canInviteUser = true, excludeLogins = {}} = config ?? {};
    if (!canInviteUser) {
        return null;
    }

    const canCreateOptimisticDetail = canCreateOptimisticPersonalDetailOption({
        recentReportOptions: options.recentReports,
        personalDetailsOptions: options.personalDetails,
        currentUserOption: options.currentUserOption,
        searchValue,
    });

    if (!canCreateOptimisticDetail) {
        return null;
    }

    const loginsToExclude: Record<string, boolean> = {
        [CONST.EMAIL.NOTIFICATIONS]: true,
        ...excludeLogins,
    };
    return getUserToInviteOption({
        searchValue,
        loginsToExclude,
        ...config,
    });
}

function filterSelfDMChat(report: OptionData, searchTerms: string[]): OptionData | undefined {
    const isMatch = searchTerms.every((term) => {
        const values: string[] = [];

        if (report.text) {
            values.push(report.text);
        }
        if (report.login) {
            values.push(report.login);
            values.push(report.login.replace(CONST.EMAIL_SEARCH_REGEX, ''));
        }
        if (report.isThread) {
            if (report.alternateText) {
                values.push(report.alternateText);
            }
        } else if (!!report.isChatRoom || !!report.isPolicyExpenseChat) {
            if (report.subtitle) {
                values.push(report.subtitle);
            }
        }

        // Remove duplicate values and check if the term matches any value
        return uniqFast(values).some((value) => value.includes(term));
    });

    return isMatch ? report : undefined;
}

function filterOptions(options: Options, searchInputValue: string, config?: FilterUserToInviteConfig): Options {
    const parsedPhoneNumber = parsePhoneNumber(appendCountryCode(Str.removeSMSDomain(searchInputValue)));
    const searchValue = parsedPhoneNumber.possible && parsedPhoneNumber.number?.e164 ? parsedPhoneNumber.number.e164 : searchInputValue.toLowerCase();
    const searchTerms = searchValue ? searchValue.split(' ') : [];

    const recentReports = filterReports(options.recentReports, searchTerms);
    const personalDetails = filterPersonalDetails(options.personalDetails, searchTerms);
    const currentUserOption = filterCurrentUserOption(options.currentUserOption, searchTerms);
    const userToInvite = filterUserToInvite(
        {
            recentReports,
            personalDetails,
            currentUserOption,
        },
        searchValue,
        config,
    );
    const workspaceChats = filterWorkspaceChats(options.workspaceChats ?? [], searchTerms);

    const selfDMChat = options.selfDMChat ? filterSelfDMChat(options.selfDMChat, searchTerms) : undefined;

    return {
        personalDetails,
        recentReports,
        userToInvite,
        currentUserOption,
        workspaceChats,
        selfDMChat,
    };
}

type AllOrderConfigs = OrderReportOptionsConfig & OrderOptionsConfig;
type FilterAndOrderConfig = FilterUserToInviteConfig & AllOrderConfigs;

/**
 * Orders the reports and personal details based on the search input value.
 * Personal details will be filtered out if they are part of the recent reports.
 * Additional configs can be applied.
 */
function combineOrderingOfReportsAndPersonalDetails(
    options: ReportAndPersonalDetailOptions,
    searchInputValue: string,
    {maxRecentReportsToShow, sortByReportTypeInSearch, ...orderReportOptionsConfig}: AllOrderConfigs = {},
): ReportAndPersonalDetailOptions {
    // sortByReportTypeInSearch will show the personal details as part of the recent reports
    if (sortByReportTypeInSearch) {
        const personalDetailsWithoutDMs = filteredPersonalDetailsOfRecentReports(options.recentReports, options.personalDetails);
        const reportsAndPersonalDetails = options.recentReports.concat(personalDetailsWithoutDMs);
        return orderOptions({recentReports: reportsAndPersonalDetails, personalDetails: []}, searchInputValue, orderReportOptionsConfig);
    }

    let orderedReports = orderReportOptionsWithSearch(options.recentReports, searchInputValue, orderReportOptionsConfig);
    if (typeof maxRecentReportsToShow === 'number') {
        orderedReports = orderedReports.slice(0, maxRecentReportsToShow);
    }

    const personalDetailsWithoutDMs = filteredPersonalDetailsOfRecentReports(orderedReports, options.personalDetails);
    const orderedPersonalDetails = orderPersonalDetailsOptions(personalDetailsWithoutDMs);

    return {
        recentReports: orderedReports,
        personalDetails: orderedPersonalDetails,
    };
}

/**
 * Filters and orders the options based on the search input value.
 * Note that personal details that are part of the recent reports will always be shown as part of the recent reports (ie. DMs).
 */
function filterAndOrderOptions(options: Options, searchInputValue: string, config: FilterAndOrderConfig = {}): Options {
    let filterResult = options;
    if (searchInputValue.trim().length > 0) {
        filterResult = filterOptions(options, searchInputValue, config);
    }

    const orderedOptions = combineOrderingOfReportsAndPersonalDetails(filterResult, searchInputValue, config);

    // on staging server, in specific cases (see issue) BE returns duplicated personalDetails entries
    const uniqueLogins = new Set<string>();
    orderedOptions.personalDetails = orderedOptions.personalDetails.filter((detail) => {
        const login = detail.login ?? '';
        if (uniqueLogins.has(login)) {
            return false;
        }
        uniqueLogins.add(login);
        return true;
    });

    return {
        ...filterResult,
        ...orderedOptions,
    };
}

/**
 * Filter out selected options from personal details and recent reports
 * @param options - The options to filter
 * @param selectedOptions - The selected options to filter out.
 * @returns The filtered options
 */
function filterSelectedOptions(options: Options, selectedOptions: Set<number | undefined>): Options {
    const filteredOptions = {
        ...options,
        personalDetails: options.personalDetails.filter(({accountID}) => !selectedOptions.has(accountID)),
        recentReports: options.recentReports.filter(({accountID}) => !selectedOptions.has(accountID)),
    };
    return filteredOptions;
}

function sortAlphabetically<T extends Partial<Record<TKey, string | undefined>>, TKey extends keyof T>(items: T[], key: TKey, localeCompare: LocaleContextProps['localeCompare']): T[] {
    return items.sort((a, b) => localeCompare(a[key]?.toLowerCase() ?? '', b[key]?.toLowerCase() ?? ''));
}

function getEmptyOptions(): Options {
    return {
        recentReports: [],
        personalDetails: [],
        userToInvite: null,
        currentUserOption: null,
    };
}

function shouldUseBoldText(report: OptionData): boolean {
    const notificationPreference = report.notificationPreference ?? getReportNotificationPreference(report);
    return report.isUnread === true && notificationPreference !== CONST.REPORT.NOTIFICATION_PREFERENCE.MUTE && !isHiddenForCurrentUser(notificationPreference);
}

function getManagerMcTestParticipant(): Participant | undefined {
    const managerMcTestPersonalDetails = Object.values(allPersonalDetails ?? {}).find((personalDetails) => personalDetails?.login === CONST.EMAIL.MANAGER_MCTEST);
    const managerMcTestReport =
        managerMcTestPersonalDetails?.accountID && currentUserAccountID ? getChatByParticipants([managerMcTestPersonalDetails?.accountID, currentUserAccountID]) : undefined;
    return managerMcTestPersonalDetails ? {...getParticipantsOption(managerMcTestPersonalDetails, allPersonalDetails), reportID: managerMcTestReport?.reportID} : undefined;
}

function shallowOptionsListCompare(a: OptionList, b: OptionList): boolean {
    if (!a || !b) {
        return false;
    }
    if (a.reports.length !== b.reports.length || a.personalDetails.length !== b.personalDetails.length) {
        return false;
    }
    for (let i = 0; i < a.reports.length; i++) {
        const aReport = a.reports.at(i);
        const bReport = b.reports.at(i);
        if (aReport?.reportID !== bReport?.reportID || aReport?.text !== bReport?.text) {
            return false;
        }
    }
    for (let i = 0; i < a.personalDetails.length; i++) {
        if (a.personalDetails.at(i)?.login !== b.personalDetails.at(i)?.login) {
            return false;
        }
    }
    return true;
}

/**
 * Process a search string into normalized search terms
 * @param searchString - The raw search string to process
 * @returns Array of normalized search terms
 */
function processSearchString(searchString: string | undefined): string[] {
    return deburr(searchString ?? '')
        .toLowerCase()
        .split(' ')
        .filter((term) => term.length > 0);
}

export {
    canCreateOptimisticPersonalDetailOption,
    combineOrderingOfReportsAndPersonalDetails,
    createOptionFromReport,
    createOptionList,
    filterAndOrderOptions,
    filterOptions,
    filterReports,
    filterSelectedOptions,
    filterSelfDMChat,
    filterUserToInvite,
    filterWorkspaceChats,
    filteredPersonalDetailsOfRecentReports,
    formatMemberForList,
    formatSectionsFromSearchTerm,
    getAlternateText,
    getAttendeeOptions,
    getCurrentUserSearchTerms,
    getEmptyOptions,
    getFirstKeyForList,
    getHeaderMessage,
    getHeaderMessageForNonUserList,
    getIOUConfirmationOptionsFromPayeePersonalDetail,
    getIOUReportIDOfLastAction,
    getIsUserSubmittedExpenseOrScannedReceipt,
    getLastActorDisplayName,
    getLastMessageTextForReport,
    getManagerMcTestParticipant,
    getMemberInviteOptions,
    getParticipantsOption,
    getPersonalDetailSearchTerms,
    getPersonalDetailsForAccountIDs,
    getPolicyExpenseReportOption,
    getReportDisplayOption,
    getReportOption,
    getSearchOptions,
    getSearchValueForPhoneOrEmail,
    getShareDestinationOptions,
    getShareLogOptions,
    getUserToInviteContactOption,
    getUserToInviteOption,
    getValidOptions,
    hasEnabledOptions,
    isCurrentUser,
    isDisablingOrDeletingLastEnabledCategory,
    isDisablingOrDeletingLastEnabledTag,
    isMakingLastRequiredTagListOptional,
    isPersonalDetailsReady,
    isSearchStringMatch,
    isSearchStringMatchUserDetails,
    optionsOrderBy,
    orderOptions,
    orderPersonalDetailsOptions,
    orderReportOptions,
    orderReportOptionsWithSearch,
    orderWorkspaceOptions,
    processReport,
    recentReportComparator,
    shallowOptionsListCompare,
    shouldOptionShowTooltip,
    shouldShowLastActorDisplayName,
    shouldUseBoldText,
    sortAlphabetically,
};

export type {MemberForList, Option, OptionList, OptionTree, Options, ReportAndPersonalDetailOptions, SearchOption, Section, SectionBase};<|MERGE_RESOLUTION|>--- conflicted
+++ resolved
@@ -831,15 +831,12 @@
         lastMessageTextFromReport = getPolicyChangeMessage(lastReportAction);
     } else if (isActionOfType(lastReportAction, CONST.REPORT.ACTIONS.TYPE.TRAVEL_UPDATE)) {
         lastMessageTextFromReport = getTravelUpdateMessage(lastReportAction);
-<<<<<<< HEAD
     } else if (isRoomChangeLogAction(lastReportAction)) {
         lastMessageTextFromReport = getRoomChangeLogMessage(lastReportAction);
-=======
     } else if (isRenamedAction(lastReportAction)) {
         lastMessageTextFromReport = getRenamedAction(lastReportAction, isExpenseReport(report));
     } else if (isActionOfType(lastReportAction, CONST.REPORT.ACTIONS.TYPE.DELETED_TRANSACTION)) {
         lastMessageTextFromReport = getDeletedTransactionMessage(lastReportAction);
->>>>>>> 119361a9
     }
 
     // we do not want to show report closed in LHN for non archived report so use getReportLastMessage as fallback instead of lastMessageText from report
