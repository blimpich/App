--- conflicted
+++ resolved
@@ -1619,15 +1619,11 @@
         ...config
     }: GetOptionsConfig = {},
 ): Options {
-<<<<<<< HEAD
     const userHasReportWithManagerMcTest = Object.values(options.reports).some((report) => isManagerMcTestReport(report));
-=======
-    const userHasReportWithManagerMcTest = canShowManagerMcTest && Object.values(options.reports).some((report) => isManagerMcTestReport(report));
     // If user has a workspace that he isn't owner, it means he was invited to it.
     const isUserInvitedToWorkspace = Object.values(policies ?? {}).some(
         (policy) => policy?.ownerAccountID !== currentUserAccountID && policy?.isPolicyExpenseChatEnabled && policy?.id && policy.id !== CONST.POLICY.ID_FAKE,
     );
->>>>>>> 9298e72a
 
     // Gather shared configs:
     const loginsToExclude: Record<string, boolean> = {
@@ -1635,11 +1631,10 @@
         ...excludeLogins,
         // Exclude Manager McTest if selection is made from Create or Submit flow
         [CONST.EMAIL.MANAGER_MCTEST]:
-<<<<<<< HEAD
-            !canShowManagerMcTest || (getIsUserSubmittedExpenseOrScannedReceipt() && !userHasReportWithManagerMcTest) || !Permissions.canUseManagerMcTest(config.betas),
-=======
-            (getIsUserSubmittedExpenseOrScannedReceipt() && !userHasReportWithManagerMcTest) || !Permissions.canUseManagerMcTest(config.betas) || isUserInvitedToWorkspace,
->>>>>>> 9298e72a
+            !canShowManagerMcTest ||
+            (getIsUserSubmittedExpenseOrScannedReceipt() && !userHasReportWithManagerMcTest) ||
+            !Permissions.canUseManagerMcTest(config.betas) ||
+            isUserInvitedToWorkspace,
     };
     // If we're including selected options from the search results, we only want to exclude them if the search input is empty
     // This is because on certain pages, we show the selected options at the top when the search input is empty
