--- conflicted
+++ resolved
@@ -1357,14 +1357,9 @@
         canInviteUser = true,
         includeSelectedOptions = false,
         transactionViolations = {},
-<<<<<<< HEAD
-        includePolicyTaxRates,
-        policyTaxRates,
-        includeSelfDM = false,
-=======
         includeTaxRates,
         taxRates,
->>>>>>> 04c83053
+        includeSelfDM = false,
     }: GetOptionsConfig,
 ): GetOptions {
     if (includeCategories) {
@@ -1809,14 +1804,9 @@
     recentlyUsedTags: string[] = [],
     canInviteUser = true,
     includeSelectedOptions = false,
-<<<<<<< HEAD
-    includePolicyTaxRates = false,
-    policyTaxRates: PolicyTaxRateWithDefault = {} as PolicyTaxRateWithDefault,
-    includeSelfDM = false,
-=======
     includeTaxRates = false,
     taxRates: TaxRatesWithDefault = {} as TaxRatesWithDefault,
->>>>>>> 04c83053
+    includeSelfDM = false,
 ) {
     return getOptions(reports, personalDetails, {
         betas,
@@ -1836,14 +1826,9 @@
         recentlyUsedTags,
         canInviteUser,
         includeSelectedOptions,
-<<<<<<< HEAD
-        includePolicyTaxRates,
-        policyTaxRates,
-        includeSelfDM,
-=======
         includeTaxRates,
         taxRates,
->>>>>>> 04c83053
+        includeSelfDM,
     });
 }
 
