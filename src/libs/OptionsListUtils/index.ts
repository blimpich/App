--- conflicted
+++ resolved
@@ -1624,11 +1624,8 @@
         shouldSeparateWorkspaceChat,
         isPerDiemRequest = false,
         showRBR = true,
-<<<<<<< HEAD
+        shouldShowGBR = false,
         includeSelectedOptions = false,
-=======
-        shouldShowGBR = false,
->>>>>>> 27d31c6c
     } = config;
 
     const validReportOptions: SearchOptionData[] = [];
