--- conflicted
+++ resolved
@@ -150,11 +150,8 @@
     excludeNonAdminWorkspaces?: boolean;
     isPerDiemRequest?: boolean;
     showRBR?: boolean;
-<<<<<<< HEAD
+    shouldShowGBR?: boolean;
     includeSelectedOptions?: boolean;
-=======
-    shouldShowGBR?: boolean;
->>>>>>> 27d31c6c
 } & GetValidOptionsSharedConfig;
 
 type GetValidReportsReturnTypeCombined = {
