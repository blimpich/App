--- conflicted
+++ resolved
@@ -66,11 +66,7 @@
     });
 
     Object.values(fundList).forEach((card) => {
-<<<<<<< HEAD
-        const {icon, iconSize, iconHeight, iconWidth, iconStyles} = getBankIcon({bankName: card?.accountData?.bank ?? '', isCard: true, styles});
-=======
-        const {icon, iconSize, iconHeight, iconWidth, iconStyles} = getBankIcon({bankName: card?.accountData?.bank, isCard: true, themeStyles});
->>>>>>> 4eda0aff
+        const {icon, iconSize, iconHeight, iconWidth, iconStyles} = getBankIcon({bankName: card?.accountData?.bank, isCard: true, styles});
         combinedPaymentMethods.push({
             ...card,
             description: getPaymentMethodDescription(card?.accountType, card.accountData),
