--- conflicted
+++ resolved
@@ -58,13 +58,12 @@
     return !!betas?.includes(CONST.BETAS.TABLE_REPORT_VIEW) || canUseAllBetas(betas);
 }
 
-<<<<<<< HEAD
 function canUseTalkToAISales(betas: OnyxEntry<Beta[]>): boolean {
     return !!betas?.includes(CONST.BETAS.NEW_DOT_TALK_TO_AI_SALES) || canUseAllBetas(betas);
-=======
+}
+
 function canUseProhibitedExpenses(betas: OnyxEntry<Beta[]>): boolean {
     return !!betas?.includes(CONST.BETAS.RECEIPT_LINE_ITEMS) || canUseAllBetas(betas);
->>>>>>> 2739a5f5
 }
 
 export default {
@@ -80,9 +79,6 @@
     canUseNSQS,
     canUseCustomRules,
     canUseTableReportView,
-<<<<<<< HEAD
     canUseTalkToAISales,
-=======
     canUseProhibitedExpenses,
->>>>>>> 2739a5f5
 };