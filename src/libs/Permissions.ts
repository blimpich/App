import type {OnyxEntry} from 'react-native-onyx';
import CONST from '@src/CONST';
import type {IOUType} from '@src/CONST';
import type Beta from '@src/types/onyx/Beta';

function canUseAllBetas(betas: OnyxEntry<Beta[]>): boolean {
    return !!betas?.includes(CONST.BETAS.ALL);
}

function canUseDefaultRooms(betas: OnyxEntry<Beta[]>): boolean {
    return !!betas?.includes(CONST.BETAS.DEFAULT_ROOMS) || canUseAllBetas(betas);
}

function canUseDupeDetection(betas: OnyxEntry<Beta[]>): boolean {
    return !!betas?.includes(CONST.BETAS.DUPE_DETECTION) || canUseAllBetas(betas);
}

function canUseP2PDistanceRequests(betas: OnyxEntry<Beta[]>, iouType: IOUType | undefined): boolean {
    // Allow using P2P distance request for TrackExpense outside of the beta, because that project doesn't want to be limited by the more cautious P2P distance beta
    return !!betas?.includes(CONST.BETAS.P2P_DISTANCE_REQUESTS) || canUseAllBetas(betas) || iouType === CONST.IOU.TYPE.TRACK;
}

function canUseWorkflowsAdvancedApproval(betas: OnyxEntry<Beta[]>): boolean {
    return !!betas?.includes(CONST.BETAS.WORKFLOWS_ADVANCED_APPROVAL) || canUseAllBetas(betas);
}

function canUseSpotnanaTravel(betas: OnyxEntry<Beta[]>): boolean {
    return !!betas?.includes(CONST.BETAS.SPOTNANA_TRAVEL) || canUseAllBetas(betas);
}

function canUseWorkspaceFeeds(betas: OnyxEntry<Beta[]>): boolean {
    return !!betas?.includes(CONST.BETAS.WORKSPACE_FEEDS) || canUseAllBetas(betas);
}

function canUseNetSuiteUSATax(betas: OnyxEntry<Beta[]>): boolean {
    return !!betas?.includes(CONST.BETAS.NETSUITE_USA_TAX) || canUseAllBetas(betas);
}

<<<<<<< HEAD
function canUseNewDotCopilot(betas: OnyxEntry<Beta[]>): boolean {
    return !!betas?.includes(CONST.BETAS.NEW_DOT_COPILOT) || canUseAllBetas(betas);
=======
function canUseWorkspaceRules(betas: OnyxEntry<Beta[]>): boolean {
    return !!betas?.includes(CONST.BETAS.WORKSPACE_RULES) || canUseAllBetas(betas);
}

function canUseCombinedTrackSubmit(betas: OnyxEntry<Beta[]>): boolean {
    // We don't need to show this to all betas since this will be used for developing a feature for A/B testing.
    return !!betas?.includes(CONST.BETAS.COMBINED_TRACK_SUBMIT);
>>>>>>> 0c845528
}

/**
 * Link previews are temporarily disabled.
 */
function canUseLinkPreviews(): boolean {
    return false;
}

export default {
    canUseDefaultRooms,
    canUseLinkPreviews,
    canUseDupeDetection,
    canUseP2PDistanceRequests,
    canUseWorkflowsAdvancedApproval,
    canUseSpotnanaTravel,
    canUseWorkspaceFeeds,
    canUseNetSuiteUSATax,
<<<<<<< HEAD
    canUseNewDotCopilot,
=======
    canUseWorkspaceRules,
    canUseCombinedTrackSubmit,
>>>>>>> 0c845528
};<|MERGE_RESOLUTION|>--- conflicted
+++ resolved
@@ -36,10 +36,10 @@
     return !!betas?.includes(CONST.BETAS.NETSUITE_USA_TAX) || canUseAllBetas(betas);
 }
 
-<<<<<<< HEAD
 function canUseNewDotCopilot(betas: OnyxEntry<Beta[]>): boolean {
     return !!betas?.includes(CONST.BETAS.NEW_DOT_COPILOT) || canUseAllBetas(betas);
-=======
+}
+
 function canUseWorkspaceRules(betas: OnyxEntry<Beta[]>): boolean {
     return !!betas?.includes(CONST.BETAS.WORKSPACE_RULES) || canUseAllBetas(betas);
 }
@@ -47,7 +47,6 @@
 function canUseCombinedTrackSubmit(betas: OnyxEntry<Beta[]>): boolean {
     // We don't need to show this to all betas since this will be used for developing a feature for A/B testing.
     return !!betas?.includes(CONST.BETAS.COMBINED_TRACK_SUBMIT);
->>>>>>> 0c845528
 }
 
 /**
@@ -66,10 +65,7 @@
     canUseSpotnanaTravel,
     canUseWorkspaceFeeds,
     canUseNetSuiteUSATax,
-<<<<<<< HEAD
     canUseNewDotCopilot,
-=======
     canUseWorkspaceRules,
     canUseCombinedTrackSubmit,
->>>>>>> 0c845528
 };