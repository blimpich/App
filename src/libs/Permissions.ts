<<<<<<< HEAD
import {OnyxEntry} from 'react-native-onyx';
import CONST from '../CONST';
import Beta from '../types/onyx/Beta';
=======
import CONST from '@src/CONST';
import Beta from '@src/types/onyx/Beta';
>>>>>>> a094cbb4

function canUseAllBetas(betas: OnyxEntry<Beta[]>): boolean {
    return Boolean(betas?.includes(CONST.BETAS.ALL));
}

function canUseChronos(betas: Beta[]): boolean {
    return betas?.includes(CONST.BETAS.CHRONOS_IN_CASH) || canUseAllBetas(betas);
}

function canUsePayWithExpensify(betas: Beta[]): boolean {
    return betas?.includes(CONST.BETAS.PAY_WITH_EXPENSIFY) || canUseAllBetas(betas);
}

function canUseDefaultRooms(betas: OnyxEntry<Beta[]>): boolean {
    return betas?.includes(CONST.BETAS.DEFAULT_ROOMS) ?? canUseAllBetas(betas);
}

function canUseWallet(betas: Beta[]): boolean {
    return betas?.includes(CONST.BETAS.BETA_EXPENSIFY_WALLET) || canUseAllBetas(betas);
}

function canUseCommentLinking(betas: Beta[]): boolean {
    return betas?.includes(CONST.BETAS.BETA_COMMENT_LINKING) || canUseAllBetas(betas);
}

/**
 * We're requiring you to be added to the policy rooms beta on dev,
 * since contributors have been reporting a number of false issues related to the feature being under development.
 * See https://expensify.slack.com/archives/C01GTK53T8Q/p1641921996319400?thread_ts=1641598356.166900&cid=C01GTK53T8Q
 */
function canUsePolicyRooms(betas: Beta[]): boolean {
    return betas?.includes(CONST.BETAS.POLICY_ROOMS) || canUseAllBetas(betas);
}

function canUseTasks(betas: Beta[]): boolean {
    return betas?.includes(CONST.BETAS.TASKS) || canUseAllBetas(betas);
}

function canUseCustomStatus(betas: Beta[]): boolean {
    return betas?.includes(CONST.BETAS.CUSTOM_STATUS) || canUseAllBetas(betas);
}

function canUseTags(betas: Beta[]): boolean {
    return betas?.includes(CONST.BETAS.NEW_DOT_TAGS) || canUseAllBetas(betas);
}

/**
 * Link previews are temporarily disabled.
 */
function canUseLinkPreviews(): boolean {
    return false;
}

export default {
    canUseChronos,
    canUsePayWithExpensify,
    canUseDefaultRooms,
    canUseWallet,
    canUseCommentLinking,
    canUsePolicyRooms,
    canUseTasks,
    canUseCustomStatus,
    canUseTags,
    canUseLinkPreviews,
};<|MERGE_RESOLUTION|>--- conflicted
+++ resolved
@@ -1,11 +1,6 @@
-<<<<<<< HEAD
 import {OnyxEntry} from 'react-native-onyx';
-import CONST from '../CONST';
-import Beta from '../types/onyx/Beta';
-=======
 import CONST from '@src/CONST';
 import Beta from '@src/types/onyx/Beta';
->>>>>>> a094cbb4
 
 function canUseAllBetas(betas: OnyxEntry<Beta[]>): boolean {
     return Boolean(betas?.includes(CONST.BETAS.ALL));
