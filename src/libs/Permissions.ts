import type {OnyxEntry} from 'react-native-onyx';
import CONST from '@src/CONST';
import type Beta from '@src/types/onyx/Beta';

function canUseAllBetas(betas: OnyxEntry<Beta[]>): boolean {
    return !!betas?.includes(CONST.BETAS.ALL);
}

function canUseDefaultRooms(betas: OnyxEntry<Beta[]>): boolean {
    return !!betas?.includes(CONST.BETAS.DEFAULT_ROOMS) || canUseAllBetas(betas);
}

function canUseSpotnanaTravel(betas: OnyxEntry<Beta[]>): boolean {
    return !!betas?.includes(CONST.BETAS.SPOTNANA_TRAVEL) || canUseAllBetas(betas);
}

function canUseNetSuiteUSATax(betas: OnyxEntry<Beta[]>): boolean {
    return !!betas?.includes(CONST.BETAS.NETSUITE_USA_TAX) || canUseAllBetas(betas);
}

function canUseCategoryAndTagApprovers(betas: OnyxEntry<Beta[]>): boolean {
    return !!betas?.includes(CONST.BETAS.CATEGORY_AND_TAG_APPROVERS) || canUseAllBetas(betas);
}

<<<<<<< HEAD
=======
function canUseCombinedTrackSubmit(): boolean {
    // We don't need to show this to all betas since this will be used for developing a feature for A/B testing.
    const session = SessionUtils.getSession();
    return isAccountIDEven(session?.accountID ?? CONST.DEFAULT_NUMBER_ID);
}

>>>>>>> 1e6a70e4
function canUsePerDiem(betas: OnyxEntry<Beta[]>): boolean {
    return !!betas?.includes(CONST.BETAS.PER_DIEM) || canUseAllBetas(betas);
}

// TEMPORARY BETA TO HIDE PRODUCT TRAINING TOOLTIP AND MIGRATE USER WELCOME MODAL
function shouldShowProductTrainingElements(betas: OnyxEntry<Beta[]>): boolean {
    return !!betas?.includes(CONST.BETAS.PRODUCT_TRAINING) || canUseAllBetas(betas);
}

/**
 * Link previews are temporarily disabled.
 */
function canUseLinkPreviews(): boolean {
    return false;
}

/**
 * Workspace downgrade is temporarily disabled
 * API is being integrated in this GH issue https://github.com/Expensify/App/issues/51494
 */
function canUseWorkspaceDowngrade() {
    return false;
}

export default {
    canUseDefaultRooms,
    canUseLinkPreviews,
    canUseSpotnanaTravel,
    canUseNetSuiteUSATax,
    canUseCategoryAndTagApprovers,
    canUsePerDiem,
    canUseWorkspaceDowngrade,
    shouldShowProductTrainingElements,
};<|MERGE_RESOLUTION|>--- conflicted
+++ resolved
@@ -22,15 +22,6 @@
     return !!betas?.includes(CONST.BETAS.CATEGORY_AND_TAG_APPROVERS) || canUseAllBetas(betas);
 }
 
-<<<<<<< HEAD
-=======
-function canUseCombinedTrackSubmit(): boolean {
-    // We don't need to show this to all betas since this will be used for developing a feature for A/B testing.
-    const session = SessionUtils.getSession();
-    return isAccountIDEven(session?.accountID ?? CONST.DEFAULT_NUMBER_ID);
-}
-
->>>>>>> 1e6a70e4
 function canUsePerDiem(betas: OnyxEntry<Beta[]>): boolean {
     return !!betas?.includes(CONST.BETAS.PER_DIEM) || canUseAllBetas(betas);
 }
