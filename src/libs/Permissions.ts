--- conflicted
+++ resolved
@@ -54,13 +54,12 @@
     return !!betas?.includes(CONST.BETAS.CUSTOM_RULES) || canUseAllBetas(betas);
 }
 
-<<<<<<< HEAD
+function canUseTableReportView(betas: OnyxEntry<Beta[]>): boolean {
+    return !!betas?.includes(CONST.BETAS.TABLE_REPORT_VIEW) || canUseAllBetas(betas);
+}
+
 function canUseProhibitedExpenses(betas: OnyxEntry<Beta[]>): boolean {
     return !!betas?.includes(CONST.BETAS.RECEIPT_LINE_ITEMS) || canUseAllBetas(betas);
-=======
-function canUseTableReportView(betas: OnyxEntry<Beta[]>): boolean {
-    return !!betas?.includes(CONST.BETAS.TABLE_REPORT_VIEW) || canUseAllBetas(betas);
->>>>>>> c94cb19f
 }
 
 export default {
@@ -75,9 +74,6 @@
     canUseInternationalBankAccount,
     canUseNSQS,
     canUseCustomRules,
-<<<<<<< HEAD
+    canUseTableReportView,
     canUseProhibitedExpenses,
-=======
-    canUseTableReportView,
->>>>>>> c94cb19f
 };