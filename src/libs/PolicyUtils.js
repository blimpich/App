--- conflicted
+++ resolved
@@ -110,7 +110,6 @@
  * We only return members without errors. Otherwise, the members with errors would immediately be removed before the user has a chance to read the error.
  */
 function getClientPolicyMemberEmailsToAccountIDs(policyMembers, personalDetails) {
-<<<<<<< HEAD
     const memberEmailsToAccountIDs = {};
     _.each(policyMembers, (member, accountID) => {
         if (!_.isEmpty(member.errors)) {
@@ -124,22 +123,6 @@
 
     });
     return memberEmailsToAccountIDs;
-=======
-    return _.chain(policyMembers)
-        .keys()
-        .filter((accountID) => _.isEmpty(policyMembers[accountID].errors))
-        .reduce((result, accountID) => {
-            const personalDetail = personalDetails[accountID];
-            if (personalDetail && personalDetail.login) {
-                return {
-                    ...result,
-                    [personalDetail.login]: accountID,
-                };
-            }
-            return result;
-        }, {})
-        .value();
->>>>>>> bdb6cc26
 }
 
 export {
