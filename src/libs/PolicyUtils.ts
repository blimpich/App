--- conflicted
+++ resolved
@@ -137,12 +137,7 @@
 function shouldShowPolicy(policy: OnyxEntry<Policy>, isOffline: boolean): boolean {
     return (
         !!policy &&
-<<<<<<< HEAD
-        (policy?.type !== CONST.POLICY.TYPE.PERSONAL ||
-        Boolean(policy?.isJoinRequestPending)) &&
-=======
-        (policy?.isPolicyExpenseChatEnabled || !!policy?.isJoinRequestPending) &&
->>>>>>> fd91056a
+        (policy?.type !== CONST.POLICY.TYPE.PERSONAL || !!policy?.isJoinRequestPending) &&
         (isOffline || policy?.pendingAction !== CONST.RED_BRICK_ROAD_PENDING_ACTION.DELETE || Object.keys(policy.errors ?? {}).length > 0)
     );
 }
