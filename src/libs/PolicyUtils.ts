--- conflicted
+++ resolved
@@ -9,11 +9,9 @@
 import ROUTES from '@src/ROUTES';
 import INPUT_IDS from '@src/types/form/NetSuiteCustomFieldForm';
 import type {OnyxInputOrEntry, Policy, PolicyCategories, PolicyEmployeeList, PolicyTagList, PolicyTags, TaxRate} from '@src/types/onyx';
-<<<<<<< HEAD
-import type {ConnectionLastSync, ConnectionName, Connections, CustomUnit, NetSuiteAccount, NetSuiteConnection, PolicyFeatureName, Rate, Tenant} from '@src/types/onyx/Policy';
-=======
 import type {
     ConnectionLastSync,
+    ConnectionName,
     Connections,
     CustomUnit,
     NetSuiteAccount,
@@ -24,7 +22,6 @@
     Rate,
     Tenant,
 } from '@src/types/onyx/Policy';
->>>>>>> c973e622
 import type PolicyEmployee from '@src/types/onyx/PolicyEmployee';
 import {isEmptyObject} from '@src/types/utils/EmptyObject';
 import * as Localize from './Localize';
