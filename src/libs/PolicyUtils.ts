import Str from 'expensify-common/lib/str';
import {OnyxCollection, OnyxEntry} from 'react-native-onyx';
import CONST from '@src/CONST';
import ONYXKEYS from '@src/ONYXKEYS';
import {PersonalDetailsList, Policy, PolicyMembers, PolicyTag, PolicyTags} from '@src/types/onyx';
import {EmptyObject, isEmptyObject} from '@src/types/utils/EmptyObject';

type MemberEmailsToAccountIDs = Record<string, number>;
type UnitRate = {rate: number};

/**
 * Filter out the active policies, which will exclude policies with pending deletion
 * These are policies that we can use to create reports with in NewDot.
 */
function getActivePolicies(policies: OnyxCollection<Policy>): Policy[] | undefined {
    return Object.values(policies ?? {}).filter<Policy>(
        (policy): policy is Policy =>
            policy !== null && policy && (policy.isPolicyExpenseChatEnabled || policy.areChatRoomsEnabled) && policy.pendingAction !== CONST.RED_BRICK_ROAD_PENDING_ACTION.DELETE,
    );
}

/**
 * Checks if we have any errors stored within the POLICY_MEMBERS. Determines whether we should show a red brick road error or not.
 * Data structure: {accountID: {role:'user', errors: []}, accountID2: {role:'admin', errors: [{1231312313: 'Unable to do X'}]}, ...}
 */
function hasPolicyMemberError(policyMembers: OnyxEntry<PolicyMembers>): boolean {
    return Object.values(policyMembers ?? {}).some((member) => Object.keys(member?.errors ?? {}).length > 0);
}

/**
 * Check if the policy has any error fields.
 */
function hasPolicyErrorFields(policy: OnyxEntry<Policy>): boolean {
    return Object.values(policy?.errorFields ?? {}).some((fieldErrors) => Object.keys(fieldErrors ?? {}).length > 0);
}

/**
 * Check if the policy has any errors, and if it doesn't, then check if it has any error fields.
 */
function hasPolicyError(policy: OnyxEntry<Policy>): boolean {
    return Object.keys(policy?.errors ?? {}).length > 0 ? true : hasPolicyErrorFields(policy);
}

/**
 * Checks if we have any errors stored within the policy custom units.
 */
function hasCustomUnitsError(policy: OnyxEntry<Policy>): boolean {
    return Object.keys(policy?.customUnits?.errors ?? {}).length > 0;
}

function getNumericValue(value: number, toLocaleDigit: (arg: string) => string): number | string {
    const numValue = parseFloat(value.toString().replace(toLocaleDigit('.'), '.'));
    if (Number.isNaN(numValue)) {
        return NaN;
    }
    return numValue.toFixed(CONST.CUSTOM_UNITS.RATE_DECIMALS);
}

function getRateDisplayValue(value: number, toLocaleDigit: (arg: string) => string): string {
    const numValue = getNumericValue(value, toLocaleDigit);
    if (Number.isNaN(numValue)) {
        return '';
    }
    return numValue.toString().replace('.', toLocaleDigit('.')).substring(0, value.toString().length);
}

function getUnitRateValue(customUnitRate: UnitRate, toLocaleDigit: (arg: string) => string) {
    return getRateDisplayValue((customUnitRate?.rate ?? 0) / CONST.POLICY.CUSTOM_UNIT_RATE_BASE_OFFSET, toLocaleDigit);
}

/**
 * Get the brick road indicator status for a policy. The policy has an error status if there is a policy member error, a custom unit error or a field error.
 */
function getPolicyBrickRoadIndicatorStatus(policy: OnyxEntry<Policy>, policyMembersCollection: OnyxCollection<PolicyMembers>): string {
    const policyMembers = policyMembersCollection?.[`${ONYXKEYS.COLLECTION.POLICY_MEMBERS}${policy?.id}`] ?? {};
    if (hasPolicyMemberError(policyMembers) || hasCustomUnitsError(policy) || hasPolicyErrorFields(policy)) {
        return CONST.BRICK_ROAD_INDICATOR_STATUS.ERROR;
    }
    return '';
}

/**
 * Check if the policy can be displayed
 * If offline, always show the policy pending deletion.
 * If online, show the policy pending deletion only if there is an error.
 * Note: Using a local ONYXKEYS.NETWORK subscription will cause a delay in
 * updating the screen. Passing the offline status from the component.
 */
function shouldShowPolicy(policy: OnyxEntry<Policy>, isOffline: boolean): boolean {
    return (
        !!policy &&
        policy?.isPolicyExpenseChatEnabled &&
        policy?.role === CONST.POLICY.ROLE.ADMIN &&
        (isOffline || policy?.pendingAction !== CONST.RED_BRICK_ROAD_PENDING_ACTION.DELETE || Object.keys(policy.errors ?? {}).length > 0)
    );
}

function isExpensifyTeam(email: string): boolean {
    const emailDomain = Str.extractEmailDomain(email ?? '');
    return emailDomain === CONST.EXPENSIFY_PARTNER_NAME || emailDomain === CONST.EMAIL.GUIDES_DOMAIN;
}

function isExpensifyGuideTeam(email: string): boolean {
    const emailDomain = Str.extractEmailDomain(email ?? '');
    return emailDomain === CONST.EMAIL.GUIDES_DOMAIN;
}

/**
 * Checks if the current user is an admin of the policy.
 */
const isPolicyAdmin = (policy: OnyxEntry<Policy>): boolean => policy?.role === CONST.POLICY.ROLE.ADMIN;

const isPolicyMember = (policyID: string, policies: Record<string, Policy>): boolean => Object.values(policies).some((policy) => policy?.id === policyID);

/**
 * Create an object mapping member emails to their accountIDs. Filter for members without errors, and get the login email from the personalDetail object using the accountID.
 *
 * We only return members without errors. Otherwise, the members with errors would immediately be removed before the user has a chance to read the error.
 */
function getMemberAccountIDsForWorkspace(policyMembers: OnyxEntry<PolicyMembers>, personalDetails: OnyxEntry<PersonalDetailsList>): MemberEmailsToAccountIDs {
    const memberEmailsToAccountIDs: MemberEmailsToAccountIDs = {};
    Object.keys(policyMembers ?? {}).forEach((accountID) => {
        const member = policyMembers?.[accountID];
        if (Object.keys(member?.errors ?? {})?.length > 0) {
            return;
        }
        const personalDetail = personalDetails?.[accountID];
        if (!personalDetail?.login) {
            return;
        }
        memberEmailsToAccountIDs[personalDetail.login] = Number(accountID);
    });
    return memberEmailsToAccountIDs;
}

/**
 * Get login list that we should not show in the workspace invite options
 */
function getIneligibleInvitees(policyMembers: OnyxEntry<PolicyMembers>, personalDetails: OnyxEntry<PersonalDetailsList>): string[] {
    const memberEmailsToExclude: string[] = [...CONST.EXPENSIFY_EMAILS];
    Object.keys(policyMembers ?? {}).forEach((accountID) => {
        const policyMember = policyMembers?.[accountID];
        // Policy members that are pending delete or have errors are not valid and we should show them in the invite options (don't exclude them).
        if (policyMember?.pendingAction === CONST.RED_BRICK_ROAD_PENDING_ACTION.DELETE || Object.keys(policyMember?.errors ?? {}).length > 0) {
            return;
        }
        const memberEmail = personalDetails?.[accountID]?.login;
        if (!memberEmail) {
            return;
        }
        memberEmailsToExclude.push(memberEmail);
    });

    return memberEmailsToExclude;
}

/**
 * Gets the tag from policy tags, defaults to the first if no key is provided.
 */
function getTag(policyTags: OnyxEntry<PolicyTags>, tagKey?: keyof typeof policyTags): PolicyTag | undefined | EmptyObject {
    if (isEmptyObject(policyTags)) {
        return {};
    }

    const policyTagKey = tagKey ?? Object.keys(policyTags ?? {})[0];

    return policyTags?.[policyTagKey] ?? {};
}

/**
 * Gets the first tag name from policy tags.
 */
function getTagListName(policyTags: OnyxEntry<PolicyTags>) {
    if (Object.keys(policyTags ?? {})?.length === 0) {
        return '';
    }

    const policyTagKeys = Object.keys(policyTags ?? {})[0] ?? [];

    return policyTags?.[policyTagKeys]?.name ?? '';
}

/**
 * Gets the tags of a policy for a specific key. Defaults to the first tag if no key is provided.
 */
function getTagList(policyTags: OnyxCollection<PolicyTags>, tagKey: string) {
    if (Object.keys(policyTags ?? {})?.length === 0) {
        return {};
    }

    const policyTagKey = tagKey ?? Object.keys(policyTags ?? {})[0];

    return policyTags?.[policyTagKey]?.tags ?? {};
}

function isPendingDeletePolicy(policy: OnyxEntry<Policy>): boolean {
    return policy?.pendingAction === CONST.RED_BRICK_ROAD_PENDING_ACTION.DELETE;
}

function isPaidGroupPolicy(policy: OnyxEntry<Policy>): boolean {
    return policy?.type === CONST.POLICY.TYPE.TEAM || policy?.type === CONST.POLICY.TYPE.CORPORATE;
}

export {
    getActivePolicies,
    hasPolicyMemberError,
    hasPolicyError,
    hasPolicyErrorFields,
    hasCustomUnitsError,
    getNumericValue,
    getUnitRateValue,
    getPolicyBrickRoadIndicatorStatus,
    shouldShowPolicy,
    isExpensifyTeam,
    isExpensifyGuideTeam,
    isPolicyAdmin,
    getMemberAccountIDsForWorkspace,
    getIneligibleInvitees,
    getTag,
    getTagListName,
    getTagList,
    isPendingDeletePolicy,
    isPolicyMember,
<<<<<<< HEAD
};

export type {PersonalDetailsList};
=======
    isPaidGroupPolicy,
};
>>>>>>> 320ff544
<|MERGE_RESOLUTION|>--- conflicted
+++ resolved
@@ -221,11 +221,7 @@
     getTagList,
     isPendingDeletePolicy,
     isPolicyMember,
-<<<<<<< HEAD
-};
-
-export type {PersonalDetailsList};
-=======
     isPaidGroupPolicy,
 };
->>>>>>> 320ff544
+
+export type {PersonalDetailsList};