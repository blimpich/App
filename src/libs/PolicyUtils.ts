import {Str} from 'expensify-common';
import type {OnyxCollection, OnyxEntry} from 'react-native-onyx';
import Onyx from 'react-native-onyx';
import type {Except, LiteralUnion, ValueOf} from 'type-fest';
import type {LocaleContextProps} from '@components/LocaleContextProvider';
import type {SelectorType} from '@components/SelectionScreen';
import CONST from '@src/CONST';
import ONYXKEYS from '@src/ONYXKEYS';
import ROUTES from '@src/ROUTES';
import INPUT_IDS from '@src/types/form/NetSuiteCustomFieldForm';
import type {OnyxInputOrEntry, Policy, PolicyCategories, PolicyEmployeeList, PolicyTagList, PolicyTags, TaxRate} from '@src/types/onyx';
import type {ErrorFields, PendingAction, PendingFields} from '@src/types/onyx/OnyxCommon';
import type {
    ConnectionLastSync,
    ConnectionName,
    Connections,
    CustomUnit,
    NetSuiteAccount,
    NetSuiteConnection,
    NetSuiteCustomList,
    NetSuiteCustomSegment,
    PolicyFeatureName,
    Rate,
    Tenant,
} from '@src/types/onyx/Policy';
import type PolicyEmployee from '@src/types/onyx/PolicyEmployee';
import {isEmptyObject} from '@src/types/utils/EmptyObject';
import * as Localize from './Localize';
import Navigation from './Navigation/Navigation';
import * as NetworkStore from './Network/NetworkStore';
import {getAccountIDsByLogins, getLoginsByAccountIDs, getPersonalDetailByEmail} from './PersonalDetailsUtils';

type MemberEmailsToAccountIDs = Record<string, number>;

type WorkspaceDetails = {
    policyID: string | undefined;
    name: string;
};

type ConnectionWithLastSyncData = {
    /** State of the last synchronization */
    lastSync?: ConnectionLastSync;
};

type XeroSettings = Array<LiteralUnion<ValueOf<Except<typeof CONST.XERO_CONFIG, 'INVOICE_STATUS' | 'TRACKING_CATEGORY_FIELDS' | 'TRACKING_CATEGORY_OPTIONS'>>, string>>;

let allPolicies: OnyxCollection<Policy>;

Onyx.connect({
    key: ONYXKEYS.COLLECTION.POLICY,
    waitForCollectionCallback: true,
    callback: (value) => (allPolicies = value),
});

/**
 * Filter out the active policies, which will exclude policies with pending deletion
 * These are policies that we can use to create reports with in NewDot.
 */
function getActivePolicies(policies: OnyxCollection<Policy> | null): Policy[] {
    return Object.values(policies ?? {}).filter<Policy>(
        (policy): policy is Policy => !!policy && policy.pendingAction !== CONST.RED_BRICK_ROAD_PENDING_ACTION.DELETE && !!policy.name && !!policy.id,
    );
}

/**
 * Checks if we have any errors stored within the policy?.employeeList. Determines whether we should show a red brick road error or not.
 */
function hasEmployeeListError(policy: OnyxEntry<Policy>): boolean {
    return Object.values(policy?.employeeList ?? {}).some((employee) => Object.keys(employee?.errors ?? {}).length > 0);
}

/**
 *  Check if the policy has any tax rate errors.
 */
function hasTaxRateError(policy: OnyxEntry<Policy>): boolean {
    return Object.values(policy?.taxRates?.taxes ?? {}).some((taxRate) => Object.keys(taxRate?.errors ?? {}).length > 0 || Object.values(taxRate?.errorFields ?? {}).some(Boolean));
}

/**
 * Check if the policy has any errors within the categories.
 */
function hasPolicyCategoriesError(policyCategories: OnyxEntry<PolicyCategories>): boolean {
    return Object.keys(policyCategories ?? {}).some((categoryName) => Object.keys(policyCategories?.[categoryName]?.errors ?? {}).length > 0);
}

/**
 * Check if the policy has any error fields.
 */
function hasPolicyErrorFields(policy: OnyxEntry<Policy>): boolean {
    return Object.values(policy?.errorFields ?? {}).some((fieldErrors) => Object.keys(fieldErrors ?? {}).length > 0);
}

/**
 * Check if the policy has any errors, and if it doesn't, then check if it has any error fields.
 */
function hasPolicyError(policy: OnyxEntry<Policy>): boolean {
    return Object.keys(policy?.errors ?? {}).length > 0 ? true : hasPolicyErrorFields(policy);
}

/**
 * Checks if we have any errors stored within the policy custom units.
 */
function hasCustomUnitsError(policy: OnyxEntry<Policy>): boolean {
    return Object.keys(policy?.customUnits?.errors ?? {}).length > 0;
}

function getNumericValue(value: number | string, toLocaleDigit: (arg: string) => string): number | string {
    const numValue = parseFloat(value.toString().replace(toLocaleDigit('.'), '.'));
    if (Number.isNaN(numValue)) {
        return NaN;
    }
    return numValue.toFixed(CONST.CUSTOM_UNITS.RATE_DECIMALS);
}

/**
 * Retrieves the distance custom unit object for the given policy
 */
function getCustomUnit(policy: OnyxEntry<Policy>): CustomUnit | undefined {
    return Object.values(policy?.customUnits ?? {}).find((unit) => unit.name === CONST.CUSTOM_UNITS.NAME_DISTANCE);
}

/**
 * Retrieves custom unit rate object from the given customUnitRateID
 */
function getCustomUnitRate(policy: OnyxEntry<Policy>, customUnitRateID: string): Rate | undefined {
    const distanceUnit = getCustomUnit(policy);
    return distanceUnit?.rates[customUnitRateID];
}

function getRateDisplayValue(value: number, toLocaleDigit: (arg: string) => string): string {
    const numValue = getNumericValue(value, toLocaleDigit);
    if (Number.isNaN(numValue)) {
        return '';
    }
    return numValue.toString().replace('.', toLocaleDigit('.')).substring(0, value.toString().length);
}

function getUnitRateValue(toLocaleDigit: (arg: string) => string, customUnitRate?: Rate) {
    return getRateDisplayValue((customUnitRate?.rate ?? 0) / CONST.POLICY.CUSTOM_UNIT_RATE_BASE_OFFSET, toLocaleDigit);
}

/**
 * Get the brick road indicator status for a policy. The policy has an error status if there is a policy member error, a custom unit error or a field error.
 */
function getPolicyBrickRoadIndicatorStatus(policy: OnyxEntry<Policy>): ValueOf<typeof CONST.BRICK_ROAD_INDICATOR_STATUS> | undefined {
    if (hasEmployeeListError(policy) || hasCustomUnitsError(policy) || hasPolicyErrorFields(policy)) {
        return CONST.BRICK_ROAD_INDICATOR_STATUS.ERROR;
    }
    return undefined;
}

/**
 * Check if the policy can be displayed
 * If offline, always show the policy pending deletion.
 * If online, show the policy pending deletion only if there is an error.
 * Note: Using a local ONYXKEYS.NETWORK subscription will cause a delay in
 * updating the screen. Passing the offline status from the component.
 */
function shouldShowPolicy(policy: OnyxEntry<Policy>, isOffline: boolean): boolean {
    return (
        !!policy &&
        (policy?.type !== CONST.POLICY.TYPE.PERSONAL || !!policy?.isJoinRequestPending) &&
        (isOffline || policy?.pendingAction !== CONST.RED_BRICK_ROAD_PENDING_ACTION.DELETE || Object.keys(policy.errors ?? {}).length > 0) &&
        !!policy?.role
    );
}

function isExpensifyTeam(email: string | undefined): boolean {
    const emailDomain = Str.extractEmailDomain(email ?? '');
    return emailDomain === CONST.EXPENSIFY_PARTNER_NAME || emailDomain === CONST.EMAIL.GUIDES_DOMAIN;
}

/**
 * Checks if the current user is an admin of the policy.
 */
const isPolicyAdmin = (policy: OnyxInputOrEntry<Policy>, currentUserLogin?: string): boolean =>
    (policy?.role ?? (currentUserLogin && policy?.employeeList?.[currentUserLogin]?.role)) === CONST.POLICY.ROLE.ADMIN;

/**
 * Checks if the current user is of the role "user" on the policy.
 */
const isPolicyUser = (policy: OnyxInputOrEntry<Policy>, currentUserLogin?: string): boolean =>
    (policy?.role ?? (currentUserLogin && policy?.employeeList?.[currentUserLogin]?.role)) === CONST.POLICY.ROLE.USER;

/**
 * Checks if the policy is a free group policy.
 */
const isFreeGroupPolicy = (policy: OnyxEntry<Policy>): boolean => policy?.type === CONST.POLICY.TYPE.FREE;

const isPolicyEmployee = (policyID: string, policies: OnyxCollection<Policy>): boolean => Object.values(policies ?? {}).some((policy) => policy?.id === policyID);

/**
 * Checks if the current user is an owner (creator) of the policy.
 */
const isPolicyOwner = (policy: OnyxInputOrEntry<Policy>, currentUserAccountID: number): boolean => policy?.ownerAccountID === currentUserAccountID;

/**
 * Create an object mapping member emails to their accountIDs. Filter for members without errors if includeMemberWithErrors is false, and get the login email from the personalDetail object using the accountID.
 *
 * If includeMemberWithErrors is false, We only return members without errors. Otherwise, the members with errors would immediately be removed before the user has a chance to read the error.
 */
function getMemberAccountIDsForWorkspace(employeeList: PolicyEmployeeList | undefined, includeMemberWithErrors = false): MemberEmailsToAccountIDs {
    const members = employeeList ?? {};
    const memberEmailsToAccountIDs: MemberEmailsToAccountIDs = {};
    Object.keys(members).forEach((email) => {
        if (!includeMemberWithErrors) {
            const member = members?.[email];
            if (Object.keys(member?.errors ?? {})?.length > 0) {
                return;
            }
        }
        const personalDetail = getPersonalDetailByEmail(email);
        if (!personalDetail?.login) {
            return;
        }
        memberEmailsToAccountIDs[email] = Number(personalDetail.accountID);
    });
    return memberEmailsToAccountIDs;
}

/**
 * Get login list that we should not show in the workspace invite options
 */
function getIneligibleInvitees(employeeList?: PolicyEmployeeList): string[] {
    const policyEmployeeList = employeeList ?? {};
    const memberEmailsToExclude: string[] = [...CONST.EXPENSIFY_EMAILS];
    Object.keys(policyEmployeeList).forEach((email) => {
        const policyEmployee = policyEmployeeList?.[email];
        // Policy members that are pending delete or have errors are not valid and we should show them in the invite options (don't exclude them).
        if (policyEmployee?.pendingAction === CONST.RED_BRICK_ROAD_PENDING_ACTION.DELETE || Object.keys(policyEmployee?.errors ?? {}).length > 0) {
            return;
        }
        if (!email) {
            return;
        }
        memberEmailsToExclude.push(email);
    });

    return memberEmailsToExclude;
}

function getSortedTagKeys(policyTagList: OnyxEntry<PolicyTagList>): Array<keyof PolicyTagList> {
    if (isEmptyObject(policyTagList)) {
        return [];
    }

    return Object.keys(policyTagList).sort((key1, key2) => policyTagList[key1].orderWeight - policyTagList[key2].orderWeight);
}

/**
 * Gets a tag name of policy tags based on a tag's orderWeight.
 */
function getTagListName(policyTagList: OnyxEntry<PolicyTagList>, orderWeight: number): string {
    if (isEmptyObject(policyTagList)) {
        return '';
    }

    return Object.values(policyTagList).find((tag) => tag.orderWeight === orderWeight)?.name ?? '';
}

/**
 * Gets all tag lists of a policy
 */
function getTagLists(policyTagList: OnyxEntry<PolicyTagList>): Array<ValueOf<PolicyTagList>> {
    if (isEmptyObject(policyTagList)) {
        return [];
    }

    return Object.values(policyTagList)
        .filter((policyTagListValue) => policyTagListValue !== null)
        .sort((tagA, tagB) => tagA.orderWeight - tagB.orderWeight);
}

/**
 * Gets a tag list of a policy by a tag index
 */
function getTagList(policyTagList: OnyxEntry<PolicyTagList>, tagIndex: number): ValueOf<PolicyTagList> {
    const tagLists = getTagLists(policyTagList);

    return (
        tagLists[tagIndex] ?? {
            name: '',
            required: false,
            tags: {},
        }
    );
}

/**
 * Cleans up escaping of colons (used to create multi-level tags, e.g. "Parent: Child") in the tag name we receive from the backend
 */
function getCleanedTagName(tag: string) {
    return tag?.replace(/\\{1,2}:/g, CONST.COLON);
}

/**
 * Escape colon from tag name
 */
function escapeTagName(tag: string) {
    return tag?.replaceAll(CONST.COLON, '\\:');
}

/**
 * Gets a count of enabled tags of a policy
 */
function getCountOfEnabledTagsOfList(policyTags: PolicyTags) {
    return Object.values(policyTags).filter((policyTag) => policyTag.enabled).length;
}

/**
 * Whether the policy has multi-level tags
 */
function isMultiLevelTags(policyTagList: OnyxEntry<PolicyTagList>): boolean {
    return Object.keys(policyTagList ?? {}).length > 1;
}

function isPendingDeletePolicy(policy: OnyxEntry<Policy>): boolean {
    return policy?.pendingAction === CONST.RED_BRICK_ROAD_PENDING_ACTION.DELETE;
}

function isPaidGroupPolicy(policy: OnyxEntry<Policy>): boolean {
    return policy?.type === CONST.POLICY.TYPE.TEAM || policy?.type === CONST.POLICY.TYPE.CORPORATE;
}

function isControlPolicy(policy: OnyxEntry<Policy>): boolean {
    return policy?.type === CONST.POLICY.TYPE.CORPORATE;
}

function isTaxTrackingEnabled(isPolicyExpenseChat: boolean, policy: OnyxEntry<Policy>, isDistanceRequest: boolean): boolean {
    const distanceUnit = getCustomUnit(policy);
    const customUnitID = distanceUnit?.customUnitID ?? 0;
    const isPolicyTaxTrackingEnabled = isPolicyExpenseChat && policy?.tax?.trackingEnabled;
    const isTaxEnabledForDistance = isPolicyTaxTrackingEnabled && policy?.customUnits?.[customUnitID]?.attributes?.taxEnabled;

    return !!(isDistanceRequest ? isTaxEnabledForDistance : isPolicyTaxTrackingEnabled);
}

/**
 * Checks if policy's scheduled submit / auto reporting frequency is "instant".
 * Note: Free policies have "instant" submit always enabled.
 */
function isInstantSubmitEnabled(policy: OnyxInputOrEntry<Policy>): boolean {
    return policy?.type === CONST.POLICY.TYPE.FREE || (policy?.autoReporting === true && policy?.autoReportingFrequency === CONST.POLICY.AUTO_REPORTING_FREQUENCIES.INSTANT);
}

/**
 * This gets a "corrected" value for autoReportingFrequency. The purpose of this function is to encapsulate some logic around the "immediate" frequency.
 *
 * - "immediate" is actually not immediate. For that you want "instant".
 * - (immediate && harvesting.enabled) === daily
 * - (immediate && !harvesting.enabled) === manual
 *
 * Note that "daily" and "manual" only exist as options for the API, not in the database or Onyx.
 */
function getCorrectedAutoReportingFrequency(policy: OnyxInputOrEntry<Policy>): ValueOf<typeof CONST.POLICY.AUTO_REPORTING_FREQUENCIES> | undefined {
    if (policy?.autoReportingFrequency !== CONST.POLICY.AUTO_REPORTING_FREQUENCIES.IMMEDIATE) {
        return policy?.autoReportingFrequency;
    }

    if (policy?.harvesting?.enabled) {
        // This is actually not really "immediate". It's "daily". Surprise!
        return CONST.POLICY.AUTO_REPORTING_FREQUENCIES.IMMEDIATE;
    }

    // "manual" is really just "immediate" (aka "daily") with harvesting disabled
    return CONST.POLICY.AUTO_REPORTING_FREQUENCIES.MANUAL;
}

/**
 * Checks if policy's approval mode is "optional", a.k.a. "Submit & Close"
 */
function isSubmitAndClose(policy: OnyxInputOrEntry<Policy>): boolean {
    return policy?.approvalMode === CONST.POLICY.APPROVAL_MODE.OPTIONAL;
}

function extractPolicyIDFromPath(path: string) {
    return path.match(CONST.REGEX.POLICY_ID_FROM_PATH)?.[1];
}

/**
 * Whether the policy has active accounting integration connections
 */
function hasAccountingConnections(policy: OnyxEntry<Policy>) {
    return !isEmptyObject(policy?.connections);
}

function getPathWithoutPolicyID(path: string) {
    return path.replace(CONST.REGEX.PATH_WITHOUT_POLICY_ID, '/');
}

function getPolicyEmployeeListByIdWithoutCurrentUser(policies: OnyxCollection<Pick<Policy, 'employeeList'>>, currentPolicyID?: string, currentUserAccountID?: number) {
    const policy = policies?.[`${ONYXKEYS.COLLECTION.POLICY}${currentPolicyID}`] ?? null;
    const policyMemberEmailsToAccountIDs = getMemberAccountIDsForWorkspace(policy?.employeeList);
    return Object.values(policyMemberEmailsToAccountIDs)
        .map((policyMemberAccountID) => Number(policyMemberAccountID))
        .filter((policyMemberAccountID) => policyMemberAccountID !== currentUserAccountID);
}

function goBackFromInvalidPolicy() {
    Navigation.navigate(ROUTES.SETTINGS_WORKSPACES);
}

/** Get a tax with given ID from policy */
function getTaxByID(policy: OnyxEntry<Policy>, taxID: string): TaxRate | undefined {
    return policy?.taxRates?.taxes?.[taxID];
}

/**
 * Whether the tax rate can be deleted and disabled
 */
function canEditTaxRate(policy: Policy, taxID: string): boolean {
    return policy.taxRates?.defaultExternalID !== taxID;
}

function isPolicyFeatureEnabled(policy: OnyxEntry<Policy>, featureName: PolicyFeatureName): boolean {
    if (featureName === CONST.POLICY.MORE_FEATURES.ARE_TAXES_ENABLED) {
        return !!policy?.tax?.trackingEnabled;
    }

    return !!policy?.[featureName];
}

function getApprovalWorkflow(policy: OnyxEntry<Policy>): ValueOf<typeof CONST.POLICY.APPROVAL_MODE> {
    if (policy?.type === CONST.POLICY.TYPE.PERSONAL) {
        return CONST.POLICY.APPROVAL_MODE.OPTIONAL;
    }

    return policy?.approvalMode ?? CONST.POLICY.APPROVAL_MODE.ADVANCED;
}

function getDefaultApprover(policy: OnyxEntry<Policy>): string {
    return policy?.approver ?? policy?.owner ?? '';
}

/**
 * Returns the accountID to whom the given employeeAccountID submits reports to in the given Policy.
 */
function getSubmitToAccountID(policy: OnyxEntry<Policy>, employeeAccountID: number): number {
    const employeeLogin = getLoginsByAccountIDs([employeeAccountID])[0];
    const defaultApprover = getDefaultApprover(policy);

    // For policy using the optional or basic workflow, the manager is the policy default approver.
    if (([CONST.POLICY.APPROVAL_MODE.OPTIONAL, CONST.POLICY.APPROVAL_MODE.BASIC] as Array<ValueOf<typeof CONST.POLICY.APPROVAL_MODE>>).includes(getApprovalWorkflow(policy))) {
        return getAccountIDsByLogins([defaultApprover])[0];
    }

    const employee = policy?.employeeList?.[employeeLogin];
    if (!employee) {
        return -1;
    }

    return getAccountIDsByLogins([employee.submitsTo ?? defaultApprover])[0];
}

/**
 * Returns the accountID of the policy reimburser, if not available — falls back to the policy owner.
 */
function getReimburserAccountID(policy: OnyxEntry<Policy>): number {
    const reimburserEmail = policy?.achAccount?.reimburser ?? policy?.owner ?? '';
    return getAccountIDsByLogins([reimburserEmail])[0];
}

function getPersonalPolicy() {
    return Object.values(allPolicies ?? {}).find((policy) => policy?.type === CONST.POLICY.TYPE.PERSONAL);
}

function getAdminEmployees(policy: OnyxEntry<Policy>): PolicyEmployee[] {
    if (!policy || !policy.employeeList) {
        return [];
    }
    return Object.keys(policy.employeeList)
        .map((email) => ({...policy.employeeList?.[email], email}))
        .filter((employee) => employee.role === CONST.POLICY.ROLE.ADMIN);
}

/**
 * Returns the policy of the report
 */
function getPolicy(policyID: string | undefined): OnyxEntry<Policy> {
    if (!allPolicies || !policyID) {
        return undefined;
    }
    return allPolicies[`${ONYXKEYS.COLLECTION.POLICY}${policyID}`];
}

/** Return active policies where current user is an admin */
function getActiveAdminWorkspaces(policies: OnyxCollection<Policy> | null): Policy[] {
    const activePolicies = getActivePolicies(policies);
    return activePolicies.filter((policy) => shouldShowPolicy(policy, NetworkStore.isOffline()) && isPolicyAdmin(policy));
}

/** Whether the user can send invoice */
function canSendInvoice(policies: OnyxCollection<Policy> | null): boolean {
    return getActiveAdminWorkspaces(policies).length > 0;
}

function hasDependentTags(policy: OnyxEntry<Policy>, policyTagList: OnyxEntry<PolicyTagList>) {
    if (!policy?.hasMultipleTagLists) {
        return false;
    }
    return Object.values(policyTagList ?? {}).some((tagList) => Object.values(tagList.tags).some((tag) => !!tag.rules?.parentTagsFilter || !!tag.parentTagsFilter));
}

/** Get the Xero organizations connected to the policy */
function getXeroTenants(policy: Policy | undefined): Tenant[] {
    // Due to the way optional chain is being handled in this useMemo we are forced to use this approach to properly handle undefined values
    // eslint-disable-next-line @typescript-eslint/prefer-optional-chain
    if (!policy || !policy.connections || !policy.connections.xero || !policy.connections.xero.data) {
        return [];
    }
    return policy.connections.xero.data.tenants ?? [];
}

function findCurrentXeroOrganization(tenants: Tenant[] | undefined, organizationID: string | undefined): Tenant | undefined {
    return tenants?.find((tenant) => tenant.id === organizationID);
}

function getCurrentXeroOrganizationName(policy: Policy | undefined): string | undefined {
    return findCurrentXeroOrganization(getXeroTenants(policy), policy?.connections?.xero?.config?.tenantID)?.name;
}

function getXeroBankAccountsWithDefaultSelect(policy: Policy | undefined, selectedBankAccountId: string | undefined): SelectorType[] {
    const bankAccounts = policy?.connections?.xero?.data?.bankAccounts ?? [];
    const isMatchFound = bankAccounts?.some(({id}) => id === selectedBankAccountId);

    return (bankAccounts ?? []).map(({id, name}, index) => ({
        value: id,
        text: name,
        keyForList: id,
        isSelected: isMatchFound ? selectedBankAccountId === id : index === 0,
    }));
}

function areXeroSettingsInErrorFields(settings?: XeroSettings, errorFields?: ErrorFields) {
    if (settings === undefined || errorFields === undefined) {
        return false;
    }

    const keys = Object.keys(errorFields);
    return settings.some((setting) => keys.includes(setting));
}

function xeroSettingsPendingAction(settings?: XeroSettings, pendingFields?: PendingFields<string>): PendingAction | undefined {
    if (settings === undefined || pendingFields === undefined) {
        return null;
    }

    const key = Object.keys(pendingFields).find((setting) => settings.includes(setting));
    return pendingFields[key ?? '-1'];
}

function getNetSuiteVendorOptions(policy: Policy | undefined, selectedVendorId: string | undefined): SelectorType[] {
    const vendors = policy?.connections?.netsuite.options.data.vendors ?? [];

    return (vendors ?? []).map(({id, name}) => ({
        value: id,
        text: name,
        keyForList: id,
        isSelected: selectedVendorId === id,
    }));
}

function getNetSuitePayableAccountOptions(policy: Policy | undefined, selectedBankAccountId: string | undefined): SelectorType[] {
    const payableAccounts = policy?.connections?.netsuite.options.data.payableList ?? [];

    return (payableAccounts ?? []).map(({id, name}) => ({
        value: id,
        text: name,
        keyForList: id,
        isSelected: selectedBankAccountId === id,
    }));
}

function getNetSuiteReceivableAccountOptions(policy: Policy | undefined, selectedBankAccountId: string | undefined): SelectorType[] {
    const receivableAccounts = policy?.connections?.netsuite.options.data.receivableList ?? [];

    return (receivableAccounts ?? []).map(({id, name}) => ({
        value: id,
        text: name,
        keyForList: id,
        isSelected: selectedBankAccountId === id,
    }));
}

function getNetSuiteInvoiceItemOptions(policy: Policy | undefined, selectedItemId: string | undefined): SelectorType[] {
    const invoiceItems = policy?.connections?.netsuite.options.data.items ?? [];

    return (invoiceItems ?? []).map(({id, name}) => ({
        value: id,
        text: name,
        keyForList: id,
        isSelected: selectedItemId === id,
    }));
}

function getNetSuiteTaxAccountOptions(policy: Policy | undefined, subsidiaryCountry?: string, selectedAccountId?: string): SelectorType[] {
    const taxAccounts = policy?.connections?.netsuite.options.data.taxAccountsList ?? [];

    return (taxAccounts ?? [])
        .filter(({country}) => country === subsidiaryCountry)
        .map(({externalID, name}) => ({
            value: externalID,
            text: name,
            keyForList: externalID,
            isSelected: selectedAccountId === externalID,
        }));
}

function canUseTaxNetSuite(canUseNetSuiteUSATax?: boolean, subsidiaryCountry?: string) {
    return !!canUseNetSuiteUSATax || CONST.NETSUITE_TAX_COUNTRIES.includes(subsidiaryCountry ?? '');
}

function canUseProvincialTaxNetSuite(subsidiaryCountry?: string) {
    return subsidiaryCountry === '_canada';
}

function getNetSuiteReimbursableAccountOptions(policy: Policy | undefined, selectedBankAccountId: string | undefined): SelectorType[] {
    const payableAccounts = policy?.connections?.netsuite.options.data.payableList ?? [];
    const accountOptions = (payableAccounts ?? []).filter(({type}) => type === CONST.NETSUITE_ACCOUNT_TYPE.BANK || type === CONST.NETSUITE_ACCOUNT_TYPE.CREDIT_CARD);

    return accountOptions.map(({id, name}) => ({
        value: id,
        text: name,
        keyForList: id,
        isSelected: selectedBankAccountId === id,
    }));
}

function getNetSuiteCollectionAccountOptions(policy: Policy | undefined, selectedBankAccountId: string | undefined): SelectorType[] {
    const payableAccounts = policy?.connections?.netsuite.options.data.payableList ?? [];
    const accountOptions = (payableAccounts ?? []).filter(({type}) => type === CONST.NETSUITE_ACCOUNT_TYPE.BANK);

    return accountOptions.map(({id, name}) => ({
        value: id,
        text: name,
        keyForList: id,
        isSelected: selectedBankAccountId === id,
    }));
}

function getNetSuiteApprovalAccountOptions(policy: Policy | undefined, selectedBankAccountId: string | undefined): SelectorType[] {
    const payableAccounts = policy?.connections?.netsuite.options.data.payableList ?? [];
    const defaultApprovalAccount: NetSuiteAccount = {
        id: CONST.NETSUITE_APPROVAL_ACCOUNT_DEFAULT,
        name: Localize.translateLocal('workspace.netsuite.advancedConfig.defaultApprovalAccount'),
        type: CONST.NETSUITE_ACCOUNT_TYPE.ACCOUNTS_PAYABLE,
    };
    const accountOptions = [defaultApprovalAccount].concat((payableAccounts ?? []).filter(({type}) => type === CONST.NETSUITE_ACCOUNT_TYPE.ACCOUNTS_PAYABLE));

    return accountOptions.map(({id, name}) => ({
        value: id,
        text: name,
        keyForList: id,
        isSelected: selectedBankAccountId === id,
    }));
}

function getCustomersOrJobsLabelNetSuite(policy: Policy | undefined, translate: LocaleContextProps['translate']): string | undefined {
    const importMapping = policy?.connections?.netsuite?.options?.config?.syncOptions?.mapping;
    if (!importMapping?.customers && !importMapping?.jobs) {
        return undefined;
    }
    const importFields: string[] = [];
    const importCustomer = importMapping?.customers ?? CONST.INTEGRATION_ENTITY_MAP_TYPES.NETSUITE_DEFAULT;
    const importJobs = importMapping?.jobs ?? CONST.INTEGRATION_ENTITY_MAP_TYPES.NETSUITE_DEFAULT;

    if (importCustomer === CONST.INTEGRATION_ENTITY_MAP_TYPES.NETSUITE_DEFAULT && importJobs === CONST.INTEGRATION_ENTITY_MAP_TYPES.NETSUITE_DEFAULT) {
        return undefined;
    }

    const importedValue = importMapping?.customers !== CONST.INTEGRATION_ENTITY_MAP_TYPES.NETSUITE_DEFAULT ? importCustomer : importJobs;

    if (importCustomer !== CONST.INTEGRATION_ENTITY_MAP_TYPES.NETSUITE_DEFAULT) {
        importFields.push(translate('workspace.netsuite.import.customersOrJobs.customers'));
    }

    if (importJobs !== CONST.INTEGRATION_ENTITY_MAP_TYPES.NETSUITE_DEFAULT) {
        importFields.push(translate('workspace.netsuite.import.customersOrJobs.jobs'));
    }

    const importedValueLabel = translate(`workspace.netsuite.import.customersOrJobs.label`, importFields, translate(`workspace.accounting.importTypes.${importedValue}`).toLowerCase());
    return importedValueLabel.charAt(0).toUpperCase() + importedValueLabel.slice(1);
}

function isNetSuiteCustomSegmentRecord(customField: NetSuiteCustomList | NetSuiteCustomSegment): boolean {
    return 'segmentName' in customField;
}

function getNameFromNetSuiteCustomField(customField: NetSuiteCustomList | NetSuiteCustomSegment): string {
    return 'segmentName' in customField ? customField.segmentName : customField.listName;
}

function isNetSuiteCustomFieldPropertyEditable(customField: NetSuiteCustomList | NetSuiteCustomSegment, fieldName: string) {
    const fieldsAllowedToEdit = isNetSuiteCustomSegmentRecord(customField) ? [INPUT_IDS.SEGMENT_NAME, INPUT_IDS.INTERNAL_ID, INPUT_IDS.SCRIPT_ID, INPUT_IDS.MAPPING] : [INPUT_IDS.MAPPING];
    const fieldKey = fieldName as keyof typeof customField;
    return fieldsAllowedToEdit.includes(fieldKey);
}

function getIntegrationLastSuccessfulDate(connection?: Connections[keyof Connections]) {
    if (!connection) {
        return undefined;
    }
    if ((connection as NetSuiteConnection)?.lastSyncDate) {
        return (connection as NetSuiteConnection)?.lastSyncDate;
    }
    return (connection as ConnectionWithLastSyncData)?.lastSync?.successfulDate;
}

function getCurrentSageIntacctEntityName(policy?: Policy): string | undefined {
    const currentEntityID = policy?.connections?.intacct?.config?.entity;
    const entities = policy?.connections?.intacct?.data?.entities;
    return entities?.find((entity) => entity.id === currentEntityID)?.name;
}

function getSageIntacctBankAccounts(policy?: Policy, selectedBankAccountId?: string): SelectorType[] {
    const bankAccounts = policy?.connections?.intacct?.data?.bankAccounts ?? [];
    return (bankAccounts ?? []).map(({id, name}) => ({
        value: id,
        text: name,
        keyForList: id,
        isSelected: selectedBankAccountId === id,
    }));
}

function getSageIntacctVendors(policy?: Policy, selectedVendorId?: string): SelectorType[] {
    const vendors = policy?.connections?.intacct?.data?.vendors ?? [];
    return vendors.map(({id, value}) => ({
        value: id,
        text: value,
        keyForList: id,
        isSelected: selectedVendorId === id,
    }));
}

function getSageIntacctNonReimbursableActiveDefaultVendor(policy?: Policy): string | undefined {
    const {
        nonReimbursableCreditCardChargeDefaultVendor: creditCardDefaultVendor,
        nonReimbursableVendor: expenseReportDefaultVendor,
        nonReimbursable,
    } = policy?.connections?.intacct?.config.export ?? {};

    return nonReimbursable === CONST.SAGE_INTACCT_NON_REIMBURSABLE_EXPENSE_TYPE.CREDIT_CARD_CHARGE ? creditCardDefaultVendor : expenseReportDefaultVendor;
}

function getSageIntacctCreditCards(policy?: Policy, selectedAccount?: string): SelectorType[] {
    const creditCards = policy?.connections?.intacct?.data?.creditCards ?? [];
    return creditCards.map(({name}) => ({
        value: name,
        text: name,
        keyForList: name,
        isSelected: name === selectedAccount,
    }));
}

/**
 * Sort the workspaces by their name, while keeping the selected one at the beginning.
 * @param workspace1 Details of the first workspace to be compared.
 * @param workspace2 Details of the second workspace to be compared.
 * @param selectedWorkspaceID ID of the selected workspace which needs to be at the beginning.
 */
const sortWorkspacesBySelected = (workspace1: WorkspaceDetails, workspace2: WorkspaceDetails, selectedWorkspaceID: string | undefined): number => {
    if (workspace1.policyID === selectedWorkspaceID) {
        return -1;
    }
    if (workspace2.policyID === selectedWorkspaceID) {
        return 1;
    }
    return workspace1.name?.toLowerCase().localeCompare(workspace2.name?.toLowerCase() ?? '') ?? 0;
};

/**
 * Takes removes pendingFields and errorFields from a customUnit
 */
function removePendingFieldsFromCustomUnit(customUnit: CustomUnit): CustomUnit {
    const cleanedCustomUnit = {...customUnit};

    delete cleanedCustomUnit.pendingFields;
    delete cleanedCustomUnit.errorFields;

    return cleanedCustomUnit;
}

function navigateWhenEnableFeature(policyID: string) {
    setTimeout(() => {
        Navigation.navigate(ROUTES.WORKSPACE_INITIAL.getRoute(policyID));
    }, CONST.WORKSPACE_ENABLE_FEATURE_REDIRECT_DELAY);
}

function getConnectedIntegration(policy: Policy | undefined, accountingIntegrations?: ConnectionName[]) {
    return (accountingIntegrations ?? Object.values(CONST.POLICY.CONNECTIONS.NAME)).find((integration) => !!policy?.connections?.[integration]);
}

function hasIntegrationAutoSync(policy: Policy | undefined, connectedIntegration?: ConnectionName) {
    return (connectedIntegration && policy?.connections?.[connectedIntegration]?.config?.autoSync?.enabled) ?? false;
}

function getCurrentConnectionName(policy: Policy | undefined): string | undefined {
    const accountingIntegrations = Object.values(CONST.POLICY.CONNECTIONS.NAME);
    const connectionKey = accountingIntegrations.find((integration) => !!policy?.connections?.[integration]);
    return connectionKey ? CONST.POLICY.CONNECTIONS.NAME_USER_FRIENDLY[connectionKey] : undefined;
}

/**
 * Check if the policy member is deleted from the workspace
 */
function isDeletedPolicyEmployee(policyEmployee: PolicyEmployee, isOffline: boolean) {
    return !isOffline && policyEmployee.pendingAction === CONST.RED_BRICK_ROAD_PENDING_ACTION.DELETE && isEmptyObject(policyEmployee.errors);
}

function hasNoPolicyOtherThanPersonalType() {
    return (
        Object.values(allPolicies ?? {}).filter((policy) => policy && policy.type !== CONST.POLICY.TYPE.PERSONAL && policy.pendingAction !== CONST.RED_BRICK_ROAD_PENDING_ACTION.DELETE)
            .length === 0
    );
}

function getCurrentTaxID(policy: OnyxEntry<Policy>, taxID: string): string | undefined {
    return Object.keys(policy?.taxRates?.taxes ?? {}).find((taxIDKey) => policy?.taxRates?.taxes?.[taxIDKey].previousTaxCode === taxID || taxIDKey === taxID);
}

export {
    canEditTaxRate,
    extractPolicyIDFromPath,
    escapeTagName,
    getActivePolicies,
    getAdminEmployees,
    getCleanedTagName,
    getConnectedIntegration,
    getCountOfEnabledTagsOfList,
    getIneligibleInvitees,
    getMemberAccountIDsForWorkspace,
    getNumericValue,
    isMultiLevelTags,
    getPathWithoutPolicyID,
    getPersonalPolicy,
    getPolicy,
    getPolicyBrickRoadIndicatorStatus,
    getPolicyEmployeeListByIdWithoutCurrentUser,
    getSortedTagKeys,
    getSubmitToAccountID,
    getTagList,
    getTagListName,
    getTagLists,
    getTaxByID,
    getUnitRateValue,
    goBackFromInvalidPolicy,
    hasAccountingConnections,
    hasCustomUnitsError,
    hasEmployeeListError,
    hasIntegrationAutoSync,
    hasPolicyCategoriesError,
    hasPolicyError,
    hasPolicyErrorFields,
    hasTaxRateError,
    isExpensifyTeam,
    isDeletedPolicyEmployee,
    isFreeGroupPolicy,
    isInstantSubmitEnabled,
    getCorrectedAutoReportingFrequency,
    isPaidGroupPolicy,
    isPendingDeletePolicy,
    isPolicyAdmin,
    isPolicyUser,
    isPolicyEmployee,
    isPolicyFeatureEnabled,
    isPolicyOwner,
    isSubmitAndClose,
    isTaxTrackingEnabled,
    shouldShowPolicy,
    getActiveAdminWorkspaces,
    canSendInvoice,
    hasDependentTags,
    getXeroTenants,
    findCurrentXeroOrganization,
    getCurrentXeroOrganizationName,
    getXeroBankAccountsWithDefaultSelect,
    getNetSuiteVendorOptions,
    canUseTaxNetSuite,
    canUseProvincialTaxNetSuite,
    getNetSuiteReimbursableAccountOptions,
    getNetSuiteCollectionAccountOptions,
    getNetSuiteApprovalAccountOptions,
    getNetSuitePayableAccountOptions,
    getNetSuiteReceivableAccountOptions,
    getNetSuiteInvoiceItemOptions,
    getNetSuiteTaxAccountOptions,
    getSageIntacctVendors,
    getSageIntacctNonReimbursableActiveDefaultVendor,
    getSageIntacctCreditCards,
    getSageIntacctBankAccounts,
    getCustomUnit,
    getCustomUnitRate,
    sortWorkspacesBySelected,
    removePendingFieldsFromCustomUnit,
    navigateWhenEnableFeature,
    getIntegrationLastSuccessfulDate,
    getCurrentConnectionName,
    getCustomersOrJobsLabelNetSuite,
    getReimburserAccountID,
    isControlPolicy,
    isNetSuiteCustomSegmentRecord,
    getNameFromNetSuiteCustomField,
    isNetSuiteCustomFieldPropertyEditable,
    getCurrentSageIntacctEntityName,
    hasNoPolicyOtherThanPersonalType,
<<<<<<< HEAD
    areXeroSettingsInErrorFields,
    xeroSettingsPendingAction,
=======
    getCurrentTaxID,
>>>>>>> a79189f2
};

export type {MemberEmailsToAccountIDs, XeroSettings};<|MERGE_RESOLUTION|>--- conflicted
+++ resolved
@@ -903,12 +903,9 @@
     isNetSuiteCustomFieldPropertyEditable,
     getCurrentSageIntacctEntityName,
     hasNoPolicyOtherThanPersonalType,
-<<<<<<< HEAD
+    getCurrentTaxID,
     areXeroSettingsInErrorFields,
     xeroSettingsPendingAction,
-=======
-    getCurrentTaxID,
->>>>>>> a79189f2
 };
 
 export type {MemberEmailsToAccountIDs, XeroSettings};