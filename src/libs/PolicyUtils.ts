--- conflicted
+++ resolved
@@ -417,17 +417,6 @@
     return Object.values(policy?.employeeList ?? {}).filter((employee) => employee.role === CONST.POLICY.ROLE.ADMIN);
 }
 
-function getSageIntacctBankAccounts(policy?: Policy, selectedBankAccountId?: string): SelectorType[] {
-    const bankAccounts = policy?.connections?.intacct?.data?.bankAccounts ?? [];
-
-    return (bankAccounts ?? []).map(({id, name}) => ({
-        value: id,
-        text: name,
-        keyForList: id,
-        isSelected: selectedBankAccountId === id,
-    }));
-}
-
 /**
  * Returns the policy of the report
  */
@@ -627,6 +616,17 @@
         return (connection as NetSuiteConnection)?.lastSyncDate;
     }
     return (connection as ConnectionWithLastSyncData)?.lastSync?.successfulDate;
+}
+
+function getSageIntacctBankAccounts(policy?: Policy, selectedBankAccountId?: string): SelectorType[] {
+    const bankAccounts = policy?.connections?.intacct?.data?.bankAccounts ?? [];
+
+    return (bankAccounts ?? []).map(({id, name}) => ({
+        value: id,
+        text: name,
+        keyForList: id,
+        isSelected: selectedBankAccountId === id,
+    }));
 }
 
 function getSageIntacctVendors(policy?: Policy, selectedVendorId?: string): SelectorType[] {
@@ -769,13 +769,10 @@
     getNetSuiteReceivableAccountOptions,
     getNetSuiteInvoiceItemOptions,
     getNetSuiteTaxAccountOptions,
-<<<<<<< HEAD
-    getSageIntacctBankAccounts,
-=======
     getSageIntacctVendors,
     getSageIntacctNonReimbursableActiveDefaultVendor,
     getSageIntacctCreditCards,
->>>>>>> 17c99a1f
+    getSageIntacctBankAccounts,
     getCustomUnit,
     getCustomUnitRate,
     sortWorkspacesBySelected,
