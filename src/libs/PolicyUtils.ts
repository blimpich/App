import {Str} from 'expensify-common';
import type {OnyxCollection, OnyxEntry} from 'react-native-onyx';
import Onyx from 'react-native-onyx';
import type {ValueOf} from 'type-fest';
import type {SelectorType} from '@components/SelectionScreen';
import CONST from '@src/CONST';
import ONYXKEYS from '@src/ONYXKEYS';
import ROUTES from '@src/ROUTES';
import type {OnyxInputOrEntry, Policy, PolicyCategories, PolicyEmployeeList, PolicyTagList, PolicyTags, TaxRate} from '@src/types/onyx';
import type {ConnectionLastSync, Connections, CustomUnit, NetSuiteConnection, PolicyFeatureName, Rate, Tenant} from '@src/types/onyx/Policy';
import type PolicyEmployee from '@src/types/onyx/PolicyEmployee';
import {isEmptyObject} from '@src/types/utils/EmptyObject';
import Navigation from './Navigation/Navigation';
import * as NetworkStore from './Network/NetworkStore';
import {getAccountIDsByLogins, getLoginsByAccountIDs, getPersonalDetailByEmail} from './PersonalDetailsUtils';

type MemberEmailsToAccountIDs = Record<string, number>;

type WorkspaceDetails = {
    policyID: string | undefined;
    name: string;
};

type ConnectionWithLastSyncData = {
    /** State of the last synchronization */
    lastSync?: ConnectionLastSync;
};

let allPolicies: OnyxCollection<Policy>;

Onyx.connect({
    key: ONYXKEYS.COLLECTION.POLICY,
    waitForCollectionCallback: true,
    callback: (value) => (allPolicies = value),
});

/**
 * Filter out the active policies, which will exclude policies with pending deletion
 * These are policies that we can use to create reports with in NewDot.
 */
function getActivePolicies(policies: OnyxCollection<Policy> | null): Policy[] {
    return Object.values(policies ?? {}).filter<Policy>(
        (policy): policy is Policy => !!policy && policy.pendingAction !== CONST.RED_BRICK_ROAD_PENDING_ACTION.DELETE && !!policy.name && !!policy.id,
    );
}

/**
 * Checks if we have any errors stored within the policy?.employeeList. Determines whether we should show a red brick road error or not.
 */
function hasEmployeeListError(policy: OnyxEntry<Policy>): boolean {
    return Object.values(policy?.employeeList ?? {}).some((employee) => Object.keys(employee?.errors ?? {}).length > 0);
}

/**
 *  Check if the policy has any tax rate errors.
 */
function hasTaxRateError(policy: OnyxEntry<Policy>): boolean {
    return Object.values(policy?.taxRates?.taxes ?? {}).some((taxRate) => Object.keys(taxRate?.errors ?? {}).length > 0 || Object.values(taxRate?.errorFields ?? {}).some(Boolean));
}

/**
 * Check if the policy has any errors within the categories.
 */
function hasPolicyCategoriesError(policyCategories: OnyxEntry<PolicyCategories>): boolean {
    return Object.keys(policyCategories ?? {}).some((categoryName) => Object.keys(policyCategories?.[categoryName]?.errors ?? {}).length > 0);
}

/**
 * Check if the policy has any error fields.
 */
function hasPolicyErrorFields(policy: OnyxEntry<Policy>): boolean {
    return Object.values(policy?.errorFields ?? {}).some((fieldErrors) => Object.keys(fieldErrors ?? {}).length > 0);
}

/**
 * Check if the policy has any errors, and if it doesn't, then check if it has any error fields.
 */
function hasPolicyError(policy: OnyxEntry<Policy>): boolean {
    return Object.keys(policy?.errors ?? {}).length > 0 ? true : hasPolicyErrorFields(policy);
}

/**
 * Checks if we have any errors stored within the policy custom units.
 */
function hasCustomUnitsError(policy: OnyxEntry<Policy>): boolean {
    return Object.keys(policy?.customUnits?.errors ?? {}).length > 0;
}

function getNumericValue(value: number | string, toLocaleDigit: (arg: string) => string): number | string {
    const numValue = parseFloat(value.toString().replace(toLocaleDigit('.'), '.'));
    if (Number.isNaN(numValue)) {
        return NaN;
    }
    return numValue.toFixed(CONST.CUSTOM_UNITS.RATE_DECIMALS);
}

/**
 * Retrieves the distance custom unit object for the given policy
 */
function getCustomUnit(policy: OnyxEntry<Policy>): CustomUnit | undefined {
    return Object.values(policy?.customUnits ?? {}).find((unit) => unit.name === CONST.CUSTOM_UNITS.NAME_DISTANCE);
}

/**
 * Retrieves custom unit rate object from the given customUnitRateID
 */
function getCustomUnitRate(policy: OnyxEntry<Policy>, customUnitRateID: string): Rate | undefined {
    const distanceUnit = getCustomUnit(policy);
    return distanceUnit?.rates[customUnitRateID];
}

function getRateDisplayValue(value: number, toLocaleDigit: (arg: string) => string): string {
    const numValue = getNumericValue(value, toLocaleDigit);
    if (Number.isNaN(numValue)) {
        return '';
    }
    return numValue.toString().replace('.', toLocaleDigit('.')).substring(0, value.toString().length);
}

function getUnitRateValue(toLocaleDigit: (arg: string) => string, customUnitRate?: Rate) {
    return getRateDisplayValue((customUnitRate?.rate ?? 0) / CONST.POLICY.CUSTOM_UNIT_RATE_BASE_OFFSET, toLocaleDigit);
}

/**
 * Get the brick road indicator status for a policy. The policy has an error status if there is a policy member error, a custom unit error or a field error.
 */
function getPolicyBrickRoadIndicatorStatus(policy: OnyxEntry<Policy>): ValueOf<typeof CONST.BRICK_ROAD_INDICATOR_STATUS> | undefined {
    if (hasEmployeeListError(policy) || hasCustomUnitsError(policy) || hasPolicyErrorFields(policy)) {
        return CONST.BRICK_ROAD_INDICATOR_STATUS.ERROR;
    }
    return undefined;
}

/**
 * Check if the policy can be displayed
 * If offline, always show the policy pending deletion.
 * If online, show the policy pending deletion only if there is an error.
 * Note: Using a local ONYXKEYS.NETWORK subscription will cause a delay in
 * updating the screen. Passing the offline status from the component.
 */
function shouldShowPolicy(policy: OnyxEntry<Policy>, isOffline: boolean): boolean {
    return (
        !!policy &&
        (policy?.type !== CONST.POLICY.TYPE.PERSONAL || !!policy?.isJoinRequestPending) &&
        (isOffline || policy?.pendingAction !== CONST.RED_BRICK_ROAD_PENDING_ACTION.DELETE || Object.keys(policy.errors ?? {}).length > 0)
    );
}

function isExpensifyTeam(email: string | undefined): boolean {
    const emailDomain = Str.extractEmailDomain(email ?? '');
    return emailDomain === CONST.EXPENSIFY_PARTNER_NAME || emailDomain === CONST.EMAIL.GUIDES_DOMAIN;
}

/**
 * Checks if the current user is an admin of the policy.
 */
const isPolicyAdmin = (policy: OnyxInputOrEntry<Policy>, currentUserLogin?: string): boolean =>
    (policy?.role ?? (currentUserLogin && policy?.employeeList?.[currentUserLogin]?.role)) === CONST.POLICY.ROLE.ADMIN;

/**
 * Checks if the current user is an user of the policy.
 */
const isPolicyUser = (policy: OnyxInputOrEntry<Policy>, currentUserLogin?: string): boolean =>
    (policy?.role ?? (currentUserLogin && policy?.employeeList?.[currentUserLogin]?.role)) === CONST.POLICY.ROLE.USER;

/**
 * Checks if the policy is a free group policy.
 */
const isFreeGroupPolicy = (policy: OnyxEntry<Policy>): boolean => policy?.type === CONST.POLICY.TYPE.FREE;

const isPolicyEmployee = (policyID: string, policies: OnyxCollection<Policy>): boolean => Object.values(policies ?? {}).some((policy) => policy?.id === policyID);

/**
 * Checks if the current user is an owner (creator) of the policy.
 */
const isPolicyOwner = (policy: OnyxInputOrEntry<Policy>, currentUserAccountID: number): boolean => policy?.ownerAccountID === currentUserAccountID;

/**
 * Create an object mapping member emails to their accountIDs. Filter for members without errors if includeMemberWithErrors is false, and get the login email from the personalDetail object using the accountID.
 *
 * If includeMemberWithErrors is false, We only return members without errors. Otherwise, the members with errors would immediately be removed before the user has a chance to read the error.
 */
function getMemberAccountIDsForWorkspace(employeeList: PolicyEmployeeList | undefined, includeMemberWithErrors = false): MemberEmailsToAccountIDs {
    const members = employeeList ?? {};
    const memberEmailsToAccountIDs: MemberEmailsToAccountIDs = {};
    Object.keys(members).forEach((email) => {
        if (!includeMemberWithErrors) {
            const member = members?.[email];
            if (Object.keys(member?.errors ?? {})?.length > 0) {
                return;
            }
        }
        const personalDetail = getPersonalDetailByEmail(email);
        if (!personalDetail?.login) {
            return;
        }
        memberEmailsToAccountIDs[email] = Number(personalDetail.accountID);
    });
    return memberEmailsToAccountIDs;
}

/**
 * Get login list that we should not show in the workspace invite options
 */
function getIneligibleInvitees(employeeList?: PolicyEmployeeList): string[] {
    const policyEmployeeList = employeeList ?? {};
    const memberEmailsToExclude: string[] = [...CONST.EXPENSIFY_EMAILS];
    Object.keys(policyEmployeeList).forEach((email) => {
        const policyEmployee = policyEmployeeList?.[email];
        // Policy members that are pending delete or have errors are not valid and we should show them in the invite options (don't exclude them).
        if (policyEmployee?.pendingAction === CONST.RED_BRICK_ROAD_PENDING_ACTION.DELETE || Object.keys(policyEmployee?.errors ?? {}).length > 0) {
            return;
        }
        if (!email) {
            return;
        }
        memberEmailsToExclude.push(email);
    });

    return memberEmailsToExclude;
}

function getSortedTagKeys(policyTagList: OnyxEntry<PolicyTagList>): Array<keyof PolicyTagList> {
    if (isEmptyObject(policyTagList)) {
        return [];
    }

    return Object.keys(policyTagList).sort((key1, key2) => policyTagList[key1].orderWeight - policyTagList[key2].orderWeight);
}

/**
 * Gets a tag name of policy tags based on a tag's orderWeight.
 */
function getTagListName(policyTagList: OnyxEntry<PolicyTagList>, orderWeight: number): string {
    if (isEmptyObject(policyTagList)) {
        return '';
    }

    return Object.values(policyTagList).find((tag) => tag.orderWeight === orderWeight)?.name ?? '';
}
/**
 * Gets all tag lists of a policy
 */
function getTagLists(policyTagList: OnyxEntry<PolicyTagList>): Array<ValueOf<PolicyTagList>> {
    if (isEmptyObject(policyTagList)) {
        return [];
    }

    return Object.values(policyTagList)
        .filter((policyTagListValue) => policyTagListValue !== null)
        .sort((tagA, tagB) => tagA.orderWeight - tagB.orderWeight);
}

/**
 * Gets a tag list of a policy by a tag index
 */
function getTagList(policyTagList: OnyxEntry<PolicyTagList>, tagIndex: number): ValueOf<PolicyTagList> {
    const tagLists = getTagLists(policyTagList);

    return (
        tagLists[tagIndex] ?? {
            name: '',
            required: false,
            tags: {},
        }
    );
}

/**
 * Cleans up escaping of colons (used to create multi-level tags, e.g. "Parent: Child") in the tag name we receive from the backend
 */
function getCleanedTagName(tag: string) {
    return tag?.replace(/\\{1,2}:/g, CONST.COLON);
}

/**
 * Escape colon from tag name
 */
function escapeTagName(tag: string) {
    return tag?.replaceAll(CONST.COLON, '\\:');
}

/**
 * Gets a count of enabled tags of a policy
 */
function getCountOfEnabledTagsOfList(policyTags: PolicyTags) {
    return Object.values(policyTags).filter((policyTag) => policyTag.enabled).length;
}

/**
 * Whether the policy has multi-level tags
 */
function isMultiLevelTags(policyTagList: OnyxEntry<PolicyTagList>): boolean {
    return Object.keys(policyTagList ?? {}).length > 1;
}

function isPendingDeletePolicy(policy: OnyxEntry<Policy>): boolean {
    return policy?.pendingAction === CONST.RED_BRICK_ROAD_PENDING_ACTION.DELETE;
}

function isPaidGroupPolicy(policy: OnyxEntry<Policy>): boolean {
    return policy?.type === CONST.POLICY.TYPE.TEAM || policy?.type === CONST.POLICY.TYPE.CORPORATE;
}

function isTaxTrackingEnabled(isPolicyExpenseChat: boolean, policy: OnyxEntry<Policy>, isDistanceRequest: boolean): boolean {
    const distanceUnit = getCustomUnit(policy);
    const customUnitID = distanceUnit?.customUnitID ?? 0;
    const isPolicyTaxTrackingEnabled = isPolicyExpenseChat && policy?.tax?.trackingEnabled;
    const isTaxEnabledForDistance = isPolicyTaxTrackingEnabled && policy?.customUnits?.[customUnitID]?.attributes?.taxEnabled;

    return !!(isDistanceRequest ? isTaxEnabledForDistance : isPolicyTaxTrackingEnabled);
}

/**
 * Checks if policy's scheduled submit / auto reporting frequency is "instant".
 * Note: Free policies have "instant" submit always enabled.
 */
function isInstantSubmitEnabled(policy: OnyxInputOrEntry<Policy>): boolean {
    return policy?.type === CONST.POLICY.TYPE.FREE || (policy?.autoReporting === true && policy?.autoReportingFrequency === CONST.POLICY.AUTO_REPORTING_FREQUENCIES.INSTANT);
}

/**
 * Checks if policy's approval mode is "optional", a.k.a. "Submit & Close"
 */
function isSubmitAndClose(policy: OnyxInputOrEntry<Policy>): boolean {
    return policy?.approvalMode === CONST.POLICY.APPROVAL_MODE.OPTIONAL;
}

function extractPolicyIDFromPath(path: string) {
    return path.match(CONST.REGEX.POLICY_ID_FROM_PATH)?.[1];
}

/**
 * Whether the policy has active accounting integration connections
 */
function hasAccountingConnections(policy: OnyxEntry<Policy>) {
    return !isEmptyObject(policy?.connections);
}

function getPathWithoutPolicyID(path: string) {
    return path.replace(CONST.REGEX.PATH_WITHOUT_POLICY_ID, '/');
}

function getPolicyEmployeeListByIdWithoutCurrentUser(policies: OnyxCollection<Pick<Policy, 'employeeList'>>, currentPolicyID?: string, currentUserAccountID?: number) {
    const policy = policies?.[`${ONYXKEYS.COLLECTION.POLICY}${currentPolicyID}`] ?? null;
    const policyMemberEmailsToAccountIDs = getMemberAccountIDsForWorkspace(policy?.employeeList);
    return Object.values(policyMemberEmailsToAccountIDs)
        .map((policyMemberAccountID) => Number(policyMemberAccountID))
        .filter((policyMemberAccountID) => policyMemberAccountID !== currentUserAccountID);
}

function goBackFromInvalidPolicy() {
    Navigation.navigate(ROUTES.SETTINGS_WORKSPACES);
}

/** Get a tax with given ID from policy */
function getTaxByID(policy: OnyxEntry<Policy>, taxID: string): TaxRate | undefined {
    return policy?.taxRates?.taxes?.[taxID];
}

/**
 * Whether the tax rate can be deleted and disabled
 */
function canEditTaxRate(policy: Policy, taxID: string): boolean {
    return policy.taxRates?.defaultExternalID !== taxID;
}

function isPolicyFeatureEnabled(policy: OnyxEntry<Policy>, featureName: PolicyFeatureName): boolean {
    if (featureName === CONST.POLICY.MORE_FEATURES.ARE_TAXES_ENABLED) {
        return !!policy?.tax?.trackingEnabled;
    }

    return !!policy?.[featureName];
}

function getApprovalWorkflow(policy: OnyxEntry<Policy>): ValueOf<typeof CONST.POLICY.APPROVAL_MODE> {
    if (policy?.type === CONST.POLICY.TYPE.PERSONAL) {
        return CONST.POLICY.APPROVAL_MODE.OPTIONAL;
    }

    return policy?.approvalMode ?? CONST.POLICY.APPROVAL_MODE.ADVANCED;
}

function getDefaultApprover(policy: OnyxEntry<Policy>): string {
    return policy?.approver ?? policy?.owner ?? '';
}

/**
 * Returns the accountID to whom the given employeeAccountID submits reports to in the given Policy.
 */
function getSubmitToAccountID(policy: OnyxEntry<Policy>, employeeAccountID: number): number {
    const employeeLogin = getLoginsByAccountIDs([employeeAccountID])[0];
    const defaultApprover = getDefaultApprover(policy);

    // For policy using the optional or basic workflow, the manager is the policy default approver.
    if (([CONST.POLICY.APPROVAL_MODE.OPTIONAL, CONST.POLICY.APPROVAL_MODE.BASIC] as Array<ValueOf<typeof CONST.POLICY.APPROVAL_MODE>>).includes(getApprovalWorkflow(policy))) {
        return getAccountIDsByLogins([defaultApprover])[0];
    }

    const employee = policy?.employeeList?.[employeeLogin];
    if (!employee) {
        return -1;
    }

    return getAccountIDsByLogins([employee.submitsTo ?? defaultApprover])[0];
}

function getPersonalPolicy() {
    return Object.values(allPolicies ?? {}).find((policy) => policy?.type === CONST.POLICY.TYPE.PERSONAL);
}

function getAdminEmployees(policy: OnyxEntry<Policy>): PolicyEmployee[] {
    return Object.values(policy?.employeeList ?? {}).filter((employee) => employee.role === CONST.POLICY.ROLE.ADMIN);
}

/**
 * Returns the policy of the report
 */
function getPolicy(policyID: string | undefined): OnyxEntry<Policy> {
    if (!allPolicies || !policyID) {
        return undefined;
    }
    return allPolicies[`${ONYXKEYS.COLLECTION.POLICY}${policyID}`];
}

/** Return active policies where current user is an admin */
function getActiveAdminWorkspaces(policies: OnyxCollection<Policy> | null): Policy[] {
    const activePolicies = getActivePolicies(policies);
    return activePolicies.filter((policy) => shouldShowPolicy(policy, NetworkStore.isOffline()) && isPolicyAdmin(policy));
}

/** Whether the user can send invoice */
function canSendInvoice(policies: OnyxCollection<Policy> | null): boolean {
    return getActiveAdminWorkspaces(policies).length > 0;
}

function hasDependentTags(policy: OnyxEntry<Policy>, policyTagList: OnyxEntry<PolicyTagList>) {
    if (!policy?.hasMultipleTagLists) {
        return false;
    }
    return Object.values(policyTagList ?? {}).some((tagList) => Object.values(tagList.tags).some((tag) => !!tag.rules?.parentTagsFilter || !!tag.parentTagsFilter));
}

/** Get the Xero organizations connected to the policy */
function getXeroTenants(policy: Policy | undefined): Tenant[] {
    // Due to the way optional chain is being handled in this useMemo we are forced to use this approach to properly handle undefined values
    // eslint-disable-next-line @typescript-eslint/prefer-optional-chain
    if (!policy || !policy.connections || !policy.connections.xero || !policy.connections.xero.data) {
        return [];
    }
    return policy.connections.xero.data.tenants ?? [];
}

function findCurrentXeroOrganization(tenants: Tenant[] | undefined, organizationID: string | undefined): Tenant | undefined {
    return tenants?.find((tenant) => tenant.id === organizationID);
}

function getCurrentXeroOrganizationName(policy: Policy | undefined): string | undefined {
    return findCurrentXeroOrganization(getXeroTenants(policy), policy?.connections?.xero?.config?.tenantID)?.name;
}

function getXeroBankAccountsWithDefaultSelect(policy: Policy | undefined, selectedBankAccountId: string | undefined): SelectorType[] {
    const bankAccounts = policy?.connections?.xero?.data?.bankAccounts ?? [];
    const isMatchFound = bankAccounts?.some(({id}) => id === selectedBankAccountId);

    return (bankAccounts ?? []).map(({id, name}, index) => ({
        value: id,
        text: name,
        keyForList: id,
        isSelected: isMatchFound ? selectedBankAccountId === id : index === 0,
    }));
}

function getNetSuiteVendorOptions(policy: Policy | undefined, selectedVendorId: string | undefined): SelectorType[] {
    const vendors = policy?.connections?.netsuite.options.data.vendors ?? [];

    return (vendors ?? []).map(({id, name}) => ({
        value: id,
        text: name,
        keyForList: id,
        isSelected: selectedVendorId === id,
    }));
}

function getNetSuitePayableAccountOptions(policy: Policy | undefined, selectedBankAccountId: string | undefined): SelectorType[] {
    const payableAccounts = policy?.connections?.netsuite.options.data.payableList ?? [];

    return (payableAccounts ?? []).map(({id, name}) => ({
        value: id,
        text: name,
        keyForList: id,
        isSelected: selectedBankAccountId === id,
    }));
}

function getNetSuiteReceivableAccountOptions(policy: Policy | undefined, selectedBankAccountId: string | undefined): SelectorType[] {
    const receivableAccounts = policy?.connections?.netsuite.options.data.receivableList ?? [];

    return (receivableAccounts ?? []).map(({id, name}) => ({
        value: id,
        text: name,
        keyForList: id,
        isSelected: selectedBankAccountId === id,
    }));
}

function getNetSuiteInvoiceItemOptions(policy: Policy | undefined, selectedItemId: string | undefined): SelectorType[] {
    const invoiceItems = policy?.connections?.netsuite.options.data.items ?? [];

    return (invoiceItems ?? []).map(({id, name}) => ({
        value: id,
        text: name,
        keyForList: id,
        isSelected: selectedItemId === id,
    }));
}

function getNetSuiteTaxAccountOptions(policy: Policy | undefined, subsidiaryCountry?: string, selectedAccountId?: string): SelectorType[] {
    const taxAccounts = policy?.connections?.netsuite.options.data.taxAccountsList ?? [];

    return (taxAccounts ?? [])
        .filter(({country}) => country === subsidiaryCountry)
        .map(({externalID, name}) => ({
            value: externalID,
            text: name,
            keyForList: externalID,
            isSelected: selectedAccountId === externalID,
        }));
}

<<<<<<< HEAD
function isSyncTaxEnabled(policy: Policy | undefined) {
=======
function isSyncTaxEnabled(policy: Policy | undefined): boolean {
>>>>>>> 596ad36a
    const netSuiteConfg = policy?.connections?.netsuite?.options?.config;
    const {subsidiaryList} = policy?.connections?.netsuite?.options?.data ?? {};
    if (!netSuiteConfg || !subsidiaryList) {
        return false;
    }

    const selectedSubsidiary = (subsidiaryList ?? []).find((subsidiary) => subsidiary.internalID === netSuiteConfg?.subsidiaryID);
<<<<<<< HEAD
    return !!netSuiteConfg?.suiteTaxEnabled && !isUSASubsidiaryNetSuite(selectedSubsidiary?.country);
=======
    return !!selectedSubsidiary?.country && CONST.NETSUITE_TAX_COUNTRIES.includes(selectedSubsidiary?.country);
>>>>>>> 596ad36a
}

function canUseTaxNetSuite(canUseNetSuiteUSATax?: boolean, subsidiaryCountry?: string) {
    return !!canUseNetSuiteUSATax || CONST.NETSUITE_TAX_COUNTRIES.includes(subsidiaryCountry ?? '');
}

function canUseProvincialTaxNetSuite(subsidiaryCountry?: string) {
    return subsidiaryCountry === '_canada';
}

function isUSASubsidiaryNetSuite(subsidiaryCountry?: string) {
    return subsidiaryCountry === '_unitedStates';
}

function getIntegrationLastSuccessfulDate(connection?: Connections[keyof Connections]) {
    if (!connection) {
        return undefined;
    }
    if ((connection as NetSuiteConnection)?.lastSyncDate) {
        return (connection as NetSuiteConnection)?.lastSyncDate;
    }
    return (connection as ConnectionWithLastSyncData)?.lastSync?.successfulDate;
}

/**
 * Sort the workspaces by their name, while keeping the selected one at the beginning.
 * @param workspace1 Details of the first workspace to be compared.
 * @param workspace2 Details of the second workspace to be compared.
 * @param selectedWorkspaceID ID of the selected workspace which needs to be at the beginning.
 */
const sortWorkspacesBySelected = (workspace1: WorkspaceDetails, workspace2: WorkspaceDetails, selectedWorkspaceID: string | undefined): number => {
    if (workspace1.policyID === selectedWorkspaceID) {
        return -1;
    }
    if (workspace2.policyID === selectedWorkspaceID) {
        return 1;
    }
    return workspace1.name?.toLowerCase().localeCompare(workspace2.name?.toLowerCase() ?? '') ?? 0;
};

/**
 * Takes removes pendingFields and errorFields from a customUnit
 */
function removePendingFieldsFromCustomUnit(customUnit: CustomUnit): CustomUnit {
    const cleanedCustomUnit = {...customUnit};

    delete cleanedCustomUnit.pendingFields;
    delete cleanedCustomUnit.errorFields;

    return cleanedCustomUnit;
}

function navigateWhenEnableFeature(policyID: string) {
    setTimeout(() => {
        Navigation.navigate(ROUTES.WORKSPACE_INITIAL.getRoute(policyID));
    }, CONST.WORKSPACE_ENABLE_FEATURE_REDIRECT_DELAY);
}

function getCurrentConnectionName(policy: Policy | undefined): string | undefined {
    const accountingIntegrations = Object.values(CONST.POLICY.CONNECTIONS.NAME);
    const connectionKey = accountingIntegrations.find((integration) => !!policy?.connections?.[integration]);
    return connectionKey ? CONST.POLICY.CONNECTIONS.NAME_USER_FRIENDLY[connectionKey] : undefined;
}

export {
    canEditTaxRate,
    extractPolicyIDFromPath,
    escapeTagName,
    getActivePolicies,
    getAdminEmployees,
    getCleanedTagName,
    getCountOfEnabledTagsOfList,
    getIneligibleInvitees,
    getMemberAccountIDsForWorkspace,
    getNumericValue,
    isMultiLevelTags,
    getPathWithoutPolicyID,
    getPersonalPolicy,
    getPolicy,
    getPolicyBrickRoadIndicatorStatus,
    getPolicyEmployeeListByIdWithoutCurrentUser,
    getSortedTagKeys,
    getSubmitToAccountID,
    getTagList,
    getTagListName,
    getTagLists,
    getTaxByID,
    getUnitRateValue,
    goBackFromInvalidPolicy,
    hasAccountingConnections,
    hasCustomUnitsError,
    hasEmployeeListError,
    hasPolicyCategoriesError,
    hasPolicyError,
    hasPolicyErrorFields,
    hasTaxRateError,
    isExpensifyTeam,
    isFreeGroupPolicy,
    isInstantSubmitEnabled,
    isPaidGroupPolicy,
    isPendingDeletePolicy,
    isPolicyAdmin,
    isPolicyUser,
    isPolicyEmployee,
    isPolicyFeatureEnabled,
    isPolicyOwner,
    isSubmitAndClose,
    isTaxTrackingEnabled,
    shouldShowPolicy,
    getActiveAdminWorkspaces,
    canSendInvoice,
    hasDependentTags,
    getXeroTenants,
    findCurrentXeroOrganization,
    getCurrentXeroOrganizationName,
    getXeroBankAccountsWithDefaultSelect,
    getNetSuiteVendorOptions,
    canUseTaxNetSuite,
    canUseProvincialTaxNetSuite,
    getNetSuitePayableAccountOptions,
    getNetSuiteReceivableAccountOptions,
    getNetSuiteInvoiceItemOptions,
    getNetSuiteTaxAccountOptions,
    getCustomUnit,
    getCustomUnitRate,
    sortWorkspacesBySelected,
    removePendingFieldsFromCustomUnit,
    navigateWhenEnableFeature,
    getIntegrationLastSuccessfulDate,
    getCurrentConnectionName,
    isSyncTaxEnabled,
};

export type {MemberEmailsToAccountIDs};<|MERGE_RESOLUTION|>--- conflicted
+++ resolved
@@ -528,11 +528,7 @@
         }));
 }
 
-<<<<<<< HEAD
-function isSyncTaxEnabled(policy: Policy | undefined) {
-=======
 function isSyncTaxEnabled(policy: Policy | undefined): boolean {
->>>>>>> 596ad36a
     const netSuiteConfg = policy?.connections?.netsuite?.options?.config;
     const {subsidiaryList} = policy?.connections?.netsuite?.options?.data ?? {};
     if (!netSuiteConfg || !subsidiaryList) {
@@ -540,11 +536,7 @@
     }
 
     const selectedSubsidiary = (subsidiaryList ?? []).find((subsidiary) => subsidiary.internalID === netSuiteConfg?.subsidiaryID);
-<<<<<<< HEAD
-    return !!netSuiteConfg?.suiteTaxEnabled && !isUSASubsidiaryNetSuite(selectedSubsidiary?.country);
-=======
     return !!selectedSubsidiary?.country && CONST.NETSUITE_TAX_COUNTRIES.includes(selectedSubsidiary?.country);
->>>>>>> 596ad36a
 }
 
 function canUseTaxNetSuite(canUseNetSuiteUSATax?: boolean, subsidiaryCountry?: string) {
@@ -553,10 +545,6 @@
 
 function canUseProvincialTaxNetSuite(subsidiaryCountry?: string) {
     return subsidiaryCountry === '_canada';
-}
-
-function isUSASubsidiaryNetSuite(subsidiaryCountry?: string) {
-    return subsidiaryCountry === '_unitedStates';
 }
 
 function getIntegrationLastSuccessfulDate(connection?: Connections[keyof Connections]) {
