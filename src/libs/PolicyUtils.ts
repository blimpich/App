import {Str} from 'expensify-common';
import type {OnyxCollection, OnyxEntry} from 'react-native-onyx';
import Onyx from 'react-native-onyx';
import type {ValueOf} from 'type-fest';
import type {LocaleContextProps} from '@components/LocaleContextProvider';
import type {SelectorType} from '@components/SelectionScreen';
import CONST from '@src/CONST';
import ONYXKEYS from '@src/ONYXKEYS';
import ROUTES from '@src/ROUTES';
import INPUT_IDS from '@src/types/form/NetSuiteCustomFieldForm';
import type {OnyxInputOrEntry, Policy, PolicyCategories, PolicyEmployeeList, PolicyTagLists, PolicyTags, Report, TaxRate} from '@src/types/onyx';
import type {ErrorFields, PendingAction, PendingFields} from '@src/types/onyx/OnyxCommon';
import type {
    ConnectionLastSync,
    ConnectionName,
    Connections,
    CustomUnit,
    InvoiceItem,
    NetSuiteAccount,
    NetSuiteConnection,
    NetSuiteCustomList,
    NetSuiteCustomSegment,
    NetSuiteTaxAccount,
    NetSuiteVendor,
    PolicyConnectionSyncProgress,
    PolicyFeatureName,
    Rate,
    SageIntacctDataElement,
    SageIntacctDataElementWithValue,
    Tenant,
} from '@src/types/onyx/Policy';
import type PolicyEmployee from '@src/types/onyx/PolicyEmployee';
import type {SearchPolicy} from '@src/types/onyx/SearchResults';
import {isEmptyObject} from '@src/types/utils/EmptyObject';
import {hasSynchronizationErrorMessage, isAuthenticationError} from './actions/connections';
import {shouldShowQBOReimbursableExportDestinationAccountError} from './actions/connections/QuickbooksOnline';
import {getCurrentUserAccountID, getCurrentUserEmail} from './actions/Report';
import {getCategoryApproverRule} from './CategoryUtils';
import {translateLocal} from './Localize';
import Navigation from './Navigation/Navigation';
import {isOffline as isOfflineNetworkStore} from './Network/NetworkStore';
import {getAccountIDsByLogins, getLoginsByAccountIDs, getPersonalDetailByEmail} from './PersonalDetailsUtils';
import {getAllSortedTransactions, getCategory, getTag, getTagArrayFromName} from './TransactionUtils';
import {isPublicDomain} from './ValidationUtils';

type MemberEmailsToAccountIDs = Record<string, number>;

type WorkspaceDetails = {
    policyID: string | undefined;
    name: string;
};

type ConnectionWithLastSyncData = {
    /** State of the last synchronization */
    lastSync?: ConnectionLastSync;
};

let allPolicies: OnyxCollection<Policy>;
<<<<<<< HEAD
=======
let activePolicyId: OnyxEntry<string>;
>>>>>>> 34c2f92b

Onyx.connect({
    key: ONYXKEYS.COLLECTION.POLICY,
    waitForCollectionCallback: true,
    callback: (value) => (allPolicies = value),
});

<<<<<<< HEAD
=======
Onyx.connect({
    key: ONYXKEYS.NVP_ACTIVE_POLICY_ID,
    callback: (value) => (activePolicyId = value),
});

>>>>>>> 34c2f92b
/**
 * Filter out the active policies, which will exclude policies with pending deletion
 * and policies the current user doesn't belong to.
 * These are policies that we can use to create reports with in NewDot.
 */
function getActivePolicies(policies: OnyxCollection<Policy> | null, currentUserLogin: string | undefined): Policy[] {
    return Object.values(policies ?? {}).filter<Policy>(
        (policy): policy is Policy =>
            !!policy && policy.pendingAction !== CONST.RED_BRICK_ROAD_PENDING_ACTION.DELETE && !!policy.name && !!policy.id && !!getPolicyRole(policy, currentUserLogin),
    );
}

/**
 * Filter out the active policies, which will exclude policies with pending deletion
 * and policies the current user doesn't belong to.
 * These will be policies that has expense chat enabled.
 * These are policies that we can use to create reports with in NewDot.
 */
function getActivePoliciesWithExpenseChat(policies: OnyxCollection<Policy> | null, currentUserLogin: string | undefined): Policy[] {
    return Object.values(policies ?? {}).filter<Policy>(
        (policy): policy is Policy =>
            !!policy &&
            policy.pendingAction !== CONST.RED_BRICK_ROAD_PENDING_ACTION.DELETE &&
            !!policy.name &&
            !!policy.id &&
            !!getPolicyRole(policy, currentUserLogin) &&
            policy.isPolicyExpenseChatEnabled,
    );
}

function getPerDiemCustomUnits(policies: OnyxCollection<Policy> | null, email: string | undefined): Array<{policyID: string; customUnit: CustomUnit}> {
    return (
        getActivePoliciesWithExpenseChat(policies, email)
            .map((mappedPolicy) => ({policyID: mappedPolicy.id, customUnit: getPerDiemCustomUnit(mappedPolicy)}))
            // We filter out custom units that are undefine but ts cant' figure it out.
            .filter(({customUnit}) => !isEmptyObject(customUnit) && !!customUnit.enabled) as Array<{policyID: string; customUnit: CustomUnit}>
    );
}

/**
 * Checks if the current user is an admin of the policy.
 */
const isPolicyAdmin = (policy: OnyxInputOrEntry<Policy> | SearchPolicy, currentUserLogin?: string): boolean => getPolicyRole(policy, currentUserLogin) === CONST.POLICY.ROLE.ADMIN;

/**
 * Checks if we have any errors stored within the policy?.employeeList. Determines whether we should show a red brick road error or not.
 */
function shouldShowEmployeeListError(policy: OnyxEntry<Policy>): boolean {
    return isPolicyAdmin(policy) && Object.values(policy?.employeeList ?? {}).some((employee) => Object.keys(employee?.errors ?? {}).length > 0);
}

/**
 *  Check if the policy has any tax rate errors.
 */
function shouldShowTaxRateError(policy: OnyxEntry<Policy>): boolean {
    return (
        isPolicyAdmin(policy) &&
        Object.values(policy?.taxRates?.taxes ?? {}).some((taxRate) => Object.keys(taxRate?.errors ?? {}).length > 0 || Object.values(taxRate?.errorFields ?? {}).some(Boolean))
    );
}

/**
 * Check if the policy has any errors within the categories.
 */
function hasPolicyCategoriesError(policyCategories: OnyxEntry<PolicyCategories>): boolean {
    return Object.keys(policyCategories ?? {}).some((categoryName) => Object.keys(policyCategories?.[categoryName]?.errors ?? {}).length > 0);
}

/**
 * Checks if the policy had a sync error.
 */
function shouldShowSyncError(policy: OnyxEntry<Policy>, isSyncInProgress: boolean): boolean {
    return isPolicyAdmin(policy) && (Object.keys(policy?.connections ?? {}) as ConnectionName[]).some((connection) => !!hasSynchronizationErrorMessage(policy, connection, isSyncInProgress));
}

/**
 * Check if the policy has any error fields.
 */
function shouldShowPolicyErrorFields(policy: OnyxEntry<Policy>): boolean {
    return isPolicyAdmin(policy) && Object.values(policy?.errorFields ?? {}).some((fieldErrors) => Object.keys(fieldErrors ?? {}).length > 0);
}

/**
 * Check if the policy has any errors, and if it doesn't, then check if it has any error fields.
 */
function shouldShowPolicyError(policy: OnyxEntry<Policy>): boolean {
    return Object.keys(policy?.errors ?? {}).length > 0 ? isPolicyAdmin(policy) : shouldShowPolicyErrorFields(policy);
}

/**
 * Checks if we have any errors stored within the policy custom units.
 */
function shouldShowCustomUnitsError(policy: OnyxEntry<Policy>): boolean {
    return isPolicyAdmin(policy) && Object.keys(policy?.customUnits?.errors ?? {}).length > 0;
}

function getNumericValue(value: number | string, toLocaleDigit: (arg: string) => string): number | string {
    const numValue = parseFloat(value.toString().replace(toLocaleDigit('.'), '.'));
    if (Number.isNaN(numValue)) {
        return NaN;
    }
    // Rounding to 4 decimal places
    return parseFloat(numValue.toFixed(CONST.MAX_TAX_RATE_DECIMAL_PLACES));
}

/**
 * Retrieves the distance custom unit object for the given policy
 */
function getDistanceRateCustomUnit(policy: OnyxEntry<Policy>): CustomUnit | undefined {
    return Object.values(policy?.customUnits ?? {}).find((unit) => unit.name === CONST.CUSTOM_UNITS.NAME_DISTANCE);
}

/**
 * Retrieves the per diem custom unit object for the given policy
 */
function getPerDiemCustomUnit(policy: OnyxEntry<Policy>): CustomUnit | undefined {
    return Object.values(policy?.customUnits ?? {}).find((unit) => unit.name === CONST.CUSTOM_UNITS.NAME_PER_DIEM_INTERNATIONAL);
}

/**
 * Retrieves custom unit rate object from the given customUnitRateID
 */
function getDistanceRateCustomUnitRate(policy: OnyxEntry<Policy>, customUnitRateID: string): Rate | undefined {
    const distanceUnit = getDistanceRateCustomUnit(policy);
    return distanceUnit?.rates[customUnitRateID];
}

/**
 * Retrieves custom unit rate object from the given customUnitRateID
 */
function getPerDiemRateCustomUnitRate(policy: OnyxEntry<Policy>, customUnitRateID: string): Rate | undefined {
    const perDiemUnit = getPerDiemCustomUnit(policy);
    return perDiemUnit?.rates[customUnitRateID];
}

function getRateDisplayValue(value: number, toLocaleDigit: (arg: string) => string, withDecimals?: boolean): string {
    const numValue = getNumericValue(value, toLocaleDigit);
    if (Number.isNaN(numValue)) {
        return '';
    }

    if (withDecimals) {
        const decimalPart = numValue.toString().split('.').at(1) ?? '';
        // Set the fraction digits to be between 2 and 4 (OD Behavior)
        const fractionDigits = Math.min(Math.max(decimalPart.length, CONST.MIN_TAX_RATE_DECIMAL_PLACES), CONST.MAX_TAX_RATE_DECIMAL_PLACES);
        return Number(numValue).toFixed(fractionDigits).toString().replace('.', toLocaleDigit('.'));
    }

    return numValue.toString().replace('.', toLocaleDigit('.')).substring(0, value.toString().length);
}

function getUnitRateValue(toLocaleDigit: (arg: string) => string, customUnitRate?: Partial<Rate>, withDecimals?: boolean) {
    return getRateDisplayValue((customUnitRate?.rate ?? 0) / CONST.POLICY.CUSTOM_UNIT_RATE_BASE_OFFSET, toLocaleDigit, withDecimals);
}

/**
 * Get the brick road indicator status for a policy. The policy has an error status if there is a policy member error, a custom unit error or a field error.
 */
function getPolicyBrickRoadIndicatorStatus(policy: OnyxEntry<Policy>, isConnectionInProgress: boolean): ValueOf<typeof CONST.BRICK_ROAD_INDICATOR_STATUS> | undefined {
    if (
        shouldShowEmployeeListError(policy) ||
        shouldShowCustomUnitsError(policy) ||
        shouldShowPolicyErrorFields(policy) ||
        shouldShowSyncError(policy, isConnectionInProgress) ||
        shouldShowQBOReimbursableExportDestinationAccountError(policy)
    ) {
        return CONST.BRICK_ROAD_INDICATOR_STATUS.ERROR;
    }
    return undefined;
}

function getPolicyRole(policy: OnyxInputOrEntry<Policy> | SearchPolicy, currentUserLogin: string | undefined): string | undefined {
    if (policy?.role) {
        return policy.role;
    }

    if (!currentUserLogin) {
        return;
    }

    return policy?.employeeList?.[currentUserLogin]?.role;
}

function getPolicyNameByID(policyID: string): string {
    return allPolicies?.[`${ONYXKEYS.COLLECTION.POLICY}${policyID}`]?.name ?? '';
}

/**
 * Check if the policy can be displayed
 * If shouldShowPendingDeletePolicy is true, show the policy pending deletion.
 * If shouldShowPendingDeletePolicy is false, show the policy pending deletion only if there is an error.
 * Note: Using a local ONYXKEYS.NETWORK subscription will cause a delay in
 * updating the screen. Passing the offline status from the component.
 */
function shouldShowPolicy(policy: OnyxEntry<Policy>, shouldShowPendingDeletePolicy: boolean, currentUserLogin: string | undefined): boolean {
    return (
        !!policy?.isJoinRequestPending ||
        (!!policy &&
            policy?.type !== CONST.POLICY.TYPE.PERSONAL &&
            (shouldShowPendingDeletePolicy || policy?.pendingAction !== CONST.RED_BRICK_ROAD_PENDING_ACTION.DELETE || Object.keys(policy.errors ?? {}).length > 0) &&
            !!getPolicyRole(policy, currentUserLogin))
    );
}

/**
 * Checks if a specific user is a member of the policy.
 */
function isPolicyMember(policy: OnyxEntry<Policy>, userLogin: string | undefined): boolean {
    return !!policy && !!userLogin && !!policy.employeeList?.[userLogin];
}

function isPolicyMemberWithoutPendingDelete(currentUserLogin: string | undefined, policy: OnyxEntry<Policy>): boolean {
    if (!currentUserLogin || !policy?.id) {
        return false;
    }

    const policyEmployee = policy?.employeeList?.[currentUserLogin];
    return !!policyEmployee && policyEmployee.pendingAction !== CONST.RED_BRICK_ROAD_PENDING_ACTION.DELETE;
}

function isPolicyPayer(policy: OnyxEntry<Policy>, currentUserLogin: string | undefined): boolean {
    if (!policy) {
        return false;
    }

    const isAdmin = policy.role === CONST.POLICY.ROLE.ADMIN;
    const isReimburser = policy.reimburser === currentUserLogin;

    if (policy.reimbursementChoice === CONST.POLICY.REIMBURSEMENT_CHOICES.REIMBURSEMENT_YES) {
        return policy.reimburser ? isReimburser : isAdmin;
    }

    if (policy.reimbursementChoice === CONST.POLICY.REIMBURSEMENT_CHOICES.REIMBURSEMENT_MANUAL) {
        return isAdmin;
    }

    return false;
}

function isExpensifyTeam(email: string | undefined): boolean {
    const emailDomain = Str.extractEmailDomain(email ?? '');
    return emailDomain === CONST.EXPENSIFY_PARTNER_NAME || emailDomain === CONST.EMAIL.GUIDES_DOMAIN;
}

/**
 * Checks if the user with login is an admin of the policy.
 */
const isUserPolicyAdmin = (policy: OnyxInputOrEntry<Policy>, login?: string) => getPolicyRole(policy, login) === CONST.POLICY.ROLE.ADMIN;

/**
 * Checks if the current user is of the role "user" on the policy.
 */
const isPolicyUser = (policy: OnyxInputOrEntry<Policy>, currentUserLogin?: string): boolean => getPolicyRole(policy, currentUserLogin) === CONST.POLICY.ROLE.USER;

/**
 * Checks if the current user is an auditor of the policy
 */
const isPolicyAuditor = (policy: OnyxInputOrEntry<Policy>, currentUserLogin?: string): boolean =>
    (policy?.role ?? (currentUserLogin && policy?.employeeList?.[currentUserLogin]?.role)) === CONST.POLICY.ROLE.AUDITOR;

const isPolicyEmployee = (policyID: string | undefined, policy: OnyxEntry<Policy>): boolean => {
    return !!policyID && policyID === policy?.id;
};

/**
 * Checks if the current user is an owner (creator) of the policy.
 */
const isPolicyOwner = (policy: OnyxInputOrEntry<Policy>, currentUserAccountID: number | undefined): boolean => !!currentUserAccountID && policy?.ownerAccountID === currentUserAccountID;

/**
 * Create an object mapping member emails to their accountIDs. Filter for members without errors if includeMemberWithErrors is false, and get the login email from the personalDetail object using the accountID.
 *
 * If includeMemberWithErrors is false, We only return members without errors. Otherwise, the members with errors would immediately be removed before the user has a chance to read the error.
 */
function getMemberAccountIDsForWorkspace(employeeList: PolicyEmployeeList | undefined, includeMemberWithErrors = false, includeMemberWithPendingDelete = true): MemberEmailsToAccountIDs {
    const members = employeeList ?? {};
    const memberEmailsToAccountIDs: MemberEmailsToAccountIDs = {};
    Object.keys(members).forEach((email) => {
        if (!includeMemberWithErrors) {
            const member = members?.[email];
            if (Object.keys(member?.errors ?? {})?.length > 0) {
                return;
            }
        }
        if (!includeMemberWithPendingDelete) {
            const member = members?.[email];
            if (member.pendingAction === CONST.RED_BRICK_ROAD_PENDING_ACTION.DELETE) {
                return;
            }
        }
        const personalDetail = getPersonalDetailByEmail(email);
        if (!personalDetail?.login) {
            return;
        }
        memberEmailsToAccountIDs[email] = Number(personalDetail.accountID);
    });
    return memberEmailsToAccountIDs;
}

/**
 * Get login list that we should not show in the workspace invite options
 */
function getIneligibleInvitees(employeeList?: PolicyEmployeeList): string[] {
    const policyEmployeeList = employeeList ?? {};
    const memberEmailsToExclude: string[] = [...CONST.EXPENSIFY_EMAILS];
    Object.keys(policyEmployeeList).forEach((email) => {
        const policyEmployee = policyEmployeeList?.[email];
        // Policy members that are pending delete or have errors are not valid and we should show them in the invite options (don't exclude them).
        if (policyEmployee?.pendingAction === CONST.RED_BRICK_ROAD_PENDING_ACTION.DELETE || Object.keys(policyEmployee?.errors ?? {}).length > 0) {
            return;
        }
        if (!email) {
            return;
        }
        memberEmailsToExclude.push(email);
    });

    return memberEmailsToExclude;
}

function getSortedTagKeys(policyTagList: OnyxEntry<PolicyTagLists>): Array<keyof PolicyTagLists> {
    if (isEmptyObject(policyTagList)) {
        return [];
    }

    return Object.keys(policyTagList).sort((key1, key2) => policyTagList[key1].orderWeight - policyTagList[key2].orderWeight);
}

/**
 * Gets a tag name of policy tags based on a tag's orderWeight.
 */
function getTagListName(policyTagList: OnyxEntry<PolicyTagLists>, orderWeight: number): string {
    if (isEmptyObject(policyTagList)) {
        return '';
    }

    return Object.values(policyTagList).find((tag) => tag.orderWeight === orderWeight)?.name ?? '';
}

/**
 * Gets all tag lists of a policy
 */
function getTagLists(policyTagList: OnyxEntry<PolicyTagLists>): Array<ValueOf<PolicyTagLists>> {
    if (isEmptyObject(policyTagList)) {
        return [];
    }

    return Object.values(policyTagList)
        .filter((policyTagListValue) => policyTagListValue !== null)
        .sort((tagA, tagB) => tagA.orderWeight - tagB.orderWeight);
}

/**
 * Gets a tag list of a policy by a tag index
 */
function getTagList(policyTagList: OnyxEntry<PolicyTagLists>, tagIndex: number): ValueOf<PolicyTagLists> {
    const tagLists = getTagLists(policyTagList);
    return (
        tagLists.at(tagIndex) ?? {
            name: '',
            required: false,
            tags: {},
            orderWeight: 0,
        }
    );
}

/**
 * Gets a tag list of a policy by a tag's orderWeight.
 */
function getTagListByOrderWeight(policyTagList: OnyxEntry<PolicyTagLists>, orderWeight: number): ValueOf<PolicyTagLists> {
    const tagListEmpty = {
        name: '',
        required: false,
        tags: {},
        orderWeight: 0,
    };
    if (isEmptyObject(policyTagList)) {
        return tagListEmpty;
    }

    return Object.values(policyTagList).find((tag) => tag.orderWeight === orderWeight) ?? tagListEmpty;
}

function getTagNamesFromTagsLists(policyTagLists: PolicyTagLists): string[] {
    const uniqueTagNames = new Set<string>();

    for (const policyTagList of Object.values(policyTagLists ?? {})) {
        for (const tag of Object.values(policyTagList.tags ?? {})) {
            uniqueTagNames.add(tag.name);
        }
    }
    return Array.from(uniqueTagNames);
}

/**
 * Cleans up escaping of colons (used to create multi-level tags, e.g. "Parent: Child") in the tag name we receive from the backend
 */
function getCleanedTagName(tag: string) {
    return tag?.replace(/\\:/g, CONST.COLON);
}

/**
 * Converts a colon-delimited tag string into a comma-separated string, filtering out empty tags.
 */
function getCommaSeparatedTagNameWithSanitizedColons(tag: string): string {
    return getTagArrayFromName(tag)
        .filter((tagItem) => tagItem !== '')
        .map(getCleanedTagName)
        .join(', ');
}

function getLengthOfTag(tag: string): number {
    if (!tag) {
        return 0;
    }
    return getTagArrayFromName(tag).length;
}

/**
 * Escape colon from tag name
 */
function escapeTagName(tag: string) {
    return tag?.replaceAll(CONST.COLON, '\\:');
}

/**
 * Gets a count of enabled tags of a policy
 */
function getCountOfEnabledTagsOfList(policyTags: PolicyTags | undefined): number {
    if (!policyTags) {
        return 0;
    }
    return Object.values(policyTags).filter((policyTag) => policyTag.enabled).length;
}
/**
 * Gets count of required tag lists of a policy
 */
function getCountOfRequiredTagLists(policyTagLists: OnyxEntry<PolicyTagLists>): number {
    if (!policyTagLists) {
        return 0;
    }
    return Object.values(policyTagLists).filter((tagList) => tagList.required).length;
}

/**
 * Whether the policy has multi-level tags
 */
function isMultiLevelTags(policyTagList: OnyxEntry<PolicyTagLists>): boolean {
    return Object.keys(policyTagList ?? {}).length > 1;
}

function isPendingDeletePolicy(policy: OnyxEntry<Policy>): boolean {
    return policy?.pendingAction === CONST.RED_BRICK_ROAD_PENDING_ACTION.DELETE;
}

function isPaidGroupPolicy(policy: OnyxInputOrEntry<Policy> | SearchPolicy): boolean {
    return policy?.type === CONST.POLICY.TYPE.TEAM || policy?.type === CONST.POLICY.TYPE.CORPORATE;
}

function getOwnedPaidPolicies(policies: OnyxCollection<Policy> | null, currentUserAccountID: number | undefined): Policy[] {
    return Object.values(policies ?? {}).filter((policy): policy is Policy => isPolicyOwner(policy, currentUserAccountID ?? CONST.DEFAULT_NUMBER_ID) && isPaidGroupPolicy(policy));
}

function isControlPolicy(policy: OnyxEntry<Policy>): boolean {
    return policy?.type === CONST.POLICY.TYPE.CORPORATE;
}

function isCollectPolicy(policy: OnyxEntry<Policy>): boolean {
    return policy?.type === CONST.POLICY.TYPE.TEAM;
}

function isTaxTrackingEnabled(isPolicyExpenseChat: boolean, policy: OnyxEntry<Policy>, isDistanceRequest: boolean, isPerDiemRequest = false): boolean {
    if (isPerDiemRequest) {
        return false;
    }
    const distanceUnit = getDistanceRateCustomUnit(policy);
    const customUnitID = distanceUnit?.customUnitID ?? CONST.DEFAULT_NUMBER_ID;
    const isPolicyTaxTrackingEnabled = isPolicyExpenseChat && policy?.tax?.trackingEnabled;
    const isTaxEnabledForDistance = isPolicyTaxTrackingEnabled && !!customUnitID && policy?.customUnits?.[customUnitID]?.attributes?.taxEnabled;

    return !!(isDistanceRequest ? isTaxEnabledForDistance : isPolicyTaxTrackingEnabled);
}

/**
 * Checks if policy's scheduled submit / auto reporting frequency is "instant".
 * Note: Free policies have "instant" submit always enabled.
 */
function isInstantSubmitEnabled(policy: OnyxInputOrEntry<Policy> | SearchPolicy): boolean {
    return policy?.autoReporting === true && policy?.autoReportingFrequency === CONST.POLICY.AUTO_REPORTING_FREQUENCIES.INSTANT;
}

/**
 * This gets a "corrected" value for autoReportingFrequency. The purpose of this function is to encapsulate some logic around the "immediate" frequency.
 *
 * - "immediate" is actually not immediate. For that you want "instant".
 * - (immediate && harvesting.enabled) === daily
 * - (immediate && !harvesting.enabled) === manual
 *
 * Note that "daily" and "manual" only exist as options for the API, not in the database or Onyx.
 */
function getCorrectedAutoReportingFrequency(policy: OnyxInputOrEntry<Policy> | SearchPolicy): ValueOf<typeof CONST.POLICY.AUTO_REPORTING_FREQUENCIES> | undefined {
    if (policy?.autoReportingFrequency !== CONST.POLICY.AUTO_REPORTING_FREQUENCIES.IMMEDIATE) {
        return policy?.autoReportingFrequency;
    }

    if (policy?.harvesting?.enabled) {
        // This is actually not really "immediate". It's "daily". Surprise!
        return CONST.POLICY.AUTO_REPORTING_FREQUENCIES.IMMEDIATE;
    }

    // "manual" is really just "immediate" (aka "daily") with harvesting disabled
    return CONST.POLICY.AUTO_REPORTING_FREQUENCIES.MANUAL;
}

/**
 * Checks if policy's approval mode is "optional", a.k.a. "Submit & Close"
 */
function isSubmitAndClose(policy: OnyxInputOrEntry<Policy> | SearchPolicy): boolean {
    return policy?.approvalMode === CONST.POLICY.APPROVAL_MODE.OPTIONAL;
}

function arePaymentsEnabled(policy: OnyxEntry<Policy>): boolean {
    return policy?.reimbursementChoice !== CONST.POLICY.REIMBURSEMENT_CHOICES.REIMBURSEMENT_NO;
}

function isControlOnAdvancedApprovalMode(policy: OnyxInputOrEntry<Policy>): boolean {
    return policy?.type === CONST.POLICY.TYPE.CORPORATE && getApprovalWorkflow(policy) === CONST.POLICY.APPROVAL_MODE.ADVANCED;
}

/**
 * Whether the policy has active accounting integration connections
 */
function hasAccountingConnections(policy: OnyxEntry<Policy>) {
    return !isEmptyObject(policy?.connections);
}

function getPolicyEmployeeListByIdWithoutCurrentUser(policies: OnyxCollection<Pick<Policy, 'employeeList'>>, currentPolicyID?: string, currentUserAccountID?: number) {
    const policy = policies?.[`${ONYXKEYS.COLLECTION.POLICY}${currentPolicyID}`] ?? null;
    const policyMemberEmailsToAccountIDs = getMemberAccountIDsForWorkspace(policy?.employeeList);
    return Object.values(policyMemberEmailsToAccountIDs)
        .map((policyMemberAccountID) => Number(policyMemberAccountID))
        .filter((policyMemberAccountID) => policyMemberAccountID !== currentUserAccountID);
}

function getPolicyEmployeeAccountIDs(policy: OnyxEntry<Pick<Policy, 'employeeList'>>, currentUserAccountID?: number) {
    if (!policy) {
        return [];
    }

    const policyMemberEmailsToAccountIDs = getMemberAccountIDsForWorkspace(policy?.employeeList);
    return Object.values(policyMemberEmailsToAccountIDs)
        .map((policyMemberAccountID) => Number(policyMemberAccountID))
        .filter((policyMemberAccountID) => policyMemberAccountID !== currentUserAccountID);
}

function goBackFromInvalidPolicy() {
    Navigation.goBack(ROUTES.WORKSPACES_LIST.route);
}

/** Get a tax with given ID from policy */
function getTaxByID(policy: OnyxEntry<Policy>, taxID: string): TaxRate | undefined {
    return policy?.taxRates?.taxes?.[taxID];
}

/** Get a tax rate object built like Record<TaxRateName, RelatedTaxRateKeys>.
 * We want to allow user to choose over TaxRateName and there might be a situation when one TaxRateName has two possible keys in different policies */
function getAllTaxRatesNamesAndKeys(): Record<string, string[]> {
    const allTaxRates: Record<string, string[]> = {};
    Object.values(allPolicies ?? {})?.forEach((policy) => {
        if (!policy?.taxRates?.taxes) {
            return;
        }
        Object.entries(policy?.taxRates?.taxes).forEach(([taxRateKey, taxRate]) => {
            if (!allTaxRates[taxRate.name]) {
                allTaxRates[taxRate.name] = [taxRateKey];
                return;
            }
            if (allTaxRates[taxRate.name].includes(taxRateKey)) {
                return;
            }
            allTaxRates[taxRate.name].push(taxRateKey);
        });
    });
    return allTaxRates;
}

/**
 * Whether the tax rate can be deleted and disabled
 */
function canEditTaxRate(policy: Policy, taxID: string): boolean {
    return policy.taxRates?.defaultExternalID !== taxID && policy.taxRates?.foreignTaxDefault !== taxID;
}

function isPolicyFeatureEnabled(policy: OnyxEntry<Policy>, featureName: PolicyFeatureName): boolean {
    if (featureName === CONST.POLICY.MORE_FEATURES.ARE_TAXES_ENABLED) {
        return !!policy?.tax?.trackingEnabled;
    }
    if (featureName === CONST.POLICY.MORE_FEATURES.ARE_CONNECTIONS_ENABLED) {
        return policy?.[featureName] ? !!policy?.[featureName] : !isEmptyObject(policy?.connections);
    }

    return !!policy?.[featureName];
}

function getApprovalWorkflow(policy: OnyxEntry<Policy> | SearchPolicy): ValueOf<typeof CONST.POLICY.APPROVAL_MODE> {
    if (policy?.type === CONST.POLICY.TYPE.PERSONAL) {
        return CONST.POLICY.APPROVAL_MODE.OPTIONAL;
    }

    return policy?.approvalMode ?? CONST.POLICY.APPROVAL_MODE.ADVANCED;
}

function getDefaultApprover(policy: OnyxEntry<Policy> | SearchPolicy): string {
    // eslint-disable-next-line @typescript-eslint/prefer-nullish-coalescing
    return policy?.approver || policy?.owner || '';
}

function getRuleApprovers(policy: OnyxEntry<Policy> | SearchPolicy, expenseReport: OnyxEntry<Report>) {
    const categoryApprovers: string[] = [];
    const tagApprovers: string[] = [];
    const allReportTransactions = getAllSortedTransactions(expenseReport?.reportID);

    // Before submitting to their `submitsTo` (in a policy on Advanced Approvals), submit to category/tag approvers.
    // Category approvers are prioritized, then tag approvers.
    for (let i = 0; i < allReportTransactions.length; i++) {
        const transaction = allReportTransactions.at(i);
        const tag = getTag(transaction);
        const category = getCategory(transaction);
        const categoryApprover = getCategoryApproverRule(policy?.rules?.approvalRules ?? [], category)?.approver;
        const tagApprover = getTagApproverRule(policy, tag)?.approver;
        if (categoryApprover) {
            categoryApprovers.push(categoryApprover);
        }

        if (tagApprover) {
            tagApprovers.push(tagApprover);
        }
    }

    return [...categoryApprovers, ...tagApprovers];
}

function getManagerAccountID(policy: OnyxEntry<Policy> | SearchPolicy, expenseReport: OnyxEntry<Report> | {ownerAccountID: number}) {
    const employeeAccountID = expenseReport?.ownerAccountID ?? CONST.DEFAULT_NUMBER_ID;
    const employeeLogin = getLoginsByAccountIDs([employeeAccountID]).at(0) ?? '';
    const defaultApprover = getDefaultApprover(policy);

    // For policy using the optional or basic workflow, the manager is the policy default approver.
    if (([CONST.POLICY.APPROVAL_MODE.OPTIONAL, CONST.POLICY.APPROVAL_MODE.BASIC] as Array<ValueOf<typeof CONST.POLICY.APPROVAL_MODE>>).includes(getApprovalWorkflow(policy))) {
        return getAccountIDsByLogins([defaultApprover]).at(0) ?? -1;
    }

    const employee = policy?.employeeList?.[employeeLogin];
    if (!employee && !defaultApprover) {
        return -1;
    }

    return getAccountIDsByLogins([employee?.submitsTo ?? defaultApprover]).at(0) ?? -1;
}

/**
 * Returns the accountID to whom the given expenseReport submits reports to in the given Policy.
 */
function getSubmitToAccountID(policy: OnyxEntry<Policy> | SearchPolicy, expenseReport: OnyxEntry<Report>): number {
    const ruleApprovers = getRuleApprovers(policy, expenseReport);
    const employeeAccountID = expenseReport?.ownerAccountID ?? CONST.DEFAULT_NUMBER_ID;
    const employeeLogin = getLoginsByAccountIDs([employeeAccountID]).at(0) ?? '';
    if (ruleApprovers.length > 0 && ruleApprovers.at(0) === employeeLogin && policy?.preventSelfApproval) {
        ruleApprovers.shift();
    }
    if (ruleApprovers.length > 0 && !isSubmitAndClose(policy)) {
        return getAccountIDsByLogins([ruleApprovers.at(0) ?? '']).at(0) ?? -1;
    }

    return getManagerAccountID(policy, expenseReport);
}

function getManagerAccountEmail(policy: OnyxEntry<Policy>, expenseReport: OnyxEntry<Report>): string {
    const managerAccountID = getManagerAccountID(policy, expenseReport);
    return getLoginsByAccountIDs([managerAccountID]).at(0) ?? '';
}

/**
 * Returns the email of the account to forward the report to depending on the approver's approval limit.
 * Used for advanced approval mode only.
 */
function getForwardsToAccount(policy: OnyxEntry<Policy>, employeeEmail: string, reportTotal: number): string {
    if (!isControlOnAdvancedApprovalMode(policy)) {
        return '';
    }

    const employee = policy?.employeeList?.[employeeEmail];
    if (!employee) {
        return '';
    }

    const positiveReportTotal = Math.abs(reportTotal);
    if (employee.approvalLimit && employee.overLimitForwardsTo && positiveReportTotal > employee.approvalLimit) {
        return employee.overLimitForwardsTo;
    }
    return employee.forwardsTo ?? '';
}

/**
 * Returns the accountID of the policy reimburser, if not available returns -1.
 */
function getReimburserAccountID(policy: OnyxEntry<Policy>): number {
    const reimburserEmail = policy?.achAccount?.reimburser ?? '';
    return reimburserEmail ? (getAccountIDsByLogins([reimburserEmail]).at(0) ?? -1) : -1;
}

function getPersonalPolicy() {
    return Object.values(allPolicies ?? {}).find((policy) => policy?.type === CONST.POLICY.TYPE.PERSONAL);
}

function getAdminEmployees(policy: OnyxEntry<Policy>): PolicyEmployee[] {
    if (!policy || !policy.employeeList) {
        return [];
    }
    return Object.keys(policy.employeeList)
        .map((email) => ({...policy.employeeList?.[email], email}))
        .filter((employee) => employee.pendingAction !== CONST.RED_BRICK_ROAD_PENDING_ACTION.DELETE && employee.role === CONST.POLICY.ROLE.ADMIN);
}

/**
 * Returns the policy of the report
 * @deprecated Get the data straight from Onyx - This will be fixed as part of https://github.com/Expensify/Expensify/issues/507850
 */
function getPolicy(policyID: string | undefined, policies: OnyxCollection<Policy> = allPolicies): OnyxEntry<Policy> {
    if (!policies || !policyID) {
        return undefined;
    }
    return policies[`${ONYXKEYS.COLLECTION.POLICY}${policyID}`];
}

/** Return active policies where current user is an admin */
function getActiveAdminWorkspaces(policies: OnyxCollection<Policy> | null, currentUserLogin: string | undefined): Policy[] {
    const activePolicies = getActivePolicies(policies, currentUserLogin);
    return activePolicies.filter((policy) => shouldShowPolicy(policy, isOfflineNetworkStore(), currentUserLogin) && isPolicyAdmin(policy, currentUserLogin));
}

/** Return active policies where current user is an employee (of the role "user") */
function getActiveEmployeeWorkspaces(policies: OnyxCollection<Policy> | null, currentUserLogin: string | undefined): Policy[] {
    const activePolicies = getActivePolicies(policies, currentUserLogin);
    return activePolicies.filter((policy) => shouldShowPolicy(policy, isOfflineNetworkStore(), currentUserLogin) && isPolicyUser(policy, currentUserLogin));
}

/**
 * Checks whether the current user has a policy with admin access
 */
function hasActiveAdminWorkspaces(currentUserLogin: string | undefined) {
    return getActiveAdminWorkspaces(allPolicies, currentUserLogin).length > 0;
}

/**
 *
 * Checks whether the current user has a policy with Xero accounting software integration
 */
function hasPolicyWithXeroConnection(currentUserLogin: string | undefined) {
    return getActiveAdminWorkspaces(allPolicies, currentUserLogin)?.some((policy) => !!policy?.connections?.[CONST.POLICY.CONNECTIONS.NAME.XERO]);
}

/** Whether the user can send invoice from the workspace */
function canSendInvoiceFromWorkspace(policyID: string | undefined): boolean {
    // This will be fixed as part of https://github.com/Expensify/Expensify/issues/507850
    // eslint-disable-next-line deprecation/deprecation
    const policy = getPolicy(policyID);
    return policy?.areInvoicesEnabled ?? false;
}

/** Whether the user can submit per diem expense from the workspace */
function canSubmitPerDiemExpenseFromWorkspace(policy: OnyxEntry<Policy>): boolean {
    const perDiemCustomUnit = getPerDiemCustomUnit(policy);
    return !!policy?.isPolicyExpenseChatEnabled && !isEmptyObject(perDiemCustomUnit) && !!perDiemCustomUnit?.enabled;
}

/** Whether the user can send invoice */
function canSendInvoice(policies: OnyxCollection<Policy> | null, currentUserLogin: string | undefined): boolean {
    return getActiveAdminWorkspaces(policies, currentUserLogin).some((policy) => canSendInvoiceFromWorkspace(policy.id));
}

function hasDependentTags(policy: OnyxEntry<Policy>, policyTagList: OnyxEntry<PolicyTagLists>) {
    if (!policy?.hasMultipleTagLists) {
        return false;
    }
    return Object.values(policyTagList ?? {}).some((tagList) => Object.values(tagList.tags).some((tag) => !!tag.rules?.parentTagsFilter || !!tag.parentTagsFilter));
}

function hasIndependentTags(policy: OnyxEntry<Policy>, policyTagList: OnyxEntry<PolicyTagLists>) {
    if (!policy?.hasMultipleTagLists) {
        return false;
    }
    return Object.values(policyTagList ?? {}).every((tagList) => Object.values(tagList.tags).every((tag) => !tag.rules?.parentTagsFilter && !tag.parentTagsFilter));
}

/** Get the Xero organizations connected to the policy */
function getXeroTenants(policy: Policy | undefined): Tenant[] {
    // Due to the way optional chain is being handled in this useMemo we are forced to use this approach to properly handle undefined values
    // eslint-disable-next-line @typescript-eslint/prefer-optional-chain
    if (!policy || !policy.connections || !policy.connections.xero || !policy.connections.xero.data) {
        return [];
    }
    return policy.connections.xero.data.tenants ?? [];
}

function findCurrentXeroOrganization(tenants: Tenant[] | undefined, organizationID: string | undefined): Tenant | undefined {
    return tenants?.find((tenant) => tenant.id === organizationID);
}

function getCurrentXeroOrganizationName(policy: Policy | undefined): string | undefined {
    return findCurrentXeroOrganization(getXeroTenants(policy), policy?.connections?.xero?.config?.tenantID)?.name;
}

function getXeroBankAccounts(policy: Policy | undefined, selectedBankAccountId: string | undefined): SelectorType[] {
    const bankAccounts = policy?.connections?.xero?.data?.bankAccounts ?? [];

    return (bankAccounts ?? []).map(({id, name}) => ({
        value: id,
        text: name,
        keyForList: id,
        isSelected: selectedBankAccountId === id,
    }));
}

function areSettingsInErrorFields(settings?: string[], errorFields?: ErrorFields) {
    if (settings === undefined || errorFields === undefined) {
        return false;
    }

    const keys = Object.keys(errorFields);
    return settings.some((setting) => keys.includes(setting));
}

function settingsPendingAction(settings?: string[], pendingFields?: PendingFields<string>): PendingAction | undefined {
    if (settings === undefined || pendingFields === undefined) {
        return null;
    }

    const key = Object.keys(pendingFields).find((setting) => settings.includes(setting));
    if (!key) {
        return;
    }
    return pendingFields[key];
}

function findSelectedVendorWithDefaultSelect(vendors: NetSuiteVendor[] | undefined, selectedVendorId: string | undefined) {
    const selectedVendor = (vendors ?? []).find(({id}) => id === selectedVendorId);
    return selectedVendor ?? vendors?.[0] ?? undefined;
}

function findSelectedSageVendorWithDefaultSelect(vendors: SageIntacctDataElementWithValue[] | SageIntacctDataElement[] | undefined, selectedVendorID: string | undefined) {
    const selectedVendor = (vendors ?? []).find(({id}) => id === selectedVendorID);
    return selectedVendor ?? vendors?.[0] ?? undefined;
}

function findSelectedBankAccountWithDefaultSelect(accounts: NetSuiteAccount[] | undefined, selectedBankAccountId: string | undefined) {
    const selectedBankAccount = (accounts ?? []).find(({id}) => id === selectedBankAccountId);
    return selectedBankAccount ?? accounts?.[0] ?? undefined;
}

function findSelectedInvoiceItemWithDefaultSelect(invoiceItems: InvoiceItem[] | undefined, selectedItemId: string | undefined) {
    const selectedInvoiceItem = (invoiceItems ?? []).find(({id}) => id === selectedItemId);
    return selectedInvoiceItem ?? invoiceItems?.[0] ?? undefined;
}

function findSelectedTaxAccountWithDefaultSelect(taxAccounts: NetSuiteTaxAccount[] | undefined, selectedAccountId: string | undefined) {
    const selectedTaxAccount = (taxAccounts ?? []).find(({externalID}) => externalID === selectedAccountId);
    return selectedTaxAccount ?? taxAccounts?.[0] ?? undefined;
}

function getNetSuiteVendorOptions(policy: Policy | undefined, selectedVendorId: string | undefined): SelectorType[] {
    const vendors = policy?.connections?.netsuite?.options.data.vendors;

    const selectedVendor = findSelectedVendorWithDefaultSelect(vendors, selectedVendorId);

    return (vendors ?? []).map(({id, name}) => ({
        value: id,
        text: name,
        keyForList: id,
        isSelected: selectedVendor?.id === id,
    }));
}

function getNetSuitePayableAccountOptions(policy: Policy | undefined, selectedBankAccountId: string | undefined): SelectorType[] {
    const payableAccounts = policy?.connections?.netsuite?.options.data.payableList;

    const selectedPayableAccount = findSelectedBankAccountWithDefaultSelect(payableAccounts, selectedBankAccountId);

    return (payableAccounts ?? []).map(({id, name}) => ({
        value: id,
        text: name,
        keyForList: id,
        isSelected: selectedPayableAccount?.id === id,
    }));
}

function getNetSuiteReceivableAccountOptions(policy: Policy | undefined, selectedBankAccountId: string | undefined): SelectorType[] {
    const receivableAccounts = policy?.connections?.netsuite?.options.data.receivableList;

    const selectedReceivableAccount = findSelectedBankAccountWithDefaultSelect(receivableAccounts, selectedBankAccountId);

    return (receivableAccounts ?? []).map(({id, name}) => ({
        value: id,
        text: name,
        keyForList: id,
        isSelected: selectedReceivableAccount?.id === id,
    }));
}

function getNetSuiteInvoiceItemOptions(policy: Policy | undefined, selectedItemId: string | undefined): SelectorType[] {
    const invoiceItems = policy?.connections?.netsuite?.options.data.items;

    const selectedInvoiceItem = findSelectedInvoiceItemWithDefaultSelect(invoiceItems, selectedItemId);

    return (invoiceItems ?? []).map(({id, name}) => ({
        value: id,
        text: name,
        keyForList: id,
        isSelected: selectedInvoiceItem?.id === id,
    }));
}

function getNetSuiteTaxAccountOptions(policy: Policy | undefined, subsidiaryCountry?: string, selectedAccountId?: string): SelectorType[] {
    const taxAccounts = policy?.connections?.netsuite?.options.data.taxAccountsList;
    const accountOptions = (taxAccounts ?? []).filter(({country}) => country === subsidiaryCountry);

    const selectedTaxAccount = findSelectedTaxAccountWithDefaultSelect(accountOptions, selectedAccountId);

    return accountOptions.map(({externalID, name}) => ({
        value: externalID,
        text: name,
        keyForList: externalID,
        isSelected: selectedTaxAccount?.externalID === externalID,
    }));
}

function canUseTaxNetSuite(canUseNetSuiteUSATax?: boolean, subsidiaryCountry?: string) {
    return !!canUseNetSuiteUSATax || CONST.NETSUITE_TAX_COUNTRIES.includes(subsidiaryCountry ?? '');
}

function canUseProvincialTaxNetSuite(subsidiaryCountry?: string) {
    return subsidiaryCountry === '_canada';
}

function getFilteredReimbursableAccountOptions(payableAccounts: NetSuiteAccount[] | undefined) {
    return (payableAccounts ?? []).filter(({type}) => type === CONST.NETSUITE_ACCOUNT_TYPE.BANK || type === CONST.NETSUITE_ACCOUNT_TYPE.CREDIT_CARD);
}

function getNetSuiteReimbursableAccountOptions(policy: Policy | undefined, selectedBankAccountId: string | undefined): SelectorType[] {
    const payableAccounts = policy?.connections?.netsuite?.options.data.payableList;
    const accountOptions = getFilteredReimbursableAccountOptions(payableAccounts);

    const selectedPayableAccount = findSelectedBankAccountWithDefaultSelect(accountOptions, selectedBankAccountId);

    return accountOptions.map(({id, name}) => ({
        value: id,
        text: name,
        keyForList: id,
        isSelected: selectedPayableAccount?.id === id,
    }));
}

function getFilteredCollectionAccountOptions(payableAccounts: NetSuiteAccount[] | undefined) {
    return (payableAccounts ?? []).filter(({type}) => type === CONST.NETSUITE_ACCOUNT_TYPE.BANK);
}

function getNetSuiteCollectionAccountOptions(policy: Policy | undefined, selectedBankAccountId: string | undefined): SelectorType[] {
    const payableAccounts = policy?.connections?.netsuite?.options.data.payableList;
    const accountOptions = getFilteredCollectionAccountOptions(payableAccounts);

    const selectedPayableAccount = findSelectedBankAccountWithDefaultSelect(accountOptions, selectedBankAccountId);

    return accountOptions.map(({id, name}) => ({
        value: id,
        text: name,
        keyForList: id,
        isSelected: selectedPayableAccount?.id === id,
    }));
}

function getFilteredApprovalAccountOptions(payableAccounts: NetSuiteAccount[] | undefined) {
    return (payableAccounts ?? []).filter(({type}) => type === CONST.NETSUITE_ACCOUNT_TYPE.ACCOUNTS_PAYABLE);
}

function getNetSuiteApprovalAccountOptions(policy: Policy | undefined, selectedBankAccountId: string | undefined): SelectorType[] {
    const payableAccounts = policy?.connections?.netsuite?.options.data.payableList;
    const defaultApprovalAccount: NetSuiteAccount = {
        id: CONST.NETSUITE_APPROVAL_ACCOUNT_DEFAULT,
        name: translateLocal('workspace.netsuite.advancedConfig.defaultApprovalAccount'),
        type: CONST.NETSUITE_ACCOUNT_TYPE.ACCOUNTS_PAYABLE,
    };
    const accountOptions = getFilteredApprovalAccountOptions([defaultApprovalAccount].concat(payableAccounts ?? []));

    const selectedPayableAccount = findSelectedBankAccountWithDefaultSelect(accountOptions, selectedBankAccountId);

    return accountOptions.map(({id, name}) => ({
        value: id,
        text: name,
        keyForList: id,
        isSelected: selectedPayableAccount?.id === id,
    }));
}

function getCustomersOrJobsLabelNetSuite(policy: Policy | undefined, translate: LocaleContextProps['translate']): string | undefined {
    const importMapping = policy?.connections?.netsuite?.options?.config?.syncOptions?.mapping;
    if (!importMapping?.customers && !importMapping?.jobs) {
        return undefined;
    }
    const importFields: string[] = [];
    const importCustomer = importMapping?.customers ?? CONST.INTEGRATION_ENTITY_MAP_TYPES.NETSUITE_DEFAULT;
    const importJobs = importMapping?.jobs ?? CONST.INTEGRATION_ENTITY_MAP_TYPES.NETSUITE_DEFAULT;

    if (importCustomer === CONST.INTEGRATION_ENTITY_MAP_TYPES.NETSUITE_DEFAULT && importJobs === CONST.INTEGRATION_ENTITY_MAP_TYPES.NETSUITE_DEFAULT) {
        return undefined;
    }

    const importedValue = importMapping?.customers !== CONST.INTEGRATION_ENTITY_MAP_TYPES.NETSUITE_DEFAULT ? importCustomer : importJobs;

    if (importCustomer !== CONST.INTEGRATION_ENTITY_MAP_TYPES.NETSUITE_DEFAULT) {
        importFields.push(translate('workspace.netsuite.import.customersOrJobs.customers'));
    }

    if (importJobs !== CONST.INTEGRATION_ENTITY_MAP_TYPES.NETSUITE_DEFAULT) {
        importFields.push(translate('workspace.netsuite.import.customersOrJobs.jobs'));
    }

    const importedValueLabel = translate(`workspace.netsuite.import.customersOrJobs.label`, {
        importFields,
        importType: translate(`workspace.accounting.importTypes.${importedValue}`).toLowerCase(),
    });
    return importedValueLabel.charAt(0).toUpperCase() + importedValueLabel.slice(1);
}

function getNetSuiteImportCustomFieldLabel(
    policy: Policy | undefined,
    importField: ValueOf<typeof CONST.NETSUITE_CONFIG.IMPORT_CUSTOM_FIELDS>,
    translate: LocaleContextProps['translate'],
    localeCompare: LocaleContextProps['localeCompare'],
): string | undefined {
    const fieldData = policy?.connections?.netsuite?.options?.config.syncOptions?.[importField] ?? [];
    if (fieldData.length === 0) {
        return undefined;
    }

    const mappingSet = new Set(fieldData.map((item) => item.mapping));
    const importedTypes = Array.from(mappingSet)
        .sort((a, b) => localeCompare(b, a))
        .map((mapping) => translate(`workspace.netsuite.import.importTypes.${mapping !== '' ? mapping : 'TAG'}.label`).toLowerCase());
    return translate(`workspace.netsuite.import.importCustomFields.label`, {importedTypes});
}

function isNetSuiteCustomSegmentRecord(customField: NetSuiteCustomList | NetSuiteCustomSegment): boolean {
    return 'segmentName' in customField;
}

function getNameFromNetSuiteCustomField(customField: NetSuiteCustomList | NetSuiteCustomSegment): string {
    return 'segmentName' in customField ? customField.segmentName : customField.listName;
}

function isNetSuiteCustomFieldPropertyEditable(customField: NetSuiteCustomList | NetSuiteCustomSegment, fieldName: string) {
    const fieldsAllowedToEdit = isNetSuiteCustomSegmentRecord(customField) ? [INPUT_IDS.SEGMENT_NAME, INPUT_IDS.INTERNAL_ID, INPUT_IDS.SCRIPT_ID, INPUT_IDS.MAPPING] : [INPUT_IDS.MAPPING];
    const fieldKey = fieldName as keyof typeof customField;
    return fieldsAllowedToEdit.includes(fieldKey);
}

function getIntegrationLastSuccessfulDate(
    getLocalDateFromDatetime: LocaleContextProps['getLocalDateFromDatetime'],
    connection?: Connections[keyof Connections],
    connectionSyncProgress?: PolicyConnectionSyncProgress,
) {
    let syncSuccessfulDate;
    if (!connection) {
        return undefined;
    }
    if ((connection as NetSuiteConnection)?.lastSyncDate) {
        syncSuccessfulDate = (connection as NetSuiteConnection)?.lastSyncDate;
    } else {
        syncSuccessfulDate = (connection as ConnectionWithLastSyncData)?.lastSync?.successfulDate;
    }

    const connectionSyncTimeStamp = getLocalDateFromDatetime(connectionSyncProgress?.timestamp).toISOString();

    if (
        connectionSyncProgress &&
        connectionSyncProgress.stageInProgress === CONST.POLICY.CONNECTIONS.SYNC_STAGE_NAME.JOB_DONE &&
        syncSuccessfulDate &&
        connectionSyncTimeStamp > getLocalDateFromDatetime(syncSuccessfulDate).toISOString()
    ) {
        syncSuccessfulDate = connectionSyncTimeStamp;
    }
    return syncSuccessfulDate;
}

function getCurrentSageIntacctEntityName(policy: Policy | undefined, defaultNameIfNoEntity: string): string | undefined {
    const currentEntityID = policy?.connections?.intacct?.config?.entity;
    if (!currentEntityID) {
        return defaultNameIfNoEntity;
    }
    const entities = policy?.connections?.intacct?.data?.entities;
    return entities?.find((entity) => entity.id === currentEntityID)?.name;
}

function getSageIntacctBankAccounts(policy?: Policy, selectedBankAccountId?: string): SelectorType[] {
    const bankAccounts = policy?.connections?.intacct?.data?.bankAccounts ?? [];
    return (bankAccounts ?? []).map(({id, name}) => ({
        value: id,
        text: name,
        keyForList: id,
        isSelected: selectedBankAccountId === id,
    }));
}

function getSageIntacctVendors(policy?: Policy, selectedVendorId?: string): SelectorType[] {
    const vendors = policy?.connections?.intacct?.data?.vendors ?? [];
    return vendors.map(({id, value}) => ({
        value: id,
        text: value,
        keyForList: id,
        isSelected: selectedVendorId === id,
    }));
}

function getSageIntacctNonReimbursableActiveDefaultVendor(policy?: Policy): string | undefined {
    const {
        nonReimbursableCreditCardChargeDefaultVendor: creditCardDefaultVendor,
        nonReimbursableVendor: expenseReportDefaultVendor,
        nonReimbursable,
    } = policy?.connections?.intacct?.config.export ?? {};

    return nonReimbursable === CONST.SAGE_INTACCT_NON_REIMBURSABLE_EXPENSE_TYPE.CREDIT_CARD_CHARGE ? creditCardDefaultVendor : expenseReportDefaultVendor;
}

function getSageIntacctCreditCards(policy?: Policy, selectedAccount?: string): SelectorType[] {
    const creditCards = policy?.connections?.intacct?.data?.creditCards ?? [];
    return creditCards.map(({name}) => ({
        value: name,
        text: name,
        keyForList: name,
        isSelected: name === selectedAccount,
    }));
}

/**
 * Sort the workspaces by their name, while keeping the selected one at the beginning.
 * @param workspace1 Details of the first workspace to be compared.
 * @param workspace2 Details of the second workspace to be compared.
 * @param selectedWorkspaceID ID of the selected workspace which needs to be at the beginning.
 */
const sortWorkspacesBySelected = (
    workspace1: WorkspaceDetails,
    workspace2: WorkspaceDetails,
    selectedWorkspaceIDs: string[] | undefined,
    localeCompare: LocaleContextProps['localeCompare'],
): number => {
    if (workspace1.policyID && selectedWorkspaceIDs?.includes(workspace1?.policyID) && workspace2.policyID && selectedWorkspaceIDs?.includes(workspace2.policyID)) {
        return localeCompare(workspace1.name?.toLowerCase() ?? '', workspace2.name?.toLowerCase() ?? '');
    }
    if (workspace1.policyID && selectedWorkspaceIDs?.includes(workspace1?.policyID)) {
        return -1;
    }
    if (workspace2.policyID && selectedWorkspaceIDs?.includes(workspace2.policyID)) {
        return 1;
    }
    return localeCompare(workspace1.name?.toLowerCase() ?? '', workspace2.name?.toLowerCase() ?? '');
};

/**
 * Takes removes pendingFields and errorFields from a customUnit
 */
function removePendingFieldsFromCustomUnit(customUnit: CustomUnit): CustomUnit {
    const cleanedCustomUnit = {...customUnit};

    delete cleanedCustomUnit.pendingFields;
    delete cleanedCustomUnit.errorFields;

    return cleanedCustomUnit;
}

function goBackWhenEnableFeature(policyID: string) {
    setTimeout(() => {
        Navigation.goBack(ROUTES.WORKSPACE_INITIAL.getRoute(policyID));
    }, CONST.WORKSPACE_ENABLE_FEATURE_REDIRECT_DELAY);
}

function navigateToExpensifyCardPage(policyID: string) {
    Navigation.setNavigationActionToMicrotaskQueue(() => {
        Navigation.navigate(ROUTES.WORKSPACE_EXPENSIFY_CARD.getRoute(policyID));
    });
}

function navigateToReceiptPartnersPage(policyID: string) {
    Navigation.setNavigationActionToMicrotaskQueue(() => {
        Navigation.navigate(ROUTES.WORKSPACE_RECEIPT_PARTNERS.getRoute(policyID));
    });
}

function getConnectedIntegration(policy: Policy | undefined, accountingIntegrations?: ConnectionName[]) {
    return (accountingIntegrations ?? Object.values(CONST.POLICY.CONNECTIONS.NAME)).find((integration) => !!policy?.connections?.[integration]);
}

function getValidConnectedIntegration(policy: Policy | undefined, accountingIntegrations?: ConnectionName[]) {
    return (accountingIntegrations ?? Object.values(CONST.POLICY.CONNECTIONS.NAME)).find(
        (integration) => !!policy?.connections?.[integration] && !isAuthenticationError(policy, integration),
    );
}

function hasIntegrationAutoSync(policy: Policy | undefined, connectedIntegration?: ConnectionName) {
    return (connectedIntegration && policy?.connections?.[connectedIntegration]?.config?.autoSync?.enabled) ?? false;
}

function hasUnsupportedIntegration(policy: Policy | undefined, accountingIntegrations?: ConnectionName[]) {
    return !(accountingIntegrations ?? Object.values(CONST.POLICY.CONNECTIONS.NAME)).some((integration) => !!policy?.connections?.[integration]);
}

function getCurrentConnectionName(policy: Policy | undefined): string | undefined {
    const accountingIntegrations = Object.values(CONST.POLICY.CONNECTIONS.NAME);
    const connectionKey = accountingIntegrations.find((integration) => !!policy?.connections?.[integration]);
    return connectionKey ? CONST.POLICY.CONNECTIONS.NAME_USER_FRIENDLY[connectionKey] : undefined;
}

/**
 * Check if the policy member is deleted from the workspace
 */
function isDeletedPolicyEmployee(policyEmployee: PolicyEmployee, isOffline: boolean) {
    return !isOffline && policyEmployee.pendingAction === CONST.RED_BRICK_ROAD_PENDING_ACTION.DELETE && isEmptyObject(policyEmployee.errors);
}

function hasNoPolicyOtherThanPersonalType() {
    return (
        Object.values(allPolicies ?? {}).filter((policy) => policy && policy.type !== CONST.POLICY.TYPE.PERSONAL && policy.pendingAction !== CONST.RED_BRICK_ROAD_PENDING_ACTION.DELETE)
            .length === 0
    );
}

function getCurrentTaxID(policy: OnyxEntry<Policy>, taxID: string): string | undefined {
    return Object.keys(policy?.taxRates?.taxes ?? {}).find((taxIDKey) => policy?.taxRates?.taxes?.[taxIDKey].previousTaxCode === taxID || taxIDKey === taxID);
}

function getWorkspaceAccountID(policyID?: string) {
    // This will be fixed as part of https://github.com/Expensify/Expensify/issues/507850
    // eslint-disable-next-line deprecation/deprecation
    const policy = getPolicy(policyID);

    if (!policy) {
        return 0;
    }
    return policy.workspaceAccountID ?? CONST.DEFAULT_NUMBER_ID;
}

function hasVBBA(policyID: string | undefined) {
    // This will be fixed as part of https://github.com/Expensify/Expensify/issues/507850
    // eslint-disable-next-line deprecation/deprecation
    const policy = getPolicy(policyID);
    return !!policy?.achAccount?.bankAccountID;
}

function getTagApproverRule(policyOrID: string | SearchPolicy | OnyxEntry<Policy>, tagName: string) {
    if (!policyOrID) {
        return;
    }
    // This will be fixed as part of https://github.com/Expensify/Expensify/issues/507850
    // eslint-disable-next-line deprecation/deprecation
    const policy = typeof policyOrID === 'string' ? getPolicy(policyOrID) : policyOrID;

    const approvalRules = policy?.rules?.approvalRules ?? [];
    const approverRule = approvalRules.find((rule) =>
        rule.applyWhen.find(({condition, field, value}) => condition === CONST.POLICY.RULE_CONDITIONS.MATCHES && field === CONST.POLICY.FIELDS.TAG && value === tagName),
    );

    return approverRule;
}

function getDomainNameForPolicy(policyID?: string): string {
    if (!policyID) {
        return '';
    }

    return `${CONST.EXPENSIFY_POLICY_DOMAIN}${policyID.toLowerCase()}${CONST.EXPENSIFY_POLICY_DOMAIN_EXTENSION}`;
}

function getWorkflowApprovalsUnavailable(policy: OnyxEntry<Policy>) {
    return policy?.approvalMode === CONST.POLICY.APPROVAL_MODE.OPTIONAL || !!policy?.errorFields?.approvalMode;
}

<<<<<<< HEAD
function getAllPoliciesLength() {
    return Object.keys(allPolicies ?? {}).length;
=======
function getActivePolicy(): OnyxEntry<Policy> {
    // This will be fixed as part of https://github.com/Expensify/Expensify/issues/507850
    // eslint-disable-next-line deprecation/deprecation
    return getPolicy(activePolicyId);
>>>>>>> 34c2f92b
}

function getUserFriendlyWorkspaceType(workspaceType: ValueOf<typeof CONST.POLICY.TYPE>) {
    switch (workspaceType) {
        case CONST.POLICY.TYPE.CORPORATE:
            return translateLocal('workspace.type.control');
        case CONST.POLICY.TYPE.TEAM:
            return translateLocal('workspace.type.collect');
        default:
            return translateLocal('workspace.type.free');
    }
}

function isPolicyAccessible(policy: OnyxEntry<Policy>): boolean {
    return (
        !isEmptyObject(policy) && (Object.keys(policy).length !== 1 || isEmptyObject(policy.errors)) && !!policy?.id && policy?.pendingAction !== CONST.RED_BRICK_ROAD_PENDING_ACTION.DELETE
    );
}

function areAllGroupPoliciesExpenseChatDisabled(policies = allPolicies) {
    const groupPolicies = Object.values(policies ?? {}).filter((policy) => isPaidGroupPolicy(policy));
    if (groupPolicies.length === 0) {
        return false;
    }
    return !groupPolicies.some((policy) => !!policy?.isPolicyExpenseChatEnabled);
}

function getGroupPaidPoliciesWithExpenseChatEnabled(policies: OnyxCollection<Policy> | null = allPolicies) {
    if (isEmptyObject(policies)) {
        return CONST.EMPTY_ARRAY;
    }
    return Object.values(policies).filter((policy) => isPaidGroupPolicy(policy) && policy?.isPolicyExpenseChatEnabled);
}

function hasOtherControlWorkspaces(currentPolicyID: string) {
    const otherControlWorkspaces = Object.values(allPolicies ?? {}).filter((policy) => policy?.id !== currentPolicyID && isPolicyAdmin(policy) && isControlPolicy(policy));
    return otherControlWorkspaces.length > 0;
}

// If no policyID is provided, it indicates the workspace upgrade/downgrade URL
// is being accessed from the Subscriptions page without a specific policyID.
// In this case, check if the user is an admin on more than one policy.
// If the user is an admin for multiple policies, we can render the page as it contains a condition
// to navigate them to the Workspaces page when no policyID is provided, instead of showing the Upgrade/Downgrade button.
// If the user is not an admin for multiple policies, they are not allowed to perform this action, and the NotFoundPage is displayed.

function canModifyPlan(policyID?: string) {
    const currentUserAccountID = getCurrentUserAccountID();
    const ownerPolicies = getOwnedPaidPolicies(allPolicies, currentUserAccountID);

    if (!policyID) {
        return ownerPolicies.length > 1;
    }
    // This will be fixed as part of https://github.com/Expensify/Expensify/issues/507850
    // eslint-disable-next-line deprecation/deprecation
    const policy = getPolicy(policyID);

    return !!policy && isPolicyAdmin(policy);
}

function getAdminsPrivateEmailDomains(policy?: Policy) {
    if (!policy) {
        return [];
    }

    const adminDomains = Object.entries(policy.employeeList ?? {}).reduce((domains, [email, employee]) => {
        if (employee.role !== CONST.POLICY.ROLE.ADMIN) {
            return domains;
        }
        domains.push(Str.extractEmailDomain(email).toLowerCase());
        return domains;
    }, [] as string[]);

    const ownerDomains = policy.owner ? [Str.extractEmailDomain(policy.owner).toLowerCase()] : [];

    const privateDomains = [...new Set(adminDomains.concat(ownerDomains))].filter((domain) => !isPublicDomain(domain));

    // If the policy is not owned by Expensify there is no point in showing the domain for provisioning.
    if (!isExpensifyTeam(policy.owner)) {
        return privateDomains.filter((domain) => domain !== CONST.EXPENSIFY_PARTNER_NAME && domain !== CONST.EMAIL.GUIDES_DOMAIN);
    }

    return privateDomains;
}

/**
 * Determines the most frequent domain from the `acceptedDomains` list
 * that appears in the email addresses of policy members.
 *
 * @param acceptedDomains - List of domains to consider.
 * @param policy - The policy object.
 */
function getMostFrequentEmailDomain(acceptedDomains: string[], policy?: Policy) {
    if (!policy) {
        return undefined;
    }
    const domainOccurrences = {} as Record<string, number>;
    Object.keys(policy.employeeList ?? {})
        .concat(policy.owner)
        .map((email) => Str.extractEmailDomain(email).toLowerCase())
        .forEach((memberDomain) => {
            if (!acceptedDomains.includes(memberDomain)) {
                return;
            }
            domainOccurrences[memberDomain] = (domainOccurrences[memberDomain] || 0) + 1;
        });
    let mostFrequent = {domain: '', count: 0};
    Object.entries(domainOccurrences).forEach(([domain, count]) => {
        if (count <= mostFrequent.count) {
            return;
        }
        mostFrequent = {domain, count};
    });
    if (mostFrequent.count === 0) {
        return undefined;
    }
    return mostFrequent.domain;
}

const getDescriptionForPolicyDomainCard = (domainName: string): string => {
    // A domain name containing a policyID indicates that this is a workspace feed
    const policyID = domainName.match(CONST.REGEX.EXPENSIFY_POLICY_DOMAIN_NAME)?.[1];
    if (policyID) {
        // This will be fixed as part of https://github.com/Expensify/Expensify/issues/507850
        // eslint-disable-next-line deprecation/deprecation
        const policy = getPolicy(policyID.toUpperCase());
        return policy?.name ?? domainName;
    }
    return domainName;
};

function isPreferredExporter(policy: Policy) {
    const user = getCurrentUserEmail();
    const exporters = [
        policy.connections?.intacct?.config?.export?.exporter,
        policy.connections?.netsuite?.options?.config?.exporter,
        policy.connections?.quickbooksDesktop?.config?.export?.exporter,
        policy.connections?.quickbooksOnline?.config?.export?.exporter,
        policy.connections?.xero?.config?.export?.exporter,
    ];

    return exporters.some((exporter) => exporter && exporter === user);
}

/**
 * Checks if the current user is a member of any policyExpenseChatEnabled policy
 */
function isCurrentUserMemberOfAnyPolicy(): boolean {
    return Object.values(allPolicies ?? {}).some((policy) => policy?.isPolicyExpenseChatEnabled && policy?.id && policy.id !== CONST.POLICY.ID_FAKE);
}

function isMemberPolicyAdmin(policy: OnyxEntry<Policy>, memberEmail: string | undefined): boolean {
    if (!policy || !memberEmail) {
        return false;
    }
    const admins = getAdminEmployees(policy);
    return admins.some((admin) => admin.email === memberEmail);
}

export {
    canEditTaxRate,
    escapeTagName,
    getActivePolicies,
    getPerDiemCustomUnits,
    getAdminEmployees,
    getCleanedTagName,
    getCommaSeparatedTagNameWithSanitizedColons,
    getConnectedIntegration,
    getValidConnectedIntegration,
    getCountOfEnabledTagsOfList,
    getIneligibleInvitees,
    getMemberAccountIDsForWorkspace,
    getNumericValue,
    isMultiLevelTags,
    getPersonalPolicy,
    // This will be fixed as part of https://github.com/Expensify/Expensify/issues/507850
    // eslint-disable-next-line deprecation/deprecation
    getPolicy,
    getPolicyBrickRoadIndicatorStatus,
    getPolicyEmployeeListByIdWithoutCurrentUser,
    getSortedTagKeys,
    getTagList,
    getTagListByOrderWeight,
    getTagListName,
    getTagLists,
    getTaxByID,
    getUnitRateValue,
    getRateDisplayValue,
    goBackFromInvalidPolicy,
    hasAccountingConnections,
    shouldShowSyncError,
    shouldShowCustomUnitsError,
    shouldShowEmployeeListError,
    hasIntegrationAutoSync,
    hasPolicyCategoriesError,
    shouldShowPolicyError,
    shouldShowPolicyErrorFields,
    shouldShowTaxRateError,
    isControlOnAdvancedApprovalMode,
    isExpensifyTeam,
    isDeletedPolicyEmployee,
    isInstantSubmitEnabled,
    getCorrectedAutoReportingFrequency,
    isPaidGroupPolicy,
    isPendingDeletePolicy,
    isUserPolicyAdmin,
    isPolicyAdmin,
    isPolicyUser,
    isPolicyAuditor,
    isPolicyEmployee,
    isPolicyFeatureEnabled,
    isPolicyOwner,
    isPolicyMember,
    isPolicyPayer,
    arePaymentsEnabled,
    isSubmitAndClose,
    isTaxTrackingEnabled,
    shouldShowPolicy,
    getActiveAdminWorkspaces,
    hasActiveAdminWorkspaces,
    getOwnedPaidPolicies,
    canSendInvoiceFromWorkspace,
    canSubmitPerDiemExpenseFromWorkspace,
    canSendInvoice,
    hasDependentTags,
    hasVBBA,
    getXeroTenants,
    findCurrentXeroOrganization,
    getCurrentXeroOrganizationName,
    getXeroBankAccounts,
    findSelectedVendorWithDefaultSelect,
    findSelectedBankAccountWithDefaultSelect,
    navigateToReceiptPartnersPage,
    findSelectedInvoiceItemWithDefaultSelect,
    findSelectedTaxAccountWithDefaultSelect,
    findSelectedSageVendorWithDefaultSelect,
    hasPolicyWithXeroConnection,
    getNetSuiteVendorOptions,
    canUseTaxNetSuite,
    canUseProvincialTaxNetSuite,
    getFilteredReimbursableAccountOptions,
    getNetSuiteReimbursableAccountOptions,
    getFilteredCollectionAccountOptions,
    getNetSuiteCollectionAccountOptions,
    getFilteredApprovalAccountOptions,
    getNetSuiteApprovalAccountOptions,
    getNetSuitePayableAccountOptions,
    getNetSuiteReceivableAccountOptions,
    getNetSuiteInvoiceItemOptions,
    getNetSuiteTaxAccountOptions,
    getSageIntacctVendors,
    getSageIntacctNonReimbursableActiveDefaultVendor,
    getSageIntacctCreditCards,
    getSageIntacctBankAccounts,
    getDistanceRateCustomUnit,
    getPerDiemCustomUnit,
    getDistanceRateCustomUnitRate,
    getPerDiemRateCustomUnitRate,
    sortWorkspacesBySelected,
    removePendingFieldsFromCustomUnit,
    goBackWhenEnableFeature,
    navigateToExpensifyCardPage,
    getIntegrationLastSuccessfulDate,
    getCurrentConnectionName,
    getCustomersOrJobsLabelNetSuite,
    getDefaultApprover,
    getApprovalWorkflow,
    getReimburserAccountID,
    isControlPolicy,
    isCollectPolicy,
    isNetSuiteCustomSegmentRecord,
    getNameFromNetSuiteCustomField,
    isNetSuiteCustomFieldPropertyEditable,
    getCurrentSageIntacctEntityName,
    hasNoPolicyOtherThanPersonalType,
    getCurrentTaxID,
    areSettingsInErrorFields,
    settingsPendingAction,
    getGroupPaidPoliciesWithExpenseChatEnabled,
    getForwardsToAccount,
    getSubmitToAccountID,
    getWorkspaceAccountID,
    getAllTaxRatesNamesAndKeys as getAllTaxRates,
    getTagNamesFromTagsLists,
    getTagApproverRule,
    getDomainNameForPolicy,
    hasUnsupportedIntegration,
    getWorkflowApprovalsUnavailable,
    getNetSuiteImportCustomFieldLabel,
<<<<<<< HEAD
    getAllPoliciesLength,
=======
    getActivePolicy,
>>>>>>> 34c2f92b
    getUserFriendlyWorkspaceType,
    isPolicyAccessible,
    hasOtherControlWorkspaces,
    getManagerAccountEmail,
    getRuleApprovers,
    canModifyPlan,
    getAdminsPrivateEmailDomains,
    getPolicyNameByID,
    getMostFrequentEmailDomain,
    getDescriptionForPolicyDomainCard,
    getManagerAccountID,
    isPreferredExporter,
    areAllGroupPoliciesExpenseChatDisabled,
    getCountOfRequiredTagLists,
    getActiveEmployeeWorkspaces,
    isCurrentUserMemberOfAnyPolicy,
    getPolicyRole,
    hasIndependentTags,
    getLengthOfTag,
    isPolicyMemberWithoutPendingDelete,
    getPolicyEmployeeAccountIDs,
    isMemberPolicyAdmin,
};

export type {MemberEmailsToAccountIDs};<|MERGE_RESOLUTION|>--- conflicted
+++ resolved
@@ -56,10 +56,6 @@
 };
 
 let allPolicies: OnyxCollection<Policy>;
-<<<<<<< HEAD
-=======
-let activePolicyId: OnyxEntry<string>;
->>>>>>> 34c2f92b
 
 Onyx.connect({
     key: ONYXKEYS.COLLECTION.POLICY,
@@ -67,14 +63,6 @@
     callback: (value) => (allPolicies = value),
 });
 
-<<<<<<< HEAD
-=======
-Onyx.connect({
-    key: ONYXKEYS.NVP_ACTIVE_POLICY_ID,
-    callback: (value) => (activePolicyId = value),
-});
-
->>>>>>> 34c2f92b
 /**
  * Filter out the active policies, which will exclude policies with pending deletion
  * and policies the current user doesn't belong to.
@@ -1358,17 +1346,6 @@
 
 function getWorkflowApprovalsUnavailable(policy: OnyxEntry<Policy>) {
     return policy?.approvalMode === CONST.POLICY.APPROVAL_MODE.OPTIONAL || !!policy?.errorFields?.approvalMode;
-}
-
-<<<<<<< HEAD
-function getAllPoliciesLength() {
-    return Object.keys(allPolicies ?? {}).length;
-=======
-function getActivePolicy(): OnyxEntry<Policy> {
-    // This will be fixed as part of https://github.com/Expensify/Expensify/issues/507850
-    // eslint-disable-next-line deprecation/deprecation
-    return getPolicy(activePolicyId);
->>>>>>> 34c2f92b
 }
 
 function getUserFriendlyWorkspaceType(workspaceType: ValueOf<typeof CONST.POLICY.TYPE>) {
@@ -1658,11 +1635,6 @@
     hasUnsupportedIntegration,
     getWorkflowApprovalsUnavailable,
     getNetSuiteImportCustomFieldLabel,
-<<<<<<< HEAD
-    getAllPoliciesLength,
-=======
-    getActivePolicy,
->>>>>>> 34c2f92b
     getUserFriendlyWorkspaceType,
     isPolicyAccessible,
     hasOtherControlWorkspaces,
