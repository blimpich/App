--- conflicted
+++ resolved
@@ -345,12 +345,8 @@
     getCleanedTagName,
     getCountOfEnabledTagsOfList,
     isPendingDeletePolicy,
-<<<<<<< HEAD
     isPolicyEmployee,
-=======
-    isPolicyMember,
     isPolicyOwner,
->>>>>>> e01d063e
     isPaidGroupPolicy,
     extractPolicyIDFromPath,
     getPathWithoutPolicyID,
