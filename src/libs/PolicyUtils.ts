--- conflicted
+++ resolved
@@ -542,24 +542,10 @@
     return policy?.approver ?? policy?.owner ?? '';
 }
 
-<<<<<<< HEAD
 function getRuleApprovers(policy: OnyxEntry<Policy> | SearchPolicy, expenseReport: OnyxEntry<Report>) {
     const categoryAppovers: string[] = [];
     const tagApprovers: string[] = [];
     const allReportTransactions = getAllSortedTransactions(expenseReport?.reportID);
-=======
-/**
- * Returns the accountID to whom the given expenseReport submits reports to in the given Policy.
- */
-function getSubmitToAccountID(policy: OnyxEntry<Policy> | SearchPolicy, expenseReport: OnyxEntry<Report>): number {
-    const employeeAccountID = expenseReport?.ownerAccountID ?? CONST.DEFAULT_NUMBER_ID;
-    const employeeLogin = getLoginsByAccountIDs([employeeAccountID]).at(0) ?? '';
-    const defaultApprover = getDefaultApprover(policy);
-
-    let categoryAppover;
-    let tagApprover;
-    const allTransactions = getAllReportTransactions(expenseReport?.reportID).sort((transA, transB) => (transA.created < transB.created ? -1 : 1));
->>>>>>> 653a06bb
 
     // Before submitting to their `submitsTo` (in a policy on Advanced Approvals), submit to category/tag approvers.
     // Category approvers are prioritized, then tag approvers.
@@ -573,13 +559,8 @@
             categoryAppovers.push(categoryAppover);
         }
 
-<<<<<<< HEAD
         if (tagApprover) {
             tagApprovers.push(tagApprover);
-=======
-        if (!tagApprover && getTagApproverRule(policy, tag)?.approver) {
-            tagApprover = getTagApproverRule(policy, tag)?.approver;
->>>>>>> 653a06bb
         }
     }
 
