--- conflicted
+++ resolved
@@ -810,13 +810,10 @@
     getIntegrationLastSuccessfulDate,
     getCurrentConnectionName,
     getCustomersOrJobsLabelNetSuite,
-<<<<<<< HEAD
     isControlPolicy,
-=======
     isNetSuiteCustomSegmentRecord,
     getNameFromNetSuiteCustomField,
     isNetSuiteCustomFieldPropertyEditable,
->>>>>>> 3688ed3a
 };
 
 export type {MemberEmailsToAccountIDs};