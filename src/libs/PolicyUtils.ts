import {Str} from 'expensify-common';
import type {OnyxCollection, OnyxEntry} from 'react-native-onyx';
import Onyx from 'react-native-onyx';
import type {ValueOf} from 'type-fest';
import type {LocaleContextProps} from '@components/LocaleContextProvider';
import type {SelectorType} from '@components/SelectionScreen';
import CONST from '@src/CONST';
import ONYXKEYS from '@src/ONYXKEYS';
import ROUTES from '@src/ROUTES';
import INPUT_IDS from '@src/types/form/NetSuiteCustomFieldForm';
import type {OnyxInputOrEntry, Policy, PolicyCategories, PolicyEmployeeList, PolicyTagLists, PolicyTags, Report, TaxRate} from '@src/types/onyx';
import type {CardFeedData} from '@src/types/onyx/CardFeeds';
import type {ErrorFields, PendingAction, PendingFields} from '@src/types/onyx/OnyxCommon';
import type {
    ConnectionLastSync,
    ConnectionName,
    Connections,
    CustomUnit,
    InvoiceItem,
    NetSuiteAccount,
    NetSuiteConnection,
    NetSuiteCustomList,
    NetSuiteCustomSegment,
    NetSuiteTaxAccount,
    NetSuiteVendor,
    PolicyConnectionSyncProgress,
    PolicyFeatureName,
    Rate,
    SageIntacctDataElement,
    SageIntacctDataElementWithValue,
    Tenant,
} from '@src/types/onyx/Policy';
import type PolicyEmployee from '@src/types/onyx/PolicyEmployee';
import type {SearchPolicy} from '@src/types/onyx/SearchResults';
import {isEmptyObject} from '@src/types/utils/EmptyObject';
import {hasSynchronizationErrorMessage} from './actions/connections';
import {getCategoryApproverRule} from './CategoryUtils';
import * as Localize from './Localize';
import Navigation from './Navigation/Navigation';
import * as NetworkStore from './Network/NetworkStore';
import {getAccountIDsByLogins, getLoginsByAccountIDs, getPersonalDetailByEmail} from './PersonalDetailsUtils';
import {getAllSortedTransactions, getCategory, getTag} from './TransactionUtils';

type MemberEmailsToAccountIDs = Record<string, number>;

type WorkspaceDetails = {
    policyID: string | undefined;
    name: string;
};

type ConnectionWithLastSyncData = {
    /** State of the last synchronization */
    lastSync?: ConnectionLastSync;
};

let allPolicies: OnyxCollection<Policy>;
let activePolicyId: OnyxEntry<string>;

Onyx.connect({
    key: ONYXKEYS.COLLECTION.POLICY,
    waitForCollectionCallback: true,
    callback: (value) => (allPolicies = value),
});

Onyx.connect({
    key: ONYXKEYS.NVP_ACTIVE_POLICY_ID,
    callback: (value) => (activePolicyId = value),
});

/**
 * Filter out the active policies, which will exclude policies with pending deletion
 * and policies the current user doesn't belong to.
 * These are policies that we can use to create reports with in NewDot.
 */
function getActivePolicies(policies: OnyxCollection<Policy> | null, currentUserLogin: string | undefined): Policy[] {
    return Object.values(policies ?? {}).filter<Policy>(
        (policy): policy is Policy =>
            !!policy && policy.pendingAction !== CONST.RED_BRICK_ROAD_PENDING_ACTION.DELETE && !!policy.name && !!policy.id && !!getPolicyRole(policy, currentUserLogin),
    );
}
/**
 * Checks if the current user is an admin of the policy.
 */
const isPolicyAdmin = (policy: OnyxInputOrEntry<Policy> | SearchPolicy, currentUserLogin?: string): boolean => getPolicyRole(policy, currentUserLogin) === CONST.POLICY.ROLE.ADMIN;

/**
 * Checks if we have any errors stored within the policy?.employeeList. Determines whether we should show a red brick road error or not.
 */
function shouldShowEmployeeListError(policy: OnyxEntry<Policy>): boolean {
    return isPolicyAdmin(policy) && Object.values(policy?.employeeList ?? {}).some((employee) => Object.keys(employee?.errors ?? {}).length > 0);
}

/**
 *  Check if the policy has any tax rate errors.
 */
function shouldShowTaxRateError(policy: OnyxEntry<Policy>): boolean {
    return (
        isPolicyAdmin(policy) &&
        Object.values(policy?.taxRates?.taxes ?? {}).some((taxRate) => Object.keys(taxRate?.errors ?? {}).length > 0 || Object.values(taxRate?.errorFields ?? {}).some(Boolean))
    );
}

/**
 * Check if the policy has any errors within the categories.
 */
function hasPolicyCategoriesError(policyCategories: OnyxEntry<PolicyCategories>): boolean {
    return Object.keys(policyCategories ?? {}).some((categoryName) => Object.keys(policyCategories?.[categoryName]?.errors ?? {}).length > 0);
}

/**
 * Checks if the policy had a sync error.
 */
function shouldShowSyncError(policy: OnyxEntry<Policy>, isSyncInProgress: boolean): boolean {
    return isPolicyAdmin(policy) && (Object.keys(policy?.connections ?? {}) as ConnectionName[]).some((connection) => !!hasSynchronizationErrorMessage(policy, connection, isSyncInProgress));
}

/**
 * Check if the policy has any error fields.
 */
function shouldShowPolicyErrorFields(policy: OnyxEntry<Policy>): boolean {
    return isPolicyAdmin(policy) && Object.values(policy?.errorFields ?? {}).some((fieldErrors) => Object.keys(fieldErrors ?? {}).length > 0);
}

/**
 * Check if the policy has any errors, and if it doesn't, then check if it has any error fields.
 */
function shouldShowPolicyError(policy: OnyxEntry<Policy>): boolean {
    return Object.keys(policy?.errors ?? {}).length > 0 ? isPolicyAdmin(policy) : shouldShowPolicyErrorFields(policy);
}

/**
 * Checks if we have any errors stored within the policy custom units.
 */
function shouldShowCustomUnitsError(policy: OnyxEntry<Policy>): boolean {
    return isPolicyAdmin(policy) && Object.keys(policy?.customUnits?.errors ?? {}).length > 0;
}

function getNumericValue(value: number | string, toLocaleDigit: (arg: string) => string): number | string {
    const numValue = parseFloat(value.toString().replace(toLocaleDigit('.'), '.'));
    if (Number.isNaN(numValue)) {
        return NaN;
    }
    // Rounding to 4 decimal places
    return parseFloat(numValue.toFixed(CONST.MAX_TAX_RATE_DECIMAL_PLACES));
}

/**
 * Retrieves the distance custom unit object for the given policy
 */
function getDistanceRateCustomUnit(policy: OnyxEntry<Policy>): CustomUnit | undefined {
    return Object.values(policy?.customUnits ?? {}).find((unit) => unit.name === CONST.CUSTOM_UNITS.NAME_DISTANCE);
}

/**
 * Retrieves the per diem custom unit object for the given policy
 */
function getPerDiemCustomUnit(policy: OnyxEntry<Policy>): CustomUnit | undefined {
    return Object.values(policy?.customUnits ?? {}).find((unit) => unit.name === CONST.CUSTOM_UNITS.NAME_PER_DIEM_INTERNATIONAL);
}

/**
 * Retrieves custom unit rate object from the given customUnitRateID
 */
function getDistanceRateCustomUnitRate(policy: OnyxEntry<Policy>, customUnitRateID: string): Rate | undefined {
    const distanceUnit = getDistanceRateCustomUnit(policy);
    return distanceUnit?.rates[customUnitRateID];
}

function getRateDisplayValue(value: number, toLocaleDigit: (arg: string) => string, withDecimals?: boolean): string {
    const numValue = getNumericValue(value, toLocaleDigit);
    if (Number.isNaN(numValue)) {
        return '';
    }

    if (withDecimals) {
        const decimalPart = numValue.toString().split('.').at(1) ?? '';
        // Set the fraction digits to be between 2 and 4 (OD Behavior)
        const fractionDigits = Math.min(Math.max(decimalPart.length, CONST.MIN_TAX_RATE_DECIMAL_PLACES), CONST.MAX_TAX_RATE_DECIMAL_PLACES);
        return Number(numValue).toFixed(fractionDigits).toString().replace('.', toLocaleDigit('.'));
    }

    return numValue.toString().replace('.', toLocaleDigit('.')).substring(0, value.toString().length);
}

function getUnitRateValue(toLocaleDigit: (arg: string) => string, customUnitRate?: Partial<Rate>, withDecimals?: boolean) {
    return getRateDisplayValue((customUnitRate?.rate ?? 0) / CONST.POLICY.CUSTOM_UNIT_RATE_BASE_OFFSET, toLocaleDigit, withDecimals);
}

/**
 * Get the brick road indicator status for a policy. The policy has an error status if there is a policy member error, a custom unit error or a field error.
 */
function getPolicyBrickRoadIndicatorStatus(policy: OnyxEntry<Policy>, isConnectionInProgress: boolean): ValueOf<typeof CONST.BRICK_ROAD_INDICATOR_STATUS> | undefined {
    if (shouldShowEmployeeListError(policy) || shouldShowCustomUnitsError(policy) || shouldShowPolicyErrorFields(policy) || shouldShowSyncError(policy, isConnectionInProgress)) {
        return CONST.BRICK_ROAD_INDICATOR_STATUS.ERROR;
    }
    return undefined;
}

function getPolicyRole(policy: OnyxInputOrEntry<Policy> | SearchPolicy, currentUserLogin: string | undefined) {
    if (policy?.role) {
        return policy.role;
    }

    if (!currentUserLogin) {
        return;
    }

    return policy?.employeeList?.[currentUserLogin]?.role;
}

/**
 * Check if the policy can be displayed
 * If offline, always show the policy pending deletion.
 * If online, show the policy pending deletion only if there is an error.
 * Note: Using a local ONYXKEYS.NETWORK subscription will cause a delay in
 * updating the screen. Passing the offline status from the component.
 */
function shouldShowPolicy(policy: OnyxEntry<Policy>, isOffline: boolean, currentUserLogin: string | undefined): boolean {
    return (
        !!policy?.isJoinRequestPending ||
        (!!policy &&
            policy?.type !== CONST.POLICY.TYPE.PERSONAL &&
            (isOffline || policy?.pendingAction !== CONST.RED_BRICK_ROAD_PENDING_ACTION.DELETE || Object.keys(policy.errors ?? {}).length > 0) &&
            !!getPolicyRole(policy, currentUserLogin))
    );
}

function isExpensifyTeam(email: string | undefined): boolean {
    const emailDomain = Str.extractEmailDomain(email ?? '');
    return emailDomain === CONST.EXPENSIFY_PARTNER_NAME || emailDomain === CONST.EMAIL.GUIDES_DOMAIN;
}

/**
 * Checks if the user with login is an admin of the policy.
 */
const isUserPolicyAdmin = (policy: OnyxInputOrEntry<Policy>, login?: string) => !!(policy && policy.employeeList && login && policy.employeeList[login]?.role === CONST.POLICY.ROLE.ADMIN);

/**
 * Checks if the current user is of the role "user" on the policy.
 */
const isPolicyUser = (policy: OnyxInputOrEntry<Policy>, currentUserLogin?: string): boolean => getPolicyRole(policy, currentUserLogin) === CONST.POLICY.ROLE.USER;

/**
 * Checks if the current user is an auditor of the policy
 */
const isPolicyAuditor = (policy: OnyxInputOrEntry<Policy>, currentUserLogin?: string): boolean =>
    (policy?.role ?? (currentUserLogin && policy?.employeeList?.[currentUserLogin]?.role)) === CONST.POLICY.ROLE.AUDITOR;

const isPolicyEmployee = (policyID: string, policies: OnyxCollection<Policy>): boolean => Object.values(policies ?? {}).some((policy) => policy?.id === policyID);

/**
 * Checks if the current user is an owner (creator) of the policy.
 */
const isPolicyOwner = (policy: OnyxInputOrEntry<Policy>, currentUserAccountID: number): boolean => policy?.ownerAccountID === currentUserAccountID;

/**
 * Create an object mapping member emails to their accountIDs. Filter for members without errors if includeMemberWithErrors is false, and get the login email from the personalDetail object using the accountID.
 *
 * If includeMemberWithErrors is false, We only return members without errors. Otherwise, the members with errors would immediately be removed before the user has a chance to read the error.
 */
function getMemberAccountIDsForWorkspace(employeeList: PolicyEmployeeList | undefined, includeMemberWithErrors = false, includeMemberWithPendingDelete = true): MemberEmailsToAccountIDs {
    const members = employeeList ?? {};
    const memberEmailsToAccountIDs: MemberEmailsToAccountIDs = {};
    Object.keys(members).forEach((email) => {
        if (!includeMemberWithErrors) {
            const member = members?.[email];
            if (Object.keys(member?.errors ?? {})?.length > 0) {
                return;
            }
        }
        if (!includeMemberWithPendingDelete) {
            const member = members?.[email];
            if (member.pendingAction === CONST.RED_BRICK_ROAD_PENDING_ACTION.DELETE) {
                return;
            }
        }
        const personalDetail = getPersonalDetailByEmail(email);
        if (!personalDetail?.login) {
            return;
        }
        memberEmailsToAccountIDs[email] = Number(personalDetail.accountID);
    });
    return memberEmailsToAccountIDs;
}

/**
 * Get login list that we should not show in the workspace invite options
 */
function getIneligibleInvitees(employeeList?: PolicyEmployeeList): string[] {
    const policyEmployeeList = employeeList ?? {};
    const memberEmailsToExclude: string[] = [...CONST.EXPENSIFY_EMAILS];
    Object.keys(policyEmployeeList).forEach((email) => {
        const policyEmployee = policyEmployeeList?.[email];
        // Policy members that are pending delete or have errors are not valid and we should show them in the invite options (don't exclude them).
        if (policyEmployee?.pendingAction === CONST.RED_BRICK_ROAD_PENDING_ACTION.DELETE || Object.keys(policyEmployee?.errors ?? {}).length > 0) {
            return;
        }
        if (!email) {
            return;
        }
        memberEmailsToExclude.push(email);
    });

    return memberEmailsToExclude;
}

function getSortedTagKeys(policyTagList: OnyxEntry<PolicyTagLists>): Array<keyof PolicyTagLists> {
    if (isEmptyObject(policyTagList)) {
        return [];
    }

    return Object.keys(policyTagList).sort((key1, key2) => policyTagList[key1].orderWeight - policyTagList[key2].orderWeight);
}

/**
 * Gets a tag name of policy tags based on a tag's orderWeight.
 */
function getTagListName(policyTagList: OnyxEntry<PolicyTagLists>, orderWeight: number): string {
    if (isEmptyObject(policyTagList)) {
        return '';
    }

    return Object.values(policyTagList).find((tag) => tag.orderWeight === orderWeight)?.name ?? '';
}

/**
 * Gets all tag lists of a policy
 */
function getTagLists(policyTagList: OnyxEntry<PolicyTagLists>): Array<ValueOf<PolicyTagLists>> {
    if (isEmptyObject(policyTagList)) {
        return [];
    }

    return Object.values(policyTagList)
        .filter((policyTagListValue) => policyTagListValue !== null)
        .sort((tagA, tagB) => tagA.orderWeight - tagB.orderWeight);
}

/**
 * Gets a tag list of a policy by a tag index
 */
function getTagList(policyTagList: OnyxEntry<PolicyTagLists>, tagIndex: number): ValueOf<PolicyTagLists> {
    const tagLists = getTagLists(policyTagList);
    return (
        tagLists.at(tagIndex) ?? {
            name: '',
            required: false,
            tags: {},
            orderWeight: 0,
        }
    );
}

function getTagNamesFromTagsLists(policyTagLists: PolicyTagLists): string[] {
    const uniqueTagNames = new Set<string>();

    for (const policyTagList of Object.values(policyTagLists ?? {})) {
        for (const tag of Object.values(policyTagList.tags ?? {})) {
            uniqueTagNames.add(getCleanedTagName(tag.name));
        }
    }
    return Array.from(uniqueTagNames);
}

/**
 * Cleans up escaping of colons (used to create multi-level tags, e.g. "Parent: Child") in the tag name we receive from the backend
 */
function getCleanedTagName(tag: string) {
    return tag?.replace(/\\:/g, CONST.COLON);
}

/**
 * Escape colon from tag name
 */
function escapeTagName(tag: string) {
    return tag?.replaceAll(CONST.COLON, '\\:');
}

/**
 * Gets a count of enabled tags of a policy
 */
function getCountOfEnabledTagsOfList(policyTags: PolicyTags) {
    return Object.values(policyTags).filter((policyTag) => policyTag.enabled).length;
}

/**
 * Whether the policy has multi-level tags
 */
function isMultiLevelTags(policyTagList: OnyxEntry<PolicyTagLists>): boolean {
    return Object.keys(policyTagList ?? {}).length > 1;
}

function isPendingDeletePolicy(policy: OnyxEntry<Policy>): boolean {
    return policy?.pendingAction === CONST.RED_BRICK_ROAD_PENDING_ACTION.DELETE;
}

function isPaidGroupPolicy(policy: OnyxEntry<Policy> | SearchPolicy): boolean {
    return policy?.type === CONST.POLICY.TYPE.TEAM || policy?.type === CONST.POLICY.TYPE.CORPORATE;
}

function getOwnedPaidPolicies(policies: OnyxCollection<Policy> | null, currentUserAccountID: number): Policy[] {
    return Object.values(policies ?? {}).filter((policy): policy is Policy => isPolicyOwner(policy, currentUserAccountID ?? CONST.DEFAULT_NUMBER_ID) && isPaidGroupPolicy(policy));
}

function isControlPolicy(policy: OnyxEntry<Policy>): boolean {
    return policy?.type === CONST.POLICY.TYPE.CORPORATE;
}

function isCollectPolicy(policy: OnyxEntry<Policy>): boolean {
    return policy?.type === CONST.POLICY.TYPE.TEAM;
}

function isTaxTrackingEnabled(isPolicyExpenseChat: boolean, policy: OnyxEntry<Policy>, isDistanceRequest: boolean): boolean {
    const distanceUnit = getDistanceRateCustomUnit(policy);
    const customUnitID = distanceUnit?.customUnitID ?? CONST.DEFAULT_NUMBER_ID;
    const isPolicyTaxTrackingEnabled = isPolicyExpenseChat && policy?.tax?.trackingEnabled;
    const isTaxEnabledForDistance = isPolicyTaxTrackingEnabled && policy?.customUnits?.[customUnitID]?.attributes?.taxEnabled;

    return !!(isDistanceRequest ? isTaxEnabledForDistance : isPolicyTaxTrackingEnabled);
}

/**
 * Checks if policy's scheduled submit / auto reporting frequency is "instant".
 * Note: Free policies have "instant" submit always enabled.
 */
function isInstantSubmitEnabled(policy: OnyxInputOrEntry<Policy> | SearchPolicy): boolean {
    return policy?.autoReporting === true && policy?.autoReportingFrequency === CONST.POLICY.AUTO_REPORTING_FREQUENCIES.INSTANT;
}

/**
 * This gets a "corrected" value for autoReportingFrequency. The purpose of this function is to encapsulate some logic around the "immediate" frequency.
 *
 * - "immediate" is actually not immediate. For that you want "instant".
 * - (immediate && harvesting.enabled) === daily
 * - (immediate && !harvesting.enabled) === manual
 *
 * Note that "daily" and "manual" only exist as options for the API, not in the database or Onyx.
 */
function getCorrectedAutoReportingFrequency(policy: OnyxInputOrEntry<Policy>): ValueOf<typeof CONST.POLICY.AUTO_REPORTING_FREQUENCIES> | undefined {
    if (policy?.autoReportingFrequency !== CONST.POLICY.AUTO_REPORTING_FREQUENCIES.IMMEDIATE) {
        return policy?.autoReportingFrequency;
    }

    if (policy?.harvesting?.enabled) {
        // This is actually not really "immediate". It's "daily". Surprise!
        return CONST.POLICY.AUTO_REPORTING_FREQUENCIES.IMMEDIATE;
    }

    // "manual" is really just "immediate" (aka "daily") with harvesting disabled
    return CONST.POLICY.AUTO_REPORTING_FREQUENCIES.MANUAL;
}

/**
 * Checks if policy's approval mode is "optional", a.k.a. "Submit & Close"
 */
function isSubmitAndClose(policy: OnyxInputOrEntry<Policy> | SearchPolicy): boolean {
    return policy?.approvalMode === CONST.POLICY.APPROVAL_MODE.OPTIONAL;
}

function arePaymentsEnabled(policy: OnyxEntry<Policy>): boolean {
    return policy?.reimbursementChoice !== CONST.POLICY.REIMBURSEMENT_CHOICES.REIMBURSEMENT_NO;
}

function isControlOnAdvancedApprovalMode(policy: OnyxInputOrEntry<Policy>): boolean {
    return policy?.type === CONST.POLICY.TYPE.CORPORATE && getApprovalWorkflow(policy) === CONST.POLICY.APPROVAL_MODE.ADVANCED;
}

function extractPolicyIDFromPath(path: string) {
    return path.match(CONST.REGEX.POLICY_ID_FROM_PATH)?.[1];
}

/**
 * Whether the policy has active accounting integration connections
 */
function hasAccountingConnections(policy: OnyxEntry<Policy>) {
    return !isEmptyObject(policy?.connections);
}

function getPathWithoutPolicyID(path: string) {
    return path.replace(CONST.REGEX.PATH_WITHOUT_POLICY_ID, '/');
}

function getPolicyEmployeeListByIdWithoutCurrentUser(policies: OnyxCollection<Pick<Policy, 'employeeList'>>, currentPolicyID?: string, currentUserAccountID?: number) {
    const policy = policies?.[`${ONYXKEYS.COLLECTION.POLICY}${currentPolicyID}`] ?? null;
    const policyMemberEmailsToAccountIDs = getMemberAccountIDsForWorkspace(policy?.employeeList);
    return Object.values(policyMemberEmailsToAccountIDs)
        .map((policyMemberAccountID) => Number(policyMemberAccountID))
        .filter((policyMemberAccountID) => policyMemberAccountID !== currentUserAccountID);
}

function goBackFromInvalidPolicy() {
    Navigation.navigate(ROUTES.SETTINGS_WORKSPACES);
}

/** Get a tax with given ID from policy */
function getTaxByID(policy: OnyxEntry<Policy>, taxID: string): TaxRate | undefined {
    return policy?.taxRates?.taxes?.[taxID];
}

/** Get a tax rate object built like Record<TaxRateName, RelatedTaxRateKeys>.
 * We want to allow user to choose over TaxRateName and there might be a situation when one TaxRateName has two possible keys in different policies */
function getAllTaxRatesNamesAndKeys(): Record<string, string[]> {
    const allTaxRates: Record<string, string[]> = {};
    Object.values(allPolicies ?? {})?.forEach((policy) => {
        if (!policy?.taxRates?.taxes) {
            return;
        }
        Object.entries(policy?.taxRates?.taxes).forEach(([taxRateKey, taxRate]) => {
            if (!allTaxRates[taxRate.name]) {
                allTaxRates[taxRate.name] = [taxRateKey];
                return;
            }
            allTaxRates[taxRate.name].push(taxRateKey);
        });
    });
    return allTaxRates;
}

/**
 * Whether the tax rate can be deleted and disabled
 */
function canEditTaxRate(policy: Policy, taxID: string): boolean {
    return policy.taxRates?.defaultExternalID !== taxID && policy.taxRates?.foreignTaxDefault !== taxID;
}

function isPolicyFeatureEnabled(policy: OnyxEntry<Policy>, featureName: PolicyFeatureName): boolean {
    if (featureName === CONST.POLICY.MORE_FEATURES.ARE_TAXES_ENABLED) {
        return !!policy?.tax?.trackingEnabled;
    }
    if (featureName === CONST.POLICY.MORE_FEATURES.ARE_CONNECTIONS_ENABLED) {
        return policy?.[featureName] ? !!policy?.[featureName] : !isEmptyObject(policy?.connections);
    }

    return !!policy?.[featureName];
}

function getApprovalWorkflow(policy: OnyxEntry<Policy> | SearchPolicy): ValueOf<typeof CONST.POLICY.APPROVAL_MODE> {
    if (policy?.type === CONST.POLICY.TYPE.PERSONAL) {
        return CONST.POLICY.APPROVAL_MODE.OPTIONAL;
    }

    return policy?.approvalMode ?? CONST.POLICY.APPROVAL_MODE.ADVANCED;
}

function getDefaultApprover(policy: OnyxEntry<Policy> | SearchPolicy): string {
    return policy?.approver ?? policy?.owner ?? '';
}

function getRuleApprovers(policy: OnyxEntry<Policy> | SearchPolicy, expenseReport: OnyxEntry<Report>) {
    const categoryAppovers: string[] = [];
    const tagApprovers: string[] = [];
    const allReportTransactions = getAllSortedTransactions(expenseReport?.reportID);

    // Before submitting to their `submitsTo` (in a policy on Advanced Approvals), submit to category/tag approvers.
    // Category approvers are prioritized, then tag approvers.
    for (let i = 0; i < allReportTransactions.length; i++) {
        const transaction = allReportTransactions.at(i);
        const tag = getTag(transaction);
        const category = getCategory(transaction);
        const categoryAppover = getCategoryApproverRule(policy?.rules?.approvalRules ?? [], category)?.approver;
        const tagApprover = getTagApproverRule(policy, tag)?.approver;
        if (categoryAppover) {
            categoryAppovers.push(categoryAppover);
        }

        if (tagApprover) {
            tagApprovers.push(tagApprover);
        }
    }

    return [...categoryAppovers, ...tagApprovers];
}

function getManagerAccountID(policy: OnyxEntry<Policy> | SearchPolicy, expenseReport: OnyxEntry<Report>) {
    const employeeAccountID = expenseReport?.ownerAccountID ?? CONST.DEFAULT_NUMBER_ID;
    const employeeLogin = getLoginsByAccountIDs([employeeAccountID]).at(0) ?? '';
    const defaultApprover = getDefaultApprover(policy);

    // For policy using the optional or basic workflow, the manager is the policy default approver.
    if (([CONST.POLICY.APPROVAL_MODE.OPTIONAL, CONST.POLICY.APPROVAL_MODE.BASIC] as Array<ValueOf<typeof CONST.POLICY.APPROVAL_MODE>>).includes(getApprovalWorkflow(policy))) {
        return getAccountIDsByLogins([defaultApprover]).at(0) ?? -1;
    }

    const employee = policy?.employeeList?.[employeeLogin];
    if (!employee) {
        return -1;
    }

    return getAccountIDsByLogins([employee.submitsTo ?? defaultApprover]).at(0) ?? -1;
}

/**
 * Returns the accountID to whom the given expenseReport submits reports to in the given Policy.
 */
function getSubmitToAccountID(policy: OnyxEntry<Policy> | SearchPolicy, expenseReport: OnyxEntry<Report>): number {
    const ruleApprovers = getRuleApprovers(policy, expenseReport);
    if (ruleApprovers.length > 0 && !isSubmitAndClose(policy)) {
        return getAccountIDsByLogins([ruleApprovers.at(0) ?? '']).at(0) ?? -1;
    }

    return getManagerAccountID(policy, expenseReport);
}

function getManagerAccountEmail(policy: OnyxEntry<Policy>, expenseReport: OnyxEntry<Report>): string {
    const managerAccountID = getManagerAccountID(policy, expenseReport);
    return getLoginsByAccountIDs([managerAccountID]).at(0) ?? '';
}

/**
 * Returns the email of the account to forward the report to depending on the approver's approval limit.
 * Used for advanced approval mode only.
 */
function getForwardsToAccount(policy: OnyxEntry<Policy>, employeeEmail: string, reportTotal: number): string {
    if (!isControlOnAdvancedApprovalMode(policy)) {
        return '';
    }

    const employee = policy?.employeeList?.[employeeEmail];
    if (!employee) {
        return '';
    }

    const positiveReportTotal = Math.abs(reportTotal);
    if (employee.approvalLimit && employee.overLimitForwardsTo && positiveReportTotal > employee.approvalLimit) {
        return employee.overLimitForwardsTo;
    }
    return employee.forwardsTo ?? '';
}

/**
 * Returns the accountID of the policy reimburser, if not available returns -1.
 */
function getReimburserAccountID(policy: OnyxEntry<Policy>): number {
    const reimburserEmail = policy?.achAccount?.reimburser ?? '';
    return reimburserEmail ? getAccountIDsByLogins([reimburserEmail]).at(0) ?? -1 : -1;
}

function getPersonalPolicy() {
    return Object.values(allPolicies ?? {}).find((policy) => policy?.type === CONST.POLICY.TYPE.PERSONAL);
}

function getAdminEmployees(policy: OnyxEntry<Policy>): PolicyEmployee[] {
    if (!policy || !policy.employeeList) {
        return [];
    }
    return Object.keys(policy.employeeList)
        .map((email) => ({...policy.employeeList?.[email], email}))
        .filter((employee) => employee.role === CONST.POLICY.ROLE.ADMIN);
}

/**
 * Returns the policy of the report
 */
function getPolicy(policyID: string | undefined): OnyxEntry<Policy> {
    if (!allPolicies || !policyID) {
        return undefined;
    }
    return allPolicies[`${ONYXKEYS.COLLECTION.POLICY}${policyID}`];
}

/** Return active policies where current user is an admin */
function getActiveAdminWorkspaces(policies: OnyxCollection<Policy> | null, currentUserLogin: string | undefined): Policy[] {
    const activePolicies = getActivePolicies(policies, currentUserLogin);
    return activePolicies.filter((policy) => shouldShowPolicy(policy, NetworkStore.isOffline(), currentUserLogin) && isPolicyAdmin(policy, currentUserLogin));
}

/** Whether the user can send invoice from the workspace */
function canSendInvoiceFromWorkspace(policyID: string | undefined): boolean {
    const policy = getPolicy(policyID);
    return policy?.areInvoicesEnabled ?? false;
}

/** Whether the user can send invoice */
function canSendInvoice(policies: OnyxCollection<Policy> | null, currentUserLogin: string | undefined): boolean {
    return getActiveAdminWorkspaces(policies, currentUserLogin).some((policy) => canSendInvoiceFromWorkspace(policy.id));
}

function hasWorkspaceWithInvoices(currentUserLogin: string | undefined): boolean {
    const activePolicies = getActivePolicies(allPolicies, currentUserLogin);
    return activePolicies.some((policy) => shouldShowPolicy(policy, NetworkStore.isOffline(), currentUserLogin) && policy.areInvoicesEnabled);
}

function hasDependentTags(policy: OnyxEntry<Policy>, policyTagList: OnyxEntry<PolicyTagLists>) {
    if (!policy?.hasMultipleTagLists) {
        return false;
    }
    return Object.values(policyTagList ?? {}).some((tagList) => Object.values(tagList.tags).some((tag) => !!tag.rules?.parentTagsFilter || !!tag.parentTagsFilter));
}

/** Get the Xero organizations connected to the policy */
function getXeroTenants(policy: Policy | undefined): Tenant[] {
    // Due to the way optional chain is being handled in this useMemo we are forced to use this approach to properly handle undefined values
    // eslint-disable-next-line @typescript-eslint/prefer-optional-chain
    if (!policy || !policy.connections || !policy.connections.xero || !policy.connections.xero.data) {
        return [];
    }
    return policy.connections.xero.data.tenants ?? [];
}

function findCurrentXeroOrganization(tenants: Tenant[] | undefined, organizationID: string | undefined): Tenant | undefined {
    return tenants?.find((tenant) => tenant.id === organizationID);
}

function getCurrentXeroOrganizationName(policy: Policy | undefined): string | undefined {
    return findCurrentXeroOrganization(getXeroTenants(policy), policy?.connections?.xero?.config?.tenantID)?.name;
}

function getXeroBankAccounts(policy: Policy | undefined, selectedBankAccountId: string | undefined): SelectorType[] {
    const bankAccounts = policy?.connections?.xero?.data?.bankAccounts ?? [];

    return (bankAccounts ?? []).map(({id, name}) => ({
        value: id,
        text: name,
        keyForList: id,
        isSelected: selectedBankAccountId === id,
    }));
}

function areSettingsInErrorFields(settings?: string[], errorFields?: ErrorFields) {
    if (settings === undefined || errorFields === undefined) {
        return false;
    }

    const keys = Object.keys(errorFields);
    return settings.some((setting) => keys.includes(setting));
}

function settingsPendingAction(settings?: string[], pendingFields?: PendingFields<string>): PendingAction | undefined {
    if (settings === undefined || pendingFields === undefined) {
        return null;
    }

    const key = Object.keys(pendingFields).find((setting) => settings.includes(setting));
    if (!key) {
        return;
    }
    return pendingFields[key];
}

function findSelectedVendorWithDefaultSelect(vendors: NetSuiteVendor[] | undefined, selectedVendorId: string | undefined) {
    const selectedVendor = (vendors ?? []).find(({id}) => id === selectedVendorId);
    return selectedVendor ?? vendors?.[0] ?? undefined;
}

function findSelectedSageVendorWithDefaultSelect(vendors: SageIntacctDataElementWithValue[] | SageIntacctDataElement[] | undefined, selectedVendorID: string | undefined) {
    const selectedVendor = (vendors ?? []).find(({id}) => id === selectedVendorID);
    return selectedVendor ?? vendors?.[0] ?? undefined;
}

function findSelectedBankAccountWithDefaultSelect(accounts: NetSuiteAccount[] | undefined, selectedBankAccountId: string | undefined) {
    const selectedBankAccount = (accounts ?? []).find(({id}) => id === selectedBankAccountId);
    return selectedBankAccount ?? accounts?.[0] ?? undefined;
}

function findSelectedInvoiceItemWithDefaultSelect(invoiceItems: InvoiceItem[] | undefined, selectedItemId: string | undefined) {
    const selectedInvoiceItem = (invoiceItems ?? []).find(({id}) => id === selectedItemId);
    return selectedInvoiceItem ?? invoiceItems?.[0] ?? undefined;
}

function findSelectedTaxAccountWithDefaultSelect(taxAccounts: NetSuiteTaxAccount[] | undefined, selectedAccountId: string | undefined) {
    const selectedTaxAccount = (taxAccounts ?? []).find(({externalID}) => externalID === selectedAccountId);
    return selectedTaxAccount ?? taxAccounts?.[0] ?? undefined;
}

function getNetSuiteVendorOptions(policy: Policy | undefined, selectedVendorId: string | undefined): SelectorType[] {
    const vendors = policy?.connections?.netsuite.options.data.vendors;

    const selectedVendor = findSelectedVendorWithDefaultSelect(vendors, selectedVendorId);

    return (vendors ?? []).map(({id, name}) => ({
        value: id,
        text: name,
        keyForList: id,
        isSelected: selectedVendor?.id === id,
    }));
}

function getNetSuitePayableAccountOptions(policy: Policy | undefined, selectedBankAccountId: string | undefined): SelectorType[] {
    const payableAccounts = policy?.connections?.netsuite.options.data.payableList;

    const selectedPayableAccount = findSelectedBankAccountWithDefaultSelect(payableAccounts, selectedBankAccountId);

    return (payableAccounts ?? []).map(({id, name}) => ({
        value: id,
        text: name,
        keyForList: id,
        isSelected: selectedPayableAccount?.id === id,
    }));
}

function getNetSuiteReceivableAccountOptions(policy: Policy | undefined, selectedBankAccountId: string | undefined): SelectorType[] {
    const receivableAccounts = policy?.connections?.netsuite.options.data.receivableList;

    const selectedReceivableAccount = findSelectedBankAccountWithDefaultSelect(receivableAccounts, selectedBankAccountId);

    return (receivableAccounts ?? []).map(({id, name}) => ({
        value: id,
        text: name,
        keyForList: id,
        isSelected: selectedReceivableAccount?.id === id,
    }));
}

function getNetSuiteInvoiceItemOptions(policy: Policy | undefined, selectedItemId: string | undefined): SelectorType[] {
    const invoiceItems = policy?.connections?.netsuite.options.data.items;

    const selectedInvoiceItem = findSelectedInvoiceItemWithDefaultSelect(invoiceItems, selectedItemId);

    return (invoiceItems ?? []).map(({id, name}) => ({
        value: id,
        text: name,
        keyForList: id,
        isSelected: selectedInvoiceItem?.id === id,
    }));
}

function getNetSuiteTaxAccountOptions(policy: Policy | undefined, subsidiaryCountry?: string, selectedAccountId?: string): SelectorType[] {
    const taxAccounts = policy?.connections?.netsuite.options.data.taxAccountsList;
    const accountOptions = (taxAccounts ?? []).filter(({country}) => country === subsidiaryCountry);

    const selectedTaxAccount = findSelectedTaxAccountWithDefaultSelect(accountOptions, selectedAccountId);

    return accountOptions.map(({externalID, name}) => ({
        value: externalID,
        text: name,
        keyForList: externalID,
        isSelected: selectedTaxAccount?.externalID === externalID,
    }));
}

function canUseTaxNetSuite(canUseNetSuiteUSATax?: boolean, subsidiaryCountry?: string) {
    return !!canUseNetSuiteUSATax || CONST.NETSUITE_TAX_COUNTRIES.includes(subsidiaryCountry ?? '');
}

function canUseProvincialTaxNetSuite(subsidiaryCountry?: string) {
    return subsidiaryCountry === '_canada';
}

function getFilteredReimbursableAccountOptions(payableAccounts: NetSuiteAccount[] | undefined) {
    return (payableAccounts ?? []).filter(({type}) => type === CONST.NETSUITE_ACCOUNT_TYPE.BANK || type === CONST.NETSUITE_ACCOUNT_TYPE.CREDIT_CARD);
}

function getNetSuiteReimbursableAccountOptions(policy: Policy | undefined, selectedBankAccountId: string | undefined): SelectorType[] {
    const payableAccounts = policy?.connections?.netsuite.options.data.payableList;
    const accountOptions = getFilteredReimbursableAccountOptions(payableAccounts);

    const selectedPayableAccount = findSelectedBankAccountWithDefaultSelect(accountOptions, selectedBankAccountId);

    return accountOptions.map(({id, name}) => ({
        value: id,
        text: name,
        keyForList: id,
        isSelected: selectedPayableAccount?.id === id,
    }));
}

function getFilteredCollectionAccountOptions(payableAccounts: NetSuiteAccount[] | undefined) {
    return (payableAccounts ?? []).filter(({type}) => type === CONST.NETSUITE_ACCOUNT_TYPE.BANK);
}

function getNetSuiteCollectionAccountOptions(policy: Policy | undefined, selectedBankAccountId: string | undefined): SelectorType[] {
    const payableAccounts = policy?.connections?.netsuite.options.data.payableList;
    const accountOptions = getFilteredCollectionAccountOptions(payableAccounts);

    const selectedPayableAccount = findSelectedBankAccountWithDefaultSelect(accountOptions, selectedBankAccountId);

    return accountOptions.map(({id, name}) => ({
        value: id,
        text: name,
        keyForList: id,
        isSelected: selectedPayableAccount?.id === id,
    }));
}

function getFilteredApprovalAccountOptions(payableAccounts: NetSuiteAccount[] | undefined) {
    return (payableAccounts ?? []).filter(({type}) => type === CONST.NETSUITE_ACCOUNT_TYPE.ACCOUNTS_PAYABLE);
}

function getNetSuiteApprovalAccountOptions(policy: Policy | undefined, selectedBankAccountId: string | undefined): SelectorType[] {
    const payableAccounts = policy?.connections?.netsuite.options.data.payableList;
    const defaultApprovalAccount: NetSuiteAccount = {
        id: CONST.NETSUITE_APPROVAL_ACCOUNT_DEFAULT,
        name: Localize.translateLocal('workspace.netsuite.advancedConfig.defaultApprovalAccount'),
        type: CONST.NETSUITE_ACCOUNT_TYPE.ACCOUNTS_PAYABLE,
    };
    const accountOptions = getFilteredApprovalAccountOptions([defaultApprovalAccount].concat(payableAccounts ?? []));

    const selectedPayableAccount = findSelectedBankAccountWithDefaultSelect(accountOptions, selectedBankAccountId);

    return accountOptions.map(({id, name}) => ({
        value: id,
        text: name,
        keyForList: id,
        isSelected: selectedPayableAccount?.id === id,
    }));
}

function getCustomersOrJobsLabelNetSuite(policy: Policy | undefined, translate: LocaleContextProps['translate']): string | undefined {
    const importMapping = policy?.connections?.netsuite?.options?.config?.syncOptions?.mapping;
    if (!importMapping?.customers && !importMapping?.jobs) {
        return undefined;
    }
    const importFields: string[] = [];
    const importCustomer = importMapping?.customers ?? CONST.INTEGRATION_ENTITY_MAP_TYPES.NETSUITE_DEFAULT;
    const importJobs = importMapping?.jobs ?? CONST.INTEGRATION_ENTITY_MAP_TYPES.NETSUITE_DEFAULT;

    if (importCustomer === CONST.INTEGRATION_ENTITY_MAP_TYPES.NETSUITE_DEFAULT && importJobs === CONST.INTEGRATION_ENTITY_MAP_TYPES.NETSUITE_DEFAULT) {
        return undefined;
    }

    const importedValue = importMapping?.customers !== CONST.INTEGRATION_ENTITY_MAP_TYPES.NETSUITE_DEFAULT ? importCustomer : importJobs;

    if (importCustomer !== CONST.INTEGRATION_ENTITY_MAP_TYPES.NETSUITE_DEFAULT) {
        importFields.push(translate('workspace.netsuite.import.customersOrJobs.customers'));
    }

    if (importJobs !== CONST.INTEGRATION_ENTITY_MAP_TYPES.NETSUITE_DEFAULT) {
        importFields.push(translate('workspace.netsuite.import.customersOrJobs.jobs'));
    }

    const importedValueLabel = translate(`workspace.netsuite.import.customersOrJobs.label`, {
        importFields,
        importType: translate(`workspace.accounting.importTypes.${importedValue}`).toLowerCase(),
    });
    return importedValueLabel.charAt(0).toUpperCase() + importedValueLabel.slice(1);
}

function getNetSuiteImportCustomFieldLabel(
    policy: Policy | undefined,
    importField: ValueOf<typeof CONST.NETSUITE_CONFIG.IMPORT_CUSTOM_FIELDS>,
    translate: LocaleContextProps['translate'],
): string | undefined {
    const fieldData = policy?.connections?.netsuite?.options?.config.syncOptions?.[importField] ?? [];
    if (fieldData.length === 0) {
        return undefined;
    }

    const mappingSet = new Set(fieldData.map((item) => item.mapping));
    const importedTypes = Array.from(mappingSet)
        .sort((a, b) => b.localeCompare(a))
        .map((mapping) => translate(`workspace.netsuite.import.importTypes.${mapping !== '' ? mapping : 'TAG'}.label`).toLowerCase());
    return translate(`workspace.netsuite.import.importCustomFields.label`, {importedTypes});
}

function isNetSuiteCustomSegmentRecord(customField: NetSuiteCustomList | NetSuiteCustomSegment): boolean {
    return 'segmentName' in customField;
}

function getNameFromNetSuiteCustomField(customField: NetSuiteCustomList | NetSuiteCustomSegment): string {
    return 'segmentName' in customField ? customField.segmentName : customField.listName;
}

function isNetSuiteCustomFieldPropertyEditable(customField: NetSuiteCustomList | NetSuiteCustomSegment, fieldName: string) {
    const fieldsAllowedToEdit = isNetSuiteCustomSegmentRecord(customField) ? [INPUT_IDS.SEGMENT_NAME, INPUT_IDS.INTERNAL_ID, INPUT_IDS.SCRIPT_ID, INPUT_IDS.MAPPING] : [INPUT_IDS.MAPPING];
    const fieldKey = fieldName as keyof typeof customField;
    return fieldsAllowedToEdit.includes(fieldKey);
}

function getIntegrationLastSuccessfulDate(connection?: Connections[keyof Connections], connectionSyncProgress?: PolicyConnectionSyncProgress) {
    let syncSuccessfulDate;
    if (!connection) {
        return undefined;
    }
    if ((connection as NetSuiteConnection)?.lastSyncDate) {
        syncSuccessfulDate = (connection as NetSuiteConnection)?.lastSyncDate;
    } else {
        syncSuccessfulDate = (connection as ConnectionWithLastSyncData)?.lastSync?.successfulDate;
    }

    if (
        connectionSyncProgress &&
        connectionSyncProgress.stageInProgress === CONST.POLICY.CONNECTIONS.SYNC_STAGE_NAME.JOB_DONE &&
        syncSuccessfulDate &&
        connectionSyncProgress.timestamp > syncSuccessfulDate
    ) {
        syncSuccessfulDate = connectionSyncProgress.timestamp;
    }
    return syncSuccessfulDate;
}

function getCurrentSageIntacctEntityName(policy: Policy | undefined, defaultNameIfNoEntity: string): string | undefined {
    const currentEntityID = policy?.connections?.intacct?.config?.entity;
    if (!currentEntityID) {
        return defaultNameIfNoEntity;
    }
    const entities = policy?.connections?.intacct?.data?.entities;
    return entities?.find((entity) => entity.id === currentEntityID)?.name;
}

function getSageIntacctBankAccounts(policy?: Policy, selectedBankAccountId?: string): SelectorType[] {
    const bankAccounts = policy?.connections?.intacct?.data?.bankAccounts ?? [];
    return (bankAccounts ?? []).map(({id, name}) => ({
        value: id,
        text: name,
        keyForList: id,
        isSelected: selectedBankAccountId === id,
    }));
}

function getSageIntacctVendors(policy?: Policy, selectedVendorId?: string): SelectorType[] {
    const vendors = policy?.connections?.intacct?.data?.vendors ?? [];
    return vendors.map(({id, value}) => ({
        value: id,
        text: value,
        keyForList: id,
        isSelected: selectedVendorId === id,
    }));
}

function getSageIntacctNonReimbursableActiveDefaultVendor(policy?: Policy): string | undefined {
    const {
        nonReimbursableCreditCardChargeDefaultVendor: creditCardDefaultVendor,
        nonReimbursableVendor: expenseReportDefaultVendor,
        nonReimbursable,
    } = policy?.connections?.intacct?.config.export ?? {};

    return nonReimbursable === CONST.SAGE_INTACCT_NON_REIMBURSABLE_EXPENSE_TYPE.CREDIT_CARD_CHARGE ? creditCardDefaultVendor : expenseReportDefaultVendor;
}

function getSageIntacctCreditCards(policy?: Policy, selectedAccount?: string): SelectorType[] {
    const creditCards = policy?.connections?.intacct?.data?.creditCards ?? [];
    return creditCards.map(({name}) => ({
        value: name,
        text: name,
        keyForList: name,
        isSelected: name === selectedAccount,
    }));
}

/**
 * Sort the workspaces by their name, while keeping the selected one at the beginning.
 * @param workspace1 Details of the first workspace to be compared.
 * @param workspace2 Details of the second workspace to be compared.
 * @param selectedWorkspaceID ID of the selected workspace which needs to be at the beginning.
 */
const sortWorkspacesBySelected = (workspace1: WorkspaceDetails, workspace2: WorkspaceDetails, selectedWorkspaceID: string | undefined): number => {
    if (workspace1.policyID === selectedWorkspaceID) {
        return -1;
    }
    if (workspace2.policyID === selectedWorkspaceID) {
        return 1;
    }
    return workspace1.name?.toLowerCase().localeCompare(workspace2.name?.toLowerCase() ?? '') ?? 0;
};

/**
 * Takes removes pendingFields and errorFields from a customUnit
 */
function removePendingFieldsFromCustomUnit(customUnit: CustomUnit): CustomUnit {
    const cleanedCustomUnit = {...customUnit};

    delete cleanedCustomUnit.pendingFields;
    delete cleanedCustomUnit.errorFields;

    return cleanedCustomUnit;
}

function navigateWhenEnableFeature(policyID: string) {
    setTimeout(() => {
        Navigation.navigate(ROUTES.WORKSPACE_INITIAL.getRoute(policyID));
    }, CONST.WORKSPACE_ENABLE_FEATURE_REDIRECT_DELAY);
}

function getConnectedIntegration(policy: Policy | undefined, accountingIntegrations?: ConnectionName[]) {
    return (accountingIntegrations ?? Object.values(CONST.POLICY.CONNECTIONS.NAME)).find((integration) => !!policy?.connections?.[integration]);
}

function hasIntegrationAutoSync(policy: Policy | undefined, connectedIntegration?: ConnectionName) {
    return (connectedIntegration && policy?.connections?.[connectedIntegration]?.config?.autoSync?.enabled) ?? false;
}

function hasUnsupportedIntegration(policy: Policy | undefined, accountingIntegrations?: ConnectionName[]) {
    return !(accountingIntegrations ?? Object.values(CONST.POLICY.CONNECTIONS.NAME)).some((integration) => !!policy?.connections?.[integration]);
}

function getCurrentConnectionName(policy: Policy | undefined): string | undefined {
    const accountingIntegrations = Object.values(CONST.POLICY.CONNECTIONS.NAME);
    const connectionKey = accountingIntegrations.find((integration) => !!policy?.connections?.[integration]);
    return connectionKey ? CONST.POLICY.CONNECTIONS.NAME_USER_FRIENDLY[connectionKey] : undefined;
}

/**
 * Check if the policy member is deleted from the workspace
 */
function isDeletedPolicyEmployee(policyEmployee: PolicyEmployee, isOffline: boolean) {
    return !isOffline && policyEmployee.pendingAction === CONST.RED_BRICK_ROAD_PENDING_ACTION.DELETE && isEmptyObject(policyEmployee.errors);
}

function hasNoPolicyOtherThanPersonalType() {
    return (
        Object.values(allPolicies ?? {}).filter((policy) => policy && policy.type !== CONST.POLICY.TYPE.PERSONAL && policy.pendingAction !== CONST.RED_BRICK_ROAD_PENDING_ACTION.DELETE)
            .length === 0
    );
}

function getCurrentTaxID(policy: OnyxEntry<Policy>, taxID: string): string | undefined {
    return Object.keys(policy?.taxRates?.taxes ?? {}).find((taxIDKey) => policy?.taxRates?.taxes?.[taxIDKey].previousTaxCode === taxID || taxIDKey === taxID);
}

function getWorkspaceAccountID(policyID: string) {
    const policy = getPolicy(policyID);

    if (!policy) {
        return 0;
    }
    return policy.workspaceAccountID ?? CONST.DEFAULT_NUMBER_ID;
}

function hasVBBA(policyID: string) {
    const policy = getPolicy(policyID);
    return !!policy?.achAccount?.bankAccountID;
}

function getTagApproverRule(policyOrID: string | SearchPolicy | OnyxEntry<Policy>, tagName: string) {
    const policy = typeof policyOrID === 'string' ? getPolicy(policyOrID) : policyOrID;

    const approvalRules = policy?.rules?.approvalRules ?? [];
    const approverRule = approvalRules.find((rule) =>
        rule.applyWhen.find(({condition, field, value}) => condition === CONST.POLICY.RULE_CONDITIONS.MATCHES && field === CONST.POLICY.FIELDS.TAG && value === tagName),
    );

    return approverRule;
}

function getDomainNameForPolicy(policyID?: string): string {
    if (!policyID) {
        return '';
    }

    return `${CONST.EXPENSIFY_POLICY_DOMAIN}${policyID.toLowerCase()}${CONST.EXPENSIFY_POLICY_DOMAIN_EXTENSION}`;
}

function getWorkflowApprovalsUnavailable(policy: OnyxEntry<Policy>) {
    return policy?.approvalMode === CONST.POLICY.APPROVAL_MODE.OPTIONAL || !!policy?.errorFields?.approvalMode;
}

function hasPolicyFeedsError(feeds: Record<string, CardFeedData>, feedToSkip?: string): boolean {
    return Object.entries(feeds).filter(([feedName, feedData]) => feedName !== feedToSkip && !!feedData.errors).length > 0;
}

function getAllPoliciesLength() {
    return Object.keys(allPolicies ?? {}).length;
}

function getActivePolicy(): OnyxEntry<Policy> {
    return getPolicy(activePolicyId);
}

function getUserFriendlyWorkspaceType(workspaceType: ValueOf<typeof CONST.POLICY.TYPE>) {
    switch (workspaceType) {
        case CONST.POLICY.TYPE.CORPORATE:
            return Localize.translateLocal('workspace.type.control');
        case CONST.POLICY.TYPE.TEAM:
            return Localize.translateLocal('workspace.type.collect');
        default:
            return Localize.translateLocal('workspace.type.free');
    }
}

function isPolicyAccessible(policy: OnyxEntry<Policy>): boolean {
    return !isEmptyObject(policy) && (Object.keys(policy).length !== 1 || isEmptyObject(policy.errors)) && !!policy?.id;
}

function areAllGroupPoliciesExpenseChatDisabled(policies = allPolicies) {
    const groupPolicies = Object.values(policies ?? {}).filter((policy) => isPaidGroupPolicy(policy));
    if (groupPolicies.length === 0) {
        return false;
    }
    return !groupPolicies.some((policy) => !!policy?.isPolicyExpenseChatEnabled);
}

function hasOtherControlWorkspaces(currentPolicyID: string) {
    const otherControlWorkspaces = Object.values(allPolicies ?? {}).filter((policy) => policy?.id !== currentPolicyID && isPolicyAdmin(policy) && isControlPolicy(policy));
    return otherControlWorkspaces.length > 0;
}

export {
    canEditTaxRate,
    extractPolicyIDFromPath,
    escapeTagName,
    getActivePolicies,
    getAdminEmployees,
    getCleanedTagName,
    getConnectedIntegration,
    getCountOfEnabledTagsOfList,
    getIneligibleInvitees,
    getMemberAccountIDsForWorkspace,
    getNumericValue,
    isMultiLevelTags,
    getPathWithoutPolicyID,
    getPersonalPolicy,
    getPolicy,
    getPolicyBrickRoadIndicatorStatus,
    getPolicyEmployeeListByIdWithoutCurrentUser,
    getSortedTagKeys,
    getTagList,
    getTagListName,
    getTagLists,
    getTaxByID,
    getUnitRateValue,
    getRateDisplayValue,
    goBackFromInvalidPolicy,
    hasAccountingConnections,
    shouldShowSyncError,
    hasPolicyFeedsError,
    shouldShowCustomUnitsError,
    shouldShowEmployeeListError,
    hasIntegrationAutoSync,
    hasPolicyCategoriesError,
    shouldShowPolicyError,
    shouldShowPolicyErrorFields,
    shouldShowTaxRateError,
    isControlOnAdvancedApprovalMode,
    isExpensifyTeam,
    isDeletedPolicyEmployee,
    isInstantSubmitEnabled,
    getCorrectedAutoReportingFrequency,
    isPaidGroupPolicy,
    isPendingDeletePolicy,
    isUserPolicyAdmin,
    isPolicyAdmin,
    isPolicyUser,
    isPolicyAuditor,
    isPolicyEmployee,
    isPolicyFeatureEnabled,
    isPolicyOwner,
    arePaymentsEnabled,
    isSubmitAndClose,
    isTaxTrackingEnabled,
    shouldShowPolicy,
    getActiveAdminWorkspaces,
    getOwnedPaidPolicies,
    canSendInvoiceFromWorkspace,
    canSendInvoice,
    hasWorkspaceWithInvoices,
    hasDependentTags,
    hasVBBA,
    getXeroTenants,
    findCurrentXeroOrganization,
    getCurrentXeroOrganizationName,
    getXeroBankAccounts,
    findSelectedVendorWithDefaultSelect,
    findSelectedBankAccountWithDefaultSelect,
    findSelectedInvoiceItemWithDefaultSelect,
    findSelectedTaxAccountWithDefaultSelect,
    findSelectedSageVendorWithDefaultSelect,
    getNetSuiteVendorOptions,
    canUseTaxNetSuite,
    canUseProvincialTaxNetSuite,
    getFilteredReimbursableAccountOptions,
    getNetSuiteReimbursableAccountOptions,
    getFilteredCollectionAccountOptions,
    getNetSuiteCollectionAccountOptions,
    getFilteredApprovalAccountOptions,
    getNetSuiteApprovalAccountOptions,
    getNetSuitePayableAccountOptions,
    getNetSuiteReceivableAccountOptions,
    getNetSuiteInvoiceItemOptions,
    getNetSuiteTaxAccountOptions,
    getSageIntacctVendors,
    getSageIntacctNonReimbursableActiveDefaultVendor,
    getSageIntacctCreditCards,
    getSageIntacctBankAccounts,
    getDistanceRateCustomUnit,
    getPerDiemCustomUnit,
    getDistanceRateCustomUnitRate,
    sortWorkspacesBySelected,
    removePendingFieldsFromCustomUnit,
    navigateWhenEnableFeature,
    getIntegrationLastSuccessfulDate,
    getCurrentConnectionName,
    getCustomersOrJobsLabelNetSuite,
    getDefaultApprover,
    getApprovalWorkflow,
    getReimburserAccountID,
    isControlPolicy,
    isCollectPolicy,
    isNetSuiteCustomSegmentRecord,
    getNameFromNetSuiteCustomField,
    isNetSuiteCustomFieldPropertyEditable,
    getCurrentSageIntacctEntityName,
    hasNoPolicyOtherThanPersonalType,
    getCurrentTaxID,
    areSettingsInErrorFields,
    settingsPendingAction,
    getForwardsToAccount,
    getSubmitToAccountID,
    getWorkspaceAccountID,
    getAllTaxRatesNamesAndKeys as getAllTaxRates,
    getTagNamesFromTagsLists,
    getTagApproverRule,
    getDomainNameForPolicy,
    hasUnsupportedIntegration,
    getWorkflowApprovalsUnavailable,
    getNetSuiteImportCustomFieldLabel,
    getAllPoliciesLength,
    getActivePolicy,
    getUserFriendlyWorkspaceType,
    isPolicyAccessible,
    areAllGroupPoliciesExpenseChatDisabled,
<<<<<<< HEAD
    hasOtherControlWorkspaces,
=======
    getManagerAccountEmail,
    getRuleApprovers,
>>>>>>> 207622d1
};

export type {MemberEmailsToAccountIDs};<|MERGE_RESOLUTION|>--- conflicted
+++ resolved
@@ -1298,12 +1298,9 @@
     getUserFriendlyWorkspaceType,
     isPolicyAccessible,
     areAllGroupPoliciesExpenseChatDisabled,
-<<<<<<< HEAD
     hasOtherControlWorkspaces,
-=======
     getManagerAccountEmail,
     getRuleApprovers,
->>>>>>> 207622d1
 };
 
 export type {MemberEmailsToAccountIDs};