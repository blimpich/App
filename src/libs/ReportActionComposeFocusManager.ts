--- conflicted
+++ resolved
@@ -9,16 +9,13 @@
 type FocusCallback = (shouldFocusForNonBlurInputOnTapOutside?: boolean) => void;
 
 const composerRef: MutableRefObject<TextInput | null> = React.createRef<TextInput>();
-<<<<<<< HEAD
-const editComposerRef: MutableRefObject<TextInput | null> = React.createRef<TextInput>();
+
 // There are two types of composer: general composer (edit composer) and main composer.
 // The general composer callback will take priority if it exists.
-=======
-const editComposerRef = React.createRef<TextInput>();
+const editComposerRef: MutableRefObject<TextInput | null> = React.createRef<TextInput>();
 // There are two types of focus callbacks: priority and general
 // Priority callback would take priority if it existed
 let priorityFocusCallback: FocusCallback | null = null;
->>>>>>> 49b00516
 let focusCallback: FocusCallback | null = null;
 
 /**
