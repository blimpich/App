import lodashGet from 'lodash/get';
import _ from 'underscore';
import lodashMerge from 'lodash/merge';
import lodashFindLast from 'lodash/findLast';
import ExpensiMark from 'expensify-common/lib/ExpensiMark';
import Onyx from 'react-native-onyx';
import moment from 'moment';
import * as CollectionUtils from './CollectionUtils';
import CONST from '../CONST';
import ONYXKEYS from '../ONYXKEYS';
import Log from './Log';
import * as CurrencyUtils from './CurrencyUtils';
import isReportMessageAttachment from './isReportMessageAttachment';

const allReports = {};
Onyx.connect({
    key: ONYXKEYS.COLLECTION.REPORT,
    callback: (report, key) => {
        if (!key || !report) {
            return;
        }

        const reportID = CollectionUtils.extractCollectionItemID(key);
        allReports[reportID] = report;
    },
});

const allReportActions = {};
Onyx.connect({
    key: ONYXKEYS.COLLECTION.REPORT_ACTIONS,
    callback: (actions, key) => {
        if (!key || !actions) {
            return;
        }

        const reportID = CollectionUtils.extractCollectionItemID(key);
        allReportActions[reportID] = actions;
    },
});

let isNetworkOffline = false;
Onyx.connect({
    key: ONYXKEYS.NETWORK,
    callback: (val) => (isNetworkOffline = lodashGet(val, 'isOffline', false)),
});

/**
 * @param {Object} reportAction
 * @returns {Boolean}
 */
function isDeletedAction(reportAction) {
    // A deleted comment has either an empty array or an object with html field with empty string as value
    const message = lodashGet(reportAction, 'message', []);
    return message.length === 0 || lodashGet(message, [0, 'html']) === '';
}

/**
 * @param {Object} reportAction
 * @returns {Boolean}
 */
function isMoneyRequestAction(reportAction) {
    return lodashGet(reportAction, 'actionName', '') === CONST.REPORT.ACTIONS.TYPE.IOU;
}

/**
 * Returns the parentReportAction if the given report is a thread.
 *
 * @param {Object} report
 * @returns {Object}
 */
function getParentReportAction(report) {
    if (!report || !report.parentReportID || !report.parentReportActionID) {
        return {};
    }
    return lodashGet(allReportActions, [report.parentReportID, report.parentReportActionID], {});
}

/**
 * Determines if the given report action is sent money report action by checking for 'pay' type and presence of IOUDetails object.
 *
 * @param {Object} reportAction
 * @returns {Boolean}
 */
function isSentMoneyReportAction(reportAction) {
    return (
        reportAction &&
        reportAction.actionName === CONST.REPORT.ACTIONS.TYPE.IOU &&
        lodashGet(reportAction, 'originalMessage.type') === CONST.IOU.REPORT_ACTION_TYPE.PAY &&
        _.has(reportAction.originalMessage, 'IOUDetails')
    );
}

/**
 * Returns the formatted amount of a money request. The request and money sent (from send money flow) have
 * currency and amount in IOUDetails object.
 *
 * @param {Object} reportAction
 * @returns {Number}
 */
function getFormattedAmount(reportAction) {
    return lodashGet(reportAction, 'originalMessage.type', '') === CONST.IOU.REPORT_ACTION_TYPE.PAY && lodashGet(reportAction, 'originalMessage.IOUDetails', false)
        ? CurrencyUtils.convertToDisplayString(lodashGet(reportAction, 'originalMessage.IOUDetails.amount', 0), lodashGet(reportAction, 'originalMessage.IOUDetails.currency', ''))
        : CurrencyUtils.convertToDisplayString(lodashGet(reportAction, 'originalMessage.amount', 0), lodashGet(reportAction, 'originalMessage.currency', ''));
}

/**
 * Returns whether the thread is a transaction thread, which is any thread with IOU parent
 * report action from requesting money (type - create) or from sending money (type - pay with IOUDetails field)
 *
 * @param {Object} parentReportAction
 * @returns {Boolean}
 */
function isTransactionThread(parentReportAction) {
    const originalMessage = lodashGet(parentReportAction, 'originalMessage', {});
    return (
        parentReportAction &&
        parentReportAction.actionName === CONST.REPORT.ACTIONS.TYPE.IOU &&
        (originalMessage.type === CONST.IOU.REPORT_ACTION_TYPE.CREATE || (originalMessage.type === CONST.IOU.REPORT_ACTION_TYPE.PAY && _.has(originalMessage, 'IOUDetails')))
    );
}

/**
 * Sort an array of reportActions by their created timestamp first, and reportActionID second
 * This gives us a stable order even in the case of multiple reportActions created on the same millisecond
 *
 * @param {Array} reportActions
 * @param {Boolean} shouldSortInDescendingOrder
 * @returns {Array}
 */
function getSortedReportActions(reportActions, shouldSortInDescendingOrder = false) {
    if (!_.isArray(reportActions)) {
        throw new Error(`ReportActionsUtils.getSortedReportActions requires an array, received ${typeof reportActions}`);
    }

    const invertedMultiplier = shouldSortInDescendingOrder ? -1 : 1;
    return _.chain(reportActions)
        .compact()
        .sort((first, second) => {
            // First sort by timestamp
            if (first.created !== second.created) {
                return (first.created < second.created ? -1 : 1) * invertedMultiplier;
            }

            // Then by action type, ensuring that `CREATED` actions always come first if they have the same timestamp as another action type
            if ((first.actionName === CONST.REPORT.ACTIONS.TYPE.CREATED || second.actionName === CONST.REPORT.ACTIONS.TYPE.CREATED) && first.actionName !== second.actionName) {
                return (first.actionName === CONST.REPORT.ACTIONS.TYPE.CREATED ? -1 : 1) * invertedMultiplier;
            }
            // Ensure that `REPORTPREVIEW` actions always come after if they have the same timestamp as another action type
            if ((first.actionName === CONST.REPORT.ACTIONS.TYPE.REPORTPREVIEW || second.actionName === CONST.REPORT.ACTIONS.TYPE.REPORTPREVIEW) && first.actionName !== second.actionName) {
                return (first.actionName === CONST.REPORT.ACTIONS.TYPE.REPORTPREVIEW ? 1 : -1) * invertedMultiplier;
            }

            // Then fallback on reportActionID as the final sorting criteria. It is a random number,
            // but using this will ensure that the order of reportActions with the same created time and action type
            // will be consistent across all users and devices
            return (first.reportActionID < second.reportActionID ? -1 : 1) * invertedMultiplier;
        })
        .value();
}

/**
 * Finds most recent IOU request action ID.
 *
 * @param {Array} reportActions
 * @returns {String}
 */
function getMostRecentIOURequestActionID(reportActions) {
    const iouRequestTypes = [CONST.IOU.REPORT_ACTION_TYPE.CREATE, CONST.IOU.REPORT_ACTION_TYPE.SPLIT];
    const iouRequestActions = _.filter(reportActions, (action) => iouRequestTypes.includes(lodashGet(action, 'originalMessage.type')));

    if (_.isEmpty(iouRequestActions)) {
        return null;
    }

    const sortedReportActions = getSortedReportActions(iouRequestActions);
    return _.last(sortedReportActions).reportActionID;
}

/**
 * Returns true when the report action immediately before the specified index is a comment made by the same actor who who is leaving a comment in the action at the specified index.
 * Also checks to ensure that the comment is not too old to be shown as a grouped comment.
 *
 * @param {Array} reportActions
 * @param {Number} actionIndex - index of the comment item in state to check
 * @returns {Boolean}
 */
function isConsecutiveActionMadeByPreviousActor(reportActions, actionIndex) {
    // Find the next non-pending deletion report action, as the pending delete action means that it is not displayed in the UI, but still is in the report actions list.
    // If we are offline, all actions are pending but shown in the UI, so we take the previous action, even if it is a delete.
    const previousAction = _.find(_.drop(reportActions, actionIndex + 1), (action) => isNetworkOffline || action.pendingAction !== CONST.RED_BRICK_ROAD_PENDING_ACTION.DELETE);
    const currentAction = reportActions[actionIndex];

    // It's OK for there to be no previous action, and in that case, false will be returned
    // so that the comment isn't grouped
    if (!currentAction || !previousAction) {
        return false;
    }

    // Comments are only grouped if they happen within 5 minutes of each other
    if (new Date(currentAction.created).getTime() - new Date(previousAction.created).getTime() > 300000) {
        return false;
    }

    // Do not group if previous action was a created action
    if (previousAction.actionName === CONST.REPORT.ACTIONS.TYPE.CREATED) {
        return false;
    }

    // Do not group if previous or current action was a renamed action
    if (previousAction.actionName === CONST.REPORT.ACTIONS.TYPE.RENAMED || currentAction.actionName === CONST.REPORT.ACTIONS.TYPE.RENAMED) {
        return false;
    }

    return currentAction.actorEmail === previousAction.actorEmail;
}

/**
 * @param {String} reportID
 * @param {Object} [actionsToMerge]
 * @return {Object}
 */
function getLastVisibleAction(reportID, actionsToMerge = {}) {
    const actions = _.toArray(lodashMerge({}, allReportActions[reportID], actionsToMerge));
    const visibleActions = _.filter(actions, (action) => !isDeletedAction(action));

    if (_.isEmpty(visibleActions)) {
        return {};
    }

    return _.max(visibleActions, (action) => moment.utc(action.created).valueOf());
}

/**
 * @param {String} reportID
 * @param {Object} [actionsToMerge]
 * @return {String}
 */
function getLastVisibleMessageText(reportID, actionsToMerge = {}) {
    const lastVisibleAction = getLastVisibleAction(reportID, actionsToMerge);
    const message = lodashGet(lastVisibleAction, ['message', 0], {});

    if (isReportMessageAttachment(message)) {
        return CONST.ATTACHMENT_MESSAGE_TEXT;
    }

    const htmlText = lodashGet(lastVisibleAction, 'message[0].html', '');
    const parser = new ExpensiMark();
    const messageText = parser.htmlToText(htmlText);
    return String(messageText).replace(CONST.REGEX.AFTER_FIRST_LINE_BREAK, '').substring(0, CONST.REPORT.LAST_MESSAGE_TEXT_MAX_LENGTH).trim();
}

/**
 * Checks if a reportAction is deprecated.
 *
 * @param {Object} reportAction
 * @param {String} key
 * @returns {Boolean}
 */
function isReportActionDeprecated(reportAction, key) {
    if (!reportAction) {
        return true;
    }

    // HACK ALERT: We're temporarily filtering out any reportActions keyed by sequenceNumber
    // to prevent bugs during the migration from sequenceNumber -> reportActionID
    if (String(reportAction.sequenceNumber) === key) {
        Log.info('Front-end filtered out reportAction keyed by sequenceNumber!', false, reportAction);
        return true;
    }

    return false;
}

/**
 * Checks if a reportAction is fit for display, meaning that it's not deprecated, is of a valid
 * and supported type, it's not deleted and also not closed.
 *
 * @param {Object} reportAction
 * @param {String} key
 * @returns {Boolean}
 */
function shouldReportActionBeVisible(reportAction, key) {
    if (isReportActionDeprecated(reportAction, key)) {
        return false;
    }

    if (reportAction.actionName === CONST.REPORT.ACTIONS.TYPE.TASKEDITED) {
        return false;
    }

    // Filter out any unsupported reportAction types
    if (
        !_.has(CONST.REPORT.ACTIONS.TYPE, reportAction.actionName) &&
        !_.contains(_.values(CONST.REPORT.ACTIONS.TYPE.POLICYCHANGELOG), reportAction.actionName) &&
        !_.contains(_.values(CONST.REPORT.ACTIONS.TYPE.TASK), reportAction.actionName)
    ) {
        return false;
    }

    // Ignore closed action here since we're already displaying a footer that explains why the report was closed
    if (reportAction.actionName === CONST.REPORT.ACTIONS.TYPE.CLOSED) {
        return false;
    }

    // All other actions are displayed except thread parents, deleted, or non-pending actions
    const isDeleted = isDeletedAction(reportAction);
    const isPending = !_.isEmpty(reportAction.pendingAction);
    const isDeletedParentAction = lodashGet(reportAction, ['message', 0, 'isDeletedParentAction'], false);
    return !isDeleted || isPending || isDeletedParentAction;
}

/**
 * A helper method to filter out report actions keyed by sequenceNumbers.
 *
 * @param {Object} reportActions
 * @returns {Array}
 */
function filterOutDeprecatedReportActions(reportActions) {
    return _.filter(reportActions, (reportAction, key) => !isReportActionDeprecated(reportAction, key));
}

/**
 * This method returns the report actions that are ready for display in the ReportActionsView.
 * The report actions need to be sorted by created timestamp first, and reportActionID second
 * to ensure they will always be displayed in the same order (in case multiple actions have the same timestamp).
 * This is all handled with getSortedReportActions() which is used by several other methods to keep the code DRY.
 *
 * @param {Object} reportActions
 * @returns {Array}
 */
function getSortedReportActionsForDisplay(reportActions) {
    const filteredReportActions = _.filter(reportActions, (reportAction, key) => shouldReportActionBeVisible(reportAction, key));
    return getSortedReportActions(filteredReportActions, true);
}

/**
 * In some cases, there can be multiple closed report actions in a chat report.
 * This method returns the last closed report action so we can always show the correct archived report reason.
 * Additionally, archived #admins and #announce do not have the closed report action so we will return null if none is found.
 *
 * @param {Object} reportActions
 * @returns {Object|null}
 */
function getLastClosedReportAction(reportActions) {
    // If closed report action is not present, return early
    if (!_.some(reportActions, (action) => action.actionName === CONST.REPORT.ACTIONS.TYPE.CLOSED)) {
        return null;
    }
    const filteredReportActions = filterOutDeprecatedReportActions(reportActions);
    const sortedReportActions = getSortedReportActions(filteredReportActions);
    return lodashFindLast(sortedReportActions, (action) => action.actionName === CONST.REPORT.ACTIONS.TYPE.CLOSED);
}

/**
 * @param {Array} onyxData
 * @returns {Object} The latest report action in the `onyxData` or `null` if one couldn't be found
 */
function getLatestReportActionFromOnyxData(onyxData) {
    const reportActionUpdate = _.find(onyxData, (onyxUpdate) => onyxUpdate.key.startsWith(ONYXKEYS.COLLECTION.REPORT_ACTIONS));

    if (!reportActionUpdate) {
        return null;
    }

    const reportActions = _.values(reportActionUpdate.value);
    const sortedReportActions = getSortedReportActions(reportActions);
    return _.last(sortedReportActions);
}

/**
 * Find the transaction associated with this reportAction, if one exists.
 *
 * @param {String} reportID
 * @param {String} reportActionID
 * @returns {String|null}
 */
function getLinkedTransactionID(reportID, reportActionID) {
    const reportAction = lodashGet(allReportActions, [reportID, reportActionID]);
    if (!reportAction || reportAction.actionName !== CONST.REPORT.ACTIONS.TYPE.IOU) {
        return null;
    }
    return reportAction.originalMessage.IOUTransactionID;
}

/**
<<<<<<< HEAD
 * @returns {string}
 */
function getMostRecentReportActionLastModified() {
    // Start with the oldest date possible
    let mostRecentReportActionLastModified = new Date(0).toISOString();

    // Flatten all the actions
    // Loop over them all to find the one that is the most recent
    const flatReportActions = _.flatten(_.map(allReportActions, actions => _.values(actions)));
    _.each(flatReportActions, (action) => {
        // Pending actions should not be counted here as a user could create a comment or some other action while offline and the server might know about
        // messages they have not seen yet.
        if (!_.isEmpty(action.pendingAction)) {
            return;
        }

        let lastModified = action.lastModified;
        if (!lastModified) {
            lastModified = action.created;
        }

        if (lastModified < mostRecentReportActionLastModified) {
            return;
        }

        mostRecentReportActionLastModified = lastModified;
    });

    // We might not have actions so we also look at the report objects to see if any have a lastVisibleActionLastModified that is more recent. We don't need to get
    // any reports that have been updated before either a recently updated report or reportAction as we should be up to date on these
    _.each(allReports, (report) => {
        const reportLastVisibleActionLastModified = report.lastVisibleActionLastModified || report.lastVisibleActionCreated;
        if (reportLastVisibleActionLastModified < mostRecentReportActionLastModified) {
            return;
        }

        mostRecentReportActionLastModified = reportLastVisibleActionLastModified;
    });

    return mostRecentReportActionLastModified;
=======
 * @param {*} chatReportID
 * @param {*} iouReportID
 * @returns {Object} The report preview action or `null` if one couldn't be found
 */
function getReportPreviewAction(chatReportID, iouReportID) {
    return _.find(
        allReportActions[chatReportID],
        (reportAction) => reportAction.actionName === CONST.REPORT.ACTIONS.TYPE.REPORTPREVIEW && lodashGet(reportAction, 'originalMessage.linkedReportID') === iouReportID,
    );
>>>>>>> 9111b904
}

function isCreatedTaskReportAction(reportAction) {
    return reportAction.actionName === CONST.REPORT.ACTIONS.TYPE.ADDCOMMENT && _.has(reportAction.originalMessage, 'taskReportID');
}

export {
    getSortedReportActions,
    getLastVisibleAction,
    getLastVisibleMessageText,
    getMostRecentIOURequestActionID,
    isDeletedAction,
    shouldReportActionBeVisible,
    isReportActionDeprecated,
    isConsecutiveActionMadeByPreviousActor,
    getSortedReportActionsForDisplay,
    getLastClosedReportAction,
    getLatestReportActionFromOnyxData,
    isMoneyRequestAction,
    getLinkedTransactionID,
<<<<<<< HEAD
    getMostRecentReportActionLastModified,
=======
    getReportPreviewAction,
>>>>>>> 9111b904
    isCreatedTaskReportAction,
    getParentReportAction,
    isTransactionThread,
    getFormattedAmount,
    isSentMoneyReportAction,
};<|MERGE_RESOLUTION|>--- conflicted
+++ resolved
@@ -383,48 +383,49 @@
 }
 
 /**
-<<<<<<< HEAD
  * @returns {string}
  */
 function getMostRecentReportActionLastModified() {
-    // Start with the oldest date possible
-    let mostRecentReportActionLastModified = new Date(0).toISOString();
-
-    // Flatten all the actions
-    // Loop over them all to find the one that is the most recent
-    const flatReportActions = _.flatten(_.map(allReportActions, actions => _.values(actions)));
-    _.each(flatReportActions, (action) => {
-        // Pending actions should not be counted here as a user could create a comment or some other action while offline and the server might know about
-        // messages they have not seen yet.
-        if (!_.isEmpty(action.pendingAction)) {
-            return;
-        }
-
-        let lastModified = action.lastModified;
-        if (!lastModified) {
-            lastModified = action.created;
-        }
-
-        if (lastModified < mostRecentReportActionLastModified) {
-            return;
-        }
-
-        mostRecentReportActionLastModified = lastModified;
-    });
-
-    // We might not have actions so we also look at the report objects to see if any have a lastVisibleActionLastModified that is more recent. We don't need to get
-    // any reports that have been updated before either a recently updated report or reportAction as we should be up to date on these
-    _.each(allReports, (report) => {
-        const reportLastVisibleActionLastModified = report.lastVisibleActionLastModified || report.lastVisibleActionCreated;
-        if (reportLastVisibleActionLastModified < mostRecentReportActionLastModified) {
-            return;
-        }
-
-        mostRecentReportActionLastModified = reportLastVisibleActionLastModified;
-    });
-
-    return mostRecentReportActionLastModified;
-=======
+   // Start with the oldest date possible
+   let mostRecentReportActionLastModified = new Date(0).toISOString();
+
+   // Flatten all the actions
+   // Loop over them all to find the one that is the most recent
+   const flatReportActions = _.flatten(_.map(allReportActions, actions => _.values(actions)));
+   _.each(flatReportActions, (action) => {
+       // Pending actions should not be counted here as a user could create a comment or some other action while offline and the server might know about
+       // messages they have not seen yet.
+       if (!_.isEmpty(action.pendingAction)) {
+           return;
+       }
+
+       let lastModified = action.lastModified;
+       if (!lastModified) {
+           lastModified = action.created;
+       }
+
+       if (lastModified < mostRecentReportActionLastModified) {
+           return;
+       }
+
+       mostRecentReportActionLastModified = lastModified;
+   });
+
+   // We might not have actions so we also look at the report objects to see if any have a lastVisibleActionLastModified that is more recent. We don't need to get
+   // any reports that have been updated before either a recently updated report or reportAction as we should be up to date on these
+   _.each(allReports, (report) => {
+       const reportLastVisibleActionLastModified = report.lastVisibleActionLastModified || report.lastVisibleActionCreated;
+       if (reportLastVisibleActionLastModified < mostRecentReportActionLastModified) {
+           return;
+       }
+
+       mostRecentReportActionLastModified = reportLastVisibleActionLastModified;
+   });
+
+   return mostRecentReportActionLastModified;
+}
+
+/**
  * @param {*} chatReportID
  * @param {*} iouReportID
  * @returns {Object} The report preview action or `null` if one couldn't be found
@@ -434,7 +435,6 @@
         allReportActions[chatReportID],
         (reportAction) => reportAction.actionName === CONST.REPORT.ACTIONS.TYPE.REPORTPREVIEW && lodashGet(reportAction, 'originalMessage.linkedReportID') === iouReportID,
     );
->>>>>>> 9111b904
 }
 
 function isCreatedTaskReportAction(reportAction) {
@@ -455,11 +455,8 @@
     getLatestReportActionFromOnyxData,
     isMoneyRequestAction,
     getLinkedTransactionID,
-<<<<<<< HEAD
     getMostRecentReportActionLastModified,
-=======
     getReportPreviewAction,
->>>>>>> 9111b904
     isCreatedTaskReportAction,
     getParentReportAction,
     isTransactionThread,
