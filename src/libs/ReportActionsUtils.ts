import {fastMerge, Str} from 'expensify-common';
import clone from 'lodash/clone';
import lodashFindLast from 'lodash/findLast';
import isEmpty from 'lodash/isEmpty';
import type {NullishDeep, OnyxCollection, OnyxEntry, OnyxUpdate} from 'react-native-onyx';
import Onyx from 'react-native-onyx';
import type {ValueOf} from 'type-fest';
import CONST from '@src/CONST';
import type {TranslationPaths} from '@src/languages/types';
import ONYXKEYS from '@src/ONYXKEYS';
import ROUTES from '@src/ROUTES';
import type {Locale, OnyxInputOrEntry, PersonalDetailsList, PrivatePersonalDetails} from '@src/types/onyx';
import type {JoinWorkspaceResolution, OriginalMessageChangeLog, OriginalMessageExportIntegration} from '@src/types/onyx/OriginalMessage';
import type {PolicyReportFieldType} from '@src/types/onyx/Policy';
import type Report from '@src/types/onyx/Report';
import type ReportAction from '@src/types/onyx/ReportAction';
import type {Message, OldDotReportAction, OriginalMessage, ReportActions} from '@src/types/onyx/ReportAction';
import type ReportActionName from '@src/types/onyx/ReportActionName';
import {isEmptyObject} from '@src/types/utils/EmptyObject';
import {convertToDisplayString} from './CurrencyUtils';
import DateUtils from './DateUtils';
import {getEnvironmentURL} from './Environment/Environment';
import getBase62ReportID from './getBase62ReportID';
import isReportMessageAttachment from './isReportMessageAttachment';
import {formatPhoneNumber} from './LocalePhoneNumber';
import {formatMessageElementList, translateLocal} from './Localize';
import Log from './Log';
import type {MessageElementBase, MessageTextElement} from './MessageElement';
import Parser from './Parser';
import {getEffectiveDisplayName, getPersonalDetailsByIDs} from './PersonalDetailsUtils';
import {getPolicy, getPolicyNameByID, isPolicyAdmin as isPolicyAdminPolicyUtils} from './PolicyUtils';
import type {getReportName, OptimisticIOUReportAction, PartialReportAction} from './ReportUtils';
import StringUtils from './StringUtils';
import {isOnHoldByTransactionID} from './TransactionUtils';
import {getReportFieldAlternativeTextTranslationKey} from './WorkspaceReportFieldUtils';

type LastVisibleMessage = {
    lastMessageText: string;
    lastMessageHtml?: string;
};

type MemberChangeMessageUserMentionElement = {
    readonly kind: 'userMention';
    readonly accountID: number;
} & MessageElementBase;

type MemberChangeMessageRoomReferenceElement = {
    readonly kind: 'roomReference';
    readonly roomName: string;
    readonly roomID: number;
} & MessageElementBase;

type MemberChangeMessageElement = MessageTextElement | MemberChangeMessageUserMentionElement | MemberChangeMessageRoomReferenceElement;

let allReportActions: OnyxCollection<ReportActions>;
Onyx.connect({
    key: ONYXKEYS.COLLECTION.REPORT_ACTIONS,
    waitForCollectionCallback: true,
    callback: (actions) => {
        if (!actions) {
            return;
        }
        allReportActions = actions;
    },
});

let allReports: OnyxCollection<Report>;
Onyx.connect({
    key: ONYXKEYS.COLLECTION.REPORT,
    waitForCollectionCallback: true,
    callback: (value) => {
        allReports = value;
    },
});

let isNetworkOffline = false;
Onyx.connect({
    key: ONYXKEYS.NETWORK,
    callback: (val) => (isNetworkOffline = val?.isOffline ?? false),
});

let currentUserAccountID: number | undefined;
let currentEmail = '';
Onyx.connect({
    key: ONYXKEYS.SESSION,
    callback: (value) => {
        // When signed out, value is undefined
        if (!value) {
            return;
        }

        currentUserAccountID = value.accountID;
        currentEmail = value?.email ?? '';
    },
});

let privatePersonalDetails: PrivatePersonalDetails | undefined;
Onyx.connect({
    key: ONYXKEYS.PRIVATE_PERSONAL_DETAILS,
    callback: (personalDetails) => {
        privatePersonalDetails = personalDetails;
    },
});

let environmentURL: string;
getEnvironmentURL().then((url: string) => (environmentURL = url));

/*
 * Url to the Xero non reimbursable expenses list
 */
const XERO_NON_REIMBURSABLE_EXPENSES_URL = 'https://go.xero.com/Bank/BankAccounts.aspx';

/*
 * Url to the NetSuite global search, which should be suffixed with the reportID.
 */
const NETSUITE_NON_REIMBURSABLE_EXPENSES_URL_PREFIX =
    'https://system.netsuite.com/app/common/search/ubersearchresults.nl?quicksearch=T&searchtype=Uber&frame=be&Uber_NAMEtype=KEYWORDSTARTSWITH&Uber_NAME=';

/*
 * Url prefix to any Salesforce transaction or transaction list.
 */
const SALESFORCE_EXPENSES_URL_PREFIX = 'https://login.salesforce.com/';

/*
 * Url to the QBO expenses list
 */
const QBO_EXPENSES_URL = 'https://qbo.intuit.com/app/expenses';

const POLICY_CHANGE_LOG_ARRAY = Object.values(CONST.REPORT.ACTIONS.TYPE.POLICY_CHANGE_LOG);

function isCreatedAction(reportAction: OnyxInputOrEntry<ReportAction>): boolean {
    return reportAction?.actionName === CONST.REPORT.ACTIONS.TYPE.CREATED;
}

function isDeletedAction(reportAction: OnyxInputOrEntry<ReportAction | OptimisticIOUReportAction>): boolean {
    const message = reportAction?.message ?? [];

    if (!Array.isArray(message)) {
        return message?.html === '' || !!message?.deleted;
    }

    // A legacy deleted comment has either an empty array or an object with html field with empty string as value
    const isLegacyDeletedComment = message.length === 0 || message.at(0)?.html === '';

    return isLegacyDeletedComment || !!message.at(0)?.deleted;
}

function getReportActionMessage(reportAction: PartialReportAction) {
    return Array.isArray(reportAction?.message) ? reportAction.message.at(0) : reportAction?.message;
}

function isDeletedParentAction(reportAction: OnyxInputOrEntry<ReportAction>): boolean {
    return (getReportActionMessage(reportAction)?.isDeletedParentAction ?? false) && (reportAction?.childVisibleActionCount ?? 0) > 0;
}

function isReversedTransaction(reportAction: OnyxInputOrEntry<ReportAction | OptimisticIOUReportAction>) {
    return (getReportActionMessage(reportAction)?.isReversedTransaction ?? false) && ((reportAction as ReportAction)?.childVisibleActionCount ?? 0) > 0;
}

function isPendingRemove(reportAction: OnyxInputOrEntry<ReportAction>): boolean {
    return getReportActionMessage(reportAction)?.moderationDecision?.decision === CONST.MODERATION.MODERATOR_DECISION_PENDING_REMOVE;
}

function isMoneyRequestAction(reportAction: OnyxInputOrEntry<ReportAction>): reportAction is ReportAction<typeof CONST.REPORT.ACTIONS.TYPE.IOU> {
    return isActionOfType(reportAction, CONST.REPORT.ACTIONS.TYPE.IOU);
}

function isReportPreviewAction(reportAction: OnyxInputOrEntry<ReportAction>): reportAction is ReportAction<typeof CONST.REPORT.ACTIONS.TYPE.REPORT_PREVIEW> {
    return isActionOfType(reportAction, CONST.REPORT.ACTIONS.TYPE.REPORT_PREVIEW);
}

function isSubmittedAction(reportAction: OnyxInputOrEntry<ReportAction>): reportAction is ReportAction<typeof CONST.REPORT.ACTIONS.TYPE.SUBMITTED> {
    return isActionOfType(reportAction, CONST.REPORT.ACTIONS.TYPE.SUBMITTED);
}

function isSubmittedAndClosedAction(reportAction: OnyxInputOrEntry<ReportAction>): reportAction is ReportAction<typeof CONST.REPORT.ACTIONS.TYPE.SUBMITTED_AND_CLOSED> {
    return isActionOfType(reportAction, CONST.REPORT.ACTIONS.TYPE.SUBMITTED_AND_CLOSED);
}

function isApprovedAction(reportAction: OnyxInputOrEntry<ReportAction>): reportAction is ReportAction<typeof CONST.REPORT.ACTIONS.TYPE.APPROVED> {
    return isActionOfType(reportAction, CONST.REPORT.ACTIONS.TYPE.APPROVED);
}

function isUnapprovedAction(reportAction: OnyxInputOrEntry<ReportAction>): reportAction is ReportAction<typeof CONST.REPORT.ACTIONS.TYPE.UNAPPROVED> {
    return isActionOfType(reportAction, CONST.REPORT.ACTIONS.TYPE.UNAPPROVED);
}

function isForwardedAction(reportAction: OnyxInputOrEntry<ReportAction>): reportAction is ReportAction<typeof CONST.REPORT.ACTIONS.TYPE.FORWARDED> {
    return isActionOfType(reportAction, CONST.REPORT.ACTIONS.TYPE.FORWARDED);
}

function isModifiedExpenseAction(reportAction: OnyxInputOrEntry<ReportAction>): reportAction is ReportAction<typeof CONST.REPORT.ACTIONS.TYPE.MODIFIED_EXPENSE> {
    return isActionOfType(reportAction, CONST.REPORT.ACTIONS.TYPE.MODIFIED_EXPENSE);
}

function isPolicyChangeLogAction(reportAction: OnyxInputOrEntry<ReportAction>): reportAction is ReportAction<ValueOf<typeof CONST.REPORT.ACTIONS.TYPE.POLICY_CHANGE_LOG>> {
    return isActionOfType(reportAction, ...POLICY_CHANGE_LOG_ARRAY);
}

function isChronosOOOListAction(reportAction: OnyxInputOrEntry<ReportAction>): reportAction is ReportAction<typeof CONST.REPORT.ACTIONS.TYPE.CHRONOS_OOO_LIST> {
    return isActionOfType(reportAction, CONST.REPORT.ACTIONS.TYPE.CHRONOS_OOO_LIST);
}

function isAddCommentAction(reportAction: OnyxInputOrEntry<ReportAction>): reportAction is ReportAction<typeof CONST.REPORT.ACTIONS.TYPE.ADD_COMMENT> {
    return isActionOfType(reportAction, CONST.REPORT.ACTIONS.TYPE.ADD_COMMENT);
}

function isCreatedTaskReportAction(reportAction: OnyxInputOrEntry<ReportAction>): reportAction is ReportAction<typeof CONST.REPORT.ACTIONS.TYPE.ADD_COMMENT> {
    return isActionOfType(reportAction, CONST.REPORT.ACTIONS.TYPE.ADD_COMMENT) && !!getOriginalMessage(reportAction)?.taskReportID;
}

function isTripPreview(reportAction: OnyxInputOrEntry<ReportAction>): reportAction is ReportAction<typeof CONST.REPORT.ACTIONS.TYPE.TRIPPREVIEW> {
    return isActionOfType(reportAction, CONST.REPORT.ACTIONS.TYPE.TRIPPREVIEW);
}

function isActionOfType<T extends ReportActionName[]>(
    action: OnyxInputOrEntry<ReportAction>,
    ...actionNames: T
): action is {
    [K in keyof T]: ReportAction<T[K]>;
}[number] {
    const actionName = action?.actionName as T[number];

    // This is purely a performance optimization to limit the 'includes()' calls on Hermes
    for (const i of actionNames) {
        if (i === actionName) {
            return true;
        }
    }

    return false;
}

function getOriginalMessage<T extends ReportActionName>(reportAction: OnyxInputOrEntry<ReportAction<T>>): OriginalMessage<T> | undefined {
    if (!Array.isArray(reportAction?.message)) {
        // eslint-disable-next-line deprecation/deprecation
        return reportAction?.message ?? reportAction?.originalMessage;
    }
    // eslint-disable-next-line deprecation/deprecation
    return reportAction.originalMessage;
}

function isExportIntegrationAction(reportAction: OnyxInputOrEntry<ReportAction>): boolean {
    return reportAction?.actionName === CONST.REPORT.ACTIONS.TYPE.EXPORTED_TO_INTEGRATION;
}

/**
 * We are in the process of deprecating reportAction.originalMessage and will be setting the db version of "message" to reportAction.message in the future see: https://github.com/Expensify/App/issues/39797
 * In the interim, we must check to see if we have an object or array for the reportAction.message, if we have an array we will use the originalMessage as this means we have not yet migrated.
 */
function getWhisperedTo(reportAction: OnyxInputOrEntry<ReportAction>): number[] {
    if (!reportAction) {
        return [];
    }
    const originalMessage = getOriginalMessage(reportAction);
    const message = getReportActionMessage(reportAction);

    if (!(originalMessage && typeof originalMessage === 'object' && 'whisperedTo' in originalMessage) && !(message && typeof message === 'object' && 'whisperedTo' in message)) {
        return [];
    }

    if (message !== null && !Array.isArray(message) && typeof message === 'object' && 'whisperedTo' in message) {
        return message?.whisperedTo ?? [];
    }

    if (originalMessage && typeof originalMessage === 'object' && 'whisperedTo' in originalMessage) {
        return originalMessage?.whisperedTo ?? [];
    }

    if (typeof originalMessage !== 'object') {
        Log.info('Original message is not an object for reportAction: ', true, {
            reportActionID: reportAction?.reportActionID,
            actionName: reportAction?.actionName,
        });
    }

    return [];
}

function isWhisperAction(reportAction: OnyxInputOrEntry<ReportAction>): boolean {
    return getWhisperedTo(reportAction).length > 0;
}

/**
 * Checks whether the report action is a whisper targeting someone other than the current user.
 */
function isWhisperActionTargetedToOthers(reportAction: OnyxInputOrEntry<ReportAction>): boolean {
    if (!isWhisperAction(reportAction)) {
        return false;
    }
    return !getWhisperedTo(reportAction).includes(currentUserAccountID ?? CONST.DEFAULT_NUMBER_ID);
}

function isReimbursementQueuedAction(reportAction: OnyxInputOrEntry<ReportAction>): reportAction is ReportAction<typeof CONST.REPORT.ACTIONS.TYPE.REIMBURSEMENT_QUEUED> {
    return isActionOfType(reportAction, CONST.REPORT.ACTIONS.TYPE.REIMBURSEMENT_QUEUED);
}

function isMemberChangeAction(
    reportAction: OnyxInputOrEntry<ReportAction>,
): reportAction is ReportAction<ValueOf<typeof CONST.REPORT.ACTIONS.TYPE.ROOM_CHANGE_LOG | typeof CONST.REPORT.ACTIONS.TYPE.POLICY_CHANGE_LOG>> {
    return isActionOfType(
        reportAction,
        CONST.REPORT.ACTIONS.TYPE.ROOM_CHANGE_LOG.INVITE_TO_ROOM,
        CONST.REPORT.ACTIONS.TYPE.ROOM_CHANGE_LOG.REMOVE_FROM_ROOM,
        CONST.REPORT.ACTIONS.TYPE.POLICY_CHANGE_LOG.INVITE_TO_ROOM,
        CONST.REPORT.ACTIONS.TYPE.POLICY_CHANGE_LOG.REMOVE_FROM_ROOM,
        CONST.REPORT.ACTIONS.TYPE.POLICY_CHANGE_LOG.LEAVE_POLICY,
    );
}

function isInviteMemberAction(
    reportAction: OnyxEntry<ReportAction>,
): reportAction is ReportAction<typeof CONST.REPORT.ACTIONS.TYPE.ROOM_CHANGE_LOG.INVITE_TO_ROOM | typeof CONST.REPORT.ACTIONS.TYPE.POLICY_CHANGE_LOG.INVITE_TO_ROOM> {
    return isActionOfType(reportAction, CONST.REPORT.ACTIONS.TYPE.ROOM_CHANGE_LOG.INVITE_TO_ROOM, CONST.REPORT.ACTIONS.TYPE.POLICY_CHANGE_LOG.INVITE_TO_ROOM);
}

function isLeavePolicyAction(reportAction: OnyxEntry<ReportAction>): reportAction is ReportAction<typeof CONST.REPORT.ACTIONS.TYPE.POLICY_CHANGE_LOG.LEAVE_POLICY> {
    return isActionOfType(reportAction, CONST.REPORT.ACTIONS.TYPE.POLICY_CHANGE_LOG.LEAVE_POLICY);
}

function isReimbursementDeQueuedAction(reportAction: OnyxEntry<ReportAction>): reportAction is ReportAction<typeof CONST.REPORT.ACTIONS.TYPE.REIMBURSEMENT_DEQUEUED> {
    return isActionOfType(reportAction, CONST.REPORT.ACTIONS.TYPE.REIMBURSEMENT_DEQUEUED);
}

function isClosedAction(reportAction: OnyxEntry<ReportAction>): reportAction is ReportAction<typeof CONST.REPORT.ACTIONS.TYPE.CLOSED> {
    return isActionOfType(reportAction, CONST.REPORT.ACTIONS.TYPE.CLOSED);
}

function isRenamedAction(reportAction: OnyxEntry<ReportAction>): reportAction is ReportAction<typeof CONST.REPORT.ACTIONS.TYPE.RENAMED> {
    return isActionOfType(reportAction, CONST.REPORT.ACTIONS.TYPE.RENAMED);
}

function isRoomChangeLogAction(reportAction: OnyxEntry<ReportAction>): reportAction is ReportAction<ValueOf<typeof CONST.REPORT.ACTIONS.TYPE.ROOM_CHANGE_LOG>> {
    return isActionOfType(reportAction, ...Object.values(CONST.REPORT.ACTIONS.TYPE.ROOM_CHANGE_LOG));
}

function isInviteOrRemovedAction(
    reportAction: OnyxInputOrEntry<ReportAction>,
): reportAction is ReportAction<ValueOf<typeof CONST.REPORT.ACTIONS.TYPE.POLICY_CHANGE_LOG | typeof CONST.REPORT.ACTIONS.TYPE.ROOM_CHANGE_LOG>> {
    return isActionOfType(
        reportAction,
        CONST.REPORT.ACTIONS.TYPE.ROOM_CHANGE_LOG.INVITE_TO_ROOM,
        CONST.REPORT.ACTIONS.TYPE.ROOM_CHANGE_LOG.REMOVE_FROM_ROOM,
        CONST.REPORT.ACTIONS.TYPE.POLICY_CHANGE_LOG.INVITE_TO_ROOM,
        CONST.REPORT.ACTIONS.TYPE.POLICY_CHANGE_LOG.REMOVE_FROM_ROOM,
    );
}

/**
 * Returns whether the comment is a thread parent message/the first message in a thread
 */
function isThreadParentMessage(reportAction: OnyxEntry<ReportAction>, reportID: string | undefined): boolean {
    const {childType, childVisibleActionCount = 0, childReportID} = reportAction ?? {};
    return childType === CONST.REPORT.TYPE.CHAT && (childVisibleActionCount > 0 || String(childReportID) === reportID);
}

/**
 * Determines if the given report action is sent money report action by checking for 'pay' type and presence of IOUDetails object.
 */
function isSentMoneyReportAction(reportAction: OnyxEntry<ReportAction | OptimisticIOUReportAction>): boolean {
    return (
        isActionOfType(reportAction, CONST.REPORT.ACTIONS.TYPE.IOU) &&
        getOriginalMessage(reportAction)?.type === CONST.IOU.REPORT_ACTION_TYPE.PAY &&
        !!getOriginalMessage(reportAction)?.IOUDetails
    );
}

/**
 * Returns whether the thread is a transaction thread, which is any thread with IOU parent
 * report action from requesting money (type - create) or from sending money (type - pay with IOUDetails field)
 */
function isTransactionThread(parentReportAction: OnyxInputOrEntry<ReportAction>): boolean {
    if (isEmptyObject(parentReportAction) || !isMoneyRequestAction(parentReportAction)) {
        return false;
    }
    const originalMessage = getOriginalMessage(parentReportAction);
    return (
        originalMessage?.type === CONST.IOU.REPORT_ACTION_TYPE.CREATE ||
        originalMessage?.type === CONST.IOU.REPORT_ACTION_TYPE.TRACK ||
        (originalMessage?.type === CONST.IOU.REPORT_ACTION_TYPE.PAY && !!originalMessage?.IOUDetails)
    );
}

/**
 * Sort an array of reportActions by their created timestamp first, and reportActionID second
 * This gives us a stable order even in the case of multiple reportActions created on the same millisecond
 *
 */
function getSortedReportActions(reportActions: ReportAction[] | null, shouldSortInDescendingOrder = false): ReportAction[] {
    if (!Array.isArray(reportActions)) {
        throw new Error(`ReportActionsUtils.getSortedReportActions requires an array, received ${typeof reportActions}`);
    }

    const invertedMultiplier = shouldSortInDescendingOrder ? -1 : 1;

    const sortedActions = reportActions?.filter(Boolean).sort((first, second) => {
        // First sort by action type, ensuring that `CREATED` actions always come first if they have the same or even a later timestamp as another action type
        if ((first.actionName === CONST.REPORT.ACTIONS.TYPE.CREATED || second.actionName === CONST.REPORT.ACTIONS.TYPE.CREATED) && first.actionName !== second.actionName) {
            return (first.actionName === CONST.REPORT.ACTIONS.TYPE.CREATED ? -1 : 1) * invertedMultiplier;
        }

        // Then sort by timestamp
        if (first.created !== second.created) {
            return (first.created < second.created ? -1 : 1) * invertedMultiplier;
        }

        // Ensure that `REPORT_PREVIEW` actions always come after if they have the same timestamp as another action type
        if ((first.actionName === CONST.REPORT.ACTIONS.TYPE.REPORT_PREVIEW || second.actionName === CONST.REPORT.ACTIONS.TYPE.REPORT_PREVIEW) && first.actionName !== second.actionName) {
            return (first.actionName === CONST.REPORT.ACTIONS.TYPE.REPORT_PREVIEW ? 1 : -1) * invertedMultiplier;
        }

        // Then fallback on reportActionID as the final sorting criteria. It is a random number,
        // but using this will ensure that the order of reportActions with the same created time and action type
        // will be consistent across all users and devices
        return (first.reportActionID < second.reportActionID ? -1 : 1) * invertedMultiplier;
    });

    return sortedActions;
}

/**
 * Returns a sorted and filtered list of report actions from a report and it's associated child
 * transaction thread report in order to correctly display reportActions from both reports in the one-transaction report view.
 */
function getCombinedReportActions(
    reportActions: ReportAction[],
    transactionThreadReportID: string | null,
    transactionThreadReportActions: ReportAction[],
    reportID?: string,
    shouldFilterIOUAction = true,
): ReportAction[] {
    const isSentMoneyReport = reportActions.some((action) => isSentMoneyReportAction(action));

    // We don't want to combine report actions of transaction thread in iou report of send money request because we display the transaction report of send money request as a normal thread
    if (isEmpty(transactionThreadReportID) || isSentMoneyReport) {
        return reportActions;
    }

    // Usually, we filter out the created action from the transaction thread report actions, since we already have the parent report's created action in `reportActions`
    // However, in the case of moving track expense, the transaction thread will be created first in a track expense, thus we should keep the CREATED of the transaction thread and filter out CREATED action of the IOU
    // This makes sense because in a combined report action list, whichever CREATED is first need to be retained.
    const transactionThreadCreatedAction = transactionThreadReportActions?.find((action) => action.actionName === CONST.REPORT.ACTIONS.TYPE.CREATED);
    const parentReportCreatedAction = reportActions?.find((action) => action.actionName === CONST.REPORT.ACTIONS.TYPE.CREATED);

    let filteredTransactionThreadReportActions = transactionThreadReportActions;
    let filteredParentReportActions = reportActions;

    if (transactionThreadCreatedAction && parentReportCreatedAction && transactionThreadCreatedAction.created > parentReportCreatedAction.created) {
        filteredTransactionThreadReportActions = transactionThreadReportActions?.filter((action) => action.actionName !== CONST.REPORT.ACTIONS.TYPE.CREATED);
    } else if (transactionThreadCreatedAction) {
        filteredParentReportActions = reportActions?.filter((action) => action.actionName !== CONST.REPORT.ACTIONS.TYPE.CREATED);
    }

    const report = allReports?.[`${ONYXKEYS.COLLECTION.REPORT}${reportID}`];
    const isSelfDM = report?.chatType === CONST.REPORT.CHAT_TYPE.SELF_DM;
    // Filter out request and send money request actions because we don't want to show any preview actions for one transaction reports
    const filteredReportActions = [...filteredParentReportActions, ...filteredTransactionThreadReportActions].filter((action) => {
        if (!isMoneyRequestAction(action) || !shouldFilterIOUAction) {
            return true;
        }
        const actionType = getOriginalMessage(action)?.type ?? '';
        if (isSelfDM) {
            return actionType !== CONST.IOU.REPORT_ACTION_TYPE.CREATE;
        }
        return actionType !== CONST.IOU.REPORT_ACTION_TYPE.CREATE && actionType !== CONST.IOU.REPORT_ACTION_TYPE.TRACK;
    });

    return getSortedReportActions(filteredReportActions, true);
}

/**
 * Finds most recent IOU request action ID.
 */
function getMostRecentIOURequestActionID(reportActions: ReportAction[] | null): string | null {
    if (!Array.isArray(reportActions)) {
        return null;
    }
    const iouRequestTypes: Array<ValueOf<typeof CONST.IOU.REPORT_ACTION_TYPE>> = [
        CONST.IOU.REPORT_ACTION_TYPE.CREATE,
        CONST.IOU.REPORT_ACTION_TYPE.SPLIT,
        CONST.IOU.REPORT_ACTION_TYPE.TRACK,
    ];
    const iouRequestActions =
        reportActions?.filter((action) => {
            if (!isActionOfType(action, CONST.REPORT.ACTIONS.TYPE.IOU)) {
                return false;
            }
            const actionType = getOriginalMessage(action)?.type;
            if (!actionType) {
                return false;
            }
            return iouRequestTypes.includes(actionType);
        }) ?? [];

    if (iouRequestActions.length === 0) {
        return null;
    }

    const sortedReportActions = getSortedReportActions(iouRequestActions);
    return sortedReportActions.at(-1)?.reportActionID ?? null;
}

/**
 * Returns array of links inside a given report action
 */
function extractLinksFromMessageHtml(reportAction: OnyxEntry<ReportAction>): string[] {
    const htmlContent = getReportActionHtml(reportAction);

    const regex = CONST.REGEX_LINK_IN_ANCHOR;

    if (!htmlContent) {
        return [];
    }

    return [...htmlContent.matchAll(regex)].map((match) => match[1]);
}

/**
 * Returns the report action immediately before the specified index.
 * @param reportActions - all actions
 * @param actionIndex - index of the action
 */
function findPreviousAction(reportActions: ReportAction[] | undefined, actionIndex: number): OnyxEntry<ReportAction> {
    if (!reportActions) {
        return undefined;
    }

    for (let i = actionIndex + 1; i < reportActions.length; i++) {
        // Find the next non-pending deletion report action, as the pending delete action means that it is not displayed in the UI, but still is in the report actions list.
        // If we are offline, all actions are pending but shown in the UI, so we take the previous action, even if it is a delete.
        if (isNetworkOffline || reportActions.at(i)?.pendingAction !== CONST.RED_BRICK_ROAD_PENDING_ACTION.DELETE) {
            return reportActions.at(i);
        }
    }

    return undefined;
}

/**
 * Returns true when the report action immediately before the specified index is a comment made by the same actor who who is leaving a comment in the action at the specified index.
 * Also checks to ensure that the comment is not too old to be shown as a grouped comment.
 *
 * @param actionIndex - index of the comment item in state to check
 */
function isConsecutiveActionMadeByPreviousActor(reportActions: ReportAction[] | undefined, actionIndex: number): boolean {
    const previousAction = findPreviousAction(reportActions, actionIndex);
    const currentAction = reportActions?.[actionIndex];

    // It's OK for there to be no previous action, and in that case, false will be returned
    // so that the comment isn't grouped
    if (!currentAction || !previousAction) {
        return false;
    }

    // Comments are only grouped if they happen within 5 minutes of each other
    if (new Date(currentAction.created).getTime() - new Date(previousAction.created).getTime() > 300000) {
        return false;
    }

    // Do not group if previous action was a created action
    if (previousAction.actionName === CONST.REPORT.ACTIONS.TYPE.CREATED) {
        return false;
    }

    // Do not group if previous or current action was a renamed action
    if (previousAction.actionName === CONST.REPORT.ACTIONS.TYPE.RENAMED || currentAction.actionName === CONST.REPORT.ACTIONS.TYPE.RENAMED) {
        return false;
    }

    // Do not group if the delegate account ID is different
    if (previousAction.delegateAccountID !== currentAction.delegateAccountID) {
        return false;
    }

    // Do not group if one of previous / current action is report preview and another one is not report preview
    if ((isReportPreviewAction(previousAction) && !isReportPreviewAction(currentAction)) || (isReportPreviewAction(currentAction) && !isReportPreviewAction(previousAction))) {
        return false;
    }

    if (isSubmittedAction(currentAction)) {
        const currentActionAdminAccountID = currentAction.adminAccountID;

        return currentActionAdminAccountID === previousAction.actorAccountID || currentActionAdminAccountID === previousAction.adminAccountID;
    }

    if (isSubmittedAction(previousAction)) {
        return typeof previousAction.adminAccountID === 'number'
            ? currentAction.actorAccountID === previousAction.adminAccountID
            : currentAction.actorAccountID === previousAction.actorAccountID;
    }

    return currentAction.actorAccountID === previousAction.actorAccountID;
}

function isChronosAutomaticTimerAction(reportAction: OnyxInputOrEntry<ReportAction>, isChronosReport: boolean): boolean {
    const isAutomaticStartTimerAction = () => /start(?:ed|ing)?(?:\snow)?/i.test(getReportActionText(reportAction));
    const isAutomaticStopTimerAction = () => /stop(?:ped|ping)?(?:\snow)?/i.test(getReportActionText(reportAction));
    return isChronosReport && (isAutomaticStartTimerAction() || isAutomaticStopTimerAction());
}

/**
 * If the user sends consecutive actions to Chronos to automatically start/stop the timer,
 * then detect that and show each individually so that the user can easily see when they were sent.
 */
function isConsecutiveChronosAutomaticTimerAction(reportActions: ReportAction[], actionIndex: number, isChronosReport: boolean): boolean {
    const previousAction = findPreviousAction(reportActions, actionIndex);
    const currentAction = reportActions?.at(actionIndex);
    return isChronosAutomaticTimerAction(currentAction, isChronosReport) && isChronosAutomaticTimerAction(previousAction, isChronosReport);
}

/**
 * Checks if a reportAction is deprecated.
 */
function isReportActionDeprecated(reportAction: OnyxEntry<ReportAction>, key: string | number): boolean {
    if (!reportAction) {
        return true;
    }

    // HACK ALERT: We're temporarily filtering out any reportActions keyed by sequenceNumber
    // to prevent bugs during the migration from sequenceNumber -> reportActionID
    // eslint-disable-next-line deprecation/deprecation
    if (String(reportAction.sequenceNumber) === key) {
        Log.info('Front-end filtered out reportAction keyed by sequenceNumber!', false, reportAction);
        return true;
    }

    const deprecatedOldDotReportActions: ReportActionName[] = [
        CONST.REPORT.ACTIONS.TYPE.DELETED_ACCOUNT,
        CONST.REPORT.ACTIONS.TYPE.REIMBURSEMENT_REQUESTED,
        CONST.REPORT.ACTIONS.TYPE.REIMBURSEMENT_SETUP_REQUESTED,
        CONST.REPORT.ACTIONS.TYPE.DONATION,
    ];
    if (deprecatedOldDotReportActions.includes(reportAction.actionName)) {
        Log.info('Front end filtered out reportAction for being an older, deprecated report action', false, reportAction);
        return true;
    }

    return false;
}

/**
 * Checks if a given report action corresponds to an actionable mention whisper.
 * @param reportAction
 */
function isActionableMentionWhisper(reportAction: OnyxEntry<ReportAction>): reportAction is ReportAction<typeof CONST.REPORT.ACTIONS.TYPE.ACTIONABLE_MENTION_WHISPER> {
    return isActionOfType(reportAction, CONST.REPORT.ACTIONS.TYPE.ACTIONABLE_MENTION_WHISPER);
}

/**
 * Checks if a given report action corresponds to an actionable report mention whisper.
 * @param reportAction
 */
function isActionableReportMentionWhisper(reportAction: OnyxEntry<ReportAction>): reportAction is ReportAction<typeof CONST.REPORT.ACTIONS.TYPE.ACTIONABLE_REPORT_MENTION_WHISPER> {
    return isActionOfType(reportAction, CONST.REPORT.ACTIONS.TYPE.ACTIONABLE_REPORT_MENTION_WHISPER);
}

/**
 * Checks whether an action is actionable track expense.
 */
function isActionableTrackExpense(reportAction: OnyxInputOrEntry<ReportAction>): reportAction is ReportAction<typeof CONST.REPORT.ACTIONS.TYPE.ACTIONABLE_TRACK_EXPENSE_WHISPER> {
    return isActionOfType(reportAction, CONST.REPORT.ACTIONS.TYPE.ACTIONABLE_TRACK_EXPENSE_WHISPER);
}

function isActionableWhisper(
    reportAction: OnyxEntry<ReportAction>,
): reportAction is ReportAction<
    | typeof CONST.REPORT.ACTIONS.TYPE.ACTIONABLE_MENTION_WHISPER
    | typeof CONST.REPORT.ACTIONS.TYPE.ACTIONABLE_TRACK_EXPENSE_WHISPER
    | typeof CONST.REPORT.ACTIONS.TYPE.ACTIONABLE_REPORT_MENTION_WHISPER
> {
    return isActionableMentionWhisper(reportAction) || isActionableTrackExpense(reportAction) || isActionableReportMentionWhisper(reportAction);
}

const {POLICY_CHANGE_LOG: policyChangelogTypes, ROOM_CHANGE_LOG: roomChangeLogTypes, ...otherActionTypes} = CONST.REPORT.ACTIONS.TYPE;
const supportedActionTypes: ReportActionName[] = [...Object.values(otherActionTypes), ...Object.values(policyChangelogTypes), ...Object.values(roomChangeLogTypes)];

/**
 * Checks whether an action is actionable track expense and resolved.
 *
 */
function isResolvedActionableWhisper(reportAction: OnyxEntry<ReportAction>): boolean {
    const originalMessage = getOriginalMessage(reportAction);
    const resolution = originalMessage && typeof originalMessage === 'object' && 'resolution' in originalMessage ? originalMessage?.resolution : null;
    return !!resolution;
}

/**
 * Checks if a reportAction is fit for display, meaning that it's not deprecated, is of a valid
 * and supported type, it's not deleted and also not closed.
 */
function shouldReportActionBeVisible(reportAction: OnyxEntry<ReportAction>, key: string | number, canUserPerformWriteAction?: boolean): boolean {
    if (!reportAction) {
        return false;
    }

    if (isReportActionDeprecated(reportAction, key)) {
        return false;
    }

    // Filter out any unsupported reportAction types
    if (!supportedActionTypes.includes(reportAction.actionName)) {
        return false;
    }

    // Ignore closed action here since we're already displaying a footer that explains why the report was closed
    if (reportAction.actionName === CONST.REPORT.ACTIONS.TYPE.CLOSED) {
        return false;
    }

    // Ignore markedAsReimbursed action here since we're already display message that explains the expense was paid
    // elsewhere in the IOU reportAction
    if (reportAction.actionName === CONST.REPORT.ACTIONS.TYPE.MARKED_REIMBURSED) {
        return false;
    }

    if (isWhisperActionTargetedToOthers(reportAction)) {
        return false;
    }

    if (isPendingRemove(reportAction) && !reportAction.childVisibleActionCount) {
        return false;
    }

    if (
        (isActionableReportMentionWhisper(reportAction) || isActionableJoinRequestPendingReportAction(reportAction) || isActionableMentionWhisper(reportAction)) &&
        !canUserPerformWriteAction
    ) {
        return false;
    }

    if (isTripPreview(reportAction)) {
        return true;
    }

    // If action is actionable whisper and resolved by user, then we don't want to render anything
    if (isActionableWhisper(reportAction) && isResolvedActionableWhisper(reportAction)) {
        return false;
    }

    // All other actions are displayed except thread parents, deleted, or non-pending actions
    const isDeleted = isDeletedAction(reportAction);
    const isPending = !!reportAction.pendingAction;

    return !isDeleted || isPending || isDeletedParentAction(reportAction) || isReversedTransaction(reportAction);
}

/**
 * Checks if the new marker should be hidden for the report action.
 */
function shouldHideNewMarker(reportAction: OnyxEntry<ReportAction>): boolean {
    if (!reportAction) {
        return true;
    }
    return !isNetworkOffline && reportAction.pendingAction === CONST.RED_BRICK_ROAD_PENDING_ACTION.DELETE;
}

/**
 * Checks if a reportAction is fit for display as report last action, meaning that
 * it satisfies shouldReportActionBeVisible, it's not whisper action and not deleted.
 */
function shouldReportActionBeVisibleAsLastAction(reportAction: OnyxInputOrEntry<ReportAction>, canUserPerformWriteAction?: boolean): boolean {
    if (!reportAction) {
        return false;
    }

    if (Object.keys(reportAction.errors ?? {}).length > 0) {
        return false;
    }

    // If a whisper action is the REPORT_PREVIEW action, we are displaying it.
    // If the action's message text is empty and it is not a deleted parent with visible child actions, hide it. Else, consider the action to be displayable.
    return (
        shouldReportActionBeVisible(reportAction, reportAction.reportActionID, canUserPerformWriteAction) &&
        !(isWhisperAction(reportAction) && !isReportPreviewAction(reportAction) && !isMoneyRequestAction(reportAction)) &&
        !(isDeletedAction(reportAction) && !isDeletedParentAction(reportAction))
    );
}

/**
 * For policy change logs, report URLs are generated in the server,
 * which includes a baseURL placeholder that's replaced in the client.
 */
function replaceBaseURLInPolicyChangeLogAction(reportAction: ReportAction): ReportAction {
    if (!reportAction?.message || !isPolicyChangeLogAction(reportAction)) {
        return reportAction;
    }

    const updatedReportAction = clone(reportAction);

    if (!updatedReportAction.message) {
        return updatedReportAction;
    }

    if (Array.isArray(updatedReportAction.message)) {
        const message = updatedReportAction.message.at(0);

        if (message) {
            message.html = getReportActionHtml(reportAction)?.replace('%baseURL', environmentURL);
        }
    }

    return updatedReportAction;
}

function getLastVisibleAction(
    reportID: string | undefined,
    canUserPerformWriteAction?: boolean,
    actionsToMerge: Record<string, NullishDeep<ReportAction> | null> = {},
    reportActionsParam: OnyxCollection<ReportActions> = allReportActions,
): OnyxEntry<ReportAction> {
    let reportActions: Array<ReportAction | null | undefined> = [];
    if (!isEmpty(actionsToMerge)) {
        reportActions = Object.values(fastMerge(reportActionsParam?.[`${ONYXKEYS.COLLECTION.REPORT_ACTIONS}${reportID}`] ?? {}, actionsToMerge ?? {}, true)) as Array<
            ReportAction | null | undefined
        >;
    } else {
        reportActions = Object.values(allReportActions?.[`${ONYXKEYS.COLLECTION.REPORT_ACTIONS}${reportID}`] ?? {});
    }
    const visibleReportActions = reportActions.filter((action): action is ReportAction => shouldReportActionBeVisibleAsLastAction(action, canUserPerformWriteAction));
    const sortedReportActions = getSortedReportActions(visibleReportActions, true);
    if (sortedReportActions.length === 0) {
        return undefined;
    }
    return sortedReportActions.at(0);
}

function formatLastMessageText(lastMessageText: string | undefined) {
    const trimmedMessage = String(lastMessageText).trim();

    // Add support for inline code containing only space characters
    // The message will appear as a blank space in the LHN
    if (
        (trimmedMessage === '' && (lastMessageText?.length ?? 0) > 0) ||
        (trimmedMessage === '?\u2026' && (lastMessageText?.length ?? 0) > CONST.REPORT.MIN_LENGTH_LAST_MESSAGE_WITH_ELLIPSIS)
    ) {
        return ' ';
    }

    return StringUtils.lineBreaksToSpaces(trimmedMessage).substring(0, CONST.REPORT.LAST_MESSAGE_TEXT_MAX_LENGTH).trim();
}

function getLastVisibleMessage(
    reportID: string | undefined,
    canUserPerformWriteAction?: boolean,
    actionsToMerge: Record<string, NullishDeep<ReportAction> | null> = {},
    reportAction: OnyxInputOrEntry<ReportAction> | undefined = undefined,
): LastVisibleMessage {
    const lastVisibleAction = reportAction ?? getLastVisibleAction(reportID, canUserPerformWriteAction, actionsToMerge);
    const message = getReportActionMessage(lastVisibleAction);

    if (message && isReportMessageAttachment(message)) {
        return {
            lastMessageText: CONST.ATTACHMENT_MESSAGE_TEXT,
            lastMessageHtml: CONST.TRANSLATION_KEYS.ATTACHMENT,
        };
    }

    if (isCreatedAction(lastVisibleAction)) {
        return {
            lastMessageText: '',
        };
    }

    let messageText = getReportActionMessageText(lastVisibleAction) ?? '';
    if (messageText) {
        messageText = formatLastMessageText(messageText);
    }
    return {
        lastMessageText: messageText,
    };
}

/**
 * A helper method to filter out report actions keyed by sequenceNumbers.
 */
function filterOutDeprecatedReportActions(reportActions: OnyxEntry<ReportActions>): ReportAction[] {
    return Object.entries(reportActions ?? {})
        .filter(([key, reportAction]) => !isReportActionDeprecated(reportAction, key))
        .map((entry) => entry[1]);
}

/**
 * This method returns the report actions that are ready for display in the ReportActionsView.
 * The report actions need to be sorted by created timestamp first, and reportActionID second
 * to ensure they will always be displayed in the same order (in case multiple actions have the same timestamp).
 * This is all handled with getSortedReportActions() which is used by several other methods to keep the code DRY.
 */
function getSortedReportActionsForDisplay(
    reportActions: OnyxEntry<ReportActions> | ReportAction[],
    canUserPerformWriteAction?: boolean,
    shouldIncludeInvisibleActions = false,
): ReportAction[] {
    let filteredReportActions: ReportAction[] = [];
    if (!reportActions) {
        return [];
    }

    if (shouldIncludeInvisibleActions) {
        filteredReportActions = Object.values(reportActions).filter(Boolean);
    } else {
        filteredReportActions = Object.entries(reportActions)
            .filter(([key, reportAction]) => shouldReportActionBeVisible(reportAction, key, canUserPerformWriteAction))
            .map(([, reportAction]) => reportAction);
    }

    const baseURLAdjustedReportActions = filteredReportActions.map((reportAction) => replaceBaseURLInPolicyChangeLogAction(reportAction));
    return getSortedReportActions(baseURLAdjustedReportActions, true);
}

/**
 * In some cases, there can be multiple closed report actions in a chat report.
 * This method returns the last closed report action so we can always show the correct archived report reason.
 * Additionally, archived #admins and #announce do not have the closed report action so we will return null if none is found.
 *
 */
function getLastClosedReportAction(reportActions: OnyxEntry<ReportActions>): OnyxEntry<ReportAction> {
    // If closed report action is not present, return early
    if (!Object.values(reportActions ?? {}).some((action) => action.actionName === CONST.REPORT.ACTIONS.TYPE.CLOSED)) {
        return undefined;
    }

    const filteredReportActions = filterOutDeprecatedReportActions(reportActions);
    const sortedReportActions = getSortedReportActions(filteredReportActions);
    return lodashFindLast(sortedReportActions, (action) => action.actionName === CONST.REPORT.ACTIONS.TYPE.CLOSED);
}

/**
 * The first visible action is the second last action in sortedReportActions which satisfy following conditions:
 * 1. That is not pending deletion as pending deletion actions are kept in sortedReportActions in memory.
 * 2. That has at least one visible child action.
 * 3. While offline all actions in `sortedReportActions` are visible.
 * 4. We will get the second last action from filtered actions because the last
 *    action is always the created action
 */
function getFirstVisibleReportActionID(sortedReportActions: ReportAction[] = [], isOffline = false): string | undefined {
    if (!Array.isArray(sortedReportActions)) {
        return '';
    }
    const sortedFilterReportActions = sortedReportActions.filter((action) => !isDeletedAction(action) || (action?.childVisibleActionCount ?? 0) > 0 || isOffline);
    return sortedFilterReportActions.length > 1 ? sortedFilterReportActions.at(sortedFilterReportActions.length - 2)?.reportActionID : undefined;
}

/**
 * @returns The latest report action in the `onyxData` or `null` if one couldn't be found
 */
function getLatestReportActionFromOnyxData(onyxData: OnyxUpdate[] | null): NonNullable<OnyxEntry<ReportAction>> | null {
    const reportActionUpdate = onyxData?.find((onyxUpdate) => onyxUpdate.key.startsWith(ONYXKEYS.COLLECTION.REPORT_ACTIONS));

    if (!reportActionUpdate) {
        return null;
    }

    const reportActions = Object.values((reportActionUpdate.value as ReportActions) ?? {});
    const sortedReportActions = getSortedReportActions(reportActions);
    return sortedReportActions.at(-1) ?? null;
}

/**
 * Find the transaction associated with this reportAction, if one exists.
 */
function getLinkedTransactionID(reportActionOrID: string | OnyxEntry<ReportAction> | undefined, reportID?: string): string | undefined {
    const reportAction = typeof reportActionOrID === 'string' ? allReportActions?.[`${ONYXKEYS.COLLECTION.REPORT_ACTIONS}${reportID}`]?.[reportActionOrID] : reportActionOrID;
    if (!reportAction || !isMoneyRequestAction(reportAction)) {
        return undefined;
    }
    return getOriginalMessage(reportAction)?.IOUTransactionID;
}

function getReportAction(reportID: string | undefined, reportActionID: string | undefined): ReportAction | undefined {
    if (!reportID || !reportActionID) {
        return undefined;
    }

    return allReportActions?.[`${ONYXKEYS.COLLECTION.REPORT_ACTIONS}${reportID}`]?.[reportActionID];
}

function getMostRecentReportActionLastModified(): string {
    // Start with the oldest date possible
    let mostRecentReportActionLastModified = DateUtils.getDBTime(0);

    // Flatten all the actions
    // Loop over them all to find the one that is the most recent
    const flatReportActions = Object.values(allReportActions ?? {})
        .flatMap((actions) => (actions ? Object.values(actions) : []))
        .filter(Boolean);
    flatReportActions.forEach((action) => {
        // Pending actions should not be counted here as a user could create a comment or some other action while offline and the server might know about
        // messages they have not seen yet.
        if (action.pendingAction) {
            return;
        }

        const lastModified = action.lastModified ?? action.created;

        if (lastModified < mostRecentReportActionLastModified) {
            return;
        }

        mostRecentReportActionLastModified = lastModified;
    });

    // We might not have actions so we also look at the report objects to see if any have a lastVisibleActionLastModified that is more recent. We don't need to get
    // any reports that have been updated before either a recently updated report or reportAction as we should be up to date on these
    Object.values(allReports ?? {}).forEach((report) => {
        const reportLastVisibleActionLastModified = report?.lastVisibleActionLastModified ?? report?.lastVisibleActionCreated;
        if (!reportLastVisibleActionLastModified || reportLastVisibleActionLastModified < mostRecentReportActionLastModified) {
            return;
        }

        mostRecentReportActionLastModified = reportLastVisibleActionLastModified;
    });

    return mostRecentReportActionLastModified;
}

/**
 * @returns The report preview action or `null` if one couldn't be found
 */
function getReportPreviewAction(chatReportID: string | undefined, iouReportID: string | undefined): OnyxEntry<ReportAction<typeof CONST.REPORT.ACTIONS.TYPE.REPORT_PREVIEW>> {
    if (!chatReportID || !iouReportID) {
        return;
    }

    return Object.values(allReportActions?.[`${ONYXKEYS.COLLECTION.REPORT_ACTIONS}${chatReportID}`] ?? {}).find(
        (reportAction): reportAction is ReportAction<typeof CONST.REPORT.ACTIONS.TYPE.REPORT_PREVIEW> =>
            reportAction && isActionOfType(reportAction, CONST.REPORT.ACTIONS.TYPE.REPORT_PREVIEW) && getOriginalMessage(reportAction)?.linkedReportID === iouReportID,
    );
}

/**
 * Get the iouReportID for a given report action.
 */
function getIOUReportIDFromReportActionPreview(reportAction: OnyxEntry<ReportAction>): string | undefined {
    return isActionOfType(reportAction, CONST.REPORT.ACTIONS.TYPE.REPORT_PREVIEW) ? getOriginalMessage(reportAction)?.linkedReportID : undefined;
}

/**
 * A helper method to identify if the message is deleted or not.
 */
function isMessageDeleted(reportAction: OnyxInputOrEntry<ReportAction>): boolean {
    return getReportActionMessage(reportAction)?.isDeletedParentAction ?? false;
}

/**
 * Returns the number of expenses associated with a report preview
 */
function getNumberOfMoneyRequests(reportPreviewAction: OnyxEntry<ReportAction>): number {
    return reportPreviewAction?.childMoneyRequestCount ?? 0;
}

function isSplitBillAction(reportAction: OnyxInputOrEntry<ReportAction>): reportAction is ReportAction<typeof CONST.REPORT.ACTIONS.TYPE.IOU> {
    return isActionOfType(reportAction, CONST.REPORT.ACTIONS.TYPE.IOU) && getOriginalMessage(reportAction)?.type === CONST.IOU.REPORT_ACTION_TYPE.SPLIT;
}

function isTrackExpenseAction(reportAction: OnyxEntry<ReportAction | OptimisticIOUReportAction>): reportAction is ReportAction<typeof CONST.REPORT.ACTIONS.TYPE.IOU> {
    return isActionOfType(reportAction, CONST.REPORT.ACTIONS.TYPE.IOU) && getOriginalMessage(reportAction)?.type === CONST.IOU.REPORT_ACTION_TYPE.TRACK;
}

function isPayAction(reportAction: OnyxInputOrEntry<ReportAction | OptimisticIOUReportAction>): reportAction is ReportAction<typeof CONST.REPORT.ACTIONS.TYPE.IOU> {
    return isActionOfType(reportAction, CONST.REPORT.ACTIONS.TYPE.IOU) && getOriginalMessage(reportAction)?.type === CONST.IOU.REPORT_ACTION_TYPE.PAY;
}

function isTaskAction(reportAction: OnyxEntry<ReportAction>): boolean {
    const reportActionName = reportAction?.actionName;
    return (
        reportActionName === CONST.REPORT.ACTIONS.TYPE.TASK_COMPLETED ||
        reportActionName === CONST.REPORT.ACTIONS.TYPE.TASK_CANCELLED ||
        reportActionName === CONST.REPORT.ACTIONS.TYPE.TASK_REOPENED ||
        reportActionName === CONST.REPORT.ACTIONS.TYPE.TASK_EDITED
    );
}

/**
 * @param actionName - The name of the action
 * @returns - Whether the action is a tag modification action
 * */
function isTagModificationAction(actionName: string): boolean {
    return (
        actionName === CONST.REPORT.ACTIONS.TYPE.POLICY_CHANGE_LOG.ADD_TAG ||
        actionName === CONST.REPORT.ACTIONS.TYPE.POLICY_CHANGE_LOG.UPDATE_TAG_ENABLED ||
        actionName === CONST.REPORT.ACTIONS.TYPE.POLICY_CHANGE_LOG.UPDATE_TAG_NAME ||
        actionName === CONST.REPORT.ACTIONS.TYPE.POLICY_CHANGE_LOG.DELETE_TAG ||
        actionName === CONST.REPORT.ACTIONS.TYPE.POLICY_CHANGE_LOG.UPDATE_TAG
    );
}

// Get all IOU report actions for the report.
const iouRequestTypes = new Set<ValueOf<typeof CONST.IOU.REPORT_ACTION_TYPE>>([
    CONST.IOU.REPORT_ACTION_TYPE.CREATE,
    CONST.IOU.REPORT_ACTION_TYPE.SPLIT,
    CONST.IOU.REPORT_ACTION_TYPE.PAY,
    CONST.IOU.REPORT_ACTION_TYPE.TRACK,
]);

/**
 * Gets the reportID for the transaction thread associated with a report by iterating over the reportActions and identifying the IOU report actions.
 * Returns a reportID if there is exactly one transaction thread for the report, and null otherwise.
 */
function getOneTransactionThreadReportID(
    reportID: string | undefined,
    reportActions: OnyxEntry<ReportActions> | ReportAction[],
    isOffline: boolean | undefined = undefined,
): string | undefined {
    // If the report is not an IOU, Expense report, or Invoice, it shouldn't be treated as one-transaction report.
    const report = allReports?.[`${ONYXKEYS.COLLECTION.REPORT}${reportID}`];
    if (report?.type !== CONST.REPORT.TYPE.IOU && report?.type !== CONST.REPORT.TYPE.EXPENSE && report?.type !== CONST.REPORT.TYPE.INVOICE) {
        return;
    }

    const reportActionsArray = Array.isArray(reportActions) ? reportActions : Object.values(reportActions ?? {});
    if (!reportActionsArray.length) {
        return;
    }

    const iouRequestActions = [];
    for (const action of reportActionsArray) {
        if (!isMoneyRequestAction(action)) {
            // eslint-disable-next-line no-continue
            continue;
        }

        const originalMessage = getOriginalMessage(action);
        const actionType = originalMessage?.type;
        if (
            actionType &&
            iouRequestTypes.has(actionType) &&
            action.childReportID &&
            // Include deleted IOU reportActions if:
            // - they have an assocaited IOU transaction ID or
            // - they have visibile childActions (like comments) that we'd want to display
            // - the action is pending deletion and the user is offline
            (!!originalMessage?.IOUTransactionID ||
                // eslint-disable-next-line @typescript-eslint/prefer-nullish-coalescing
                (isMessageDeleted(action) && action.childVisibleActionCount) ||
                (action.pendingAction === CONST.RED_BRICK_ROAD_PENDING_ACTION.DELETE && (isOffline ?? isNetworkOffline)))
        ) {
            iouRequestActions.push(action);
        }
    }

    // If we don't have any IOU request actions, or we have more than one IOU request actions, this isn't a oneTransaction report
    if (!iouRequestActions.length || iouRequestActions.length > 1) {
        return;
    }

    const singleAction = iouRequestActions.at(0);
    const originalMessage = getOriginalMessage(singleAction);

    // If there's only one IOU request action associated with the report but it's been deleted, then we don't consider this a oneTransaction report
    // and want to display it using the standard view
    if (((originalMessage?.deleted ?? '') !== '' || isDeletedAction(singleAction)) && isMoneyRequestAction(singleAction)) {
        return;
    }

    // Ensure we have a childReportID associated with the IOU report action
    return singleAction?.childReportID;
}

/**
 * When we delete certain reports, we want to check whether there are any visible actions left to display.
 * If there are no visible actions left (including system messages), we can hide the report from view entirely
 */
function doesReportHaveVisibleActions(reportID: string, canUserPerformWriteAction?: boolean, actionsToMerge: ReportActions = {}): boolean {
    const reportActions = Object.values(fastMerge(allReportActions?.[`${ONYXKEYS.COLLECTION.REPORT_ACTIONS}${reportID}`] ?? {}, actionsToMerge, true));
    const visibleReportActions = Object.values(reportActions ?? {}).filter((action) => shouldReportActionBeVisibleAsLastAction(action, canUserPerformWriteAction));

    // Exclude the task system message and the created message
    const visibleReportActionsWithoutTaskSystemMessage = visibleReportActions.filter((action) => !isTaskAction(action) && !isCreatedAction(action));
    return visibleReportActionsWithoutTaskSystemMessage.length > 0;
}

function getAllReportActions(reportID: string | undefined): ReportActions {
    return allReportActions?.[`${ONYXKEYS.COLLECTION.REPORT_ACTIONS}${reportID}`] ?? {};
}

/**
 * Check whether a report action is an attachment (a file, such as an image or a zip).
 *
 */
function isReportActionAttachment(reportAction: OnyxInputOrEntry<ReportAction>): boolean {
    const message = getReportActionMessage(reportAction);

    if (reportAction && ('isAttachmentOnly' in reportAction || 'isAttachmentWithText' in reportAction)) {
        return reportAction.isAttachmentOnly ?? reportAction.isAttachmentWithText ?? false;
    }

    if (message) {
        return isReportMessageAttachment(message);
    }

    return false;
}

// eslint-disable-next-line rulesdir/no-negated-variables
function isNotifiableReportAction(reportAction: OnyxEntry<ReportAction>): boolean {
    if (!reportAction) {
        return false;
    }

    const actions: ReportActionName[] = [CONST.REPORT.ACTIONS.TYPE.ADD_COMMENT, CONST.REPORT.ACTIONS.TYPE.IOU, CONST.REPORT.ACTIONS.TYPE.MODIFIED_EXPENSE];

    return actions.includes(reportAction.actionName);
}

// We pass getReportName as a param to avoid cyclic dependency.
function getMemberChangeMessageElements(reportAction: OnyxEntry<ReportAction>, getReportNameCallback: typeof getReportName): readonly MemberChangeMessageElement[] {
    const isInviteAction = isInviteMemberAction(reportAction);
    const isLeaveAction = isLeavePolicyAction(reportAction);

    if (!isMemberChangeAction(reportAction)) {
        return [];
    }

    // Currently, we only render messages when members are invited
    let verb = translateLocal('workspace.invite.removed');
    if (isInviteAction) {
        verb = translateLocal('workspace.invite.invited');
    }

    if (isLeaveAction) {
        verb = getPolicyChangeLogEmployeeLeftMessage(reportAction);
    }

    const originalMessage = getOriginalMessage(reportAction);
    const targetAccountIDs: number[] = originalMessage?.targetAccountIDs ?? [];
    const personalDetails = getPersonalDetailsByIDs({accountIDs: targetAccountIDs, currentUserAccountID: 0});

    const mentionElements = targetAccountIDs.map((accountID): MemberChangeMessageUserMentionElement => {
        const personalDetail = personalDetails.find((personal) => personal.accountID === accountID);
        const handleText = getEffectiveDisplayName(personalDetail) ?? translateLocal('common.hidden');

        return {
            kind: 'userMention',
            content: `@${handleText}`,
            accountID,
        };
    });

    const buildRoomElements = (): readonly MemberChangeMessageElement[] => {
        const roomName = getReportNameCallback(allReports?.[`${ONYXKEYS.COLLECTION.REPORT}${originalMessage?.reportID}`]);
        if (roomName && originalMessage) {
            const preposition = isInviteAction ? ` ${translateLocal('workspace.invite.to')} ` : ` ${translateLocal('workspace.invite.from')} `;

            if (originalMessage.reportID) {
                return [
                    {
                        kind: 'text',
                        content: preposition,
                    },
                    {
                        kind: 'roomReference',
                        roomName,
                        roomID: originalMessage.reportID,
                        content: roomName,
                    },
                ];
            }
        }

        return [];
    };

    return [
        {
            kind: 'text',
            content: `${verb} `,
        },
        ...formatMessageElementList(mentionElements),
        ...buildRoomElements(),
    ];
}

function getReportActionHtml(reportAction: PartialReportAction): string {
    return getReportActionMessage(reportAction)?.html ?? '';
}

function getReportActionText(reportAction: PartialReportAction): string {
    const message = getReportActionMessage(reportAction);
    // Sometime html can be an empty string
    // eslint-disable-next-line @typescript-eslint/prefer-nullish-coalescing
    const text = (message?.html || message?.text) ?? '';
    return text ? Parser.htmlToText(text) : '';
}

function getTextFromHtml(html?: string): string {
    return html ? Parser.htmlToText(html) : '';
}

function isOldDotLegacyAction(action: OldDotReportAction | PartialReportAction): action is PartialReportAction {
    return [
        CONST.REPORT.ACTIONS.TYPE.DELETED_ACCOUNT,
        CONST.REPORT.ACTIONS.TYPE.DONATION,
        CONST.REPORT.ACTIONS.TYPE.EXPORTED_TO_QUICK_BOOKS,
        CONST.REPORT.ACTIONS.TYPE.REIMBURSEMENT_REQUESTED,
        CONST.REPORT.ACTIONS.TYPE.REIMBURSEMENT_SETUP,
    ].some((oldDotActionName) => oldDotActionName === action?.actionName);
}

function isOldDotReportAction(action: ReportAction | OldDotReportAction) {
    if (!action || !action.actionName) {
        return false;
    }
    return [
        CONST.REPORT.ACTIONS.TYPE.CHANGE_FIELD,
        CONST.REPORT.ACTIONS.TYPE.CHANGE_TYPE,
        CONST.REPORT.ACTIONS.TYPE.DELEGATE_SUBMIT,
        CONST.REPORT.ACTIONS.TYPE.EXPORTED_TO_CSV,
        CONST.REPORT.ACTIONS.TYPE.INTEGRATIONS_MESSAGE,
        CONST.REPORT.ACTIONS.TYPE.MANAGER_ATTACH_RECEIPT,
        CONST.REPORT.ACTIONS.TYPE.MANAGER_DETACH_RECEIPT,
        CONST.REPORT.ACTIONS.TYPE.MARKED_REIMBURSED,
        CONST.REPORT.ACTIONS.TYPE.MARK_REIMBURSED_FROM_INTEGRATION,
        CONST.REPORT.ACTIONS.TYPE.OUTDATED_BANK_ACCOUNT,
        CONST.REPORT.ACTIONS.TYPE.REIMBURSEMENT_ACH_BOUNCE,
        CONST.REPORT.ACTIONS.TYPE.REIMBURSEMENT_ACH_CANCELLED,
        CONST.REPORT.ACTIONS.TYPE.REIMBURSEMENT_ACCOUNT_CHANGED,
        CONST.REPORT.ACTIONS.TYPE.REIMBURSEMENT_DELAYED,
        CONST.REPORT.ACTIONS.TYPE.SELECTED_FOR_RANDOM_AUDIT,
        CONST.REPORT.ACTIONS.TYPE.SHARE,
        CONST.REPORT.ACTIONS.TYPE.STRIPE_PAID,
        CONST.REPORT.ACTIONS.TYPE.TAKE_CONTROL,
        CONST.REPORT.ACTIONS.TYPE.UNSHARE,
        CONST.REPORT.ACTIONS.TYPE.DELETED_ACCOUNT,
        CONST.REPORT.ACTIONS.TYPE.DONATION,
        CONST.REPORT.ACTIONS.TYPE.EXPORTED_TO_QUICK_BOOKS,
        CONST.REPORT.ACTIONS.TYPE.REIMBURSEMENT_REQUESTED,
        CONST.REPORT.ACTIONS.TYPE.REIMBURSEMENT_SETUP,
    ].some((oldDotActionName) => oldDotActionName === action.actionName);
}

function getMessageOfOldDotLegacyAction(legacyAction: PartialReportAction) {
    if (!Array.isArray(legacyAction?.message)) {
        return getReportActionText(legacyAction);
    }
    if (legacyAction.message.length !== 0) {
        // Sometime html can be an empty string
        // eslint-disable-next-line @typescript-eslint/prefer-nullish-coalescing
        return legacyAction?.message?.map((element) => getTextFromHtml(element?.html || element?.text)).join('') ?? '';
    }
    return '';
}

/**
 * Helper method to format message of OldDot Actions.
 */
function getMessageOfOldDotReportAction(oldDotAction: PartialReportAction | OldDotReportAction, withMarkdown = true): string {
    if (isOldDotLegacyAction(oldDotAction)) {
        return getMessageOfOldDotLegacyAction(oldDotAction);
    }

    const {originalMessage, actionName} = oldDotAction;
    switch (actionName) {
        case CONST.REPORT.ACTIONS.TYPE.CHANGE_FIELD: {
            const {oldValue, newValue, fieldName} = originalMessage;
            if (!oldValue) {
                return translateLocal('report.actions.type.changeFieldEmpty', {newValue, fieldName});
            }
            return translateLocal('report.actions.type.changeField', {oldValue, newValue, fieldName});
        }
<<<<<<< HEAD
=======
        case CONST.REPORT.ACTIONS.TYPE.CHANGE_POLICY: {
            const {fromPolicy, toPolicy} = originalMessage;
            return translateLocal('report.actions.type.changePolicy', {fromPolicy: getPolicyNameByID(fromPolicy), toPolicy: getPolicyNameByID(toPolicy)});
        }
>>>>>>> 7bda731c
        case CONST.REPORT.ACTIONS.TYPE.DELEGATE_SUBMIT: {
            const {delegateUser, originalManager} = originalMessage;
            return translateLocal('report.actions.type.delegateSubmit', {delegateUser, originalManager});
        }
        case CONST.REPORT.ACTIONS.TYPE.EXPORTED_TO_CSV:
            return translateLocal('report.actions.type.exportedToCSV');
        case CONST.REPORT.ACTIONS.TYPE.INTEGRATIONS_MESSAGE: {
            const {result, label} = originalMessage;
            const errorMessage = result?.messages?.join(', ') ?? '';
            const linkText = result?.link?.text ?? '';
            const linkURL = result?.link?.url ?? '';
            return translateLocal('report.actions.type.integrationsMessage', {errorMessage, label, linkText, linkURL});
        }
        case CONST.REPORT.ACTIONS.TYPE.MANAGER_ATTACH_RECEIPT:
            return translateLocal('report.actions.type.managerAttachReceipt');
        case CONST.REPORT.ACTIONS.TYPE.MANAGER_DETACH_RECEIPT:
            return translateLocal('report.actions.type.managerDetachReceipt');
        case CONST.REPORT.ACTIONS.TYPE.MARK_REIMBURSED_FROM_INTEGRATION: {
            const {amount, currency} = originalMessage;
            return translateLocal('report.actions.type.markedReimbursedFromIntegration', {amount, currency});
        }
        case CONST.REPORT.ACTIONS.TYPE.OUTDATED_BANK_ACCOUNT:
            return translateLocal('report.actions.type.outdatedBankAccount');
        case CONST.REPORT.ACTIONS.TYPE.REIMBURSEMENT_ACH_BOUNCE:
            return translateLocal('report.actions.type.reimbursementACHBounce');
        case CONST.REPORT.ACTIONS.TYPE.REIMBURSEMENT_ACH_CANCELLED:
            return translateLocal('report.actions.type.reimbursementACHCancelled');
        case CONST.REPORT.ACTIONS.TYPE.REIMBURSEMENT_ACCOUNT_CHANGED:
            return translateLocal('report.actions.type.reimbursementAccountChanged');
        case CONST.REPORT.ACTIONS.TYPE.REIMBURSEMENT_DELAYED:
            return translateLocal('report.actions.type.reimbursementDelayed');
        case CONST.REPORT.ACTIONS.TYPE.SELECTED_FOR_RANDOM_AUDIT:
            return translateLocal(`report.actions.type.selectedForRandomAudit${withMarkdown ? 'Markdown' : ''}`);
        case CONST.REPORT.ACTIONS.TYPE.SHARE:
            return translateLocal('report.actions.type.share', {to: originalMessage.to});
        case CONST.REPORT.ACTIONS.TYPE.UNSHARE:
            return translateLocal('report.actions.type.unshare', {to: originalMessage.to});
        case CONST.REPORT.ACTIONS.TYPE.TAKE_CONTROL:
            return translateLocal('report.actions.type.takeControl');
        default:
            return '';
    }
}

function getMemberChangeMessageFragment(reportAction: OnyxEntry<ReportAction>, getReportNameCallback: typeof getReportName): Message {
    const messageElements: readonly MemberChangeMessageElement[] = getMemberChangeMessageElements(reportAction, getReportNameCallback);
    const html = messageElements
        .map((messageElement) => {
            switch (messageElement.kind) {
                case 'userMention':
                    return `<mention-user accountID=${messageElement.accountID}>${messageElement.content}</mention-user>`;
                case 'roomReference':
                    return `<a href="${environmentURL}/r/${messageElement.roomID}" target="_blank">${messageElement.roomName}</a>`;
                default:
                    return messageElement.content;
            }
        })
        .join('');

    return {
        html: `<muted-text>${html}</muted-text>`,
        text: getReportActionMessage(reportAction) ? getReportActionText(reportAction) : '',
        type: CONST.REPORT.MESSAGE.TYPE.COMMENT,
    };
}

function getUpdateRoomDescriptionFragment(reportAction: ReportAction): Message {
    const html = getUpdateRoomDescriptionMessage(reportAction);
    return {
        html: `<muted-text>${html}</muted-text>`,
        text: getReportActionMessage(reportAction) ? getReportActionText(reportAction) : '',
        type: CONST.REPORT.MESSAGE.TYPE.COMMENT,
    };
}

function getReportActionMessageFragments(action: ReportAction): Message[] {
    if (isOldDotReportAction(action)) {
        const oldDotMessage = getMessageOfOldDotReportAction(action);
        const html = isActionOfType(action, CONST.REPORT.ACTIONS.TYPE.SELECTED_FOR_RANDOM_AUDIT) ? Parser.replace(oldDotMessage) : oldDotMessage;
        return [{text: oldDotMessage, html: `<muted-text>${html}</muted-text>`, type: 'COMMENT'}];
    }

    if (isActionOfType(action, CONST.REPORT.ACTIONS.TYPE.ROOM_CHANGE_LOG.UPDATE_ROOM_DESCRIPTION)) {
        const message = getUpdateRoomDescriptionMessage(action);
        return [{text: message, html: `<muted-text>${message}</muted-text>`, type: 'COMMENT'}];
    }

    if (isActionOfType(action, CONST.REPORT.ACTIONS.TYPE.REIMBURSED)) {
        const message = getReportActionMessageText(action);
        return [{text: message, html: `<muted-text>${message}</muted-text>`, type: 'COMMENT'}];
    }

    const actionMessage = action.previousMessage ?? action.message;
    if (Array.isArray(actionMessage)) {
        return actionMessage.filter((item): item is Message => !!item);
    }
    return actionMessage ? [actionMessage] : [];
}

/**
 * Helper method to determine if the provided accountID has submitted an expense on the specified report.
 *
 * @param reportID
 * @param currentAccountID
 * @returns
 */
function hasRequestFromCurrentAccount(reportID: string, currentAccountID: number): boolean {
    if (!reportID) {
        return false;
    }

    const reportActions = Object.values(getAllReportActions(reportID));
    if (reportActions.length === 0) {
        return false;
    }

    return reportActions.some((action) => action.actionName === CONST.REPORT.ACTIONS.TYPE.IOU && action.actorAccountID === currentAccountID);
}

/**
 * Constructs a message for an actionable mention whisper report action.
 * @param reportAction
 * @returns the actionable mention whisper message.
 */
function getActionableMentionWhisperMessage(reportAction: OnyxEntry<ReportAction<typeof CONST.REPORT.ACTIONS.TYPE.ACTIONABLE_MENTION_WHISPER>>): string {
    if (!reportAction) {
        return '';
    }
    const originalMessage = getOriginalMessage(reportAction);
    const targetAccountIDs: number[] = originalMessage?.inviteeAccountIDs ?? [];
    const personalDetails = getPersonalDetailsByIDs({accountIDs: targetAccountIDs, currentUserAccountID: 0});
    const mentionElements = targetAccountIDs.map((accountID): string => {
        const personalDetail = personalDetails.find((personal) => personal.accountID === accountID);
        const displayName = getEffectiveDisplayName(personalDetail);
        const handleText = isEmpty(displayName) ? translateLocal('common.hidden') : displayName;
        return `<mention-user accountID=${accountID}>@${handleText}</mention-user>`;
    });
    const preMentionsText = 'Heads up, ';
    const mentions = mentionElements.join(', ').replace(/, ([^,]*)$/, ' and $1');
    const postMentionsText = ` ${mentionElements.length > 1 ? "aren't members" : "isn't a member"} of this room.`;

    return `${preMentionsText}${mentions}${postMentionsText}`;
}

/**
 * Note: Prefer `ReportActionsUtils.isCurrentActionUnread` over this method, if applicable.
 * Check whether a specific report action is unread.
 */
function isReportActionUnread(reportAction: OnyxEntry<ReportAction>, lastReadTime?: string) {
    if (!lastReadTime) {
        return !isCreatedAction(reportAction);
    }

    return !!(reportAction && lastReadTime && reportAction.created && lastReadTime < reportAction.created);
}

/**
 * Check whether the current report action of the report is unread or not
 *
 */
function isCurrentActionUnread(report: OnyxEntry<Report>, reportAction: ReportAction): boolean {
    const lastReadTime = report?.lastReadTime ?? '';
    const sortedReportActions = getSortedReportActions(Object.values(getAllReportActions(report?.reportID)));
    const currentActionIndex = sortedReportActions.findIndex((action) => action.reportActionID === reportAction.reportActionID);
    if (currentActionIndex === -1) {
        return false;
    }
    const prevReportAction = sortedReportActions.at(currentActionIndex - 1);
    return isReportActionUnread(reportAction, lastReadTime) && (currentActionIndex === 0 || !prevReportAction || !isReportActionUnread(prevReportAction, lastReadTime));
}

/**
 * Checks if a given report action corresponds to a join request action.
 * @param reportAction
 */
function isActionableJoinRequest(reportAction: OnyxEntry<ReportAction>): reportAction is ReportAction<typeof CONST.REPORT.ACTIONS.TYPE.ACTIONABLE_JOIN_REQUEST> {
    return isActionOfType(reportAction, CONST.REPORT.ACTIONS.TYPE.ACTIONABLE_JOIN_REQUEST);
}

function isActionableJoinRequestPendingReportAction(reportAction: OnyxEntry<ReportAction>): boolean {
    return isActionableJoinRequest(reportAction) && getOriginalMessage(reportAction)?.choice === ('' as JoinWorkspaceResolution);
}

function getActionableJoinRequestPendingReportAction(reportID: string): OnyxEntry<ReportAction> {
    const findPendingRequest = Object.values(getAllReportActions(reportID)).find((reportActionItem) => isActionableJoinRequestPendingReportAction(reportActionItem));
    return findPendingRequest;
}

/**
 * Checks if any report actions correspond to a join request action that is still pending.
 * @param reportID
 */
function isActionableJoinRequestPending(reportID: string): boolean {
    return !!getActionableJoinRequestPendingReportAction(reportID);
}

function isApprovedOrSubmittedReportAction(action: OnyxEntry<ReportAction>) {
    return [CONST.REPORT.ACTIONS.TYPE.APPROVED, CONST.REPORT.ACTIONS.TYPE.SUBMITTED].some((type) => type === action?.actionName);
}

/**
 * Gets the text version of the message in a report action
 */
function getReportActionMessageText(reportAction: OnyxEntry<ReportAction>): string {
    if (!Array.isArray(reportAction?.message)) {
        return getReportActionText(reportAction);
    }
    // Sometime html can be an empty string
    // eslint-disable-next-line @typescript-eslint/prefer-nullish-coalescing
    return reportAction?.message?.reduce((acc, curr) => `${acc}${getTextFromHtml(curr?.html || curr?.text)}`, '') ?? '';
}

function getDismissedViolationMessageText(originalMessage: ReportAction<typeof CONST.REPORT.ACTIONS.TYPE.DISMISSED_VIOLATION>['originalMessage']): string {
    const reason = originalMessage?.reason;
    const violationName = originalMessage?.violationName;
    return translateLocal(`violationDismissal.${violationName}.${reason}` as TranslationPaths);
}

/**
 * Check if the linked transaction is on hold
 */
function isLinkedTransactionHeld(reportActionID: string, reportID: string): boolean {
    const linkedTransactionID = getLinkedTransactionID(reportActionID, reportID);
    return linkedTransactionID ? isOnHoldByTransactionID(linkedTransactionID) : false;
}

function getMentionedAccountIDsFromAction(reportAction: OnyxInputOrEntry<ReportAction>) {
    return isActionOfType(reportAction, CONST.REPORT.ACTIONS.TYPE.ADD_COMMENT) ? getOriginalMessage(reportAction)?.mentionedAccountIDs ?? [] : [];
}

function getMentionedEmailsFromMessage(message: string) {
    const mentionEmailRegex = /<mention-user>(.*?)<\/mention-user>/g;
    const matches = [...message.matchAll(mentionEmailRegex)];
    return matches.map((match) => Str.removeSMSDomain(match[1].substring(1)));
}

function didMessageMentionCurrentUser(reportAction: OnyxInputOrEntry<ReportAction>) {
    const accountIDsFromMessage = getMentionedAccountIDsFromAction(reportAction);
    const message = getReportActionMessage(reportAction)?.html ?? '';
    const emailsFromMessage = getMentionedEmailsFromMessage(message);
    return accountIDsFromMessage.includes(currentUserAccountID ?? CONST.DEFAULT_NUMBER_ID) || emailsFromMessage.includes(currentEmail) || message.includes('<mention-here>');
}

/**
 * Check if the current user is the requestor of the action
 */
function wasActionTakenByCurrentUser(reportAction: OnyxInputOrEntry<ReportAction>): boolean {
    return currentUserAccountID === reportAction?.actorAccountID;
}

/**
 * Get IOU action for a reportID and transactionID
 */
function getIOUActionForReportID(reportID: string | undefined, transactionID: string | undefined): OnyxEntry<ReportAction> {
    if (!reportID || !transactionID) {
        return undefined;
    }
    const report = allReports?.[`${ONYXKEYS.COLLECTION.REPORT}${reportID}`];
    const reportActions = getAllReportActions(report?.reportID);
    const action = Object.values(reportActions ?? {})?.find((reportAction) => {
        const IOUTransactionID = isMoneyRequestAction(reportAction) ? getOriginalMessage(reportAction)?.IOUTransactionID : undefined;
        return IOUTransactionID === transactionID;
    });
    return action;
}

/**
 * Get the track expense actionable whisper of the corresponding track expense
 */
function getTrackExpenseActionableWhisper(transactionID: string | undefined, chatReportID: string | undefined) {
    if (!transactionID || !chatReportID) {
        return undefined;
    }

    const chatReportActions = allReportActions?.[`${ONYXKEYS.COLLECTION.REPORT_ACTIONS}${chatReportID}`] ?? {};
    return Object.values(chatReportActions).find((action: ReportAction) => isActionableTrackExpense(action) && getOriginalMessage(action)?.transactionID === transactionID);
}

/**
 * Checks if a given report action corresponds to a add payment card action.
 * @param reportAction
 */
function isActionableAddPaymentCard(reportAction: OnyxEntry<ReportAction>): reportAction is ReportAction<typeof CONST.REPORT.ACTIONS.TYPE.ACTIONABLE_ADD_PAYMENT_CARD> {
    return reportAction?.actionName === CONST.REPORT.ACTIONS.TYPE.ACTIONABLE_ADD_PAYMENT_CARD;
}

function getExportIntegrationLastMessageText(reportAction: OnyxEntry<ReportAction>): string {
    const fragments = getExportIntegrationActionFragments(reportAction);
    return fragments.reduce((acc, fragment) => `${acc} ${fragment.text}`, '');
}

function getExportIntegrationMessageHTML(reportAction: OnyxEntry<ReportAction>): string {
    const fragments = getExportIntegrationActionFragments(reportAction);
    const htmlFragments = fragments.map((fragment) => (fragment.url ? `<a href="${fragment.url}">${fragment.text}</a>` : fragment.text));
    return htmlFragments.join(' ');
}

function getExportIntegrationActionFragments(reportAction: OnyxEntry<ReportAction>): Array<{text: string; url: string}> {
    if (reportAction?.actionName !== 'EXPORTINTEGRATION') {
        throw Error(`received wrong action type. actionName: ${reportAction?.actionName}`);
    }

    const isPending = reportAction?.pendingAction === CONST.RED_BRICK_ROAD_PENDING_ACTION.ADD;
    const originalMessage = (getOriginalMessage(reportAction) ?? {}) as OriginalMessageExportIntegration;
    const {label, markedManually} = originalMessage;
    const reimbursableUrls = originalMessage.reimbursableUrls ?? [];
    const nonReimbursableUrls = originalMessage.nonReimbursableUrls ?? [];
    const reportID = reportAction?.reportID;
    const wasExportedAfterBase62 = (reportAction?.created ?? '') > '2022-11-14';
    const base62ReportID = getBase62ReportID(Number(reportID));

    const result: Array<{text: string; url: string}> = [];
    if (isPending) {
        result.push({
            text: translateLocal('report.actions.type.exportedToIntegration.pending', {label}),
            url: '',
        });
    } else if (markedManually) {
        result.push({
            text: translateLocal('report.actions.type.exportedToIntegration.manual', {label}),
            url: '',
        });
    } else {
        result.push({
            text: translateLocal('report.actions.type.exportedToIntegration.automatic', {label}),
            url: '',
        });
    }

    if (reimbursableUrls.length === 1) {
        result.push({
            text: translateLocal('report.actions.type.exportedToIntegration.reimburseableLink'),
            url: reimbursableUrls.at(0) ?? '',
        });
    }

    if (nonReimbursableUrls.length) {
        const text = translateLocal('report.actions.type.exportedToIntegration.nonReimbursableLink');
        let url = '';

        if (nonReimbursableUrls.length === 1) {
            url = nonReimbursableUrls.at(0) ?? '';
        } else {
            switch (label) {
                case CONST.POLICY.CONNECTIONS.NAME_USER_FRIENDLY.xero:
                    url = XERO_NON_REIMBURSABLE_EXPENSES_URL;
                    break;
                case CONST.POLICY.CONNECTIONS.NAME_USER_FRIENDLY.netsuite:
                    url = NETSUITE_NON_REIMBURSABLE_EXPENSES_URL_PREFIX;
                    url += wasExportedAfterBase62 ? base62ReportID : reportID;
                    break;
                case CONST.POLICY.CONNECTIONS.NAME_USER_FRIENDLY.financialForce:
                    // The first three characters in a Salesforce ID is the expense type
                    url = nonReimbursableUrls.at(0)?.substring(0, SALESFORCE_EXPENSES_URL_PREFIX.length + 3) ?? '';
                    break;
                default:
                    url = QBO_EXPENSES_URL;
            }
        }

        result.push({text, url});
    }

    return result;
}

function getUpdateRoomDescriptionMessage(reportAction: ReportAction): string {
    const originalMessage = getOriginalMessage(reportAction) as OriginalMessageChangeLog;
    if (originalMessage?.description) {
        return `${translateLocal('roomChangeLog.updateRoomDescription')} ${originalMessage?.description}`;
    }

    return translateLocal('roomChangeLog.clearRoomDescription');
}

function isPolicyChangeLogAddEmployeeMessage(reportAction: OnyxInputOrEntry<ReportAction>): reportAction is ReportAction<typeof CONST.REPORT.ACTIONS.TYPE.POLICY_CHANGE_LOG.ADD_EMPLOYEE> {
    return isActionOfType(reportAction, CONST.REPORT.ACTIONS.TYPE.POLICY_CHANGE_LOG.ADD_EMPLOYEE);
}

function getPolicyChangeLogAddEmployeeMessage(reportAction: OnyxInputOrEntry<ReportAction>): string {
    if (!isPolicyChangeLogAddEmployeeMessage(reportAction)) {
        return '';
    }

    const originalMessage = getOriginalMessage(reportAction);
    const email = originalMessage?.email ?? '';
    const role = translateLocal('workspace.common.roleName', {role: originalMessage?.role ?? ''}).toLowerCase();
    const formattedEmail = formatPhoneNumber(email);
    return translateLocal('report.actions.type.addEmployee', {email: formattedEmail, role});
}

function isPolicyChangeLogChangeRoleMessage(reportAction: OnyxInputOrEntry<ReportAction>): reportAction is ReportAction<typeof CONST.REPORT.ACTIONS.TYPE.POLICY_CHANGE_LOG.UPDATE_EMPLOYEE> {
    return isActionOfType(reportAction, CONST.REPORT.ACTIONS.TYPE.POLICY_CHANGE_LOG.UPDATE_EMPLOYEE);
}

function getPolicyChangeLogChangeRoleMessage(reportAction: OnyxInputOrEntry<ReportAction>): string {
    if (!isPolicyChangeLogChangeRoleMessage(reportAction)) {
        return '';
    }
    const originalMessage = getOriginalMessage(reportAction);
    const email = originalMessage?.email ?? '';
    const newRole = translateLocal('workspace.common.roleName', {role: typeof originalMessage?.newValue === 'string' ? originalMessage?.newValue : ''}).toLowerCase();
    const oldRole = translateLocal('workspace.common.roleName', {role: typeof originalMessage?.oldValue === 'string' ? originalMessage?.oldValue : ''}).toLowerCase();
    return translateLocal('report.actions.type.updateRole', {email, newRole, currentRole: oldRole});
}

function getPolicyChangeLogEmployeeLeftMessage(reportAction: ReportAction, useName = false): string {
    if (!isLeavePolicyAction(reportAction)) {
        return '';
    }
    const originalMessage = getOriginalMessage(reportAction);
    const personalDetails = getPersonalDetailsByIDs({accountIDs: reportAction.actorAccountID ? [reportAction.actorAccountID] : [], currentUserAccountID: 0})?.at(0);
    if (!!originalMessage && !originalMessage.email) {
        originalMessage.email = personalDetails?.login;
    }
    const nameOrEmail = useName && !!personalDetails?.firstName ? `${personalDetails?.firstName}:` : originalMessage?.email ?? '';
    const formattedNameOrEmail = formatPhoneNumber(nameOrEmail);
    return translateLocal('report.actions.type.leftWorkspace', {nameOrEmail: formattedNameOrEmail});
}

function isPolicyChangeLogDeleteMemberMessage(
    reportAction: OnyxInputOrEntry<ReportAction>,
): reportAction is ReportAction<typeof CONST.REPORT.ACTIONS.TYPE.POLICY_CHANGE_LOG.DELETE_EMPLOYEE> {
    return isActionOfType(reportAction, CONST.REPORT.ACTIONS.TYPE.POLICY_CHANGE_LOG.DELETE_EMPLOYEE);
}

function getWorkspaceNameUpdatedMessage(action: ReportAction) {
    const {oldName, newName} = getOriginalMessage(action as ReportAction<typeof CONST.REPORT.ACTIONS.TYPE.POLICY_CHANGE_LOG.UPDATE_NAME>) ?? {};
    const message = oldName && newName ? translateLocal('workspaceActions.renamedWorkspaceNameAction', {oldName, newName}) : getReportActionText(action);
    return message;
}

function getWorkspaceDescriptionUpdatedMessage(action: ReportAction) {
    const {oldDescription, newDescription} = getOriginalMessage(action as ReportAction<typeof CONST.REPORT.ACTIONS.TYPE.POLICY_CHANGE_LOG.UPDATE_DESCRIPTION>) ?? {};
    const message =
        typeof oldDescription === 'string' && newDescription ? translateLocal('workspaceActions.updateWorkspaceDescription', {newDescription, oldDescription}) : getReportActionText(action);
    return message;
}

function getWorkspaceCurrencyUpdateMessage(action: ReportAction) {
    const {oldCurrency, newCurrency} = getOriginalMessage(action as ReportAction<typeof CONST.REPORT.ACTIONS.TYPE.POLICY_CHANGE_LOG.UPDATE_CURRENCY>) ?? {};
    const message = oldCurrency && newCurrency ? translateLocal('workspaceActions.updatedWorkspaceCurrencyAction', {oldCurrency, newCurrency}) : getReportActionText(action);
    return message;
}

type AutoReportingFrequencyKey = ValueOf<typeof CONST.POLICY.AUTO_REPORTING_FREQUENCIES>;
type AutoReportingFrequencyDisplayNames = Record<AutoReportingFrequencyKey, string>;

const getAutoReportingFrequencyDisplayNames = (): AutoReportingFrequencyDisplayNames => ({
    [CONST.POLICY.AUTO_REPORTING_FREQUENCIES.MONTHLY]: translateLocal('workflowsPage.frequencies.monthly'),
    [CONST.POLICY.AUTO_REPORTING_FREQUENCIES.IMMEDIATE]: translateLocal('workflowsPage.frequencies.daily'),
    [CONST.POLICY.AUTO_REPORTING_FREQUENCIES.WEEKLY]: translateLocal('workflowsPage.frequencies.weekly'),
    [CONST.POLICY.AUTO_REPORTING_FREQUENCIES.SEMI_MONTHLY]: translateLocal('workflowsPage.frequencies.twiceAMonth'),
    [CONST.POLICY.AUTO_REPORTING_FREQUENCIES.TRIP]: translateLocal('workflowsPage.frequencies.byTrip'),
    [CONST.POLICY.AUTO_REPORTING_FREQUENCIES.MANUAL]: translateLocal('workflowsPage.frequencies.manually'),
    [CONST.POLICY.AUTO_REPORTING_FREQUENCIES.INSTANT]: translateLocal('workflowsPage.frequencies.instant'),
});

function getWorkspaceFrequencyUpdateMessage(action: ReportAction): string {
    const {oldFrequency, newFrequency} = getOriginalMessage(action as ReportAction<typeof CONST.REPORT.ACTIONS.TYPE.POLICY_CHANGE_LOG.UPDATE_AUTO_REPORTING_FREQUENCY>) ?? {};

    if (!oldFrequency || !newFrequency) {
        return getReportActionText(action);
    }

    const frequencyDisplayNames = getAutoReportingFrequencyDisplayNames();
    const oldFrequencyTranslation = frequencyDisplayNames[oldFrequency]?.toLowerCase();
    const newFrequencyTranslation = frequencyDisplayNames[newFrequency]?.toLowerCase();

    if (!oldFrequencyTranslation || !newFrequencyTranslation) {
        return getReportActionText(action);
    }

    return translateLocal('workspaceActions.updatedWorkspaceFrequencyAction', {
        oldFrequency: oldFrequencyTranslation,
        newFrequency: newFrequencyTranslation,
    });
}

function getWorkspaceCategoryUpdateMessage(action: ReportAction): string {
    const {categoryName, oldValue, newName, oldName} = getOriginalMessage(action as ReportAction<typeof CONST.REPORT.ACTIONS.TYPE.POLICY_CHANGE_LOG.ADD_CATEGORY>) ?? {};

    if (action.actionName === CONST.REPORT.ACTIONS.TYPE.POLICY_CHANGE_LOG.ADD_CATEGORY && categoryName) {
        return translateLocal('workspaceActions.addCategory', {
            categoryName,
        });
    }

    if (action.actionName === CONST.REPORT.ACTIONS.TYPE.POLICY_CHANGE_LOG.DELETE_CATEGORY && categoryName) {
        return translateLocal('workspaceActions.deleteCategory', {
            categoryName,
        });
    }

    if (action.actionName === CONST.REPORT.ACTIONS.TYPE.POLICY_CHANGE_LOG.UPDATE_CATEGORY && categoryName) {
        return translateLocal('workspaceActions.updateCategory', {
            oldValue: !!oldValue,
            categoryName,
        });
    }

    if (action.actionName === CONST.REPORT.ACTIONS.TYPE.POLICY_CHANGE_LOG.SET_CATEGORY_NAME && oldName && newName) {
        return translateLocal('workspaceActions.setCategoryName', {
            oldName,
            newName,
        });
    }

    return getReportActionText(action);
}

function getWorkspaceTagUpdateMessage(action: ReportAction): string {
    const {tagListName, tagName, enabled, newName, newValue, oldName, oldValue, updatedField} =
        getOriginalMessage(action as ReportAction<typeof CONST.REPORT.ACTIONS.TYPE.POLICY_CHANGE_LOG.ADD_CATEGORY>) ?? {};

    if (action.actionName === CONST.REPORT.ACTIONS.TYPE.POLICY_CHANGE_LOG.ADD_TAG && tagListName && tagName) {
        return translateLocal('workspaceActions.addTag', {
            tagListName,
            tagName,
        });
    }

    if (action.actionName === CONST.REPORT.ACTIONS.TYPE.POLICY_CHANGE_LOG.DELETE_TAG && tagListName && tagName) {
        return translateLocal('workspaceActions.deleteTag', {
            tagListName,
            tagName,
        });
    }

    if (action.actionName === CONST.REPORT.ACTIONS.TYPE.POLICY_CHANGE_LOG.UPDATE_TAG_ENABLED && tagListName && tagName) {
        return translateLocal('workspaceActions.updateTagEnabled', {
            tagListName,
            tagName,
            enabled,
        });
    }

    if (action.actionName === CONST.REPORT.ACTIONS.TYPE.POLICY_CHANGE_LOG.UPDATE_TAG_NAME && tagListName && newName && oldName) {
        return translateLocal('workspaceActions.updateTagName', {
            tagListName,
            newName,
            oldName,
        });
    }

    if (
        action.actionName === CONST.REPORT.ACTIONS.TYPE.POLICY_CHANGE_LOG.UPDATE_TAG &&
        tagListName &&
        typeof oldValue === 'string' &&
        typeof newValue === 'string' &&
        tagName &&
        updatedField
    ) {
        return translateLocal('workspaceActions.updateTag', {
            tagListName,
            oldValue,
            newValue,
            tagName,
            updatedField,
        });
    }

    return getReportActionText(action);
}

function getWorkspaceCustomUnitRateAddedMessage(action: ReportAction): string {
    const {customUnitName, rateName} = getOriginalMessage(action as ReportAction<typeof CONST.REPORT.ACTIONS.TYPE.POLICY_CHANGE_LOG.ADD_CATEGORY>) ?? {};

    if (customUnitName && rateName) {
        return translateLocal('workspaceActions.addCustomUnitRate', {
            customUnitName,
            rateName,
        });
    }

    return getReportActionText(action);
}

function getWorkspaceReportFieldAddMessage(action: ReportAction): string {
    const {fieldName, fieldType} = getOriginalMessage(action as ReportAction<typeof CONST.REPORT.ACTIONS.TYPE.POLICY_CHANGE_LOG.ADD_CATEGORY>) ?? {};

    if (fieldName && fieldType) {
        return translateLocal('workspaceActions.addedReportField', {
            fieldName,
            fieldType: translateLocal(getReportFieldAlternativeTextTranslationKey(fieldType as PolicyReportFieldType)),
        });
    }

    return getReportActionText(action);
}

function getWorkspaceReportFieldUpdateMessage(action: ReportAction): string {
    const {updateType, fieldName, defaultValue} = getOriginalMessage(action as ReportAction<typeof CONST.REPORT.ACTIONS.TYPE.POLICY_CHANGE_LOG.ADD_CATEGORY>) ?? {};

    if (updateType === 'updatedDefaultValue' && fieldName && defaultValue) {
        return translateLocal('workspaceActions.updateReportFieldDefaultValue', {
            fieldName,
            defaultValue,
        });
    }

    return getReportActionText(action);
}

function getWorkspaceReportFieldDeleteMessage(action: ReportAction): string {
    const {fieldType, fieldName} = getOriginalMessage(action as ReportAction<typeof CONST.REPORT.ACTIONS.TYPE.POLICY_CHANGE_LOG.ADD_CATEGORY>) ?? {};

    if (fieldType && fieldName) {
        return translateLocal('workspaceActions.deleteReportField', {
            fieldName,
            fieldType: translateLocal(getReportFieldAlternativeTextTranslationKey(fieldType as PolicyReportFieldType)),
        });
    }

    return getReportActionText(action);
}

function getWorkspaceUpdateFieldMessage(action: ReportAction): string {
    const {newValue, oldValue, updatedField} = getOriginalMessage(action as ReportAction<typeof CONST.REPORT.ACTIONS.TYPE.POLICY_CHANGE_LOG.UPDATE_FIELD>) ?? {};

    const newValueTranslationKey = CONST.POLICY.APPROVAL_MODE_TRANSLATION_KEYS[newValue as keyof typeof CONST.POLICY.APPROVAL_MODE_TRANSLATION_KEYS];
    const oldValueTranslationKey = CONST.POLICY.APPROVAL_MODE_TRANSLATION_KEYS[oldValue as keyof typeof CONST.POLICY.APPROVAL_MODE_TRANSLATION_KEYS];

    if (updatedField && updatedField === CONST.POLICY.COLLECTION_KEYS.APPROVAL_MODE && oldValueTranslationKey && newValueTranslationKey) {
        return translateLocal('workspaceActions.updateApprovalMode', {
            newValue: translateLocal(`workspaceApprovalModes.${newValueTranslationKey}` as TranslationPaths),
            oldValue: translateLocal(`workspaceApprovalModes.${oldValueTranslationKey}` as TranslationPaths),
            fieldName: updatedField,
        });
    }

    if (updatedField && updatedField === CONST.POLICY.EXPENSE_REPORT_RULES.PREVENT_SELF_APPROVAL && typeof oldValue === 'string' && typeof newValue === 'string') {
        return translateLocal('workspaceActions.preventSelfApproval', {
            oldValue,
            newValue,
        });
    }

    if (updatedField && updatedField === CONST.POLICY.EXPENSE_REPORT_RULES.MAX_EXPENSE_AGE && typeof oldValue === 'string' && typeof newValue === 'string') {
        return translateLocal('workspaceActions.updateMaxExpenseAge', {
            oldValue,
            newValue,
        });
    }

    return getReportActionText(action);
}

function getPolicyChangeLogMaxExpesnseAmountNoReceiptMessage(action: ReportAction): string {
    const {oldMaxExpenseAmountNoReceipt, newMaxExpenseAmountNoReceipt, currency} =
        getOriginalMessage(action as ReportAction<typeof CONST.REPORT.ACTIONS.TYPE.POLICY_CHANGE_LOG.UPDATE_MAX_EXPENSE_AMOUNT_NO_RECEIPT>) ?? {};

    if (typeof oldMaxExpenseAmountNoReceipt === 'number' && typeof newMaxExpenseAmountNoReceipt === 'number') {
        return translateLocal('workspaceActions.updateMaxExpenseAmountNoReceipt', {
            oldValue: convertToDisplayString(oldMaxExpenseAmountNoReceipt, currency),
            newValue: convertToDisplayString(newMaxExpenseAmountNoReceipt, currency),
        });
    }

    return getReportActionText(action);
}

function getPolicyChangeLogMaxExpenseAmountMessage(action: ReportAction): string {
    const {oldMaxExpenseAmount, newMaxExpenseAmount, currency} =
        getOriginalMessage(action as ReportAction<typeof CONST.REPORT.ACTIONS.TYPE.POLICY_CHANGE_LOG.UPDATE_MAX_EXPENSE_AMOUNT>) ?? {};

    if (typeof oldMaxExpenseAmount === 'number' && typeof newMaxExpenseAmount === 'number') {
        return translateLocal('workspaceActions.updateMaxExpenseAmount', {
            oldValue: convertToDisplayString(oldMaxExpenseAmount, currency),
            newValue: convertToDisplayString(newMaxExpenseAmount, currency),
        });
    }

    return getReportActionText(action);
}

function getPolicyChangeLogDefaultBillableMessage(action: ReportAction): string {
    const {oldDefaultBillable, newDefaultBillable} = getOriginalMessage(action as ReportAction<typeof CONST.REPORT.ACTIONS.TYPE.POLICY_CHANGE_LOG.UPDATE_DEFAULT_BILLABLE>) ?? {};

    if (typeof oldDefaultBillable === 'string' && typeof newDefaultBillable === 'string') {
        return translateLocal('workspaceActions.updateDefaultBillable', {
            oldValue: oldDefaultBillable,
            newValue: newDefaultBillable,
        });
    }

    return getReportActionText(action);
}

function getPolicyChangeLogDefaultTitleEnforcedMessage(action: ReportAction): string {
    const {value} = getOriginalMessage(action as ReportAction<typeof CONST.REPORT.ACTIONS.TYPE.POLICY_CHANGE_LOG.UPDATE_DEFAULT_TITLE_ENFORCED>) ?? {};

    if (typeof value === 'boolean') {
        return translateLocal('workspaceActions.updateDefaultTitleEnforced', {
            value,
        });
    }

    return getReportActionText(action);
}

function getPolicyChangeLogDeleteMemberMessage(reportAction: OnyxInputOrEntry<ReportAction>): string {
    if (!isPolicyChangeLogDeleteMemberMessage(reportAction)) {
        return '';
    }
    const originalMessage = getOriginalMessage(reportAction);
    const email = originalMessage?.email ?? '';
    const role = translateLocal('workspace.common.roleName', {role: originalMessage?.role ?? ''}).toLowerCase();
    return translateLocal('report.actions.type.removeMember', {email, role});
}

function getRemovedConnectionMessage(reportAction: OnyxEntry<ReportAction>): string {
    if (!isActionOfType(reportAction, CONST.REPORT.ACTIONS.TYPE.POLICY_CHANGE_LOG.DELETE_INTEGRATION)) {
        return '';
    }
    const originalMessage = getOriginalMessage(reportAction);
    const connectionName = originalMessage?.connectionName;
    return connectionName ? translateLocal('report.actions.type.removedConnection', {connectionName}) : '';
}

function getRenamedAction(reportAction: OnyxEntry<ReportAction<typeof CONST.REPORT.ACTIONS.TYPE.RENAMED>>) {
    const originalMessage = getOriginalMessage(reportAction);
    return translateLocal('newRoomPage.renamedRoomAction', {
        oldName: originalMessage?.oldName ?? '',
        newName: originalMessage?.newName ?? '',
    });
}

function getRemovedFromApprovalChainMessage(reportAction: OnyxEntry<ReportAction<typeof CONST.REPORT.ACTIONS.TYPE.REMOVED_FROM_APPROVAL_CHAIN>>) {
    const originalMessage = getOriginalMessage(reportAction);
    const submittersNames = getPersonalDetailsByIDs({
        accountIDs: originalMessage?.submittersAccountIDs ?? [],
        currentUserAccountID: currentUserAccountID ?? CONST.DEFAULT_NUMBER_ID,
    }).map(({displayName, login}) => displayName ?? login ?? 'Unknown Submitter');
    return translateLocal('workspaceActions.removedFromApprovalWorkflow', {submittersNames, count: submittersNames.length});
}

function getDemotedFromWorkspaceMessage(reportAction: OnyxEntry<ReportAction<typeof CONST.REPORT.ACTIONS.TYPE.DEMOTED_FROM_WORKSPACE>>) {
    const originalMessage = getOriginalMessage(reportAction);
    const policyName = originalMessage?.policyName ?? translateLocal('workspace.common.workspace');
    const oldRole = translateLocal('workspace.common.roleName', {role: originalMessage?.oldRole}).toLowerCase();
    return translateLocal('workspaceActions.demotedFromWorkspace', {policyName, oldRole});
}

function isCardIssuedAction(reportAction: OnyxEntry<ReportAction>) {
    return isActionOfType(
        reportAction,
        CONST.REPORT.ACTIONS.TYPE.CARD_ISSUED,
        CONST.REPORT.ACTIONS.TYPE.CARD_ISSUED_VIRTUAL,
        CONST.REPORT.ACTIONS.TYPE.CARD_MISSING_ADDRESS,
        CONST.REPORT.ACTIONS.TYPE.CARD_ASSIGNED,
    );
}

function getCardIssuedMessage({
    reportAction,
    shouldRenderHTML = false,
    policyID = '-1',
    shouldDisplayLinkToCard = false,
    personalDetails,
}: {
    reportAction: OnyxEntry<ReportAction>;
    shouldRenderHTML?: boolean;
    policyID?: string;
    shouldDisplayLinkToCard?: boolean;
    personalDetails?: Partial<PersonalDetailsList>;
}) {
    const cardIssuedActionOriginalMessage = isActionOfType(
        reportAction,
        CONST.REPORT.ACTIONS.TYPE.CARD_ISSUED,
        CONST.REPORT.ACTIONS.TYPE.CARD_ISSUED_VIRTUAL,
        CONST.REPORT.ACTIONS.TYPE.CARD_ASSIGNED,
        CONST.REPORT.ACTIONS.TYPE.CARD_MISSING_ADDRESS,
    )
        ? getOriginalMessage(reportAction)
        : undefined;

    const assigneeAccountID = cardIssuedActionOriginalMessage?.assigneeAccountID ?? CONST.DEFAULT_NUMBER_ID;
    const cardID = cardIssuedActionOriginalMessage?.cardID ?? CONST.DEFAULT_NUMBER_ID;
    const assigneeDetails = getPersonalDetailsByIDs({
        accountIDs: [assigneeAccountID],
        currentUserAccountID: currentUserAccountID ?? CONST.DEFAULT_NUMBER_ID,
        personalDetailsParam: personalDetails,
    }).at(0);
    const isPolicyAdmin = isPolicyAdminPolicyUtils(getPolicy(policyID));
    const assignee = shouldRenderHTML ? `<mention-user accountID="${assigneeAccountID}"/>` : assigneeDetails?.firstName ?? assigneeDetails?.login ?? '';
    const navigateRoute = isPolicyAdmin ? ROUTES.EXPENSIFY_CARD_DETAILS.getRoute(policyID, String(cardID)) : ROUTES.SETTINGS_DOMAINCARD_DETAIL.getRoute(String(cardID));
    const expensifyCardLink =
        shouldRenderHTML && shouldDisplayLinkToCard
            ? `<a href='${environmentURL}/${navigateRoute}'>${translateLocal('cardPage.expensifyCard')}</a>`
            : translateLocal('cardPage.expensifyCard');
    const companyCardLink = shouldRenderHTML
        ? `<a href='${environmentURL}/${ROUTES.SETTINGS_WALLET}'>${translateLocal('workspace.companyCards.companyCard')}</a>`
        : translateLocal('workspace.companyCards.companyCard');

    const missingDetails =
        !privatePersonalDetails?.legalFirstName ||
        !privatePersonalDetails?.legalLastName ||
        !privatePersonalDetails?.dob ||
        !privatePersonalDetails?.phoneNumber ||
        isEmptyObject(privatePersonalDetails?.addresses) ||
        privatePersonalDetails.addresses.length === 0;

    const isAssigneeCurrentUser = currentUserAccountID === assigneeAccountID;

    const shouldShowAddMissingDetailsMessage = !isAssigneeCurrentUser || (reportAction?.actionName === CONST.REPORT.ACTIONS.TYPE.CARD_MISSING_ADDRESS && missingDetails);
    switch (reportAction?.actionName) {
        case CONST.REPORT.ACTIONS.TYPE.CARD_ISSUED:
            return translateLocal('workspace.expensifyCard.issuedCard', {assignee});
        case CONST.REPORT.ACTIONS.TYPE.CARD_ISSUED_VIRTUAL:
            return translateLocal('workspace.expensifyCard.issuedCardVirtual', {assignee, link: expensifyCardLink});
        case CONST.REPORT.ACTIONS.TYPE.CARD_ASSIGNED:
            return translateLocal('workspace.companyCards.assignedCard', {assignee, link: companyCardLink});
        case CONST.REPORT.ACTIONS.TYPE.CARD_MISSING_ADDRESS:
            return translateLocal(`workspace.expensifyCard.${shouldShowAddMissingDetailsMessage ? 'issuedCardNoShippingDetails' : 'addedShippingDetails'}`, {assignee});
        default:
            return '';
    }
}

function getReportActionsLength() {
    return Object.keys(allReportActions ?? {}).length;
}

function wasActionCreatedWhileOffline(action: ReportAction, isOffline: boolean, lastOfflineAt: Date | undefined, lastOnlineAt: Date | undefined, locale: Locale): boolean {
    // The user has never gone offline or never come back online
    if (!lastOfflineAt || !lastOnlineAt) {
        return false;
    }

    const actionCreatedAt = DateUtils.getLocalDateFromDatetime(locale, action.created);

    // The action was created before the user went offline.
    if (actionCreatedAt <= lastOfflineAt) {
        return false;
    }

    // The action was created while the user was offline.
    if (isOffline || actionCreatedAt < lastOnlineAt) {
        return true;
    }

    // The action was created after the user went back online.
    return false;
}

export {
    doesReportHaveVisibleActions,
    extractLinksFromMessageHtml,
    formatLastMessageText,
    isReportActionUnread,
    getActionableMentionWhisperMessage,
    getAllReportActions,
    getCombinedReportActions,
    getDismissedViolationMessageText,
    getFirstVisibleReportActionID,
    getIOUActionForReportID,
    getIOUReportIDFromReportActionPreview,
    getLastClosedReportAction,
    getLastVisibleAction,
    getLastVisibleMessage,
    getLatestReportActionFromOnyxData,
    getLinkedTransactionID,
    getMemberChangeMessageFragment,
    getUpdateRoomDescriptionFragment,
    getReportActionMessageFragments,
    getMessageOfOldDotReportAction,
    getMostRecentIOURequestActionID,
    getMostRecentReportActionLastModified,
    getNumberOfMoneyRequests,
    getOneTransactionThreadReportID,
    getOriginalMessage,
    getRemovedFromApprovalChainMessage,
    getDemotedFromWorkspaceMessage,
    getReportAction,
    getReportActionHtml,
    getReportActionMessage,
    getReportActionMessageText,
    getReportActionText,
    getReportPreviewAction,
    getSortedReportActions,
    getSortedReportActionsForDisplay,
    getTextFromHtml,
    getTrackExpenseActionableWhisper,
    getWhisperedTo,
    hasRequestFromCurrentAccount,
    isActionOfType,
    isActionableWhisper,
    isActionableJoinRequest,
    isActionableJoinRequestPending,
    isActionableMentionWhisper,
    isActionableReportMentionWhisper,
    isActionableTrackExpense,
    isAddCommentAction,
    isApprovedOrSubmittedReportAction,
    isChronosOOOListAction,
    isClosedAction,
    isConsecutiveActionMadeByPreviousActor,
    isConsecutiveChronosAutomaticTimerAction,
    isCreatedAction,
    isCreatedTaskReportAction,
    isCurrentActionUnread,
    isDeletedAction,
    isDeletedParentAction,
    isLinkedTransactionHeld,
    isMemberChangeAction,
    isExportIntegrationAction,
    isMessageDeleted,
    isModifiedExpenseAction,
    isMoneyRequestAction,
    isNotifiableReportAction,
    isOldDotReportAction,
    isPayAction,
    isPendingRemove,
    isPolicyChangeLogAction,
    isReimbursementDeQueuedAction,
    isReimbursementQueuedAction,
    isRenamedAction,
    isReportActionAttachment,
    isReportActionDeprecated,
    isReportPreviewAction,
    isReversedTransaction,
    isRoomChangeLogAction,
    isSentMoneyReportAction,
    isSplitBillAction,
    isTaskAction,
    isThreadParentMessage,
    isTrackExpenseAction,
    isTransactionThread,
    isTripPreview,
    isWhisperAction,
    isSubmittedAction,
    isSubmittedAndClosedAction,
    isApprovedAction,
    isUnapprovedAction,
    isForwardedAction,
    isWhisperActionTargetedToOthers,
    isTagModificationAction,
    shouldHideNewMarker,
    shouldReportActionBeVisible,
    shouldReportActionBeVisibleAsLastAction,
    wasActionTakenByCurrentUser,
    isInviteOrRemovedAction,
    isActionableAddPaymentCard,
    getExportIntegrationActionFragments,
    getExportIntegrationLastMessageText,
    getExportIntegrationMessageHTML,
    getUpdateRoomDescriptionMessage,
    didMessageMentionCurrentUser,
    getPolicyChangeLogAddEmployeeMessage,
    getPolicyChangeLogChangeRoleMessage,
    getPolicyChangeLogDeleteMemberMessage,
    getPolicyChangeLogEmployeeLeftMessage,
    getRenamedAction,
    isCardIssuedAction,
    getCardIssuedMessage,
    getRemovedConnectionMessage,
    getActionableJoinRequestPendingReportAction,
    getReportActionsLength,
    wasActionCreatedWhileOffline,
    getWorkspaceCategoryUpdateMessage,
    getWorkspaceUpdateFieldMessage,
    getWorkspaceNameUpdatedMessage,
    getWorkspaceCurrencyUpdateMessage,
    getWorkspaceFrequencyUpdateMessage,
    getPolicyChangeLogMaxExpesnseAmountNoReceiptMessage,
    getPolicyChangeLogMaxExpenseAmountMessage,
    getPolicyChangeLogDefaultBillableMessage,
    getPolicyChangeLogDefaultTitleEnforcedMessage,
    getWorkspaceDescriptionUpdatedMessage,
    getWorkspaceReportFieldAddMessage,
    getWorkspaceCustomUnitRateAddedMessage,
    getWorkspaceTagUpdateMessage,
    getWorkspaceReportFieldUpdateMessage,
    getWorkspaceReportFieldDeleteMessage,
};

export type {LastVisibleMessage};<|MERGE_RESOLUTION|>--- conflicted
+++ resolved
@@ -1357,13 +1357,6 @@
             }
             return translateLocal('report.actions.type.changeField', {oldValue, newValue, fieldName});
         }
-<<<<<<< HEAD
-=======
-        case CONST.REPORT.ACTIONS.TYPE.CHANGE_POLICY: {
-            const {fromPolicy, toPolicy} = originalMessage;
-            return translateLocal('report.actions.type.changePolicy', {fromPolicy: getPolicyNameByID(fromPolicy), toPolicy: getPolicyNameByID(toPolicy)});
-        }
->>>>>>> 7bda731c
         case CONST.REPORT.ACTIONS.TYPE.DELEGATE_SUBMIT: {
             const {delegateUser, originalManager} = originalMessage;
             return translateLocal('report.actions.type.delegateSubmit', {delegateUser, originalManager});
