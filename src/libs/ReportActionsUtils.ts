--- conflicted
+++ resolved
@@ -1202,8 +1202,11 @@
 }): string {
     if (!Array.isArray(reportAction?.message)) {
         return getReportActionText(reportAction);
-    }
-<<<<<<< HEAD
+    } else if (reportAction.message.length !== 0) {
+        // Sometime html can be an empty string
+        // eslint-disable-next-line @typescript-eslint/prefer-nullish-coalescing
+        return reportAction?.message?.map((element) => getTextFromHtml(element?.html || element?.text)).join('') ?? '';
+    }
 
     switch (actionName) {
         case CONST.REPORT.ACTIONS.TYPE.CHANGE_FIELD: {
@@ -1254,11 +1257,6 @@
         default:
             return '';
     }
-=======
-    // Sometime html can be an empty string
-    // eslint-disable-next-line @typescript-eslint/prefer-nullish-coalescing
-    return reportAction?.message?.map((element) => getTextFromHtml(element?.html || element?.text)).join('') ?? '';
->>>>>>> 0c20881a
 }
 
 function getMemberChangeMessagePlainText(reportAction: OnyxEntry<ReportAction>): string {
