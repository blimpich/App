import {fastMerge, Str} from 'expensify-common';
import clone from 'lodash/clone';
import lodashFindLast from 'lodash/findLast';
import isEmpty from 'lodash/isEmpty';
import type {NullishDeep, OnyxCollection, OnyxEntry, OnyxUpdate} from 'react-native-onyx';
import Onyx from 'react-native-onyx';
import type {ValueOf} from 'type-fest';
import CONST from '@src/CONST';
import type {TranslationPaths} from '@src/languages/types';
import ONYXKEYS from '@src/ONYXKEYS';
import ROUTES from '@src/ROUTES';
import type {Card, Locale, OnyxInputOrEntry, PersonalDetailsList, PrivatePersonalDetails} from '@src/types/onyx';
import type {JoinWorkspaceResolution, OriginalMessageChangeLog, OriginalMessageExportIntegration} from '@src/types/onyx/OriginalMessage';
import type {PolicyReportFieldType} from '@src/types/onyx/Policy';
import type Report from '@src/types/onyx/Report';
import type ReportAction from '@src/types/onyx/ReportAction';
import type {Message, OldDotReportAction, OriginalMessage, ReportActions} from '@src/types/onyx/ReportAction';
import type ReportActionName from '@src/types/onyx/ReportActionName';
import type DeepValueOf from '@src/types/utils/DeepValueOf';
import {isEmptyObject} from '@src/types/utils/EmptyObject';
import {convertToDisplayString} from './CurrencyUtils';
import DateUtils from './DateUtils';
import {getEnvironmentURL} from './Environment/Environment';
import getBase62ReportID from './getBase62ReportID';
import isReportMessageAttachment from './isReportMessageAttachment';
import {toLocaleOrdinal} from './LocaleDigitUtils';
import {formatPhoneNumber} from './LocalePhoneNumber';
import {formatMessageElementList, translateLocal} from './Localize';
import Log from './Log';
import type {MessageElementBase, MessageTextElement} from './MessageElement';
import Parser from './Parser';
import {getEffectiveDisplayName, getPersonalDetailsByIDs} from './PersonalDetailsUtils';
import {getPolicy, getPolicyNameByID, isPolicyAdmin as isPolicyAdminPolicyUtils} from './PolicyUtils';
import type {getReportName, OptimisticIOUReportAction, PartialReportAction} from './ReportUtils';
import StringUtils from './StringUtils';
import {isOnHoldByTransactionID} from './TransactionUtils';
import {getReportFieldAlternativeTextTranslationKey} from './WorkspaceReportFieldUtils';

type LastVisibleMessage = {
    lastMessageText: string;
    lastMessageHtml?: string;
};

type MemberChangeMessageUserMentionElement = {
    readonly kind: 'userMention';
    readonly accountID: number;
} & MessageElementBase;

type MemberChangeMessageRoomReferenceElement = {
    readonly kind: 'roomReference';
    readonly roomName: string;
    readonly roomID: number;
} & MessageElementBase;

type MemberChangeMessageElement = MessageTextElement | MemberChangeMessageUserMentionElement | MemberChangeMessageRoomReferenceElement;

let allReportActions: OnyxCollection<ReportActions>;
Onyx.connect({
    key: ONYXKEYS.COLLECTION.REPORT_ACTIONS,
    waitForCollectionCallback: true,
    callback: (actions) => {
        if (!actions) {
            return;
        }
        allReportActions = actions;
    },
});

let preferredLocale: DeepValueOf<typeof CONST.LOCALES> = CONST.LOCALES.DEFAULT;
Onyx.connect({
    key: ONYXKEYS.NVP_PREFERRED_LOCALE,
    callback: (value) => {
        if (!value) {
            return;
        }
        preferredLocale = value;
    },
});

let allReports: OnyxCollection<Report>;
Onyx.connect({
    key: ONYXKEYS.COLLECTION.REPORT,
    waitForCollectionCallback: true,
    callback: (value) => {
        allReports = value;
    },
});

let isNetworkOffline = false;
Onyx.connect({
    key: ONYXKEYS.NETWORK,
    callback: (val) => (isNetworkOffline = val?.isOffline ?? false),
});

let currentUserAccountID: number | undefined;
let currentEmail = '';
Onyx.connect({
    key: ONYXKEYS.SESSION,
    callback: (value) => {
        // When signed out, value is undefined
        if (!value) {
            return;
        }

        currentUserAccountID = value.accountID;
        currentEmail = value?.email ?? '';
    },
});

let privatePersonalDetails: PrivatePersonalDetails | undefined;
Onyx.connect({
    key: ONYXKEYS.PRIVATE_PERSONAL_DETAILS,
    callback: (personalDetails) => {
        privatePersonalDetails = personalDetails;
    },
});

let environmentURL: string;
getEnvironmentURL().then((url: string) => (environmentURL = url));

/*
 * Url to the Xero non reimbursable expenses list
 */
const XERO_NON_REIMBURSABLE_EXPENSES_URL = 'https://go.xero.com/Bank/BankAccounts.aspx';

/*
 * Url to the NetSuite global search, which should be suffixed with the reportID.
 */
const NETSUITE_NON_REIMBURSABLE_EXPENSES_URL_PREFIX =
    'https://system.netsuite.com/app/common/search/ubersearchresults.nl?quicksearch=T&searchtype=Uber&frame=be&Uber_NAMEtype=KEYWORDSTARTSWITH&Uber_NAME=';

/*
 * Url prefix to any Salesforce transaction or transaction list.
 */
const SALESFORCE_EXPENSES_URL_PREFIX = 'https://login.salesforce.com/';

/*
 * Url to the QBO expenses list
 */
const QBO_EXPENSES_URL = 'https://qbo.intuit.com/app/expenses';

const POLICY_CHANGE_LOG_ARRAY = Object.values(CONST.REPORT.ACTIONS.TYPE.POLICY_CHANGE_LOG);

function isCreatedAction(reportAction: OnyxInputOrEntry<ReportAction>): boolean {
    return reportAction?.actionName === CONST.REPORT.ACTIONS.TYPE.CREATED;
}

function isDeletedAction(reportAction: OnyxInputOrEntry<ReportAction | OptimisticIOUReportAction>): boolean {
    if (isInviteOrRemovedAction(reportAction)) {
        return false;
    }

    const message = reportAction?.message ?? [];

    if (!Array.isArray(message)) {
        return message?.html === '' || !!message?.deleted;
    }

    // A legacy deleted comment has either an empty array or an object with html field with empty string as value
    const isLegacyDeletedComment = message.length === 0 || message.at(0)?.html === '';

    return isLegacyDeletedComment || !!message.at(0)?.deleted;
}

function getReportActionMessage(reportAction: PartialReportAction) {
    return Array.isArray(reportAction?.message) ? reportAction.message.at(0) : reportAction?.message;
}

function isDeletedParentAction(reportAction: OnyxInputOrEntry<ReportAction>): boolean {
    return (getReportActionMessage(reportAction)?.isDeletedParentAction ?? false) && (reportAction?.childVisibleActionCount ?? 0) > 0;
}

function isReversedTransaction(reportAction: OnyxInputOrEntry<ReportAction | OptimisticIOUReportAction>) {
    return (getReportActionMessage(reportAction)?.isReversedTransaction ?? false) && ((reportAction as ReportAction)?.childVisibleActionCount ?? 0) > 0;
}

function isPendingRemove(reportAction: OnyxInputOrEntry<ReportAction>): boolean {
    return getReportActionMessage(reportAction)?.moderationDecision?.decision === CONST.MODERATION.MODERATOR_DECISION_PENDING_REMOVE;
}

function isMoneyRequestAction(reportAction: OnyxInputOrEntry<ReportAction>): reportAction is ReportAction<typeof CONST.REPORT.ACTIONS.TYPE.IOU> {
    return isActionOfType(reportAction, CONST.REPORT.ACTIONS.TYPE.IOU);
}

function isReportPreviewAction(reportAction: OnyxInputOrEntry<ReportAction>): reportAction is ReportAction<typeof CONST.REPORT.ACTIONS.TYPE.REPORT_PREVIEW> {
    return isActionOfType(reportAction, CONST.REPORT.ACTIONS.TYPE.REPORT_PREVIEW);
}

function isSubmittedAction(reportAction: OnyxInputOrEntry<ReportAction>): reportAction is ReportAction<typeof CONST.REPORT.ACTIONS.TYPE.SUBMITTED> {
    return isActionOfType(reportAction, CONST.REPORT.ACTIONS.TYPE.SUBMITTED);
}

function isSubmittedAndClosedAction(reportAction: OnyxInputOrEntry<ReportAction>): reportAction is ReportAction<typeof CONST.REPORT.ACTIONS.TYPE.SUBMITTED_AND_CLOSED> {
    return isActionOfType(reportAction, CONST.REPORT.ACTIONS.TYPE.SUBMITTED_AND_CLOSED);
}

function isApprovedAction(reportAction: OnyxInputOrEntry<ReportAction>): reportAction is ReportAction<typeof CONST.REPORT.ACTIONS.TYPE.APPROVED> {
    return isActionOfType(reportAction, CONST.REPORT.ACTIONS.TYPE.APPROVED);
}

function isUnapprovedAction(reportAction: OnyxInputOrEntry<ReportAction>): reportAction is ReportAction<typeof CONST.REPORT.ACTIONS.TYPE.UNAPPROVED> {
    return isActionOfType(reportAction, CONST.REPORT.ACTIONS.TYPE.UNAPPROVED);
}

function isForwardedAction(reportAction: OnyxInputOrEntry<ReportAction>): reportAction is ReportAction<typeof CONST.REPORT.ACTIONS.TYPE.FORWARDED> {
    return isActionOfType(reportAction, CONST.REPORT.ACTIONS.TYPE.FORWARDED);
}

function isModifiedExpenseAction(reportAction: OnyxInputOrEntry<ReportAction>): reportAction is ReportAction<typeof CONST.REPORT.ACTIONS.TYPE.MODIFIED_EXPENSE> {
    return isActionOfType(reportAction, CONST.REPORT.ACTIONS.TYPE.MODIFIED_EXPENSE);
}

function isPolicyChangeLogAction(reportAction: OnyxInputOrEntry<ReportAction>): reportAction is ReportAction<ValueOf<typeof CONST.REPORT.ACTIONS.TYPE.POLICY_CHANGE_LOG>> {
    return isActionOfType(reportAction, ...POLICY_CHANGE_LOG_ARRAY);
}

function isChronosOOOListAction(reportAction: OnyxInputOrEntry<ReportAction>): reportAction is ReportAction<typeof CONST.REPORT.ACTIONS.TYPE.CHRONOS_OOO_LIST> {
    return isActionOfType(reportAction, CONST.REPORT.ACTIONS.TYPE.CHRONOS_OOO_LIST);
}

function isAddCommentAction(reportAction: OnyxInputOrEntry<ReportAction>): reportAction is ReportAction<typeof CONST.REPORT.ACTIONS.TYPE.ADD_COMMENT> {
    return isActionOfType(reportAction, CONST.REPORT.ACTIONS.TYPE.ADD_COMMENT);
}

function isCreatedTaskReportAction(reportAction: OnyxInputOrEntry<ReportAction>): reportAction is ReportAction<typeof CONST.REPORT.ACTIONS.TYPE.ADD_COMMENT> {
    return isActionOfType(reportAction, CONST.REPORT.ACTIONS.TYPE.ADD_COMMENT) && !!getOriginalMessage(reportAction)?.taskReportID;
}

function isTripPreview(reportAction: OnyxInputOrEntry<ReportAction>): reportAction is ReportAction<typeof CONST.REPORT.ACTIONS.TYPE.TRIPPREVIEW> {
    return isActionOfType(reportAction, CONST.REPORT.ACTIONS.TYPE.TRIPPREVIEW);
}

function isActionOfType<T extends ReportActionName[]>(
    action: OnyxInputOrEntry<ReportAction>,
    ...actionNames: T
): action is {
    [K in keyof T]: ReportAction<T[K]>;
}[number] {
    const actionName = action?.actionName as T[number];

    // This is purely a performance optimization to limit the 'includes()' calls on Hermes
    for (const i of actionNames) {
        if (i === actionName) {
            return true;
        }
    }

    return false;
}

function getOriginalMessage<T extends ReportActionName>(reportAction: OnyxInputOrEntry<ReportAction<T>>): OriginalMessage<T> | undefined {
    if (!Array.isArray(reportAction?.message)) {
        // eslint-disable-next-line deprecation/deprecation
        return reportAction?.message ?? reportAction?.originalMessage;
    }
    // eslint-disable-next-line deprecation/deprecation
    return reportAction.originalMessage;
}

function isExportIntegrationAction(reportAction: OnyxInputOrEntry<ReportAction>): boolean {
    return reportAction?.actionName === CONST.REPORT.ACTIONS.TYPE.EXPORTED_TO_INTEGRATION;
}

/**
 * We are in the process of deprecating reportAction.originalMessage and will be setting the db version of "message" to reportAction.message in the future see: https://github.com/Expensify/App/issues/39797
 * In the interim, we must check to see if we have an object or array for the reportAction.message, if we have an array we will use the originalMessage as this means we have not yet migrated.
 */
function getWhisperedTo(reportAction: OnyxInputOrEntry<ReportAction>): number[] {
    if (!reportAction) {
        return [];
    }
    const originalMessage = getOriginalMessage(reportAction);
    const message = getReportActionMessage(reportAction);

    if (!(originalMessage && typeof originalMessage === 'object' && 'whisperedTo' in originalMessage) && !(message && typeof message === 'object' && 'whisperedTo' in message)) {
        return [];
    }

    if (message !== null && !Array.isArray(message) && typeof message === 'object' && 'whisperedTo' in message) {
        return message?.whisperedTo ?? [];
    }

    if (originalMessage && typeof originalMessage === 'object' && 'whisperedTo' in originalMessage) {
        return originalMessage?.whisperedTo ?? [];
    }

    if (typeof originalMessage !== 'object') {
        Log.info('Original message is not an object for reportAction: ', true, {
            reportActionID: reportAction?.reportActionID,
            actionName: reportAction?.actionName,
        });
    }

    return [];
}

function isWhisperAction(reportAction: OnyxInputOrEntry<ReportAction>): boolean {
    return getWhisperedTo(reportAction).length > 0;
}

/**
 * Checks whether the report action is a whisper targeting someone other than the current user.
 */
function isWhisperActionTargetedToOthers(reportAction: OnyxInputOrEntry<ReportAction>): boolean {
    if (!isWhisperAction(reportAction)) {
        return false;
    }
    return !getWhisperedTo(reportAction).includes(currentUserAccountID ?? CONST.DEFAULT_NUMBER_ID);
}

function isReimbursementQueuedAction(reportAction: OnyxInputOrEntry<ReportAction>): reportAction is ReportAction<typeof CONST.REPORT.ACTIONS.TYPE.REIMBURSEMENT_QUEUED> {
    return isActionOfType(reportAction, CONST.REPORT.ACTIONS.TYPE.REIMBURSEMENT_QUEUED);
}

function isMemberChangeAction(
    reportAction: OnyxInputOrEntry<ReportAction>,
): reportAction is ReportAction<ValueOf<typeof CONST.REPORT.ACTIONS.TYPE.ROOM_CHANGE_LOG | typeof CONST.REPORT.ACTIONS.TYPE.POLICY_CHANGE_LOG>> {
    return isActionOfType(
        reportAction,
        CONST.REPORT.ACTIONS.TYPE.ROOM_CHANGE_LOG.INVITE_TO_ROOM,
        CONST.REPORT.ACTIONS.TYPE.ROOM_CHANGE_LOG.REMOVE_FROM_ROOM,
        CONST.REPORT.ACTIONS.TYPE.POLICY_CHANGE_LOG.INVITE_TO_ROOM,
        CONST.REPORT.ACTIONS.TYPE.POLICY_CHANGE_LOG.REMOVE_FROM_ROOM,
        CONST.REPORT.ACTIONS.TYPE.POLICY_CHANGE_LOG.LEAVE_POLICY,
    );
}

function isInviteMemberAction(
    reportAction: OnyxEntry<ReportAction>,
): reportAction is ReportAction<typeof CONST.REPORT.ACTIONS.TYPE.ROOM_CHANGE_LOG.INVITE_TO_ROOM | typeof CONST.REPORT.ACTIONS.TYPE.POLICY_CHANGE_LOG.INVITE_TO_ROOM> {
    return isActionOfType(reportAction, CONST.REPORT.ACTIONS.TYPE.ROOM_CHANGE_LOG.INVITE_TO_ROOM, CONST.REPORT.ACTIONS.TYPE.POLICY_CHANGE_LOG.INVITE_TO_ROOM);
}

function isLeavePolicyAction(reportAction: OnyxEntry<ReportAction>): reportAction is ReportAction<typeof CONST.REPORT.ACTIONS.TYPE.POLICY_CHANGE_LOG.LEAVE_POLICY> {
    return isActionOfType(reportAction, CONST.REPORT.ACTIONS.TYPE.POLICY_CHANGE_LOG.LEAVE_POLICY);
}

function isReimbursementDeQueuedAction(reportAction: OnyxEntry<ReportAction>): reportAction is ReportAction<typeof CONST.REPORT.ACTIONS.TYPE.REIMBURSEMENT_DEQUEUED> {
    return isActionOfType(reportAction, CONST.REPORT.ACTIONS.TYPE.REIMBURSEMENT_DEQUEUED);
}

function isClosedAction(reportAction: OnyxEntry<ReportAction>): reportAction is ReportAction<typeof CONST.REPORT.ACTIONS.TYPE.CLOSED> {
    return isActionOfType(reportAction, CONST.REPORT.ACTIONS.TYPE.CLOSED);
}

function isRenamedAction(reportAction: OnyxEntry<ReportAction>): reportAction is ReportAction<typeof CONST.REPORT.ACTIONS.TYPE.RENAMED> {
    return isActionOfType(reportAction, CONST.REPORT.ACTIONS.TYPE.RENAMED);
}

function isRoomChangeLogAction(reportAction: OnyxEntry<ReportAction>): reportAction is ReportAction<ValueOf<typeof CONST.REPORT.ACTIONS.TYPE.ROOM_CHANGE_LOG>> {
    return isActionOfType(reportAction, ...Object.values(CONST.REPORT.ACTIONS.TYPE.ROOM_CHANGE_LOG));
}

function isInviteOrRemovedAction(
    reportAction: OnyxInputOrEntry<ReportAction>,
): reportAction is ReportAction<ValueOf<typeof CONST.REPORT.ACTIONS.TYPE.POLICY_CHANGE_LOG | typeof CONST.REPORT.ACTIONS.TYPE.ROOM_CHANGE_LOG>> {
    return isActionOfType(
        reportAction,
        CONST.REPORT.ACTIONS.TYPE.ROOM_CHANGE_LOG.INVITE_TO_ROOM,
        CONST.REPORT.ACTIONS.TYPE.ROOM_CHANGE_LOG.REMOVE_FROM_ROOM,
        CONST.REPORT.ACTIONS.TYPE.POLICY_CHANGE_LOG.INVITE_TO_ROOM,
        CONST.REPORT.ACTIONS.TYPE.POLICY_CHANGE_LOG.REMOVE_FROM_ROOM,
    );
}

/**
 * Returns whether the comment is a thread parent message/the first message in a thread
 */
function isThreadParentMessage(reportAction: OnyxEntry<ReportAction>, reportID: string | undefined): boolean {
    const {childType, childVisibleActionCount = 0, childReportID} = reportAction ?? {};
    return childType === CONST.REPORT.TYPE.CHAT && (childVisibleActionCount > 0 || String(childReportID) === reportID);
}

/**
 * Determines if the given report action is sent money report action by checking for 'pay' type and presence of IOUDetails object.
 */
function isSentMoneyReportAction(reportAction: OnyxEntry<ReportAction | OptimisticIOUReportAction>): boolean {
    return (
        isActionOfType(reportAction, CONST.REPORT.ACTIONS.TYPE.IOU) &&
        getOriginalMessage(reportAction)?.type === CONST.IOU.REPORT_ACTION_TYPE.PAY &&
        !!getOriginalMessage(reportAction)?.IOUDetails
    );
}

/**
 * Returns whether the thread is a transaction thread, which is any thread with IOU parent
 * report action from requesting money (type - create) or from sending money (type - pay with IOUDetails field)
 */
function isTransactionThread(parentReportAction: OnyxInputOrEntry<ReportAction>): boolean {
    if (isEmptyObject(parentReportAction) || !isMoneyRequestAction(parentReportAction)) {
        return false;
    }
    const originalMessage = getOriginalMessage(parentReportAction);
    return (
        originalMessage?.type === CONST.IOU.REPORT_ACTION_TYPE.CREATE ||
        originalMessage?.type === CONST.IOU.REPORT_ACTION_TYPE.TRACK ||
        (originalMessage?.type === CONST.IOU.REPORT_ACTION_TYPE.PAY && !!originalMessage?.IOUDetails)
    );
}

/**
 * Sort an array of reportActions by their created timestamp first, and reportActionID second
 * This gives us a stable order even in the case of multiple reportActions created on the same millisecond
 *
 */
function getSortedReportActions(reportActions: ReportAction[] | null, shouldSortInDescendingOrder = false): ReportAction[] {
    if (!Array.isArray(reportActions)) {
        throw new Error(`ReportActionsUtils.getSortedReportActions requires an array, received ${typeof reportActions}`);
    }

    const invertedMultiplier = shouldSortInDescendingOrder ? -1 : 1;

    const sortedActions = reportActions?.filter(Boolean).sort((first, second) => {
        // First sort by action type, ensuring that `CREATED` actions always come first if they have the same or even a later timestamp as another action type
        if ((first.actionName === CONST.REPORT.ACTIONS.TYPE.CREATED || second.actionName === CONST.REPORT.ACTIONS.TYPE.CREATED) && first.actionName !== second.actionName) {
            return (first.actionName === CONST.REPORT.ACTIONS.TYPE.CREATED ? -1 : 1) * invertedMultiplier;
        }

        // Then sort by timestamp
        if (first.created !== second.created) {
            return (first.created < second.created ? -1 : 1) * invertedMultiplier;
        }

        // Ensure that `REPORT_PREVIEW` actions always come after if they have the same timestamp as another action type
        if ((first.actionName === CONST.REPORT.ACTIONS.TYPE.REPORT_PREVIEW || second.actionName === CONST.REPORT.ACTIONS.TYPE.REPORT_PREVIEW) && first.actionName !== second.actionName) {
            return (first.actionName === CONST.REPORT.ACTIONS.TYPE.REPORT_PREVIEW ? 1 : -1) * invertedMultiplier;
        }

        // Then fallback on reportActionID as the final sorting criteria. It is a random number,
        // but using this will ensure that the order of reportActions with the same created time and action type
        // will be consistent across all users and devices
        return (first.reportActionID < second.reportActionID ? -1 : 1) * invertedMultiplier;
    });

    return sortedActions;
}

/**
 * Returns a sorted and filtered list of report actions from a report and it's associated child
 * transaction thread report in order to correctly display reportActions from both reports in the one-transaction report view.
 */
function getCombinedReportActions(
    reportActions: ReportAction[],
    transactionThreadReportID: string | null,
    transactionThreadReportActions: ReportAction[],
    reportID?: string,
    shouldFilterIOUAction = true,
): ReportAction[] {
    const isSentMoneyReport = reportActions.some((action) => isSentMoneyReportAction(action));

    // We don't want to combine report actions of transaction thread in iou report of send money request because we display the transaction report of send money request as a normal thread
    if (isEmpty(transactionThreadReportID) || isSentMoneyReport) {
        return reportActions;
    }

    // Usually, we filter out the created action from the transaction thread report actions, since we already have the parent report's created action in `reportActions`
    // However, in the case of moving track expense, the transaction thread will be created first in a track expense, thus we should keep the CREATED of the transaction thread and filter out CREATED action of the IOU
    // This makes sense because in a combined report action list, whichever CREATED is first need to be retained.
    const transactionThreadCreatedAction = transactionThreadReportActions?.find((action) => action.actionName === CONST.REPORT.ACTIONS.TYPE.CREATED);
    const parentReportCreatedAction = reportActions?.find((action) => action.actionName === CONST.REPORT.ACTIONS.TYPE.CREATED);

    let filteredTransactionThreadReportActions = transactionThreadReportActions;
    let filteredParentReportActions = reportActions;

    if (transactionThreadCreatedAction && parentReportCreatedAction && transactionThreadCreatedAction.created > parentReportCreatedAction.created) {
        filteredTransactionThreadReportActions = transactionThreadReportActions?.filter((action) => action.actionName !== CONST.REPORT.ACTIONS.TYPE.CREATED);
    } else if (transactionThreadCreatedAction) {
        filteredParentReportActions = reportActions?.filter((action) => action.actionName !== CONST.REPORT.ACTIONS.TYPE.CREATED);
    }

    const report = allReports?.[`${ONYXKEYS.COLLECTION.REPORT}${reportID}`];
    const isSelfDM = report?.chatType === CONST.REPORT.CHAT_TYPE.SELF_DM;
    // Filter out request and send money request actions because we don't want to show any preview actions for one transaction reports
    const filteredReportActions = [...filteredParentReportActions, ...filteredTransactionThreadReportActions].filter((action) => {
        if (!isMoneyRequestAction(action) || !shouldFilterIOUAction) {
            return true;
        }
        const actionType = getOriginalMessage(action)?.type ?? '';
        if (isSelfDM) {
            return actionType !== CONST.IOU.REPORT_ACTION_TYPE.CREATE;
        }
        return actionType !== CONST.IOU.REPORT_ACTION_TYPE.CREATE && actionType !== CONST.IOU.REPORT_ACTION_TYPE.TRACK;
    });

    return getSortedReportActions(filteredReportActions, true);
}

/**
 * Finds most recent IOU request action ID.
 */
function getMostRecentIOURequestActionID(reportActions: ReportAction[] | null): string | null {
    if (!Array.isArray(reportActions)) {
        return null;
    }
    const iouRequestTypes: Array<ValueOf<typeof CONST.IOU.REPORT_ACTION_TYPE>> = [
        CONST.IOU.REPORT_ACTION_TYPE.CREATE,
        CONST.IOU.REPORT_ACTION_TYPE.SPLIT,
        CONST.IOU.REPORT_ACTION_TYPE.TRACK,
    ];
    const iouRequestActions =
        reportActions?.filter((action) => {
            if (!isActionOfType(action, CONST.REPORT.ACTIONS.TYPE.IOU)) {
                return false;
            }
            const actionType = getOriginalMessage(action)?.type;
            if (!actionType) {
                return false;
            }
            return iouRequestTypes.includes(actionType);
        }) ?? [];

    if (iouRequestActions.length === 0) {
        return null;
    }

    const sortedReportActions = getSortedReportActions(iouRequestActions);
    return sortedReportActions.at(-1)?.reportActionID ?? null;
}

/**
 * Returns array of links inside a given report action
 */
function extractLinksFromMessageHtml(reportAction: OnyxEntry<ReportAction>): string[] {
    const htmlContent = getReportActionHtml(reportAction);

    const regex = CONST.REGEX_LINK_IN_ANCHOR;

    if (!htmlContent) {
        return [];
    }

    return [...htmlContent.matchAll(regex)].map((match) => match[1]);
}

/**
 * Returns the report action immediately before the specified index.
 * @param reportActions - all actions
 * @param actionIndex - index of the action
 */
function findPreviousAction(reportActions: ReportAction[] | undefined, actionIndex: number): OnyxEntry<ReportAction> {
    if (!reportActions) {
        return undefined;
    }

    for (let i = actionIndex + 1; i < reportActions.length; i++) {
        // Find the next non-pending deletion report action, as the pending delete action means that it is not displayed in the UI, but still is in the report actions list.
        // If we are offline, all actions are pending but shown in the UI, so we take the previous action, even if it is a delete.
        if (isNetworkOffline || reportActions.at(i)?.pendingAction !== CONST.RED_BRICK_ROAD_PENDING_ACTION.DELETE) {
            return reportActions.at(i);
        }
    }

    return undefined;
}

/**
 * Returns true when the report action immediately before the specified index is a comment made by the same actor who who is leaving a comment in the action at the specified index.
 * Also checks to ensure that the comment is not too old to be shown as a grouped comment.
 *
 * @param actionIndex - index of the comment item in state to check
 */
function isConsecutiveActionMadeByPreviousActor(reportActions: ReportAction[] | undefined, actionIndex: number): boolean {
    const previousAction = findPreviousAction(reportActions, actionIndex);
    const currentAction = reportActions?.[actionIndex];

    // It's OK for there to be no previous action, and in that case, false will be returned
    // so that the comment isn't grouped
    if (!currentAction || !previousAction) {
        return false;
    }

    // Comments are only grouped if they happen within 5 minutes of each other
    if (new Date(currentAction.created).getTime() - new Date(previousAction.created).getTime() > 300000) {
        return false;
    }

    // Do not group if previous action was a created action
    if (previousAction.actionName === CONST.REPORT.ACTIONS.TYPE.CREATED) {
        return false;
    }

    // Do not group if previous or current action was a renamed action
    if (previousAction.actionName === CONST.REPORT.ACTIONS.TYPE.RENAMED || currentAction.actionName === CONST.REPORT.ACTIONS.TYPE.RENAMED) {
        return false;
    }

    // Do not group if the delegate account ID is different
    if (previousAction.delegateAccountID !== currentAction.delegateAccountID) {
        return false;
    }

    // Do not group if one of previous / current action is report preview and another one is not report preview
    if ((isReportPreviewAction(previousAction) && !isReportPreviewAction(currentAction)) || (isReportPreviewAction(currentAction) && !isReportPreviewAction(previousAction))) {
        return false;
    }

    if (isSubmittedAction(currentAction)) {
        const currentActionAdminAccountID = currentAction.adminAccountID;

        return currentActionAdminAccountID === previousAction.actorAccountID || currentActionAdminAccountID === previousAction.adminAccountID;
    }

    if (isSubmittedAction(previousAction)) {
        return typeof previousAction.adminAccountID === 'number'
            ? currentAction.actorAccountID === previousAction.adminAccountID
            : currentAction.actorAccountID === previousAction.actorAccountID;
    }

    return currentAction.actorAccountID === previousAction.actorAccountID;
}

function isChronosAutomaticTimerAction(reportAction: OnyxInputOrEntry<ReportAction>, isChronosReport: boolean): boolean {
    const isAutomaticStartTimerAction = () => /start(?:ed|ing)?(?:\snow)?/i.test(getReportActionText(reportAction));
    const isAutomaticStopTimerAction = () => /stop(?:ped|ping)?(?:\snow)?/i.test(getReportActionText(reportAction));
    return isChronosReport && (isAutomaticStartTimerAction() || isAutomaticStopTimerAction());
}

/**
 * If the user sends consecutive actions to Chronos to automatically start/stop the timer,
 * then detect that and show each individually so that the user can easily see when they were sent.
 */
function isConsecutiveChronosAutomaticTimerAction(reportActions: ReportAction[], actionIndex: number, isChronosReport: boolean): boolean {
    const previousAction = findPreviousAction(reportActions, actionIndex);
    const currentAction = reportActions?.at(actionIndex);
    return isChronosAutomaticTimerAction(currentAction, isChronosReport) && isChronosAutomaticTimerAction(previousAction, isChronosReport);
}

/**
 * Checks if a reportAction is deprecated.
 */
function isReportActionDeprecated(reportAction: OnyxEntry<ReportAction>, key: string | number): boolean {
    if (!reportAction) {
        return true;
    }

    // HACK ALERT: We're temporarily filtering out any reportActions keyed by sequenceNumber
    // to prevent bugs during the migration from sequenceNumber -> reportActionID
    // eslint-disable-next-line deprecation/deprecation
    if (String(reportAction.sequenceNumber) === key) {
        Log.info('Front-end filtered out reportAction keyed by sequenceNumber!', false, reportAction);
        return true;
    }

    const deprecatedOldDotReportActions: ReportActionName[] = [
        CONST.REPORT.ACTIONS.TYPE.DELETED_ACCOUNT,
        CONST.REPORT.ACTIONS.TYPE.REIMBURSEMENT_REQUESTED,
        CONST.REPORT.ACTIONS.TYPE.REIMBURSEMENT_SETUP_REQUESTED,
        CONST.REPORT.ACTIONS.TYPE.DONATION,
    ];
    if (deprecatedOldDotReportActions.includes(reportAction.actionName)) {
        Log.info('Front end filtered out reportAction for being an older, deprecated report action', false, reportAction);
        return true;
    }

    return false;
}

/**
 * Checks if a given report action corresponds to an actionable mention whisper.
 * @param reportAction
 */
function isActionableMentionWhisper(reportAction: OnyxEntry<ReportAction>): reportAction is ReportAction<typeof CONST.REPORT.ACTIONS.TYPE.ACTIONABLE_MENTION_WHISPER> {
    return isActionOfType(reportAction, CONST.REPORT.ACTIONS.TYPE.ACTIONABLE_MENTION_WHISPER);
}

/**
 * Checks if a given report action corresponds to an actionable report mention whisper.
 * @param reportAction
 */
function isActionableReportMentionWhisper(reportAction: OnyxEntry<ReportAction>): reportAction is ReportAction<typeof CONST.REPORT.ACTIONS.TYPE.ACTIONABLE_REPORT_MENTION_WHISPER> {
    return isActionOfType(reportAction, CONST.REPORT.ACTIONS.TYPE.ACTIONABLE_REPORT_MENTION_WHISPER);
}

/**
 * Checks whether an action is actionable track expense.
 */
function isActionableTrackExpense(reportAction: OnyxInputOrEntry<ReportAction>): reportAction is ReportAction<typeof CONST.REPORT.ACTIONS.TYPE.ACTIONABLE_TRACK_EXPENSE_WHISPER> {
    return isActionOfType(reportAction, CONST.REPORT.ACTIONS.TYPE.ACTIONABLE_TRACK_EXPENSE_WHISPER);
}

function isActionableWhisper(
    reportAction: OnyxEntry<ReportAction>,
): reportAction is ReportAction<
    | typeof CONST.REPORT.ACTIONS.TYPE.ACTIONABLE_MENTION_WHISPER
    | typeof CONST.REPORT.ACTIONS.TYPE.ACTIONABLE_TRACK_EXPENSE_WHISPER
    | typeof CONST.REPORT.ACTIONS.TYPE.ACTIONABLE_REPORT_MENTION_WHISPER
> {
    return isActionableMentionWhisper(reportAction) || isActionableTrackExpense(reportAction) || isActionableReportMentionWhisper(reportAction);
}

const {POLICY_CHANGE_LOG: policyChangelogTypes, ROOM_CHANGE_LOG: roomChangeLogTypes, ...otherActionTypes} = CONST.REPORT.ACTIONS.TYPE;
const supportedActionTypes: ReportActionName[] = [...Object.values(otherActionTypes), ...Object.values(policyChangelogTypes), ...Object.values(roomChangeLogTypes)];

/**
 * Checks whether an action is actionable track expense and resolved.
 *
 */
function isResolvedActionableWhisper(reportAction: OnyxEntry<ReportAction>): boolean {
    const originalMessage = getOriginalMessage(reportAction);
    const resolution = originalMessage && typeof originalMessage === 'object' && 'resolution' in originalMessage ? originalMessage?.resolution : null;
    return !!resolution;
}

/**
 * Checks if a reportAction is fit for display, meaning that it's not deprecated, is of a valid
 * and supported type, it's not deleted and also not closed.
 */
function shouldReportActionBeVisible(reportAction: OnyxEntry<ReportAction>, key: string | number, canUserPerformWriteAction?: boolean): boolean {
    if (!reportAction) {
        return false;
    }

    if (isReportActionDeprecated(reportAction, key)) {
        return false;
    }

    // Filter out any unsupported reportAction types
    if (!supportedActionTypes.includes(reportAction.actionName)) {
        return false;
    }

    // Ignore closed action here since we're already displaying a footer that explains why the report was closed
    if (reportAction.actionName === CONST.REPORT.ACTIONS.TYPE.CLOSED) {
        return false;
    }

    // Ignore markedAsReimbursed action here since we're already display message that explains the expense was paid
    // elsewhere in the IOU reportAction
    if (reportAction.actionName === CONST.REPORT.ACTIONS.TYPE.MARKED_REIMBURSED) {
        return false;
    }

    if (isWhisperActionTargetedToOthers(reportAction)) {
        return false;
    }

    if (isPendingRemove(reportAction) && !reportAction.childVisibleActionCount) {
        return false;
    }

    if (
        (isActionableReportMentionWhisper(reportAction) || isActionableJoinRequestPendingReportAction(reportAction) || isActionableMentionWhisper(reportAction)) &&
        !canUserPerformWriteAction
    ) {
        return false;
    }

    if (isTripPreview(reportAction)) {
        return true;
    }

    // If action is actionable whisper and resolved by user, then we don't want to render anything
    if (isActionableWhisper(reportAction) && isResolvedActionableWhisper(reportAction)) {
        return false;
    }

    // All other actions are displayed except thread parents, deleted, or non-pending actions
    const isDeleted = isDeletedAction(reportAction);
    const isPending = !!reportAction.pendingAction;

    return !isDeleted || isPending || isDeletedParentAction(reportAction) || isReversedTransaction(reportAction);
}

/**
 * Checks if the new marker should be hidden for the report action.
 */
function shouldHideNewMarker(reportAction: OnyxEntry<ReportAction>): boolean {
    if (!reportAction) {
        return true;
    }
    return !isNetworkOffline && reportAction.pendingAction === CONST.RED_BRICK_ROAD_PENDING_ACTION.DELETE;
}

/**
 * Checks if a reportAction is fit for display as report last action, meaning that
 * it satisfies shouldReportActionBeVisible, it's not whisper action and not deleted.
 */
function shouldReportActionBeVisibleAsLastAction(reportAction: OnyxInputOrEntry<ReportAction>, canUserPerformWriteAction?: boolean): boolean {
    if (!reportAction) {
        return false;
    }

    if (Object.keys(reportAction.errors ?? {}).length > 0) {
        return false;
    }

    // If a whisper action is the REPORT_PREVIEW action, we are displaying it.
    // If the action's message text is empty and it is not a deleted parent with visible child actions, hide it. Else, consider the action to be displayable.
    return (
        shouldReportActionBeVisible(reportAction, reportAction.reportActionID, canUserPerformWriteAction) &&
        !(isWhisperAction(reportAction) && !isReportPreviewAction(reportAction) && !isMoneyRequestAction(reportAction)) &&
        !(isDeletedAction(reportAction) && !isDeletedParentAction(reportAction))
    );
}

/**
 * For policy change logs, report URLs are generated in the server,
 * which includes a baseURL placeholder that's replaced in the client.
 */
function replaceBaseURLInPolicyChangeLogAction(reportAction: ReportAction): ReportAction {
    if (!reportAction?.message || !isPolicyChangeLogAction(reportAction)) {
        return reportAction;
    }

    const updatedReportAction = clone(reportAction);

    if (!updatedReportAction.message) {
        return updatedReportAction;
    }

    if (Array.isArray(updatedReportAction.message)) {
        const message = updatedReportAction.message.at(0);

        if (message) {
            message.html = getReportActionHtml(reportAction)?.replace('%baseURL', environmentURL);
        }
    }

    return updatedReportAction;
}

function getLastVisibleAction(
    reportID: string | undefined,
    canUserPerformWriteAction?: boolean,
    actionsToMerge: Record<string, NullishDeep<ReportAction> | null> = {},
    reportActionsParam: OnyxCollection<ReportActions> = allReportActions,
): OnyxEntry<ReportAction> {
    let reportActions: Array<ReportAction | null | undefined> = [];
    if (!isEmpty(actionsToMerge)) {
        reportActions = Object.values(fastMerge(reportActionsParam?.[`${ONYXKEYS.COLLECTION.REPORT_ACTIONS}${reportID}`] ?? {}, actionsToMerge ?? {}, true)) as Array<
            ReportAction | null | undefined
        >;
    } else {
        reportActions = Object.values(allReportActions?.[`${ONYXKEYS.COLLECTION.REPORT_ACTIONS}${reportID}`] ?? {});
    }
    const visibleReportActions = reportActions.filter((action): action is ReportAction => shouldReportActionBeVisibleAsLastAction(action, canUserPerformWriteAction));
    const sortedReportActions = getSortedReportActions(visibleReportActions, true);
    if (sortedReportActions.length === 0) {
        return undefined;
    }
    return sortedReportActions.at(0);
}

function formatLastMessageText(lastMessageText: string | undefined) {
    const trimmedMessage = String(lastMessageText).trim();

    // Add support for inline code containing only space characters
    // The message will appear as a blank space in the LHN
    if (
        (trimmedMessage === '' && (lastMessageText?.length ?? 0) > 0) ||
        (trimmedMessage === '?\u2026' && (lastMessageText?.length ?? 0) > CONST.REPORT.MIN_LENGTH_LAST_MESSAGE_WITH_ELLIPSIS)
    ) {
        return ' ';
    }

    return StringUtils.lineBreaksToSpaces(trimmedMessage).substring(0, CONST.REPORT.LAST_MESSAGE_TEXT_MAX_LENGTH).trim();
}

function getLastVisibleMessage(
    reportID: string | undefined,
    canUserPerformWriteAction?: boolean,
    actionsToMerge: Record<string, NullishDeep<ReportAction> | null> = {},
    reportAction: OnyxInputOrEntry<ReportAction> | undefined = undefined,
): LastVisibleMessage {
    const lastVisibleAction = reportAction ?? getLastVisibleAction(reportID, canUserPerformWriteAction, actionsToMerge);
    const message = getReportActionMessage(lastVisibleAction);

    if (message && isReportMessageAttachment(message)) {
        return {
            lastMessageText: CONST.ATTACHMENT_MESSAGE_TEXT,
            lastMessageHtml: CONST.TRANSLATION_KEYS.ATTACHMENT,
        };
    }

    if (isCreatedAction(lastVisibleAction)) {
        return {
            lastMessageText: '',
        };
    }

    let messageText = getReportActionMessageText(lastVisibleAction) ?? '';
    if (messageText) {
        messageText = formatLastMessageText(messageText);
    }
    return {
        lastMessageText: messageText,
    };
}

/**
 * A helper method to filter out report actions keyed by sequenceNumbers.
 */
function filterOutDeprecatedReportActions(reportActions: OnyxEntry<ReportActions>): ReportAction[] {
    return Object.entries(reportActions ?? {})
        .filter(([key, reportAction]) => !isReportActionDeprecated(reportAction, key))
        .map((entry) => entry[1]);
}

/**
 * This method returns the report actions that are ready for display in the ReportActionsView.
 * The report actions need to be sorted by created timestamp first, and reportActionID second
 * to ensure they will always be displayed in the same order (in case multiple actions have the same timestamp).
 * This is all handled with getSortedReportActions() which is used by several other methods to keep the code DRY.
 */
function getSortedReportActionsForDisplay(
    reportActions: OnyxEntry<ReportActions> | ReportAction[],
    canUserPerformWriteAction?: boolean,
    shouldIncludeInvisibleActions = false,
): ReportAction[] {
    let filteredReportActions: ReportAction[] = [];
    if (!reportActions) {
        return [];
    }

    if (shouldIncludeInvisibleActions) {
        filteredReportActions = Object.values(reportActions).filter(Boolean);
    } else {
        filteredReportActions = Object.entries(reportActions)
            .filter(([key, reportAction]) => shouldReportActionBeVisible(reportAction, key, canUserPerformWriteAction))
            .map(([, reportAction]) => reportAction);
    }

    const baseURLAdjustedReportActions = filteredReportActions.map((reportAction) => replaceBaseURLInPolicyChangeLogAction(reportAction));
    return getSortedReportActions(baseURLAdjustedReportActions, true);
}

/**
 * In some cases, there can be multiple closed report actions in a chat report.
 * This method returns the last closed report action so we can always show the correct archived report reason.
 * Additionally, archived #admins and #announce do not have the closed report action so we will return null if none is found.
 *
 */
function getLastClosedReportAction(reportActions: OnyxEntry<ReportActions>): OnyxEntry<ReportAction> {
    // If closed report action is not present, return early
    if (!Object.values(reportActions ?? {}).some((action) => action.actionName === CONST.REPORT.ACTIONS.TYPE.CLOSED)) {
        return undefined;
    }

    const filteredReportActions = filterOutDeprecatedReportActions(reportActions);
    const sortedReportActions = getSortedReportActions(filteredReportActions);
    return lodashFindLast(sortedReportActions, (action) => action.actionName === CONST.REPORT.ACTIONS.TYPE.CLOSED);
}

/**
 * The first visible action is the second last action in sortedReportActions which satisfy following conditions:
 * 1. That is not pending deletion as pending deletion actions are kept in sortedReportActions in memory.
 * 2. That has at least one visible child action.
 * 3. While offline all actions in `sortedReportActions` are visible.
 * 4. We will get the second last action from filtered actions because the last
 *    action is always the created action
 */
function getFirstVisibleReportActionID(sortedReportActions: ReportAction[] = [], isOffline = false): string | undefined {
    if (!Array.isArray(sortedReportActions)) {
        return '';
    }
    const sortedFilterReportActions = sortedReportActions.filter((action) => !isDeletedAction(action) || (action?.childVisibleActionCount ?? 0) > 0 || isOffline);
    return sortedFilterReportActions.length > 1 ? sortedFilterReportActions.at(sortedFilterReportActions.length - 2)?.reportActionID : undefined;
}

/**
 * @returns The latest report action in the `onyxData` or `null` if one couldn't be found
 */
function getLatestReportActionFromOnyxData(onyxData: OnyxUpdate[] | null): NonNullable<OnyxEntry<ReportAction>> | null {
    const reportActionUpdate = onyxData?.find((onyxUpdate) => onyxUpdate.key.startsWith(ONYXKEYS.COLLECTION.REPORT_ACTIONS));

    if (!reportActionUpdate) {
        return null;
    }

    const reportActions = Object.values((reportActionUpdate.value as ReportActions) ?? {});
    const sortedReportActions = getSortedReportActions(reportActions);
    return sortedReportActions.at(-1) ?? null;
}

/**
 * Find the transaction associated with this reportAction, if one exists.
 */
function getLinkedTransactionID(reportActionOrID: string | OnyxEntry<ReportAction> | undefined, reportID?: string): string | undefined {
    const reportAction = typeof reportActionOrID === 'string' ? allReportActions?.[`${ONYXKEYS.COLLECTION.REPORT_ACTIONS}${reportID}`]?.[reportActionOrID] : reportActionOrID;
    if (!reportAction || !isMoneyRequestAction(reportAction)) {
        return undefined;
    }
    return getOriginalMessage(reportAction)?.IOUTransactionID;
}

function getReportAction(reportID: string | undefined, reportActionID: string | undefined): ReportAction | undefined {
    if (!reportID || !reportActionID) {
        return undefined;
    }

    return allReportActions?.[`${ONYXKEYS.COLLECTION.REPORT_ACTIONS}${reportID}`]?.[reportActionID];
}

/**
 * @returns The report preview action or `null` if one couldn't be found
 */
function getReportPreviewAction(chatReportID: string | undefined, iouReportID: string | undefined): OnyxEntry<ReportAction<typeof CONST.REPORT.ACTIONS.TYPE.REPORT_PREVIEW>> {
    if (!chatReportID || !iouReportID) {
        return;
    }

    return Object.values(allReportActions?.[`${ONYXKEYS.COLLECTION.REPORT_ACTIONS}${chatReportID}`] ?? {}).find(
        (reportAction): reportAction is ReportAction<typeof CONST.REPORT.ACTIONS.TYPE.REPORT_PREVIEW> =>
            reportAction && isActionOfType(reportAction, CONST.REPORT.ACTIONS.TYPE.REPORT_PREVIEW) && getOriginalMessage(reportAction)?.linkedReportID === iouReportID,
    );
}

/**
 * Get the iouReportID for a given report action.
 */
function getIOUReportIDFromReportActionPreview(reportAction: OnyxEntry<ReportAction>): string | undefined {
    return isActionOfType(reportAction, CONST.REPORT.ACTIONS.TYPE.REPORT_PREVIEW) ? getOriginalMessage(reportAction)?.linkedReportID : undefined;
}

/**
 * A helper method to identify if the message is deleted or not.
 */
function isMessageDeleted(reportAction: OnyxInputOrEntry<ReportAction>): boolean {
    return getReportActionMessage(reportAction)?.isDeletedParentAction ?? false;
}

/**
 * Returns the number of expenses associated with a report preview
 */
function getNumberOfMoneyRequests(reportPreviewAction: OnyxEntry<ReportAction>): number {
    return reportPreviewAction?.childMoneyRequestCount ?? 0;
}

function isSplitBillAction(reportAction: OnyxInputOrEntry<ReportAction>): reportAction is ReportAction<typeof CONST.REPORT.ACTIONS.TYPE.IOU> {
    return isActionOfType(reportAction, CONST.REPORT.ACTIONS.TYPE.IOU) && getOriginalMessage(reportAction)?.type === CONST.IOU.REPORT_ACTION_TYPE.SPLIT;
}

function isTrackExpenseAction(reportAction: OnyxEntry<ReportAction | OptimisticIOUReportAction>): reportAction is ReportAction<typeof CONST.REPORT.ACTIONS.TYPE.IOU> {
    return isActionOfType(reportAction, CONST.REPORT.ACTIONS.TYPE.IOU) && getOriginalMessage(reportAction)?.type === CONST.IOU.REPORT_ACTION_TYPE.TRACK;
}

function isPayAction(reportAction: OnyxInputOrEntry<ReportAction | OptimisticIOUReportAction>): reportAction is ReportAction<typeof CONST.REPORT.ACTIONS.TYPE.IOU> {
    return isActionOfType(reportAction, CONST.REPORT.ACTIONS.TYPE.IOU) && getOriginalMessage(reportAction)?.type === CONST.IOU.REPORT_ACTION_TYPE.PAY;
}

function isTaskAction(reportAction: OnyxEntry<ReportAction>): boolean {
    const reportActionName = reportAction?.actionName;
    return (
        reportActionName === CONST.REPORT.ACTIONS.TYPE.TASK_COMPLETED ||
        reportActionName === CONST.REPORT.ACTIONS.TYPE.TASK_CANCELLED ||
        reportActionName === CONST.REPORT.ACTIONS.TYPE.TASK_REOPENED ||
        reportActionName === CONST.REPORT.ACTIONS.TYPE.TASK_EDITED
    );
}

/**
 * @param actionName - The name of the action
 * @returns - Whether the action is a tag modification action
 * */
function isTagModificationAction(actionName: string): boolean {
    return (
        actionName === CONST.REPORT.ACTIONS.TYPE.POLICY_CHANGE_LOG.ADD_TAG ||
        actionName === CONST.REPORT.ACTIONS.TYPE.POLICY_CHANGE_LOG.UPDATE_TAG_ENABLED ||
        actionName === CONST.REPORT.ACTIONS.TYPE.POLICY_CHANGE_LOG.UPDATE_TAG_NAME ||
        actionName === CONST.REPORT.ACTIONS.TYPE.POLICY_CHANGE_LOG.DELETE_TAG ||
        actionName === CONST.REPORT.ACTIONS.TYPE.POLICY_CHANGE_LOG.UPDATE_TAG
    );
}

// Get all IOU report actions for the report.
const iouRequestTypes = new Set<ValueOf<typeof CONST.IOU.REPORT_ACTION_TYPE>>([
    CONST.IOU.REPORT_ACTION_TYPE.CREATE,
    CONST.IOU.REPORT_ACTION_TYPE.SPLIT,
    CONST.IOU.REPORT_ACTION_TYPE.PAY,
    CONST.IOU.REPORT_ACTION_TYPE.TRACK,
]);

/**
 * Gets the reportID for the transaction thread associated with a report by iterating over the reportActions and identifying the IOU report actions.
 * Returns a reportID if there is exactly one transaction thread for the report, and null otherwise.
 */
function getOneTransactionThreadReportID(
    reportID: string | undefined,
    reportActions: OnyxEntry<ReportActions> | ReportAction[],
    isOffline: boolean | undefined = undefined,
): string | undefined {
    // If the report is not an IOU, Expense report, or Invoice, it shouldn't be treated as one-transaction report.
    const report = allReports?.[`${ONYXKEYS.COLLECTION.REPORT}${reportID}`];
    if (report?.type !== CONST.REPORT.TYPE.IOU && report?.type !== CONST.REPORT.TYPE.EXPENSE && report?.type !== CONST.REPORT.TYPE.INVOICE) {
        return;
    }

    const reportActionsArray = Array.isArray(reportActions) ? reportActions : Object.values(reportActions ?? {});
    if (!reportActionsArray.length) {
        return;
    }

    const iouRequestActions = [];
    for (const action of reportActionsArray) {
        if (!isMoneyRequestAction(action)) {
            // eslint-disable-next-line no-continue
            continue;
        }

        const originalMessage = getOriginalMessage(action);
        const actionType = originalMessage?.type;
        if (
            actionType &&
            iouRequestTypes.has(actionType) &&
            action.childReportID &&
            // Include deleted IOU reportActions if:
            // - they have an assocaited IOU transaction ID or
            // - they have visibile childActions (like comments) that we'd want to display
            // - the action is pending deletion and the user is offline
            (!!originalMessage?.IOUTransactionID ||
                // eslint-disable-next-line @typescript-eslint/prefer-nullish-coalescing
                (isMessageDeleted(action) && action.childVisibleActionCount) ||
                (action.pendingAction === CONST.RED_BRICK_ROAD_PENDING_ACTION.DELETE && (isOffline ?? isNetworkOffline)))
        ) {
            iouRequestActions.push(action);
        }
    }

    // If we don't have any IOU request actions, or we have more than one IOU request actions, this isn't a oneTransaction report
    if (!iouRequestActions.length || iouRequestActions.length > 1) {
        return;
    }

    const singleAction = iouRequestActions.at(0);
    const originalMessage = getOriginalMessage(singleAction);

    // If there's only one IOU request action associated with the report but it's been deleted, then we don't consider this a oneTransaction report
    // and want to display it using the standard view
    if (((originalMessage?.deleted ?? '') !== '' || isDeletedAction(singleAction)) && isMoneyRequestAction(singleAction)) {
        return;
    }

    // Ensure we have a childReportID associated with the IOU report action
    return singleAction?.childReportID;
}

/**
 * When we delete certain reports, we want to check whether there are any visible actions left to display.
 * If there are no visible actions left (including system messages), we can hide the report from view entirely
 */
function doesReportHaveVisibleActions(reportID: string, canUserPerformWriteAction?: boolean, actionsToMerge: ReportActions = {}): boolean {
    const reportActions = Object.values(fastMerge(allReportActions?.[`${ONYXKEYS.COLLECTION.REPORT_ACTIONS}${reportID}`] ?? {}, actionsToMerge, true));
    const visibleReportActions = Object.values(reportActions ?? {}).filter((action) => shouldReportActionBeVisibleAsLastAction(action, canUserPerformWriteAction));

    // Exclude the task system message and the created message
    const visibleReportActionsWithoutTaskSystemMessage = visibleReportActions.filter((action) => !isTaskAction(action) && !isCreatedAction(action));
    return visibleReportActionsWithoutTaskSystemMessage.length > 0;
}

function getAllReportActions(reportID: string | undefined): ReportActions {
    return allReportActions?.[`${ONYXKEYS.COLLECTION.REPORT_ACTIONS}${reportID}`] ?? {};
}

/**
 * Check whether a report action is an attachment (a file, such as an image or a zip).
 *
 */
function isReportActionAttachment(reportAction: OnyxInputOrEntry<ReportAction>): boolean {
    const message = getReportActionMessage(reportAction);

    if (reportAction && ('isAttachmentOnly' in reportAction || 'isAttachmentWithText' in reportAction)) {
        return reportAction.isAttachmentOnly ?? reportAction.isAttachmentWithText ?? false;
    }

    if (message) {
        return isReportMessageAttachment(message);
    }

    return false;
}

// eslint-disable-next-line rulesdir/no-negated-variables
function isNotifiableReportAction(reportAction: OnyxEntry<ReportAction>): boolean {
    if (!reportAction) {
        return false;
    }

    const actions: ReportActionName[] = [CONST.REPORT.ACTIONS.TYPE.ADD_COMMENT, CONST.REPORT.ACTIONS.TYPE.IOU, CONST.REPORT.ACTIONS.TYPE.MODIFIED_EXPENSE];

    return actions.includes(reportAction.actionName);
}

// We pass getReportName as a param to avoid cyclic dependency.
function getMemberChangeMessageElements(reportAction: OnyxEntry<ReportAction>, getReportNameCallback: typeof getReportName): readonly MemberChangeMessageElement[] {
    const isInviteAction = isInviteMemberAction(reportAction);
    const isLeaveAction = isLeavePolicyAction(reportAction);

    if (!isMemberChangeAction(reportAction)) {
        return [];
    }

    // Currently, we only render messages when members are invited
    let verb = translateLocal('workspace.invite.removed');
    if (isInviteAction) {
        verb = translateLocal('workspace.invite.invited');
    }

    if (isLeaveAction) {
        verb = getPolicyChangeLogEmployeeLeftMessage(reportAction);
    }

    const originalMessage = getOriginalMessage(reportAction);
    const targetAccountIDs: number[] = originalMessage?.targetAccountIDs ?? [];
    const personalDetails = getPersonalDetailsByIDs({accountIDs: targetAccountIDs, currentUserAccountID: 0});

    const mentionElements = targetAccountIDs.map((accountID): MemberChangeMessageUserMentionElement => {
        const personalDetail = personalDetails.find((personal) => personal.accountID === accountID);
        const handleText = getEffectiveDisplayName(personalDetail) ?? translateLocal('common.hidden');

        return {
            kind: 'userMention',
            content: `@${handleText}`,
            accountID,
        };
    });

    const buildRoomElements = (): readonly MemberChangeMessageElement[] => {
        const roomName = getReportNameCallback(allReports?.[`${ONYXKEYS.COLLECTION.REPORT}${originalMessage?.reportID}`]);
        if (roomName && originalMessage) {
            const preposition = isInviteAction ? ` ${translateLocal('workspace.invite.to')} ` : ` ${translateLocal('workspace.invite.from')} `;

            if (originalMessage.reportID) {
                return [
                    {
                        kind: 'text',
                        content: preposition,
                    },
                    {
                        kind: 'roomReference',
                        roomName,
                        roomID: originalMessage.reportID,
                        content: roomName,
                    },
                ];
            }
        }

        return [];
    };

    return [
        {
            kind: 'text',
            content: `${verb} `,
        },
        ...formatMessageElementList(mentionElements),
        ...buildRoomElements(),
    ];
}

function getReportActionHtml(reportAction: PartialReportAction): string {
    return getReportActionMessage(reportAction)?.html ?? '';
}

function getReportActionText(reportAction: PartialReportAction): string {
    const message = getReportActionMessage(reportAction);
    // Sometime html can be an empty string
    // eslint-disable-next-line @typescript-eslint/prefer-nullish-coalescing
    const text = (message?.html || message?.text) ?? '';
    return text ? Parser.htmlToText(text) : '';
}

function getTextFromHtml(html?: string): string {
    return html ? Parser.htmlToText(html) : '';
}

function isOldDotLegacyAction(action: OldDotReportAction | PartialReportAction): action is PartialReportAction {
    return [
        CONST.REPORT.ACTIONS.TYPE.DELETED_ACCOUNT,
        CONST.REPORT.ACTIONS.TYPE.DONATION,
        CONST.REPORT.ACTIONS.TYPE.EXPORTED_TO_QUICK_BOOKS,
        CONST.REPORT.ACTIONS.TYPE.REIMBURSEMENT_REQUESTED,
        CONST.REPORT.ACTIONS.TYPE.REIMBURSEMENT_SETUP,
    ].some((oldDotActionName) => oldDotActionName === action?.actionName);
}

function isOldDotReportAction(action: ReportAction | OldDotReportAction) {
    if (!action || !action.actionName) {
        return false;
    }
    return [
        CONST.REPORT.ACTIONS.TYPE.CHANGE_FIELD,
        CONST.REPORT.ACTIONS.TYPE.CHANGE_POLICY,
        CONST.REPORT.ACTIONS.TYPE.CHANGE_TYPE,
        CONST.REPORT.ACTIONS.TYPE.DELEGATE_SUBMIT,
        CONST.REPORT.ACTIONS.TYPE.EXPORTED_TO_CSV,
        CONST.REPORT.ACTIONS.TYPE.INTEGRATIONS_MESSAGE,
        CONST.REPORT.ACTIONS.TYPE.MANAGER_ATTACH_RECEIPT,
        CONST.REPORT.ACTIONS.TYPE.MANAGER_DETACH_RECEIPT,
        CONST.REPORT.ACTIONS.TYPE.MARKED_REIMBURSED,
        CONST.REPORT.ACTIONS.TYPE.MARK_REIMBURSED_FROM_INTEGRATION,
        CONST.REPORT.ACTIONS.TYPE.OUTDATED_BANK_ACCOUNT,
        CONST.REPORT.ACTIONS.TYPE.REIMBURSEMENT_ACH_BOUNCE,
        CONST.REPORT.ACTIONS.TYPE.REIMBURSEMENT_ACH_CANCELLED,
        CONST.REPORT.ACTIONS.TYPE.REIMBURSEMENT_ACCOUNT_CHANGED,
        CONST.REPORT.ACTIONS.TYPE.REIMBURSEMENT_DELAYED,
        CONST.REPORT.ACTIONS.TYPE.SELECTED_FOR_RANDOM_AUDIT,
        CONST.REPORT.ACTIONS.TYPE.SHARE,
        CONST.REPORT.ACTIONS.TYPE.STRIPE_PAID,
        CONST.REPORT.ACTIONS.TYPE.TAKE_CONTROL,
        CONST.REPORT.ACTIONS.TYPE.UNSHARE,
        CONST.REPORT.ACTIONS.TYPE.DELETED_ACCOUNT,
        CONST.REPORT.ACTIONS.TYPE.DONATION,
        CONST.REPORT.ACTIONS.TYPE.EXPORTED_TO_QUICK_BOOKS,
        CONST.REPORT.ACTIONS.TYPE.REIMBURSEMENT_REQUESTED,
        CONST.REPORT.ACTIONS.TYPE.REIMBURSEMENT_SETUP,
    ].some((oldDotActionName) => oldDotActionName === action.actionName);
}

function getMessageOfOldDotLegacyAction(legacyAction: PartialReportAction) {
    if (!Array.isArray(legacyAction?.message)) {
        return getReportActionText(legacyAction);
    }
    if (legacyAction.message.length !== 0) {
        // Sometime html can be an empty string
        // eslint-disable-next-line @typescript-eslint/prefer-nullish-coalescing
        return legacyAction?.message?.map((element) => getTextFromHtml(element?.html || element?.text)).join('') ?? '';
    }
    return '';
}

/**
 * Helper method to format message of OldDot Actions.
 */
function getMessageOfOldDotReportAction(oldDotAction: PartialReportAction | OldDotReportAction, withMarkdown = true): string {
    if (isOldDotLegacyAction(oldDotAction)) {
        return getMessageOfOldDotLegacyAction(oldDotAction);
    }

    const {originalMessage, actionName} = oldDotAction;
    switch (actionName) {
        case CONST.REPORT.ACTIONS.TYPE.CHANGE_FIELD: {
            const {oldValue, newValue, fieldName} = originalMessage;
            if (!oldValue) {
                return translateLocal('report.actions.type.changeFieldEmpty', {newValue, fieldName});
            }
            return translateLocal('report.actions.type.changeField', {oldValue, newValue, fieldName});
        }
        case CONST.REPORT.ACTIONS.TYPE.CHANGE_POLICY: {
            const {fromPolicy, toPolicy} = originalMessage;
            return translateLocal('report.actions.type.changePolicy', {fromPolicy: getPolicyNameByID(fromPolicy), toPolicy: getPolicyNameByID(toPolicy)});
        }
        case CONST.REPORT.ACTIONS.TYPE.DELEGATE_SUBMIT: {
            const {delegateUser, originalManager} = originalMessage;
            return translateLocal('report.actions.type.delegateSubmit', {delegateUser, originalManager});
        }
        case CONST.REPORT.ACTIONS.TYPE.EXPORTED_TO_CSV:
            return translateLocal('report.actions.type.exportedToCSV');
        case CONST.REPORT.ACTIONS.TYPE.INTEGRATIONS_MESSAGE: {
            const {result, label} = originalMessage;
            const errorMessage = result?.messages?.join(', ') ?? '';
            const linkText = result?.link?.text ?? '';
            const linkURL = result?.link?.url ?? '';
            return translateLocal('report.actions.type.integrationsMessage', {errorMessage, label, linkText, linkURL});
        }
        case CONST.REPORT.ACTIONS.TYPE.MANAGER_ATTACH_RECEIPT:
            return translateLocal('report.actions.type.managerAttachReceipt');
        case CONST.REPORT.ACTIONS.TYPE.MANAGER_DETACH_RECEIPT:
            return translateLocal('report.actions.type.managerDetachReceipt');
        case CONST.REPORT.ACTIONS.TYPE.MARK_REIMBURSED_FROM_INTEGRATION: {
            const {amount, currency} = originalMessage;
            return translateLocal('report.actions.type.markedReimbursedFromIntegration', {amount, currency});
        }
        case CONST.REPORT.ACTIONS.TYPE.OUTDATED_BANK_ACCOUNT:
            return translateLocal('report.actions.type.outdatedBankAccount');
        case CONST.REPORT.ACTIONS.TYPE.REIMBURSEMENT_ACH_BOUNCE:
            return translateLocal('report.actions.type.reimbursementACHBounce');
        case CONST.REPORT.ACTIONS.TYPE.REIMBURSEMENT_ACH_CANCELLED:
            return translateLocal('report.actions.type.reimbursementACHCancelled');
        case CONST.REPORT.ACTIONS.TYPE.REIMBURSEMENT_ACCOUNT_CHANGED:
            return translateLocal('report.actions.type.reimbursementAccountChanged');
        case CONST.REPORT.ACTIONS.TYPE.REIMBURSEMENT_DELAYED:
            return translateLocal('report.actions.type.reimbursementDelayed');
        case CONST.REPORT.ACTIONS.TYPE.SELECTED_FOR_RANDOM_AUDIT:
            return translateLocal(`report.actions.type.selectedForRandomAudit${withMarkdown ? 'Markdown' : ''}`);
        case CONST.REPORT.ACTIONS.TYPE.SHARE:
            return translateLocal('report.actions.type.share', {to: originalMessage.to});
        case CONST.REPORT.ACTIONS.TYPE.UNSHARE:
            return translateLocal('report.actions.type.unshare', {to: originalMessage.to});
        case CONST.REPORT.ACTIONS.TYPE.TAKE_CONTROL:
            return translateLocal('report.actions.type.takeControl');
        default:
            return '';
    }
}

function getMemberChangeMessageFragment(reportAction: OnyxEntry<ReportAction>, getReportNameCallback: typeof getReportName): Message {
    const messageElements: readonly MemberChangeMessageElement[] = getMemberChangeMessageElements(reportAction, getReportNameCallback);
    const html = messageElements
        .map((messageElement) => {
            switch (messageElement.kind) {
                case 'userMention':
                    return `<mention-user accountID=${messageElement.accountID}>${messageElement.content}</mention-user>`;
                case 'roomReference':
                    return `<a href="${environmentURL}/r/${messageElement.roomID}" target="_blank">${messageElement.roomName}</a>`;
                default:
                    return messageElement.content;
            }
        })
        .join('');

    return {
        html: `<muted-text>${html}</muted-text>`,
        text: getReportActionMessage(reportAction) ? getReportActionText(reportAction) : '',
        type: CONST.REPORT.MESSAGE.TYPE.COMMENT,
    };
}

function getUpdateRoomDescriptionFragment(reportAction: ReportAction): Message {
    const html = getUpdateRoomDescriptionMessage(reportAction);
    return {
        html: `<muted-text>${html}</muted-text>`,
        text: getReportActionMessage(reportAction) ? getReportActionText(reportAction) : '',
        type: CONST.REPORT.MESSAGE.TYPE.COMMENT,
    };
}

function getReportActionMessageFragments(action: ReportAction): Message[] {
    if (isOldDotReportAction(action)) {
        const oldDotMessage = getMessageOfOldDotReportAction(action);
        const html = isActionOfType(action, CONST.REPORT.ACTIONS.TYPE.SELECTED_FOR_RANDOM_AUDIT) ? Parser.replace(oldDotMessage) : oldDotMessage;
        return [{text: oldDotMessage, html: `<muted-text>${html}</muted-text>`, type: 'COMMENT'}];
    }

    if (isActionOfType(action, CONST.REPORT.ACTIONS.TYPE.ROOM_CHANGE_LOG.UPDATE_ROOM_DESCRIPTION)) {
        const message = getUpdateRoomDescriptionMessage(action);
        return [{text: message, html: `<muted-text>${message}</muted-text>`, type: 'COMMENT'}];
    }

    if (isActionOfType(action, CONST.REPORT.ACTIONS.TYPE.REIMBURSED)) {
        const message = getReportActionMessageText(action);
        return [{text: message, html: `<muted-text>${message}</muted-text>`, type: 'COMMENT'}];
    }

    const actionMessage = action.previousMessage ?? action.message;
    if (Array.isArray(actionMessage)) {
        return actionMessage.filter((item): item is Message => !!item);
    }
    return actionMessage ? [actionMessage] : [];
}

/**
 * Helper method to determine if the provided accountID has submitted an expense on the specified report.
 *
 * @param reportID
 * @param currentAccountID
 * @returns
 */
function hasRequestFromCurrentAccount(reportID: string, currentAccountID: number): boolean {
    if (!reportID) {
        return false;
    }

    const reportActions = Object.values(getAllReportActions(reportID));
    if (reportActions.length === 0) {
        return false;
    }

    return reportActions.some((action) => action.actionName === CONST.REPORT.ACTIONS.TYPE.IOU && action.actorAccountID === currentAccountID);
}

/**
 * Constructs a message for an actionable mention whisper report action.
 * @param reportAction
 * @returns the actionable mention whisper message.
 */
function getActionableMentionWhisperMessage(reportAction: OnyxEntry<ReportAction<typeof CONST.REPORT.ACTIONS.TYPE.ACTIONABLE_MENTION_WHISPER>>): string {
    if (!reportAction) {
        return '';
    }
    const originalMessage = getOriginalMessage(reportAction);
    const targetAccountIDs: number[] = originalMessage?.inviteeAccountIDs ?? [];
    const personalDetails = getPersonalDetailsByIDs({accountIDs: targetAccountIDs, currentUserAccountID: 0});
    const mentionElements = targetAccountIDs.map((accountID): string => {
        const personalDetail = personalDetails.find((personal) => personal.accountID === accountID);
        const displayName = getEffectiveDisplayName(personalDetail);
        const handleText = isEmpty(displayName) ? translateLocal('common.hidden') : displayName;
        return `<mention-user accountID=${accountID}>@${handleText}</mention-user>`;
    });
    const preMentionsText = 'Heads up, ';
    const mentions = mentionElements.join(', ').replace(/, ([^,]*)$/, ' and $1');
    const postMentionsText = ` ${mentionElements.length > 1 ? "aren't members" : "isn't a member"} of this room.`;

    return `${preMentionsText}${mentions}${postMentionsText}`;
}

/**
 * Note: Prefer `ReportActionsUtils.isCurrentActionUnread` over this method, if applicable.
 * Check whether a specific report action is unread.
 */
function isReportActionUnread(reportAction: OnyxEntry<ReportAction>, lastReadTime?: string) {
    if (!lastReadTime) {
        return !isCreatedAction(reportAction);
    }

    return !!(reportAction && lastReadTime && reportAction.created && lastReadTime < reportAction.created);
}

/**
 * Check whether the current report action of the report is unread or not
 *
 */
function isCurrentActionUnread(report: OnyxEntry<Report>, reportAction: ReportAction): boolean {
    const lastReadTime = report?.lastReadTime ?? '';
    const sortedReportActions = getSortedReportActions(Object.values(getAllReportActions(report?.reportID)));
    const currentActionIndex = sortedReportActions.findIndex((action) => action.reportActionID === reportAction.reportActionID);
    if (currentActionIndex === -1) {
        return false;
    }
    const prevReportAction = sortedReportActions.at(currentActionIndex - 1);
    return isReportActionUnread(reportAction, lastReadTime) && (currentActionIndex === 0 || !prevReportAction || !isReportActionUnread(prevReportAction, lastReadTime));
}

/**
 * Checks if a given report action corresponds to a join request action.
 * @param reportAction
 */
function isActionableJoinRequest(reportAction: OnyxEntry<ReportAction>): reportAction is ReportAction<typeof CONST.REPORT.ACTIONS.TYPE.ACTIONABLE_JOIN_REQUEST> {
    return isActionOfType(reportAction, CONST.REPORT.ACTIONS.TYPE.ACTIONABLE_JOIN_REQUEST);
}

function isActionableJoinRequestPendingReportAction(reportAction: OnyxEntry<ReportAction>): boolean {
    return isActionableJoinRequest(reportAction) && getOriginalMessage(reportAction)?.choice === ('' as JoinWorkspaceResolution);
}

function getActionableJoinRequestPendingReportAction(reportID: string): OnyxEntry<ReportAction> {
    const findPendingRequest = Object.values(getAllReportActions(reportID)).find((reportActionItem) => isActionableJoinRequestPendingReportAction(reportActionItem));
    return findPendingRequest;
}

/**
 * Checks if any report actions correspond to a join request action that is still pending.
 * @param reportID
 */
function isActionableJoinRequestPending(reportID: string): boolean {
    return !!getActionableJoinRequestPendingReportAction(reportID);
}

function isApprovedOrSubmittedReportAction(action: OnyxEntry<ReportAction>) {
    return [CONST.REPORT.ACTIONS.TYPE.APPROVED, CONST.REPORT.ACTIONS.TYPE.SUBMITTED].some((type) => type === action?.actionName);
}

/**
 * Gets the text version of the message in a report action
 */
function getReportActionMessageText(reportAction: OnyxEntry<ReportAction>): string {
    if (!Array.isArray(reportAction?.message)) {
        return getReportActionText(reportAction);
    }
    // Sometime html can be an empty string
    // eslint-disable-next-line @typescript-eslint/prefer-nullish-coalescing
    return reportAction?.message?.reduce((acc, curr) => `${acc}${getTextFromHtml(curr?.html || curr?.text)}`, '') ?? '';
}

function getDismissedViolationMessageText(originalMessage: ReportAction<typeof CONST.REPORT.ACTIONS.TYPE.DISMISSED_VIOLATION>['originalMessage']): string {
    const reason = originalMessage?.reason;
    const violationName = originalMessage?.violationName;
    return translateLocal(`violationDismissal.${violationName}.${reason}` as TranslationPaths);
}

/**
 * Check if the linked transaction is on hold
 */
function isLinkedTransactionHeld(reportActionID: string, reportID: string): boolean {
    const linkedTransactionID = getLinkedTransactionID(reportActionID, reportID);
    return linkedTransactionID ? isOnHoldByTransactionID(linkedTransactionID) : false;
}

function getMentionedAccountIDsFromAction(reportAction: OnyxInputOrEntry<ReportAction>) {
    return isActionOfType(reportAction, CONST.REPORT.ACTIONS.TYPE.ADD_COMMENT) ? getOriginalMessage(reportAction)?.mentionedAccountIDs ?? [] : [];
}

function getMentionedEmailsFromMessage(message: string) {
    const mentionEmailRegex = /<mention-user>(.*?)<\/mention-user>/g;
    const matches = [...message.matchAll(mentionEmailRegex)];
    return matches.map((match) => Str.removeSMSDomain(match[1].substring(1)));
}

function didMessageMentionCurrentUser(reportAction: OnyxInputOrEntry<ReportAction>) {
    const accountIDsFromMessage = getMentionedAccountIDsFromAction(reportAction);
    const message = getReportActionMessage(reportAction)?.html ?? '';
    const emailsFromMessage = getMentionedEmailsFromMessage(message);
    return accountIDsFromMessage.includes(currentUserAccountID ?? CONST.DEFAULT_NUMBER_ID) || emailsFromMessage.includes(currentEmail) || message.includes('<mention-here>');
}

/**
 * Check if the current user is the requestor of the action
 */
function wasActionTakenByCurrentUser(reportAction: OnyxInputOrEntry<ReportAction>): boolean {
    return currentUserAccountID === reportAction?.actorAccountID;
}

/**
 * Get IOU action for a reportID and transactionID
 */
function getIOUActionForReportID(reportID: string | undefined, transactionID: string | undefined): OnyxEntry<ReportAction> {
    if (!reportID || !transactionID) {
        return undefined;
    }
    const report = allReports?.[`${ONYXKEYS.COLLECTION.REPORT}${reportID}`];
    const reportActions = getAllReportActions(report?.reportID);
    const action = Object.values(reportActions ?? {})?.find((reportAction) => {
        const IOUTransactionID = isMoneyRequestAction(reportAction) ? getOriginalMessage(reportAction)?.IOUTransactionID : undefined;
        return IOUTransactionID === transactionID;
    });
    return action;
}

/**
 * Get the track expense actionable whisper of the corresponding track expense
 */
function getTrackExpenseActionableWhisper(transactionID: string | undefined, chatReportID: string | undefined) {
    if (!transactionID || !chatReportID) {
        return undefined;
    }

    const chatReportActions = allReportActions?.[`${ONYXKEYS.COLLECTION.REPORT_ACTIONS}${chatReportID}`] ?? {};
    return Object.values(chatReportActions).find((action: ReportAction) => isActionableTrackExpense(action) && getOriginalMessage(action)?.transactionID === transactionID);
}

/**
 * Checks if a given report action corresponds to a add payment card action.
 * @param reportAction
 */
function isActionableAddPaymentCard(reportAction: OnyxEntry<ReportAction>): reportAction is ReportAction<typeof CONST.REPORT.ACTIONS.TYPE.ACTIONABLE_ADD_PAYMENT_CARD> {
    return reportAction?.actionName === CONST.REPORT.ACTIONS.TYPE.ACTIONABLE_ADD_PAYMENT_CARD;
}

function getExportIntegrationLastMessageText(reportAction: OnyxEntry<ReportAction>): string {
    const fragments = getExportIntegrationActionFragments(reportAction);
    return fragments.reduce((acc, fragment) => `${acc} ${fragment.text}`, '');
}

function getExportIntegrationMessageHTML(reportAction: OnyxEntry<ReportAction>): string {
    const fragments = getExportIntegrationActionFragments(reportAction);
    const htmlFragments = fragments.map((fragment) => (fragment.url ? `<a href="${fragment.url}">${fragment.text}</a>` : fragment.text));
    return htmlFragments.join(' ');
}

function getExportIntegrationActionFragments(reportAction: OnyxEntry<ReportAction>): Array<{text: string; url: string}> {
    if (reportAction?.actionName !== 'EXPORTINTEGRATION') {
        throw Error(`received wrong action type. actionName: ${reportAction?.actionName}`);
    }

    const isPending = reportAction?.pendingAction === CONST.RED_BRICK_ROAD_PENDING_ACTION.ADD;
    const originalMessage = (getOriginalMessage(reportAction) ?? {}) as OriginalMessageExportIntegration;
    const {label, markedManually} = originalMessage;
    const reimbursableUrls = originalMessage.reimbursableUrls ?? [];
    const nonReimbursableUrls = originalMessage.nonReimbursableUrls ?? [];
    const reportID = reportAction?.reportID;
    const wasExportedAfterBase62 = (reportAction?.created ?? '') > '2022-11-14';
    const base62ReportID = getBase62ReportID(Number(reportID));

    const result: Array<{text: string; url: string}> = [];
    if (isPending) {
        result.push({
            text: translateLocal('report.actions.type.exportedToIntegration.pending', {label}),
            url: '',
        });
    } else if (markedManually) {
        result.push({
            text: translateLocal('report.actions.type.exportedToIntegration.manual', {label}),
            url: '',
        });
    } else {
        result.push({
            text: translateLocal('report.actions.type.exportedToIntegration.automatic', {label}),
            url: '',
        });
    }

    if (reimbursableUrls.length === 1) {
        result.push({
            text: translateLocal('report.actions.type.exportedToIntegration.reimburseableLink'),
            url: reimbursableUrls.at(0) ?? '',
        });
    }

    if (nonReimbursableUrls.length) {
        const text = translateLocal('report.actions.type.exportedToIntegration.nonReimbursableLink');
        let url = '';

        if (nonReimbursableUrls.length === 1) {
            url = nonReimbursableUrls.at(0) ?? '';
        } else {
            switch (label) {
                case CONST.POLICY.CONNECTIONS.NAME_USER_FRIENDLY.xero:
                    url = XERO_NON_REIMBURSABLE_EXPENSES_URL;
                    break;
                case CONST.POLICY.CONNECTIONS.NAME_USER_FRIENDLY.netsuite:
                    url = NETSUITE_NON_REIMBURSABLE_EXPENSES_URL_PREFIX;
                    url += wasExportedAfterBase62 ? base62ReportID : reportID;
                    break;
                case CONST.POLICY.CONNECTIONS.NAME_USER_FRIENDLY.financialForce:
                    // The first three characters in a Salesforce ID is the expense type
                    url = nonReimbursableUrls.at(0)?.substring(0, SALESFORCE_EXPENSES_URL_PREFIX.length + 3) ?? '';
                    break;
                default:
                    url = QBO_EXPENSES_URL;
            }
        }

        result.push({text, url});
    }

    return result;
}

function getUpdateRoomDescriptionMessage(reportAction: ReportAction): string {
    const originalMessage = getOriginalMessage(reportAction) as OriginalMessageChangeLog;
    if (originalMessage?.description) {
        return `${translateLocal('roomChangeLog.updateRoomDescription')} ${originalMessage?.description}`;
    }

    return translateLocal('roomChangeLog.clearRoomDescription');
}

function isPolicyChangeLogAddEmployeeMessage(reportAction: OnyxInputOrEntry<ReportAction>): reportAction is ReportAction<typeof CONST.REPORT.ACTIONS.TYPE.POLICY_CHANGE_LOG.ADD_EMPLOYEE> {
    return isActionOfType(reportAction, CONST.REPORT.ACTIONS.TYPE.POLICY_CHANGE_LOG.ADD_EMPLOYEE);
}

function getPolicyChangeLogAddEmployeeMessage(reportAction: OnyxInputOrEntry<ReportAction>): string {
    if (!isPolicyChangeLogAddEmployeeMessage(reportAction)) {
        return '';
    }

    const originalMessage = getOriginalMessage(reportAction);
    const email = originalMessage?.email ?? '';
    const role = translateLocal('workspace.common.roleName', {role: originalMessage?.role ?? ''}).toLowerCase();
    const formattedEmail = formatPhoneNumber(email);
    return translateLocal('report.actions.type.addEmployee', {email: formattedEmail, role});
}

function isPolicyChangeLogChangeRoleMessage(reportAction: OnyxInputOrEntry<ReportAction>): reportAction is ReportAction<typeof CONST.REPORT.ACTIONS.TYPE.POLICY_CHANGE_LOG.UPDATE_EMPLOYEE> {
    return isActionOfType(reportAction, CONST.REPORT.ACTIONS.TYPE.POLICY_CHANGE_LOG.UPDATE_EMPLOYEE);
}

function getPolicyChangeLogChangeRoleMessage(reportAction: OnyxInputOrEntry<ReportAction>): string {
    if (!isPolicyChangeLogChangeRoleMessage(reportAction)) {
        return '';
    }
    const originalMessage = getOriginalMessage(reportAction);
    const email = originalMessage?.email ?? '';
    const newRole = translateLocal('workspace.common.roleName', {role: typeof originalMessage?.newValue === 'string' ? originalMessage?.newValue : ''}).toLowerCase();
    const oldRole = translateLocal('workspace.common.roleName', {role: typeof originalMessage?.oldValue === 'string' ? originalMessage?.oldValue : ''}).toLowerCase();
    return translateLocal('report.actions.type.updateRole', {email, newRole, currentRole: oldRole});
}

function getPolicyChangeLogEmployeeLeftMessage(reportAction: ReportAction, useName = false): string {
    if (!isLeavePolicyAction(reportAction)) {
        return '';
    }
    const originalMessage = getOriginalMessage(reportAction);
    const personalDetails = getPersonalDetailsByIDs({accountIDs: reportAction.actorAccountID ? [reportAction.actorAccountID] : [], currentUserAccountID: 0})?.at(0);
    if (!!originalMessage && !originalMessage.email) {
        originalMessage.email = personalDetails?.login;
    }
    const nameOrEmail = useName && !!personalDetails?.firstName ? `${personalDetails?.firstName}:` : originalMessage?.email ?? '';
    const formattedNameOrEmail = formatPhoneNumber(nameOrEmail);
    return translateLocal('report.actions.type.leftWorkspace', {nameOrEmail: formattedNameOrEmail});
}

function isPolicyChangeLogDeleteMemberMessage(
    reportAction: OnyxInputOrEntry<ReportAction>,
): reportAction is ReportAction<typeof CONST.REPORT.ACTIONS.TYPE.POLICY_CHANGE_LOG.DELETE_EMPLOYEE> {
    return isActionOfType(reportAction, CONST.REPORT.ACTIONS.TYPE.POLICY_CHANGE_LOG.DELETE_EMPLOYEE);
}

function getWorkspaceNameUpdatedMessage(action: ReportAction) {
    const {oldName, newName} = getOriginalMessage(action as ReportAction<typeof CONST.REPORT.ACTIONS.TYPE.POLICY_CHANGE_LOG.UPDATE_NAME>) ?? {};
    const message = oldName && newName ? translateLocal('workspaceActions.renamedWorkspaceNameAction', {oldName, newName}) : getReportActionText(action);
    return message;
}

function getWorkspaceDescriptionUpdatedMessage(action: ReportAction) {
    const {oldDescription, newDescription} = getOriginalMessage(action as ReportAction<typeof CONST.REPORT.ACTIONS.TYPE.POLICY_CHANGE_LOG.UPDATE_DESCRIPTION>) ?? {};
    const message =
        typeof oldDescription === 'string' && newDescription ? translateLocal('workspaceActions.updateWorkspaceDescription', {newDescription, oldDescription}) : getReportActionText(action);
    return message;
}

function getWorkspaceCurrencyUpdateMessage(action: ReportAction) {
    const {oldCurrency, newCurrency} = getOriginalMessage(action as ReportAction<typeof CONST.REPORT.ACTIONS.TYPE.POLICY_CHANGE_LOG.UPDATE_CURRENCY>) ?? {};
    const message = oldCurrency && newCurrency ? translateLocal('workspaceActions.updatedWorkspaceCurrencyAction', {oldCurrency, newCurrency}) : getReportActionText(action);
    return message;
}

type AutoReportingFrequencyKey = ValueOf<typeof CONST.POLICY.AUTO_REPORTING_FREQUENCIES>;
type AutoReportingFrequencyDisplayNames = Record<AutoReportingFrequencyKey, string>;

const getAutoReportingFrequencyDisplayNames = (): AutoReportingFrequencyDisplayNames => ({
    [CONST.POLICY.AUTO_REPORTING_FREQUENCIES.MONTHLY]: translateLocal('workflowsPage.frequencies.monthly'),
    [CONST.POLICY.AUTO_REPORTING_FREQUENCIES.IMMEDIATE]: translateLocal('workflowsPage.frequencies.daily'),
    [CONST.POLICY.AUTO_REPORTING_FREQUENCIES.WEEKLY]: translateLocal('workflowsPage.frequencies.weekly'),
    [CONST.POLICY.AUTO_REPORTING_FREQUENCIES.SEMI_MONTHLY]: translateLocal('workflowsPage.frequencies.twiceAMonth'),
    [CONST.POLICY.AUTO_REPORTING_FREQUENCIES.TRIP]: translateLocal('workflowsPage.frequencies.byTrip'),
    [CONST.POLICY.AUTO_REPORTING_FREQUENCIES.MANUAL]: translateLocal('workflowsPage.frequencies.manually'),
    [CONST.POLICY.AUTO_REPORTING_FREQUENCIES.INSTANT]: translateLocal('workflowsPage.frequencies.instant'),
});

function getWorkspaceFrequencyUpdateMessage(action: ReportAction): string {
    const {oldFrequency, newFrequency} = getOriginalMessage(action as ReportAction<typeof CONST.REPORT.ACTIONS.TYPE.POLICY_CHANGE_LOG.UPDATE_AUTO_REPORTING_FREQUENCY>) ?? {};

    if (!oldFrequency || !newFrequency) {
        return getReportActionText(action);
    }

    const frequencyDisplayNames = getAutoReportingFrequencyDisplayNames();
    const oldFrequencyTranslation = frequencyDisplayNames[oldFrequency]?.toLowerCase();
    const newFrequencyTranslation = frequencyDisplayNames[newFrequency]?.toLowerCase();

    if (!oldFrequencyTranslation || !newFrequencyTranslation) {
        return getReportActionText(action);
    }

    return translateLocal('workspaceActions.updatedWorkspaceFrequencyAction', {
        oldFrequency: oldFrequencyTranslation,
        newFrequency: newFrequencyTranslation,
    });
}

function getWorkspaceCategoryUpdateMessage(action: ReportAction): string {
    const {categoryName, oldValue, newName, oldName} = getOriginalMessage(action as ReportAction<typeof CONST.REPORT.ACTIONS.TYPE.POLICY_CHANGE_LOG.ADD_CATEGORY>) ?? {};

    if (action.actionName === CONST.REPORT.ACTIONS.TYPE.POLICY_CHANGE_LOG.ADD_CATEGORY && categoryName) {
        return translateLocal('workspaceActions.addCategory', {
            categoryName,
        });
    }

    if (action.actionName === CONST.REPORT.ACTIONS.TYPE.POLICY_CHANGE_LOG.DELETE_CATEGORY && categoryName) {
        return translateLocal('workspaceActions.deleteCategory', {
            categoryName,
        });
    }

    if (action.actionName === CONST.REPORT.ACTIONS.TYPE.POLICY_CHANGE_LOG.UPDATE_CATEGORY && categoryName) {
        return translateLocal('workspaceActions.updateCategory', {
            oldValue: !!oldValue,
            categoryName,
        });
    }

    if (action.actionName === CONST.REPORT.ACTIONS.TYPE.POLICY_CHANGE_LOG.SET_CATEGORY_NAME && oldName && newName) {
        return translateLocal('workspaceActions.setCategoryName', {
            oldName,
            newName,
        });
    }

    return getReportActionText(action);
}

function getWorkspaceTagUpdateMessage(action: ReportAction): string {
    const {tagListName, tagName, enabled, newName, newValue, oldName, oldValue, updatedField} =
        getOriginalMessage(action as ReportAction<typeof CONST.REPORT.ACTIONS.TYPE.POLICY_CHANGE_LOG.ADD_CATEGORY>) ?? {};

    if (action.actionName === CONST.REPORT.ACTIONS.TYPE.POLICY_CHANGE_LOG.ADD_TAG && tagListName && tagName) {
        return translateLocal('workspaceActions.addTag', {
            tagListName,
            tagName,
        });
    }

    if (action.actionName === CONST.REPORT.ACTIONS.TYPE.POLICY_CHANGE_LOG.DELETE_TAG && tagListName && tagName) {
        return translateLocal('workspaceActions.deleteTag', {
            tagListName,
            tagName,
        });
    }

    if (action.actionName === CONST.REPORT.ACTIONS.TYPE.POLICY_CHANGE_LOG.UPDATE_TAG_ENABLED && tagListName && tagName) {
        return translateLocal('workspaceActions.updateTagEnabled', {
            tagListName,
            tagName,
            enabled,
        });
    }

    if (action.actionName === CONST.REPORT.ACTIONS.TYPE.POLICY_CHANGE_LOG.UPDATE_TAG_NAME && tagListName && newName && oldName) {
        return translateLocal('workspaceActions.updateTagName', {
            tagListName,
            newName,
            oldName,
        });
    }

    if (
        action.actionName === CONST.REPORT.ACTIONS.TYPE.POLICY_CHANGE_LOG.UPDATE_TAG &&
        tagListName &&
        typeof oldValue === 'string' &&
        typeof newValue === 'string' &&
        tagName &&
        updatedField
    ) {
        return translateLocal('workspaceActions.updateTag', {
            tagListName,
            oldValue,
            newValue,
            tagName,
            updatedField,
        });
    }

    return getReportActionText(action);
}

function getWorkspaceCustomUnitRateAddedMessage(action: ReportAction): string {
    const {customUnitName, rateName} = getOriginalMessage(action as ReportAction<typeof CONST.REPORT.ACTIONS.TYPE.POLICY_CHANGE_LOG.ADD_CATEGORY>) ?? {};

    if (customUnitName && rateName) {
        return translateLocal('workspaceActions.addCustomUnitRate', {
            customUnitName,
            rateName,
        });
    }

    return getReportActionText(action);
}

function getWorkspaceCustomUnitRateUpdatedMessage(action: ReportAction): string {
    const {customUnitName, customUnitRateName, updatedField, oldValue, newValue} =
        getOriginalMessage(action as ReportAction<typeof CONST.REPORT.ACTIONS.TYPE.POLICY_CHANGE_LOG.UPDATE_CUSTOM_UNIT_RATE>) ?? {};

    if (customUnitName && customUnitRateName && updatedField && typeof oldValue === 'string' && typeof newValue === 'string') {
        return translateLocal('workspaceActions.updatedCustomUnitRate', {
            customUnitName,
            customUnitRateName,
            updatedField,
            oldValue,
            newValue,
        });
    }

    return getReportActionText(action);
}

function getWorkspaceCustomUnitRateDeletedMessage(action: ReportAction): string {
    const {customUnitName, rateName} = getOriginalMessage(action as ReportAction<typeof CONST.REPORT.ACTIONS.TYPE.POLICY_CHANGE_LOG.DELETE_CUSTOM_UNIT_RATE>) ?? {};
    if (customUnitName && rateName) {
        return translateLocal('workspaceActions.deleteCustomUnitRate', {
            customUnitName,
            rateName,
        });
    }

    return getReportActionText(action);
}

function getWorkspaceReportFieldAddMessage(action: ReportAction): string {
    const {fieldName, fieldType} = getOriginalMessage(action as ReportAction<typeof CONST.REPORT.ACTIONS.TYPE.POLICY_CHANGE_LOG.ADD_CATEGORY>) ?? {};

    if (fieldName && fieldType) {
        return translateLocal('workspaceActions.addedReportField', {
            fieldName,
            fieldType: translateLocal(getReportFieldAlternativeTextTranslationKey(fieldType as PolicyReportFieldType)),
        });
    }

    return getReportActionText(action);
}

function getWorkspaceReportFieldUpdateMessage(action: ReportAction): string {
    const {updateType, fieldName, defaultValue} = getOriginalMessage(action as ReportAction<typeof CONST.REPORT.ACTIONS.TYPE.POLICY_CHANGE_LOG.ADD_CATEGORY>) ?? {};

    if (updateType === 'updatedDefaultValue' && fieldName && defaultValue) {
        return translateLocal('workspaceActions.updateReportFieldDefaultValue', {
            fieldName,
            defaultValue,
        });
    }

    return getReportActionText(action);
}

function getWorkspaceReportFieldDeleteMessage(action: ReportAction): string {
    const {fieldType, fieldName} = getOriginalMessage(action as ReportAction<typeof CONST.REPORT.ACTIONS.TYPE.POLICY_CHANGE_LOG.ADD_CATEGORY>) ?? {};

    if (fieldType && fieldName) {
        return translateLocal('workspaceActions.deleteReportField', {
            fieldName,
            fieldType: translateLocal(getReportFieldAlternativeTextTranslationKey(fieldType as PolicyReportFieldType)),
        });
    }

    return getReportActionText(action);
}

function getWorkspaceUpdateFieldMessage(action: ReportAction): string {
    const {newValue, oldValue, updatedField} = getOriginalMessage(action as ReportAction<typeof CONST.REPORT.ACTIONS.TYPE.POLICY_CHANGE_LOG.UPDATE_FIELD>) ?? {};

    const newValueTranslationKey = CONST.POLICY.APPROVAL_MODE_TRANSLATION_KEYS[newValue as keyof typeof CONST.POLICY.APPROVAL_MODE_TRANSLATION_KEYS];
    const oldValueTranslationKey = CONST.POLICY.APPROVAL_MODE_TRANSLATION_KEYS[oldValue as keyof typeof CONST.POLICY.APPROVAL_MODE_TRANSLATION_KEYS];

    if (updatedField && updatedField === CONST.POLICY.COLLECTION_KEYS.APPROVAL_MODE && oldValueTranslationKey && newValueTranslationKey) {
        return translateLocal('workspaceActions.updateApprovalMode', {
            newValue: translateLocal(`workspaceApprovalModes.${newValueTranslationKey}` as TranslationPaths),
            oldValue: translateLocal(`workspaceApprovalModes.${oldValueTranslationKey}` as TranslationPaths),
            fieldName: updatedField,
        });
    }

    if (updatedField && updatedField === CONST.POLICY.EXPENSE_REPORT_RULES.PREVENT_SELF_APPROVAL && typeof oldValue === 'string' && typeof newValue === 'string') {
        return translateLocal('workspaceActions.preventSelfApproval', {
            oldValue,
            newValue,
        });
    }

    if (updatedField && updatedField === CONST.POLICY.EXPENSE_REPORT_RULES.MAX_EXPENSE_AGE && typeof oldValue === 'string' && typeof newValue === 'string') {
        return translateLocal('workspaceActions.updateMaxExpenseAge', {
            oldValue,
            newValue,
        });
    }
    if (
        updatedField &&
        updatedField === CONST.POLICY.COLLECTION_KEYS.AUTOREPORTING_OFFSET &&
        (typeof oldValue === 'string' || typeof oldValue === 'number') &&
        (typeof newValue === 'string' || typeof newValue === 'number')
    ) {
        const getAutoReportingOffsetToDisplay = (autoReportingOffset: string | number) => {
            if (autoReportingOffset === CONST.POLICY.AUTO_REPORTING_OFFSET.LAST_DAY_OF_MONTH) {
                return translateLocal('workflowsPage.frequencies.lastDayOfMonth');
            }
            if (autoReportingOffset === CONST.POLICY.AUTO_REPORTING_OFFSET.LAST_BUSINESS_DAY_OF_MONTH) {
                return translateLocal('workflowsPage.frequencies.lastBusinessDayOfMonth');
            }
            if (typeof autoReportingOffset === 'number') {
                return toLocaleOrdinal(preferredLocale, autoReportingOffset, false);
            }
            return '';
        };
        return translateLocal('workspaceActions.updateMonthlyOffset', {
            newValue: getAutoReportingOffsetToDisplay(newValue),
            oldValue: getAutoReportingOffsetToDisplay(oldValue),
        });
    }
    return getReportActionText(action);
}

function getPolicyChangeLogMaxExpesnseAmountNoReceiptMessage(action: ReportAction): string {
    const {oldMaxExpenseAmountNoReceipt, newMaxExpenseAmountNoReceipt, currency} =
        getOriginalMessage(action as ReportAction<typeof CONST.REPORT.ACTIONS.TYPE.POLICY_CHANGE_LOG.UPDATE_MAX_EXPENSE_AMOUNT_NO_RECEIPT>) ?? {};

    if (typeof oldMaxExpenseAmountNoReceipt === 'number' && typeof newMaxExpenseAmountNoReceipt === 'number') {
        return translateLocal('workspaceActions.updateMaxExpenseAmountNoReceipt', {
            oldValue: convertToDisplayString(oldMaxExpenseAmountNoReceipt, currency),
            newValue: convertToDisplayString(newMaxExpenseAmountNoReceipt, currency),
        });
    }

    return getReportActionText(action);
}

function getPolicyChangeLogMaxExpenseAmountMessage(action: ReportAction): string {
    const {oldMaxExpenseAmount, newMaxExpenseAmount, currency} =
        getOriginalMessage(action as ReportAction<typeof CONST.REPORT.ACTIONS.TYPE.POLICY_CHANGE_LOG.UPDATE_MAX_EXPENSE_AMOUNT>) ?? {};

    if (typeof oldMaxExpenseAmount === 'number' && typeof newMaxExpenseAmount === 'number') {
        return translateLocal('workspaceActions.updateMaxExpenseAmount', {
            oldValue: convertToDisplayString(oldMaxExpenseAmount, currency),
            newValue: convertToDisplayString(newMaxExpenseAmount, currency),
        });
    }

    return getReportActionText(action);
}

function getPolicyChangeLogDefaultBillableMessage(action: ReportAction): string {
    const {oldDefaultBillable, newDefaultBillable} = getOriginalMessage(action as ReportAction<typeof CONST.REPORT.ACTIONS.TYPE.POLICY_CHANGE_LOG.UPDATE_DEFAULT_BILLABLE>) ?? {};

    if (typeof oldDefaultBillable === 'string' && typeof newDefaultBillable === 'string') {
        return translateLocal('workspaceActions.updateDefaultBillable', {
            oldValue: oldDefaultBillable,
            newValue: newDefaultBillable,
        });
    }

    return getReportActionText(action);
}

function getPolicyChangeLogDefaultTitleEnforcedMessage(action: ReportAction): string {
    const {value} = getOriginalMessage(action as ReportAction<typeof CONST.REPORT.ACTIONS.TYPE.POLICY_CHANGE_LOG.UPDATE_DEFAULT_TITLE_ENFORCED>) ?? {};

    if (typeof value === 'boolean') {
        return translateLocal('workspaceActions.updateDefaultTitleEnforced', {
            value,
        });
    }

    return getReportActionText(action);
}

function getPolicyChangeLogDeleteMemberMessage(reportAction: OnyxInputOrEntry<ReportAction>): string {
    if (!isPolicyChangeLogDeleteMemberMessage(reportAction)) {
        return '';
    }
    const originalMessage = getOriginalMessage(reportAction);
    const email = originalMessage?.email ?? '';
    const role = translateLocal('workspace.common.roleName', {role: originalMessage?.role ?? ''}).toLowerCase();
    return translateLocal('report.actions.type.removeMember', {email, role});
}

function getAddedConnectionMessage(reportAction: OnyxEntry<ReportAction>): string {
    if (!isActionOfType(reportAction, CONST.REPORT.ACTIONS.TYPE.POLICY_CHANGE_LOG.ADD_INTEGRATION)) {
        return '';
    }
    const originalMessage = getOriginalMessage(reportAction);
    const connectionName = originalMessage?.connectionName;
    return connectionName ? translateLocal('report.actions.type.addedConnection', {connectionName}) : '';
}

function getRemovedConnectionMessage(reportAction: OnyxEntry<ReportAction>): string {
    if (!isActionOfType(reportAction, CONST.REPORT.ACTIONS.TYPE.POLICY_CHANGE_LOG.DELETE_INTEGRATION)) {
        return '';
    }
    const originalMessage = getOriginalMessage(reportAction);
    const connectionName = originalMessage?.connectionName;
    return connectionName ? translateLocal('report.actions.type.removedConnection', {connectionName}) : '';
}

function getRenamedAction(reportAction: OnyxEntry<ReportAction<typeof CONST.REPORT.ACTIONS.TYPE.RENAMED>>) {
    const originalMessage = getOriginalMessage(reportAction);
    return translateLocal('newRoomPage.renamedRoomAction', {
        oldName: originalMessage?.oldName ?? '',
        newName: originalMessage?.newName ?? '',
    });
}

function getRemovedFromApprovalChainMessage(reportAction: OnyxEntry<ReportAction<typeof CONST.REPORT.ACTIONS.TYPE.REMOVED_FROM_APPROVAL_CHAIN>>) {
    const originalMessage = getOriginalMessage(reportAction);
    const submittersNames = getPersonalDetailsByIDs({
        accountIDs: originalMessage?.submittersAccountIDs ?? [],
        currentUserAccountID: currentUserAccountID ?? CONST.DEFAULT_NUMBER_ID,
    }).map(({displayName, login}) => displayName ?? login ?? 'Unknown Submitter');
    return translateLocal('workspaceActions.removedFromApprovalWorkflow', {submittersNames, count: submittersNames.length});
}

function getDemotedFromWorkspaceMessage(reportAction: OnyxEntry<ReportAction<typeof CONST.REPORT.ACTIONS.TYPE.DEMOTED_FROM_WORKSPACE>>) {
    const originalMessage = getOriginalMessage(reportAction);
    const policyName = originalMessage?.policyName ?? translateLocal('workspace.common.workspace');
    const oldRole = translateLocal('workspace.common.roleName', {role: originalMessage?.oldRole}).toLowerCase();
    return translateLocal('workspaceActions.demotedFromWorkspace', {policyName, oldRole});
}

function getUpdatedAuditRateMessage(reportAction: OnyxEntry<ReportAction>) {
    const {oldAuditRate, newAuditRate} = getOriginalMessage(reportAction as ReportAction<typeof CONST.REPORT.ACTIONS.TYPE.POLICY_CHANGE_LOG.UPDATE_AUDIT_RATE>) ?? {};

    if (typeof oldAuditRate !== 'number' || typeof newAuditRate !== 'number') {
        return getReportActionText(reportAction);
    }
    return translateLocal('workspaceActions.updatedAuditRate', {oldAuditRate, newAuditRate});
}

function getUpdatedManualApprovalThresholdMessage(reportAction: OnyxEntry<ReportAction>) {
    const {
        oldLimit,
        newLimit,
        currency = CONST.CURRENCY.USD,
    } = getOriginalMessage(reportAction as ReportAction<typeof CONST.REPORT.ACTIONS.TYPE.POLICY_CHANGE_LOG.UPDATE_MANUAL_APPROVAL_THRESHOLD>) ?? {};

    if (typeof oldLimit !== 'number' || typeof oldLimit !== 'number') {
        return getReportActionText(reportAction);
    }
    return translateLocal('workspaceActions.updatedManualApprovalThreshold', {oldLimit: convertToDisplayString(oldLimit, currency), newLimit: convertToDisplayString(newLimit, currency)});
}

function isCardIssuedAction(reportAction: OnyxEntry<ReportAction>) {
    return isActionOfType(
        reportAction,
        CONST.REPORT.ACTIONS.TYPE.CARD_ISSUED,
        CONST.REPORT.ACTIONS.TYPE.CARD_ISSUED_VIRTUAL,
        CONST.REPORT.ACTIONS.TYPE.CARD_MISSING_ADDRESS,
        CONST.REPORT.ACTIONS.TYPE.CARD_ASSIGNED,
    );
}

function shouldShowAddMissingDetails(actionName?: ReportActionName, card?: Card) {
    const missingDetails =
        !privatePersonalDetails?.legalFirstName ||
        !privatePersonalDetails?.legalLastName ||
        !privatePersonalDetails?.dob ||
        !privatePersonalDetails?.phoneNumber ||
        isEmptyObject(privatePersonalDetails?.addresses) ||
        privatePersonalDetails.addresses.length === 0;

    return actionName === CONST.REPORT.ACTIONS.TYPE.CARD_MISSING_ADDRESS && (card?.state === CONST.EXPENSIFY_CARD.STATE.STATE_NOT_ISSUED || missingDetails);
}

function getCardIssuedMessage({
    reportAction,
    shouldRenderHTML = false,
    policyID = '-1',
    card,
    personalDetails,
}: {
    reportAction: OnyxEntry<ReportAction>;
    shouldRenderHTML?: boolean;
    policyID?: string;
    card?: Card;
    personalDetails?: Partial<PersonalDetailsList>;
}) {
    const cardIssuedActionOriginalMessage = isActionOfType(
        reportAction,
        CONST.REPORT.ACTIONS.TYPE.CARD_ISSUED,
        CONST.REPORT.ACTIONS.TYPE.CARD_ISSUED_VIRTUAL,
        CONST.REPORT.ACTIONS.TYPE.CARD_ASSIGNED,
        CONST.REPORT.ACTIONS.TYPE.CARD_MISSING_ADDRESS,
    )
        ? getOriginalMessage(reportAction)
        : undefined;

    const assigneeAccountID = cardIssuedActionOriginalMessage?.assigneeAccountID ?? CONST.DEFAULT_NUMBER_ID;
    const cardID = cardIssuedActionOriginalMessage?.cardID ?? CONST.DEFAULT_NUMBER_ID;
    const assigneeDetails = getPersonalDetailsByIDs({
        accountIDs: [assigneeAccountID],
        currentUserAccountID: currentUserAccountID ?? CONST.DEFAULT_NUMBER_ID,
        personalDetailsParam: personalDetails,
    }).at(0);
    const isPolicyAdmin = isPolicyAdminPolicyUtils(getPolicy(policyID));
    const assignee = shouldRenderHTML ? `<mention-user accountID="${assigneeAccountID}"/>` : assigneeDetails?.firstName ?? assigneeDetails?.login ?? '';
    const navigateRoute = isPolicyAdmin ? ROUTES.EXPENSIFY_CARD_DETAILS.getRoute(policyID, String(cardID)) : ROUTES.SETTINGS_DOMAINCARD_DETAIL.getRoute(String(cardID));
    const expensifyCardLink =
        shouldRenderHTML && !!card ? `<a href='${environmentURL}/${navigateRoute}'>${translateLocal('cardPage.expensifyCard')}</a>` : translateLocal('cardPage.expensifyCard');
    const companyCardLink = shouldRenderHTML
        ? `<a href='${environmentURL}/${ROUTES.SETTINGS_WALLET}'>${translateLocal('workspace.companyCards.companyCard')}</a>`
        : translateLocal('workspace.companyCards.companyCard');
    const isAssigneeCurrentUser = currentUserAccountID === assigneeAccountID;
    const shouldShowAddMissingDetailsMessage = !isAssigneeCurrentUser || shouldShowAddMissingDetails(reportAction?.actionName, card);
    switch (reportAction?.actionName) {
        case CONST.REPORT.ACTIONS.TYPE.CARD_ISSUED:
            return translateLocal('workspace.expensifyCard.issuedCard', {assignee});
        case CONST.REPORT.ACTIONS.TYPE.CARD_ISSUED_VIRTUAL:
            return translateLocal('workspace.expensifyCard.issuedCardVirtual', {assignee, link: expensifyCardLink});
        case CONST.REPORT.ACTIONS.TYPE.CARD_ASSIGNED:
            return translateLocal('workspace.companyCards.assignedCard', {assignee, link: companyCardLink});
        case CONST.REPORT.ACTIONS.TYPE.CARD_MISSING_ADDRESS:
            return translateLocal(`workspace.expensifyCard.${shouldShowAddMissingDetailsMessage ? 'issuedCardNoShippingDetails' : 'addedShippingDetails'}`, {assignee});
        default:
            return '';
    }
}

function getReportActionsLength() {
    return Object.keys(allReportActions ?? {}).length;
}

function getReportActions(report: Report) {
    return allReportActions?.[`${ONYXKEYS.COLLECTION.REPORT_ACTIONS}${report.reportID}`];
}

function wasActionCreatedWhileOffline(action: ReportAction, isOffline: boolean, lastOfflineAt: Date | undefined, lastOnlineAt: Date | undefined, locale: Locale): boolean {
    // The user has never gone offline or never come back online
    if (!lastOfflineAt || !lastOnlineAt) {
        return false;
    }

    const actionCreatedAt = DateUtils.getLocalDateFromDatetime(locale, action.created);

    // The action was created before the user went offline.
    if (actionCreatedAt <= lastOfflineAt) {
        return false;
    }

    // The action was created while the user was offline.
    if (isOffline || actionCreatedAt < lastOnlineAt) {
        return true;
    }

    // The action was created after the user went back online.
    return false;
}

export {
    doesReportHaveVisibleActions,
    extractLinksFromMessageHtml,
    formatLastMessageText,
    isReportActionUnread,
    getActionableMentionWhisperMessage,
    getAllReportActions,
    getCombinedReportActions,
    getDismissedViolationMessageText,
    getFirstVisibleReportActionID,
    getIOUActionForReportID,
    getIOUReportIDFromReportActionPreview,
    getLastClosedReportAction,
    getLastVisibleAction,
    getLastVisibleMessage,
    getLatestReportActionFromOnyxData,
    getLinkedTransactionID,
    getMemberChangeMessageFragment,
    getUpdateRoomDescriptionFragment,
    getReportActionMessageFragments,
    getMessageOfOldDotReportAction,
    getMostRecentIOURequestActionID,
    getNumberOfMoneyRequests,
    getOneTransactionThreadReportID,
    getOriginalMessage,
    getRemovedFromApprovalChainMessage,
    getDemotedFromWorkspaceMessage,
    getReportAction,
    getReportActionHtml,
    getReportActionMessage,
    getReportActionMessageText,
    getReportActionText,
    getReportPreviewAction,
    getSortedReportActions,
    getSortedReportActionsForDisplay,
    getTextFromHtml,
    getTrackExpenseActionableWhisper,
    getWhisperedTo,
    hasRequestFromCurrentAccount,
    isActionOfType,
    isActionableWhisper,
    isActionableJoinRequest,
    isActionableJoinRequestPending,
    isActionableMentionWhisper,
    isActionableReportMentionWhisper,
    isActionableTrackExpense,
    isAddCommentAction,
    isApprovedOrSubmittedReportAction,
    isChronosOOOListAction,
    isClosedAction,
    isConsecutiveActionMadeByPreviousActor,
    isConsecutiveChronosAutomaticTimerAction,
    isCreatedAction,
    isCreatedTaskReportAction,
    isCurrentActionUnread,
    isDeletedAction,
    isDeletedParentAction,
    isLinkedTransactionHeld,
    isMemberChangeAction,
    isExportIntegrationAction,
    isMessageDeleted,
    isModifiedExpenseAction,
    isMoneyRequestAction,
    isNotifiableReportAction,
    isOldDotReportAction,
    isPayAction,
    isPendingRemove,
    isPolicyChangeLogAction,
    isReimbursementDeQueuedAction,
    isReimbursementQueuedAction,
    isRenamedAction,
    isReportActionAttachment,
    isReportActionDeprecated,
    isReportPreviewAction,
    isReversedTransaction,
    isRoomChangeLogAction,
    isSentMoneyReportAction,
    isSplitBillAction,
    isTaskAction,
    isThreadParentMessage,
    isTrackExpenseAction,
    isTransactionThread,
    isTripPreview,
    isWhisperAction,
    isSubmittedAction,
    isSubmittedAndClosedAction,
    isApprovedAction,
    isUnapprovedAction,
    isForwardedAction,
    isWhisperActionTargetedToOthers,
    isTagModificationAction,
    shouldHideNewMarker,
    shouldReportActionBeVisible,
    shouldReportActionBeVisibleAsLastAction,
    wasActionTakenByCurrentUser,
    isInviteOrRemovedAction,
    isActionableAddPaymentCard,
    getExportIntegrationActionFragments,
    getExportIntegrationLastMessageText,
    getExportIntegrationMessageHTML,
    getUpdateRoomDescriptionMessage,
    didMessageMentionCurrentUser,
    getPolicyChangeLogAddEmployeeMessage,
    getPolicyChangeLogChangeRoleMessage,
    getPolicyChangeLogDeleteMemberMessage,
    getPolicyChangeLogEmployeeLeftMessage,
    getRenamedAction,
    isCardIssuedAction,
    getCardIssuedMessage,
    getRemovedConnectionMessage,
    getActionableJoinRequestPendingReportAction,
    getReportActionsLength,
    wasActionCreatedWhileOffline,
    shouldShowAddMissingDetails,
    getWorkspaceCategoryUpdateMessage,
    getWorkspaceUpdateFieldMessage,
    getWorkspaceNameUpdatedMessage,
    getWorkspaceCurrencyUpdateMessage,
    getWorkspaceFrequencyUpdateMessage,
    getPolicyChangeLogMaxExpesnseAmountNoReceiptMessage,
    getPolicyChangeLogMaxExpenseAmountMessage,
    getPolicyChangeLogDefaultBillableMessage,
    getPolicyChangeLogDefaultTitleEnforcedMessage,
    getWorkspaceDescriptionUpdatedMessage,
    getWorkspaceReportFieldAddMessage,
    getWorkspaceCustomUnitRateAddedMessage,
    getWorkspaceTagUpdateMessage,
    getWorkspaceReportFieldUpdateMessage,
    getWorkspaceReportFieldDeleteMessage,
<<<<<<< HEAD
    getUpdatedAuditRateMessage,
    getUpdatedManualApprovalThresholdMessage,
    getWorkspaceCustomUnitRateDeletedMessage,
    getAddedConnectionMessage,
    getWorkspaceCustomUnitRateUpdatedMessage,
=======
    getReportActions,
>>>>>>> 75ab8579
};

export type {LastVisibleMessage};<|MERGE_RESOLUTION|>--- conflicted
+++ resolved
@@ -2401,15 +2401,12 @@
     getWorkspaceTagUpdateMessage,
     getWorkspaceReportFieldUpdateMessage,
     getWorkspaceReportFieldDeleteMessage,
-<<<<<<< HEAD
     getUpdatedAuditRateMessage,
     getUpdatedManualApprovalThresholdMessage,
     getWorkspaceCustomUnitRateDeletedMessage,
     getAddedConnectionMessage,
     getWorkspaceCustomUnitRateUpdatedMessage,
-=======
     getReportActions,
->>>>>>> 75ab8579
 };
 
 export type {LastVisibleMessage};