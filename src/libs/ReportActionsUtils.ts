--- conflicted
+++ resolved
@@ -3218,11 +3218,8 @@
     getVacationer,
     getSubmittedTo,
     getReceiptScanFailedMessage,
-<<<<<<< HEAD
     getChangedApproverActionMessage,
-=======
     getDelegateAccountIDFromReportAction,
->>>>>>> 47525b5f
 };
 
 export type {LastVisibleMessage};