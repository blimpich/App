import {format} from 'date-fns';
import {fastMerge, Str} from 'expensify-common';
import clone from 'lodash/clone';
import lodashFindLast from 'lodash/findLast';
import isEmpty from 'lodash/isEmpty';
import type {NullishDeep, OnyxCollection, OnyxEntry, OnyxUpdate} from 'react-native-onyx';
import Onyx from 'react-native-onyx';
import type {ValueOf} from 'type-fest';
import usePrevious from '@hooks/usePrevious';
import CONST from '@src/CONST';
import IntlStore from '@src/languages/IntlStore';
import type {TranslationPaths} from '@src/languages/types';
import ONYXKEYS from '@src/ONYXKEYS';
import ROUTES from '@src/ROUTES';
import type {Card, Locale, OnyxInputOrEntry, OriginalMessageIOU, Policy, PrivatePersonalDetails} from '@src/types/onyx';
import type {JoinWorkspaceResolution, OriginalMessageChangeLog, OriginalMessageExportIntegration} from '@src/types/onyx/OriginalMessage';
import type {PolicyReportFieldType} from '@src/types/onyx/Policy';
import type Report from '@src/types/onyx/Report';
import type ReportAction from '@src/types/onyx/ReportAction';
import type {Message, OldDotReportAction, OriginalMessage, ReportActions} from '@src/types/onyx/ReportAction';
import type ReportActionName from '@src/types/onyx/ReportActionName';
import {isEmptyObject} from '@src/types/utils/EmptyObject';
import {convertAmountToDisplayString, convertToDisplayString, convertToShortDisplayString} from './CurrencyUtils';
import DateUtils from './DateUtils';
import {getEnvironmentURL} from './Environment/Environment';
import getBase62ReportID from './getBase62ReportID';
import {isReportMessageAttachment} from './isReportMessageAttachment';
import {toLocaleOrdinal} from './LocaleDigitUtils';
import {formatPhoneNumber} from './LocalePhoneNumber';
import {formatMessageElementList, translateLocal} from './Localize';
import Log from './Log';
import type {MessageElementBase, MessageTextElement} from './MessageElement';
import Parser from './Parser';
import {getEffectiveDisplayName, getPersonalDetailByEmail, getPersonalDetailsByIDs} from './PersonalDetailsUtils';
import {getPolicy, isPolicyAdmin as isPolicyAdminPolicyUtils} from './PolicyUtils';
import type {getReportName, OptimisticIOUReportAction, PartialReportAction} from './ReportUtils';
import StringUtils from './StringUtils';
import {isOnHoldByTransactionID} from './TransactionUtils';
import {getReportFieldTypeTranslationKey} from './WorkspaceReportFieldUtils';

type LastVisibleMessage = {
    lastMessageText: string;
    lastMessageHtml?: string;
};

type MemberChangeMessageUserMentionElement = {
    readonly kind: 'userMention';
    readonly accountID: number;
} & MessageElementBase;

type MemberChangeMessageRoomReferenceElement = {
    readonly kind: 'roomReference';
    readonly roomName: string;
    readonly roomID: number;
} & MessageElementBase;

type MemberChangeMessageElement = MessageTextElement | MemberChangeMessageUserMentionElement | MemberChangeMessageRoomReferenceElement;

let allReportActions: OnyxCollection<ReportActions>;
Onyx.connect({
    key: ONYXKEYS.COLLECTION.REPORT_ACTIONS,
    waitForCollectionCallback: true,
    callback: (actions) => {
        if (!actions) {
            return;
        }
        allReportActions = actions;
    },
});

let allReports: OnyxCollection<Report>;
Onyx.connect({
    key: ONYXKEYS.COLLECTION.REPORT,
    waitForCollectionCallback: true,
    callback: (value) => {
        allReports = value;
    },
});

let isNetworkOffline = false;
Onyx.connect({
    key: ONYXKEYS.NETWORK,
    callback: (val) => (isNetworkOffline = val?.isOffline ?? false),
});

let currentUserAccountID: number | undefined;
let currentEmail = '';
Onyx.connect({
    key: ONYXKEYS.SESSION,
    callback: (value) => {
        // When signed out, value is undefined
        if (!value) {
            return;
        }

        currentUserAccountID = value.accountID;
        currentEmail = value?.email ?? '';
    },
});

let privatePersonalDetails: PrivatePersonalDetails | undefined;
Onyx.connect({
    key: ONYXKEYS.PRIVATE_PERSONAL_DETAILS,
    callback: (personalDetails) => {
        privatePersonalDetails = personalDetails;
    },
});

let environmentURL: string;
getEnvironmentURL().then((url: string) => (environmentURL = url));

/*
 * Url to the Xero non reimbursable expenses list
 */
const XERO_NON_REIMBURSABLE_EXPENSES_URL = 'https://go.xero.com/Bank/BankAccounts.aspx';

/*
 * Url to the NetSuite global search, which should be suffixed with the reportID.
 */
const NETSUITE_NON_REIMBURSABLE_EXPENSES_URL_PREFIX =
    'https://system.netsuite.com/app/common/search/ubersearchresults.nl?quicksearch=T&searchtype=Uber&frame=be&Uber_NAMEtype=KEYWORDSTARTSWITH&Uber_NAME=';

/*
 * Url prefix to any Salesforce transaction or transaction list.
 */
const SALESFORCE_EXPENSES_URL_PREFIX = 'https://login.salesforce.com/';

/*
 * Url to the QBO expenses list
 */
const QBO_EXPENSES_URL = 'https://qbo.intuit.com/app/expenses';

const POLICY_CHANGE_LOG_ARRAY = new Set<ReportActionName>(Object.values(CONST.REPORT.ACTIONS.TYPE.POLICY_CHANGE_LOG));

const ROOM_CHANGE_LOG_ARRAY = new Set<ReportActionName>(Object.values(CONST.REPORT.ACTIONS.TYPE.ROOM_CHANGE_LOG));

const MEMBER_CHANGE_ARRAY = new Set<ReportActionName>([
    CONST.REPORT.ACTIONS.TYPE.ROOM_CHANGE_LOG.INVITE_TO_ROOM,
    CONST.REPORT.ACTIONS.TYPE.ROOM_CHANGE_LOG.REMOVE_FROM_ROOM,
    CONST.REPORT.ACTIONS.TYPE.POLICY_CHANGE_LOG.INVITE_TO_ROOM,
    CONST.REPORT.ACTIONS.TYPE.POLICY_CHANGE_LOG.REMOVE_FROM_ROOM,
    CONST.REPORT.ACTIONS.TYPE.POLICY_CHANGE_LOG.LEAVE_POLICY,
]);

function isCreatedAction(reportAction: OnyxInputOrEntry<ReportAction>): boolean {
    return reportAction?.actionName === CONST.REPORT.ACTIONS.TYPE.CREATED;
}

function isDeletedAction(reportAction: OnyxInputOrEntry<ReportAction | OptimisticIOUReportAction>): boolean {
    if (isInviteOrRemovedAction(reportAction)) {
        return false;
    }

    const message = reportAction?.message ?? [];

    if (!Array.isArray(message)) {
        return message?.html === '' || !!message?.deleted;
    }
    const originalMessage = getOriginalMessage(reportAction);

    // A legacy deleted comment has either an empty array or an object with html field with empty string as value
    const isLegacyDeletedComment = message.length === 0 || message.at(0)?.html === '';

    return isLegacyDeletedComment || !!message.at(0)?.deleted || (!!originalMessage && 'deleted' in originalMessage && !!originalMessage?.deleted);
}

/**
 * This function will add attachment ID attribute on img and video HTML tags inside the passed html content
 * of a report action. This attachment id is the reportActionID concatenated with the order index that the attachment
 * appears inside the report action message so as to identify attachments with identical source inside a report action.
 */
function getHtmlWithAttachmentID(html: string, reportActionID: string | undefined) {
    if (!reportActionID) {
        return html;
    }

    let attachmentID = 0;
    return html.replace(/<img |<video /g, (m) => m.concat(`${CONST.ATTACHMENT_ID_ATTRIBUTE}="${reportActionID}_${++attachmentID}" `));
}

function getReportActionMessage(reportAction: PartialReportAction) {
    return Array.isArray(reportAction?.message) ? reportAction.message.at(0) : reportAction?.message;
}

function isDeletedParentAction(reportAction: OnyxInputOrEntry<ReportAction>): boolean {
    return (getReportActionMessage(reportAction)?.isDeletedParentAction ?? false) && (reportAction?.childVisibleActionCount ?? 0) > 0;
}

function isReversedTransaction(reportAction: OnyxInputOrEntry<ReportAction | OptimisticIOUReportAction>) {
    return (getReportActionMessage(reportAction)?.isReversedTransaction ?? false) && ((reportAction as ReportAction)?.childVisibleActionCount ?? 0) > 0;
}

function isPendingRemove(reportAction: OnyxInputOrEntry<ReportAction>): boolean {
    return getReportActionMessage(reportAction)?.moderationDecision?.decision === CONST.MODERATION.MODERATOR_DECISION_PENDING_REMOVE;
}

function isMoneyRequestAction(reportAction: OnyxInputOrEntry<ReportAction>): reportAction is ReportAction<typeof CONST.REPORT.ACTIONS.TYPE.IOU> {
    return isActionOfType(reportAction, CONST.REPORT.ACTIONS.TYPE.IOU);
}

function isReportPreviewAction(reportAction: OnyxInputOrEntry<ReportAction>): reportAction is ReportAction<typeof CONST.REPORT.ACTIONS.TYPE.REPORT_PREVIEW> {
    return isActionOfType(reportAction, CONST.REPORT.ACTIONS.TYPE.REPORT_PREVIEW);
}

function isSubmittedAction(reportAction: OnyxInputOrEntry<ReportAction>): reportAction is ReportAction<typeof CONST.REPORT.ACTIONS.TYPE.SUBMITTED> {
    return isActionOfType(reportAction, CONST.REPORT.ACTIONS.TYPE.SUBMITTED);
}

function isSubmittedAndClosedAction(reportAction: OnyxInputOrEntry<ReportAction>): reportAction is ReportAction<typeof CONST.REPORT.ACTIONS.TYPE.SUBMITTED_AND_CLOSED> {
    return isActionOfType(reportAction, CONST.REPORT.ACTIONS.TYPE.SUBMITTED_AND_CLOSED);
}

function isMarkAsClosedAction(reportAction: OnyxInputOrEntry<ReportAction>): reportAction is ReportAction<typeof CONST.REPORT.ACTIONS.TYPE.CLOSED> {
    return isActionOfType(reportAction, CONST.REPORT.ACTIONS.TYPE.CLOSED) && !!getOriginalMessage(reportAction)?.amount;
}

function isApprovedAction(reportAction: OnyxInputOrEntry<ReportAction>): reportAction is ReportAction<typeof CONST.REPORT.ACTIONS.TYPE.APPROVED> {
    return isActionOfType(reportAction, CONST.REPORT.ACTIONS.TYPE.APPROVED);
}

function isUnapprovedAction(reportAction: OnyxInputOrEntry<ReportAction>): reportAction is ReportAction<typeof CONST.REPORT.ACTIONS.TYPE.UNAPPROVED> {
    return isActionOfType(reportAction, CONST.REPORT.ACTIONS.TYPE.UNAPPROVED);
}

function isForwardedAction(reportAction: OnyxInputOrEntry<ReportAction>): reportAction is ReportAction<typeof CONST.REPORT.ACTIONS.TYPE.FORWARDED> {
    return isActionOfType(reportAction, CONST.REPORT.ACTIONS.TYPE.FORWARDED);
}

function isModifiedExpenseAction(reportAction: OnyxInputOrEntry<ReportAction>): reportAction is ReportAction<typeof CONST.REPORT.ACTIONS.TYPE.MODIFIED_EXPENSE> {
    return isActionOfType(reportAction, CONST.REPORT.ACTIONS.TYPE.MODIFIED_EXPENSE);
}

function isMovedTransactionAction(reportAction: OnyxInputOrEntry<ReportAction>): reportAction is ReportAction<typeof CONST.REPORT.ACTIONS.TYPE.MOVED_TRANSACTION> {
    return isActionOfType(reportAction, CONST.REPORT.ACTIONS.TYPE.MOVED_TRANSACTION);
}

function isPolicyChangeLogAction(reportAction: OnyxInputOrEntry<ReportAction>): reportAction is ReportAction<ValueOf<typeof CONST.REPORT.ACTIONS.TYPE.POLICY_CHANGE_LOG>> {
    return reportAction?.actionName ? POLICY_CHANGE_LOG_ARRAY.has(reportAction.actionName) : false;
}

function isChronosOOOListAction(reportAction: OnyxInputOrEntry<ReportAction>): reportAction is ReportAction<typeof CONST.REPORT.ACTIONS.TYPE.CHRONOS_OOO_LIST> {
    return isActionOfType(reportAction, CONST.REPORT.ACTIONS.TYPE.CHRONOS_OOO_LIST);
}

function isAddCommentAction(reportAction: OnyxInputOrEntry<ReportAction>): reportAction is ReportAction<typeof CONST.REPORT.ACTIONS.TYPE.ADD_COMMENT> {
    return isActionOfType(reportAction, CONST.REPORT.ACTIONS.TYPE.ADD_COMMENT);
}

function isCreatedTaskReportAction(reportAction: OnyxInputOrEntry<ReportAction>): reportAction is ReportAction<typeof CONST.REPORT.ACTIONS.TYPE.ADD_COMMENT> {
    return isActionOfType(reportAction, CONST.REPORT.ACTIONS.TYPE.ADD_COMMENT) && !!getOriginalMessage(reportAction)?.taskReportID;
}

function isTripPreview(reportAction: OnyxInputOrEntry<ReportAction>): reportAction is ReportAction<typeof CONST.REPORT.ACTIONS.TYPE.TRIP_PREVIEW> {
    return isActionOfType(reportAction, CONST.REPORT.ACTIONS.TYPE.TRIP_PREVIEW);
}

function isActionOfType<T extends ReportActionName>(action: OnyxInputOrEntry<ReportAction>, actionName: T): action is ReportAction<T> {
    return action?.actionName === actionName;
}

function getOriginalMessage<T extends ReportActionName>(reportAction: OnyxInputOrEntry<ReportAction<T>>): OriginalMessage<T> | undefined {
    if (!Array.isArray(reportAction?.message)) {
        // eslint-disable-next-line deprecation/deprecation
        return reportAction?.message ?? reportAction?.originalMessage;
    }
    // eslint-disable-next-line deprecation/deprecation
    return reportAction.originalMessage;
}

function isExportIntegrationAction(reportAction: OnyxInputOrEntry<ReportAction>): reportAction is ReportAction<typeof CONST.REPORT.ACTIONS.TYPE.EXPORTED_TO_INTEGRATION> {
    return reportAction?.actionName === CONST.REPORT.ACTIONS.TYPE.EXPORTED_TO_INTEGRATION;
}

function isIntegrationMessageAction(reportAction: OnyxInputOrEntry<ReportAction>): reportAction is ReportAction<typeof CONST.REPORT.ACTIONS.TYPE.INTEGRATIONS_MESSAGE> {
    return reportAction?.actionName === CONST.REPORT.ACTIONS.TYPE.INTEGRATIONS_MESSAGE;
}

function isTravelUpdate(reportAction: OnyxInputOrEntry<ReportAction>): reportAction is ReportAction<typeof CONST.REPORT.ACTIONS.TYPE.TRAVEL_UPDATE> {
    return isActionOfType(reportAction, CONST.REPORT.ACTIONS.TYPE.TRAVEL_UPDATE);
}

/**
 * We are in the process of deprecating reportAction.originalMessage and will be setting the db version of "message" to reportAction.message in the future see: https://github.com/Expensify/App/issues/39797
 * In the interim, we must check to see if we have an object or array for the reportAction.message, if we have an array we will use the originalMessage as this means we have not yet migrated.
 */
function getWhisperedTo(reportAction: OnyxInputOrEntry<ReportAction>): number[] {
    if (!reportAction) {
        return [];
    }
    const originalMessage = getOriginalMessage(reportAction);
    const message = getReportActionMessage(reportAction);

    if (!(originalMessage && typeof originalMessage === 'object' && 'whisperedTo' in originalMessage) && !(message && typeof message === 'object' && 'whisperedTo' in message)) {
        return [];
    }

    if (message !== null && !Array.isArray(message) && typeof message === 'object' && 'whisperedTo' in message) {
        return message?.whisperedTo ?? [];
    }

    if (originalMessage && typeof originalMessage === 'object' && 'whisperedTo' in originalMessage) {
        return originalMessage?.whisperedTo ?? [];
    }

    if (typeof originalMessage !== 'object') {
        Log.info('Original message is not an object for reportAction: ', true, {
            reportActionID: reportAction?.reportActionID,
            actionName: reportAction?.actionName,
        });
    }

    return [];
}

function isWhisperAction(reportAction: OnyxInputOrEntry<ReportAction>): boolean {
    return getWhisperedTo(reportAction).length > 0;
}

/**
 * Checks whether the report action is a whisper targeting someone other than the current user.
 */
function isWhisperActionTargetedToOthers(reportAction: OnyxInputOrEntry<ReportAction>): boolean {
    if (!isWhisperAction(reportAction)) {
        return false;
    }
    return !getWhisperedTo(reportAction).includes(currentUserAccountID ?? CONST.DEFAULT_NUMBER_ID);
}

function isReimbursementQueuedAction(reportAction: OnyxInputOrEntry<ReportAction>): reportAction is ReportAction<typeof CONST.REPORT.ACTIONS.TYPE.REIMBURSEMENT_QUEUED> {
    return isActionOfType(reportAction, CONST.REPORT.ACTIONS.TYPE.REIMBURSEMENT_QUEUED);
}

function isMemberChangeAction(
    reportAction: OnyxInputOrEntry<ReportAction>,
): reportAction is ReportAction<ValueOf<typeof CONST.REPORT.ACTIONS.TYPE.ROOM_CHANGE_LOG | typeof CONST.REPORT.ACTIONS.TYPE.POLICY_CHANGE_LOG>> {
    return reportAction?.actionName ? MEMBER_CHANGE_ARRAY.has(reportAction.actionName) : false;
}

function isInviteMemberAction(
    reportAction: OnyxEntry<ReportAction>,
): reportAction is ReportAction<typeof CONST.REPORT.ACTIONS.TYPE.ROOM_CHANGE_LOG.INVITE_TO_ROOM | typeof CONST.REPORT.ACTIONS.TYPE.POLICY_CHANGE_LOG.INVITE_TO_ROOM> {
    return isActionOfType(reportAction, CONST.REPORT.ACTIONS.TYPE.ROOM_CHANGE_LOG.INVITE_TO_ROOM) || isActionOfType(reportAction, CONST.REPORT.ACTIONS.TYPE.POLICY_CHANGE_LOG.INVITE_TO_ROOM);
}

function isLeavePolicyAction(reportAction: OnyxEntry<ReportAction>): reportAction is ReportAction<typeof CONST.REPORT.ACTIONS.TYPE.POLICY_CHANGE_LOG.LEAVE_POLICY> {
    return isActionOfType(reportAction, CONST.REPORT.ACTIONS.TYPE.POLICY_CHANGE_LOG.LEAVE_POLICY);
}

function isReimbursementCanceledAction(reportAction: OnyxEntry<ReportAction>): reportAction is ReportAction<typeof CONST.REPORT.ACTIONS.TYPE.REIMBURSEMENT_ACH_CANCELED> {
    return isActionOfType(reportAction, CONST.REPORT.ACTIONS.TYPE.REIMBURSEMENT_ACH_CANCELED);
}

function isReimbursementDeQueuedAction(reportAction: OnyxEntry<ReportAction>): reportAction is ReportAction<typeof CONST.REPORT.ACTIONS.TYPE.REIMBURSEMENT_DEQUEUED> {
    return isActionOfType(reportAction, CONST.REPORT.ACTIONS.TYPE.REIMBURSEMENT_DEQUEUED);
}

function isReimbursementDeQueuedOrCanceledAction(
    reportAction: OnyxEntry<ReportAction>,
): reportAction is ReportAction<typeof CONST.REPORT.ACTIONS.TYPE.REIMBURSEMENT_DEQUEUED | typeof CONST.REPORT.ACTIONS.TYPE.REIMBURSEMENT_ACH_CANCELED> {
    return isReimbursementDeQueuedAction(reportAction) || isReimbursementCanceledAction(reportAction);
}

function isClosedAction(reportAction: OnyxEntry<ReportAction>): reportAction is ReportAction<typeof CONST.REPORT.ACTIONS.TYPE.CLOSED> {
    return isActionOfType(reportAction, CONST.REPORT.ACTIONS.TYPE.CLOSED);
}

function isRenamedAction(reportAction: OnyxEntry<ReportAction>): reportAction is ReportAction<typeof CONST.REPORT.ACTIONS.TYPE.RENAMED> {
    return isActionOfType(reportAction, CONST.REPORT.ACTIONS.TYPE.RENAMED);
}

function isReopenedAction(reportAction: OnyxEntry<ReportAction>): reportAction is ReportAction<typeof CONST.REPORT.ACTIONS.TYPE.REOPENED> {
    return isActionOfType(reportAction, CONST.REPORT.ACTIONS.TYPE.REOPENED);
}

function isRoomChangeLogAction(reportAction: OnyxEntry<ReportAction>): reportAction is ReportAction<ValueOf<typeof CONST.REPORT.ACTIONS.TYPE.ROOM_CHANGE_LOG>> {
    return reportAction?.actionName ? ROOM_CHANGE_LOG_ARRAY.has(reportAction.actionName) : false;
}

function isInviteOrRemovedAction(
    reportAction: OnyxInputOrEntry<ReportAction>,
): reportAction is ReportAction<ValueOf<typeof CONST.REPORT.ACTIONS.TYPE.POLICY_CHANGE_LOG | typeof CONST.REPORT.ACTIONS.TYPE.ROOM_CHANGE_LOG>> {
    return (
        isActionOfType(reportAction, CONST.REPORT.ACTIONS.TYPE.ROOM_CHANGE_LOG.INVITE_TO_ROOM) ||
        isActionOfType(reportAction, CONST.REPORT.ACTIONS.TYPE.ROOM_CHANGE_LOG.REMOVE_FROM_ROOM) ||
        isActionOfType(reportAction, CONST.REPORT.ACTIONS.TYPE.POLICY_CHANGE_LOG.INVITE_TO_ROOM) ||
        isActionOfType(reportAction, CONST.REPORT.ACTIONS.TYPE.POLICY_CHANGE_LOG.REMOVE_FROM_ROOM)
    );
}

/**
 * Returns whether the comment is a thread parent message/the first message in a thread
 */
function isThreadParentMessage(reportAction: OnyxEntry<ReportAction>, reportID: string | undefined): boolean {
    const {childType, childVisibleActionCount = 0, childReportID} = reportAction ?? {};
    return childType === CONST.REPORT.TYPE.CHAT && (childVisibleActionCount > 0 || String(childReportID) === reportID);
}

/**
 * Determines if the given report action is sent money report action by checking for 'pay' type and presence of IOUDetails object.
 */
function isSentMoneyReportAction(reportAction: OnyxEntry<ReportAction | OptimisticIOUReportAction>): boolean {
    return (
        isActionOfType(reportAction, CONST.REPORT.ACTIONS.TYPE.IOU) &&
        getOriginalMessage(reportAction)?.type === CONST.IOU.REPORT_ACTION_TYPE.PAY &&
        !!getOriginalMessage(reportAction)?.IOUDetails
    );
}

/**
 * Returns whether the thread is a transaction thread, which is any thread with IOU parent
 * report action from requesting money (type - create) or from sending money (type - pay with IOUDetails field)
 */
function isTransactionThread(parentReportAction: OnyxInputOrEntry<ReportAction>): boolean {
    if (isEmptyObject(parentReportAction) || !isMoneyRequestAction(parentReportAction)) {
        return false;
    }
    const originalMessage = getOriginalMessage(parentReportAction);
    return (
        originalMessage?.type === CONST.IOU.REPORT_ACTION_TYPE.CREATE ||
        originalMessage?.type === CONST.IOU.REPORT_ACTION_TYPE.TRACK ||
        (originalMessage?.type === CONST.IOU.REPORT_ACTION_TYPE.PAY && !!originalMessage?.IOUDetails)
    );
}

/**
 * Sort an array of reportActions by their created timestamp first, and reportActionID second
 * This gives us a stable order even in the case of multiple reportActions created on the same millisecond
 *
 */
function getSortedReportActions(reportActions: ReportAction[] | null, shouldSortInDescendingOrder = false): ReportAction[] {
    if (!Array.isArray(reportActions)) {
        throw new Error(`ReportActionsUtils.getSortedReportActions requires an array, received ${typeof reportActions}`);
    }

    const invertedMultiplier = shouldSortInDescendingOrder ? -1 : 1;

    const sortedActions = reportActions?.filter(Boolean).sort((first, second) => {
        // First sort by action type, ensuring that `CREATED` actions always come first if they have the same or even a later timestamp as another action type
        if ((first.actionName === CONST.REPORT.ACTIONS.TYPE.CREATED || second.actionName === CONST.REPORT.ACTIONS.TYPE.CREATED) && first.actionName !== second.actionName) {
            return (first.actionName === CONST.REPORT.ACTIONS.TYPE.CREATED ? -1 : 1) * invertedMultiplier;
        }

        // Ensure that neither first's nor second's created property is undefined
        if (first.created === undefined || second.created === undefined) {
            return (first.created === undefined ? -1 : 1) * invertedMultiplier;
        }

        // Then sort by timestamp
        if (first.created !== second.created) {
            return (first.created < second.created ? -1 : 1) * invertedMultiplier;
        }

        // Ensure that `REPORT_PREVIEW` actions always come after if they have the same timestamp as another action type
        if ((first.actionName === CONST.REPORT.ACTIONS.TYPE.REPORT_PREVIEW || second.actionName === CONST.REPORT.ACTIONS.TYPE.REPORT_PREVIEW) && first.actionName !== second.actionName) {
            return (first.actionName === CONST.REPORT.ACTIONS.TYPE.REPORT_PREVIEW ? 1 : -1) * invertedMultiplier;
        }

        // Then fallback on reportActionID as the final sorting criteria. It is a random number,
        // but using this will ensure that the order of reportActions with the same created time and action type
        // will be consistent across all users and devices
        return (first.reportActionID < second.reportActionID ? -1 : 1) * invertedMultiplier;
    });

    return sortedActions;
}

/**
 * Returns a sorted and filtered list of report actions from a report and it's associated child
 * transaction thread report in order to correctly display reportActions from both reports in the one-transaction report view.
 */
function getCombinedReportActions(
    reportActions: ReportAction[],
    transactionThreadReportID: string | null,
    transactionThreadReportActions: ReportAction[],
    reportID?: string,
): ReportAction[] {
    const isSentMoneyReport = reportActions.some((action) => isSentMoneyReportAction(action));

    // We don't want to combine report actions of transaction thread in iou report of send money request because we display the transaction report of send money request as a normal thread
    if (isEmpty(transactionThreadReportID) || isSentMoneyReport) {
        return reportActions;
    }

    // Usually, we filter out the created action from the transaction thread report actions, since we already have the parent report's created action in `reportActions`
    // However, in the case of moving track expense, the transaction thread will be created first in a track expense, thus we should keep the CREATED of the transaction thread and filter out CREATED action of the IOU
    // This makes sense because in a combined report action list, whichever CREATED is first need to be retained.
    const transactionThreadCreatedAction = transactionThreadReportActions?.find((action) => action.actionName === CONST.REPORT.ACTIONS.TYPE.CREATED);
    const parentReportCreatedAction = reportActions?.find((action) => action.actionName === CONST.REPORT.ACTIONS.TYPE.CREATED);

    let filteredTransactionThreadReportActions = transactionThreadReportActions;
    let filteredParentReportActions = reportActions;

    if (transactionThreadCreatedAction && parentReportCreatedAction && transactionThreadCreatedAction.created > parentReportCreatedAction.created) {
        filteredTransactionThreadReportActions = transactionThreadReportActions?.filter((action) => action.actionName !== CONST.REPORT.ACTIONS.TYPE.CREATED);
    } else if (transactionThreadCreatedAction) {
        filteredParentReportActions = reportActions?.filter((action) => action.actionName !== CONST.REPORT.ACTIONS.TYPE.CREATED);
    }

    const report = allReports?.[`${ONYXKEYS.COLLECTION.REPORT}${reportID}`];
    const isSelfDM = report?.chatType === CONST.REPORT.CHAT_TYPE.SELF_DM;
    // Filter out request and send money request actions because we don't want to show any preview actions for one transaction reports
    const filteredReportActions = [...filteredParentReportActions, ...filteredTransactionThreadReportActions].filter((action) => {
        if (!isMoneyRequestAction(action)) {
            return true;
        }
        const actionType = getOriginalMessage(action)?.type ?? '';
        if (isSelfDM) {
            return actionType !== CONST.IOU.REPORT_ACTION_TYPE.CREATE;
        }
        return actionType !== CONST.IOU.REPORT_ACTION_TYPE.CREATE && actionType !== CONST.IOU.REPORT_ACTION_TYPE.TRACK;
    });

    return getSortedReportActions(filteredReportActions, true);
}

const iouRequestTypes: Array<ValueOf<typeof CONST.IOU.REPORT_ACTION_TYPE>> = [CONST.IOU.REPORT_ACTION_TYPE.CREATE, CONST.IOU.REPORT_ACTION_TYPE.SPLIT, CONST.IOU.REPORT_ACTION_TYPE.TRACK];

// Get all IOU report actions for the report.
const iouRequestTypesSet = new Set<ValueOf<typeof CONST.IOU.REPORT_ACTION_TYPE>>([...iouRequestTypes, CONST.IOU.REPORT_ACTION_TYPE.PAY]);

/**
 * Finds most recent IOU request action ID.
 */
function getMostRecentIOURequestActionID(reportActions: ReportAction[] | null): string | null {
    if (!Array.isArray(reportActions)) {
        return null;
    }
    const iouRequestActions =
        reportActions?.filter((action) => {
            if (!isActionOfType(action, CONST.REPORT.ACTIONS.TYPE.IOU)) {
                return false;
            }
            const actionType = getOriginalMessage(action)?.type;
            if (!actionType) {
                return false;
            }
            return iouRequestTypes.includes(actionType);
        }) ?? [];

    if (iouRequestActions.length === 0) {
        return null;
    }

    const sortedReportActions = getSortedReportActions(iouRequestActions);
    return sortedReportActions.at(-1)?.reportActionID ?? null;
}

/**
 * Returns array of links inside a given report action
 */
function extractLinksFromMessageHtml(reportAction: OnyxEntry<ReportAction>): string[] {
    const htmlContent = getReportActionHtml(reportAction);

    const regex = CONST.REGEX_LINK_IN_ANCHOR;

    if (!htmlContent) {
        return [];
    }

    return [...htmlContent.matchAll(regex)].map((match) => match[1]);
}

/**
 * Returns the report action immediately before the specified index.
 * @param reportActions - all actions
 * @param actionIndex - index of the action
 */
function findPreviousAction(reportActions: ReportAction[], actionIndex: number): OnyxEntry<ReportAction> {
    for (let i = actionIndex + 1; i < reportActions.length; i++) {
        // Find the next non-pending deletion report action, as the pending delete action means that it is not displayed in the UI, but still is in the report actions list.
        // If we are offline, all actions are pending but shown in the UI, so we take the previous action, even if it is a delete.
        if (isNetworkOffline || reportActions.at(i)?.pendingAction !== CONST.RED_BRICK_ROAD_PENDING_ACTION.DELETE) {
            return reportActions.at(i);
        }
    }

    return undefined;
}

/**
 * Returns the report action immediately after the specified index.
 * @param reportActions - all actions
 * @param actionIndex - index of the action
 */
function findNextAction(reportActions: ReportAction[], actionIndex: number): OnyxEntry<ReportAction> {
    for (let i = actionIndex - 1; i >= 0; i--) {
        // Find the next non-pending deletion report action, as the pending delete action means that it is not displayed in the UI, but still is in the report actions list.
        // If we are offline, all actions are pending but shown in the UI, so we take the previous action, even if it is a delete.
        if (isNetworkOffline || reportActions.at(i)?.pendingAction !== CONST.RED_BRICK_ROAD_PENDING_ACTION.DELETE) {
            return reportActions.at(i);
        }
    }

    return undefined;
}

/**
 * Returns true when the previous report action (before actionIndex) is made by the same actor who performed the action at actionIndex.
 * Also checks to ensure that the comment is not too old to be shown as a grouped comment.
 *
 * @param reportActions - report actions ordered from latest
 * @param actionIndex - index of the comment item in state to check
 */
function isConsecutiveActionMadeByPreviousActor(reportActions: ReportAction[], actionIndex: number): boolean {
    const previousAction = findPreviousAction(reportActions, actionIndex);
    const currentAction = reportActions.at(actionIndex);

    return canActionsBeGrouped(currentAction, previousAction);
}

/**
 * Returns true when the next report action (after actionIndex) is made by the same actor who performed the action at actionIndex.
 * Also checks to ensure that the comment is not too old to be shown as a grouped comment.
 *
 * @param reportActions - report actions ordered from oldest
 * @param actionIndex - index of the comment item in state to check
 */
function hasNextActionMadeBySameActor(reportActions: ReportAction[], actionIndex: number) {
    const currentAction = reportActions.at(actionIndex);
    const nextAction = findNextAction(reportActions, actionIndex);

    if (actionIndex === 0) {
        return false;
    }

    return canActionsBeGrouped(currentAction, nextAction);
}

/**
 * Combines the logic for grouping chat messages isConsecutiveActionMadeByPreviousActor and hasNextActionMadeBySameActor.
 * Returns true when messages are made by the same actor and not separated by more than 5 minutes.
 *
 * @param currentAction - Chronologically - latest action.
 * @param adjacentAction - Chronologically - previous action. Named adjacentAction to avoid confusion as isConsecutiveActionMadeByPreviousActor and hasNextActionMadeBySameActor take action lists that are in opposite orders.
 */
function canActionsBeGrouped(currentAction?: ReportAction, adjacentAction?: ReportAction): boolean {
    // It's OK for there to be no previous action, and in that case, false will be returned
    // so that the comment isn't grouped
    if (!currentAction || !adjacentAction) {
        return false;
    }

    // Comments are only grouped if they happen within 5 minutes of each adjacent
    if (new Date(currentAction?.created).getTime() - new Date(adjacentAction.created).getTime() > CONST.REPORT.ACTIONS.MAX_GROUPING_TIME) {
        return false;
    }
    // Do not group if adjacent action was a created action
    if (adjacentAction.actionName === CONST.REPORT.ACTIONS.TYPE.CREATED) {
        return false;
    }

    // Do not group if adjacent or current action was a renamed action
    if (adjacentAction.actionName === CONST.REPORT.ACTIONS.TYPE.RENAMED || currentAction.actionName === CONST.REPORT.ACTIONS.TYPE.RENAMED) {
        return false;
    }

    // Do not group if the delegate account ID is different
    if (adjacentAction.delegateAccountID !== currentAction.delegateAccountID) {
        return false;
    }

    // Do not group if one of previous / adjacent action is report preview and another one is not report preview
    if ((isReportPreviewAction(adjacentAction) && !isReportPreviewAction(currentAction)) || (isReportPreviewAction(currentAction) && !isReportPreviewAction(adjacentAction))) {
        return false;
    }

    if (isSubmittedAction(currentAction)) {
        const currentActionAdminAccountID = currentAction.adminAccountID;
        return typeof currentActionAdminAccountID === 'number'
            ? currentActionAdminAccountID === adjacentAction.actorAccountID
            : currentAction.actorAccountID === adjacentAction.actorAccountID;
    }

    if (isSubmittedAction(adjacentAction)) {
        return typeof adjacentAction.adminAccountID === 'number'
            ? currentAction.actorAccountID === adjacentAction.adminAccountID
            : currentAction.actorAccountID === adjacentAction.actorAccountID;
    }

    return currentAction.actorAccountID === adjacentAction.actorAccountID;
}
function isChronosAutomaticTimerAction(reportAction: OnyxInputOrEntry<ReportAction>, isChronosReport: boolean): boolean {
    const isAutomaticStartTimerAction = () => /start(?:ed|ing)?(?:\snow)?/i.test(getReportActionText(reportAction));
    const isAutomaticStopTimerAction = () => /stop(?:ped|ping)?(?:\snow)?/i.test(getReportActionText(reportAction));
    return isChronosReport && (isAutomaticStartTimerAction() || isAutomaticStopTimerAction());
}

/**
 * If the user sends consecutive actions to Chronos to automatically start/stop the timer,
 * then detect that and show each individually so that the user can easily see when they were sent.
 */
function isConsecutiveChronosAutomaticTimerAction(reportActions: ReportAction[], actionIndex: number, isChronosReport: boolean): boolean {
    const previousAction = findPreviousAction(reportActions, actionIndex);
    const currentAction = reportActions?.at(actionIndex);
    return isChronosAutomaticTimerAction(currentAction, isChronosReport) && isChronosAutomaticTimerAction(previousAction, isChronosReport);
}

/**
 * Checks if a reportAction is deprecated.
 */
function isReportActionDeprecated(reportAction: OnyxEntry<ReportAction>, key: string | number): boolean {
    if (!reportAction) {
        return true;
    }

    // HACK ALERT: We're temporarily filtering out any reportActions keyed by sequenceNumber
    // to prevent bugs during the migration from sequenceNumber -> reportActionID
    // eslint-disable-next-line deprecation/deprecation
    if (String(reportAction.sequenceNumber) === key) {
        Log.info('Front-end filtered out reportAction keyed by sequenceNumber!', false, reportAction);
        return true;
    }

    const deprecatedOldDotReportActions: ReportActionName[] = [
        CONST.REPORT.ACTIONS.TYPE.DELETED_ACCOUNT,
        CONST.REPORT.ACTIONS.TYPE.REIMBURSEMENT_REQUESTED,
        CONST.REPORT.ACTIONS.TYPE.REIMBURSEMENT_SETUP_REQUESTED,
        CONST.REPORT.ACTIONS.TYPE.DONATION,
        CONST.REPORT.ACTIONS.TYPE.REIMBURSED,
    ];
    if (deprecatedOldDotReportActions.includes(reportAction.actionName)) {
        return true;
    }

    return false;
}

/**
 * Checks if a given report action corresponds to an actionable mention whisper.
 * @param reportAction
 */
function isActionableMentionWhisper(reportAction: OnyxEntry<ReportAction>): reportAction is ReportAction<typeof CONST.REPORT.ACTIONS.TYPE.ACTIONABLE_MENTION_WHISPER> {
    return isActionOfType(reportAction, CONST.REPORT.ACTIONS.TYPE.ACTIONABLE_MENTION_WHISPER);
}

/**
 * Checks if a given report action corresponds to an actionable report mention whisper.
 * @param reportAction
 */
function isActionableReportMentionWhisper(reportAction: OnyxEntry<ReportAction>): reportAction is ReportAction<typeof CONST.REPORT.ACTIONS.TYPE.ACTIONABLE_REPORT_MENTION_WHISPER> {
    return isActionOfType(reportAction, CONST.REPORT.ACTIONS.TYPE.ACTIONABLE_REPORT_MENTION_WHISPER);
}

/**
 * Checks if a given report action corresponds to a welcome whisper.
 * @param reportAction
 */
function isExpenseChatWelcomeWhisper(reportAction: OnyxEntry<ReportAction>): reportAction is ReportAction<typeof CONST.REPORT.ACTIONS.TYPE.POLICY_EXPENSE_CHAT_WELCOME_WHISPER> {
    return isActionOfType(reportAction, CONST.REPORT.ACTIONS.TYPE.POLICY_EXPENSE_CHAT_WELCOME_WHISPER);
}

/**
 * Checks whether an action is actionable track expense.
 */
function isActionableTrackExpense(reportAction: OnyxInputOrEntry<ReportAction>): reportAction is ReportAction<typeof CONST.REPORT.ACTIONS.TYPE.ACTIONABLE_TRACK_EXPENSE_WHISPER> {
    return isActionOfType(reportAction, CONST.REPORT.ACTIONS.TYPE.ACTIONABLE_TRACK_EXPENSE_WHISPER);
}

function isActionableWhisper(
    reportAction: OnyxEntry<ReportAction>,
): reportAction is ReportAction<
    | typeof CONST.REPORT.ACTIONS.TYPE.ACTIONABLE_MENTION_WHISPER
    | typeof CONST.REPORT.ACTIONS.TYPE.ACTIONABLE_TRACK_EXPENSE_WHISPER
    | typeof CONST.REPORT.ACTIONS.TYPE.ACTIONABLE_REPORT_MENTION_WHISPER
> {
    return isActionableMentionWhisper(reportAction) || isActionableTrackExpense(reportAction) || isActionableReportMentionWhisper(reportAction);
}

const {POLICY_CHANGE_LOG: policyChangelogTypes, ROOM_CHANGE_LOG: roomChangeLogTypes, ...otherActionTypes} = CONST.REPORT.ACTIONS.TYPE;
const supportedActionTypes: ReportActionName[] = [...Object.values(otherActionTypes), ...Object.values(policyChangelogTypes), ...Object.values(roomChangeLogTypes)];

/**
 * Checks whether an action is actionable track expense and resolved.
 *
 */
function isResolvedActionableWhisper(reportAction: OnyxEntry<ReportAction>): boolean {
    const originalMessage = getOriginalMessage(reportAction);
    const resolution = originalMessage && typeof originalMessage === 'object' && 'resolution' in originalMessage ? originalMessage?.resolution : null;
    return !!resolution;
}

/**
 * Checks whether an action is concierge category options and resolved.
 */
function isResolvedConciergeCategoryOptions(reportAction: OnyxEntry<ReportAction>): boolean {
    const originalMessage = getOriginalMessage(reportAction);
    const selectedCategory = originalMessage && typeof originalMessage === 'object' && 'selectedCategory' in originalMessage ? originalMessage?.selectedCategory : null;
    return !!selectedCategory;
}

/**
 * Checks if a reportAction is fit for display, meaning that it's not deprecated, is of a valid
 * and supported type, it's not deleted and also not closed.
 */
function shouldReportActionBeVisible(reportAction: OnyxEntry<ReportAction>, key: string | number, canUserPerformWriteAction?: boolean): boolean {
    if (!reportAction) {
        return false;
    }

    if (isReportActionDeprecated(reportAction, key)) {
        return false;
    }

    // Filter out any unsupported reportAction types
    if (!supportedActionTypes.includes(reportAction.actionName)) {
        return false;
    }

    // Ignore closed action here since we're already displaying a footer that explains why the report was closed
    if (reportAction.actionName === CONST.REPORT.ACTIONS.TYPE.CLOSED && !isMarkAsClosedAction(reportAction)) {
        return false;
    }

    // Ignore markedAsReimbursed action here since we're already display message that explains the expense was paid
    // elsewhere in the IOU reportAction
    if (reportAction.actionName === CONST.REPORT.ACTIONS.TYPE.MARKED_REIMBURSED) {
        return false;
    }

    if (isWhisperActionTargetedToOthers(reportAction)) {
        return false;
    }

    if (isPendingRemove(reportAction) && !reportAction.childVisibleActionCount) {
        return false;
    }

    if (
        (isActionableReportMentionWhisper(reportAction) || isActionableJoinRequestPendingReportAction(reportAction) || isActionableMentionWhisper(reportAction)) &&
        !canUserPerformWriteAction
    ) {
        return false;
    }

    if (isTripPreview(reportAction) || isTravelUpdate(reportAction)) {
        return true;
    }

    // If action is actionable whisper and resolved by user, then we don't want to render anything
    if (isActionableWhisper(reportAction) && isResolvedActionableWhisper(reportAction)) {
        return false;
    }

    // All other actions are displayed except thread parents, deleted, or non-pending actions
    const isDeleted = isDeletedAction(reportAction);
    const isPending = !!reportAction.pendingAction;

    return !isDeleted || isPending || isDeletedParentAction(reportAction) || isReversedTransaction(reportAction);
}

/**
 * Checks if the new marker should be hidden for the report action.
 */
function shouldHideNewMarker(reportAction: OnyxEntry<ReportAction>): boolean {
    if (!reportAction) {
        return true;
    }
    return !isNetworkOffline && reportAction.pendingAction === CONST.RED_BRICK_ROAD_PENDING_ACTION.DELETE;
}

/**
 * Checks if a reportAction is fit for display as report last action, meaning that
 * it satisfies shouldReportActionBeVisible, it's not whisper action and not deleted.
 */
function shouldReportActionBeVisibleAsLastAction(reportAction: OnyxInputOrEntry<ReportAction>, canUserPerformWriteAction?: boolean): boolean {
    if (!reportAction) {
        return false;
    }

    if (Object.keys(reportAction.errors ?? {}).length > 0) {
        return false;
    }

    // If a whisper action is the REPORT_PREVIEW action, we are displaying it.
    // If the action's message text is empty and it is not a deleted parent with visible child actions, hide it. Else, consider the action to be displayable.
    return (
        shouldReportActionBeVisible(reportAction, reportAction.reportActionID, canUserPerformWriteAction) &&
        (!(isWhisperAction(reportAction) && !isReportPreviewAction(reportAction) && !isMoneyRequestAction(reportAction)) || isActionableMentionWhisper(reportAction)) &&
        !(isDeletedAction(reportAction) && !isDeletedParentAction(reportAction))
    );
}

/**
 * For policy change logs, report URLs are generated in the server,
 * which includes a baseURL placeholder that's replaced in the client.
 */
function replaceBaseURLInPolicyChangeLogAction(reportAction: ReportAction): ReportAction {
    if (!reportAction?.message || !isPolicyChangeLogAction(reportAction)) {
        return reportAction;
    }

    const updatedReportAction = clone(reportAction);

    if (!updatedReportAction.message) {
        return updatedReportAction;
    }

    if (Array.isArray(updatedReportAction.message)) {
        const message = updatedReportAction.message.at(0);

        if (message) {
            message.html = getReportActionHtml(reportAction)?.replace('%baseURL', environmentURL);
        }
    }

    return updatedReportAction;
}

function getLastVisibleAction(
    reportID: string | undefined,
    canUserPerformWriteAction?: boolean,
    actionsToMerge: Record<string, NullishDeep<ReportAction> | null> = {},
    reportActionsParam: OnyxCollection<ReportActions> = allReportActions,
): OnyxEntry<ReportAction> {
    let reportActions: Array<ReportAction | null | undefined> = [];
    if (!isEmpty(actionsToMerge)) {
        reportActions = Object.values(fastMerge(reportActionsParam?.[`${ONYXKEYS.COLLECTION.REPORT_ACTIONS}${reportID}`] ?? {}, actionsToMerge ?? {}, true)) as Array<
            ReportAction | null | undefined
        >;
    } else {
        reportActions = Object.values(allReportActions?.[`${ONYXKEYS.COLLECTION.REPORT_ACTIONS}${reportID}`] ?? {});
    }
    const visibleReportActions = reportActions.filter((action): action is ReportAction => shouldReportActionBeVisibleAsLastAction(action, canUserPerformWriteAction));
    const sortedReportActions = getSortedReportActions(visibleReportActions, true);
    if (sortedReportActions.length === 0) {
        return undefined;
    }
    return sortedReportActions.at(0);
}

function formatLastMessageText(lastMessageText: string | undefined) {
    const trimmedMessage = String(lastMessageText).trim();

    // Add support for inline code containing only space characters
    // The message will appear as a blank space in the LHN
    if (
        (trimmedMessage === '' && (lastMessageText?.length ?? 0) > 0) ||
        (trimmedMessage === '?\u2026' && (lastMessageText?.length ?? 0) > CONST.REPORT.MIN_LENGTH_LAST_MESSAGE_WITH_ELLIPSIS)
    ) {
        return ' ';
    }

    return StringUtils.lineBreaksToSpaces(trimmedMessage).substring(0, CONST.REPORT.LAST_MESSAGE_TEXT_MAX_LENGTH).trim();
}

function getLastVisibleMessage(
    reportID: string | undefined,
    canUserPerformWriteAction?: boolean,
    actionsToMerge: Record<string, NullishDeep<ReportAction> | null> = {},
    reportAction: OnyxInputOrEntry<ReportAction> | undefined = undefined,
): LastVisibleMessage {
    const lastVisibleAction = reportAction ?? getLastVisibleAction(reportID, canUserPerformWriteAction, actionsToMerge);
    const message = getReportActionMessage(lastVisibleAction);

    if (message && isReportMessageAttachment(message)) {
        return {
            lastMessageText: CONST.ATTACHMENT_MESSAGE_TEXT,
            lastMessageHtml: CONST.TRANSLATION_KEYS.ATTACHMENT,
        };
    }

    if (isCreatedAction(lastVisibleAction)) {
        return {
            lastMessageText: '',
        };
    }

    let messageText = getReportActionMessageText(lastVisibleAction) ?? '';
    if (messageText) {
        messageText = formatLastMessageText(messageText);
    }
    return {
        lastMessageText: messageText,
    };
}

/**
 * A helper method to filter out report actions keyed by sequenceNumbers.
 */
function filterOutDeprecatedReportActions(reportActions: OnyxEntry<ReportActions>): ReportAction[] {
    return Object.entries(reportActions ?? {})
        .filter(([key, reportAction]) => !isReportActionDeprecated(reportAction, key))
        .map((entry) => entry[1]);
}

/**
 * Helper for filtering out Report Actions that are either:
 * - ReportPreview with shouldShow set to false and without a pending action
 * - Money request with parent action deleted
 */
function getFilteredReportActionsForReportView(actions: ReportAction[]) {
    const isDeletedMoneyRequest = (action: ReportAction) => isDeletedParentAction(action) && isMoneyRequestAction(action);
    const isHiddenReportPreviewWithoutPendingAction = (action: ReportAction) => isReportPreviewAction(action) && action.pendingAction === undefined && !action.shouldShow;
    return actions.filter((action) => !isDeletedMoneyRequest(action) && !isHiddenReportPreviewWithoutPendingAction(action));
}

/**
 * This method returns the report actions that are ready for display in the ReportActionsView.
 * The report actions need to be sorted by created timestamp first, and reportActionID second
 * to ensure they will always be displayed in the same order (in case multiple actions have the same timestamp).
 * This is all handled with getSortedReportActions() which is used by several other methods to keep the code DRY.
 */
function getSortedReportActionsForDisplay(
    reportActions: OnyxEntry<ReportActions> | ReportAction[],
    canUserPerformWriteAction?: boolean,
    shouldIncludeInvisibleActions = false,
): ReportAction[] {
    let filteredReportActions: ReportAction[] = [];
    if (!reportActions) {
        return [];
    }

    if (shouldIncludeInvisibleActions) {
        filteredReportActions = Object.values(reportActions).filter(Boolean);
    } else {
        filteredReportActions = Object.entries(reportActions)
            .filter(([key, reportAction]) => shouldReportActionBeVisible(reportAction, key, canUserPerformWriteAction))
            .map(([, reportAction]) => reportAction);
    }

    const baseURLAdjustedReportActions = filteredReportActions.map((reportAction) => replaceBaseURLInPolicyChangeLogAction(reportAction));
    return getSortedReportActions(baseURLAdjustedReportActions, true);
}

/**
 * In some cases, there can be multiple closed report actions in a chat report.
 * This method returns the last closed report action so we can always show the correct archived report reason.
 * Additionally, archived #admins and #announce do not have the closed report action so we will return null if none is found.
 *
 */
function getLastClosedReportAction(reportActions: OnyxEntry<ReportActions>): OnyxEntry<ReportAction> {
    // If closed report action is not present, return early
    if (
        !Object.values(reportActions ?? {}).some((action) => {
            return action?.actionName === CONST.REPORT.ACTIONS.TYPE.CLOSED;
        })
    ) {
        return undefined;
    }

    const filteredReportActions = filterOutDeprecatedReportActions(reportActions);
    const sortedReportActions = getSortedReportActions(filteredReportActions);
    return lodashFindLast(sortedReportActions, (action) => action.actionName === CONST.REPORT.ACTIONS.TYPE.CLOSED);
}

/**
 * The first visible action is the second last action in sortedReportActions which satisfy following conditions:
 * 1. That is not pending deletion as pending deletion actions are kept in sortedReportActions in memory.
 * 2. That has at least one visible child action.
 * 3. While offline all actions in `sortedReportActions` are visible.
 * 4. We will get the second last action from filtered actions because the last
 *    action is always the created action
 */
function getFirstVisibleReportActionID(sortedReportActions: ReportAction[] = [], isOffline = false): string | undefined {
    if (!Array.isArray(sortedReportActions)) {
        return '';
    }
    const sortedFilterReportActions = sortedReportActions.filter((action) => !isDeletedAction(action) || (action?.childVisibleActionCount ?? 0) > 0 || isOffline);
    return sortedFilterReportActions.length > 1 ? sortedFilterReportActions.at(sortedFilterReportActions.length - 2)?.reportActionID : undefined;
}

/**
 * @returns The latest report action in the `onyxData` or `null` if one couldn't be found
 */
function getLatestReportActionFromOnyxData(onyxData: OnyxUpdate[] | null): NonNullable<OnyxEntry<ReportAction>> | null {
    const reportActionUpdate = onyxData?.find((onyxUpdate) => onyxUpdate.key.startsWith(ONYXKEYS.COLLECTION.REPORT_ACTIONS));

    if (!reportActionUpdate) {
        return null;
    }

    const reportActions = Object.values((reportActionUpdate.value as ReportActions) ?? {});
    const sortedReportActions = getSortedReportActions(reportActions);
    return sortedReportActions.at(-1) ?? null;
}

/**
 * Find the transaction associated with this reportAction, if one exists.
 */
function getLinkedTransactionID(reportActionOrID: string | OnyxEntry<ReportAction> | undefined, reportID?: string): string | undefined {
    const reportAction = typeof reportActionOrID === 'string' ? allReportActions?.[`${ONYXKEYS.COLLECTION.REPORT_ACTIONS}${reportID}`]?.[reportActionOrID] : reportActionOrID;
    if (!reportAction || !isMoneyRequestAction(reportAction)) {
        return undefined;
    }
    return getOriginalMessage(reportAction)?.IOUTransactionID;
}

function getReportAction(reportID: string | undefined, reportActionID: string | undefined): ReportAction | undefined {
    if (!reportID || !reportActionID) {
        return undefined;
    }

    return allReportActions?.[`${ONYXKEYS.COLLECTION.REPORT_ACTIONS}${reportID}`]?.[reportActionID];
}

/**
 * @returns The report preview action or `null` if one couldn't be found
 */
function getReportPreviewAction(chatReportID: string | undefined, iouReportID: string | undefined): OnyxEntry<ReportAction<typeof CONST.REPORT.ACTIONS.TYPE.REPORT_PREVIEW>> {
    if (!chatReportID || !iouReportID) {
        return;
    }

    return Object.values(allReportActions?.[`${ONYXKEYS.COLLECTION.REPORT_ACTIONS}${chatReportID}`] ?? {}).find(
        (reportAction): reportAction is ReportAction<typeof CONST.REPORT.ACTIONS.TYPE.REPORT_PREVIEW> =>
            reportAction && isActionOfType(reportAction, CONST.REPORT.ACTIONS.TYPE.REPORT_PREVIEW) && getOriginalMessage(reportAction)?.linkedReportID === iouReportID,
    );
}

/**
 * Get the iouReportID for a given report action.
 */
function getIOUReportIDFromReportActionPreview(reportAction: OnyxEntry<ReportAction>): string | undefined {
    return isActionOfType(reportAction, CONST.REPORT.ACTIONS.TYPE.REPORT_PREVIEW) ? getOriginalMessage(reportAction)?.linkedReportID : undefined;
}

/**
 * A helper method to identify if the message is deleted or not.
 */
function isMessageDeleted(reportAction: OnyxInputOrEntry<ReportAction>): boolean {
    return getReportActionMessage(reportAction)?.isDeletedParentAction ?? false;
}

/**
 * Simple hook to check whether the PureReportActionItem should return item based on whether the ReportPreview was recently deleted and the PureReportActionItem has not yet unloaded
 */
function useTableReportViewActionRenderConditionals({childMoneyRequestCount, childVisibleActionCount, pendingAction, actionName}: ReportAction) {
    const previousChildMoneyRequestCount = usePrevious(childMoneyRequestCount);

    const isActionAReportPreview = actionName === CONST.REPORT.ACTIONS.TYPE.REPORT_PREVIEW;
    const isActionInUpdateState = pendingAction === CONST.RED_BRICK_ROAD_PENDING_ACTION.UPDATE;
    const reportsCount = childMoneyRequestCount;
    const previousReportsCount = previousChildMoneyRequestCount ?? 0;
    const commentsCount = childVisibleActionCount ?? 0;

    const isEmptyPreviewWithComments = reportsCount === 0 && commentsCount > 0 && previousReportsCount > 0;

    // We only want to remove the item if the ReportPreview has comments but no reports, so we avoid having a PureReportActionItem with no ReportPreview but only comments
    return !(isActionAReportPreview && isActionInUpdateState && isEmptyPreviewWithComments);
}

/**
 * Returns the number of expenses associated with a report preview
 */
function getNumberOfMoneyRequests(reportPreviewAction: OnyxEntry<ReportAction>): number {
    return reportPreviewAction?.childMoneyRequestCount ?? 0;
}

function isSplitBillAction(reportAction: OnyxInputOrEntry<ReportAction>): reportAction is ReportAction<typeof CONST.REPORT.ACTIONS.TYPE.IOU> {
    return isActionOfType(reportAction, CONST.REPORT.ACTIONS.TYPE.IOU) && getOriginalMessage(reportAction)?.type === CONST.IOU.REPORT_ACTION_TYPE.SPLIT;
}

function isIOURequestReportAction(reportAction: OnyxInputOrEntry<ReportAction>): boolean {
    const type = isMoneyRequestAction(reportAction) && getOriginalMessage(reportAction)?.type;
    return !!type && iouRequestTypes.includes(type);
}

function isTrackExpenseAction(reportAction: OnyxEntry<ReportAction | OptimisticIOUReportAction>): reportAction is ReportAction<typeof CONST.REPORT.ACTIONS.TYPE.IOU> {
    return isActionOfType(reportAction, CONST.REPORT.ACTIONS.TYPE.IOU) && getOriginalMessage(reportAction)?.type === CONST.IOU.REPORT_ACTION_TYPE.TRACK;
}

function isPayAction(reportAction: OnyxInputOrEntry<ReportAction | OptimisticIOUReportAction>): reportAction is ReportAction<typeof CONST.REPORT.ACTIONS.TYPE.IOU> {
    return isActionOfType(reportAction, CONST.REPORT.ACTIONS.TYPE.IOU) && getOriginalMessage(reportAction)?.type === CONST.IOU.REPORT_ACTION_TYPE.PAY;
}

function isTaskAction(reportAction: OnyxEntry<ReportAction>): boolean {
    const reportActionName = reportAction?.actionName;
    return (
        reportActionName === CONST.REPORT.ACTIONS.TYPE.TASK_COMPLETED ||
        reportActionName === CONST.REPORT.ACTIONS.TYPE.TASK_CANCELLED ||
        reportActionName === CONST.REPORT.ACTIONS.TYPE.TASK_REOPENED ||
        reportActionName === CONST.REPORT.ACTIONS.TYPE.TASK_EDITED
    );
}

/**
 * @param actionName - The name of the action
 * @returns - Whether the action is a tag modification action
 * */
function isTagModificationAction(actionName: string): boolean {
    return (
        actionName === CONST.REPORT.ACTIONS.TYPE.POLICY_CHANGE_LOG.ADD_TAG ||
        actionName === CONST.REPORT.ACTIONS.TYPE.POLICY_CHANGE_LOG.UPDATE_TAG_ENABLED ||
        actionName === CONST.REPORT.ACTIONS.TYPE.POLICY_CHANGE_LOG.UPDATE_TAG_NAME ||
        actionName === CONST.REPORT.ACTIONS.TYPE.POLICY_CHANGE_LOG.DELETE_TAG ||
        actionName === CONST.REPORT.ACTIONS.TYPE.POLICY_CHANGE_LOG.DELETE_MULTIPLE_TAGS ||
        actionName === CONST.REPORT.ACTIONS.TYPE.POLICY_CHANGE_LOG.UPDATE_TAG
    );
}

/**
 * Used for Send Money flow, which is a special case where we have no IOU create action and only one IOU pay action.
 * In other reports, pay actions do not count as a transactions, but this is an exception to this rule.
 */
function getSendMoneyFlowAction(actions: OnyxEntry<ReportActions> | ReportAction[], chatReport: OnyxEntry<Report>): ReportAction<'IOU'> | undefined {
    if (!chatReport) {
        return undefined;
    }

    const iouActions = Object.values(actions ?? {}).filter(isMoneyRequestAction);

    // sendMoneyFlow has only one IOU action...
    if (iouActions.length !== 1) {
        return undefined;
    }

    // ...which is 'pay'...
    const isFirstActionPay = getOriginalMessage(iouActions.at(0))?.type === CONST.IOU.REPORT_ACTION_TYPE.PAY;

    const {type, chatType, parentReportID, parentReportActionID} = chatReport;

    // ...and can only be triggered on DM chats
    const isDM = type === CONST.REPORT.TYPE.CHAT && !chatType && !(parentReportID && parentReportActionID);

    return isFirstActionPay && isDM ? iouActions.at(0) : undefined;
}

/** Whether action has no linked report by design */
const isIOUActionTypeExcludedFromFiltering = (type: OriginalMessageIOU['type'] | undefined) =>
    [CONST.IOU.REPORT_ACTION_TYPE.SPLIT, CONST.IOU.REPORT_ACTION_TYPE.TRACK, CONST.IOU.REPORT_ACTION_TYPE.PAY].some((actionType) => actionType === type);

/**
 * Determines whether the given action is an IOU and, if a list of report transaction IDs is provided,
 * whether it corresponds to one of those transactions. This covers a rare case where IOU report actions was
 * not deleted or moved after the expense was removed from the report.
 *
 * For compatibility and to avoid using isMoneyRequest next to this function as it is checked here already:
 * - If the action is not a money request and `defaultToFalseForNonIOU` is false (default), the result is true.
 * - If no `reportTransactionIDs` are provided, the function returns true if the action is an IOU.
 * - If `reportTransactionIDs` are provided, the function checks if the IOU transaction ID from the action matches any of them.
 */
const isIOUActionMatchingTransactionList = (
    action: ReportAction,
    reportTransactionIDs?: string[],
    defaultToFalseForNonIOU = false,
): action is ReportAction<typeof CONST.REPORT.ACTIONS.TYPE.IOU> => {
    if (!isMoneyRequestAction(action)) {
        return !defaultToFalseForNonIOU;
    }

    if (isIOUActionTypeExcludedFromFiltering(getOriginalMessage(action)?.type) || reportTransactionIDs === undefined) {
        return true;
    }

    const {IOUTransactionID} = getOriginalMessage(action) ?? {};
    return !!IOUTransactionID && reportTransactionIDs.includes(IOUTransactionID);
};

/**
<<<<<<< HEAD
 * Gets the reportID for the transaction thread associated with a report by iterating over the reportActions and identifying the IOU report actions.
 * Returns a reportID if there is exactly one transaction thread for the report, and null otherwise.
 *
 * @param ignoreAllDeletedReportActions Filter out all deleted reportActions, even if they have visible childActions.
=======
 * Gets the report action for the transaction thread associated with a report by iterating over the reportActions and identifying the IOU report actions.
 * Returns a report action if there is exactly one transaction thread for the report, and undefined otherwise.
>>>>>>> 5249e918
 */
function getOneTransactionThreadReportAction(
    report: OnyxEntry<Report>,
    chatReport: OnyxEntry<Report>,
    reportActions: OnyxEntry<ReportActions> | ReportAction[],
    isOffline: boolean | undefined = undefined,
    reportTransactionIDs?: string[],
<<<<<<< HEAD
    ignoreAllDeletedReportActions = false,
): string | undefined {
=======
): ReportAction<'IOU'> | undefined {
>>>>>>> 5249e918
    // If the report is not an IOU, Expense report, or Invoice, it shouldn't be treated as one-transaction report.
    if (report?.type !== CONST.REPORT.TYPE.IOU && report?.type !== CONST.REPORT.TYPE.EXPENSE && report?.type !== CONST.REPORT.TYPE.INVOICE) {
        return;
    }

    const reportActionsArray = Array.isArray(reportActions) ? reportActions : Object.values(reportActions ?? {});
    if (!reportActionsArray.length) {
        return;
    }

    const sendMoneyFlow = getSendMoneyFlowAction(reportActions, chatReport);

    if (sendMoneyFlow?.childReportID) {
        return sendMoneyFlow;
    }

    const iouRequestActions = [];
    for (const action of reportActionsArray) {
        // If the original message is a 'pay' IOU, it shouldn't be added to the transaction count.
        // However, it is excluded from the matching function in order to display it properly, so we need to compare the type here.
        if (!isIOUActionMatchingTransactionList(action, reportTransactionIDs, true) || getOriginalMessage(action)?.type === CONST.IOU.REPORT_ACTION_TYPE.PAY) {
            continue;
        }

        const originalMessage = getOriginalMessage(action);
        const actionType = originalMessage?.type;
        if (
            actionType &&
            iouRequestTypesSet.has(actionType) &&
            action.childReportID &&
            // Include deleted IOU reportActions if:
            // - they have an associated IOU transaction ID or
            // - the action is pending deletion and the user is offline
<<<<<<< HEAD
            (!!originalMessage?.IOUTransactionID ||
                // eslint-disable-next-line @typescript-eslint/prefer-nullish-coalescing
                (ignoreAllDeletedReportActions ? !isMessageDeleted(action) : isMessageDeleted(action) && action.childVisibleActionCount) ||
                (action.pendingAction === CONST.RED_BRICK_ROAD_PENDING_ACTION.DELETE && (isOffline ?? isNetworkOffline)))
=======
            (!!originalMessage?.IOUTransactionID || (action.pendingAction === CONST.RED_BRICK_ROAD_PENDING_ACTION.DELETE && (isOffline ?? isNetworkOffline)))
>>>>>>> 5249e918
        ) {
            iouRequestActions.push(action);
        }
    }

    // If we don't have any IOU request actions, or we have more than one IOU request actions, this isn't a oneTransaction report
    if (!iouRequestActions.length || iouRequestActions.length > 1) {
        return;
    }

    const singleAction = iouRequestActions.at(0);
    const originalMessage = getOriginalMessage(singleAction);

    // If there's only one IOU request action associated with the report but it's been deleted, then we don't consider this a oneTransaction report
    // and want to display it using the standard view
    if (((originalMessage?.deleted ?? '') !== '' || isDeletedAction(singleAction)) && isMoneyRequestAction(singleAction)) {
        return;
    }

    return singleAction;
}

/**
 * Gets the reportID for the transaction thread associated with a report by iterating over the reportActions and identifying the IOU report actions.
 * Returns a reportID if there is exactly one transaction thread for the report, and undefined otherwise.
 */
function getOneTransactionThreadReportID(...args: Parameters<typeof getOneTransactionThreadReportAction>): string | undefined {
    return getOneTransactionThreadReportAction(...args)?.childReportID;
}

/**
 * When we delete certain reports, we want to check whether there are any visible actions left to display.
 * If there are no visible actions left (including system messages), we can hide the report from view entirely
 */
function doesReportHaveVisibleActions(reportID: string, canUserPerformWriteAction?: boolean, actionsToMerge: ReportActions = {}): boolean {
    const reportActions = Object.values(fastMerge(allReportActions?.[`${ONYXKEYS.COLLECTION.REPORT_ACTIONS}${reportID}`] ?? {}, actionsToMerge, true));
    const visibleReportActions = Object.values(reportActions ?? {}).filter((action) => shouldReportActionBeVisibleAsLastAction(action, canUserPerformWriteAction));

    // Exclude the task system message and the created message
    const visibleReportActionsWithoutTaskSystemMessage = visibleReportActions.filter((action) => !isTaskAction(action) && !isCreatedAction(action));
    return visibleReportActionsWithoutTaskSystemMessage.length > 0;
}

function getAllReportActions(reportID: string | undefined): ReportActions {
    return allReportActions?.[`${ONYXKEYS.COLLECTION.REPORT_ACTIONS}${reportID}`] ?? {};
}

/**
 * Check whether a report action is an attachment (a file, such as an image or a zip).
 *
 */
function isReportActionAttachment(reportAction: OnyxInputOrEntry<ReportAction>): boolean {
    const message = getReportActionMessage(reportAction);

    if (reportAction && ('isAttachmentOnly' in reportAction || 'isAttachmentWithText' in reportAction)) {
        return reportAction.isAttachmentOnly ?? reportAction.isAttachmentWithText ?? false;
    }

    if (message) {
        return isReportMessageAttachment(message);
    }

    return false;
}

// eslint-disable-next-line rulesdir/no-negated-variables
function isNotifiableReportAction(reportAction: OnyxEntry<ReportAction>): boolean {
    if (!reportAction) {
        return false;
    }

    const actions: ReportActionName[] = [CONST.REPORT.ACTIONS.TYPE.ADD_COMMENT, CONST.REPORT.ACTIONS.TYPE.IOU, CONST.REPORT.ACTIONS.TYPE.MODIFIED_EXPENSE];

    return actions.includes(reportAction.actionName);
}

// We pass getReportName as a param to avoid cyclic dependency.
function getMemberChangeMessageElements(reportAction: OnyxEntry<ReportAction>, getReportNameCallback: typeof getReportName): readonly MemberChangeMessageElement[] {
    const isInviteAction = isInviteMemberAction(reportAction);
    const isLeaveAction = isLeavePolicyAction(reportAction);

    if (!isMemberChangeAction(reportAction)) {
        return [];
    }

    // Currently, we only render messages when members are invited
    let verb = translateLocal('workspace.invite.removed');
    if (isInviteAction) {
        verb = translateLocal('workspace.invite.invited');
    }

    if (isLeaveAction) {
        verb = getPolicyChangeLogEmployeeLeftMessage(reportAction);
    }

    const originalMessage = getOriginalMessage(reportAction);
    const targetAccountIDs: number[] = originalMessage?.targetAccountIDs ?? [];
    const personalDetails = getPersonalDetailsByIDs({accountIDs: targetAccountIDs, currentUserAccountID: 0});

    const mentionElements = targetAccountIDs.map((accountID): MemberChangeMessageUserMentionElement => {
        const personalDetail = personalDetails.find((personal) => personal.accountID === accountID);
        const handleText = getEffectiveDisplayName(personalDetail) ?? translateLocal('common.hidden');

        return {
            kind: 'userMention',
            content: `@${handleText}`,
            accountID,
        };
    });

    const buildRoomElements = (): readonly MemberChangeMessageElement[] => {
        const roomName = getReportNameCallback(allReports?.[`${ONYXKEYS.COLLECTION.REPORT}${originalMessage?.reportID}`]) || originalMessage?.roomName;
        if (roomName && originalMessage) {
            const preposition = isInviteAction ? ` ${translateLocal('workspace.invite.to')} ` : ` ${translateLocal('workspace.invite.from')} `;

            if (originalMessage.reportID) {
                return [
                    {
                        kind: 'text',
                        content: preposition,
                    },
                    {
                        kind: 'roomReference',
                        roomName,
                        roomID: originalMessage.reportID,
                        content: roomName,
                    },
                ];
            }
        }

        return [];
    };

    return [
        {
            kind: 'text',
            content: `${verb} `,
        },
        ...formatMessageElementList(mentionElements),
        ...buildRoomElements(),
    ];
}

function getReportActionHtml(reportAction: PartialReportAction): string {
    return getReportActionMessage(reportAction)?.html ?? '';
}

function getReportActionText(reportAction: PartialReportAction): string {
    const message = getReportActionMessage(reportAction);
    // Sometime html can be an empty string
    // eslint-disable-next-line @typescript-eslint/prefer-nullish-coalescing
    const text = (message?.html || message?.text) ?? '';
    return text ? Parser.htmlToText(text) : '';
}

function getTextFromHtml(html?: string): string {
    return html ? Parser.htmlToText(html) : '';
}

function isOldDotLegacyAction(action: OldDotReportAction | PartialReportAction): action is PartialReportAction {
    return [
        CONST.REPORT.ACTIONS.TYPE.DELETED_ACCOUNT,
        CONST.REPORT.ACTIONS.TYPE.DONATION,
        CONST.REPORT.ACTIONS.TYPE.EXPORTED_TO_QUICK_BOOKS,
        CONST.REPORT.ACTIONS.TYPE.REIMBURSEMENT_REQUESTED,
        CONST.REPORT.ACTIONS.TYPE.REIMBURSEMENT_SETUP,
    ].some((oldDotActionName) => oldDotActionName === action?.actionName);
}

function isOldDotReportAction(action: ReportAction | OldDotReportAction) {
    if (!action || !action.actionName) {
        return false;
    }
    return [
        CONST.REPORT.ACTIONS.TYPE.CHANGE_FIELD,
        CONST.REPORT.ACTIONS.TYPE.CHANGE_TYPE,
        CONST.REPORT.ACTIONS.TYPE.DELEGATE_SUBMIT,
        CONST.REPORT.ACTIONS.TYPE.EXPORTED_TO_CSV,
        CONST.REPORT.ACTIONS.TYPE.INTEGRATIONS_MESSAGE,
        CONST.REPORT.ACTIONS.TYPE.MANAGER_ATTACH_RECEIPT,
        CONST.REPORT.ACTIONS.TYPE.MANAGER_DETACH_RECEIPT,
        CONST.REPORT.ACTIONS.TYPE.MARKED_REIMBURSED,
        CONST.REPORT.ACTIONS.TYPE.MARK_REIMBURSED_FROM_INTEGRATION,
        CONST.REPORT.ACTIONS.TYPE.OUTDATED_BANK_ACCOUNT,
        CONST.REPORT.ACTIONS.TYPE.REIMBURSEMENT_ACH_BOUNCE,
        CONST.REPORT.ACTIONS.TYPE.REIMBURSEMENT_ACH_CANCELED,
        CONST.REPORT.ACTIONS.TYPE.REIMBURSEMENT_ACCOUNT_CHANGED,
        CONST.REPORT.ACTIONS.TYPE.REIMBURSEMENT_DELAYED,
        CONST.REPORT.ACTIONS.TYPE.SELECTED_FOR_RANDOM_AUDIT,
        CONST.REPORT.ACTIONS.TYPE.SHARE,
        CONST.REPORT.ACTIONS.TYPE.STRIPE_PAID,
        CONST.REPORT.ACTIONS.TYPE.TAKE_CONTROL,
        CONST.REPORT.ACTIONS.TYPE.UNSHARE,
        CONST.REPORT.ACTIONS.TYPE.DELETED_ACCOUNT,
        CONST.REPORT.ACTIONS.TYPE.DONATION,
        CONST.REPORT.ACTIONS.TYPE.EXPORTED_TO_QUICK_BOOKS,
        CONST.REPORT.ACTIONS.TYPE.REIMBURSEMENT_REQUESTED,
        CONST.REPORT.ACTIONS.TYPE.REIMBURSEMENT_SETUP,
    ].some((oldDotActionName) => oldDotActionName === action.actionName);
}

function getMessageOfOldDotLegacyAction(legacyAction: PartialReportAction) {
    if (!Array.isArray(legacyAction?.message)) {
        return getReportActionText(legacyAction);
    }
    if (legacyAction.message.length !== 0) {
        // Sometime html can be an empty string
        // eslint-disable-next-line @typescript-eslint/prefer-nullish-coalescing
        return legacyAction?.message?.map((element) => getTextFromHtml(element?.html || element?.text)).join('') ?? '';
    }
    return '';
}

/**
 * Helper method to format message of OldDot Actions.
 */
function getMessageOfOldDotReportAction(oldDotAction: PartialReportAction | OldDotReportAction, withMarkdown = true): string {
    if (isOldDotLegacyAction(oldDotAction)) {
        return getMessageOfOldDotLegacyAction(oldDotAction);
    }

    const {originalMessage, actionName} = oldDotAction;
    switch (actionName) {
        case CONST.REPORT.ACTIONS.TYPE.CHANGE_FIELD: {
            const {oldValue, newValue, fieldName} = originalMessage;
            if (!oldValue) {
                return translateLocal('report.actions.type.changeFieldEmpty', {newValue, fieldName});
            }
            return translateLocal('report.actions.type.changeField', {oldValue, newValue, fieldName});
        }
        case CONST.REPORT.ACTIONS.TYPE.DELEGATE_SUBMIT: {
            const {delegateUser, originalManager} = originalMessage;
            return translateLocal('report.actions.type.delegateSubmit', {delegateUser, originalManager});
        }
        case CONST.REPORT.ACTIONS.TYPE.EXPORTED_TO_CSV:
            return translateLocal('report.actions.type.exportedToCSV');
        case CONST.REPORT.ACTIONS.TYPE.INTEGRATIONS_MESSAGE: {
            const {result, label} = originalMessage;
            const errorMessage = result?.messages?.join(', ') ?? '';
            const linkText = result?.link?.text ?? '';
            const linkURL = result?.link?.url ?? '';
            return translateLocal('report.actions.type.integrationsMessage', {errorMessage, label, linkText, linkURL});
        }
        case CONST.REPORT.ACTIONS.TYPE.MANAGER_ATTACH_RECEIPT:
            return translateLocal('report.actions.type.managerAttachReceipt');
        case CONST.REPORT.ACTIONS.TYPE.MANAGER_DETACH_RECEIPT:
            return translateLocal('report.actions.type.managerDetachReceipt');
        case CONST.REPORT.ACTIONS.TYPE.MARK_REIMBURSED_FROM_INTEGRATION: {
            const {amount, currency} = originalMessage;
            return translateLocal('report.actions.type.markedReimbursedFromIntegration', {amount, currency});
        }
        case CONST.REPORT.ACTIONS.TYPE.OUTDATED_BANK_ACCOUNT:
            return translateLocal('report.actions.type.outdatedBankAccount');
        case CONST.REPORT.ACTIONS.TYPE.REIMBURSEMENT_ACH_BOUNCE:
            return translateLocal('report.actions.type.reimbursementACHBounce');
        case CONST.REPORT.ACTIONS.TYPE.REIMBURSEMENT_ACH_CANCELED:
            return translateLocal('report.actions.type.reimbursementACHCancelled');
        case CONST.REPORT.ACTIONS.TYPE.REIMBURSEMENT_ACCOUNT_CHANGED:
            return translateLocal('report.actions.type.reimbursementAccountChanged');
        case CONST.REPORT.ACTIONS.TYPE.REIMBURSEMENT_DELAYED:
            return translateLocal('report.actions.type.reimbursementDelayed');
        case CONST.REPORT.ACTIONS.TYPE.SELECTED_FOR_RANDOM_AUDIT:
            return translateLocal(`report.actions.type.selectedForRandomAudit${withMarkdown ? 'Markdown' : ''}`);
        case CONST.REPORT.ACTIONS.TYPE.SHARE:
            return translateLocal('report.actions.type.share', {to: originalMessage.to});
        case CONST.REPORT.ACTIONS.TYPE.UNSHARE:
            return translateLocal('report.actions.type.unshare', {to: originalMessage.to});
        case CONST.REPORT.ACTIONS.TYPE.TAKE_CONTROL:
            return translateLocal('report.actions.type.takeControl');
        default:
            return '';
    }
}

function getTravelUpdateMessage(action: ReportAction<'TRAVEL_TRIP_ROOM_UPDATE'>, formatDate?: (datetime: string, includeTimezone: boolean, isLowercase?: boolean | undefined) => string) {
    const details = getOriginalMessage(action);
    const formattedStartDate = formatDate?.(details?.start.date ?? '', false) ?? format(details?.start.date ?? '', CONST.DATE.FNS_DATE_TIME_FORMAT_STRING);

    switch (details?.operation) {
        case CONST.TRAVEL.UPDATE_OPERATION_TYPE.BOOKING_TICKETED:
            return translateLocal('travel.updates.bookingTicketed', {
                airlineCode: details.route?.airlineCode ?? '',
                origin: details.start.shortName ?? '',
                destination: details.end?.shortName ?? '',
                startDate: formattedStartDate,
                confirmationID: details.confirmations?.at(0)?.value,
            });

        case CONST.TRAVEL.UPDATE_OPERATION_TYPE.TICKET_VOIDED:
            return translateLocal('travel.updates.ticketVoided', {
                airlineCode: details.route?.airlineCode ?? '',
                origin: details.start.shortName ?? '',
                destination: details.end?.shortName ?? '',
                startDate: formattedStartDate,
            });

        case CONST.TRAVEL.UPDATE_OPERATION_TYPE.TICKET_REFUNDED:
            return translateLocal('travel.updates.ticketRefunded', {
                airlineCode: details.route?.airlineCode ?? '',
                origin: details.start.shortName ?? '',
                destination: details.end?.shortName ?? '',
                startDate: formattedStartDate,
            });

        case CONST.TRAVEL.UPDATE_OPERATION_TYPE.FLIGHT_CANCELLED:
            return translateLocal('travel.updates.flightCancelled', {
                airlineCode: details.route?.airlineCode ?? '',
                origin: details.start.shortName ?? '',
                destination: details.end?.shortName ?? '',
                startDate: formattedStartDate,
            });

        case CONST.TRAVEL.UPDATE_OPERATION_TYPE.FLIGHT_SCHEDULE_CHANGE_PENDING:
            return translateLocal('travel.updates.flightScheduleChangePending', {
                airlineCode: details.route?.airlineCode ?? '',
            });

        case CONST.TRAVEL.UPDATE_OPERATION_TYPE.FLIGHT_SCHEDULE_CHANGE_CLOSED:
            return translateLocal('travel.updates.flightScheduleChangeClosed', {
                airlineCode: details.route?.airlineCode ?? '',
                startDate: formattedStartDate,
            });

        case CONST.TRAVEL.UPDATE_OPERATION_TYPE.FLIGHT_CHANGED:
            return translateLocal('travel.updates.flightUpdated', {
                airlineCode: details.route?.airlineCode ?? '',
                origin: details.start.shortName ?? '',
                destination: details.end?.shortName ?? '',
                startDate: formattedStartDate,
            });

        case CONST.TRAVEL.UPDATE_OPERATION_TYPE.FLIGHT_CABIN_CHANGED:
            return translateLocal('travel.updates.flightCabinChanged', {
                airlineCode: details.route?.airlineCode ?? '',
                cabinClass: details.route?.class ?? '',
            });

        case CONST.TRAVEL.UPDATE_OPERATION_TYPE.FLIGHT_SEAT_CONFIRMED:
            return translateLocal('travel.updates.flightSeatConfirmed', {
                airlineCode: details.route?.airlineCode ?? '',
            });

        case CONST.TRAVEL.UPDATE_OPERATION_TYPE.FLIGHT_SEAT_CHANGED:
            return translateLocal('travel.updates.flightSeatChanged', {
                airlineCode: details.route?.airlineCode ?? '',
            });

        case CONST.TRAVEL.UPDATE_OPERATION_TYPE.FLIGHT_SEAT_CANCELLED:
            return translateLocal('travel.updates.flightSeatCancelled', {
                airlineCode: details.route?.airlineCode ?? '',
            });

        case CONST.TRAVEL.UPDATE_OPERATION_TYPE.PAYMENT_DECLINED:
            return translateLocal('travel.updates.paymentDeclined');

        case CONST.TRAVEL.UPDATE_OPERATION_TYPE.BOOKING_CANCELED_BY_TRAVELER:
            return translateLocal('travel.updates.bookingCancelledByTraveler', {
                type: details.type,
                id: details.reservationID,
            });

        case CONST.TRAVEL.UPDATE_OPERATION_TYPE.BOOKING_CANCELED_BY_VENDOR:
            return translateLocal('travel.updates.bookingCancelledByVendor', {
                type: details.type,
                id: details.reservationID,
            });

        case CONST.TRAVEL.UPDATE_OPERATION_TYPE.BOOKING_REBOOKED:
            return translateLocal('travel.updates.bookingRebooked', {
                type: details.type,
                id: details.confirmations?.at(0)?.value,
            });

        case CONST.TRAVEL.UPDATE_OPERATION_TYPE.BOOKING_UPDATED:
            return translateLocal('travel.updates.bookingUpdated', {
                type: details.type,
            });

        case CONST.TRAVEL.UPDATE_OPERATION_TYPE.TRIP_UPDATED:
            if (details.type === CONST.RESERVATION_TYPE.CAR || details.type === CONST.RESERVATION_TYPE.HOTEL) {
                return translateLocal('travel.updates.defaultUpdate', {
                    type: details.type,
                });
            }
            if (details.type === CONST.RESERVATION_TYPE.TRAIN) {
                return translateLocal('travel.updates.railTicketUpdate', {
                    origin: details.start.cityName ?? details.start.shortName ?? '',
                    destination: details.end.cityName ?? details.end.shortName ?? '',
                    startDate: formattedStartDate,
                });
            }
            return translateLocal('travel.updates.flightUpdated', {
                airlineCode: details.route?.airlineCode ?? '',
                origin: details.start.shortName ?? '',
                destination: details.end?.shortName ?? '',
                startDate: formattedStartDate,
            });
        case CONST.TRAVEL.UPDATE_OPERATION_TYPE.BOOKING_OTHER_UPDATE:
            if (details.type === CONST.RESERVATION_TYPE.CAR || details.type === CONST.RESERVATION_TYPE.HOTEL) {
                return translateLocal('travel.updates.defaultUpdate', {
                    type: details.type,
                });
            }
            if (details.type === CONST.RESERVATION_TYPE.TRAIN) {
                return translateLocal('travel.updates.railTicketUpdate', {
                    origin: details.start.cityName ?? details.start.shortName ?? '',
                    destination: details.end.cityName ?? details.end.shortName ?? '',
                    startDate: formattedStartDate,
                });
            }
            return translateLocal('travel.updates.flightUpdated', {
                airlineCode: details.route?.airlineCode ?? '',
                origin: details.start.shortName ?? '',
                destination: details.end?.shortName ?? '',
                startDate: formattedStartDate,
            });

        case CONST.TRAVEL.UPDATE_OPERATION_TYPE.REFUND:
            return translateLocal('travel.updates.railTicketRefund', {
                origin: details.start.cityName ?? details.start.shortName ?? '',
                destination: details.end.cityName ?? details.end.shortName ?? '',
                startDate: formattedStartDate,
            });

        case CONST.TRAVEL.UPDATE_OPERATION_TYPE.EXCHANGE:
            return translateLocal('travel.updates.railTicketExchange', {
                origin: details.start.cityName ?? details.start.shortName ?? '',
                destination: details.end.cityName ?? details.end.shortName ?? '',
                startDate: formattedStartDate,
            });

        default:
            return translateLocal('travel.updates.defaultUpdate', {
                type: details?.type ?? '',
            });
    }
}

function getMemberChangeMessageFragment(reportAction: OnyxEntry<ReportAction>, getReportNameCallback: typeof getReportName): Message {
    const messageElements: readonly MemberChangeMessageElement[] = getMemberChangeMessageElements(reportAction, getReportNameCallback);
    const html = messageElements
        .map((messageElement) => {
            switch (messageElement.kind) {
                case 'userMention':
                    return `<mention-user accountID=${messageElement.accountID}>${messageElement.content}</mention-user>`;
                case 'roomReference':
                    return `<a href="${environmentURL}/r/${messageElement.roomID}" target="_blank">${messageElement.roomName}</a>`;
                default:
                    return messageElement.content;
            }
        })
        .join('');

    return {
        html: `<muted-text>${html}</muted-text>`,
        text: getReportActionMessage(reportAction) ? getReportActionText(reportAction) : '',
        type: CONST.REPORT.MESSAGE.TYPE.COMMENT,
    };
}

function getLeaveRoomMessage() {
    return translateLocal('report.actions.type.leftTheChat');
}

function getReopenedMessage(): string {
    return translateLocal('iou.reopened');
}

function getReceiptScanFailedMessage() {
    return translateLocal('receipt.scanFailed');
}

function getUpdateRoomDescriptionFragment(reportAction: ReportAction): Message {
    const html = getUpdateRoomDescriptionMessage(reportAction);
    return {
        html: `<muted-text>${html}</muted-text>`,
        text: getReportActionMessage(reportAction) ? getReportActionText(reportAction) : '',
        type: CONST.REPORT.MESSAGE.TYPE.COMMENT,
    };
}

function getReportActionMessageFragments(action: ReportAction): Message[] {
    if (isOldDotReportAction(action)) {
        const oldDotMessage = getMessageOfOldDotReportAction(action);
        const html = isActionOfType(action, CONST.REPORT.ACTIONS.TYPE.SELECTED_FOR_RANDOM_AUDIT) ? Parser.replace(oldDotMessage) : oldDotMessage;
        return [{text: oldDotMessage, html: `<muted-text>${html}</muted-text>`, type: 'COMMENT'}];
    }

    if (isActionOfType(action, CONST.REPORT.ACTIONS.TYPE.ROOM_CHANGE_LOG.UPDATE_ROOM_DESCRIPTION)) {
        const message = getUpdateRoomDescriptionMessage(action);
        return [{text: message, html: `<muted-text>${message}</muted-text>`, type: 'COMMENT'}];
    }

    if (isActionOfType(action, CONST.REPORT.ACTIONS.TYPE.POLICY_CHANGE_LOG.UPDATE_DESCRIPTION)) {
        const message = getWorkspaceDescriptionUpdatedMessage(action);
        return [{text: message, html: `<muted-text>${message}</muted-text>`, type: 'COMMENT'}];
    }

    if (isActionOfType(action, CONST.REPORT.ACTIONS.TYPE.REIMBURSED)) {
        const message = getReportActionMessageText(action);
        return [{text: message, html: `<muted-text>${message}</muted-text>`, type: 'COMMENT'}];
    }

    if (isActionOfType(action, CONST.REPORT.ACTIONS.TYPE.RETRACTED)) {
        const message = getRetractedMessage();
        return [{text: message, html: `<muted-text>${message}</muted-text>`, type: 'COMMENT'}];
    }

    if (isActionOfType(action, CONST.REPORT.ACTIONS.TYPE.REOPENED)) {
        const message = getReopenedMessage();
        return [{text: message, html: `<muted-text>${message}</muted-text>`, type: 'COMMENT'}];
    }

    if (isActionOfType(action, CONST.REPORT.ACTIONS.TYPE.TRAVEL_UPDATE)) {
        const message = getTravelUpdateMessage(action);
        return [{text: message, html: `<muted-text>${message}</muted-text>`, type: 'COMMENT'}];
    }

    if (isConciergeCategoryOptions(action)) {
        const message = getReportActionMessageText(action);
        return [{text: message, html: message, type: 'COMMENT'}];
    }

    const actionMessage = action.previousMessage ?? action.message;
    if (Array.isArray(actionMessage)) {
        return actionMessage.filter((item): item is Message => !!item);
    }
    return actionMessage ? [actionMessage] : [];
}

/**
 * Helper method to determine if the provided accountID has submitted an expense on the specified report.
 *
 * @param reportID
 * @param currentAccountID
 * @returns
 */
function hasRequestFromCurrentAccount(reportID: string | undefined, currentAccountID: number): boolean {
    if (!reportID) {
        return false;
    }

    const reportActions = Object.values(getAllReportActions(reportID));
    if (reportActions.length === 0) {
        return false;
    }

    return reportActions.some((action) => action.actionName === CONST.REPORT.ACTIONS.TYPE.IOU && action.actorAccountID === currentAccountID && !isDeletedAction(action));
}

/**
 * Constructs a message for an actionable mention whisper report action.
 * @param reportAction
 * @returns the actionable mention whisper message.
 */
function getActionableMentionWhisperMessage(reportAction: OnyxEntry<ReportAction<typeof CONST.REPORT.ACTIONS.TYPE.ACTIONABLE_MENTION_WHISPER>>): string {
    if (!reportAction) {
        return '';
    }
    const originalMessage = getOriginalMessage(reportAction);
    const targetAccountIDs: number[] = originalMessage?.inviteeAccountIDs ?? [];
    const personalDetails = getPersonalDetailsByIDs({accountIDs: targetAccountIDs, currentUserAccountID: 0});
    const mentionElements = targetAccountIDs.map((accountID): string => {
        const personalDetail = personalDetails.find((personal) => personal.accountID === accountID);
        const displayName = getEffectiveDisplayName(personalDetail);
        const handleText = isEmpty(displayName) ? translateLocal('common.hidden') : displayName;
        return `<mention-user accountID=${accountID}>@${handleText}</mention-user>`;
    });
    const preMentionsText = 'Heads up, ';
    const mentions = mentionElements.join(', ').replace(/, ([^,]*)$/, ' and $1');
    const postMentionsText = ` ${mentionElements.length > 1 ? "aren't members" : "isn't a member"} of this room.`;

    return `${preMentionsText}${mentions}${postMentionsText}`;
}

/**
 * Note: Prefer `ReportActionsUtils.isCurrentActionUnread` over this method, if applicable.
 * Check whether a specific report action is unread.
 */
function isReportActionUnread(reportAction: OnyxEntry<ReportAction>, lastReadTime?: string) {
    if (!lastReadTime) {
        return !isCreatedAction(reportAction);
    }

    return !!(reportAction && lastReadTime && reportAction.created && lastReadTime < reportAction.created);
}

/**
 * Check whether the current report action of the report is unread or not
 *
 */
function isCurrentActionUnread(report: OnyxEntry<Report>, reportAction: ReportAction): boolean {
    const lastReadTime = report?.lastReadTime ?? '';
    const sortedReportActions = getSortedReportActions(Object.values(getAllReportActions(report?.reportID)));
    const currentActionIndex = sortedReportActions.findIndex((action) => action.reportActionID === reportAction.reportActionID);
    if (currentActionIndex === -1) {
        return false;
    }
    const prevReportAction = sortedReportActions.at(currentActionIndex - 1);
    return isReportActionUnread(reportAction, lastReadTime) && (currentActionIndex === 0 || !prevReportAction || !isReportActionUnread(prevReportAction, lastReadTime));
}

/**
 * Checks if a given report action corresponds to a join request action.
 * @param reportAction
 */
function isActionableJoinRequest(reportAction: OnyxEntry<ReportAction>): reportAction is ReportAction<typeof CONST.REPORT.ACTIONS.TYPE.ACTIONABLE_JOIN_REQUEST> {
    return isActionOfType(reportAction, CONST.REPORT.ACTIONS.TYPE.ACTIONABLE_JOIN_REQUEST);
}

function isActionableJoinRequestPendingReportAction(reportAction: OnyxEntry<ReportAction>): boolean {
    return isActionableJoinRequest(reportAction) && getOriginalMessage(reportAction)?.choice === ('' as JoinWorkspaceResolution);
}

function isConciergeCategoryOptions(reportAction: OnyxEntry<ReportAction>): reportAction is ReportAction<typeof CONST.REPORT.ACTIONS.TYPE.CONCIERGE_CATEGORY_OPTIONS> {
    return isActionOfType(reportAction, CONST.REPORT.ACTIONS.TYPE.CONCIERGE_CATEGORY_OPTIONS);
}

function getActionableJoinRequestPendingReportAction(reportID: string): OnyxEntry<ReportAction> {
    const findPendingRequest = Object.values(getAllReportActions(reportID)).find((reportActionItem) => isActionableJoinRequestPendingReportAction(reportActionItem));
    return findPendingRequest;
}

/**
 * Checks if any report actions correspond to a join request action that is still pending.
 * @param reportID
 */
function isActionableJoinRequestPending(reportID: string): boolean {
    return !!getActionableJoinRequestPendingReportAction(reportID);
}

function isApprovedOrSubmittedReportAction(action: OnyxEntry<ReportAction>) {
    return [CONST.REPORT.ACTIONS.TYPE.APPROVED, CONST.REPORT.ACTIONS.TYPE.SUBMITTED].some((type) => type === action?.actionName);
}

/**
 * Gets the text version of the message in a report action
 */
function getReportActionMessageText(reportAction: OnyxEntry<ReportAction>): string {
    if (!Array.isArray(reportAction?.message)) {
        return getReportActionText(reportAction);
    }
    // Sometime html can be an empty string
    // eslint-disable-next-line @typescript-eslint/prefer-nullish-coalescing
    return reportAction?.message?.reduce((acc, curr) => `${acc}${getTextFromHtml(curr?.html || curr?.text)}`, '') ?? '';
}

function getDismissedViolationMessageText(originalMessage: ReportAction<typeof CONST.REPORT.ACTIONS.TYPE.DISMISSED_VIOLATION>['originalMessage']): string {
    const reason = originalMessage?.reason;
    const violationName = originalMessage?.violationName;
    return translateLocal(`violationDismissal.${violationName}.${reason}` as TranslationPaths);
}

/**
 * Check if the linked transaction is on hold
 */
function isLinkedTransactionHeld(reportActionID: string | undefined, reportID: string | undefined): boolean {
    const linkedTransactionID = getLinkedTransactionID(reportActionID, reportID);
    return linkedTransactionID ? isOnHoldByTransactionID(linkedTransactionID) : false;
}

function getMentionedAccountIDsFromAction(reportAction: OnyxInputOrEntry<ReportAction>) {
    return isActionOfType(reportAction, CONST.REPORT.ACTIONS.TYPE.ADD_COMMENT) ? (getOriginalMessage(reportAction)?.mentionedAccountIDs ?? []) : [];
}

function getMentionedEmailsFromMessage(message: string) {
    const mentionEmailRegex = /<mention-user>(.*?)<\/mention-user>/g;
    const matches = [...message.matchAll(mentionEmailRegex)];
    return matches.map((match) => Str.removeSMSDomain(match[1].substring(1)));
}

function didMessageMentionCurrentUser(reportAction: OnyxInputOrEntry<ReportAction>) {
    const accountIDsFromMessage = getMentionedAccountIDsFromAction(reportAction);
    const message = getReportActionMessage(reportAction)?.html ?? '';
    const emailsFromMessage = getMentionedEmailsFromMessage(message);
    return accountIDsFromMessage.includes(currentUserAccountID ?? CONST.DEFAULT_NUMBER_ID) || emailsFromMessage.includes(currentEmail) || message.includes('<mention-here>');
}

/**
 * Check if the current user is the requestor of the action
 */
function wasActionTakenByCurrentUser(reportAction: OnyxInputOrEntry<ReportAction>): boolean {
    return currentUserAccountID === reportAction?.actorAccountID;
}

/**
 * Get IOU action for a reportID and transactionID
 */
function getIOUActionForReportID(reportID: string | undefined, transactionID: string | undefined): OnyxEntry<ReportAction> {
    if (!reportID || !transactionID) {
        return undefined;
    }
    const reportActions = getAllReportActions(reportID);

    return getIOUActionForTransactionID(Object.values(reportActions ?? {}), transactionID);
}

/**
 * Get the IOU action for a transactionID from given reportActions
 */
function getIOUActionForTransactionID(reportActions: ReportAction[], transactionID: string): OnyxEntry<ReportAction> {
    return reportActions.find((reportAction) => {
        const IOUTransactionID = isMoneyRequestAction(reportAction) ? getOriginalMessage(reportAction)?.IOUTransactionID : undefined;
        return IOUTransactionID === transactionID;
    });
}

/**
 * Get the track expense actionable whisper of the corresponding track expense
 */
function getTrackExpenseActionableWhisper(transactionID: string | undefined, chatReportID: string | undefined) {
    if (!transactionID || !chatReportID) {
        return undefined;
    }

    const chatReportActions = allReportActions?.[`${ONYXKEYS.COLLECTION.REPORT_ACTIONS}${chatReportID}`] ?? {};
    return Object.values(chatReportActions).find((action: ReportAction) => isActionableTrackExpense(action) && getOriginalMessage(action)?.transactionID === transactionID);
}

/**
 * Checks if a given report action corresponds to a add payment card action.
 * @param reportAction
 */
function isActionableAddPaymentCard(reportAction: OnyxEntry<ReportAction>): reportAction is ReportAction<typeof CONST.REPORT.ACTIONS.TYPE.ACTIONABLE_ADD_PAYMENT_CARD> {
    return reportAction?.actionName === CONST.REPORT.ACTIONS.TYPE.ACTIONABLE_ADD_PAYMENT_CARD;
}

function getExportIntegrationLastMessageText(reportAction: OnyxEntry<ReportAction>): string {
    const fragments = getExportIntegrationActionFragments(reportAction);
    return fragments.reduce((acc, fragment) => `${acc} ${fragment.text}`, '');
}

function getExportIntegrationMessageHTML(reportAction: OnyxEntry<ReportAction>): string {
    const fragments = getExportIntegrationActionFragments(reportAction);
    const htmlFragments = fragments.map((fragment) => (fragment.url ? `<a href="${fragment.url}">${fragment.text}</a>` : fragment.text));
    return htmlFragments.join(' ');
}

function getExportIntegrationActionFragments(reportAction: OnyxEntry<ReportAction>): Array<{text: string; url: string}> {
    if (reportAction?.actionName !== CONST.REPORT.ACTIONS.TYPE.EXPORTED_TO_INTEGRATION) {
        throw Error(`received wrong action type. actionName: ${reportAction?.actionName}`);
    }

    const isPending = reportAction?.pendingAction === CONST.RED_BRICK_ROAD_PENDING_ACTION.ADD;
    const originalMessage = (getOriginalMessage(reportAction) ?? {}) as OriginalMessageExportIntegration;
    const {label, markedManually, automaticAction} = originalMessage;
    const reimbursableUrls = originalMessage.reimbursableUrls ?? [];
    const nonReimbursableUrls = originalMessage.nonReimbursableUrls ?? [];
    const reportID = reportAction?.reportID;
    const wasExportedAfterBase62 = (reportAction?.created ?? '') > '2022-11-14';
    const base62ReportID = getBase62ReportID(Number(reportID));

    const result: Array<{text: string; url: string}> = [];
    if (isPending) {
        result.push({
            text: translateLocal('report.actions.type.exportedToIntegration.pending', {label}),
            url: '',
        });
    } else if (markedManually) {
        result.push({
            text: translateLocal('report.actions.type.exportedToIntegration.manual', {label}),
            url: '',
        });
    } else if (automaticAction) {
        result.push({
            text: translateLocal('report.actions.type.exportedToIntegration.automaticActionOne', {label}),
            url: '',
        });
        const url = CONST.HELP_DOC_LINKS[label as keyof typeof CONST.HELP_DOC_LINKS];
        result.push({
            text: translateLocal('report.actions.type.exportedToIntegration.automaticActionTwo'),
            url: url || '',
        });
    } else {
        result.push({
            text: translateLocal('report.actions.type.exportedToIntegration.automatic', {label}),
            url: '',
        });
    }
    if (reimbursableUrls.length || nonReimbursableUrls.length) {
        result.push({
            text: translateLocal('report.actions.type.exportedToIntegration.automaticActionThree'),
            url: '',
        });
    }
    if (reimbursableUrls.length === 1) {
        const shouldAddPeriod = nonReimbursableUrls.length === 0;
        result.push({
            text: translateLocal('report.actions.type.exportedToIntegration.reimburseableLink') + (shouldAddPeriod ? '.' : ''),
            url: reimbursableUrls.at(0) ?? '',
        });
    }
    if (reimbursableUrls.length === 1 && nonReimbursableUrls.length) {
        result.push({
            text: translateLocal('common.and'),
            url: '',
        });
    }
    if (nonReimbursableUrls.length) {
        const text = translateLocal('report.actions.type.exportedToIntegration.nonReimbursableLink');
        let url = '';

        if (nonReimbursableUrls.length === 1) {
            url = nonReimbursableUrls.at(0) ?? '';
        } else {
            switch (label) {
                case CONST.POLICY.CONNECTIONS.NAME_USER_FRIENDLY.xero:
                    url = XERO_NON_REIMBURSABLE_EXPENSES_URL;
                    break;
                case CONST.POLICY.CONNECTIONS.NAME_USER_FRIENDLY.netsuite:
                    url = NETSUITE_NON_REIMBURSABLE_EXPENSES_URL_PREFIX;
                    url += wasExportedAfterBase62 ? base62ReportID : reportID;
                    break;
                case CONST.POLICY.CONNECTIONS.NAME_USER_FRIENDLY.financialForce:
                    // The first three characters in a Salesforce ID is the expense type
                    url = nonReimbursableUrls.at(0)?.substring(0, SALESFORCE_EXPENSES_URL_PREFIX.length + 3) ?? '';
                    break;
                default:
                    url = QBO_EXPENSES_URL;
            }
        }

        result.push({text, url});
    }

    return result;
}

function getUpdateRoomDescriptionMessage(reportAction: ReportAction): string {
    const originalMessage = getOriginalMessage(reportAction) as OriginalMessageChangeLog;
    if (originalMessage?.description) {
        return `${translateLocal('roomChangeLog.updateRoomDescription')} ${originalMessage?.description}`;
    }

    return translateLocal('roomChangeLog.clearRoomDescription');
}

function getRetractedMessage(): string {
    return translateLocal('iou.retracted');
}

function isPolicyChangeLogAddEmployeeMessage(reportAction: OnyxInputOrEntry<ReportAction>): reportAction is ReportAction<typeof CONST.REPORT.ACTIONS.TYPE.POLICY_CHANGE_LOG.ADD_EMPLOYEE> {
    return isActionOfType(reportAction, CONST.REPORT.ACTIONS.TYPE.POLICY_CHANGE_LOG.ADD_EMPLOYEE);
}

function getPolicyChangeLogAddEmployeeMessage(reportAction: OnyxInputOrEntry<ReportAction>): string {
    if (!isPolicyChangeLogAddEmployeeMessage(reportAction)) {
        return '';
    }

    const originalMessage = getOriginalMessage(reportAction);
    const email = originalMessage?.email ?? '';
    const role = translateLocal('workspace.common.roleName', {role: originalMessage?.role ?? ''}).toLowerCase();
    const formattedEmail = formatPhoneNumber(email);
    return translateLocal('report.actions.type.addEmployee', {email: formattedEmail, role});
}

function isPolicyChangeLogChangeRoleMessage(reportAction: OnyxInputOrEntry<ReportAction>): reportAction is ReportAction<typeof CONST.REPORT.ACTIONS.TYPE.POLICY_CHANGE_LOG.UPDATE_EMPLOYEE> {
    return isActionOfType(reportAction, CONST.REPORT.ACTIONS.TYPE.POLICY_CHANGE_LOG.UPDATE_EMPLOYEE);
}

function getPolicyChangeLogUpdateEmployee(reportAction: OnyxInputOrEntry<ReportAction>): string {
    if (!isPolicyChangeLogChangeRoleMessage(reportAction)) {
        return '';
    }

    const originalMessage = getOriginalMessage(reportAction);
    const email = originalMessage?.email ?? '';
    const field = originalMessage?.field;
    const customFieldType = Object.values(CONST.CUSTOM_FIELD_KEYS).find((value) => value === field);
    if (customFieldType) {
        const translationKey = field === CONST.CUSTOM_FIELD_KEYS.customField1 ? 'report.actions.type.updatedCustomField1' : 'report.actions.type.updatedCustomField2';
        return translateLocal(translationKey, {
            email,
            newValue: typeof originalMessage?.newValue === 'string' ? originalMessage?.newValue : '',
            previousValue: typeof originalMessage?.oldValue === 'string' ? originalMessage?.oldValue : '',
        });
    }
    const newRole = translateLocal('workspace.common.roleName', {role: typeof originalMessage?.newValue === 'string' ? originalMessage?.newValue : ''}).toLowerCase();
    const oldRole = translateLocal('workspace.common.roleName', {role: typeof originalMessage?.oldValue === 'string' ? originalMessage?.oldValue : ''}).toLowerCase();
    return translateLocal('report.actions.type.updateRole', {email, newRole, currentRole: oldRole});
}

function getPolicyChangeLogEmployeeLeftMessage(reportAction: ReportAction, useName = false): string {
    if (!isLeavePolicyAction(reportAction)) {
        return '';
    }
    const originalMessage = getOriginalMessage(reportAction);
    const personalDetails = getPersonalDetailsByIDs({accountIDs: reportAction.actorAccountID ? [reportAction.actorAccountID] : [], currentUserAccountID: 0})?.at(0);
    if (!!originalMessage && !originalMessage.email) {
        originalMessage.email = personalDetails?.login;
    }
    const nameOrEmail = useName && !!personalDetails?.firstName ? `${personalDetails?.firstName}:` : (originalMessage?.email ?? '');
    const formattedNameOrEmail = formatPhoneNumber(nameOrEmail);
    return translateLocal('report.actions.type.leftWorkspace', {nameOrEmail: formattedNameOrEmail});
}

function isPolicyChangeLogDeleteMemberMessage(
    reportAction: OnyxInputOrEntry<ReportAction>,
): reportAction is ReportAction<typeof CONST.REPORT.ACTIONS.TYPE.POLICY_CHANGE_LOG.DELETE_EMPLOYEE> {
    return isActionOfType(reportAction, CONST.REPORT.ACTIONS.TYPE.POLICY_CHANGE_LOG.DELETE_EMPLOYEE);
}

function getWorkspaceDescriptionUpdatedMessage(action: ReportAction) {
    const {oldDescription, newDescription} = getOriginalMessage(action as ReportAction<typeof CONST.REPORT.ACTIONS.TYPE.POLICY_CHANGE_LOG.UPDATE_DESCRIPTION>) ?? {};
    const message =
        typeof oldDescription === 'string' && newDescription ? translateLocal('workspaceActions.updateWorkspaceDescription', {newDescription, oldDescription}) : getReportActionText(action);
    return message;
}

function getWorkspaceCurrencyUpdateMessage(action: ReportAction) {
    const {oldCurrency, newCurrency} = getOriginalMessage(action as ReportAction<typeof CONST.REPORT.ACTIONS.TYPE.POLICY_CHANGE_LOG.UPDATE_CURRENCY>) ?? {};
    const message = oldCurrency && newCurrency ? translateLocal('workspaceActions.updatedWorkspaceCurrencyAction', {oldCurrency, newCurrency}) : getReportActionText(action);
    return message;
}

type AutoReportingFrequencyKey = ValueOf<typeof CONST.POLICY.AUTO_REPORTING_FREQUENCIES>;
type AutoReportingFrequencyDisplayNames = Record<AutoReportingFrequencyKey, string>;

const getAutoReportingFrequencyDisplayNames = (): AutoReportingFrequencyDisplayNames => ({
    [CONST.POLICY.AUTO_REPORTING_FREQUENCIES.MONTHLY]: translateLocal('workflowsPage.frequencies.monthly'),
    [CONST.POLICY.AUTO_REPORTING_FREQUENCIES.IMMEDIATE]: translateLocal('workflowsPage.frequencies.daily'),
    [CONST.POLICY.AUTO_REPORTING_FREQUENCIES.WEEKLY]: translateLocal('workflowsPage.frequencies.weekly'),
    [CONST.POLICY.AUTO_REPORTING_FREQUENCIES.SEMI_MONTHLY]: translateLocal('workflowsPage.frequencies.twiceAMonth'),
    [CONST.POLICY.AUTO_REPORTING_FREQUENCIES.TRIP]: translateLocal('workflowsPage.frequencies.byTrip'),
    [CONST.POLICY.AUTO_REPORTING_FREQUENCIES.MANUAL]: translateLocal('workflowsPage.frequencies.manually'),
    [CONST.POLICY.AUTO_REPORTING_FREQUENCIES.INSTANT]: translateLocal('workflowsPage.frequencies.instant'),
});

function getWorkspaceFrequencyUpdateMessage(action: ReportAction): string {
    const {oldFrequency, newFrequency} = getOriginalMessage(action as ReportAction<typeof CONST.REPORT.ACTIONS.TYPE.POLICY_CHANGE_LOG.UPDATE_AUTO_REPORTING_FREQUENCY>) ?? {};

    if (!oldFrequency || !newFrequency) {
        return getReportActionText(action);
    }

    const frequencyDisplayNames = getAutoReportingFrequencyDisplayNames();
    const oldFrequencyTranslation = frequencyDisplayNames[oldFrequency]?.toLowerCase();
    const newFrequencyTranslation = frequencyDisplayNames[newFrequency]?.toLowerCase();

    if (!oldFrequencyTranslation || !newFrequencyTranslation) {
        return getReportActionText(action);
    }

    return translateLocal('workspaceActions.updatedWorkspaceFrequencyAction', {
        oldFrequency: oldFrequencyTranslation,
        newFrequency: newFrequencyTranslation,
    });
}

function getWorkspaceCategoryUpdateMessage(action: ReportAction, policy?: OnyxEntry<Policy>): string {
    const {categoryName, oldValue, newName, oldName, updatedField, newValue, currency} =
        getOriginalMessage(action as ReportAction<typeof CONST.REPORT.ACTIONS.TYPE.POLICY_CHANGE_LOG.ADD_CATEGORY>) ?? {};

    if (action.actionName === CONST.REPORT.ACTIONS.TYPE.POLICY_CHANGE_LOG.ADD_CATEGORY && categoryName) {
        return translateLocal('workspaceActions.addCategory', {
            categoryName,
        });
    }

    if (action.actionName === CONST.REPORT.ACTIONS.TYPE.POLICY_CHANGE_LOG.DELETE_CATEGORY && categoryName) {
        return translateLocal('workspaceActions.deleteCategory', {
            categoryName,
        });
    }

    if (action.actionName === CONST.REPORT.ACTIONS.TYPE.POLICY_CHANGE_LOG.UPDATE_CATEGORY && categoryName) {
        if (updatedField === 'commentHint') {
            return translateLocal('workspaceActions.updatedDescriptionHint', {
                oldValue: oldValue as string | undefined,
                newValue: newValue as string | undefined,
                categoryName,
            });
        }

        if (updatedField === 'enabled') {
            return translateLocal('workspaceActions.updateCategory', {
                oldValue: !!oldValue,
                categoryName,
            });
        }

        if (updatedField === 'areCommentsRequired' && typeof oldValue === 'boolean') {
            return translateLocal('workspaceActions.updateAreCommentsRequired', {
                oldValue,
                categoryName,
            });
        }

        if (updatedField === 'Payroll Code' && typeof oldValue === 'string' && typeof newValue === 'string') {
            return translateLocal('workspaceActions.updateCategoryPayrollCode', {
                oldValue,
                categoryName,
                newValue,
            });
        }

        if (updatedField === 'GL Code' && typeof oldValue === 'string' && typeof newValue === 'string') {
            return translateLocal('workspaceActions.updateCategoryGLCode', {
                oldValue,
                categoryName,
                newValue,
            });
        }

        if (updatedField === 'maxExpenseAmount' && (typeof oldValue === 'string' || typeof oldValue === 'number')) {
            return translateLocal('workspaceActions.updateCategoryMaxExpenseAmount', {
                oldAmount: Number(oldValue) ? convertAmountToDisplayString(Number(oldValue), currency) : undefined,
                newAmount: Number(newValue ?? 0) ? convertAmountToDisplayString(Number(newValue), currency) : undefined,
                categoryName,
            });
        }

        if (updatedField === 'expenseLimitType' && typeof newValue === 'string' && typeof oldValue === 'string') {
            return translateLocal('workspaceActions.updateCategoryExpenseLimitType', {
                categoryName,
                oldValue: oldValue ? translateLocal(`workspace.rules.categoryRules.expenseLimitTypes.${oldValue}` as TranslationPaths) : undefined,
                newValue: translateLocal(`workspace.rules.categoryRules.expenseLimitTypes.${newValue}` as TranslationPaths),
            });
        }

        if (updatedField === 'maxAmountNoReceipt' && typeof oldValue !== 'boolean' && typeof newValue !== 'boolean') {
            const maxExpenseAmountToDisplay = policy?.maxExpenseAmountNoReceipt === CONST.DISABLED_MAX_EXPENSE_VALUE ? 0 : policy?.maxExpenseAmountNoReceipt;

            const formatAmount = () => convertToShortDisplayString(maxExpenseAmountToDisplay, policy?.outputCurrency ?? CONST.CURRENCY.USD);
            const getTranslation = (value?: number | string) => {
                if (value === CONST.DISABLED_MAX_EXPENSE_VALUE) {
                    return translateLocal('workspace.rules.categoryRules.requireReceiptsOverList.never');
                }
                if (value === 0) {
                    return translateLocal('workspace.rules.categoryRules.requireReceiptsOverList.always');
                }

                return translateLocal('workspace.rules.categoryRules.requireReceiptsOverList.default', {defaultAmount: formatAmount()});
            };

            return translateLocal('workspaceActions.updateCategoryMaxAmountNoReceipt', {
                categoryName,
                oldValue: getTranslation(oldValue),
                newValue: getTranslation(newValue),
            });
        }
    }

    if (action.actionName === CONST.REPORT.ACTIONS.TYPE.POLICY_CHANGE_LOG.SET_CATEGORY_NAME && oldName && newName) {
        return translateLocal('workspaceActions.setCategoryName', {
            oldName,
            newName,
        });
    }

    return getReportActionText(action);
}

function getWorkspaceTagUpdateMessage(action: ReportAction): string {
    const {tagListName, tagName, enabled, newName, newValue, oldName, oldValue, updatedField, count} =
        getOriginalMessage(action as ReportAction<typeof CONST.REPORT.ACTIONS.TYPE.POLICY_CHANGE_LOG.ADD_CATEGORY>) ?? {};

    if (action.actionName === CONST.REPORT.ACTIONS.TYPE.POLICY_CHANGE_LOG.ADD_TAG && tagListName && tagName) {
        return translateLocal('workspaceActions.addTag', {
            tagListName,
            tagName,
        });
    }

    if (action.actionName === CONST.REPORT.ACTIONS.TYPE.POLICY_CHANGE_LOG.DELETE_TAG && tagListName && tagName) {
        return translateLocal('workspaceActions.deleteTag', {
            tagListName,
            tagName,
        });
    }

    if (action.actionName === CONST.REPORT.ACTIONS.TYPE.POLICY_CHANGE_LOG.DELETE_MULTIPLE_TAGS && count && tagListName) {
        return translateLocal('workspaceActions.deleteMultipleTags', {
            count,
            tagListName,
        });
    }

    if (action.actionName === CONST.REPORT.ACTIONS.TYPE.POLICY_CHANGE_LOG.UPDATE_TAG_ENABLED && tagListName && tagName) {
        return translateLocal('workspaceActions.updateTagEnabled', {
            tagListName,
            tagName,
            enabled,
        });
    }

    if (action.actionName === CONST.REPORT.ACTIONS.TYPE.POLICY_CHANGE_LOG.UPDATE_TAG_NAME && tagListName && newName && oldName) {
        return translateLocal('workspaceActions.updateTagName', {
            tagListName,
            newName,
            oldName,
        });
    }

    if (
        action.actionName === CONST.REPORT.ACTIONS.TYPE.POLICY_CHANGE_LOG.UPDATE_TAG &&
        tagListName &&
        (typeof oldValue === 'string' || typeof oldValue === 'undefined') &&
        typeof newValue === 'string' &&
        tagName &&
        updatedField
    ) {
        return translateLocal('workspaceActions.updateTag', {
            tagListName,
            oldValue,
            newValue,
            tagName,
            updatedField,
        });
    }

    return getReportActionText(action);
}

function getTagListNameUpdatedMessage(action: ReportAction): string {
    const {oldName, newName} = getOriginalMessage(action as ReportAction<typeof CONST.REPORT.ACTIONS.TYPE.POLICY_CHANGE_LOG.UPDATE_TAG_LIST_NAME>) ?? {};
    if (newName && oldName) {
        return translateLocal('workspaceActions.updateTagListName', {
            oldName,
            newName,
        });
    }
    return getReportActionText(action);
}

function getWorkspaceCustomUnitUpdatedMessage(action: ReportAction): string {
    const {oldValue, newValue, customUnitName, updatedField} = getOriginalMessage(action as ReportAction<typeof CONST.REPORT.ACTIONS.TYPE.POLICY_CHANGE_LOG.UPDATE_CUSTOM_UNIT>) ?? {};

    if (customUnitName === 'Distance' && updatedField === 'taxEnabled' && typeof newValue === 'boolean') {
        return translateLocal('workspaceActions.updateCustomUnitTaxEnabled', {
            newValue,
        });
    }

    if (customUnitName && typeof oldValue === 'string' && typeof newValue === 'string' && updatedField) {
        return translateLocal('workspaceActions.updateCustomUnit', {
            customUnitName,
            newValue,
            oldValue,
            updatedField,
        });
    }

    return getReportActionText(action);
}

function getWorkspaceCustomUnitRateAddedMessage(action: ReportAction): string {
    const {customUnitName, rateName} = getOriginalMessage(action as ReportAction<typeof CONST.REPORT.ACTIONS.TYPE.POLICY_CHANGE_LOG.ADD_CATEGORY>) ?? {};

    if (customUnitName && rateName) {
        return translateLocal('workspaceActions.addCustomUnitRate', {
            customUnitName,
            rateName,
        });
    }

    return getReportActionText(action);
}

function getWorkspaceCustomUnitRateUpdatedMessage(action: ReportAction): string {
    const {customUnitName, customUnitRateName, updatedField, oldValue, newValue, newTaxPercentage, oldTaxPercentage} =
        getOriginalMessage(action as ReportAction<typeof CONST.REPORT.ACTIONS.TYPE.POLICY_CHANGE_LOG.UPDATE_CUSTOM_UNIT_RATE>) ?? {};

    if (customUnitName && customUnitRateName && updatedField === 'rate' && typeof oldValue === 'string' && typeof newValue === 'string') {
        return translateLocal('workspaceActions.updatedCustomUnitRate', {
            customUnitName,
            customUnitRateName,
            updatedField,
            oldValue,
            newValue,
        });
    }

    if (customUnitRateName && updatedField === 'taxRateExternalID' && typeof newValue === 'string' && newTaxPercentage) {
        return translateLocal('workspaceActions.updatedCustomUnitTaxRateExternalID', {
            customUnitRateName,
            newValue,
            newTaxPercentage,
            oldTaxPercentage,
            oldValue: oldValue as string | undefined,
        });
    }

    if (customUnitRateName && updatedField === 'taxClaimablePercentage' && typeof newValue === 'number' && customUnitRateName) {
        return translateLocal('workspaceActions.updatedCustomUnitTaxClaimablePercentage', {
            customUnitRateName,
            newValue: parseFloat(parseFloat(newValue ?? 0).toFixed(2)),
            oldValue: typeof oldValue === 'number' ? parseFloat(parseFloat(oldValue ?? 0).toFixed(2)) : undefined,
        });
    }

    return getReportActionText(action);
}

function getWorkspaceCustomUnitRateDeletedMessage(action: ReportAction): string {
    const {customUnitName, rateName} = getOriginalMessage(action as ReportAction<typeof CONST.REPORT.ACTIONS.TYPE.POLICY_CHANGE_LOG.DELETE_CUSTOM_UNIT_RATE>) ?? {};
    if (customUnitName && rateName) {
        return translateLocal('workspaceActions.deleteCustomUnitRate', {
            customUnitName,
            rateName,
        });
    }

    return getReportActionText(action);
}

function getWorkspaceReportFieldAddMessage(action: ReportAction): string {
    const {fieldName, fieldType} = getOriginalMessage(action as ReportAction<typeof CONST.REPORT.ACTIONS.TYPE.POLICY_CHANGE_LOG.ADD_CATEGORY>) ?? {};

    if (fieldName && fieldType) {
        return translateLocal('workspaceActions.addedReportField', {
            fieldName,
            fieldType: translateLocal(getReportFieldTypeTranslationKey(fieldType as PolicyReportFieldType)).toLowerCase(),
        });
    }

    return getReportActionText(action);
}

function getWorkspaceReportFieldUpdateMessage(action: ReportAction): string {
    const {updateType, fieldName, defaultValue, optionName, allEnabled, optionEnabled, toggledOptionsCount} =
        getOriginalMessage(action as ReportAction<typeof CONST.REPORT.ACTIONS.TYPE.POLICY_CHANGE_LOG.UPDATE_REPORT_FIELD>) ?? {};

    if (updateType === 'updatedDefaultValue' && fieldName && defaultValue) {
        return translateLocal('workspaceActions.updateReportFieldDefaultValue', {
            fieldName,
            defaultValue,
        });
    }

    if (updateType === 'addedOption' && fieldName && optionName) {
        return translateLocal('workspaceActions.addedReportFieldOption', {
            fieldName,
            optionName,
        });
    }

    if (updateType === 'changedOptionDisabled' && fieldName && optionName) {
        return translateLocal('workspaceActions.updateReportFieldOptionDisabled', {
            fieldName,
            optionName,
            optionEnabled: !!optionEnabled,
        });
    }

    if (updateType === 'updatedAllDisabled' && fieldName && optionName) {
        return translateLocal('workspaceActions.updateReportFieldAllOptionsDisabled', {
            fieldName,
            optionName,
            allEnabled: !!allEnabled,
            toggledOptionsCount,
        });
    }

    if (updateType === 'removedOption' && fieldName && optionName) {
        return translateLocal('workspaceActions.removedReportFieldOption', {
            fieldName,
            optionName,
        });
    }

    return getReportActionText(action);
}

function getWorkspaceReportFieldDeleteMessage(action: ReportAction): string {
    const {fieldType, fieldName} = getOriginalMessage(action as ReportAction<typeof CONST.REPORT.ACTIONS.TYPE.POLICY_CHANGE_LOG.ADD_CATEGORY>) ?? {};

    if (fieldType && fieldName) {
        return translateLocal('workspaceActions.deleteReportField', {
            fieldName,
            fieldType: translateLocal(getReportFieldTypeTranslationKey(fieldType as PolicyReportFieldType)).toLowerCase(),
        });
    }

    return getReportActionText(action);
}

function getWorkspaceUpdateFieldMessage(action: ReportAction): string {
    const {newValue, oldValue, updatedField} = getOriginalMessage(action as ReportAction<typeof CONST.REPORT.ACTIONS.TYPE.POLICY_CHANGE_LOG.UPDATE_FIELD>) ?? {};

    const newValueTranslationKey = CONST.POLICY.APPROVAL_MODE_TRANSLATION_KEYS[newValue as keyof typeof CONST.POLICY.APPROVAL_MODE_TRANSLATION_KEYS];
    const oldValueTranslationKey = CONST.POLICY.APPROVAL_MODE_TRANSLATION_KEYS[oldValue as keyof typeof CONST.POLICY.APPROVAL_MODE_TRANSLATION_KEYS];

    if (updatedField && updatedField === CONST.POLICY.COLLECTION_KEYS.APPROVAL_MODE && oldValueTranslationKey && newValueTranslationKey) {
        return translateLocal('workspaceActions.updateApprovalMode', {
            newValue: translateLocal(`workspaceApprovalModes.${newValueTranslationKey}` as TranslationPaths),
            oldValue: translateLocal(`workspaceApprovalModes.${oldValueTranslationKey}` as TranslationPaths),
            fieldName: updatedField,
        });
    }

    if (updatedField && updatedField === CONST.POLICY.EXPENSE_REPORT_RULES.PREVENT_SELF_APPROVAL && typeof oldValue === 'string' && typeof newValue === 'string') {
        return translateLocal('workspaceActions.preventSelfApproval', {
            oldValue,
            newValue,
        });
    }

    if (updatedField && updatedField === CONST.POLICY.EXPENSE_REPORT_RULES.MAX_EXPENSE_AGE && typeof oldValue === 'string' && typeof newValue === 'string') {
        return translateLocal('workspaceActions.updateMaxExpenseAge', {
            oldValue,
            newValue,
        });
    }
    if (
        updatedField &&
        updatedField === CONST.POLICY.COLLECTION_KEYS.AUTOREPORTING_OFFSET &&
        (typeof oldValue === 'string' || typeof oldValue === 'number') &&
        (typeof newValue === 'string' || typeof newValue === 'number')
    ) {
        const getAutoReportingOffsetToDisplay = (autoReportingOffset: string | number) => {
            if (autoReportingOffset === CONST.POLICY.AUTO_REPORTING_OFFSET.LAST_DAY_OF_MONTH) {
                return translateLocal('workflowsPage.frequencies.lastDayOfMonth');
            }
            if (autoReportingOffset === CONST.POLICY.AUTO_REPORTING_OFFSET.LAST_BUSINESS_DAY_OF_MONTH) {
                return translateLocal('workflowsPage.frequencies.lastBusinessDayOfMonth');
            }
            if (typeof autoReportingOffset === 'number') {
                return toLocaleOrdinal(IntlStore.getCurrentLocale(), autoReportingOffset, false);
            }
            return '';
        };
        return translateLocal('workspaceActions.updateMonthlyOffset', {
            newValue: getAutoReportingOffsetToDisplay(newValue),
            oldValue: getAutoReportingOffsetToDisplay(oldValue),
        });
    }
    return getReportActionText(action);
}

function getPolicyChangeLogMaxExpenseAmountNoReceiptMessage(action: ReportAction): string {
    const {oldMaxExpenseAmountNoReceipt, newMaxExpenseAmountNoReceipt, currency} =
        getOriginalMessage(action as ReportAction<typeof CONST.REPORT.ACTIONS.TYPE.POLICY_CHANGE_LOG.UPDATE_MAX_EXPENSE_AMOUNT_NO_RECEIPT>) ?? {};

    if (typeof oldMaxExpenseAmountNoReceipt === 'number' && typeof newMaxExpenseAmountNoReceipt === 'number') {
        return translateLocal('workspaceActions.updateMaxExpenseAmountNoReceipt', {
            oldValue: convertToDisplayString(oldMaxExpenseAmountNoReceipt, currency),
            newValue: convertToDisplayString(newMaxExpenseAmountNoReceipt, currency),
        });
    }

    return getReportActionText(action);
}

function getPolicyChangeLogMaxExpenseAmountMessage(action: ReportAction): string {
    const {oldMaxExpenseAmount, newMaxExpenseAmount, currency} =
        getOriginalMessage(action as ReportAction<typeof CONST.REPORT.ACTIONS.TYPE.POLICY_CHANGE_LOG.UPDATE_MAX_EXPENSE_AMOUNT>) ?? {};

    if (typeof oldMaxExpenseAmount === 'number' && typeof newMaxExpenseAmount === 'number') {
        return translateLocal('workspaceActions.updateMaxExpenseAmount', {
            oldValue: convertToDisplayString(oldMaxExpenseAmount, currency),
            newValue: convertToDisplayString(newMaxExpenseAmount, currency),
        });
    }

    return getReportActionText(action);
}

function getPolicyChangeLogDefaultBillableMessage(action: ReportAction): string {
    const {oldDefaultBillable, newDefaultBillable} = getOriginalMessage(action as ReportAction<typeof CONST.REPORT.ACTIONS.TYPE.POLICY_CHANGE_LOG.UPDATE_DEFAULT_BILLABLE>) ?? {};

    if (typeof oldDefaultBillable === 'string' && typeof newDefaultBillable === 'string') {
        return translateLocal('workspaceActions.updateDefaultBillable', {
            oldValue: oldDefaultBillable,
            newValue: newDefaultBillable,
        });
    }

    return getReportActionText(action);
}

function getPolicyChangeLogDefaultTitleEnforcedMessage(action: ReportAction): string {
    const {value} = getOriginalMessage(action as ReportAction<typeof CONST.REPORT.ACTIONS.TYPE.POLICY_CHANGE_LOG.UPDATE_DEFAULT_TITLE_ENFORCED>) ?? {};

    if (typeof value === 'boolean') {
        return translateLocal('workspaceActions.updateDefaultTitleEnforced', {
            value,
        });
    }

    return getReportActionText(action);
}

function getPolicyChangeLogDeleteMemberMessage(reportAction: OnyxInputOrEntry<ReportAction>): string {
    if (!isPolicyChangeLogDeleteMemberMessage(reportAction)) {
        return '';
    }
    const originalMessage = getOriginalMessage(reportAction);
    const email = originalMessage?.email ?? '';
    const role = translateLocal('workspace.common.roleName', {role: originalMessage?.role ?? ''}).toLowerCase();
    return translateLocal('report.actions.type.removeMember', {email, role});
}

function getAddedConnectionMessage(reportAction: OnyxEntry<ReportAction>): string {
    if (!isActionOfType(reportAction, CONST.REPORT.ACTIONS.TYPE.POLICY_CHANGE_LOG.ADD_INTEGRATION)) {
        return '';
    }
    const originalMessage = getOriginalMessage(reportAction);
    const connectionName = originalMessage?.connectionName;
    return connectionName ? translateLocal('report.actions.type.addedConnection', {connectionName}) : '';
}

function getRemovedConnectionMessage(reportAction: OnyxEntry<ReportAction>): string {
    if (!isActionOfType(reportAction, CONST.REPORT.ACTIONS.TYPE.POLICY_CHANGE_LOG.DELETE_INTEGRATION)) {
        return '';
    }
    const originalMessage = getOriginalMessage(reportAction);
    const connectionName = originalMessage?.connectionName;
    return connectionName ? translateLocal('report.actions.type.removedConnection', {connectionName}) : '';
}

function getRenamedAction(reportAction: OnyxEntry<ReportAction<typeof CONST.REPORT.ACTIONS.TYPE.RENAMED>>, isExpenseReport: boolean, actorName?: string) {
    const originalMessage = getOriginalMessage(reportAction);
    return translateLocal('newRoomPage.renamedRoomAction', {
        actorName,
        isExpenseReport,
        oldName: originalMessage?.oldName ?? '',
        newName: originalMessage?.newName ?? '',
    });
}

function getAddedApprovalRuleMessage(reportAction: OnyxEntry<ReportAction>) {
    const {name, approverAccountID, approverEmail, field, approverName} =
        getOriginalMessage(reportAction as ReportAction<typeof CONST.REPORT.ACTIONS.TYPE.POLICY_CHANGE_LOG.ADD_APPROVER_RULE>) ?? {};

    if (name && approverAccountID && approverEmail && field && approverName) {
        return translateLocal('workspaceActions.addApprovalRule', {
            approverEmail,
            approverName,
            field,
            name,
        });
    }

    return getReportActionText(reportAction);
}

function getDeletedApprovalRuleMessage(reportAction: OnyxEntry<ReportAction>) {
    const {name, approverAccountID, approverEmail, field, approverName} =
        getOriginalMessage(reportAction as ReportAction<typeof CONST.REPORT.ACTIONS.TYPE.POLICY_CHANGE_LOG.DELETE_APPROVER_RULE>) ?? {};

    if (name && approverAccountID && approverEmail && field && approverName) {
        return translateLocal('workspaceActions.deleteApprovalRule', {
            approverEmail,
            approverName,
            field,
            name,
        });
    }

    return getReportActionText(reportAction);
}

function getUpdatedApprovalRuleMessage(reportAction: OnyxEntry<ReportAction>) {
    const {field, oldApproverEmail, oldApproverName, newApproverEmail, newApproverName, name} =
        getOriginalMessage(reportAction as ReportAction<typeof CONST.REPORT.ACTIONS.TYPE.POLICY_CHANGE_LOG.UPDATE_APPROVER_RULE>) ?? {};

    if (field && oldApproverEmail && newApproverEmail && name) {
        return translateLocal('workspaceActions.updateApprovalRule', {
            field,
            name,
            newApproverEmail,
            newApproverName,
            oldApproverEmail,
            oldApproverName,
        });
    }
    return getReportActionText(reportAction);
}

function getRemovedFromApprovalChainMessage(reportAction: OnyxEntry<ReportAction<typeof CONST.REPORT.ACTIONS.TYPE.REMOVED_FROM_APPROVAL_CHAIN>>) {
    const originalMessage = getOriginalMessage(reportAction);
    const submittersNames = getPersonalDetailsByIDs({
        accountIDs: originalMessage?.submittersAccountIDs ?? [],
        currentUserAccountID: currentUserAccountID ?? CONST.DEFAULT_NUMBER_ID,
    }).map(({displayName, login}) => displayName ?? login ?? 'Unknown Submitter');
    return translateLocal('workspaceActions.removedFromApprovalWorkflow', {submittersNames, count: submittersNames.length});
}

function getDemotedFromWorkspaceMessage(reportAction: OnyxEntry<ReportAction<typeof CONST.REPORT.ACTIONS.TYPE.DEMOTED_FROM_WORKSPACE>>) {
    const originalMessage = getOriginalMessage(reportAction);
    const policyName = originalMessage?.policyName ?? translateLocal('workspace.common.workspace');
    const oldRole = translateLocal('workspace.common.roleName', {role: originalMessage?.oldRole}).toLowerCase();
    return translateLocal('workspaceActions.demotedFromWorkspace', {policyName, oldRole});
}

function getUpdatedAuditRateMessage(reportAction: OnyxEntry<ReportAction>) {
    const {oldAuditRate, newAuditRate} = getOriginalMessage(reportAction as ReportAction<typeof CONST.REPORT.ACTIONS.TYPE.POLICY_CHANGE_LOG.UPDATE_AUDIT_RATE>) ?? {};

    if (typeof oldAuditRate !== 'number' || typeof newAuditRate !== 'number') {
        return getReportActionText(reportAction);
    }
    return translateLocal('workspaceActions.updatedAuditRate', {oldAuditRate, newAuditRate});
}

function getUpdatedManualApprovalThresholdMessage(reportAction: OnyxEntry<ReportAction>) {
    const {
        oldLimit,
        newLimit,
        currency = CONST.CURRENCY.USD,
    } = getOriginalMessage(reportAction as ReportAction<typeof CONST.REPORT.ACTIONS.TYPE.POLICY_CHANGE_LOG.UPDATE_MANUAL_APPROVAL_THRESHOLD>) ?? {};

    if (typeof oldLimit !== 'number' || typeof oldLimit !== 'number') {
        return getReportActionText(reportAction);
    }
    return translateLocal('workspaceActions.updatedManualApprovalThreshold', {oldLimit: convertToDisplayString(oldLimit, currency), newLimit: convertToDisplayString(newLimit, currency)});
}

function isCardIssuedAction(
    reportAction: OnyxEntry<ReportAction>,
): reportAction is ReportAction<
    | typeof CONST.REPORT.ACTIONS.TYPE.CARD_ISSUED
    | typeof CONST.REPORT.ACTIONS.TYPE.CARD_ISSUED_VIRTUAL
    | typeof CONST.REPORT.ACTIONS.TYPE.CARD_MISSING_ADDRESS
    | typeof CONST.REPORT.ACTIONS.TYPE.CARD_ASSIGNED
> {
    return (
        isActionOfType(reportAction, CONST.REPORT.ACTIONS.TYPE.CARD_ISSUED) ||
        isActionOfType(reportAction, CONST.REPORT.ACTIONS.TYPE.CARD_ISSUED_VIRTUAL) ||
        isActionOfType(reportAction, CONST.REPORT.ACTIONS.TYPE.CARD_MISSING_ADDRESS) ||
        isActionOfType(reportAction, CONST.REPORT.ACTIONS.TYPE.CARD_ASSIGNED)
    );
}

function shouldShowAddMissingDetails(actionName?: ReportActionName, card?: Card) {
    const missingDetails =
        !privatePersonalDetails?.legalFirstName ||
        !privatePersonalDetails?.legalLastName ||
        !privatePersonalDetails?.dob ||
        !privatePersonalDetails?.phoneNumber ||
        isEmptyObject(privatePersonalDetails?.addresses) ||
        privatePersonalDetails.addresses.length === 0;

    return actionName === CONST.REPORT.ACTIONS.TYPE.CARD_MISSING_ADDRESS && (card?.state === CONST.EXPENSIFY_CARD.STATE.STATE_NOT_ISSUED || missingDetails);
}

function getJoinRequestMessage(reportAction: ReportAction<typeof CONST.REPORT.ACTIONS.TYPE.ACTIONABLE_JOIN_REQUEST>) {
    // This will be fixed as part of https://github.com/Expensify/Expensify/issues/507850
    // eslint-disable-next-line deprecation/deprecation
    const policy = getPolicy(getOriginalMessage(reportAction)?.policyID);
    const userDetail = getPersonalDetailByEmail(getOriginalMessage(reportAction)?.email ?? '');
    const userName = userDetail?.firstName ? `${userDetail.displayName} (${userDetail.login})` : (userDetail?.login ?? getOriginalMessage(reportAction)?.email);
    return translateLocal('workspace.inviteMessage.joinRequest', {user: userName ?? '', workspaceName: policy?.name ?? ''});
}

function getCardIssuedMessage({
    reportAction,
    shouldRenderHTML = false,
    policyID = '-1',
    expensifyCard,
    companyCard,
}: {
    reportAction: OnyxEntry<ReportAction>;
    shouldRenderHTML?: boolean;
    policyID?: string;
    expensifyCard?: Card;
    companyCard?: Card;
}) {
    const cardIssuedActionOriginalMessage = isCardIssuedAction(reportAction) ? getOriginalMessage(reportAction) : undefined;

    const assigneeAccountID = cardIssuedActionOriginalMessage?.assigneeAccountID ?? CONST.DEFAULT_NUMBER_ID;
    const cardID = cardIssuedActionOriginalMessage?.cardID ?? CONST.DEFAULT_NUMBER_ID;
    // This will be fixed as part of https://github.com/Expensify/Expensify/issues/507850
    // eslint-disable-next-line deprecation/deprecation
    const isPolicyAdmin = isPolicyAdminPolicyUtils(getPolicy(policyID));
    const assignee = shouldRenderHTML ? `<mention-user accountID="${assigneeAccountID}"/>` : Parser.htmlToText(`<mention-user accountID="${assigneeAccountID}"/>`);
    const navigateRoute = isPolicyAdmin ? ROUTES.EXPENSIFY_CARD_DETAILS.getRoute(policyID, String(cardID)) : ROUTES.SETTINGS_DOMAIN_CARD_DETAIL.getRoute(String(cardID));
    const expensifyCardLink =
        shouldRenderHTML && !!expensifyCard ? `<a href='${environmentURL}/${navigateRoute}'>${translateLocal('cardPage.expensifyCard')}</a>` : translateLocal('cardPage.expensifyCard');
    const isAssigneeCurrentUser = currentUserAccountID === assigneeAccountID;
    const companyCardLink =
        shouldRenderHTML && isAssigneeCurrentUser && companyCard
            ? `<a href='${environmentURL}/${ROUTES.SETTINGS_WALLET}'>${translateLocal('workspace.companyCards.companyCard')}</a>`
            : translateLocal('workspace.companyCards.companyCard');
    const shouldShowAddMissingDetailsMessage = !isAssigneeCurrentUser || shouldShowAddMissingDetails(reportAction?.actionName, expensifyCard);
    switch (reportAction?.actionName) {
        case CONST.REPORT.ACTIONS.TYPE.CARD_ISSUED:
            return translateLocal('workspace.expensifyCard.issuedCard', {assignee});
        case CONST.REPORT.ACTIONS.TYPE.CARD_ISSUED_VIRTUAL:
            return translateLocal('workspace.expensifyCard.issuedCardVirtual', {assignee, link: expensifyCardLink});
        case CONST.REPORT.ACTIONS.TYPE.CARD_ASSIGNED:
            return translateLocal('workspace.companyCards.assignedCard', {assignee, link: companyCardLink});
        case CONST.REPORT.ACTIONS.TYPE.CARD_MISSING_ADDRESS:
            return translateLocal(`workspace.expensifyCard.${shouldShowAddMissingDetailsMessage ? 'issuedCardNoShippingDetails' : 'addedShippingDetails'}`, {assignee});
        default:
            return '';
    }
}

function getReportActionsLength() {
    return Object.keys(allReportActions ?? {}).length;
}

function getReportActions(report: Report) {
    return allReportActions?.[`${ONYXKEYS.COLLECTION.REPORT_ACTIONS}${report.reportID}`];
}

/**
 * @private
 */
function wasActionCreatedWhileOffline(action: ReportAction, isOffline: boolean, lastOfflineAt: Date | undefined, lastOnlineAt: Date | undefined, locale: Locale): boolean {
    // The user has never gone offline or never come back online
    if (!lastOfflineAt || !lastOnlineAt) {
        return false;
    }

    const actionCreatedAt = DateUtils.getLocalDateFromDatetime(locale, action.created);

    // The action was created before the user went offline.
    if (actionCreatedAt <= lastOfflineAt) {
        return false;
    }

    // The action was created while the user was offline.
    if (isOffline || actionCreatedAt < lastOnlineAt) {
        return true;
    }

    // The action was created after the user went back online.
    return false;
}

/**
 * Whether a message is NOT from the active user, and it was received while the user was offline.
 */
function wasMessageReceivedWhileOffline(action: ReportAction, isOffline: boolean, lastOfflineAt: Date | undefined, lastOnlineAt: Date | undefined, locale: Locale = CONST.LOCALES.DEFAULT) {
    const wasByCurrentUser = wasActionTakenByCurrentUser(action);
    const wasCreatedOffline = wasActionCreatedWhileOffline(action, isOffline, lastOfflineAt, lastOnlineAt, locale);

    return !wasByCurrentUser && wasCreatedOffline && !(action.pendingAction === CONST.RED_BRICK_ROAD_PENDING_ACTION.ADD || action.isOptimisticAction);
}

function getReportActionFromExpensifyCard(cardID: number) {
    return Object.values(allReportActions ?? {})
        .map((reportActions) => Object.values(reportActions ?? {}))
        .flat()
        .find((reportAction) => {
            const cardIssuedActionOriginalMessage = isActionOfType(reportAction, CONST.REPORT.ACTIONS.TYPE.CARD_ISSUED_VIRTUAL) ? getOriginalMessage(reportAction) : undefined;
            return cardIssuedActionOriginalMessage?.cardID === cardID;
        });
}

function getIntegrationSyncFailedMessage(action: OnyxEntry<ReportAction>, policyID?: string): string {
    const {label, errorMessage} = getOriginalMessage(action as ReportAction<typeof CONST.REPORT.ACTIONS.TYPE.INTEGRATION_SYNC_FAILED>) ?? {label: '', errorMessage: ''};
    const workspaceAccountingLink = `${environmentURL}/${ROUTES.POLICY_ACCOUNTING.getRoute(policyID)}`;
    return translateLocal('report.actions.type.integrationSyncFailed', {label, errorMessage, workspaceAccountingLink});
}

export {
    doesReportHaveVisibleActions,
    extractLinksFromMessageHtml,
    formatLastMessageText,
    isReportActionUnread,
    getHtmlWithAttachmentID,
    getActionableMentionWhisperMessage,
    getAllReportActions,
    getCombinedReportActions,
    getDismissedViolationMessageText,
    getFirstVisibleReportActionID,
    getIOUActionForReportID,
    getIOUActionForTransactionID,
    getIOUReportIDFromReportActionPreview,
    getLastClosedReportAction,
    getLastVisibleAction,
    getLastVisibleMessage,
    getLatestReportActionFromOnyxData,
    getLinkedTransactionID,
    getMemberChangeMessageFragment,
    getUpdateRoomDescriptionFragment,
    getReportActionMessageFragments,
    getMessageOfOldDotReportAction,
    getMostRecentIOURequestActionID,
    getNumberOfMoneyRequests,
    getOneTransactionThreadReportAction,
    getOneTransactionThreadReportID,
    getOriginalMessage,
    getAddedApprovalRuleMessage,
    getDeletedApprovalRuleMessage,
    getUpdatedApprovalRuleMessage,
    getRemovedFromApprovalChainMessage,
    getDemotedFromWorkspaceMessage,
    getReportAction,
    getReportActionHtml,
    getReportActionMessage,
    getReportActionMessageText,
    getReportActionText,
    getReportPreviewAction,
    getSortedReportActions,
    getSortedReportActionsForDisplay,
    getTextFromHtml,
    getTrackExpenseActionableWhisper,
    getWhisperedTo,
    hasRequestFromCurrentAccount,
    isActionOfType,
    isActionableWhisper,
    isActionableJoinRequest,
    isActionableJoinRequestPending,
    isActionableMentionWhisper,
    isActionableReportMentionWhisper,
    isActionableTrackExpense,
    isExpenseChatWelcomeWhisper,
    isConciergeCategoryOptions,
    isResolvedConciergeCategoryOptions,
    isAddCommentAction,
    isApprovedOrSubmittedReportAction,
    isIOURequestReportAction,
    isChronosOOOListAction,
    isClosedAction,
    isConsecutiveActionMadeByPreviousActor,
    isConsecutiveChronosAutomaticTimerAction,
    hasNextActionMadeBySameActor,
    isCreatedAction,
    isCreatedTaskReportAction,
    isCurrentActionUnread,
    isDeletedAction,
    isDeletedParentAction,
    isLinkedTransactionHeld,
    isMemberChangeAction,
    isExportIntegrationAction,
    isIntegrationMessageAction,
    isMessageDeleted,
    useTableReportViewActionRenderConditionals,
    isModifiedExpenseAction,
    isMovedTransactionAction,
    isMoneyRequestAction,
    isNotifiableReportAction,
    isOldDotReportAction,
    isPayAction,
    isPendingRemove,
    isPolicyChangeLogAction,
    isReimbursementCanceledAction,
    isReimbursementDeQueuedAction,
    isReimbursementDeQueuedOrCanceledAction,
    isReimbursementQueuedAction,
    isRenamedAction,
    isReportActionAttachment,
    isReportActionDeprecated,
    isReportPreviewAction,
    isReversedTransaction,
    getMentionedAccountIDsFromAction,
    isRoomChangeLogAction,
    isSentMoneyReportAction,
    isSplitBillAction,
    isTaskAction,
    isThreadParentMessage,
    isTrackExpenseAction,
    isTransactionThread,
    isTripPreview,
    isWhisperAction,
    isSubmittedAction,
    isSubmittedAndClosedAction,
    isMarkAsClosedAction,
    isApprovedAction,
    isUnapprovedAction,
    isForwardedAction,
    isWhisperActionTargetedToOthers,
    isTagModificationAction,
    isIOUActionMatchingTransactionList,
    isResolvedActionableWhisper,
    shouldHideNewMarker,
    shouldReportActionBeVisible,
    shouldReportActionBeVisibleAsLastAction,
    wasActionTakenByCurrentUser,
    isInviteOrRemovedAction,
    isActionableAddPaymentCard,
    getExportIntegrationActionFragments,
    getExportIntegrationLastMessageText,
    getExportIntegrationMessageHTML,
    getUpdateRoomDescriptionMessage,
    didMessageMentionCurrentUser,
    getPolicyChangeLogAddEmployeeMessage,
    getPolicyChangeLogUpdateEmployee,
    getPolicyChangeLogDeleteMemberMessage,
    getPolicyChangeLogEmployeeLeftMessage,
    getRenamedAction,
    isCardIssuedAction,
    getCardIssuedMessage,
    getRemovedConnectionMessage,
    getActionableJoinRequestPendingReportAction,
    getReportActionsLength,
    getFilteredReportActionsForReportView,
    wasMessageReceivedWhileOffline,
    shouldShowAddMissingDetails,
    getJoinRequestMessage,
    getTravelUpdateMessage,
    getWorkspaceCategoryUpdateMessage,
    getWorkspaceUpdateFieldMessage,
    getWorkspaceCurrencyUpdateMessage,
    getWorkspaceFrequencyUpdateMessage,
    getPolicyChangeLogMaxExpenseAmountNoReceiptMessage,
    getPolicyChangeLogMaxExpenseAmountMessage,
    getPolicyChangeLogDefaultBillableMessage,
    getPolicyChangeLogDefaultTitleEnforcedMessage,
    getWorkspaceDescriptionUpdatedMessage,
    getWorkspaceReportFieldAddMessage,
    getWorkspaceCustomUnitRateAddedMessage,
    getSendMoneyFlowAction,
    getWorkspaceTagUpdateMessage,
    getWorkspaceReportFieldUpdateMessage,
    getWorkspaceReportFieldDeleteMessage,
    getUpdatedAuditRateMessage,
    getUpdatedManualApprovalThresholdMessage,
    getWorkspaceCustomUnitRateDeletedMessage,
    getAddedConnectionMessage,
    getWorkspaceCustomUnitRateUpdatedMessage,
    getTagListNameUpdatedMessage,
    getWorkspaceCustomUnitUpdatedMessage,
    getReportActions,
    getReopenedMessage,
    getLeaveRoomMessage,
    getRetractedMessage,
    getReportActionFromExpensifyCard,
    isReopenedAction,
    getIntegrationSyncFailedMessage,
    getReceiptScanFailedMessage,
};

export type {LastVisibleMessage};<|MERGE_RESOLUTION|>--- conflicted
+++ resolved
@@ -1247,15 +1247,8 @@
 };
 
 /**
-<<<<<<< HEAD
- * Gets the reportID for the transaction thread associated with a report by iterating over the reportActions and identifying the IOU report actions.
- * Returns a reportID if there is exactly one transaction thread for the report, and null otherwise.
- *
- * @param ignoreAllDeletedReportActions Filter out all deleted reportActions, even if they have visible childActions.
-=======
  * Gets the report action for the transaction thread associated with a report by iterating over the reportActions and identifying the IOU report actions.
  * Returns a report action if there is exactly one transaction thread for the report, and undefined otherwise.
->>>>>>> 5249e918
  */
 function getOneTransactionThreadReportAction(
     report: OnyxEntry<Report>,
@@ -1263,12 +1256,7 @@
     reportActions: OnyxEntry<ReportActions> | ReportAction[],
     isOffline: boolean | undefined = undefined,
     reportTransactionIDs?: string[],
-<<<<<<< HEAD
-    ignoreAllDeletedReportActions = false,
-): string | undefined {
-=======
 ): ReportAction<'IOU'> | undefined {
->>>>>>> 5249e918
     // If the report is not an IOU, Expense report, or Invoice, it shouldn't be treated as one-transaction report.
     if (report?.type !== CONST.REPORT.TYPE.IOU && report?.type !== CONST.REPORT.TYPE.EXPENSE && report?.type !== CONST.REPORT.TYPE.INVOICE) {
         return;
@@ -1302,14 +1290,7 @@
             // Include deleted IOU reportActions if:
             // - they have an associated IOU transaction ID or
             // - the action is pending deletion and the user is offline
-<<<<<<< HEAD
-            (!!originalMessage?.IOUTransactionID ||
-                // eslint-disable-next-line @typescript-eslint/prefer-nullish-coalescing
-                (ignoreAllDeletedReportActions ? !isMessageDeleted(action) : isMessageDeleted(action) && action.childVisibleActionCount) ||
-                (action.pendingAction === CONST.RED_BRICK_ROAD_PENDING_ACTION.DELETE && (isOffline ?? isNetworkOffline)))
-=======
             (!!originalMessage?.IOUTransactionID || (action.pendingAction === CONST.RED_BRICK_ROAD_PENDING_ACTION.DELETE && (isOffline ?? isNetworkOffline)))
->>>>>>> 5249e918
         ) {
             iouRequestActions.push(action);
         }
