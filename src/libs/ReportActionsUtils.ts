--- conflicted
+++ resolved
@@ -368,7 +368,6 @@
         return reportActions;
     }
 
-<<<<<<< HEAD
     // Usually, we filter out the created action from the transaction thread report actions, since we already have the parent report's created action in `reportActions`
     // However, in the case of moving track expense, the transaction thread will be created first in a track expense, thus we should keep the CREATED of the transaction thread and filter out CREATED action of the IOU
     // This makes sense because in a combined report action list, whichever CREATED is first need to be retained.
@@ -384,12 +383,7 @@
         filteredParentReportActions = reportActions?.filter((action) => action.actionName !== CONST.REPORT.ACTIONS.TYPE.CREATED);
     }
 
-    const report = allReports?.[`${ONYXKEYS.COLLECTION.REPORT}${reportID}`];
-=======
-    // Filter out request money actions because we don't want to show any preview actions for one transaction reports
-    const filteredTransactionThreadReportActions = transactionThreadReportActions?.filter((action) => action.actionName !== CONST.REPORT.ACTIONS.TYPE.CREATED);
     const report = ReportConnection.getAllReports()?.[`${ONYXKEYS.COLLECTION.REPORT}${reportID}`];
->>>>>>> dd968523
     const isSelfDM = report?.chatType === CONST.REPORT.CHAT_TYPE.SELF_DM;
     // Filter out request and send money request actions because we don't want to show any preview actions for one transaction reports
     const filteredReportActions = [...filteredParentReportActions, ...filteredTransactionThreadReportActions].filter((action) => {
