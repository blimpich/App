--- conflicted
+++ resolved
@@ -32,12 +32,8 @@
 import Log from './Log';
 import type {MessageElementBase, MessageTextElement} from './MessageElement';
 import * as PersonalDetailsUtils from './PersonalDetailsUtils';
-<<<<<<< HEAD
 import type {OptimisticIOUReportAction, PartialReportAction} from './ReportUtils';
-=======
-import type {OptimisticIOUReportAction} from './ReportUtils';
 import * as TransactionUtils from './TransactionUtils';
->>>>>>> 55c56bff
 
 type LastVisibleMessage = {
     lastMessageTranslationKey?: string;
@@ -1268,15 +1264,12 @@
     isCurrentActionUnread,
     isActionableJoinRequest,
     isActionableJoinRequestPending,
-<<<<<<< HEAD
     getReportActionText,
     getReportActionHtml,
     getReportActionMessage,
     getReportActionOriginalMessage,
-=======
     isActionableTrackExpense,
     isLinkedTransactionHeld,
->>>>>>> 55c56bff
 };
 
 export type {LastVisibleMessage};