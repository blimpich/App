--- conflicted
+++ resolved
@@ -768,13 +768,8 @@
  */
 function getReportPreviewAction(chatReportID: string, iouReportID: string): OnyxEntry<ReportAction> {
     return (
-<<<<<<< HEAD
-        Object.values(allReportActions?.[chatReportID] ?? {}).find(
+        Object.values(allReportActions?.[`${ONYXKEYS.COLLECTION.REPORT_ACTIONS}${chatReportID}`] ?? {}).find(
             (reportAction) => reportAction && reportAction.actionName === CONST.REPORT.ACTIONS.TYPE.REPORT_PREVIEW && reportAction.originalMessage.linkedReportID === iouReportID,
-=======
-        Object.values(allReportActions?.[`${ONYXKEYS.COLLECTION.REPORT_ACTIONS}${chatReportID}`] ?? {}).find(
-            (reportAction) => reportAction && reportAction.actionName === CONST.REPORT.ACTIONS.TYPE.REPORTPREVIEW && reportAction.originalMessage.linkedReportID === iouReportID,
->>>>>>> 3ec8f2f9
         ) ?? null
     );
 }
