--- conflicted
+++ resolved
@@ -1594,7 +1594,6 @@
     return Localize.translateLocal('roomChangeLog.clearRoomDescription');
 }
 
-<<<<<<< HEAD
 function isPolicyChangeLogAddEmployeeMessage(reportAction: OnyxInputOrEntry<ReportAction>): reportAction is ReportAction<typeof CONST.REPORT.ACTIONS.TYPE.POLICY_CHANGE_LOG.ADD_EMPLOYEE> {
     return isActionOfType(reportAction, CONST.REPORT.ACTIONS.TYPE.POLICY_CHANGE_LOG.ADD_EMPLOYEE);
 }
@@ -1639,14 +1638,14 @@
     const email = originalMessage?.email ?? '';
     const role = originalMessage?.role ?? '';
     return Localize.translateLocal('report.actions.type.removeMember', email, role);
-=======
+}
+
 function getRenamedAction(reportAction: OnyxEntry<ReportAction<typeof CONST.REPORT.ACTIONS.TYPE.RENAMED>>) {
     const initialMessage = getOriginalMessage(reportAction);
     return Localize.translateLocal('newRoomPage.renamedRoomAction', {
         oldName: initialMessage?.oldName ?? '',
         newName: initialMessage?.newName ?? '',
     });
->>>>>>> 81998f6c
 }
 
 export {
@@ -1743,13 +1742,10 @@
     getExportIntegrationMessageHTML,
     getUpdateRoomDescriptionMessage,
     didMessageMentionCurrentUser,
-<<<<<<< HEAD
     getPolicyChangeLogAddEmployeeMessage,
     getPolicyChangeLogChangeRoleMessage,
     getPolicyChangeLogDeleteMemberMessage,
-=======
     getRenamedAction,
->>>>>>> 81998f6c
 };
 
 export type {LastVisibleMessage};