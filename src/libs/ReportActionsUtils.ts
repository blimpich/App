--- conflicted
+++ resolved
@@ -2558,11 +2558,8 @@
     getReportActions,
     getReopenedMessage,
     getLeaveRoomMessage,
-<<<<<<< HEAD
+    getReportActionFromExpensifyCard,
     getReceiptScanFailedMessage,
-=======
-    getReportActionFromExpensifyCard,
->>>>>>> 8c8b0093
 };
 
 export type {LastVisibleMessage};