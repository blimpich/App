import {fastMerge, Str} from 'expensify-common';
import clone from 'lodash/clone';
import lodashFindLast from 'lodash/findLast';
import isEmpty from 'lodash/isEmpty';
import type {NullishDeep, OnyxCollection, OnyxEntry, OnyxUpdate} from 'react-native-onyx';
import Onyx from 'react-native-onyx';
import type {ValueOf} from 'type-fest';
import usePrevious from '@hooks/usePrevious';
import CONST from '@src/CONST';
import type {TranslationPaths} from '@src/languages/types';
import ONYXKEYS from '@src/ONYXKEYS';
import ROUTES from '@src/ROUTES';
import type {Card, Locale, OnyxInputOrEntry, PrivatePersonalDetails} from '@src/types/onyx';
import type {JoinWorkspaceResolution, OriginalMessageChangeLog, OriginalMessageExportIntegration} from '@src/types/onyx/OriginalMessage';
import type {PolicyReportFieldType} from '@src/types/onyx/Policy';
import type Report from '@src/types/onyx/Report';
import type ReportAction from '@src/types/onyx/ReportAction';
import type {Message, OldDotReportAction, OriginalMessage, ReportActions} from '@src/types/onyx/ReportAction';
import type ReportActionName from '@src/types/onyx/ReportActionName';
import type DeepValueOf from '@src/types/utils/DeepValueOf';
import {isEmptyObject} from '@src/types/utils/EmptyObject';
import {convertToDisplayString} from './CurrencyUtils';
import DateUtils from './DateUtils';
import {getEnvironmentURL} from './Environment/Environment';
import getBase62ReportID from './getBase62ReportID';
import {isReportMessageAttachment} from './isReportMessageAttachment';
import {toLocaleOrdinal} from './LocaleDigitUtils';
import {formatPhoneNumber} from './LocalePhoneNumber';
import {formatMessageElementList, translateLocal} from './Localize';
import Log from './Log';
import type {MessageElementBase, MessageTextElement} from './MessageElement';
import Parser from './Parser';
import {getEffectiveDisplayName, getPersonalDetailByEmail, getPersonalDetailsByIDs} from './PersonalDetailsUtils';
import {getPolicy, isPolicyAdmin as isPolicyAdminPolicyUtils} from './PolicyUtils';
import type {getReportName, OptimisticIOUReportAction, PartialReportAction} from './ReportUtils';
import StringUtils from './StringUtils';
import {isOnHoldByTransactionID} from './TransactionUtils';
import {getReportFieldAlternativeTextTranslationKey} from './WorkspaceReportFieldUtils';

type LastVisibleMessage = {
    lastMessageText: string;
    lastMessageHtml?: string;
};

type MemberChangeMessageUserMentionElement = {
    readonly kind: 'userMention';
    readonly accountID: number;
} & MessageElementBase;

type MemberChangeMessageRoomReferenceElement = {
    readonly kind: 'roomReference';
    readonly roomName: string;
    readonly roomID: number;
} & MessageElementBase;

type MemberChangeMessageElement = MessageTextElement | MemberChangeMessageUserMentionElement | MemberChangeMessageRoomReferenceElement;

let allReportActions: OnyxCollection<ReportActions>;
Onyx.connect({
    key: ONYXKEYS.COLLECTION.REPORT_ACTIONS,
    waitForCollectionCallback: true,
    callback: (actions) => {
        if (!actions) {
            return;
        }
        allReportActions = actions;
    },
});

let preferredLocale: DeepValueOf<typeof CONST.LOCALES> = CONST.LOCALES.DEFAULT;
Onyx.connect({
    key: ONYXKEYS.NVP_PREFERRED_LOCALE,
    callback: (value) => {
        if (!value) {
            return;
        }
        preferredLocale = value;
    },
});

let allReports: OnyxCollection<Report>;
Onyx.connect({
    key: ONYXKEYS.COLLECTION.REPORT,
    waitForCollectionCallback: true,
    callback: (value) => {
        allReports = value;
    },
});

let isNetworkOffline = false;
Onyx.connect({
    key: ONYXKEYS.NETWORK,
    callback: (val) => (isNetworkOffline = val?.isOffline ?? false),
});

let currentUserAccountID: number | undefined;
let currentEmail = '';
Onyx.connect({
    key: ONYXKEYS.SESSION,
    callback: (value) => {
        // When signed out, value is undefined
        if (!value) {
            return;
        }

        currentUserAccountID = value.accountID;
        currentEmail = value?.email ?? '';
    },
});

let privatePersonalDetails: PrivatePersonalDetails | undefined;
Onyx.connect({
    key: ONYXKEYS.PRIVATE_PERSONAL_DETAILS,
    callback: (personalDetails) => {
        privatePersonalDetails = personalDetails;
    },
});

let environmentURL: string;
getEnvironmentURL().then((url: string) => (environmentURL = url));

/*
 * Url to the Xero non reimbursable expenses list
 */
const XERO_NON_REIMBURSABLE_EXPENSES_URL = 'https://go.xero.com/Bank/BankAccounts.aspx';

/*
 * Url to the NetSuite global search, which should be suffixed with the reportID.
 */
const NETSUITE_NON_REIMBURSABLE_EXPENSES_URL_PREFIX =
    'https://system.netsuite.com/app/common/search/ubersearchresults.nl?quicksearch=T&searchtype=Uber&frame=be&Uber_NAMEtype=KEYWORDSTARTSWITH&Uber_NAME=';

/*
 * Url prefix to any Salesforce transaction or transaction list.
 */
const SALESFORCE_EXPENSES_URL_PREFIX = 'https://login.salesforce.com/';

/*
 * Url to the QBO expenses list
 */
const QBO_EXPENSES_URL = 'https://qbo.intuit.com/app/expenses';

const POLICY_CHANGE_LOG_ARRAY = Object.values(CONST.REPORT.ACTIONS.TYPE.POLICY_CHANGE_LOG);

function isCreatedAction(reportAction: OnyxInputOrEntry<ReportAction>): boolean {
    return reportAction?.actionName === CONST.REPORT.ACTIONS.TYPE.CREATED;
}

function isDeletedAction(reportAction: OnyxInputOrEntry<ReportAction | OptimisticIOUReportAction>): boolean {
    if (isInviteOrRemovedAction(reportAction)) {
        return false;
    }

    const message = reportAction?.message ?? [];

    if (!Array.isArray(message)) {
        return message?.html === '' || !!message?.deleted;
    }

    // A legacy deleted comment has either an empty array or an object with html field with empty string as value
    const isLegacyDeletedComment = message.length === 0 || message.at(0)?.html === '';

    return isLegacyDeletedComment || !!message.at(0)?.deleted;
}

/**
 * This function will add attachment ID attribute on img and video HTML tags inside the passed html content
 * of a report action. This attachment id is the reportActionID concatenated with the order index that the attachment
 * appears inside the report action message so as to identify attachments with identical source inside a report action.
 */
function getHtmlWithAttachmentID(html: string, reportActionID: string | undefined) {
    if (!reportActionID) {
        return html;
    }

    let attachmentID = 0;
    return html.replace(/<img |<video /g, (m) => m.concat(`${CONST.ATTACHMENT_ID_ATTRIBUTE}="${reportActionID}_${++attachmentID}" `));
}

function getReportActionMessage(reportAction: PartialReportAction) {
    return Array.isArray(reportAction?.message) ? reportAction.message.at(0) : reportAction?.message;
}

function isDeletedParentAction(reportAction: OnyxInputOrEntry<ReportAction>): boolean {
    return (getReportActionMessage(reportAction)?.isDeletedParentAction ?? false) && (reportAction?.childVisibleActionCount ?? 0) > 0;
}

function isReversedTransaction(reportAction: OnyxInputOrEntry<ReportAction | OptimisticIOUReportAction>) {
    return (getReportActionMessage(reportAction)?.isReversedTransaction ?? false) && ((reportAction as ReportAction)?.childVisibleActionCount ?? 0) > 0;
}

function isPendingRemove(reportAction: OnyxInputOrEntry<ReportAction>): boolean {
    return getReportActionMessage(reportAction)?.moderationDecision?.decision === CONST.MODERATION.MODERATOR_DECISION_PENDING_REMOVE;
}

function isMoneyRequestAction(reportAction: OnyxInputOrEntry<ReportAction>): reportAction is ReportAction<typeof CONST.REPORT.ACTIONS.TYPE.IOU> {
    return isActionOfType(reportAction, CONST.REPORT.ACTIONS.TYPE.IOU);
}

function isReportPreviewAction(reportAction: OnyxInputOrEntry<ReportAction>): reportAction is ReportAction<typeof CONST.REPORT.ACTIONS.TYPE.REPORT_PREVIEW> {
    return isActionOfType(reportAction, CONST.REPORT.ACTIONS.TYPE.REPORT_PREVIEW);
}

function isSubmittedAction(reportAction: OnyxInputOrEntry<ReportAction>): reportAction is ReportAction<typeof CONST.REPORT.ACTIONS.TYPE.SUBMITTED> {
    return isActionOfType(reportAction, CONST.REPORT.ACTIONS.TYPE.SUBMITTED);
}

function isSubmittedAndClosedAction(reportAction: OnyxInputOrEntry<ReportAction>): reportAction is ReportAction<typeof CONST.REPORT.ACTIONS.TYPE.SUBMITTED_AND_CLOSED> {
    return isActionOfType(reportAction, CONST.REPORT.ACTIONS.TYPE.SUBMITTED_AND_CLOSED);
}

function isMarkAsClosedAction(reportAction: OnyxInputOrEntry<ReportAction>): reportAction is ReportAction<typeof CONST.REPORT.ACTIONS.TYPE.CLOSED> {
    return isActionOfType(reportAction, CONST.REPORT.ACTIONS.TYPE.CLOSED) && !!getOriginalMessage(reportAction)?.amount;
}

function isApprovedAction(reportAction: OnyxInputOrEntry<ReportAction>): reportAction is ReportAction<typeof CONST.REPORT.ACTIONS.TYPE.APPROVED> {
    return isActionOfType(reportAction, CONST.REPORT.ACTIONS.TYPE.APPROVED);
}

function isUnapprovedAction(reportAction: OnyxInputOrEntry<ReportAction>): reportAction is ReportAction<typeof CONST.REPORT.ACTIONS.TYPE.UNAPPROVED> {
    return isActionOfType(reportAction, CONST.REPORT.ACTIONS.TYPE.UNAPPROVED);
}

function isForwardedAction(reportAction: OnyxInputOrEntry<ReportAction>): reportAction is ReportAction<typeof CONST.REPORT.ACTIONS.TYPE.FORWARDED> {
    return isActionOfType(reportAction, CONST.REPORT.ACTIONS.TYPE.FORWARDED);
}

function isModifiedExpenseAction(reportAction: OnyxInputOrEntry<ReportAction>): reportAction is ReportAction<typeof CONST.REPORT.ACTIONS.TYPE.MODIFIED_EXPENSE> {
    return isActionOfType(reportAction, CONST.REPORT.ACTIONS.TYPE.MODIFIED_EXPENSE);
}

function isPolicyChangeLogAction(reportAction: OnyxInputOrEntry<ReportAction>): reportAction is ReportAction<ValueOf<typeof CONST.REPORT.ACTIONS.TYPE.POLICY_CHANGE_LOG>> {
    return isActionOfType(reportAction, ...POLICY_CHANGE_LOG_ARRAY);
}

function isChronosOOOListAction(reportAction: OnyxInputOrEntry<ReportAction>): reportAction is ReportAction<typeof CONST.REPORT.ACTIONS.TYPE.CHRONOS_OOO_LIST> {
    return isActionOfType(reportAction, CONST.REPORT.ACTIONS.TYPE.CHRONOS_OOO_LIST);
}

function isAddCommentAction(reportAction: OnyxInputOrEntry<ReportAction>): reportAction is ReportAction<typeof CONST.REPORT.ACTIONS.TYPE.ADD_COMMENT> {
    return isActionOfType(reportAction, CONST.REPORT.ACTIONS.TYPE.ADD_COMMENT);
}

function isCreatedTaskReportAction(reportAction: OnyxInputOrEntry<ReportAction>): reportAction is ReportAction<typeof CONST.REPORT.ACTIONS.TYPE.ADD_COMMENT> {
    return isActionOfType(reportAction, CONST.REPORT.ACTIONS.TYPE.ADD_COMMENT) && !!getOriginalMessage(reportAction)?.taskReportID;
}

function isTripPreview(reportAction: OnyxInputOrEntry<ReportAction>): reportAction is ReportAction<typeof CONST.REPORT.ACTIONS.TYPE.TRIP_PREVIEW> {
    return isActionOfType(reportAction, CONST.REPORT.ACTIONS.TYPE.TRIP_PREVIEW);
}

function isActionOfType<T extends ReportActionName[]>(
    action: OnyxInputOrEntry<ReportAction>,
    ...actionNames: T
): action is {
    [K in keyof T]: ReportAction<T[K]>;
}[number] {
    const actionName = action?.actionName as T[number];

    // This is purely a performance optimization to limit the 'includes()' calls on Hermes
    for (const i of actionNames) {
        if (i === actionName) {
            return true;
        }
    }

    return false;
}

function getOriginalMessage<T extends ReportActionName>(reportAction: OnyxInputOrEntry<ReportAction<T>>): OriginalMessage<T> | undefined {
    if (!Array.isArray(reportAction?.message)) {
        // eslint-disable-next-line deprecation/deprecation
        return reportAction?.message ?? reportAction?.originalMessage;
    }
    // eslint-disable-next-line deprecation/deprecation
    return reportAction.originalMessage;
}

function isExportIntegrationAction(reportAction: OnyxInputOrEntry<ReportAction>): reportAction is ReportAction<typeof CONST.REPORT.ACTIONS.TYPE.EXPORTED_TO_INTEGRATION> {
    return reportAction?.actionName === CONST.REPORT.ACTIONS.TYPE.EXPORTED_TO_INTEGRATION;
}

function isIntegrationMessageAction(reportAction: OnyxInputOrEntry<ReportAction>): reportAction is ReportAction<typeof CONST.REPORT.ACTIONS.TYPE.INTEGRATIONS_MESSAGE> {
    return reportAction?.actionName === CONST.REPORT.ACTIONS.TYPE.INTEGRATIONS_MESSAGE;
}

/**
 * We are in the process of deprecating reportAction.originalMessage and will be setting the db version of "message" to reportAction.message in the future see: https://github.com/Expensify/App/issues/39797
 * In the interim, we must check to see if we have an object or array for the reportAction.message, if we have an array we will use the originalMessage as this means we have not yet migrated.
 */
function getWhisperedTo(reportAction: OnyxInputOrEntry<ReportAction>): number[] {
    if (!reportAction) {
        return [];
    }
    const originalMessage = getOriginalMessage(reportAction);
    const message = getReportActionMessage(reportAction);

    if (!(originalMessage && typeof originalMessage === 'object' && 'whisperedTo' in originalMessage) && !(message && typeof message === 'object' && 'whisperedTo' in message)) {
        return [];
    }

    if (message !== null && !Array.isArray(message) && typeof message === 'object' && 'whisperedTo' in message) {
        return message?.whisperedTo ?? [];
    }

    if (originalMessage && typeof originalMessage === 'object' && 'whisperedTo' in originalMessage) {
        return originalMessage?.whisperedTo ?? [];
    }

    if (typeof originalMessage !== 'object') {
        Log.info('Original message is not an object for reportAction: ', true, {
            reportActionID: reportAction?.reportActionID,
            actionName: reportAction?.actionName,
        });
    }

    return [];
}

function isWhisperAction(reportAction: OnyxInputOrEntry<ReportAction>): boolean {
    return getWhisperedTo(reportAction).length > 0;
}

/**
 * Checks whether the report action is a whisper targeting someone other than the current user.
 */
function isWhisperActionTargetedToOthers(reportAction: OnyxInputOrEntry<ReportAction>): boolean {
    if (!isWhisperAction(reportAction)) {
        return false;
    }
    return !getWhisperedTo(reportAction).includes(currentUserAccountID ?? CONST.DEFAULT_NUMBER_ID);
}

function isReimbursementQueuedAction(reportAction: OnyxInputOrEntry<ReportAction>): reportAction is ReportAction<typeof CONST.REPORT.ACTIONS.TYPE.REIMBURSEMENT_QUEUED> {
    return isActionOfType(reportAction, CONST.REPORT.ACTIONS.TYPE.REIMBURSEMENT_QUEUED);
}

function isMemberChangeAction(
    reportAction: OnyxInputOrEntry<ReportAction>,
): reportAction is ReportAction<ValueOf<typeof CONST.REPORT.ACTIONS.TYPE.ROOM_CHANGE_LOG | typeof CONST.REPORT.ACTIONS.TYPE.POLICY_CHANGE_LOG>> {
    return isActionOfType(
        reportAction,
        CONST.REPORT.ACTIONS.TYPE.ROOM_CHANGE_LOG.INVITE_TO_ROOM,
        CONST.REPORT.ACTIONS.TYPE.ROOM_CHANGE_LOG.REMOVE_FROM_ROOM,
        CONST.REPORT.ACTIONS.TYPE.POLICY_CHANGE_LOG.INVITE_TO_ROOM,
        CONST.REPORT.ACTIONS.TYPE.POLICY_CHANGE_LOG.REMOVE_FROM_ROOM,
        CONST.REPORT.ACTIONS.TYPE.POLICY_CHANGE_LOG.LEAVE_POLICY,
    );
}

function isInviteMemberAction(
    reportAction: OnyxEntry<ReportAction>,
): reportAction is ReportAction<typeof CONST.REPORT.ACTIONS.TYPE.ROOM_CHANGE_LOG.INVITE_TO_ROOM | typeof CONST.REPORT.ACTIONS.TYPE.POLICY_CHANGE_LOG.INVITE_TO_ROOM> {
    return isActionOfType(reportAction, CONST.REPORT.ACTIONS.TYPE.ROOM_CHANGE_LOG.INVITE_TO_ROOM, CONST.REPORT.ACTIONS.TYPE.POLICY_CHANGE_LOG.INVITE_TO_ROOM);
}

function isLeavePolicyAction(reportAction: OnyxEntry<ReportAction>): reportAction is ReportAction<typeof CONST.REPORT.ACTIONS.TYPE.POLICY_CHANGE_LOG.LEAVE_POLICY> {
    return isActionOfType(reportAction, CONST.REPORT.ACTIONS.TYPE.POLICY_CHANGE_LOG.LEAVE_POLICY);
}

function isReimbursementCanceledAction(reportAction: OnyxEntry<ReportAction>): reportAction is ReportAction<typeof CONST.REPORT.ACTIONS.TYPE.REIMBURSEMENT_ACH_CANCELED> {
    return isActionOfType(reportAction, CONST.REPORT.ACTIONS.TYPE.REIMBURSEMENT_ACH_CANCELED);
}

function isReimbursementDeQueuedAction(reportAction: OnyxEntry<ReportAction>): reportAction is ReportAction<typeof CONST.REPORT.ACTIONS.TYPE.REIMBURSEMENT_DEQUEUED> {
    return isActionOfType(reportAction, CONST.REPORT.ACTIONS.TYPE.REIMBURSEMENT_DEQUEUED);
}

function isReimbursementDeQueuedOrCanceledAction(
    reportAction: OnyxEntry<ReportAction>,
): reportAction is ReportAction<typeof CONST.REPORT.ACTIONS.TYPE.REIMBURSEMENT_DEQUEUED | typeof CONST.REPORT.ACTIONS.TYPE.REIMBURSEMENT_ACH_CANCELED> {
    return isReimbursementDeQueuedAction(reportAction) || isReimbursementCanceledAction(reportAction);
}

function isClosedAction(reportAction: OnyxEntry<ReportAction>): reportAction is ReportAction<typeof CONST.REPORT.ACTIONS.TYPE.CLOSED> {
    return isActionOfType(reportAction, CONST.REPORT.ACTIONS.TYPE.CLOSED);
}

function isRenamedAction(reportAction: OnyxEntry<ReportAction>): reportAction is ReportAction<typeof CONST.REPORT.ACTIONS.TYPE.RENAMED> {
    return isActionOfType(reportAction, CONST.REPORT.ACTIONS.TYPE.RENAMED);
}

function isReopenedAction(reportAction: OnyxEntry<ReportAction>): reportAction is ReportAction<typeof CONST.REPORT.ACTIONS.TYPE.REOPENED> {
    return isActionOfType(reportAction, CONST.REPORT.ACTIONS.TYPE.REOPENED);
}

function isRoomChangeLogAction(reportAction: OnyxEntry<ReportAction>): reportAction is ReportAction<ValueOf<typeof CONST.REPORT.ACTIONS.TYPE.ROOM_CHANGE_LOG>> {
    return isActionOfType(reportAction, ...Object.values(CONST.REPORT.ACTIONS.TYPE.ROOM_CHANGE_LOG));
}

function isInviteOrRemovedAction(
    reportAction: OnyxInputOrEntry<ReportAction>,
): reportAction is ReportAction<ValueOf<typeof CONST.REPORT.ACTIONS.TYPE.POLICY_CHANGE_LOG | typeof CONST.REPORT.ACTIONS.TYPE.ROOM_CHANGE_LOG>> {
    return isActionOfType(
        reportAction,
        CONST.REPORT.ACTIONS.TYPE.ROOM_CHANGE_LOG.INVITE_TO_ROOM,
        CONST.REPORT.ACTIONS.TYPE.ROOM_CHANGE_LOG.REMOVE_FROM_ROOM,
        CONST.REPORT.ACTIONS.TYPE.POLICY_CHANGE_LOG.INVITE_TO_ROOM,
        CONST.REPORT.ACTIONS.TYPE.POLICY_CHANGE_LOG.REMOVE_FROM_ROOM,
    );
}

/**
 * Returns whether the comment is a thread parent message/the first message in a thread
 */
function isThreadParentMessage(reportAction: OnyxEntry<ReportAction>, reportID: string | undefined): boolean {
    const {childType, childVisibleActionCount = 0, childReportID} = reportAction ?? {};
    return childType === CONST.REPORT.TYPE.CHAT && (childVisibleActionCount > 0 || String(childReportID) === reportID);
}

/**
 * Determines if the given report action is sent money report action by checking for 'pay' type and presence of IOUDetails object.
 */
function isSentMoneyReportAction(reportAction: OnyxEntry<ReportAction | OptimisticIOUReportAction>): boolean {
    return (
        isActionOfType(reportAction, CONST.REPORT.ACTIONS.TYPE.IOU) &&
        getOriginalMessage(reportAction)?.type === CONST.IOU.REPORT_ACTION_TYPE.PAY &&
        !!getOriginalMessage(reportAction)?.IOUDetails
    );
}

/**
 * Returns whether the thread is a transaction thread, which is any thread with IOU parent
 * report action from requesting money (type - create) or from sending money (type - pay with IOUDetails field)
 */
function isTransactionThread(parentReportAction: OnyxInputOrEntry<ReportAction>): boolean {
    if (isEmptyObject(parentReportAction) || !isMoneyRequestAction(parentReportAction)) {
        return false;
    }
    const originalMessage = getOriginalMessage(parentReportAction);
    return (
        originalMessage?.type === CONST.IOU.REPORT_ACTION_TYPE.CREATE ||
        originalMessage?.type === CONST.IOU.REPORT_ACTION_TYPE.TRACK ||
        (originalMessage?.type === CONST.IOU.REPORT_ACTION_TYPE.PAY && !!originalMessage?.IOUDetails)
    );
}

/**
 * Sort an array of reportActions by their created timestamp first, and reportActionID second
 * This gives us a stable order even in the case of multiple reportActions created on the same millisecond
 *
 */
function getSortedReportActions(reportActions: ReportAction[] | null, shouldSortInDescendingOrder = false): ReportAction[] {
    if (!Array.isArray(reportActions)) {
        throw new Error(`ReportActionsUtils.getSortedReportActions requires an array, received ${typeof reportActions}`);
    }

    const invertedMultiplier = shouldSortInDescendingOrder ? -1 : 1;

    const sortedActions = reportActions?.filter(Boolean).sort((first, second) => {
        // First sort by action type, ensuring that `CREATED` actions always come first if they have the same or even a later timestamp as another action type
        if ((first.actionName === CONST.REPORT.ACTIONS.TYPE.CREATED || second.actionName === CONST.REPORT.ACTIONS.TYPE.CREATED) && first.actionName !== second.actionName) {
            return (first.actionName === CONST.REPORT.ACTIONS.TYPE.CREATED ? -1 : 1) * invertedMultiplier;
        }

        // Ensure that neither first's nor second's created property is undefined
        if (first.created === undefined || second.created === undefined) {
            return (first.created === undefined ? -1 : 1) * invertedMultiplier;
        }

        // Then sort by timestamp
        if (first.created !== second.created) {
            return (first.created < second.created ? -1 : 1) * invertedMultiplier;
        }

        // Ensure that `REPORT_PREVIEW` actions always come after if they have the same timestamp as another action type
        if ((first.actionName === CONST.REPORT.ACTIONS.TYPE.REPORT_PREVIEW || second.actionName === CONST.REPORT.ACTIONS.TYPE.REPORT_PREVIEW) && first.actionName !== second.actionName) {
            return (first.actionName === CONST.REPORT.ACTIONS.TYPE.REPORT_PREVIEW ? 1 : -1) * invertedMultiplier;
        }

        // Then fallback on reportActionID as the final sorting criteria. It is a random number,
        // but using this will ensure that the order of reportActions with the same created time and action type
        // will be consistent across all users and devices
        return (first.reportActionID < second.reportActionID ? -1 : 1) * invertedMultiplier;
    });

    return sortedActions;
}

/**
 * Returns a sorted and filtered list of report actions from a report and it's associated child
 * transaction thread report in order to correctly display reportActions from both reports in the one-transaction report view.
 */
function getCombinedReportActions(
    reportActions: ReportAction[],
    transactionThreadReportID: string | null,
    transactionThreadReportActions: ReportAction[],
    reportID?: string,
    shouldFilterIOUAction = true,
): ReportAction[] {
    const isSentMoneyReport = reportActions.some((action) => isSentMoneyReportAction(action));

    // We don't want to combine report actions of transaction thread in iou report of send money request because we display the transaction report of send money request as a normal thread
    if (isEmpty(transactionThreadReportID) || isSentMoneyReport) {
        return reportActions;
    }

    // Usually, we filter out the created action from the transaction thread report actions, since we already have the parent report's created action in `reportActions`
    // However, in the case of moving track expense, the transaction thread will be created first in a track expense, thus we should keep the CREATED of the transaction thread and filter out CREATED action of the IOU
    // This makes sense because in a combined report action list, whichever CREATED is first need to be retained.
    const transactionThreadCreatedAction = transactionThreadReportActions?.find((action) => action.actionName === CONST.REPORT.ACTIONS.TYPE.CREATED);
    const parentReportCreatedAction = reportActions?.find((action) => action.actionName === CONST.REPORT.ACTIONS.TYPE.CREATED);

    let filteredTransactionThreadReportActions = transactionThreadReportActions;
    let filteredParentReportActions = reportActions;

    if (transactionThreadCreatedAction && parentReportCreatedAction && transactionThreadCreatedAction.created > parentReportCreatedAction.created) {
        filteredTransactionThreadReportActions = transactionThreadReportActions?.filter((action) => action.actionName !== CONST.REPORT.ACTIONS.TYPE.CREATED);
    } else if (transactionThreadCreatedAction) {
        filteredParentReportActions = reportActions?.filter((action) => action.actionName !== CONST.REPORT.ACTIONS.TYPE.CREATED);
    }

    const report = allReports?.[`${ONYXKEYS.COLLECTION.REPORT}${reportID}`];
    const isSelfDM = report?.chatType === CONST.REPORT.CHAT_TYPE.SELF_DM;
    // Filter out request and send money request actions because we don't want to show any preview actions for one transaction reports
    const filteredReportActions = [...filteredParentReportActions, ...filteredTransactionThreadReportActions].filter((action) => {
        if (!isMoneyRequestAction(action) || !shouldFilterIOUAction) {
            return true;
        }
        const actionType = getOriginalMessage(action)?.type ?? '';
        if (isSelfDM) {
            return actionType !== CONST.IOU.REPORT_ACTION_TYPE.CREATE;
        }
        return actionType !== CONST.IOU.REPORT_ACTION_TYPE.CREATE && actionType !== CONST.IOU.REPORT_ACTION_TYPE.TRACK;
    });

    return getSortedReportActions(filteredReportActions, true);
}

const iouRequestTypes: Array<ValueOf<typeof CONST.IOU.REPORT_ACTION_TYPE>> = [CONST.IOU.REPORT_ACTION_TYPE.CREATE, CONST.IOU.REPORT_ACTION_TYPE.SPLIT, CONST.IOU.REPORT_ACTION_TYPE.TRACK];

// Get all IOU report actions for the report.
const iouRequestTypesSet = new Set<ValueOf<typeof CONST.IOU.REPORT_ACTION_TYPE>>([...iouRequestTypes, CONST.IOU.REPORT_ACTION_TYPE.PAY]);

/**
 * Finds most recent IOU request action ID.
 */
function getMostRecentIOURequestActionID(reportActions: ReportAction[] | null): string | null {
    if (!Array.isArray(reportActions)) {
        return null;
    }
    const iouRequestActions =
        reportActions?.filter((action) => {
            if (!isActionOfType(action, CONST.REPORT.ACTIONS.TYPE.IOU)) {
                return false;
            }
            const actionType = getOriginalMessage(action)?.type;
            if (!actionType) {
                return false;
            }
            return iouRequestTypes.includes(actionType);
        }) ?? [];

    if (iouRequestActions.length === 0) {
        return null;
    }

    const sortedReportActions = getSortedReportActions(iouRequestActions);
    return sortedReportActions.at(-1)?.reportActionID ?? null;
}

/**
 * Returns array of links inside a given report action
 */
function extractLinksFromMessageHtml(reportAction: OnyxEntry<ReportAction>): string[] {
    const htmlContent = getReportActionHtml(reportAction);

    const regex = CONST.REGEX_LINK_IN_ANCHOR;

    if (!htmlContent) {
        return [];
    }

    return [...htmlContent.matchAll(regex)].map((match) => match[1]);
}

/**
 * Returns the report action immediately before the specified index.
 * @param reportActions - all actions
 * @param actionIndex - index of the action
 */
function findPreviousAction(reportActions: ReportAction[], actionIndex: number): OnyxEntry<ReportAction> {
    for (let i = actionIndex + 1; i < reportActions.length; i++) {
        // Find the next non-pending deletion report action, as the pending delete action means that it is not displayed in the UI, but still is in the report actions list.
        // If we are offline, all actions are pending but shown in the UI, so we take the previous action, even if it is a delete.
        if (isNetworkOffline || reportActions.at(i)?.pendingAction !== CONST.RED_BRICK_ROAD_PENDING_ACTION.DELETE) {
            return reportActions.at(i);
        }
    }

    return undefined;
}

/**
 * Returns the report action immediately after the specified index.
 * @param reportActions - all actions
 * @param actionIndex - index of the action
 */
function findNextAction(reportActions: ReportAction[], actionIndex: number): OnyxEntry<ReportAction> {
    for (let i = actionIndex - 1; i >= 0; i--) {
        // Find the next non-pending deletion report action, as the pending delete action means that it is not displayed in the UI, but still is in the report actions list.
        // If we are offline, all actions are pending but shown in the UI, so we take the previous action, even if it is a delete.
        if (isNetworkOffline || reportActions.at(i)?.pendingAction !== CONST.RED_BRICK_ROAD_PENDING_ACTION.DELETE) {
            return reportActions.at(i);
        }
    }

    return undefined;
}

/**
 * Returns true when the previous report action (before actionIndex) is made by the same actor who performed the action at actionIndex.
 * Also checks to ensure that the comment is not too old to be shown as a grouped comment.
 *
 * @param reportActions - report actions ordered from latest
 * @param actionIndex - index of the comment item in state to check
 */
function isConsecutiveActionMadeByPreviousActor(reportActions: ReportAction[], actionIndex: number): boolean {
    const previousAction = findPreviousAction(reportActions, actionIndex);
    const currentAction = reportActions.at(actionIndex);

    return canActionsBeGrouped(currentAction, previousAction);
}

/**
 * Returns true when the next report action (after actionIndex) is made by the same actor who performed the action at actionIndex.
 * Also checks to ensure that the comment is not too old to be shown as a grouped comment.
 *
 * @param reportActions - report actions ordered from oldest
 * @param actionIndex - index of the comment item in state to check
 */
function hasNextActionMadeBySameActor(reportActions: ReportAction[], actionIndex: number) {
    const currentAction = reportActions.at(actionIndex);
    const nextAction = findNextAction(reportActions, actionIndex);

    if (actionIndex === 0) {
        return false;
    }

    return canActionsBeGrouped(currentAction, nextAction);
}

/**
 * Combines the logic for grouping chat messages isConsecutiveActionMadeByPreviousActor and hasNextActionMadeBySameActor.
 * Returns true when messages are made by the same actor and not separated by more than 5 minutes.
 *
 * @param currentAction - Chronologically - latest action.
 * @param adjacentAction - Chronologically - previous action. Named adjacentAction to avoid confusion as isConsecutiveActionMadeByPreviousActor and hasNextActionMadeBySameActor take action lists that are in opposite orders.
 */
function canActionsBeGrouped(currentAction?: ReportAction, adjacentAction?: ReportAction): boolean {
    // It's OK for there to be no previous action, and in that case, false will be returned
    // so that the comment isn't grouped
    if (!currentAction || !adjacentAction) {
        return false;
    }

    // Comments are only grouped if they happen within 5 minutes of each adjacent
    if (new Date(currentAction?.created).getTime() - new Date(adjacentAction.created).getTime() > CONST.REPORT.ACTIONS.MAX_GROUPING_TIME) {
        return false;
    }
    // Do not group if adjacent action was a created action
    if (adjacentAction.actionName === CONST.REPORT.ACTIONS.TYPE.CREATED) {
        return false;
    }

    // Do not group if adjacent or current action was a renamed action
    if (adjacentAction.actionName === CONST.REPORT.ACTIONS.TYPE.RENAMED || currentAction.actionName === CONST.REPORT.ACTIONS.TYPE.RENAMED) {
        return false;
    }

    // Do not group if the delegate account ID is different
    if (adjacentAction.delegateAccountID !== currentAction.delegateAccountID) {
        return false;
    }

    // Do not group if one of previous / adjacent action is report preview and another one is not report preview
    if ((isReportPreviewAction(adjacentAction) && !isReportPreviewAction(currentAction)) || (isReportPreviewAction(currentAction) && !isReportPreviewAction(adjacentAction))) {
        return false;
    }

    if (isSubmittedAction(currentAction)) {
        const currentActionAdminAccountID = currentAction.adminAccountID;
        return typeof currentActionAdminAccountID === 'number'
            ? currentActionAdminAccountID === adjacentAction.actorAccountID
            : currentAction.actorAccountID === adjacentAction.actorAccountID;
    }

    if (isSubmittedAction(adjacentAction)) {
        return typeof adjacentAction.adminAccountID === 'number'
            ? currentAction.actorAccountID === adjacentAction.adminAccountID
            : currentAction.actorAccountID === adjacentAction.actorAccountID;
    }

    return currentAction.actorAccountID === adjacentAction.actorAccountID;
}
function isChronosAutomaticTimerAction(reportAction: OnyxInputOrEntry<ReportAction>, isChronosReport: boolean): boolean {
    const isAutomaticStartTimerAction = () => /start(?:ed|ing)?(?:\snow)?/i.test(getReportActionText(reportAction));
    const isAutomaticStopTimerAction = () => /stop(?:ped|ping)?(?:\snow)?/i.test(getReportActionText(reportAction));
    return isChronosReport && (isAutomaticStartTimerAction() || isAutomaticStopTimerAction());
}

/**
 * If the user sends consecutive actions to Chronos to automatically start/stop the timer,
 * then detect that and show each individually so that the user can easily see when they were sent.
 */
function isConsecutiveChronosAutomaticTimerAction(reportActions: ReportAction[], actionIndex: number, isChronosReport: boolean): boolean {
    const previousAction = findPreviousAction(reportActions, actionIndex);
    const currentAction = reportActions?.at(actionIndex);
    return isChronosAutomaticTimerAction(currentAction, isChronosReport) && isChronosAutomaticTimerAction(previousAction, isChronosReport);
}

/**
 * Checks if a reportAction is deprecated.
 */
function isReportActionDeprecated(reportAction: OnyxEntry<ReportAction>, key: string | number): boolean {
    if (!reportAction) {
        return true;
    }

    // HACK ALERT: We're temporarily filtering out any reportActions keyed by sequenceNumber
    // to prevent bugs during the migration from sequenceNumber -> reportActionID
    // eslint-disable-next-line deprecation/deprecation
    if (String(reportAction.sequenceNumber) === key) {
        Log.info('Front-end filtered out reportAction keyed by sequenceNumber!', false, reportAction);
        return true;
    }

    const deprecatedOldDotReportActions: ReportActionName[] = [
        CONST.REPORT.ACTIONS.TYPE.DELETED_ACCOUNT,
        CONST.REPORT.ACTIONS.TYPE.REIMBURSEMENT_REQUESTED,
        CONST.REPORT.ACTIONS.TYPE.REIMBURSEMENT_SETUP_REQUESTED,
        CONST.REPORT.ACTIONS.TYPE.DONATION,
        CONST.REPORT.ACTIONS.TYPE.REIMBURSED,
    ];
    if (deprecatedOldDotReportActions.includes(reportAction.actionName)) {
        Log.info('Front end filtered out reportAction for being an older, deprecated report action', false, reportAction);
        return true;
    }

    return false;
}

/**
 * Checks if a given report action corresponds to an actionable mention whisper.
 * @param reportAction
 */
function isActionableMentionWhisper(reportAction: OnyxEntry<ReportAction>): reportAction is ReportAction<typeof CONST.REPORT.ACTIONS.TYPE.ACTIONABLE_MENTION_WHISPER> {
    return isActionOfType(reportAction, CONST.REPORT.ACTIONS.TYPE.ACTIONABLE_MENTION_WHISPER);
}

/**
 * Checks if a given report action corresponds to an actionable report mention whisper.
 * @param reportAction
 */
function isActionableReportMentionWhisper(reportAction: OnyxEntry<ReportAction>): reportAction is ReportAction<typeof CONST.REPORT.ACTIONS.TYPE.ACTIONABLE_REPORT_MENTION_WHISPER> {
    return isActionOfType(reportAction, CONST.REPORT.ACTIONS.TYPE.ACTIONABLE_REPORT_MENTION_WHISPER);
}

/**
 * Checks whether an action is actionable track expense.
 */
function isActionableTrackExpense(reportAction: OnyxInputOrEntry<ReportAction>): reportAction is ReportAction<typeof CONST.REPORT.ACTIONS.TYPE.ACTIONABLE_TRACK_EXPENSE_WHISPER> {
    return isActionOfType(reportAction, CONST.REPORT.ACTIONS.TYPE.ACTIONABLE_TRACK_EXPENSE_WHISPER);
}

function isActionableWhisper(
    reportAction: OnyxEntry<ReportAction>,
): reportAction is ReportAction<
    | typeof CONST.REPORT.ACTIONS.TYPE.ACTIONABLE_MENTION_WHISPER
    | typeof CONST.REPORT.ACTIONS.TYPE.ACTIONABLE_TRACK_EXPENSE_WHISPER
    | typeof CONST.REPORT.ACTIONS.TYPE.ACTIONABLE_REPORT_MENTION_WHISPER
> {
    return isActionableMentionWhisper(reportAction) || isActionableTrackExpense(reportAction) || isActionableReportMentionWhisper(reportAction);
}

const {POLICY_CHANGE_LOG: policyChangelogTypes, ROOM_CHANGE_LOG: roomChangeLogTypes, ...otherActionTypes} = CONST.REPORT.ACTIONS.TYPE;
const supportedActionTypes: ReportActionName[] = [...Object.values(otherActionTypes), ...Object.values(policyChangelogTypes), ...Object.values(roomChangeLogTypes)];

/**
 * Checks whether an action is actionable track expense and resolved.
 *
 */
function isResolvedActionableWhisper(reportAction: OnyxEntry<ReportAction>): boolean {
    const originalMessage = getOriginalMessage(reportAction);
    const resolution = originalMessage && typeof originalMessage === 'object' && 'resolution' in originalMessage ? originalMessage?.resolution : null;
    return !!resolution;
}

/**
 * Checks whether an action is concierge category options and resolved.
 */
function isResolvedConciergeCategoryOptions(reportAction: OnyxEntry<ReportAction>): boolean {
    const originalMessage = getOriginalMessage(reportAction);
    const selectedCategory = originalMessage && typeof originalMessage === 'object' && 'selectedCategory' in originalMessage ? originalMessage?.selectedCategory : null;
    return !!selectedCategory;
}

/**
 * Checks if a reportAction is fit for display, meaning that it's not deprecated, is of a valid
 * and supported type, it's not deleted and also not closed.
 */
function shouldReportActionBeVisible(reportAction: OnyxEntry<ReportAction>, key: string | number, canUserPerformWriteAction?: boolean): boolean {
    if (!reportAction) {
        return false;
    }

    if (isReportActionDeprecated(reportAction, key)) {
        return false;
    }

    // Filter out any unsupported reportAction types
    if (!supportedActionTypes.includes(reportAction.actionName)) {
        return false;
    }

    // Ignore closed action here since we're already displaying a footer that explains why the report was closed
    if (reportAction.actionName === CONST.REPORT.ACTIONS.TYPE.CLOSED && !isMarkAsClosedAction(reportAction)) {
        return false;
    }

    // Ignore markedAsReimbursed action here since we're already display message that explains the expense was paid
    // elsewhere in the IOU reportAction
    if (reportAction.actionName === CONST.REPORT.ACTIONS.TYPE.MARKED_REIMBURSED) {
        return false;
    }

    if (isWhisperActionTargetedToOthers(reportAction)) {
        return false;
    }

    if (isPendingRemove(reportAction) && !reportAction.childVisibleActionCount) {
        return false;
    }

    if (
        (isActionableReportMentionWhisper(reportAction) || isActionableJoinRequestPendingReportAction(reportAction) || isActionableMentionWhisper(reportAction)) &&
        !canUserPerformWriteAction
    ) {
        return false;
    }

    if (isTripPreview(reportAction)) {
        return true;
    }

    // If action is actionable whisper and resolved by user, then we don't want to render anything
    if (isActionableWhisper(reportAction) && isResolvedActionableWhisper(reportAction)) {
        return false;
    }

    // All other actions are displayed except thread parents, deleted, or non-pending actions
    const isDeleted = isDeletedAction(reportAction);
    const isPending = !!reportAction.pendingAction;

    return !isDeleted || isPending || isDeletedParentAction(reportAction) || isReversedTransaction(reportAction);
}

/**
 * Checks if the new marker should be hidden for the report action.
 */
function shouldHideNewMarker(reportAction: OnyxEntry<ReportAction>): boolean {
    if (!reportAction) {
        return true;
    }
    return !isNetworkOffline && reportAction.pendingAction === CONST.RED_BRICK_ROAD_PENDING_ACTION.DELETE;
}

/**
 * Checks if a reportAction is fit for display as report last action, meaning that
 * it satisfies shouldReportActionBeVisible, it's not whisper action and not deleted.
 */
function shouldReportActionBeVisibleAsLastAction(reportAction: OnyxInputOrEntry<ReportAction>, canUserPerformWriteAction?: boolean): boolean {
    if (!reportAction) {
        return false;
    }

    if (Object.keys(reportAction.errors ?? {}).length > 0) {
        return false;
    }

    // If a whisper action is the REPORT_PREVIEW action, we are displaying it.
    // If the action's message text is empty and it is not a deleted parent with visible child actions, hide it. Else, consider the action to be displayable.
    return (
        shouldReportActionBeVisible(reportAction, reportAction.reportActionID, canUserPerformWriteAction) &&
        !(isWhisperAction(reportAction) && !isReportPreviewAction(reportAction) && !isMoneyRequestAction(reportAction)) &&
        !(isDeletedAction(reportAction) && !isDeletedParentAction(reportAction))
    );
}

/**
 * For policy change logs, report URLs are generated in the server,
 * which includes a baseURL placeholder that's replaced in the client.
 */
function replaceBaseURLInPolicyChangeLogAction(reportAction: ReportAction): ReportAction {
    if (!reportAction?.message || !isPolicyChangeLogAction(reportAction)) {
        return reportAction;
    }

    const updatedReportAction = clone(reportAction);

    if (!updatedReportAction.message) {
        return updatedReportAction;
    }

    if (Array.isArray(updatedReportAction.message)) {
        const message = updatedReportAction.message.at(0);

        if (message) {
            message.html = getReportActionHtml(reportAction)?.replace('%baseURL', environmentURL);
        }
    }

    return updatedReportAction;
}

function getLastVisibleAction(
    reportID: string | undefined,
    canUserPerformWriteAction?: boolean,
    actionsToMerge: Record<string, NullishDeep<ReportAction> | null> = {},
    reportActionsParam: OnyxCollection<ReportActions> = allReportActions,
): OnyxEntry<ReportAction> {
    let reportActions: Array<ReportAction | null | undefined> = [];
    if (!isEmpty(actionsToMerge)) {
        reportActions = Object.values(fastMerge(reportActionsParam?.[`${ONYXKEYS.COLLECTION.REPORT_ACTIONS}${reportID}`] ?? {}, actionsToMerge ?? {}, true)) as Array<
            ReportAction | null | undefined
        >;
    } else {
        reportActions = Object.values(allReportActions?.[`${ONYXKEYS.COLLECTION.REPORT_ACTIONS}${reportID}`] ?? {});
    }
    const visibleReportActions = reportActions.filter((action): action is ReportAction => shouldReportActionBeVisibleAsLastAction(action, canUserPerformWriteAction));
    const sortedReportActions = getSortedReportActions(visibleReportActions, true);
    if (sortedReportActions.length === 0) {
        return undefined;
    }
    return sortedReportActions.at(0);
}

function formatLastMessageText(lastMessageText: string | undefined) {
    const trimmedMessage = String(lastMessageText).trim();

    // Add support for inline code containing only space characters
    // The message will appear as a blank space in the LHN
    if (
        (trimmedMessage === '' && (lastMessageText?.length ?? 0) > 0) ||
        (trimmedMessage === '?\u2026' && (lastMessageText?.length ?? 0) > CONST.REPORT.MIN_LENGTH_LAST_MESSAGE_WITH_ELLIPSIS)
    ) {
        return ' ';
    }

    return StringUtils.lineBreaksToSpaces(trimmedMessage).substring(0, CONST.REPORT.LAST_MESSAGE_TEXT_MAX_LENGTH).trim();
}

function getLastVisibleMessage(
    reportID: string | undefined,
    canUserPerformWriteAction?: boolean,
    actionsToMerge: Record<string, NullishDeep<ReportAction> | null> = {},
    reportAction: OnyxInputOrEntry<ReportAction> | undefined = undefined,
): LastVisibleMessage {
    const lastVisibleAction = reportAction ?? getLastVisibleAction(reportID, canUserPerformWriteAction, actionsToMerge);
    const message = getReportActionMessage(lastVisibleAction);

    if (message && isReportMessageAttachment(message)) {
        return {
            lastMessageText: CONST.ATTACHMENT_MESSAGE_TEXT,
            lastMessageHtml: CONST.TRANSLATION_KEYS.ATTACHMENT,
        };
    }

    if (isCreatedAction(lastVisibleAction)) {
        return {
            lastMessageText: '',
        };
    }

    let messageText = getReportActionMessageText(lastVisibleAction) ?? '';
    if (messageText) {
        messageText = formatLastMessageText(messageText);
    }
    return {
        lastMessageText: messageText,
    };
}

/**
 * A helper method to filter out report actions keyed by sequenceNumbers.
 */
function filterOutDeprecatedReportActions(reportActions: OnyxEntry<ReportActions>): ReportAction[] {
    return Object.entries(reportActions ?? {})
        .filter(([key, reportAction]) => !isReportActionDeprecated(reportAction, key))
        .map((entry) => entry[1]);
}

/**
 * Helper for filtering out Report Actions that are either:
 * - ReportPreview with shouldShow set to false and without a pending action
 * - Money request with parent action deleted
 */
function getFilteredReportActionsForReportView(actions: ReportAction[]) {
    const isDeletedMoneyRequest = (action: ReportAction) => isDeletedParentAction(action) && isMoneyRequestAction(action);
    const isHiddenReportPreviewWithoutPendingAction = (action: ReportAction) => isReportPreviewAction(action) && action.pendingAction === undefined && !action.shouldShow;
    return actions.filter((action) => !isDeletedMoneyRequest(action) && !isHiddenReportPreviewWithoutPendingAction(action));
}

/**
 * This method returns the report actions that are ready for display in the ReportActionsView.
 * The report actions need to be sorted by created timestamp first, and reportActionID second
 * to ensure they will always be displayed in the same order (in case multiple actions have the same timestamp).
 * This is all handled with getSortedReportActions() which is used by several other methods to keep the code DRY.
 */
function getSortedReportActionsForDisplay(
    reportActions: OnyxEntry<ReportActions> | ReportAction[],
    canUserPerformWriteAction?: boolean,
    shouldIncludeInvisibleActions = false,
): ReportAction[] {
    let filteredReportActions: ReportAction[] = [];
    if (!reportActions) {
        return [];
    }

    if (shouldIncludeInvisibleActions) {
        filteredReportActions = Object.values(reportActions).filter(Boolean);
    } else {
        filteredReportActions = Object.entries(reportActions)
            .filter(([key, reportAction]) => shouldReportActionBeVisible(reportAction, key, canUserPerformWriteAction))
            .map(([, reportAction]) => reportAction);
    }

    const baseURLAdjustedReportActions = filteredReportActions.map((reportAction) => replaceBaseURLInPolicyChangeLogAction(reportAction));
    return getSortedReportActions(baseURLAdjustedReportActions, true);
}

/**
 * In some cases, there can be multiple closed report actions in a chat report.
 * This method returns the last closed report action so we can always show the correct archived report reason.
 * Additionally, archived #admins and #announce do not have the closed report action so we will return null if none is found.
 *
 */
function getLastClosedReportAction(reportActions: OnyxEntry<ReportActions>): OnyxEntry<ReportAction> {
    // If closed report action is not present, return early
    if (
        !Object.values(reportActions ?? {}).some((action) => {
            return action?.actionName === CONST.REPORT.ACTIONS.TYPE.CLOSED;
        })
    ) {
        return undefined;
    }

    const filteredReportActions = filterOutDeprecatedReportActions(reportActions);
    const sortedReportActions = getSortedReportActions(filteredReportActions);
    return lodashFindLast(sortedReportActions, (action) => action.actionName === CONST.REPORT.ACTIONS.TYPE.CLOSED);
}

/**
 * The first visible action is the second last action in sortedReportActions which satisfy following conditions:
 * 1. That is not pending deletion as pending deletion actions are kept in sortedReportActions in memory.
 * 2. That has at least one visible child action.
 * 3. While offline all actions in `sortedReportActions` are visible.
 * 4. We will get the second last action from filtered actions because the last
 *    action is always the created action
 */
function getFirstVisibleReportActionID(sortedReportActions: ReportAction[] = [], isOffline = false): string | undefined {
    if (!Array.isArray(sortedReportActions)) {
        return '';
    }
    const sortedFilterReportActions = sortedReportActions.filter((action) => !isDeletedAction(action) || (action?.childVisibleActionCount ?? 0) > 0 || isOffline);
    return sortedFilterReportActions.length > 1 ? sortedFilterReportActions.at(sortedFilterReportActions.length - 2)?.reportActionID : undefined;
}

/**
 * @returns The latest report action in the `onyxData` or `null` if one couldn't be found
 */
function getLatestReportActionFromOnyxData(onyxData: OnyxUpdate[] | null): NonNullable<OnyxEntry<ReportAction>> | null {
    const reportActionUpdate = onyxData?.find((onyxUpdate) => onyxUpdate.key.startsWith(ONYXKEYS.COLLECTION.REPORT_ACTIONS));

    if (!reportActionUpdate) {
        return null;
    }

    const reportActions = Object.values((reportActionUpdate.value as ReportActions) ?? {});
    const sortedReportActions = getSortedReportActions(reportActions);
    return sortedReportActions.at(-1) ?? null;
}

/**
 * Find the transaction associated with this reportAction, if one exists.
 */
function getLinkedTransactionID(reportActionOrID: string | OnyxEntry<ReportAction> | undefined, reportID?: string): string | undefined {
    const reportAction = typeof reportActionOrID === 'string' ? allReportActions?.[`${ONYXKEYS.COLLECTION.REPORT_ACTIONS}${reportID}`]?.[reportActionOrID] : reportActionOrID;
    if (!reportAction || !isMoneyRequestAction(reportAction)) {
        return undefined;
    }
    return getOriginalMessage(reportAction)?.IOUTransactionID;
}

function getReportAction(reportID: string | undefined, reportActionID: string | undefined): ReportAction | undefined {
    if (!reportID || !reportActionID) {
        return undefined;
    }

    return allReportActions?.[`${ONYXKEYS.COLLECTION.REPORT_ACTIONS}${reportID}`]?.[reportActionID];
}

/**
 * @returns The report preview action or `null` if one couldn't be found
 */
function getReportPreviewAction(chatReportID: string | undefined, iouReportID: string | undefined): OnyxEntry<ReportAction<typeof CONST.REPORT.ACTIONS.TYPE.REPORT_PREVIEW>> {
    if (!chatReportID || !iouReportID) {
        return;
    }

    return Object.values(allReportActions?.[`${ONYXKEYS.COLLECTION.REPORT_ACTIONS}${chatReportID}`] ?? {}).find(
        (reportAction): reportAction is ReportAction<typeof CONST.REPORT.ACTIONS.TYPE.REPORT_PREVIEW> =>
            reportAction && isActionOfType(reportAction, CONST.REPORT.ACTIONS.TYPE.REPORT_PREVIEW) && getOriginalMessage(reportAction)?.linkedReportID === iouReportID,
    );
}

/**
 * Get the iouReportID for a given report action.
 */
function getIOUReportIDFromReportActionPreview(reportAction: OnyxEntry<ReportAction>): string | undefined {
    return isActionOfType(reportAction, CONST.REPORT.ACTIONS.TYPE.REPORT_PREVIEW) ? getOriginalMessage(reportAction)?.linkedReportID : undefined;
}

/**
 * A helper method to identify if the message is deleted or not.
 */
function isMessageDeleted(reportAction: OnyxInputOrEntry<ReportAction>): boolean {
    return getReportActionMessage(reportAction)?.isDeletedParentAction ?? false;
}

/**
 * Simple hook to check whether the PureReportActionItem should return item based on whether the ReportPreview was recently deleted and the PureReportActionItem has not yet unloaded
 */
function useNewTableReportViewActionRenderConditionals({childMoneyRequestCount, childVisibleActionCount, pendingAction, actionName}: ReportAction) {
    const previousChildMoneyRequestCount = usePrevious(childMoneyRequestCount);

    const isActionAReportPreview = actionName === CONST.REPORT.ACTIONS.TYPE.REPORT_PREVIEW;
    const isActionInUpdateState = pendingAction === CONST.RED_BRICK_ROAD_PENDING_ACTION.UPDATE;
    const reportsCount = childMoneyRequestCount;
    const previousReportsCount = previousChildMoneyRequestCount ?? 0;
    const commentsCount = childVisibleActionCount ?? 0;

    const isEmptyPreviewWithComments = reportsCount === 0 && commentsCount > 0 && previousReportsCount > 0;

    // We only want to remove the item if the ReportPreview has comments but no reports, so we avoid having a PureReportActionItem with no ReportPreview but only comments
    return !(isActionAReportPreview && isActionInUpdateState && isEmptyPreviewWithComments);
}

/**
 * Returns the number of expenses associated with a report preview
 */
function getNumberOfMoneyRequests(reportPreviewAction: OnyxEntry<ReportAction>): number {
    return reportPreviewAction?.childMoneyRequestCount ?? 0;
}

function isSplitBillAction(reportAction: OnyxInputOrEntry<ReportAction>): reportAction is ReportAction<typeof CONST.REPORT.ACTIONS.TYPE.IOU> {
    return isActionOfType(reportAction, CONST.REPORT.ACTIONS.TYPE.IOU) && getOriginalMessage(reportAction)?.type === CONST.IOU.REPORT_ACTION_TYPE.SPLIT;
}

function isIOURequestReportAction(reportAction: OnyxInputOrEntry<ReportAction>): boolean {
    const type = isMoneyRequestAction(reportAction) && getOriginalMessage(reportAction)?.type;
    return !!type && iouRequestTypes.includes(type);
}

function isTrackExpenseAction(reportAction: OnyxEntry<ReportAction | OptimisticIOUReportAction>): reportAction is ReportAction<typeof CONST.REPORT.ACTIONS.TYPE.IOU> {
    return isActionOfType(reportAction, CONST.REPORT.ACTIONS.TYPE.IOU) && getOriginalMessage(reportAction)?.type === CONST.IOU.REPORT_ACTION_TYPE.TRACK;
}

function isPayAction(reportAction: OnyxInputOrEntry<ReportAction | OptimisticIOUReportAction>): reportAction is ReportAction<typeof CONST.REPORT.ACTIONS.TYPE.IOU> {
    return isActionOfType(reportAction, CONST.REPORT.ACTIONS.TYPE.IOU) && getOriginalMessage(reportAction)?.type === CONST.IOU.REPORT_ACTION_TYPE.PAY;
}

function isTaskAction(reportAction: OnyxEntry<ReportAction>): boolean {
    const reportActionName = reportAction?.actionName;
    return (
        reportActionName === CONST.REPORT.ACTIONS.TYPE.TASK_COMPLETED ||
        reportActionName === CONST.REPORT.ACTIONS.TYPE.TASK_CANCELLED ||
        reportActionName === CONST.REPORT.ACTIONS.TYPE.TASK_REOPENED ||
        reportActionName === CONST.REPORT.ACTIONS.TYPE.TASK_EDITED
    );
}

/**
 * @param actionName - The name of the action
 * @returns - Whether the action is a tag modification action
 * */
function isTagModificationAction(actionName: string): boolean {
    return (
        actionName === CONST.REPORT.ACTIONS.TYPE.POLICY_CHANGE_LOG.ADD_TAG ||
        actionName === CONST.REPORT.ACTIONS.TYPE.POLICY_CHANGE_LOG.UPDATE_TAG_ENABLED ||
        actionName === CONST.REPORT.ACTIONS.TYPE.POLICY_CHANGE_LOG.UPDATE_TAG_NAME ||
        actionName === CONST.REPORT.ACTIONS.TYPE.POLICY_CHANGE_LOG.DELETE_TAG ||
        actionName === CONST.REPORT.ACTIONS.TYPE.POLICY_CHANGE_LOG.DELETE_MULTIPLE_TAGS ||
        actionName === CONST.REPORT.ACTIONS.TYPE.POLICY_CHANGE_LOG.UPDATE_TAG
    );
}

/**
 * Gets the reportID for the transaction thread associated with a report by iterating over the reportActions and identifying the IOU report actions.
 * Returns a reportID if there is exactly one transaction thread for the report, and null otherwise.
 */
function getOneTransactionThreadReportID(
    reportID: string | undefined,
    reportActions: OnyxEntry<ReportActions> | ReportAction[],
    isOffline: boolean | undefined = undefined,
): string | undefined {
    // If the report is not an IOU, Expense report, or Invoice, it shouldn't be treated as one-transaction report.
    const report = allReports?.[`${ONYXKEYS.COLLECTION.REPORT}${reportID}`];
    if (report?.type !== CONST.REPORT.TYPE.IOU && report?.type !== CONST.REPORT.TYPE.EXPENSE && report?.type !== CONST.REPORT.TYPE.INVOICE) {
        return;
    }

    const reportActionsArray = Array.isArray(reportActions) ? reportActions : Object.values(reportActions ?? {});
    if (!reportActionsArray.length) {
        return;
    }

    const iouRequestActions = [];
    for (const action of reportActionsArray) {
        if (!isMoneyRequestAction(action)) {
            // eslint-disable-next-line no-continue
            continue;
        }

        const originalMessage = getOriginalMessage(action);
        const actionType = originalMessage?.type;
        if (
            actionType &&
            iouRequestTypesSet.has(actionType) &&
            action.childReportID &&
            // Include deleted IOU reportActions if:
            // - they have an associated IOU transaction ID or
            // - they have visible childActions (like comments) that we'd want to display
            // - the action is pending deletion and the user is offline
            (!!originalMessage?.IOUTransactionID ||
                // eslint-disable-next-line @typescript-eslint/prefer-nullish-coalescing
                (isMessageDeleted(action) && action.childVisibleActionCount) ||
                (action.pendingAction === CONST.RED_BRICK_ROAD_PENDING_ACTION.DELETE && (isOffline ?? isNetworkOffline)))
        ) {
            iouRequestActions.push(action);
        }
    }

    // If we don't have any IOU request actions, or we have more than one IOU request actions, this isn't a oneTransaction report
    if (!iouRequestActions.length || iouRequestActions.length > 1) {
        return;
    }

    const singleAction = iouRequestActions.at(0);
    const originalMessage = getOriginalMessage(singleAction);

    // If there's only one IOU request action associated with the report but it's been deleted, then we don't consider this a oneTransaction report
    // and want to display it using the standard view
    if (((originalMessage?.deleted ?? '') !== '' || isDeletedAction(singleAction)) && isMoneyRequestAction(singleAction)) {
        return;
    }

    // Ensure we have a childReportID associated with the IOU report action
    return singleAction?.childReportID;
}

/**
 * When we delete certain reports, we want to check whether there are any visible actions left to display.
 * If there are no visible actions left (including system messages), we can hide the report from view entirely
 */
function doesReportHaveVisibleActions(reportID: string, canUserPerformWriteAction?: boolean, actionsToMerge: ReportActions = {}): boolean {
    const reportActions = Object.values(fastMerge(allReportActions?.[`${ONYXKEYS.COLLECTION.REPORT_ACTIONS}${reportID}`] ?? {}, actionsToMerge, true));
    const visibleReportActions = Object.values(reportActions ?? {}).filter((action) => shouldReportActionBeVisibleAsLastAction(action, canUserPerformWriteAction));

    // Exclude the task system message and the created message
    const visibleReportActionsWithoutTaskSystemMessage = visibleReportActions.filter((action) => !isTaskAction(action) && !isCreatedAction(action));
    return visibleReportActionsWithoutTaskSystemMessage.length > 0;
}

function getAllReportActions(reportID: string | undefined): ReportActions {
    return allReportActions?.[`${ONYXKEYS.COLLECTION.REPORT_ACTIONS}${reportID}`] ?? {};
}

/**
 * Check whether a report action is an attachment (a file, such as an image or a zip).
 *
 */
function isReportActionAttachment(reportAction: OnyxInputOrEntry<ReportAction>): boolean {
    const message = getReportActionMessage(reportAction);

    if (reportAction && ('isAttachmentOnly' in reportAction || 'isAttachmentWithText' in reportAction)) {
        return reportAction.isAttachmentOnly ?? reportAction.isAttachmentWithText ?? false;
    }

    if (message) {
        return isReportMessageAttachment(message);
    }

    return false;
}

// eslint-disable-next-line rulesdir/no-negated-variables
function isNotifiableReportAction(reportAction: OnyxEntry<ReportAction>): boolean {
    if (!reportAction) {
        return false;
    }

    const actions: ReportActionName[] = [CONST.REPORT.ACTIONS.TYPE.ADD_COMMENT, CONST.REPORT.ACTIONS.TYPE.IOU, CONST.REPORT.ACTIONS.TYPE.MODIFIED_EXPENSE];

    return actions.includes(reportAction.actionName);
}

// We pass getReportName as a param to avoid cyclic dependency.
function getMemberChangeMessageElements(reportAction: OnyxEntry<ReportAction>, getReportNameCallback: typeof getReportName): readonly MemberChangeMessageElement[] {
    const isInviteAction = isInviteMemberAction(reportAction);
    const isLeaveAction = isLeavePolicyAction(reportAction);

    if (!isMemberChangeAction(reportAction)) {
        return [];
    }

    // Currently, we only render messages when members are invited
    let verb = translateLocal('workspace.invite.removed');
    if (isInviteAction) {
        verb = translateLocal('workspace.invite.invited');
    }

    if (isLeaveAction) {
        verb = getPolicyChangeLogEmployeeLeftMessage(reportAction);
    }

    const originalMessage = getOriginalMessage(reportAction);
    const targetAccountIDs: number[] = originalMessage?.targetAccountIDs ?? [];
    const personalDetails = getPersonalDetailsByIDs({accountIDs: targetAccountIDs, currentUserAccountID: 0});

    const mentionElements = targetAccountIDs.map((accountID): MemberChangeMessageUserMentionElement => {
        const personalDetail = personalDetails.find((personal) => personal.accountID === accountID);
        const handleText = getEffectiveDisplayName(personalDetail) ?? translateLocal('common.hidden');

        return {
            kind: 'userMention',
            content: `@${handleText}`,
            accountID,
        };
    });

    const buildRoomElements = (): readonly MemberChangeMessageElement[] => {
        const roomName = getReportNameCallback(allReports?.[`${ONYXKEYS.COLLECTION.REPORT}${originalMessage?.reportID}`]) || originalMessage?.roomName;
        if (roomName && originalMessage) {
            const preposition = isInviteAction ? ` ${translateLocal('workspace.invite.to')} ` : ` ${translateLocal('workspace.invite.from')} `;

            if (originalMessage.reportID) {
                return [
                    {
                        kind: 'text',
                        content: preposition,
                    },
                    {
                        kind: 'roomReference',
                        roomName,
                        roomID: originalMessage.reportID,
                        content: roomName,
                    },
                ];
            }
        }

        return [];
    };

    return [
        {
            kind: 'text',
            content: `${verb} `,
        },
        ...formatMessageElementList(mentionElements),
        ...buildRoomElements(),
    ];
}

function getReportActionHtml(reportAction: PartialReportAction): string {
    return getReportActionMessage(reportAction)?.html ?? '';
}

function getReportActionText(reportAction: PartialReportAction): string {
    const message = getReportActionMessage(reportAction);
    // Sometime html can be an empty string
    // eslint-disable-next-line @typescript-eslint/prefer-nullish-coalescing
    const text = (message?.html || message?.text) ?? '';
    return text ? Parser.htmlToText(text) : '';
}

function getTextFromHtml(html?: string): string {
    return html ? Parser.htmlToText(html) : '';
}

function isOldDotLegacyAction(action: OldDotReportAction | PartialReportAction): action is PartialReportAction {
    return [
        CONST.REPORT.ACTIONS.TYPE.DELETED_ACCOUNT,
        CONST.REPORT.ACTIONS.TYPE.DONATION,
        CONST.REPORT.ACTIONS.TYPE.EXPORTED_TO_QUICK_BOOKS,
        CONST.REPORT.ACTIONS.TYPE.REIMBURSEMENT_REQUESTED,
        CONST.REPORT.ACTIONS.TYPE.REIMBURSEMENT_SETUP,
    ].some((oldDotActionName) => oldDotActionName === action?.actionName);
}

function isOldDotReportAction(action: ReportAction | OldDotReportAction) {
    if (!action || !action.actionName) {
        return false;
    }
    return [
        CONST.REPORT.ACTIONS.TYPE.CHANGE_FIELD,
        CONST.REPORT.ACTIONS.TYPE.CHANGE_TYPE,
        CONST.REPORT.ACTIONS.TYPE.DELEGATE_SUBMIT,
        CONST.REPORT.ACTIONS.TYPE.EXPORTED_TO_CSV,
        CONST.REPORT.ACTIONS.TYPE.INTEGRATIONS_MESSAGE,
        CONST.REPORT.ACTIONS.TYPE.MANAGER_ATTACH_RECEIPT,
        CONST.REPORT.ACTIONS.TYPE.MANAGER_DETACH_RECEIPT,
        CONST.REPORT.ACTIONS.TYPE.MARKED_REIMBURSED,
        CONST.REPORT.ACTIONS.TYPE.MARK_REIMBURSED_FROM_INTEGRATION,
        CONST.REPORT.ACTIONS.TYPE.OUTDATED_BANK_ACCOUNT,
        CONST.REPORT.ACTIONS.TYPE.REIMBURSEMENT_ACH_BOUNCE,
        CONST.REPORT.ACTIONS.TYPE.REIMBURSEMENT_ACH_CANCELED,
        CONST.REPORT.ACTIONS.TYPE.REIMBURSEMENT_ACCOUNT_CHANGED,
        CONST.REPORT.ACTIONS.TYPE.REIMBURSEMENT_DELAYED,
        CONST.REPORT.ACTIONS.TYPE.SELECTED_FOR_RANDOM_AUDIT,
        CONST.REPORT.ACTIONS.TYPE.SHARE,
        CONST.REPORT.ACTIONS.TYPE.STRIPE_PAID,
        CONST.REPORT.ACTIONS.TYPE.TAKE_CONTROL,
        CONST.REPORT.ACTIONS.TYPE.UNSHARE,
        CONST.REPORT.ACTIONS.TYPE.DELETED_ACCOUNT,
        CONST.REPORT.ACTIONS.TYPE.DONATION,
        CONST.REPORT.ACTIONS.TYPE.EXPORTED_TO_QUICK_BOOKS,
        CONST.REPORT.ACTIONS.TYPE.REIMBURSEMENT_REQUESTED,
        CONST.REPORT.ACTIONS.TYPE.REIMBURSEMENT_SETUP,
    ].some((oldDotActionName) => oldDotActionName === action.actionName);
}

function getMessageOfOldDotLegacyAction(legacyAction: PartialReportAction) {
    if (!Array.isArray(legacyAction?.message)) {
        return getReportActionText(legacyAction);
    }
    if (legacyAction.message.length !== 0) {
        // Sometime html can be an empty string
        // eslint-disable-next-line @typescript-eslint/prefer-nullish-coalescing
        return legacyAction?.message?.map((element) => getTextFromHtml(element?.html || element?.text)).join('') ?? '';
    }
    return '';
}

/**
 * Helper method to format message of OldDot Actions.
 */
function getMessageOfOldDotReportAction(oldDotAction: PartialReportAction | OldDotReportAction, withMarkdown = true): string {
    if (isOldDotLegacyAction(oldDotAction)) {
        return getMessageOfOldDotLegacyAction(oldDotAction);
    }

    const {originalMessage, actionName} = oldDotAction;
    switch (actionName) {
        case CONST.REPORT.ACTIONS.TYPE.CHANGE_FIELD: {
            const {oldValue, newValue, fieldName} = originalMessage;
            if (!oldValue) {
                return translateLocal('report.actions.type.changeFieldEmpty', {newValue, fieldName});
            }
            return translateLocal('report.actions.type.changeField', {oldValue, newValue, fieldName});
        }
        case CONST.REPORT.ACTIONS.TYPE.DELEGATE_SUBMIT: {
            const {delegateUser, originalManager} = originalMessage;
            return translateLocal('report.actions.type.delegateSubmit', {delegateUser, originalManager});
        }
        case CONST.REPORT.ACTIONS.TYPE.EXPORTED_TO_CSV:
            return translateLocal('report.actions.type.exportedToCSV');
        case CONST.REPORT.ACTIONS.TYPE.INTEGRATIONS_MESSAGE: {
            const {result, label} = originalMessage;
            const errorMessage = result?.messages?.join(', ') ?? '';
            const linkText = result?.link?.text ?? '';
            const linkURL = result?.link?.url ?? '';
            return translateLocal('report.actions.type.integrationsMessage', {errorMessage, label, linkText, linkURL});
        }
        case CONST.REPORT.ACTIONS.TYPE.MANAGER_ATTACH_RECEIPT:
            return translateLocal('report.actions.type.managerAttachReceipt');
        case CONST.REPORT.ACTIONS.TYPE.MANAGER_DETACH_RECEIPT:
            return translateLocal('report.actions.type.managerDetachReceipt');
        case CONST.REPORT.ACTIONS.TYPE.MARK_REIMBURSED_FROM_INTEGRATION: {
            const {amount, currency} = originalMessage;
            return translateLocal('report.actions.type.markedReimbursedFromIntegration', {amount, currency});
        }
        case CONST.REPORT.ACTIONS.TYPE.OUTDATED_BANK_ACCOUNT:
            return translateLocal('report.actions.type.outdatedBankAccount');
        case CONST.REPORT.ACTIONS.TYPE.REIMBURSEMENT_ACH_BOUNCE:
            return translateLocal('report.actions.type.reimbursementACHBounce');
        case CONST.REPORT.ACTIONS.TYPE.REIMBURSEMENT_ACH_CANCELED:
            return translateLocal('report.actions.type.reimbursementACHCancelled');
        case CONST.REPORT.ACTIONS.TYPE.REIMBURSEMENT_ACCOUNT_CHANGED:
            return translateLocal('report.actions.type.reimbursementAccountChanged');
        case CONST.REPORT.ACTIONS.TYPE.REIMBURSEMENT_DELAYED:
            return translateLocal('report.actions.type.reimbursementDelayed');
        case CONST.REPORT.ACTIONS.TYPE.SELECTED_FOR_RANDOM_AUDIT:
            return translateLocal(`report.actions.type.selectedForRandomAudit${withMarkdown ? 'Markdown' : ''}`);
        case CONST.REPORT.ACTIONS.TYPE.SHARE:
            return translateLocal('report.actions.type.share', {to: originalMessage.to});
        case CONST.REPORT.ACTIONS.TYPE.UNSHARE:
            return translateLocal('report.actions.type.unshare', {to: originalMessage.to});
        case CONST.REPORT.ACTIONS.TYPE.TAKE_CONTROL:
            return translateLocal('report.actions.type.takeControl');
        default:
            return '';
    }
}

function getMemberChangeMessageFragment(reportAction: OnyxEntry<ReportAction>, getReportNameCallback: typeof getReportName): Message {
    const messageElements: readonly MemberChangeMessageElement[] = getMemberChangeMessageElements(reportAction, getReportNameCallback);
    const html = messageElements
        .map((messageElement) => {
            switch (messageElement.kind) {
                case 'userMention':
                    return `<mention-user accountID=${messageElement.accountID}>${messageElement.content}</mention-user>`;
                case 'roomReference':
                    return `<a href="${environmentURL}/r/${messageElement.roomID}" target="_blank">${messageElement.roomName}</a>`;
                default:
                    return messageElement.content;
            }
        })
        .join('');

    return {
        html: `<muted-text>${html}</muted-text>`,
        text: getReportActionMessage(reportAction) ? getReportActionText(reportAction) : '',
        type: CONST.REPORT.MESSAGE.TYPE.COMMENT,
    };
}

function getLeaveRoomMessage() {
    return translateLocal('report.actions.type.leftTheChat');
}

function getReopenedMessage(): string {
    return translateLocal('iou.reopened');
}

function getUpdateRoomDescriptionFragment(reportAction: ReportAction): Message {
    const html = getUpdateRoomDescriptionMessage(reportAction);
    return {
        html: `<muted-text>${html}</muted-text>`,
        text: getReportActionMessage(reportAction) ? getReportActionText(reportAction) : '',
        type: CONST.REPORT.MESSAGE.TYPE.COMMENT,
    };
}

function getReportActionMessageFragments(action: ReportAction): Message[] {
    if (isOldDotReportAction(action)) {
        const oldDotMessage = getMessageOfOldDotReportAction(action);
        const html = isActionOfType(action, CONST.REPORT.ACTIONS.TYPE.SELECTED_FOR_RANDOM_AUDIT) ? Parser.replace(oldDotMessage) : oldDotMessage;
        return [{text: oldDotMessage, html: `<muted-text>${html}</muted-text>`, type: 'COMMENT'}];
    }

    if (isActionOfType(action, CONST.REPORT.ACTIONS.TYPE.ROOM_CHANGE_LOG.UPDATE_ROOM_DESCRIPTION)) {
        const message = getUpdateRoomDescriptionMessage(action);
        return [{text: message, html: `<muted-text>${message}</muted-text>`, type: 'COMMENT'}];
    }

    if (isActionOfType(action, CONST.REPORT.ACTIONS.TYPE.POLICY_CHANGE_LOG.UPDATE_DESCRIPTION)) {
        const message = getWorkspaceDescriptionUpdatedMessage(action);
        return [{text: message, html: `<muted-text>${message}</muted-text>`, type: 'COMMENT'}];
    }

    if (isActionOfType(action, CONST.REPORT.ACTIONS.TYPE.REIMBURSED)) {
        const message = getReportActionMessageText(action);
        return [{text: message, html: `<muted-text>${message}</muted-text>`, type: 'COMMENT'}];
    }

    if (isActionOfType(action, CONST.REPORT.ACTIONS.TYPE.RETRACTED)) {
        const message = getRetractedMessage();
        return [{text: message, html: `<muted-text>${message}</muted-text>`, type: 'COMMENT'}];
    }

    if (isActionOfType(action, CONST.REPORT.ACTIONS.TYPE.REOPENED)) {
        const message = getReopenedMessage();
        return [{text: message, html: `<muted-text>${message}</muted-text>`, type: 'COMMENT'}];
    }

    if (isConciergeCategoryOptions(action)) {
        const message = getReportActionMessageText(action);
        return [{text: message, html: message, type: 'COMMENT'}];
    }

    const actionMessage = action.previousMessage ?? action.message;
    if (Array.isArray(actionMessage)) {
        return actionMessage.filter((item): item is Message => !!item);
    }
    return actionMessage ? [actionMessage] : [];
}

/**
 * Helper method to determine if the provided accountID has submitted an expense on the specified report.
 *
 * @param reportID
 * @param currentAccountID
 * @returns
 */
function hasRequestFromCurrentAccount(reportID: string, currentAccountID: number): boolean {
    if (!reportID) {
        return false;
    }

    const reportActions = Object.values(getAllReportActions(reportID));
    if (reportActions.length === 0) {
        return false;
    }

    return reportActions.some((action) => action.actionName === CONST.REPORT.ACTIONS.TYPE.IOU && action.actorAccountID === currentAccountID);
}

/**
 * Constructs a message for an actionable mention whisper report action.
 * @param reportAction
 * @returns the actionable mention whisper message.
 */
function getActionableMentionWhisperMessage(reportAction: OnyxEntry<ReportAction<typeof CONST.REPORT.ACTIONS.TYPE.ACTIONABLE_MENTION_WHISPER>>): string {
    if (!reportAction) {
        return '';
    }
    const originalMessage = getOriginalMessage(reportAction);
    const targetAccountIDs: number[] = originalMessage?.inviteeAccountIDs ?? [];
    const personalDetails = getPersonalDetailsByIDs({accountIDs: targetAccountIDs, currentUserAccountID: 0});
    const mentionElements = targetAccountIDs.map((accountID): string => {
        const personalDetail = personalDetails.find((personal) => personal.accountID === accountID);
        const displayName = getEffectiveDisplayName(personalDetail);
        const handleText = isEmpty(displayName) ? translateLocal('common.hidden') : displayName;
        return `<mention-user accountID=${accountID}>@${handleText}</mention-user>`;
    });
    const preMentionsText = 'Heads up, ';
    const mentions = mentionElements.join(', ').replace(/, ([^,]*)$/, ' and $1');
    const postMentionsText = ` ${mentionElements.length > 1 ? "aren't members" : "isn't a member"} of this room.`;

    return `${preMentionsText}${mentions}${postMentionsText}`;
}

/**
 * Note: Prefer `ReportActionsUtils.isCurrentActionUnread` over this method, if applicable.
 * Check whether a specific report action is unread.
 */
function isReportActionUnread(reportAction: OnyxEntry<ReportAction>, lastReadTime?: string) {
    if (!lastReadTime) {
        return !isCreatedAction(reportAction);
    }

    return !!(reportAction && lastReadTime && reportAction.created && lastReadTime < reportAction.created);
}

/**
 * Check whether the current report action of the report is unread or not
 *
 */
function isCurrentActionUnread(report: OnyxEntry<Report>, reportAction: ReportAction): boolean {
    const lastReadTime = report?.lastReadTime ?? '';
    const sortedReportActions = getSortedReportActions(Object.values(getAllReportActions(report?.reportID)));
    const currentActionIndex = sortedReportActions.findIndex((action) => action.reportActionID === reportAction.reportActionID);
    if (currentActionIndex === -1) {
        return false;
    }
    const prevReportAction = sortedReportActions.at(currentActionIndex - 1);
    return isReportActionUnread(reportAction, lastReadTime) && (currentActionIndex === 0 || !prevReportAction || !isReportActionUnread(prevReportAction, lastReadTime));
}

/**
 * Checks if a given report action corresponds to a join request action.
 * @param reportAction
 */
function isActionableJoinRequest(reportAction: OnyxEntry<ReportAction>): reportAction is ReportAction<typeof CONST.REPORT.ACTIONS.TYPE.ACTIONABLE_JOIN_REQUEST> {
    return isActionOfType(reportAction, CONST.REPORT.ACTIONS.TYPE.ACTIONABLE_JOIN_REQUEST);
}

function isActionableJoinRequestPendingReportAction(reportAction: OnyxEntry<ReportAction>): boolean {
    return isActionableJoinRequest(reportAction) && getOriginalMessage(reportAction)?.choice === ('' as JoinWorkspaceResolution);
}

function isConciergeCategoryOptions(reportAction: OnyxEntry<ReportAction>): reportAction is ReportAction<typeof CONST.REPORT.ACTIONS.TYPE.CONCIERGE_CATEGORY_OPTIONS> {
    return isActionOfType(reportAction, CONST.REPORT.ACTIONS.TYPE.CONCIERGE_CATEGORY_OPTIONS);
}

function getActionableJoinRequestPendingReportAction(reportID: string): OnyxEntry<ReportAction> {
    const findPendingRequest = Object.values(getAllReportActions(reportID)).find((reportActionItem) => isActionableJoinRequestPendingReportAction(reportActionItem));
    return findPendingRequest;
}

/**
 * Checks if any report actions correspond to a join request action that is still pending.
 * @param reportID
 */
function isActionableJoinRequestPending(reportID: string): boolean {
    return !!getActionableJoinRequestPendingReportAction(reportID);
}

function isApprovedOrSubmittedReportAction(action: OnyxEntry<ReportAction>) {
    return [CONST.REPORT.ACTIONS.TYPE.APPROVED, CONST.REPORT.ACTIONS.TYPE.SUBMITTED].some((type) => type === action?.actionName);
}

/**
 * Gets the text version of the message in a report action
 */
function getReportActionMessageText(reportAction: OnyxEntry<ReportAction>): string {
    if (!Array.isArray(reportAction?.message)) {
        return getReportActionText(reportAction);
    }
    // Sometime html can be an empty string
    // eslint-disable-next-line @typescript-eslint/prefer-nullish-coalescing
    return reportAction?.message?.reduce((acc, curr) => `${acc}${getTextFromHtml(curr?.html || curr?.text)}`, '') ?? '';
}

function getDismissedViolationMessageText(originalMessage: ReportAction<typeof CONST.REPORT.ACTIONS.TYPE.DISMISSED_VIOLATION>['originalMessage']): string {
    const reason = originalMessage?.reason;
    const violationName = originalMessage?.violationName;
    return translateLocal(`violationDismissal.${violationName}.${reason}` as TranslationPaths);
}

/**
 * Check if the linked transaction is on hold
 */
function isLinkedTransactionHeld(reportActionID: string, reportID: string): boolean {
    const linkedTransactionID = getLinkedTransactionID(reportActionID, reportID);
    return linkedTransactionID ? isOnHoldByTransactionID(linkedTransactionID) : false;
}

function getMentionedAccountIDsFromAction(reportAction: OnyxInputOrEntry<ReportAction>) {
    return isActionOfType(reportAction, CONST.REPORT.ACTIONS.TYPE.ADD_COMMENT) ? getOriginalMessage(reportAction)?.mentionedAccountIDs ?? [] : [];
}

function getMentionedEmailsFromMessage(message: string) {
    const mentionEmailRegex = /<mention-user>(.*?)<\/mention-user>/g;
    const matches = [...message.matchAll(mentionEmailRegex)];
    return matches.map((match) => Str.removeSMSDomain(match[1].substring(1)));
}

function didMessageMentionCurrentUser(reportAction: OnyxInputOrEntry<ReportAction>) {
    const accountIDsFromMessage = getMentionedAccountIDsFromAction(reportAction);
    const message = getReportActionMessage(reportAction)?.html ?? '';
    const emailsFromMessage = getMentionedEmailsFromMessage(message);
    return accountIDsFromMessage.includes(currentUserAccountID ?? CONST.DEFAULT_NUMBER_ID) || emailsFromMessage.includes(currentEmail) || message.includes('<mention-here>');
}

/**
 * Check if the current user is the requestor of the action
 */
function wasActionTakenByCurrentUser(reportAction: OnyxInputOrEntry<ReportAction>): boolean {
    return currentUserAccountID === reportAction?.actorAccountID;
}

/**
 * Get IOU action for a reportID and transactionID
 */
function getIOUActionForReportID(reportID: string | undefined, transactionID: string | undefined): OnyxEntry<ReportAction> {
    if (!reportID || !transactionID) {
        return undefined;
    }
    const reportActions = getAllReportActions(reportID);

    return getIOUActionForTransactionID(Object.values(reportActions ?? {}), transactionID);
}

/**
 * Get the IOU action for a transactionID from given reportActions
 */
function getIOUActionForTransactionID(reportActions: ReportAction[], transactionID: string): OnyxEntry<ReportAction> {
    return reportActions.find((reportAction) => {
        const IOUTransactionID = isMoneyRequestAction(reportAction) ? getOriginalMessage(reportAction)?.IOUTransactionID : undefined;
        return IOUTransactionID === transactionID;
    });
}

/**
 * Get the track expense actionable whisper of the corresponding track expense
 */
function getTrackExpenseActionableWhisper(transactionID: string | undefined, chatReportID: string | undefined) {
    if (!transactionID || !chatReportID) {
        return undefined;
    }

    const chatReportActions = allReportActions?.[`${ONYXKEYS.COLLECTION.REPORT_ACTIONS}${chatReportID}`] ?? {};
    return Object.values(chatReportActions).find((action: ReportAction) => isActionableTrackExpense(action) && getOriginalMessage(action)?.transactionID === transactionID);
}

/**
 * Checks if a given report action corresponds to a add payment card action.
 * @param reportAction
 */
function isActionableAddPaymentCard(reportAction: OnyxEntry<ReportAction>): reportAction is ReportAction<typeof CONST.REPORT.ACTIONS.TYPE.ACTIONABLE_ADD_PAYMENT_CARD> {
    return reportAction?.actionName === CONST.REPORT.ACTIONS.TYPE.ACTIONABLE_ADD_PAYMENT_CARD;
}

function getExportIntegrationLastMessageText(reportAction: OnyxEntry<ReportAction>): string {
    const fragments = getExportIntegrationActionFragments(reportAction);
    return fragments.reduce((acc, fragment) => `${acc} ${fragment.text}`, '');
}

function getExportIntegrationMessageHTML(reportAction: OnyxEntry<ReportAction>): string {
    const fragments = getExportIntegrationActionFragments(reportAction);
    const htmlFragments = fragments.map((fragment) => (fragment.url ? `<a href="${fragment.url}">${fragment.text}</a>` : fragment.text));
    return htmlFragments.join(' ');
}

function getExportIntegrationActionFragments(reportAction: OnyxEntry<ReportAction>): Array<{text: string; url: string}> {
    if (reportAction?.actionName !== CONST.REPORT.ACTIONS.TYPE.EXPORTED_TO_INTEGRATION) {
        throw Error(`received wrong action type. actionName: ${reportAction?.actionName}`);
    }

    const isPending = reportAction?.pendingAction === CONST.RED_BRICK_ROAD_PENDING_ACTION.ADD;
    const originalMessage = (getOriginalMessage(reportAction) ?? {}) as OriginalMessageExportIntegration;
    const {label, markedManually, automaticAction} = originalMessage;
    const reimbursableUrls = originalMessage.reimbursableUrls ?? [];
    const nonReimbursableUrls = originalMessage.nonReimbursableUrls ?? [];
    const reportID = reportAction?.reportID;
    const wasExportedAfterBase62 = (reportAction?.created ?? '') > '2022-11-14';
    const base62ReportID = getBase62ReportID(Number(reportID));

    const result: Array<{text: string; url: string}> = [];
    if (isPending) {
        result.push({
            text: translateLocal('report.actions.type.exportedToIntegration.pending', {label}),
            url: '',
        });
    } else if (markedManually) {
        result.push({
            text: translateLocal('report.actions.type.exportedToIntegration.manual', {label}),
            url: '',
        });
    } else if (automaticAction) {
        result.push({
            text: translateLocal('report.actions.type.exportedToIntegration.automaticActionOne', {label}),
            url: '',
        });
        const url = CONST.HELP_DOC_LINKS[label as keyof typeof CONST.HELP_DOC_LINKS];
        result.push({
            text: translateLocal('report.actions.type.exportedToIntegration.automaticActionTwo'),
            url: url || '',
        });
    } else {
        result.push({
            text: translateLocal('report.actions.type.exportedToIntegration.automatic', {label}),
            url: '',
        });
    }
    if (reimbursableUrls.length || nonReimbursableUrls.length) {
        result.push({
            text: translateLocal('report.actions.type.exportedToIntegration.automaticActionThree'),
            url: '',
        });
    }
    if (reimbursableUrls.length === 1) {
        const shouldAddPeriod = nonReimbursableUrls.length === 0;
        result.push({
            text: translateLocal('report.actions.type.exportedToIntegration.reimburseableLink') + (shouldAddPeriod ? '.' : ''),
            url: reimbursableUrls.at(0) ?? '',
        });
    }
    if (reimbursableUrls.length === 1 && nonReimbursableUrls.length) {
        result.push({
            text: translateLocal('common.and'),
            url: '',
        });
    }
    if (nonReimbursableUrls.length) {
        const text = translateLocal('report.actions.type.exportedToIntegration.nonReimbursableLink');
        let url = '';

        if (nonReimbursableUrls.length === 1) {
            url = nonReimbursableUrls.at(0) ?? '';
        } else {
            switch (label) {
                case CONST.POLICY.CONNECTIONS.NAME_USER_FRIENDLY.xero:
                    url = XERO_NON_REIMBURSABLE_EXPENSES_URL;
                    break;
                case CONST.POLICY.CONNECTIONS.NAME_USER_FRIENDLY.netsuite:
                    url = NETSUITE_NON_REIMBURSABLE_EXPENSES_URL_PREFIX;
                    url += wasExportedAfterBase62 ? base62ReportID : reportID;
                    break;
                case CONST.POLICY.CONNECTIONS.NAME_USER_FRIENDLY.financialForce:
                    // The first three characters in a Salesforce ID is the expense type
                    url = nonReimbursableUrls.at(0)?.substring(0, SALESFORCE_EXPENSES_URL_PREFIX.length + 3) ?? '';
                    break;
                default:
                    url = QBO_EXPENSES_URL;
            }
        }

        result.push({text, url});
    }

    return result;
}

function getUpdateRoomDescriptionMessage(reportAction: ReportAction): string {
    const originalMessage = getOriginalMessage(reportAction) as OriginalMessageChangeLog;
    if (originalMessage?.description) {
        return `${translateLocal('roomChangeLog.updateRoomDescription')} ${originalMessage?.description}`;
    }

    return translateLocal('roomChangeLog.clearRoomDescription');
}

function getRetractedMessage(): string {
    return translateLocal('iou.retracted');
}

function isPolicyChangeLogAddEmployeeMessage(reportAction: OnyxInputOrEntry<ReportAction>): reportAction is ReportAction<typeof CONST.REPORT.ACTIONS.TYPE.POLICY_CHANGE_LOG.ADD_EMPLOYEE> {
    return isActionOfType(reportAction, CONST.REPORT.ACTIONS.TYPE.POLICY_CHANGE_LOG.ADD_EMPLOYEE);
}

function getPolicyChangeLogAddEmployeeMessage(reportAction: OnyxInputOrEntry<ReportAction>): string {
    if (!isPolicyChangeLogAddEmployeeMessage(reportAction)) {
        return '';
    }

    const originalMessage = getOriginalMessage(reportAction);
    const email = originalMessage?.email ?? '';
    const role = translateLocal('workspace.common.roleName', {role: originalMessage?.role ?? ''}).toLowerCase();
    const formattedEmail = formatPhoneNumber(email);
    return translateLocal('report.actions.type.addEmployee', {email: formattedEmail, role});
}

function isPolicyChangeLogChangeRoleMessage(reportAction: OnyxInputOrEntry<ReportAction>): reportAction is ReportAction<typeof CONST.REPORT.ACTIONS.TYPE.POLICY_CHANGE_LOG.UPDATE_EMPLOYEE> {
    return isActionOfType(reportAction, CONST.REPORT.ACTIONS.TYPE.POLICY_CHANGE_LOG.UPDATE_EMPLOYEE);
}

function getPolicyChangeLogUpdateEmployee(reportAction: OnyxInputOrEntry<ReportAction>): string {
    if (!isPolicyChangeLogChangeRoleMessage(reportAction)) {
        return '';
    }

    const originalMessage = getOriginalMessage(reportAction);
    const email = originalMessage?.email ?? '';
    const field = originalMessage?.field;
    const customFieldType = Object.values(CONST.CUSTOM_FIELD_KEYS).find((value) => value === field);
    if (customFieldType) {
        const translationKey = field === CONST.CUSTOM_FIELD_KEYS.customField1 ? 'report.actions.type.updatedCustomField1' : 'report.actions.type.updatedCustomField2';
        return translateLocal(translationKey, {
            email,
            newValue: typeof originalMessage?.newValue === 'string' ? originalMessage?.newValue : '',
            previousValue: typeof originalMessage?.oldValue === 'string' ? originalMessage?.oldValue : '',
        });
    }
    const newRole = translateLocal('workspace.common.roleName', {role: typeof originalMessage?.newValue === 'string' ? originalMessage?.newValue : ''}).toLowerCase();
    const oldRole = translateLocal('workspace.common.roleName', {role: typeof originalMessage?.oldValue === 'string' ? originalMessage?.oldValue : ''}).toLowerCase();
    return translateLocal('report.actions.type.updateRole', {email, newRole, currentRole: oldRole});
}

function getPolicyChangeLogEmployeeLeftMessage(reportAction: ReportAction, useName = false): string {
    if (!isLeavePolicyAction(reportAction)) {
        return '';
    }
    const originalMessage = getOriginalMessage(reportAction);
    const personalDetails = getPersonalDetailsByIDs({accountIDs: reportAction.actorAccountID ? [reportAction.actorAccountID] : [], currentUserAccountID: 0})?.at(0);
    if (!!originalMessage && !originalMessage.email) {
        originalMessage.email = personalDetails?.login;
    }
    const nameOrEmail = useName && !!personalDetails?.firstName ? `${personalDetails?.firstName}:` : originalMessage?.email ?? '';
    const formattedNameOrEmail = formatPhoneNumber(nameOrEmail);
    return translateLocal('report.actions.type.leftWorkspace', {nameOrEmail: formattedNameOrEmail});
}

function isPolicyChangeLogDeleteMemberMessage(
    reportAction: OnyxInputOrEntry<ReportAction>,
): reportAction is ReportAction<typeof CONST.REPORT.ACTIONS.TYPE.POLICY_CHANGE_LOG.DELETE_EMPLOYEE> {
    return isActionOfType(reportAction, CONST.REPORT.ACTIONS.TYPE.POLICY_CHANGE_LOG.DELETE_EMPLOYEE);
}

function getWorkspaceDescriptionUpdatedMessage(action: ReportAction) {
    const {oldDescription, newDescription} = getOriginalMessage(action as ReportAction<typeof CONST.REPORT.ACTIONS.TYPE.POLICY_CHANGE_LOG.UPDATE_DESCRIPTION>) ?? {};
    const message =
        typeof oldDescription === 'string' && newDescription ? translateLocal('workspaceActions.updateWorkspaceDescription', {newDescription, oldDescription}) : getReportActionText(action);
    return message;
}

function getWorkspaceCurrencyUpdateMessage(action: ReportAction) {
    const {oldCurrency, newCurrency} = getOriginalMessage(action as ReportAction<typeof CONST.REPORT.ACTIONS.TYPE.POLICY_CHANGE_LOG.UPDATE_CURRENCY>) ?? {};
    const message = oldCurrency && newCurrency ? translateLocal('workspaceActions.updatedWorkspaceCurrencyAction', {oldCurrency, newCurrency}) : getReportActionText(action);
    return message;
}

type AutoReportingFrequencyKey = ValueOf<typeof CONST.POLICY.AUTO_REPORTING_FREQUENCIES>;
type AutoReportingFrequencyDisplayNames = Record<AutoReportingFrequencyKey, string>;

const getAutoReportingFrequencyDisplayNames = (): AutoReportingFrequencyDisplayNames => ({
    [CONST.POLICY.AUTO_REPORTING_FREQUENCIES.MONTHLY]: translateLocal('workflowsPage.frequencies.monthly'),
    [CONST.POLICY.AUTO_REPORTING_FREQUENCIES.IMMEDIATE]: translateLocal('workflowsPage.frequencies.daily'),
    [CONST.POLICY.AUTO_REPORTING_FREQUENCIES.WEEKLY]: translateLocal('workflowsPage.frequencies.weekly'),
    [CONST.POLICY.AUTO_REPORTING_FREQUENCIES.SEMI_MONTHLY]: translateLocal('workflowsPage.frequencies.twiceAMonth'),
    [CONST.POLICY.AUTO_REPORTING_FREQUENCIES.TRIP]: translateLocal('workflowsPage.frequencies.byTrip'),
    [CONST.POLICY.AUTO_REPORTING_FREQUENCIES.MANUAL]: translateLocal('workflowsPage.frequencies.manually'),
    [CONST.POLICY.AUTO_REPORTING_FREQUENCIES.INSTANT]: translateLocal('workflowsPage.frequencies.instant'),
});

function getWorkspaceFrequencyUpdateMessage(action: ReportAction): string {
    const {oldFrequency, newFrequency} = getOriginalMessage(action as ReportAction<typeof CONST.REPORT.ACTIONS.TYPE.POLICY_CHANGE_LOG.UPDATE_AUTO_REPORTING_FREQUENCY>) ?? {};

    if (!oldFrequency || !newFrequency) {
        return getReportActionText(action);
    }

    const frequencyDisplayNames = getAutoReportingFrequencyDisplayNames();
    const oldFrequencyTranslation = frequencyDisplayNames[oldFrequency]?.toLowerCase();
    const newFrequencyTranslation = frequencyDisplayNames[newFrequency]?.toLowerCase();

    if (!oldFrequencyTranslation || !newFrequencyTranslation) {
        return getReportActionText(action);
    }

    return translateLocal('workspaceActions.updatedWorkspaceFrequencyAction', {
        oldFrequency: oldFrequencyTranslation,
        newFrequency: newFrequencyTranslation,
    });
}

function getWorkspaceCategoryUpdateMessage(action: ReportAction): string {
    const {categoryName, oldValue, newName, oldName} = getOriginalMessage(action as ReportAction<typeof CONST.REPORT.ACTIONS.TYPE.POLICY_CHANGE_LOG.ADD_CATEGORY>) ?? {};

    if (action.actionName === CONST.REPORT.ACTIONS.TYPE.POLICY_CHANGE_LOG.ADD_CATEGORY && categoryName) {
        return translateLocal('workspaceActions.addCategory', {
            categoryName,
        });
    }

    if (action.actionName === CONST.REPORT.ACTIONS.TYPE.POLICY_CHANGE_LOG.DELETE_CATEGORY && categoryName) {
        return translateLocal('workspaceActions.deleteCategory', {
            categoryName,
        });
    }

    if (action.actionName === CONST.REPORT.ACTIONS.TYPE.POLICY_CHANGE_LOG.UPDATE_CATEGORY && categoryName) {
        return translateLocal('workspaceActions.updateCategory', {
            oldValue: !!oldValue,
            categoryName,
        });
    }

    if (action.actionName === CONST.REPORT.ACTIONS.TYPE.POLICY_CHANGE_LOG.SET_CATEGORY_NAME && oldName && newName) {
        return translateLocal('workspaceActions.setCategoryName', {
            oldName,
            newName,
        });
    }

    return getReportActionText(action);
}

function getWorkspaceTagUpdateMessage(action: ReportAction): string {
    const {tagListName, tagName, enabled, newName, newValue, oldName, oldValue, updatedField, count} =
        getOriginalMessage(action as ReportAction<typeof CONST.REPORT.ACTIONS.TYPE.POLICY_CHANGE_LOG.ADD_CATEGORY>) ?? {};

    if (action.actionName === CONST.REPORT.ACTIONS.TYPE.POLICY_CHANGE_LOG.ADD_TAG && tagListName && tagName) {
        return translateLocal('workspaceActions.addTag', {
            tagListName,
            tagName,
        });
    }

    if (action.actionName === CONST.REPORT.ACTIONS.TYPE.POLICY_CHANGE_LOG.DELETE_TAG && tagListName && tagName) {
        return translateLocal('workspaceActions.deleteTag', {
            tagListName,
            tagName,
        });
    }

    if (action.actionName === CONST.REPORT.ACTIONS.TYPE.POLICY_CHANGE_LOG.DELETE_MULTIPLE_TAGS && count && tagListName) {
        return translateLocal('workspaceActions.deleteMultipleTags', {
            count,
            tagListName,
        });
    }

    if (action.actionName === CONST.REPORT.ACTIONS.TYPE.POLICY_CHANGE_LOG.UPDATE_TAG_ENABLED && tagListName && tagName) {
        return translateLocal('workspaceActions.updateTagEnabled', {
            tagListName,
            tagName,
            enabled,
        });
    }

    if (action.actionName === CONST.REPORT.ACTIONS.TYPE.POLICY_CHANGE_LOG.UPDATE_TAG_NAME && tagListName && newName && oldName) {
        return translateLocal('workspaceActions.updateTagName', {
            tagListName,
            newName,
            oldName,
        });
    }

    if (
        action.actionName === CONST.REPORT.ACTIONS.TYPE.POLICY_CHANGE_LOG.UPDATE_TAG &&
        tagListName &&
        typeof oldValue === 'string' &&
        typeof newValue === 'string' &&
        tagName &&
        updatedField
    ) {
        return translateLocal('workspaceActions.updateTag', {
            tagListName,
            oldValue,
            newValue,
            tagName,
            updatedField,
        });
    }

    return getReportActionText(action);
}

function getWorkspaceCustomUnitRateAddedMessage(action: ReportAction): string {
    const {customUnitName, rateName} = getOriginalMessage(action as ReportAction<typeof CONST.REPORT.ACTIONS.TYPE.POLICY_CHANGE_LOG.ADD_CATEGORY>) ?? {};

    if (customUnitName && rateName) {
        return translateLocal('workspaceActions.addCustomUnitRate', {
            customUnitName,
            rateName,
        });
    }

    return getReportActionText(action);
}

function getWorkspaceReportFieldAddMessage(action: ReportAction): string {
    const {fieldName, fieldType} = getOriginalMessage(action as ReportAction<typeof CONST.REPORT.ACTIONS.TYPE.POLICY_CHANGE_LOG.ADD_CATEGORY>) ?? {};

    if (fieldName && fieldType) {
        return translateLocal('workspaceActions.addedReportField', {
            fieldName,
            fieldType: translateLocal(getReportFieldAlternativeTextTranslationKey(fieldType as PolicyReportFieldType)),
        });
    }

    return getReportActionText(action);
}

function getWorkspaceReportFieldUpdateMessage(action: ReportAction): string {
    const {updateType, fieldName, defaultValue} = getOriginalMessage(action as ReportAction<typeof CONST.REPORT.ACTIONS.TYPE.POLICY_CHANGE_LOG.ADD_CATEGORY>) ?? {};

    if (updateType === 'updatedDefaultValue' && fieldName && defaultValue) {
        return translateLocal('workspaceActions.updateReportFieldDefaultValue', {
            fieldName,
            defaultValue,
        });
    }

    return getReportActionText(action);
}

function getWorkspaceReportFieldDeleteMessage(action: ReportAction): string {
    const {fieldType, fieldName} = getOriginalMessage(action as ReportAction<typeof CONST.REPORT.ACTIONS.TYPE.POLICY_CHANGE_LOG.ADD_CATEGORY>) ?? {};

    if (fieldType && fieldName) {
        return translateLocal('workspaceActions.deleteReportField', {
            fieldName,
            fieldType: translateLocal(getReportFieldAlternativeTextTranslationKey(fieldType as PolicyReportFieldType)),
        });
    }

    return getReportActionText(action);
}

function getWorkspaceUpdateFieldMessage(action: ReportAction): string {
    const {newValue, oldValue, updatedField} = getOriginalMessage(action as ReportAction<typeof CONST.REPORT.ACTIONS.TYPE.POLICY_CHANGE_LOG.UPDATE_FIELD>) ?? {};

    const newValueTranslationKey = CONST.POLICY.APPROVAL_MODE_TRANSLATION_KEYS[newValue as keyof typeof CONST.POLICY.APPROVAL_MODE_TRANSLATION_KEYS];
    const oldValueTranslationKey = CONST.POLICY.APPROVAL_MODE_TRANSLATION_KEYS[oldValue as keyof typeof CONST.POLICY.APPROVAL_MODE_TRANSLATION_KEYS];

    if (updatedField && updatedField === CONST.POLICY.COLLECTION_KEYS.APPROVAL_MODE && oldValueTranslationKey && newValueTranslationKey) {
        return translateLocal('workspaceActions.updateApprovalMode', {
            newValue: translateLocal(`workspaceApprovalModes.${newValueTranslationKey}` as TranslationPaths),
            oldValue: translateLocal(`workspaceApprovalModes.${oldValueTranslationKey}` as TranslationPaths),
            fieldName: updatedField,
        });
    }

    if (updatedField && updatedField === CONST.POLICY.EXPENSE_REPORT_RULES.PREVENT_SELF_APPROVAL && typeof oldValue === 'string' && typeof newValue === 'string') {
        return translateLocal('workspaceActions.preventSelfApproval', {
            oldValue,
            newValue,
        });
    }

    if (updatedField && updatedField === CONST.POLICY.EXPENSE_REPORT_RULES.MAX_EXPENSE_AGE && typeof oldValue === 'string' && typeof newValue === 'string') {
        return translateLocal('workspaceActions.updateMaxExpenseAge', {
            oldValue,
            newValue,
        });
    }
    if (
        updatedField &&
        updatedField === CONST.POLICY.COLLECTION_KEYS.AUTOREPORTING_OFFSET &&
        (typeof oldValue === 'string' || typeof oldValue === 'number') &&
        (typeof newValue === 'string' || typeof newValue === 'number')
    ) {
        const getAutoReportingOffsetToDisplay = (autoReportingOffset: string | number) => {
            if (autoReportingOffset === CONST.POLICY.AUTO_REPORTING_OFFSET.LAST_DAY_OF_MONTH) {
                return translateLocal('workflowsPage.frequencies.lastDayOfMonth');
            }
            if (autoReportingOffset === CONST.POLICY.AUTO_REPORTING_OFFSET.LAST_BUSINESS_DAY_OF_MONTH) {
                return translateLocal('workflowsPage.frequencies.lastBusinessDayOfMonth');
            }
            if (typeof autoReportingOffset === 'number') {
                return toLocaleOrdinal(preferredLocale, autoReportingOffset, false);
            }
            return '';
        };
        return translateLocal('workspaceActions.updateMonthlyOffset', {
            newValue: getAutoReportingOffsetToDisplay(newValue),
            oldValue: getAutoReportingOffsetToDisplay(oldValue),
        });
    }
    return getReportActionText(action);
}

function getPolicyChangeLogMaxExpenseAmountNoReceiptMessage(action: ReportAction): string {
    const {oldMaxExpenseAmountNoReceipt, newMaxExpenseAmountNoReceipt, currency} =
        getOriginalMessage(action as ReportAction<typeof CONST.REPORT.ACTIONS.TYPE.POLICY_CHANGE_LOG.UPDATE_MAX_EXPENSE_AMOUNT_NO_RECEIPT>) ?? {};

    if (typeof oldMaxExpenseAmountNoReceipt === 'number' && typeof newMaxExpenseAmountNoReceipt === 'number') {
        return translateLocal('workspaceActions.updateMaxExpenseAmountNoReceipt', {
            oldValue: convertToDisplayString(oldMaxExpenseAmountNoReceipt, currency),
            newValue: convertToDisplayString(newMaxExpenseAmountNoReceipt, currency),
        });
    }

    return getReportActionText(action);
}

function getPolicyChangeLogMaxExpenseAmountMessage(action: ReportAction): string {
    const {oldMaxExpenseAmount, newMaxExpenseAmount, currency} =
        getOriginalMessage(action as ReportAction<typeof CONST.REPORT.ACTIONS.TYPE.POLICY_CHANGE_LOG.UPDATE_MAX_EXPENSE_AMOUNT>) ?? {};

    if (typeof oldMaxExpenseAmount === 'number' && typeof newMaxExpenseAmount === 'number') {
        return translateLocal('workspaceActions.updateMaxExpenseAmount', {
            oldValue: convertToDisplayString(oldMaxExpenseAmount, currency),
            newValue: convertToDisplayString(newMaxExpenseAmount, currency),
        });
    }

    return getReportActionText(action);
}

function getPolicyChangeLogDefaultBillableMessage(action: ReportAction): string {
    const {oldDefaultBillable, newDefaultBillable} = getOriginalMessage(action as ReportAction<typeof CONST.REPORT.ACTIONS.TYPE.POLICY_CHANGE_LOG.UPDATE_DEFAULT_BILLABLE>) ?? {};

    if (typeof oldDefaultBillable === 'string' && typeof newDefaultBillable === 'string') {
        return translateLocal('workspaceActions.updateDefaultBillable', {
            oldValue: oldDefaultBillable,
            newValue: newDefaultBillable,
        });
    }

    return getReportActionText(action);
}

function getPolicyChangeLogDefaultTitleEnforcedMessage(action: ReportAction): string {
    const {value} = getOriginalMessage(action as ReportAction<typeof CONST.REPORT.ACTIONS.TYPE.POLICY_CHANGE_LOG.UPDATE_DEFAULT_TITLE_ENFORCED>) ?? {};

    if (typeof value === 'boolean') {
        return translateLocal('workspaceActions.updateDefaultTitleEnforced', {
            value,
        });
    }

    return getReportActionText(action);
}

function getPolicyChangeLogDeleteMemberMessage(reportAction: OnyxInputOrEntry<ReportAction>): string {
    if (!isPolicyChangeLogDeleteMemberMessage(reportAction)) {
        return '';
    }
    const originalMessage = getOriginalMessage(reportAction);
    const email = originalMessage?.email ?? '';
    const role = translateLocal('workspace.common.roleName', {role: originalMessage?.role ?? ''}).toLowerCase();
    return translateLocal('report.actions.type.removeMember', {email, role});
}

function getRemovedConnectionMessage(reportAction: OnyxEntry<ReportAction>): string {
    if (!isActionOfType(reportAction, CONST.REPORT.ACTIONS.TYPE.POLICY_CHANGE_LOG.DELETE_INTEGRATION)) {
        return '';
    }
    const originalMessage = getOriginalMessage(reportAction);
    const connectionName = originalMessage?.connectionName;
    return connectionName ? translateLocal('report.actions.type.removedConnection', {connectionName}) : '';
}

function getRenamedAction(reportAction: OnyxEntry<ReportAction<typeof CONST.REPORT.ACTIONS.TYPE.RENAMED>>, isExpenseReport: boolean, actorName?: string) {
    const originalMessage = getOriginalMessage(reportAction);
    return translateLocal('newRoomPage.renamedRoomAction', {
        actorName,
        isExpenseReport,
        oldName: originalMessage?.oldName ?? '',
        newName: originalMessage?.newName ?? '',
    });
}

function getRemovedFromApprovalChainMessage(reportAction: OnyxEntry<ReportAction<typeof CONST.REPORT.ACTIONS.TYPE.REMOVED_FROM_APPROVAL_CHAIN>>) {
    const originalMessage = getOriginalMessage(reportAction);
    const submittersNames = getPersonalDetailsByIDs({
        accountIDs: originalMessage?.submittersAccountIDs ?? [],
        currentUserAccountID: currentUserAccountID ?? CONST.DEFAULT_NUMBER_ID,
    }).map(({displayName, login}) => displayName ?? login ?? 'Unknown Submitter');
    return translateLocal('workspaceActions.removedFromApprovalWorkflow', {submittersNames, count: submittersNames.length});
}

function getDemotedFromWorkspaceMessage(reportAction: OnyxEntry<ReportAction<typeof CONST.REPORT.ACTIONS.TYPE.DEMOTED_FROM_WORKSPACE>>) {
    const originalMessage = getOriginalMessage(reportAction);
    const policyName = originalMessage?.policyName ?? translateLocal('workspace.common.workspace');
    const oldRole = translateLocal('workspace.common.roleName', {role: originalMessage?.oldRole}).toLowerCase();
    return translateLocal('workspaceActions.demotedFromWorkspace', {policyName, oldRole});
}

function isCardIssuedAction(reportAction: OnyxEntry<ReportAction>) {
    return isActionOfType(
        reportAction,
        CONST.REPORT.ACTIONS.TYPE.CARD_ISSUED,
        CONST.REPORT.ACTIONS.TYPE.CARD_ISSUED_VIRTUAL,
        CONST.REPORT.ACTIONS.TYPE.CARD_MISSING_ADDRESS,
        CONST.REPORT.ACTIONS.TYPE.CARD_ASSIGNED,
    );
}

function shouldShowAddMissingDetails(actionName?: ReportActionName, card?: Card) {
    const missingDetails =
        !privatePersonalDetails?.legalFirstName ||
        !privatePersonalDetails?.legalLastName ||
        !privatePersonalDetails?.dob ||
        !privatePersonalDetails?.phoneNumber ||
        isEmptyObject(privatePersonalDetails?.addresses) ||
        privatePersonalDetails.addresses.length === 0;

    return actionName === CONST.REPORT.ACTIONS.TYPE.CARD_MISSING_ADDRESS && (card?.state === CONST.EXPENSIFY_CARD.STATE.STATE_NOT_ISSUED || missingDetails);
}

function getJoinRequestMessage(reportAction: ReportAction<typeof CONST.REPORT.ACTIONS.TYPE.ACTIONABLE_JOIN_REQUEST>) {
    const policy = getPolicy(getOriginalMessage(reportAction)?.policyID);
    const userDetail = getPersonalDetailByEmail(getOriginalMessage(reportAction)?.email ?? '');
    const userName = userDetail?.firstName ? `${userDetail.displayName} (${userDetail.login})` : userDetail?.login ?? getOriginalMessage(reportAction)?.email;
    return translateLocal('workspace.inviteMessage.joinRequest', {user: userName ?? '', workspaceName: policy?.name ?? ''});
}

function getCardIssuedMessage({
    reportAction,
    shouldRenderHTML = false,
    policyID = '-1',
    card,
}: {
    reportAction: OnyxEntry<ReportAction>;
    shouldRenderHTML?: boolean;
    policyID?: string;
    card?: Card;
}) {
    const cardIssuedActionOriginalMessage = isActionOfType(
        reportAction,
        CONST.REPORT.ACTIONS.TYPE.CARD_ISSUED,
        CONST.REPORT.ACTIONS.TYPE.CARD_ISSUED_VIRTUAL,
        CONST.REPORT.ACTIONS.TYPE.CARD_ASSIGNED,
        CONST.REPORT.ACTIONS.TYPE.CARD_MISSING_ADDRESS,
    )
        ? getOriginalMessage(reportAction)
        : undefined;

    const assigneeAccountID = cardIssuedActionOriginalMessage?.assigneeAccountID ?? CONST.DEFAULT_NUMBER_ID;
    const cardID = cardIssuedActionOriginalMessage?.cardID ?? CONST.DEFAULT_NUMBER_ID;
    const isPolicyAdmin = isPolicyAdminPolicyUtils(getPolicy(policyID));
    const assignee = shouldRenderHTML ? `<mention-user accountID="${assigneeAccountID}"/>` : Parser.htmlToText(`<mention-user accountID="${assigneeAccountID}"/>`);
    const navigateRoute = isPolicyAdmin ? ROUTES.EXPENSIFY_CARD_DETAILS.getRoute(policyID, String(cardID)) : ROUTES.SETTINGS_DOMAIN_CARD_DETAIL.getRoute(String(cardID));
    const expensifyCardLink =
        shouldRenderHTML && !!card ? `<a href='${environmentURL}/${navigateRoute}'>${translateLocal('cardPage.expensifyCard')}</a>` : translateLocal('cardPage.expensifyCard');
    const companyCardLink = shouldRenderHTML
        ? `<a href='${environmentURL}/${ROUTES.SETTINGS_WALLET}'>${translateLocal('workspace.companyCards.companyCard')}</a>`
        : translateLocal('workspace.companyCards.companyCard');
    const isAssigneeCurrentUser = currentUserAccountID === assigneeAccountID;
    const shouldShowAddMissingDetailsMessage = !isAssigneeCurrentUser || shouldShowAddMissingDetails(reportAction?.actionName, card);
    switch (reportAction?.actionName) {
        case CONST.REPORT.ACTIONS.TYPE.CARD_ISSUED:
            return translateLocal('workspace.expensifyCard.issuedCard', {assignee});
        case CONST.REPORT.ACTIONS.TYPE.CARD_ISSUED_VIRTUAL:
            return translateLocal('workspace.expensifyCard.issuedCardVirtual', {assignee, link: expensifyCardLink});
        case CONST.REPORT.ACTIONS.TYPE.CARD_ASSIGNED:
            return translateLocal('workspace.companyCards.assignedCard', {assignee, link: companyCardLink});
        case CONST.REPORT.ACTIONS.TYPE.CARD_MISSING_ADDRESS:
            return translateLocal(`workspace.expensifyCard.${shouldShowAddMissingDetailsMessage ? 'issuedCardNoShippingDetails' : 'addedShippingDetails'}`, {assignee});
        default:
            return '';
    }
}

function getReportActionsLength() {
    return Object.keys(allReportActions ?? {}).length;
}

function getReportActions(report: Report) {
    return allReportActions?.[`${ONYXKEYS.COLLECTION.REPORT_ACTIONS}${report.reportID}`];
}

/**
 * @private
 */
function wasActionCreatedWhileOffline(action: ReportAction, isOffline: boolean, lastOfflineAt: Date | undefined, lastOnlineAt: Date | undefined, locale: Locale): boolean {
    // The user has never gone offline or never come back online
    if (!lastOfflineAt || !lastOnlineAt) {
        return false;
    }

    const actionCreatedAt = DateUtils.getLocalDateFromDatetime(locale, action.created);

    // The action was created before the user went offline.
    if (actionCreatedAt <= lastOfflineAt) {
        return false;
    }

    // The action was created while the user was offline.
    if (isOffline || actionCreatedAt < lastOnlineAt) {
        return true;
    }

    // The action was created after the user went back online.
    return false;
}

/**
 * Whether a message is NOT from the active user, and it was received while the user was offline.
 */
function wasMessageReceivedWhileOffline(action: ReportAction, isOffline: boolean, lastOfflineAt: Date | undefined, lastOnlineAt: Date | undefined, locale: Locale) {
    const wasByCurrentUser = wasActionTakenByCurrentUser(action);
    const wasCreatedOffline = wasActionCreatedWhileOffline(action, isOffline, lastOfflineAt, lastOnlineAt, locale);

    return !wasByCurrentUser && wasCreatedOffline && !(action.pendingAction === CONST.RED_BRICK_ROAD_PENDING_ACTION.ADD || action.isOptimisticAction);
}

function getReportActionFromExpensifyCard(cardID: number) {
    return Object.values(allReportActions ?? {})
        .map((reportActions) => Object.values(reportActions ?? {}))
        .flat()
        .find((reportAction) => {
            const cardIssuedActionOriginalMessage = isActionOfType(reportAction, CONST.REPORT.ACTIONS.TYPE.CARD_ISSUED_VIRTUAL) ? getOriginalMessage(reportAction) : undefined;
            return cardIssuedActionOriginalMessage?.cardID === cardID;
        });
}

function getIntegrationSyncFailedMessage(action: OnyxEntry<ReportAction>): string {
    const {label, errorMessage} = getOriginalMessage(action as ReportAction<typeof CONST.REPORT.ACTIONS.TYPE.INTEGRATION_SYNC_FAILED>) ?? {label: '', errorMessage: ''};
    return translateLocal('report.actions.type.integrationSyncFailed', {label, errorMessage});
}

export {
    doesReportHaveVisibleActions,
    extractLinksFromMessageHtml,
    formatLastMessageText,
    isReportActionUnread,
    getHtmlWithAttachmentID,
    getActionableMentionWhisperMessage,
    getAllReportActions,
    getCombinedReportActions,
    getDismissedViolationMessageText,
    getFirstVisibleReportActionID,
    getIOUActionForReportID,
    getIOUActionForTransactionID,
    getIOUReportIDFromReportActionPreview,
    getLastClosedReportAction,
    getLastVisibleAction,
    getLastVisibleMessage,
    getLatestReportActionFromOnyxData,
    getLinkedTransactionID,
    getMemberChangeMessageFragment,
    getUpdateRoomDescriptionFragment,
    getReportActionMessageFragments,
    getMessageOfOldDotReportAction,
    getMostRecentIOURequestActionID,
    getNumberOfMoneyRequests,
    getOneTransactionThreadReportID,
    getOriginalMessage,
    getRemovedFromApprovalChainMessage,
    getDemotedFromWorkspaceMessage,
    getReportAction,
    getReportActionHtml,
    getReportActionMessage,
    getReportActionMessageText,
    getReportActionText,
    getReportPreviewAction,
    getSortedReportActions,
    getSortedReportActionsForDisplay,
    getTextFromHtml,
    getTrackExpenseActionableWhisper,
    getWhisperedTo,
    hasRequestFromCurrentAccount,
    isActionOfType,
    isActionableWhisper,
    isActionableJoinRequest,
    isActionableJoinRequestPending,
    isActionableMentionWhisper,
    isActionableReportMentionWhisper,
    isActionableTrackExpense,
    isConciergeCategoryOptions,
    isResolvedConciergeCategoryOptions,
    isAddCommentAction,
    isApprovedOrSubmittedReportAction,
    isIOURequestReportAction,
    isChronosOOOListAction,
    isClosedAction,
    isConsecutiveActionMadeByPreviousActor,
    isConsecutiveChronosAutomaticTimerAction,
    hasNextActionMadeBySameActor,
    isCreatedAction,
    isCreatedTaskReportAction,
    isCurrentActionUnread,
    isDeletedAction,
    isDeletedParentAction,
    isLinkedTransactionHeld,
    isMemberChangeAction,
    isExportIntegrationAction,
    isIntegrationMessageAction,
    isMessageDeleted,
    useNewTableReportViewActionRenderConditionals,
    isModifiedExpenseAction,
    isMoneyRequestAction,
    isNotifiableReportAction,
    isOldDotReportAction,
    isPayAction,
    isPendingRemove,
    isPolicyChangeLogAction,
    isReimbursementCanceledAction,
    isReimbursementDeQueuedAction,
    isReimbursementDeQueuedOrCanceledAction,
    isReimbursementQueuedAction,
    isRenamedAction,
    isReportActionAttachment,
    isReportActionDeprecated,
    isReportPreviewAction,
    isReversedTransaction,
    getMentionedAccountIDsFromAction,
    isRoomChangeLogAction,
    isSentMoneyReportAction,
    isSplitBillAction,
    isTaskAction,
    isThreadParentMessage,
    isTrackExpenseAction,
    isTransactionThread,
    isTripPreview,
    isWhisperAction,
    isSubmittedAction,
    isSubmittedAndClosedAction,
    isMarkAsClosedAction,
    isApprovedAction,
    isUnapprovedAction,
    isForwardedAction,
    isWhisperActionTargetedToOthers,
    isTagModificationAction,
    isResolvedActionableWhisper,
    shouldHideNewMarker,
    shouldReportActionBeVisible,
    shouldReportActionBeVisibleAsLastAction,
    wasActionTakenByCurrentUser,
    isInviteOrRemovedAction,
    isActionableAddPaymentCard,
    getExportIntegrationActionFragments,
    getExportIntegrationLastMessageText,
    getExportIntegrationMessageHTML,
    getUpdateRoomDescriptionMessage,
    didMessageMentionCurrentUser,
    getPolicyChangeLogAddEmployeeMessage,
    getPolicyChangeLogUpdateEmployee,
    getPolicyChangeLogDeleteMemberMessage,
    getPolicyChangeLogEmployeeLeftMessage,
    getRenamedAction,
    isCardIssuedAction,
    getCardIssuedMessage,
    getRemovedConnectionMessage,
    getActionableJoinRequestPendingReportAction,
    getReportActionsLength,
    getFilteredReportActionsForReportView,
    wasMessageReceivedWhileOffline,
    shouldShowAddMissingDetails,
    getJoinRequestMessage,
    getWorkspaceCategoryUpdateMessage,
    getWorkspaceUpdateFieldMessage,
    getWorkspaceCurrencyUpdateMessage,
    getWorkspaceFrequencyUpdateMessage,
    getPolicyChangeLogMaxExpenseAmountNoReceiptMessage,
    getPolicyChangeLogMaxExpenseAmountMessage,
    getPolicyChangeLogDefaultBillableMessage,
    getPolicyChangeLogDefaultTitleEnforcedMessage,
    getWorkspaceDescriptionUpdatedMessage,
    getWorkspaceReportFieldAddMessage,
    getWorkspaceCustomUnitRateAddedMessage,
    getWorkspaceTagUpdateMessage,
    getWorkspaceReportFieldUpdateMessage,
    getWorkspaceReportFieldDeleteMessage,
    getReportActions,
    getReopenedMessage,
    getLeaveRoomMessage,
    getRetractedMessage,
    getReportActionFromExpensifyCard,
<<<<<<< HEAD
    isReopenedAction,
=======
    getIntegrationSyncFailedMessage,
>>>>>>> cd6c5577
};

export type {LastVisibleMessage};<|MERGE_RESOLUTION|>--- conflicted
+++ resolved
@@ -2585,11 +2585,8 @@
     getLeaveRoomMessage,
     getRetractedMessage,
     getReportActionFromExpensifyCard,
-<<<<<<< HEAD
     isReopenedAction,
-=======
     getIntegrationSyncFailedMessage,
->>>>>>> cd6c5577
 };
 
 export type {LastVisibleMessage};