--- conflicted
+++ resolved
@@ -1601,15 +1601,9 @@
 /**
  * Get IOU action for a reportID and transactionID
  */
-<<<<<<< HEAD
-function getIOUActionForReportID(reportID?: string, transactionID?: string): OnyxEntry<ReportAction> {
+function getIOUActionForReportID(reportID: string | undefined, transactionID: string | undefined): OnyxEntry<ReportAction> {
     if (!reportID || !transactionID) {
-        return undefined;
-=======
-function getIOUActionForReportID(reportID: string | undefined, transactionID: string): OnyxEntry<ReportAction> {
-    if (!reportID) {
         return;
->>>>>>> d6ee1bd5
     }
     const report = allReports?.[`${ONYXKEYS.COLLECTION.REPORT}${reportID}`];
     const reportActions = getAllReportActions(report?.reportID);
