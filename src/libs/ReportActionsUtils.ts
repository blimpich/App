import fastMerge from 'expensify-common/lib/fastMerge';
import _ from 'lodash';
import lodashFindLast from 'lodash/findLast';
import type {OnyxCollection, OnyxEntry, OnyxUpdate} from 'react-native-onyx';
import Onyx from 'react-native-onyx';
import type {ValueOf} from 'type-fest';
import CONST from '@src/CONST';
import ONYXKEYS from '@src/ONYXKEYS';
import type {ActionName, ChangeLog, OriginalMessageActionableMentionWhisper, OriginalMessageReimbursementDequeued} from '@src/types/onyx/OriginalMessage';
import type Report from '@src/types/onyx/Report';
import type {Message, ReportActionBase, ReportActions} from '@src/types/onyx/ReportAction';
import type ReportAction from '@src/types/onyx/ReportAction';
import type {EmptyObject} from '@src/types/utils/EmptyObject';
import {isEmptyObject} from '@src/types/utils/EmptyObject';
import * as CollectionUtils from './CollectionUtils';
import * as Environment from './Environment/Environment';
import isReportMessageAttachment from './isReportMessageAttachment';
import * as Localize from './Localize';
import Log from './Log';
import type {MessageElementBase, MessageTextElement} from './MessageElement';
import * as PersonalDetailsUtils from './PersonalDetailsUtils';

type LastVisibleMessage = {
    lastMessageTranslationKey?: string;
    lastMessageText: string;
    lastMessageHtml?: string;
};

type MemberChangeMessageUserMentionElement = {
    readonly kind: 'userMention';
    readonly accountID: number;
} & MessageElementBase;

type MemberChangeMessageRoomReferenceElement = {
    readonly kind: 'roomReference';
    readonly roomName: string;
    readonly roomID: number;
} & MessageElementBase;

type MemberChangeMessageElement = MessageTextElement | MemberChangeMessageUserMentionElement | MemberChangeMessageRoomReferenceElement;

const policyChangeActionsSet = new Set<string>(Object.values(CONST.REPORT.ACTIONS.TYPE.POLICYCHANGELOG));

const allReports: OnyxCollection<Report> = {};
Onyx.connect({
    key: ONYXKEYS.COLLECTION.REPORT,
    callback: (report, key) => {
        if (!key || !report) {
            return;
        }

        const reportID = CollectionUtils.extractCollectionItemID(key);
        allReports[reportID] = report;
    },
});

const allReportActions: OnyxCollection<ReportActions> = {};
Onyx.connect({
    key: ONYXKEYS.COLLECTION.REPORT_ACTIONS,
    callback: (actions, key) => {
        if (!key || !actions) {
            return;
        }

        const reportID = CollectionUtils.extractCollectionItemID(key);
        allReportActions[reportID] = actions;
    },
});

let isNetworkOffline = false;
Onyx.connect({
    key: ONYXKEYS.NETWORK,
    callback: (val) => (isNetworkOffline = val?.isOffline ?? false),
});

let environmentURL: string;
Environment.getEnvironmentURL().then((url: string) => (environmentURL = url));

function isCreatedAction(reportAction: OnyxEntry<ReportAction>): boolean {
    return reportAction?.actionName === CONST.REPORT.ACTIONS.TYPE.CREATED;
}

function isDeletedAction(reportAction: OnyxEntry<ReportAction>): boolean {
    // A deleted comment has either an empty array or an object with html field with empty string as value
    const message = reportAction?.message ?? [];
    return message.length === 0 || message[0]?.html === '';
}

function isDeletedParentAction(reportAction: OnyxEntry<ReportAction>): boolean {
    return (reportAction?.message?.[0]?.isDeletedParentAction ?? false) && (reportAction?.childVisibleActionCount ?? 0) > 0;
}

function isReversedTransaction(reportAction: OnyxEntry<ReportAction>) {
    return (reportAction?.message?.[0]?.isReversedTransaction ?? false) && (reportAction?.childVisibleActionCount ?? 0) > 0;
}

function isPendingRemove(reportAction: OnyxEntry<ReportAction> | EmptyObject): boolean {
    if (isEmptyObject(reportAction)) {
        return false;
    }
    return reportAction?.message?.[0]?.moderationDecision?.decision === CONST.MODERATION.MODERATOR_DECISION_PENDING_REMOVE;
}

function isMoneyRequestAction(reportAction: OnyxEntry<ReportAction>): boolean {
    return reportAction?.actionName === CONST.REPORT.ACTIONS.TYPE.IOU;
}

function isReportPreviewAction(reportAction: OnyxEntry<ReportAction>): boolean {
    return reportAction?.actionName === CONST.REPORT.ACTIONS.TYPE.REPORTPREVIEW;
}

function isModifiedExpenseAction(reportAction: OnyxEntry<ReportAction>): boolean {
    return reportAction?.actionName === CONST.REPORT.ACTIONS.TYPE.MODIFIEDEXPENSE;
}

function isWhisperAction(reportAction: OnyxEntry<ReportAction>): boolean {
    return (reportAction?.whisperedToAccountIDs ?? []).length > 0;
}

function isReimbursementQueuedAction(reportAction: OnyxEntry<ReportAction>) {
    return reportAction?.actionName === CONST.REPORT.ACTIONS.TYPE.REIMBURSEMENTQUEUED;
}

function isMemberChangeAction(reportAction: OnyxEntry<ReportAction>) {
    return (
        reportAction?.actionName === CONST.REPORT.ACTIONS.TYPE.ROOMCHANGELOG.INVITE_TO_ROOM ||
        reportAction?.actionName === CONST.REPORT.ACTIONS.TYPE.ROOMCHANGELOG.REMOVE_FROM_ROOM ||
        reportAction?.actionName === CONST.REPORT.ACTIONS.TYPE.POLICYCHANGELOG.INVITE_TO_ROOM ||
        reportAction?.actionName === CONST.REPORT.ACTIONS.TYPE.POLICYCHANGELOG.REMOVE_FROM_ROOM
    );
}

function isInviteMemberAction(reportAction: OnyxEntry<ReportAction>) {
    return reportAction?.actionName === CONST.REPORT.ACTIONS.TYPE.ROOMCHANGELOG.INVITE_TO_ROOM || reportAction?.actionName === CONST.REPORT.ACTIONS.TYPE.POLICYCHANGELOG.INVITE_TO_ROOM;
}

function isReimbursementDeQueuedAction(reportAction: OnyxEntry<ReportAction>): reportAction is ReportActionBase & OriginalMessageReimbursementDequeued {
    return reportAction?.actionName === CONST.REPORT.ACTIONS.TYPE.REIMBURSEMENTDEQUEUED;
}

/**
 * Returns whether the comment is a thread parent message/the first message in a thread
 */
function isThreadParentMessage(reportAction: OnyxEntry<ReportAction>, reportID: string): boolean {
    const {childType, childVisibleActionCount = 0, childReportID} = reportAction ?? {};
    return childType === CONST.REPORT.TYPE.CHAT && (childVisibleActionCount > 0 || String(childReportID) === reportID);
}

/**
 * Returns the parentReportAction if the given report is a thread/task.
 *
 * @deprecated Use Onyx.connect() or withOnyx() instead
 */
function getParentReportAction(report: OnyxEntry<Report> | EmptyObject): ReportAction | Record<string, never> {
    if (!report?.parentReportID || !report.parentReportActionID) {
        return {};
    }
    return allReportActions?.[report.parentReportID]?.[report.parentReportActionID] ?? {};
}

/**
 * Determines if the given report action is sent money report action by checking for 'pay' type and presence of IOUDetails object.
 */
function isSentMoneyReportAction(reportAction: OnyxEntry<ReportAction>): boolean {
    return (
        reportAction?.actionName === CONST.REPORT.ACTIONS.TYPE.IOU && reportAction?.originalMessage?.type === CONST.IOU.REPORT_ACTION_TYPE.PAY && !!reportAction?.originalMessage?.IOUDetails
    );
}

/**
 * Returns whether the thread is a transaction thread, which is any thread with IOU parent
 * report action from requesting money (type - create) or from sending money (type - pay with IOUDetails field)
 */
function isTransactionThread(parentReportAction: OnyxEntry<ReportAction>): boolean {
    return (
        parentReportAction?.actionName === CONST.REPORT.ACTIONS.TYPE.IOU &&
        (parentReportAction.originalMessage.type === CONST.IOU.REPORT_ACTION_TYPE.CREATE ||
            (parentReportAction.originalMessage.type === CONST.IOU.REPORT_ACTION_TYPE.PAY && !!parentReportAction.originalMessage.IOUDetails))
    );
}

/**
 * Sort an array of reportActions by their created timestamp first, and reportActionID second
 * This gives us a stable order even in the case of multiple reportActions created on the same millisecond
 *
 */
function getSortedReportActions(reportActions: ReportAction[] | null, shouldSortInDescendingOrder = false, shouldMarkTheFirstItemAsNewest = false): ReportAction[] {
    if (!Array.isArray(reportActions)) {
        throw new Error(`ReportActionsUtils.getSortedReportActions requires an array, received ${typeof reportActions}`);
    }

    const invertedMultiplier = shouldSortInDescendingOrder ? -1 : 1;

    const sortedActions = reportActions?.filter(Boolean).sort((first, second) => {
        // First sort by timestamp
        if (first.created !== second.created) {
            return (first.created < second.created ? -1 : 1) * invertedMultiplier;
        }

        // Then by action type, ensuring that `CREATED` actions always come first if they have the same timestamp as another action type
        if ((first.actionName === CONST.REPORT.ACTIONS.TYPE.CREATED || second.actionName === CONST.REPORT.ACTIONS.TYPE.CREATED) && first.actionName !== second.actionName) {
            return (first.actionName === CONST.REPORT.ACTIONS.TYPE.CREATED ? -1 : 1) * invertedMultiplier;
        }
        // Ensure that `REPORTPREVIEW` actions always come after if they have the same timestamp as another action type
        if ((first.actionName === CONST.REPORT.ACTIONS.TYPE.REPORTPREVIEW || second.actionName === CONST.REPORT.ACTIONS.TYPE.REPORTPREVIEW) && first.actionName !== second.actionName) {
            return (first.actionName === CONST.REPORT.ACTIONS.TYPE.REPORTPREVIEW ? 1 : -1) * invertedMultiplier;
        }

        // Then fallback on reportActionID as the final sorting criteria. It is a random number,
        // but using this will ensure that the order of reportActions with the same created time and action type
        // will be consistent across all users and devices
        return (first.reportActionID < second.reportActionID ? -1 : 1) * invertedMultiplier;
    });

    // If shouldMarkTheFirstItemAsNewest is true, label the first reportAction as isNewestReportAction
    if (shouldMarkTheFirstItemAsNewest && sortedActions?.length > 0) {
        sortedActions[0] = {
            ...sortedActions[0],
            isNewestReportAction: true,
        };
    }

    return sortedActions;
}

/**
 * Finds most recent IOU request action ID.
 */
function getMostRecentIOURequestActionID(reportActions: ReportAction[] | null): string | null {
    if (!Array.isArray(reportActions)) {
        return null;
    }
    const iouRequestTypes: Array<ValueOf<typeof CONST.IOU.REPORT_ACTION_TYPE>> = [CONST.IOU.REPORT_ACTION_TYPE.CREATE, CONST.IOU.REPORT_ACTION_TYPE.SPLIT];
    const iouRequestActions = reportActions?.filter((action) => action.actionName === CONST.REPORT.ACTIONS.TYPE.IOU && iouRequestTypes.includes(action.originalMessage.type)) ?? [];

    if (iouRequestActions.length === 0) {
        return null;
    }

    const sortedReportActions = getSortedReportActions(iouRequestActions);
    return sortedReportActions.at(-1)?.reportActionID ?? null;
}

/**
 * Returns array of links inside a given report action
 */
function extractLinksFromMessageHtml(reportAction: OnyxEntry<ReportAction>): string[] {
    const htmlContent = reportAction?.message?.[0]?.html;

    // Regex to get link in href prop inside of <a/> component
    const regex = /<a\s+(?:[^>]*?\s+)?href="([^"]*)"/gi;

    if (!htmlContent) {
        return [];
    }

    return [...htmlContent.matchAll(regex)].map((match) => match[1]);
}

/**
 * Returns the report action immediately before the specified index.
 * @param reportActions - all actions
 * @param actionIndex - index of the action
 */
function findPreviousAction(reportActions: ReportAction[] | null, actionIndex: number): OnyxEntry<ReportAction> {
    if (!reportActions) {
        return null;
    }

    for (let i = actionIndex + 1; i < reportActions.length; i++) {
        // Find the next non-pending deletion report action, as the pending delete action means that it is not displayed in the UI, but still is in the report actions list.
        // If we are offline, all actions are pending but shown in the UI, so we take the previous action, even if it is a delete.
        if (isNetworkOffline || reportActions[i].pendingAction !== CONST.RED_BRICK_ROAD_PENDING_ACTION.DELETE) {
            return reportActions[i];
        }
    }

    return null;
}

/**
 * Returns true when the report action immediately before the specified index is a comment made by the same actor who who is leaving a comment in the action at the specified index.
 * Also checks to ensure that the comment is not too old to be shown as a grouped comment.
 *
 * @param actionIndex - index of the comment item in state to check
 */
function isConsecutiveActionMadeByPreviousActor(reportActions: ReportAction[] | null, actionIndex: number): boolean {
    const previousAction = findPreviousAction(reportActions, actionIndex);
    const currentAction = reportActions?.[actionIndex];

    // It's OK for there to be no previous action, and in that case, false will be returned
    // so that the comment isn't grouped
    if (!currentAction || !previousAction) {
        return false;
    }

    // Comments are only grouped if they happen within 5 minutes of each other
    if (new Date(currentAction.created).getTime() - new Date(previousAction.created).getTime() > 300000) {
        return false;
    }

    // Do not group if previous action was a created action
    if (previousAction.actionName === CONST.REPORT.ACTIONS.TYPE.CREATED) {
        return false;
    }

    // Do not group if previous or current action was a renamed action
    if (previousAction.actionName === CONST.REPORT.ACTIONS.TYPE.RENAMED || currentAction.actionName === CONST.REPORT.ACTIONS.TYPE.RENAMED) {
        return false;
    }

    // Do not group if the delegate account ID is different
    if (previousAction.delegateAccountID !== currentAction.delegateAccountID) {
        return false;
    }

    // Do not group if one of previous / current action is report preview and another one is not report preview
    if ((isReportPreviewAction(previousAction) && !isReportPreviewAction(currentAction)) || (isReportPreviewAction(currentAction) && !isReportPreviewAction(previousAction))) {
        return false;
    }

    return currentAction.actorAccountID === previousAction.actorAccountID;
}

/**
 * Checks if a reportAction is deprecated.
 */
function isReportActionDeprecated(reportAction: OnyxEntry<ReportAction>, key: string | number): boolean {
    if (!reportAction) {
        return true;
    }

    // HACK ALERT: We're temporarily filtering out any reportActions keyed by sequenceNumber
    // to prevent bugs during the migration from sequenceNumber -> reportActionID
    if (String(reportAction.sequenceNumber) === key) {
        Log.info('Front-end filtered out reportAction keyed by sequenceNumber!', false, reportAction);
        return true;
    }

    return false;
}

const {POLICYCHANGELOG: policyChangelogTypes, ROOMCHANGELOG: roomChangeLogTypes, ...otherActionTypes} = CONST.REPORT.ACTIONS.TYPE;
const supportedActionTypes: ActionName[] = [...Object.values(otherActionTypes), ...Object.values(policyChangelogTypes), ...Object.values(roomChangeLogTypes)];

/**
 * Checks if a reportAction is fit for display, meaning that it's not deprecated, is of a valid
 * and supported type, it's not deleted and also not closed.
 */
function shouldReportActionBeVisible(reportAction: OnyxEntry<ReportAction>, key: string | number): boolean {
    if (!reportAction) {
        return false;
    }

    if (isReportActionDeprecated(reportAction, key)) {
        return false;
    }

    if (reportAction.actionName === CONST.REPORT.ACTIONS.TYPE.TASKEDITED) {
        return false;
    }

    // Filter out any unsupported reportAction types
    if (!supportedActionTypes.includes(reportAction.actionName)) {
        return false;
    }

    // Ignore closed action here since we're already displaying a footer that explains why the report was closed
    if (reportAction.actionName === CONST.REPORT.ACTIONS.TYPE.CLOSED) {
        return false;
    }

    if (isPendingRemove(reportAction) && !reportAction.childVisibleActionCount) {
        return false;
    }

    // All other actions are displayed except thread parents, deleted, or non-pending actions
    const isDeleted = isDeletedAction(reportAction);
    const isPending = !!reportAction.pendingAction;
    return !isDeleted || isPending || isDeletedParentAction(reportAction) || isReversedTransaction(reportAction);
}

/**
 * Checks if the new marker should be hidden for the report action.
 */
function shouldHideNewMarker(reportAction: OnyxEntry<ReportAction>): boolean {
    if (!reportAction) {
        return true;
    }
    return !isNetworkOffline && reportAction.pendingAction === CONST.RED_BRICK_ROAD_PENDING_ACTION.DELETE;
}

/**
 * Checks if a reportAction is fit for display as report last action, meaning that
 * it satisfies shouldReportActionBeVisible, it's not whisper action and not deleted.
 */
function shouldReportActionBeVisibleAsLastAction(reportAction: OnyxEntry<ReportAction>): boolean {
    if (!reportAction) {
        return false;
    }

    if (Object.keys(reportAction.errors ?? {}).length > 0) {
        return false;
    }

    // If a whisper action is the REPORTPREVIEW action, we are displaying it.
    // If the action's message text is empty and it is not a deleted parent with visible child actions, hide it. Else, consider the action to be displayable.
    return (
        shouldReportActionBeVisible(reportAction, reportAction.reportActionID) &&
        !(isWhisperAction(reportAction) && !isReportPreviewAction(reportAction) && !isMoneyRequestAction(reportAction)) &&
        !(isDeletedAction(reportAction) && !isDeletedParentAction(reportAction))
    );
}

/**
 * For policy change logs, report URLs are generated in the server,
 * which includes a baseURL placeholder that's replaced in the client.
 */
function replaceBaseURLInPolicyChangeLogAction(reportAction: ReportAction): ReportAction {
    if (!reportAction?.message || !policyChangeActionsSet.has(reportAction?.actionName)) {
        return reportAction;
    }

    const updatedReportAction = _.clone(reportAction);

    if (!updatedReportAction.message) {
        return updatedReportAction;
    }

    updatedReportAction.message[0].html = reportAction.message[0].html?.replace('%baseURL', environmentURL);

    return updatedReportAction;
}

function getLastVisibleAction(reportID: string, actionsToMerge: ReportActions = {}): OnyxEntry<ReportAction> {
    const reportActions = Object.values(fastMerge(allReportActions?.[reportID] ?? {}, actionsToMerge, true));
    const visibleReportActions = Object.values(reportActions ?? {}).filter((action) => shouldReportActionBeVisibleAsLastAction(action));
    const sortedReportActions = getSortedReportActions(visibleReportActions, true);
    if (sortedReportActions.length === 0) {
        return null;
    }
    return sortedReportActions[0];
}

function getLastVisibleMessage(reportID: string, actionsToMerge: ReportActions = {}): LastVisibleMessage {
    const lastVisibleAction = getLastVisibleAction(reportID, actionsToMerge);
    const message = lastVisibleAction?.message?.[0];

    if (message && isReportMessageAttachment(message)) {
        return {
            lastMessageTranslationKey: CONST.TRANSLATION_KEYS.ATTACHMENT,
            lastMessageText: CONST.ATTACHMENT_MESSAGE_TEXT,
            lastMessageHtml: CONST.TRANSLATION_KEYS.ATTACHMENT,
        };
    }

    if (isCreatedAction(lastVisibleAction)) {
        return {
            lastMessageText: '',
        };
    }

    let messageText = message?.text ?? '';
    if (messageText) {
        messageText = String(messageText).replace(CONST.REGEX.LINE_BREAK, ' ').substring(0, CONST.REPORT.LAST_MESSAGE_TEXT_MAX_LENGTH).trim();
    }
    return {
        lastMessageText: messageText,
    };
}

/**
 * A helper method to filter out report actions keyed by sequenceNumbers.
 */
function filterOutDeprecatedReportActions(reportActions: ReportActions | null): ReportAction[] {
    return Object.entries(reportActions ?? {})
        .filter(([key, reportAction]) => !isReportActionDeprecated(reportAction, key))
        .map((entry) => entry[1]);
}

/**
 * This method returns the report actions that are ready for display in the ReportActionsView.
 * The report actions need to be sorted by created timestamp first, and reportActionID second
 * to ensure they will always be displayed in the same order (in case multiple actions have the same timestamp).
 * This is all handled with getSortedReportActions() which is used by several other methods to keep the code DRY.
 */
function getSortedReportActionsForDisplay(reportActions: ReportActions | null, shouldMarkTheFirstItemAsNewest = false): ReportAction[] {
    const filteredReportActions = Object.entries(reportActions ?? {})
        .filter(([key, reportAction]) => shouldReportActionBeVisible(reportAction, key))
        .map((entry) => entry[1]);
    const baseURLAdjustedReportActions = filteredReportActions.map((reportAction) => replaceBaseURLInPolicyChangeLogAction(reportAction));
    return getSortedReportActions(baseURLAdjustedReportActions, true, shouldMarkTheFirstItemAsNewest);
}

/**
 * In some cases, there can be multiple closed report actions in a chat report.
 * This method returns the last closed report action so we can always show the correct archived report reason.
 * Additionally, archived #admins and #announce do not have the closed report action so we will return null if none is found.
 *
 */
function getLastClosedReportAction(reportActions: ReportActions | null): OnyxEntry<ReportAction> {
    // If closed report action is not present, return early
    if (!Object.values(reportActions ?? {}).some((action) => action.actionName === CONST.REPORT.ACTIONS.TYPE.CLOSED)) {
        return null;
    }

    const filteredReportActions = filterOutDeprecatedReportActions(reportActions);
    const sortedReportActions = getSortedReportActions(filteredReportActions);
    return lodashFindLast(sortedReportActions, (action) => action.actionName === CONST.REPORT.ACTIONS.TYPE.CLOSED) ?? null;
}

/**
 * The first visible action is the second last action in sortedReportActions which satisfy following conditions:
 * 1. That is not pending deletion as pending deletion actions are kept in sortedReportActions in memory.
 * 2. That has at least one visible child action.
 * 3. While offline all actions in `sortedReportActions` are visible.
 * 4. We will get the second last action from filtered actions because the last
 *    action is always the created action
 */
function getFirstVisibleReportActionID(sortedReportActions: ReportAction[] = [], isOffline = false): string {
    if (!Array.isArray(sortedReportActions)) {
        return '';
    }
    const sortedFilterReportActions = sortedReportActions.filter((action) => !isDeletedAction(action) || (action?.childVisibleActionCount ?? 0) > 0 || isOffline);
    return sortedFilterReportActions.length > 1 ? sortedFilterReportActions[sortedFilterReportActions.length - 2].reportActionID : '';
}

/**
 * @returns The latest report action in the `onyxData` or `null` if one couldn't be found
 */
function getLatestReportActionFromOnyxData(onyxData: OnyxUpdate[] | null): OnyxEntry<ReportAction> {
    const reportActionUpdate = onyxData?.find((onyxUpdate) => onyxUpdate.key.startsWith(ONYXKEYS.COLLECTION.REPORT_ACTIONS));

    if (!reportActionUpdate) {
        return null;
    }

    const reportActions = Object.values((reportActionUpdate.value as ReportActions) ?? {});
    const sortedReportActions = getSortedReportActions(reportActions);
    return sortedReportActions.at(-1) ?? null;
}

/**
 * Find the transaction associated with this reportAction, if one exists.
 */
function getLinkedTransactionID(reportID: string, reportActionID: string): string | null {
    const reportAction = allReportActions?.[reportID]?.[reportActionID];
    if (!reportAction || reportAction.actionName !== CONST.REPORT.ACTIONS.TYPE.IOU) {
        return null;
    }
    return reportAction.originalMessage.IOUTransactionID ?? null;
}

function getReportAction(reportID: string, reportActionID: string): OnyxEntry<ReportAction> {
    return allReportActions?.[reportID]?.[reportActionID] ?? null;
}

function getMostRecentReportActionLastModified(): string {
    // Start with the oldest date possible
    let mostRecentReportActionLastModified = new Date(0).toISOString();

    // Flatten all the actions
    // Loop over them all to find the one that is the most recent
    const flatReportActions = Object.values(allReportActions ?? {})
        .flatMap((actions) => (actions ? Object.values(actions) : []))
        .filter(Boolean);
    flatReportActions.forEach((action) => {
        // Pending actions should not be counted here as a user could create a comment or some other action while offline and the server might know about
        // messages they have not seen yet.
        if (action.pendingAction) {
            return;
        }

        const lastModified = action.lastModified ?? action.created;

        if (lastModified < mostRecentReportActionLastModified) {
            return;
        }

        mostRecentReportActionLastModified = lastModified;
    });

    // We might not have actions so we also look at the report objects to see if any have a lastVisibleActionLastModified that is more recent. We don't need to get
    // any reports that have been updated before either a recently updated report or reportAction as we should be up to date on these
    Object.values(allReports ?? {}).forEach((report) => {
        const reportLastVisibleActionLastModified = report?.lastVisibleActionLastModified ?? report?.lastVisibleActionCreated;
        if (!reportLastVisibleActionLastModified || reportLastVisibleActionLastModified < mostRecentReportActionLastModified) {
            return;
        }

        mostRecentReportActionLastModified = reportLastVisibleActionLastModified;
    });

    return mostRecentReportActionLastModified;
}

/**
 * @returns The report preview action or `null` if one couldn't be found
 */
function getReportPreviewAction(chatReportID: string, iouReportID: string): OnyxEntry<ReportAction> {
    return (
        Object.values(allReportActions?.[chatReportID] ?? {}).find(
            (reportAction) => reportAction && reportAction.actionName === CONST.REPORT.ACTIONS.TYPE.REPORTPREVIEW && reportAction.originalMessage.linkedReportID === iouReportID,
        ) ?? null
    );
}

/**
 * Get the iouReportID for a given report action.
 */
function getIOUReportIDFromReportActionPreview(reportAction: OnyxEntry<ReportAction>): string {
    return reportAction?.actionName === CONST.REPORT.ACTIONS.TYPE.REPORTPREVIEW ? reportAction.originalMessage.linkedReportID : '';
}

function isCreatedTaskReportAction(reportAction: OnyxEntry<ReportAction>): boolean {
    return reportAction?.actionName === CONST.REPORT.ACTIONS.TYPE.ADDCOMMENT && !!reportAction.originalMessage?.taskReportID;
}

/**
 * A helper method to identify if the message is deleted or not.
 */
function isMessageDeleted(reportAction: OnyxEntry<ReportAction>): boolean {
    return reportAction?.message?.[0]?.isDeletedParentAction ?? false;
}

/**
 * Returns the number of money requests associated with a report preview
 */
function getNumberOfMoneyRequests(reportPreviewAction: OnyxEntry<ReportAction>): number {
    return reportPreviewAction?.childMoneyRequestCount ?? 0;
}

function isSplitBillAction(reportAction: OnyxEntry<ReportAction>): boolean {
    return reportAction?.actionName === CONST.REPORT.ACTIONS.TYPE.IOU && reportAction.originalMessage.type === CONST.IOU.REPORT_ACTION_TYPE.SPLIT;
}

function isTaskAction(reportAction: OnyxEntry<ReportAction>): boolean {
    const reportActionName = reportAction?.actionName;
    return (
        reportActionName === CONST.REPORT.ACTIONS.TYPE.TASKCOMPLETED ||
        reportActionName === CONST.REPORT.ACTIONS.TYPE.TASKCANCELLED ||
        reportActionName === CONST.REPORT.ACTIONS.TYPE.TASKREOPENED
    );
}

/**
 * When we delete certain reports, we want to check whether there are any visible actions left to display.
 * If there are no visible actions left (including system messages), we can hide the report from view entirely
 */
function doesReportHaveVisibleActions(reportID: string, actionsToMerge: ReportActions = {}): boolean {
    const reportActions = Object.values(fastMerge(allReportActions?.[reportID] ?? {}, actionsToMerge, true));
    const visibleReportActions = Object.values(reportActions ?? {}).filter((action) => shouldReportActionBeVisibleAsLastAction(action));

    // Exclude the task system message and the created message
    const visibleReportActionsWithoutTaskSystemMessage = visibleReportActions.filter((action) => !isTaskAction(action) && !isCreatedAction(action));
    return visibleReportActionsWithoutTaskSystemMessage.length > 0;
}

function getAllReportActions(reportID: string): ReportActions {
    return allReportActions?.[reportID] ?? {};
}

/**
 * Check whether a report action is an attachment (a file, such as an image or a zip).
 *
 */
function isReportActionAttachment(reportAction: OnyxEntry<ReportAction>): boolean {
    const message = reportAction?.message?.[0];

    if (reportAction && 'isAttachment' in reportAction) {
        return reportAction.isAttachment ?? false;
    }

    if (message) {
        return isReportMessageAttachment(message);
    }

    return false;
}

// eslint-disable-next-line rulesdir/no-negated-variables
function isNotifiableReportAction(reportAction: OnyxEntry<ReportAction>): boolean {
    if (!reportAction) {
        return false;
    }

    const actions: ActionName[] = [CONST.REPORT.ACTIONS.TYPE.ADDCOMMENT, CONST.REPORT.ACTIONS.TYPE.IOU, CONST.REPORT.ACTIONS.TYPE.MODIFIEDEXPENSE];

    return actions.includes(reportAction.actionName);
}

function getMemberChangeMessageElements(reportAction: OnyxEntry<ReportAction>): readonly MemberChangeMessageElement[] {
    const isInviteAction = isInviteMemberAction(reportAction);

    // Currently, we only render messages when members are invited
    const verb = isInviteAction ? Localize.translateLocal('workspace.invite.invited') : Localize.translateLocal('workspace.invite.removed');

    const originalMessage = reportAction?.originalMessage as ChangeLog;
    const targetAccountIDs: number[] = originalMessage?.targetAccountIDs ?? [];
    const personalDetails = PersonalDetailsUtils.getPersonalDetailsByIDs(targetAccountIDs, 0);

    const mentionElements = targetAccountIDs.map((accountID): MemberChangeMessageUserMentionElement => {
        const personalDetail = personalDetails.find((personal) => personal.accountID === accountID);
        const handleText = PersonalDetailsUtils.getEffectiveDisplayName(personalDetail) ?? Localize.translateLocal('common.hidden');

        return {
            kind: 'userMention',
            content: `@${handleText}`,
            accountID,
        };
    });

    const buildRoomElements = (): readonly MemberChangeMessageElement[] => {
        const roomName = originalMessage?.roomName;

        if (roomName) {
            const preposition = isInviteAction ? ` ${Localize.translateLocal('workspace.invite.to')} ` : ` ${Localize.translateLocal('workspace.invite.from')} `;

            if (originalMessage.reportID) {
                return [
                    {
                        kind: 'text',
                        content: preposition,
                    },
                    {
                        kind: 'roomReference',
                        roomName,
                        roomID: originalMessage.reportID,
                        content: roomName,
                    },
                ];
            }
        }

        return [];
    };

    return [
        {
            kind: 'text',
            content: `${verb} `,
        },
        ...Localize.formatMessageElementList(mentionElements),
        ...buildRoomElements(),
    ];
}

function getMemberChangeMessageFragment(reportAction: OnyxEntry<ReportAction>): Message {
    const messageElements: readonly MemberChangeMessageElement[] = getMemberChangeMessageElements(reportAction);
    const html = messageElements
        .map((messageElement) => {
            switch (messageElement.kind) {
                case 'userMention':
                    return `<mention-user accountID=${messageElement.accountID}>${messageElement.content}</mention-user>`;
                case 'roomReference':
                    return `<a href="${environmentURL}/r/${messageElement.roomID}" target="_blank">${messageElement.roomName}</a>`;
                default:
                    return messageElement.content;
            }
        })
        .join('');

    return {
        html: `<muted-text>${html}</muted-text>`,
        text: reportAction?.message ? reportAction?.message[0].text : '',
        type: CONST.REPORT.MESSAGE.TYPE.COMMENT,
    };
}

/**
 * MARKEDREIMBURSED reportActions come from marking a report as reimbursed in OldDot. For now, we just
 * concat all of the text elements of the message to create the full message.
 */
function getMarkedReimbursedMessage(reportAction: OnyxEntry<ReportAction>): string {
    return reportAction?.message?.map((element) => element.text).join('') ?? '';
}

function getMemberChangeMessagePlainText(reportAction: OnyxEntry<ReportAction>): string {
    const messageElements = getMemberChangeMessageElements(reportAction);
    return messageElements.map((element) => element.content).join('');
}

/**
 * Helper method to determine if the provided accountID has made a request on the specified report.
 *
 * @param reportID
 * @param currentAccountID
 * @returns
 */
function hasRequestFromCurrentAccount(reportID: string, currentAccountID: number): boolean {
    if (!reportID) {
        return false;
    }

    const reportActions = Object.values(getAllReportActions(reportID));
    if (reportActions.length === 0) {
        return false;
    }

    return reportActions.some((action) => action.actionName === CONST.REPORT.ACTIONS.TYPE.IOU && action.actorAccountID === currentAccountID);
}

<<<<<<< HEAD
function isActionableMentionWhisper(reportAction: OnyxEntry<ReportAction>): boolean {
    return reportAction?.actionName === CONST.REPORT.ACTIONS.TYPE.ACTIONABLEMENTIONWHISPER;
}

function getActionableMentionWhisperMessage(reportAction: OnyxEntry<ReportAction>): string {
    const originalMessage = reportAction?.originalMessage as OriginalMessageActionableMentionWhisper['originalMessage'];
    const targetAccountIDs: number[] = originalMessage?.inviteeAccountIDs ?? [];
    const personalDetails = PersonalDetailsUtils.getPersonalDetailsByIDs(targetAccountIDs, 0);
    const mentionElements = targetAccountIDs.map((accountID): string => {
        const personalDetail = personalDetails.find((personal) => personal.accountID === accountID);
        const handleText = PersonalDetailsUtils.getEffectiveDisplayName(personalDetail) ?? Localize.translateLocal('common.hidden');
        return `<mention-user accountID=${accountID}>@${handleText}</mention-user>`;
    });
    const preMentionsText = 'Heads up, ';
    const mentions = mentionElements.join(', ').replace(/, ([^,]*)$/, ' and $1');
    const postMentionsText = ` ${mentionElements.length > 1 ? "aren't members" : "isn't a member"} of this room.`;

    return `${preMentionsText}${mentions}${postMentionsText}`;
=======
/**
 * @private
 */
function isReportActionUnread(reportAction: OnyxEntry<ReportAction>, lastReadTime: string) {
    if (!lastReadTime) {
        return !isCreatedAction(reportAction);
    }

    return Boolean(reportAction && lastReadTime && reportAction.created && lastReadTime < reportAction.created);
}

/**
 * Check whether the current report action of the report is unread or not
 *
 */
function isCurrentActionUnread(report: Report | EmptyObject, reportAction: ReportAction): boolean {
    const lastReadTime = report.lastReadTime ?? '';
    const sortedReportActions = getSortedReportActions(Object.values(getAllReportActions(report.reportID)));
    const currentActionIndex = sortedReportActions.findIndex((action) => action.reportActionID === reportAction.reportActionID);
    if (currentActionIndex === -1) {
        return false;
    }
    const prevReportAction = sortedReportActions[currentActionIndex - 1];
    return isReportActionUnread(reportAction, lastReadTime) && (!prevReportAction || !isReportActionUnread(prevReportAction, lastReadTime));
>>>>>>> 3ab4e6e1
}

export {
    extractLinksFromMessageHtml,
    getAllReportActions,
    getIOUReportIDFromReportActionPreview,
    getLastClosedReportAction,
    getLastVisibleAction,
    getLastVisibleMessage,
    getLatestReportActionFromOnyxData,
    getLinkedTransactionID,
    getMostRecentIOURequestActionID,
    getMostRecentReportActionLastModified,
    getNumberOfMoneyRequests,
    getParentReportAction,
    getReportAction,
    getReportPreviewAction,
    getSortedReportActions,
    getSortedReportActionsForDisplay,
    isConsecutiveActionMadeByPreviousActor,
    isCreatedAction,
    isCreatedTaskReportAction,
    isDeletedAction,
    isDeletedParentAction,
    isMessageDeleted,
    isModifiedExpenseAction,
    isMoneyRequestAction,
    isNotifiableReportAction,
    isPendingRemove,
    isReversedTransaction,
    isReportActionAttachment,
    isReportActionDeprecated,
    isReportPreviewAction,
    isSentMoneyReportAction,
    isSplitBillAction,
    isTaskAction,
    doesReportHaveVisibleActions,
    isThreadParentMessage,
    isTransactionThread,
    isWhisperAction,
    isReimbursementQueuedAction,
    shouldReportActionBeVisible,
    shouldHideNewMarker,
    shouldReportActionBeVisibleAsLastAction,
    hasRequestFromCurrentAccount,
    getFirstVisibleReportActionID,
    isMemberChangeAction,
    getMarkedReimbursedMessage,
    getMemberChangeMessageFragment,
    getMemberChangeMessagePlainText,
    isReimbursementDeQueuedAction,
<<<<<<< HEAD
    isActionableMentionWhisper,
    getActionableMentionWhisperMessage,
=======
    isCurrentActionUnread,
>>>>>>> 3ab4e6e1
};

export type {LastVisibleMessage};<|MERGE_RESOLUTION|>--- conflicted
+++ resolved
@@ -800,11 +800,19 @@
     return reportActions.some((action) => action.actionName === CONST.REPORT.ACTIONS.TYPE.IOU && action.actorAccountID === currentAccountID);
 }
 
-<<<<<<< HEAD
+/**
+ * Checks if a given report action corresponds to an actionable mention whisper.
+ * @param reportAction
+ */
 function isActionableMentionWhisper(reportAction: OnyxEntry<ReportAction>): boolean {
     return reportAction?.actionName === CONST.REPORT.ACTIONS.TYPE.ACTIONABLEMENTIONWHISPER;
 }
 
+/**
+ * Constructs a message for an actionable mention whisper report action.
+ * @param reportAction 
+ * @returns the actionable mention whisper message.
+ */
 function getActionableMentionWhisperMessage(reportAction: OnyxEntry<ReportAction>): string {
     const originalMessage = reportAction?.originalMessage as OriginalMessageActionableMentionWhisper['originalMessage'];
     const targetAccountIDs: number[] = originalMessage?.inviteeAccountIDs ?? [];
@@ -819,7 +827,8 @@
     const postMentionsText = ` ${mentionElements.length > 1 ? "aren't members" : "isn't a member"} of this room.`;
 
     return `${preMentionsText}${mentions}${postMentionsText}`;
-=======
+}
+
 /**
  * @private
  */
@@ -844,7 +853,6 @@
     }
     const prevReportAction = sortedReportActions[currentActionIndex - 1];
     return isReportActionUnread(reportAction, lastReadTime) && (!prevReportAction || !isReportActionUnread(prevReportAction, lastReadTime));
->>>>>>> 3ab4e6e1
 }
 
 export {
@@ -896,12 +904,9 @@
     getMemberChangeMessageFragment,
     getMemberChangeMessagePlainText,
     isReimbursementDeQueuedAction,
-<<<<<<< HEAD
     isActionableMentionWhisper,
     getActionableMentionWhisperMessage,
-=======
     isCurrentActionUnread,
->>>>>>> 3ab4e6e1
 };
 
 export type {LastVisibleMessage};