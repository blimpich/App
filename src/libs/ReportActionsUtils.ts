--- conflicted
+++ resolved
@@ -2884,7 +2884,6 @@
     }
 }
 
-<<<<<<< HEAD
 function getRoomChangeLogMessage(reportAction: ReportAction) {
     if (
         !isActionOfType(reportAction, CONST.REPORT.ACTIONS.TYPE.ROOM_CHANGE_LOG.INVITE_TO_ROOM) &&
@@ -2901,12 +2900,6 @@
     return `${actionText} ${targetAccountIDs.length} ${userText}`;
 }
 
-function getReportActionsLength() {
-    return Object.keys(allReportActions ?? {}).length;
-}
-
-=======
->>>>>>> 119361a9
 function getReportActions(report: Report) {
     return allReportActions?.[`${ONYXKEYS.COLLECTION.REPORT_ACTIONS}${report.reportID}`];
 }
