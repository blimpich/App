--- conflicted
+++ resolved
@@ -23,12 +23,10 @@
     lastMessageHtml?: string;
 };
 
-<<<<<<< HEAD
 type SlicedResult = {
     catted: ReportAction[];
     expanded: ReportAction[];
 };
-=======
 type MemberChangeMessageUserMentionElement = {
     readonly kind: 'userMention';
     readonly accountID: number;
@@ -41,7 +39,6 @@
 } & MessageElementBase;
 
 type MemberChangeMessageElement = MessageTextElement | MemberChangeMessageUserMentionElement | MemberChangeMessageRoomReferenceElement;
->>>>>>> 3ed43fff
 
 const allReports: OnyxCollection<Report> = {};
 Onyx.connect({
