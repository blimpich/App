import {format} from 'date-fns';
import {fastMerge, Str} from 'expensify-common';
import clone from 'lodash/clone';
import lodashFindLast from 'lodash/findLast';
import isEmpty from 'lodash/isEmpty';
import type {NullishDeep, OnyxCollection, OnyxEntry, OnyxUpdate} from 'react-native-onyx';
import Onyx from 'react-native-onyx';
import type {ValueOf} from 'type-fest';
import usePrevious from '@hooks/usePrevious';
import CONST from '@src/CONST';
import TranslationStore from '@src/languages/TranslationStore';
import type {TranslationPaths} from '@src/languages/types';
import ONYXKEYS from '@src/ONYXKEYS';
import ROUTES from '@src/ROUTES';
import type {Card, Locale, OnyxInputOrEntry, OriginalMessageIOU, Policy, PrivatePersonalDetails} from '@src/types/onyx';
import type {JoinWorkspaceResolution, OriginalMessageChangeLog, OriginalMessageExportIntegration} from '@src/types/onyx/OriginalMessage';
import type {PolicyReportFieldType} from '@src/types/onyx/Policy';
import type Report from '@src/types/onyx/Report';
import type ReportAction from '@src/types/onyx/ReportAction';
import type {Message, OldDotReportAction, OriginalMessage, ReportActions} from '@src/types/onyx/ReportAction';
import type ReportActionName from '@src/types/onyx/ReportActionName';
import {isEmptyObject} from '@src/types/utils/EmptyObject';
import {convertAmountToDisplayString, convertToDisplayString, convertToShortDisplayString} from './CurrencyUtils';
import DateUtils from './DateUtils';
import {getEnvironmentURL} from './Environment/Environment';
import getBase62ReportID from './getBase62ReportID';
import {isReportMessageAttachment} from './isReportMessageAttachment';
import {toLocaleOrdinal} from './LocaleDigitUtils';
import {formatPhoneNumber} from './LocalePhoneNumber';
import {formatMessageElementList, translateLocal} from './Localize';
import Log from './Log';
import type {MessageElementBase, MessageTextElement} from './MessageElement';
import Parser from './Parser';
import {getEffectiveDisplayName, getPersonalDetailByEmail, getPersonalDetailsByIDs} from './PersonalDetailsUtils';
import {getPolicy, isPolicyAdmin as isPolicyAdminPolicyUtils} from './PolicyUtils';
import type {getReportName, OptimisticIOUReportAction, PartialReportAction} from './ReportUtils';
import StringUtils from './StringUtils';
import {isOnHoldByTransactionID} from './TransactionUtils';
import {getReportFieldTypeTranslationKey} from './WorkspaceReportFieldUtils';

type LastVisibleMessage = {
    lastMessageText: string;
    lastMessageHtml?: string;
};

type MemberChangeMessageUserMentionElement = {
    readonly kind: 'userMention';
    readonly accountID: number;
} & MessageElementBase;

type MemberChangeMessageRoomReferenceElement = {
    readonly kind: 'roomReference';
    readonly roomName: string;
    readonly roomID: number;
} & MessageElementBase;

type MemberChangeMessageElement = MessageTextElement | MemberChangeMessageUserMentionElement | MemberChangeMessageRoomReferenceElement;

let allReportActions: OnyxCollection<ReportActions>;
Onyx.connect({
    key: ONYXKEYS.COLLECTION.REPORT_ACTIONS,
    waitForCollectionCallback: true,
    callback: (actions) => {
        if (!actions) {
            return;
        }
        allReportActions = actions;
    },
});

let allReports: OnyxCollection<Report>;
Onyx.connect({
    key: ONYXKEYS.COLLECTION.REPORT,
    waitForCollectionCallback: true,
    callback: (value) => {
        allReports = value;
    },
});

let isNetworkOffline = false;
Onyx.connect({
    key: ONYXKEYS.NETWORK,
    callback: (val) => (isNetworkOffline = val?.isOffline ?? false),
});

let currentUserAccountID: number | undefined;
let currentEmail = '';
Onyx.connect({
    key: ONYXKEYS.SESSION,
    callback: (value) => {
        // When signed out, value is undefined
        if (!value) {
            return;
        }

        currentUserAccountID = value.accountID;
        currentEmail = value?.email ?? '';
    },
});

let privatePersonalDetails: PrivatePersonalDetails | undefined;
Onyx.connect({
    key: ONYXKEYS.PRIVATE_PERSONAL_DETAILS,
    callback: (personalDetails) => {
        privatePersonalDetails = personalDetails;
    },
});

let environmentURL: string;
getEnvironmentURL().then((url: string) => (environmentURL = url));

/*
 * Url to the Xero non reimbursable expenses list
 */
const XERO_NON_REIMBURSABLE_EXPENSES_URL = 'https://go.xero.com/Bank/BankAccounts.aspx';

/*
 * Url to the NetSuite global search, which should be suffixed with the reportID.
 */
const NETSUITE_NON_REIMBURSABLE_EXPENSES_URL_PREFIX =
    'https://system.netsuite.com/app/common/search/ubersearchresults.nl?quicksearch=T&searchtype=Uber&frame=be&Uber_NAMEtype=KEYWORDSTARTSWITH&Uber_NAME=';

/*
 * Url prefix to any Salesforce transaction or transaction list.
 */
const SALESFORCE_EXPENSES_URL_PREFIX = 'https://login.salesforce.com/';

/*
 * Url to the QBO expenses list
 */
const QBO_EXPENSES_URL = 'https://qbo.intuit.com/app/expenses';

const POLICY_CHANGE_LOG_ARRAY = new Set<ReportActionName>(Object.values(CONST.REPORT.ACTIONS.TYPE.POLICY_CHANGE_LOG));

const ROOM_CHANGE_LOG_ARRAY = new Set<ReportActionName>(Object.values(CONST.REPORT.ACTIONS.TYPE.ROOM_CHANGE_LOG));

const MEMBER_CHANGE_ARRAY = new Set<ReportActionName>([
    CONST.REPORT.ACTIONS.TYPE.ROOM_CHANGE_LOG.INVITE_TO_ROOM,
    CONST.REPORT.ACTIONS.TYPE.ROOM_CHANGE_LOG.REMOVE_FROM_ROOM,
    CONST.REPORT.ACTIONS.TYPE.POLICY_CHANGE_LOG.INVITE_TO_ROOM,
    CONST.REPORT.ACTIONS.TYPE.POLICY_CHANGE_LOG.REMOVE_FROM_ROOM,
    CONST.REPORT.ACTIONS.TYPE.POLICY_CHANGE_LOG.LEAVE_POLICY,
]);

function isCreatedAction(reportAction: OnyxInputOrEntry<ReportAction>): boolean {
    return reportAction?.actionName === CONST.REPORT.ACTIONS.TYPE.CREATED;
}

function isDeletedAction(reportAction: OnyxInputOrEntry<ReportAction | OptimisticIOUReportAction>): boolean {
    if (isInviteOrRemovedAction(reportAction)) {
        return false;
    }

    const message = reportAction?.message ?? [];

    if (!Array.isArray(message)) {
        return message?.html === '' || !!message?.deleted;
    }
    const originalMessage = getOriginalMessage(reportAction);

    // A legacy deleted comment has either an empty array or an object with html field with empty string as value
    const isLegacyDeletedComment = message.length === 0 || message.at(0)?.html === '';

    return isLegacyDeletedComment || !!message.at(0)?.deleted || (!!originalMessage && 'deleted' in originalMessage && !!originalMessage?.deleted);
}

/**
 * This function will add attachment ID attribute on img and video HTML tags inside the passed html content
 * of a report action. This attachment id is the reportActionID concatenated with the order index that the attachment
 * appears inside the report action message so as to identify attachments with identical source inside a report action.
 */
function getHtmlWithAttachmentID(html: string, reportActionID: string | undefined) {
    if (!reportActionID) {
        return html;
    }

    let attachmentID = 0;
    return html.replace(/<img |<video /g, (m) => m.concat(`${CONST.ATTACHMENT_ID_ATTRIBUTE}="${reportActionID}_${++attachmentID}" `));
}

function getReportActionMessage(reportAction: PartialReportAction) {
    return Array.isArray(reportAction?.message) ? reportAction.message.at(0) : reportAction?.message;
}

function isDeletedParentAction(reportAction: OnyxInputOrEntry<ReportAction>): boolean {
    return isMessageDeleted(reportAction) && (reportAction?.childVisibleActionCount ?? 0) > 0;
}

function isReversedTransaction(reportAction: OnyxInputOrEntry<ReportAction | OptimisticIOUReportAction>) {
    return (getReportActionMessage(reportAction)?.isReversedTransaction ?? false) && ((reportAction as ReportAction)?.childVisibleActionCount ?? 0) > 0;
}

function isPendingRemove(reportAction: OnyxInputOrEntry<ReportAction>): boolean {
    return getReportActionMessage(reportAction)?.moderationDecision?.decision === CONST.MODERATION.MODERATOR_DECISION_PENDING_REMOVE;
}

function isMoneyRequestAction(reportAction: OnyxInputOrEntry<ReportAction>): reportAction is ReportAction<typeof CONST.REPORT.ACTIONS.TYPE.IOU> {
    return isActionOfType(reportAction, CONST.REPORT.ACTIONS.TYPE.IOU);
}

function isReportPreviewAction(reportAction: OnyxInputOrEntry<ReportAction>): reportAction is ReportAction<typeof CONST.REPORT.ACTIONS.TYPE.REPORT_PREVIEW> {
    return isActionOfType(reportAction, CONST.REPORT.ACTIONS.TYPE.REPORT_PREVIEW);
}

function isSubmittedAction(reportAction: OnyxInputOrEntry<ReportAction>): reportAction is ReportAction<typeof CONST.REPORT.ACTIONS.TYPE.SUBMITTED> {
    return isActionOfType(reportAction, CONST.REPORT.ACTIONS.TYPE.SUBMITTED);
}

function isSubmittedAndClosedAction(reportAction: OnyxInputOrEntry<ReportAction>): reportAction is ReportAction<typeof CONST.REPORT.ACTIONS.TYPE.SUBMITTED_AND_CLOSED> {
    return isActionOfType(reportAction, CONST.REPORT.ACTIONS.TYPE.SUBMITTED_AND_CLOSED);
}

function isMarkAsClosedAction(reportAction: OnyxInputOrEntry<ReportAction>): reportAction is ReportAction<typeof CONST.REPORT.ACTIONS.TYPE.CLOSED> {
    return isActionOfType(reportAction, CONST.REPORT.ACTIONS.TYPE.CLOSED) && !!getOriginalMessage(reportAction)?.amount;
}

function isApprovedAction(reportAction: OnyxInputOrEntry<ReportAction>): reportAction is ReportAction<typeof CONST.REPORT.ACTIONS.TYPE.APPROVED> {
    return isActionOfType(reportAction, CONST.REPORT.ACTIONS.TYPE.APPROVED);
}

function isUnapprovedAction(reportAction: OnyxInputOrEntry<ReportAction>): reportAction is ReportAction<typeof CONST.REPORT.ACTIONS.TYPE.UNAPPROVED> {
    return isActionOfType(reportAction, CONST.REPORT.ACTIONS.TYPE.UNAPPROVED);
}

function isForwardedAction(reportAction: OnyxInputOrEntry<ReportAction>): reportAction is ReportAction<typeof CONST.REPORT.ACTIONS.TYPE.FORWARDED> {
    return isActionOfType(reportAction, CONST.REPORT.ACTIONS.TYPE.FORWARDED);
}

function isModifiedExpenseAction(reportAction: OnyxInputOrEntry<ReportAction>): reportAction is ReportAction<typeof CONST.REPORT.ACTIONS.TYPE.MODIFIED_EXPENSE> {
    return isActionOfType(reportAction, CONST.REPORT.ACTIONS.TYPE.MODIFIED_EXPENSE);
}

function isMovedTransactionAction(reportAction: OnyxInputOrEntry<ReportAction>): reportAction is ReportAction<typeof CONST.REPORT.ACTIONS.TYPE.MOVED_TRANSACTION> {
    return isActionOfType(reportAction, CONST.REPORT.ACTIONS.TYPE.MOVED_TRANSACTION);
}

function isPolicyChangeLogAction(reportAction: OnyxInputOrEntry<ReportAction>): reportAction is ReportAction<ValueOf<typeof CONST.REPORT.ACTIONS.TYPE.POLICY_CHANGE_LOG>> {
    return reportAction?.actionName ? POLICY_CHANGE_LOG_ARRAY.has(reportAction.actionName) : false;
}

function isChronosOOOListAction(reportAction: OnyxInputOrEntry<ReportAction>): reportAction is ReportAction<typeof CONST.REPORT.ACTIONS.TYPE.CHRONOS_OOO_LIST> {
    return isActionOfType(reportAction, CONST.REPORT.ACTIONS.TYPE.CHRONOS_OOO_LIST);
}

function isAddCommentAction(reportAction: OnyxInputOrEntry<ReportAction>): reportAction is ReportAction<typeof CONST.REPORT.ACTIONS.TYPE.ADD_COMMENT> {
    return isActionOfType(reportAction, CONST.REPORT.ACTIONS.TYPE.ADD_COMMENT);
}

function isCreatedTaskReportAction(reportAction: OnyxInputOrEntry<ReportAction>): reportAction is ReportAction<typeof CONST.REPORT.ACTIONS.TYPE.ADD_COMMENT> {
    return isActionOfType(reportAction, CONST.REPORT.ACTIONS.TYPE.ADD_COMMENT) && !!getOriginalMessage(reportAction)?.taskReportID;
}

function isTripPreview(reportAction: OnyxInputOrEntry<ReportAction>): reportAction is ReportAction<typeof CONST.REPORT.ACTIONS.TYPE.TRIP_PREVIEW> {
    return isActionOfType(reportAction, CONST.REPORT.ACTIONS.TYPE.TRIP_PREVIEW);
}

function isActionOfType<T extends ReportActionName>(action: OnyxInputOrEntry<ReportAction>, actionName: T): action is ReportAction<T> {
    return action?.actionName === actionName;
}

function getOriginalMessage<T extends ReportActionName>(reportAction: OnyxInputOrEntry<ReportAction<T>>): OriginalMessage<T> | undefined {
    if (!Array.isArray(reportAction?.message)) {
        // eslint-disable-next-line deprecation/deprecation
        return reportAction?.message ?? reportAction?.originalMessage;
    }
    // eslint-disable-next-line deprecation/deprecation
    return reportAction.originalMessage;
}

function isExportIntegrationAction(reportAction: OnyxInputOrEntry<ReportAction>): reportAction is ReportAction<typeof CONST.REPORT.ACTIONS.TYPE.EXPORTED_TO_INTEGRATION> {
    return reportAction?.actionName === CONST.REPORT.ACTIONS.TYPE.EXPORTED_TO_INTEGRATION;
}

function isIntegrationMessageAction(reportAction: OnyxInputOrEntry<ReportAction>): reportAction is ReportAction<typeof CONST.REPORT.ACTIONS.TYPE.INTEGRATIONS_MESSAGE> {
    return reportAction?.actionName === CONST.REPORT.ACTIONS.TYPE.INTEGRATIONS_MESSAGE;
}

function isTravelUpdate(reportAction: OnyxInputOrEntry<ReportAction>): reportAction is ReportAction<typeof CONST.REPORT.ACTIONS.TYPE.TRAVEL_UPDATE> {
    return isActionOfType(reportAction, CONST.REPORT.ACTIONS.TYPE.TRAVEL_UPDATE);
}

/**
 * We are in the process of deprecating reportAction.originalMessage and will be setting the db version of "message" to reportAction.message in the future see: https://github.com/Expensify/App/issues/39797
 * In the interim, we must check to see if we have an object or array for the reportAction.message, if we have an array we will use the originalMessage as this means we have not yet migrated.
 */
function getWhisperedTo(reportAction: OnyxInputOrEntry<ReportAction>): number[] {
    if (!reportAction) {
        return [];
    }
    const originalMessage = getOriginalMessage(reportAction);
    const message = getReportActionMessage(reportAction);

    if (!(originalMessage && typeof originalMessage === 'object' && 'whisperedTo' in originalMessage) && !(message && typeof message === 'object' && 'whisperedTo' in message)) {
        return [];
    }

    if (message !== null && !Array.isArray(message) && typeof message === 'object' && 'whisperedTo' in message) {
        return message?.whisperedTo ?? [];
    }

    if (originalMessage && typeof originalMessage === 'object' && 'whisperedTo' in originalMessage) {
        return originalMessage?.whisperedTo ?? [];
    }

    if (typeof originalMessage !== 'object') {
        Log.info('Original message is not an object for reportAction: ', true, {
            reportActionID: reportAction?.reportActionID,
            actionName: reportAction?.actionName,
        });
    }

    return [];
}

function isWhisperAction(reportAction: OnyxInputOrEntry<ReportAction>): boolean {
    return getWhisperedTo(reportAction).length > 0;
}

/**
 * Checks whether the report action is a whisper targeting someone other than the current user.
 */
function isWhisperActionTargetedToOthers(reportAction: OnyxInputOrEntry<ReportAction>): boolean {
    if (!isWhisperAction(reportAction)) {
        return false;
    }
    return !getWhisperedTo(reportAction).includes(currentUserAccountID ?? CONST.DEFAULT_NUMBER_ID);
}

function isReimbursementQueuedAction(reportAction: OnyxInputOrEntry<ReportAction>): reportAction is ReportAction<typeof CONST.REPORT.ACTIONS.TYPE.REIMBURSEMENT_QUEUED> {
    return isActionOfType(reportAction, CONST.REPORT.ACTIONS.TYPE.REIMBURSEMENT_QUEUED);
}

function isMemberChangeAction(
    reportAction: OnyxInputOrEntry<ReportAction>,
): reportAction is ReportAction<ValueOf<typeof CONST.REPORT.ACTIONS.TYPE.ROOM_CHANGE_LOG | typeof CONST.REPORT.ACTIONS.TYPE.POLICY_CHANGE_LOG>> {
    return reportAction?.actionName ? MEMBER_CHANGE_ARRAY.has(reportAction.actionName) : false;
}

function isInviteMemberAction(
    reportAction: OnyxEntry<ReportAction>,
): reportAction is ReportAction<typeof CONST.REPORT.ACTIONS.TYPE.ROOM_CHANGE_LOG.INVITE_TO_ROOM | typeof CONST.REPORT.ACTIONS.TYPE.POLICY_CHANGE_LOG.INVITE_TO_ROOM> {
    return isActionOfType(reportAction, CONST.REPORT.ACTIONS.TYPE.ROOM_CHANGE_LOG.INVITE_TO_ROOM) || isActionOfType(reportAction, CONST.REPORT.ACTIONS.TYPE.POLICY_CHANGE_LOG.INVITE_TO_ROOM);
}

function isLeavePolicyAction(reportAction: OnyxEntry<ReportAction>): reportAction is ReportAction<typeof CONST.REPORT.ACTIONS.TYPE.POLICY_CHANGE_LOG.LEAVE_POLICY> {
    return isActionOfType(reportAction, CONST.REPORT.ACTIONS.TYPE.POLICY_CHANGE_LOG.LEAVE_POLICY);
}

function isReimbursementCanceledAction(reportAction: OnyxEntry<ReportAction>): reportAction is ReportAction<typeof CONST.REPORT.ACTIONS.TYPE.REIMBURSEMENT_ACH_CANCELED> {
    return isActionOfType(reportAction, CONST.REPORT.ACTIONS.TYPE.REIMBURSEMENT_ACH_CANCELED);
}

function isReimbursementDeQueuedAction(reportAction: OnyxEntry<ReportAction>): reportAction is ReportAction<typeof CONST.REPORT.ACTIONS.TYPE.REIMBURSEMENT_DEQUEUED> {
    return isActionOfType(reportAction, CONST.REPORT.ACTIONS.TYPE.REIMBURSEMENT_DEQUEUED);
}

function isReimbursementDeQueuedOrCanceledAction(
    reportAction: OnyxEntry<ReportAction>,
): reportAction is ReportAction<typeof CONST.REPORT.ACTIONS.TYPE.REIMBURSEMENT_DEQUEUED | typeof CONST.REPORT.ACTIONS.TYPE.REIMBURSEMENT_ACH_CANCELED> {
    return isReimbursementDeQueuedAction(reportAction) || isReimbursementCanceledAction(reportAction);
}

function isClosedAction(reportAction: OnyxEntry<ReportAction>): reportAction is ReportAction<typeof CONST.REPORT.ACTIONS.TYPE.CLOSED> {
    return isActionOfType(reportAction, CONST.REPORT.ACTIONS.TYPE.CLOSED);
}

function isRenamedAction(reportAction: OnyxEntry<ReportAction>): reportAction is ReportAction<typeof CONST.REPORT.ACTIONS.TYPE.RENAMED> {
    return isActionOfType(reportAction, CONST.REPORT.ACTIONS.TYPE.RENAMED);
}

function isReopenedAction(reportAction: OnyxEntry<ReportAction>): reportAction is ReportAction<typeof CONST.REPORT.ACTIONS.TYPE.REOPENED> {
    return isActionOfType(reportAction, CONST.REPORT.ACTIONS.TYPE.REOPENED);
}

function isRoomChangeLogAction(reportAction: OnyxEntry<ReportAction>): reportAction is ReportAction<ValueOf<typeof CONST.REPORT.ACTIONS.TYPE.ROOM_CHANGE_LOG>> {
    return reportAction?.actionName ? ROOM_CHANGE_LOG_ARRAY.has(reportAction.actionName) : false;
}

function isInviteOrRemovedAction(
    reportAction: OnyxInputOrEntry<ReportAction>,
): reportAction is ReportAction<ValueOf<typeof CONST.REPORT.ACTIONS.TYPE.POLICY_CHANGE_LOG | typeof CONST.REPORT.ACTIONS.TYPE.ROOM_CHANGE_LOG>> {
    return (
        isActionOfType(reportAction, CONST.REPORT.ACTIONS.TYPE.ROOM_CHANGE_LOG.INVITE_TO_ROOM) ||
        isActionOfType(reportAction, CONST.REPORT.ACTIONS.TYPE.ROOM_CHANGE_LOG.REMOVE_FROM_ROOM) ||
        isActionOfType(reportAction, CONST.REPORT.ACTIONS.TYPE.POLICY_CHANGE_LOG.INVITE_TO_ROOM) ||
        isActionOfType(reportAction, CONST.REPORT.ACTIONS.TYPE.POLICY_CHANGE_LOG.REMOVE_FROM_ROOM)
    );
}

/**
 * Returns whether the comment is a thread parent message/the first message in a thread
 */
function isThreadParentMessage(reportAction: OnyxEntry<ReportAction>, reportID: string | undefined): boolean {
    const {childType, childVisibleActionCount = 0, childReportID} = reportAction ?? {};
    return childType === CONST.REPORT.TYPE.CHAT && (childVisibleActionCount > 0 || String(childReportID) === reportID);
}

/**
 * Determines if the given report action is sent money report action by checking for 'pay' type and presence of IOUDetails object.
 */
function isSentMoneyReportAction(reportAction: OnyxEntry<ReportAction | OptimisticIOUReportAction>): boolean {
    return (
        isActionOfType(reportAction, CONST.REPORT.ACTIONS.TYPE.IOU) &&
        getOriginalMessage(reportAction)?.type === CONST.IOU.REPORT_ACTION_TYPE.PAY &&
        !!getOriginalMessage(reportAction)?.IOUDetails
    );
}

/**
 * Returns whether the thread is a transaction thread, which is any thread with IOU parent
 * report action from requesting money (type - create) or from sending money (type - pay with IOUDetails field)
 */
function isTransactionThread(parentReportAction: OnyxInputOrEntry<ReportAction>): boolean {
    if (isEmptyObject(parentReportAction) || !isMoneyRequestAction(parentReportAction)) {
        return false;
    }
    const originalMessage = getOriginalMessage(parentReportAction);
    return (
        originalMessage?.type === CONST.IOU.REPORT_ACTION_TYPE.CREATE ||
        originalMessage?.type === CONST.IOU.REPORT_ACTION_TYPE.TRACK ||
        (originalMessage?.type === CONST.IOU.REPORT_ACTION_TYPE.PAY && !!originalMessage?.IOUDetails)
    );
}

/**
 * Sort an array of reportActions by their created timestamp first, and reportActionID second
 * This gives us a stable order even in the case of multiple reportActions created on the same millisecond
 *
 */
function getSortedReportActions(reportActions: ReportAction[] | null, shouldSortInDescendingOrder = false): ReportAction[] {
    if (!Array.isArray(reportActions)) {
        throw new Error(`ReportActionsUtils.getSortedReportActions requires an array, received ${typeof reportActions}`);
    }

    const invertedMultiplier = shouldSortInDescendingOrder ? -1 : 1;

    const sortedActions = reportActions?.filter(Boolean).sort((first, second) => {
        // First sort by action type, ensuring that `CREATED` actions always come first if they have the same or even a later timestamp as another action type
        if ((first.actionName === CONST.REPORT.ACTIONS.TYPE.CREATED || second.actionName === CONST.REPORT.ACTIONS.TYPE.CREATED) && first.actionName !== second.actionName) {
            return (first.actionName === CONST.REPORT.ACTIONS.TYPE.CREATED ? -1 : 1) * invertedMultiplier;
        }

        // Ensure that neither first's nor second's created property is undefined
        if (first.created === undefined || second.created === undefined) {
            return (first.created === undefined ? -1 : 1) * invertedMultiplier;
        }

        // Then sort by timestamp
        if (first.created !== second.created) {
            return (first.created < second.created ? -1 : 1) * invertedMultiplier;
        }

        // Ensure that `REPORT_PREVIEW` actions always come after if they have the same timestamp as another action type
        if ((first.actionName === CONST.REPORT.ACTIONS.TYPE.REPORT_PREVIEW || second.actionName === CONST.REPORT.ACTIONS.TYPE.REPORT_PREVIEW) && first.actionName !== second.actionName) {
            return (first.actionName === CONST.REPORT.ACTIONS.TYPE.REPORT_PREVIEW ? 1 : -1) * invertedMultiplier;
        }

        // Then fallback on reportActionID as the final sorting criteria. It is a random number,
        // but using this will ensure that the order of reportActions with the same created time and action type
        // will be consistent across all users and devices
        return (first.reportActionID < second.reportActionID ? -1 : 1) * invertedMultiplier;
    });

    return sortedActions;
}

/**
 * Returns a sorted and filtered list of report actions from a report and it's associated child
 * transaction thread report in order to correctly display reportActions from both reports in the one-transaction report view.
 */
function getCombinedReportActions(
    reportActions: ReportAction[],
    transactionThreadReportID: string | null,
    transactionThreadReportActions: ReportAction[],
    reportID?: string,
): ReportAction[] {
    const isSentMoneyReport = reportActions.some((action) => isSentMoneyReportAction(action));

    // We don't want to combine report actions of transaction thread in iou report of send money request because we display the transaction report of send money request as a normal thread
    if (isEmpty(transactionThreadReportID) || isSentMoneyReport) {
        return reportActions;
    }

    // Usually, we filter out the created action from the transaction thread report actions, since we already have the parent report's created action in `reportActions`
    // However, in the case of moving track expense, the transaction thread will be created first in a track expense, thus we should keep the CREATED of the transaction thread and filter out CREATED action of the IOU
    // This makes sense because in a combined report action list, whichever CREATED is first need to be retained.
    const transactionThreadCreatedAction = transactionThreadReportActions?.find((action) => action.actionName === CONST.REPORT.ACTIONS.TYPE.CREATED);
    const parentReportCreatedAction = reportActions?.find((action) => action.actionName === CONST.REPORT.ACTIONS.TYPE.CREATED);

    let filteredTransactionThreadReportActions = transactionThreadReportActions;
    let filteredParentReportActions = reportActions;

    if (transactionThreadCreatedAction && parentReportCreatedAction && transactionThreadCreatedAction.created > parentReportCreatedAction.created) {
        filteredTransactionThreadReportActions = transactionThreadReportActions?.filter((action) => action.actionName !== CONST.REPORT.ACTIONS.TYPE.CREATED);
    } else if (transactionThreadCreatedAction) {
        filteredParentReportActions = reportActions?.filter((action) => action.actionName !== CONST.REPORT.ACTIONS.TYPE.CREATED);
    }

    const report = allReports?.[`${ONYXKEYS.COLLECTION.REPORT}${reportID}`];
    const isSelfDM = report?.chatType === CONST.REPORT.CHAT_TYPE.SELF_DM;
    // Filter out request and send money request actions because we don't want to show any preview actions for one transaction reports
    const filteredReportActions = [...filteredParentReportActions, ...filteredTransactionThreadReportActions].filter((action) => {
        if (!isMoneyRequestAction(action)) {
            return true;
        }
        const actionType = getOriginalMessage(action)?.type ?? '';
        if (isSelfDM) {
            return actionType !== CONST.IOU.REPORT_ACTION_TYPE.CREATE;
        }
        return actionType !== CONST.IOU.REPORT_ACTION_TYPE.CREATE && actionType !== CONST.IOU.REPORT_ACTION_TYPE.TRACK;
    });

    return getSortedReportActions(filteredReportActions, true);
}

const iouRequestTypes: Array<ValueOf<typeof CONST.IOU.REPORT_ACTION_TYPE>> = [CONST.IOU.REPORT_ACTION_TYPE.CREATE, CONST.IOU.REPORT_ACTION_TYPE.SPLIT, CONST.IOU.REPORT_ACTION_TYPE.TRACK];

// Get all IOU report actions for the report.
const iouRequestTypesSet = new Set<ValueOf<typeof CONST.IOU.REPORT_ACTION_TYPE>>([...iouRequestTypes, CONST.IOU.REPORT_ACTION_TYPE.PAY]);

/**
 * Finds most recent IOU request action ID.
 */
function getMostRecentIOURequestActionID(reportActions: ReportAction[] | null): string | null {
    if (!Array.isArray(reportActions)) {
        return null;
    }
    const iouRequestActions =
        reportActions?.filter((action) => {
            if (!isActionOfType(action, CONST.REPORT.ACTIONS.TYPE.IOU)) {
                return false;
            }
            const actionType = getOriginalMessage(action)?.type;
            if (!actionType) {
                return false;
            }
            return iouRequestTypes.includes(actionType);
        }) ?? [];

    if (iouRequestActions.length === 0) {
        return null;
    }

    const sortedReportActions = getSortedReportActions(iouRequestActions);
    return sortedReportActions.at(-1)?.reportActionID ?? null;
}

/**
 * Returns array of links inside a given report action
 */
function extractLinksFromMessageHtml(reportAction: OnyxEntry<ReportAction>): string[] {
    const htmlContent = getReportActionHtml(reportAction);

    const regex = CONST.REGEX_LINK_IN_ANCHOR;

    if (!htmlContent) {
        return [];
    }

    return [...htmlContent.matchAll(regex)].map((match) => match[1]);
}

/**
 * Returns the report action immediately before the specified index.
 * @param reportActions - all actions
 * @param actionIndex - index of the action
 */
function findPreviousAction(reportActions: ReportAction[], actionIndex: number): OnyxEntry<ReportAction> {
    for (let i = actionIndex + 1; i < reportActions.length; i++) {
        // Find the next non-pending deletion report action, as the pending delete action means that it is not displayed in the UI, but still is in the report actions list.
        // If we are offline, all actions are pending but shown in the UI, so we take the previous action, even if it is a delete.
        if (isNetworkOffline || reportActions.at(i)?.pendingAction !== CONST.RED_BRICK_ROAD_PENDING_ACTION.DELETE) {
            return reportActions.at(i);
        }
    }

    return undefined;
}

/**
 * Returns the report action immediately after the specified index.
 * @param reportActions - all actions
 * @param actionIndex - index of the action
 */
function findNextAction(reportActions: ReportAction[], actionIndex: number): OnyxEntry<ReportAction> {
    for (let i = actionIndex - 1; i >= 0; i--) {
        // Find the next non-pending deletion report action, as the pending delete action means that it is not displayed in the UI, but still is in the report actions list.
        // If we are offline, all actions are pending but shown in the UI, so we take the previous action, even if it is a delete.
        if (isNetworkOffline || reportActions.at(i)?.pendingAction !== CONST.RED_BRICK_ROAD_PENDING_ACTION.DELETE) {
            return reportActions.at(i);
        }
    }

    return undefined;
}

/**
 * Returns true when the previous report action (before actionIndex) is made by the same actor who performed the action at actionIndex.
 * Also checks to ensure that the comment is not too old to be shown as a grouped comment.
 *
 * @param reportActions - report actions ordered from latest
 * @param actionIndex - index of the comment item in state to check
 */
function isConsecutiveActionMadeByPreviousActor(reportActions: ReportAction[], actionIndex: number): boolean {
    const previousAction = findPreviousAction(reportActions, actionIndex);
    const currentAction = reportActions.at(actionIndex);

    return canActionsBeGrouped(currentAction, previousAction);
}

/**
 * Returns true when the next report action (after actionIndex) is made by the same actor who performed the action at actionIndex.
 * Also checks to ensure that the comment is not too old to be shown as a grouped comment.
 *
 * @param reportActions - report actions ordered from oldest
 * @param actionIndex - index of the comment item in state to check
 */
function hasNextActionMadeBySameActor(reportActions: ReportAction[], actionIndex: number) {
    const currentAction = reportActions.at(actionIndex);
    const nextAction = findNextAction(reportActions, actionIndex);

    if (actionIndex === 0) {
        return false;
    }

    return canActionsBeGrouped(currentAction, nextAction);
}

/**
 * Combines the logic for grouping chat messages isConsecutiveActionMadeByPreviousActor and hasNextActionMadeBySameActor.
 * Returns true when messages are made by the same actor and not separated by more than 5 minutes.
 *
 * @param currentAction - Chronologically - latest action.
 * @param adjacentAction - Chronologically - previous action. Named adjacentAction to avoid confusion as isConsecutiveActionMadeByPreviousActor and hasNextActionMadeBySameActor take action lists that are in opposite orders.
 */
function canActionsBeGrouped(currentAction?: ReportAction, adjacentAction?: ReportAction): boolean {
    // It's OK for there to be no previous action, and in that case, false will be returned
    // so that the comment isn't grouped
    if (!currentAction || !adjacentAction) {
        return false;
    }

    // Comments are only grouped if they happen within 5 minutes of each adjacent
    if (new Date(currentAction?.created).getTime() - new Date(adjacentAction.created).getTime() > CONST.REPORT.ACTIONS.MAX_GROUPING_TIME) {
        return false;
    }
    // Do not group if adjacent action was a created action
    if (adjacentAction.actionName === CONST.REPORT.ACTIONS.TYPE.CREATED) {
        return false;
    }

    // Do not group if adjacent or current action was a renamed action
    if (adjacentAction.actionName === CONST.REPORT.ACTIONS.TYPE.RENAMED || currentAction.actionName === CONST.REPORT.ACTIONS.TYPE.RENAMED) {
        return false;
    }

    // Do not group if the delegate account ID is different
    if (adjacentAction.delegateAccountID !== currentAction.delegateAccountID) {
        return false;
    }

    // Do not group if one of previous / adjacent action is report preview and another one is not report preview
    if ((isReportPreviewAction(adjacentAction) && !isReportPreviewAction(currentAction)) || (isReportPreviewAction(currentAction) && !isReportPreviewAction(adjacentAction))) {
        return false;
    }

    if (isSubmittedAction(currentAction)) {
        const currentActionAdminAccountID = currentAction.adminAccountID;
        return typeof currentActionAdminAccountID === 'number'
            ? currentActionAdminAccountID === adjacentAction.actorAccountID
            : currentAction.actorAccountID === adjacentAction.actorAccountID;
    }

    if (isSubmittedAction(adjacentAction)) {
        return typeof adjacentAction.adminAccountID === 'number'
            ? currentAction.actorAccountID === adjacentAction.adminAccountID
            : currentAction.actorAccountID === adjacentAction.actorAccountID;
    }

    return currentAction.actorAccountID === adjacentAction.actorAccountID;
}
function isChronosAutomaticTimerAction(reportAction: OnyxInputOrEntry<ReportAction>, isChronosReport: boolean): boolean {
    const isAutomaticStartTimerAction = () => /start(?:ed|ing)?(?:\snow)?/i.test(getReportActionText(reportAction));
    const isAutomaticStopTimerAction = () => /stop(?:ped|ping)?(?:\snow)?/i.test(getReportActionText(reportAction));
    return isChronosReport && (isAutomaticStartTimerAction() || isAutomaticStopTimerAction());
}

/**
 * If the user sends consecutive actions to Chronos to automatically start/stop the timer,
 * then detect that and show each individually so that the user can easily see when they were sent.
 */
function isConsecutiveChronosAutomaticTimerAction(reportActions: ReportAction[], actionIndex: number, isChronosReport: boolean): boolean {
    const previousAction = findPreviousAction(reportActions, actionIndex);
    const currentAction = reportActions?.at(actionIndex);
    return isChronosAutomaticTimerAction(currentAction, isChronosReport) && isChronosAutomaticTimerAction(previousAction, isChronosReport);
}

/**
 * Checks if a reportAction is deprecated.
 */
function isReportActionDeprecated(reportAction: OnyxEntry<ReportAction>, key: string | number): boolean {
    if (!reportAction) {
        return true;
    }

    // HACK ALERT: We're temporarily filtering out any reportActions keyed by sequenceNumber
    // to prevent bugs during the migration from sequenceNumber -> reportActionID
    // eslint-disable-next-line deprecation/deprecation
    if (String(reportAction.sequenceNumber) === key) {
        Log.info('Front-end filtered out reportAction keyed by sequenceNumber!', false, reportAction);
        return true;
    }

    const deprecatedOldDotReportActions: ReportActionName[] = [
        CONST.REPORT.ACTIONS.TYPE.DELETED_ACCOUNT,
        CONST.REPORT.ACTIONS.TYPE.REIMBURSEMENT_REQUESTED,
        CONST.REPORT.ACTIONS.TYPE.REIMBURSEMENT_SETUP_REQUESTED,
        CONST.REPORT.ACTIONS.TYPE.DONATION,
        CONST.REPORT.ACTIONS.TYPE.REIMBURSED,
    ];
    if (deprecatedOldDotReportActions.includes(reportAction.actionName)) {
        return true;
    }

    return false;
}

/**
 * Checks if a given report action corresponds to an actionable mention whisper.
 * @param reportAction
 */
function isActionableMentionWhisper(reportAction: OnyxEntry<ReportAction>): reportAction is ReportAction<typeof CONST.REPORT.ACTIONS.TYPE.ACTIONABLE_MENTION_WHISPER> {
    return isActionOfType(reportAction, CONST.REPORT.ACTIONS.TYPE.ACTIONABLE_MENTION_WHISPER);
}

/**
 * Checks if a given report action corresponds to an actionable report mention whisper.
 * @param reportAction
 */
function isActionableReportMentionWhisper(reportAction: OnyxEntry<ReportAction>): reportAction is ReportAction<typeof CONST.REPORT.ACTIONS.TYPE.ACTIONABLE_REPORT_MENTION_WHISPER> {
    return isActionOfType(reportAction, CONST.REPORT.ACTIONS.TYPE.ACTIONABLE_REPORT_MENTION_WHISPER);
}

/**
 * Checks whether an action is actionable track expense.
 */
function isActionableTrackExpense(reportAction: OnyxInputOrEntry<ReportAction>): reportAction is ReportAction<typeof CONST.REPORT.ACTIONS.TYPE.ACTIONABLE_TRACK_EXPENSE_WHISPER> {
    return isActionOfType(reportAction, CONST.REPORT.ACTIONS.TYPE.ACTIONABLE_TRACK_EXPENSE_WHISPER);
}

function isActionableWhisper(
    reportAction: OnyxEntry<ReportAction>,
): reportAction is ReportAction<
    | typeof CONST.REPORT.ACTIONS.TYPE.ACTIONABLE_MENTION_WHISPER
    | typeof CONST.REPORT.ACTIONS.TYPE.ACTIONABLE_TRACK_EXPENSE_WHISPER
    | typeof CONST.REPORT.ACTIONS.TYPE.ACTIONABLE_REPORT_MENTION_WHISPER
> {
    return isActionableMentionWhisper(reportAction) || isActionableTrackExpense(reportAction) || isActionableReportMentionWhisper(reportAction);
}

const {POLICY_CHANGE_LOG: policyChangelogTypes, ROOM_CHANGE_LOG: roomChangeLogTypes, ...otherActionTypes} = CONST.REPORT.ACTIONS.TYPE;
const supportedActionTypes: ReportActionName[] = [...Object.values(otherActionTypes), ...Object.values(policyChangelogTypes), ...Object.values(roomChangeLogTypes)];

/**
 * Checks whether an action is actionable track expense and resolved.
 *
 */
function isResolvedActionableWhisper(reportAction: OnyxEntry<ReportAction>): boolean {
    const originalMessage = getOriginalMessage(reportAction);
    const resolution = originalMessage && typeof originalMessage === 'object' && 'resolution' in originalMessage ? originalMessage?.resolution : null;
    return !!resolution;
}

/**
 * Checks whether an action is concierge category options and resolved.
 */
function isResolvedConciergeCategoryOptions(reportAction: OnyxEntry<ReportAction>): boolean {
    const originalMessage = getOriginalMessage(reportAction);
    const selectedCategory = originalMessage && typeof originalMessage === 'object' && 'selectedCategory' in originalMessage ? originalMessage?.selectedCategory : null;
    return !!selectedCategory;
}

/**
 * Checks if a reportAction is fit for display, meaning that it's not deprecated, is of a valid
 * and supported type, it's not deleted and also not closed.
 */
function shouldReportActionBeVisible(reportAction: OnyxEntry<ReportAction>, key: string | number, canUserPerformWriteAction?: boolean): boolean {
    if (!reportAction) {
        return false;
    }

    if (isReportActionDeprecated(reportAction, key)) {
        return false;
    }

    // Filter out any unsupported reportAction types
    if (!supportedActionTypes.includes(reportAction.actionName)) {
        return false;
    }

    // Ignore closed action here since we're already displaying a footer that explains why the report was closed
    if (reportAction.actionName === CONST.REPORT.ACTIONS.TYPE.CLOSED && !isMarkAsClosedAction(reportAction)) {
        return false;
    }

    // Ignore markedAsReimbursed action here since we're already display message that explains the expense was paid
    // elsewhere in the IOU reportAction
    if (reportAction.actionName === CONST.REPORT.ACTIONS.TYPE.MARKED_REIMBURSED) {
        return false;
    }

    if (isWhisperActionTargetedToOthers(reportAction)) {
        return false;
    }

    if (isPendingRemove(reportAction) && !reportAction.childVisibleActionCount) {
        return false;
    }

    if (
        (isActionableReportMentionWhisper(reportAction) || isActionableJoinRequestPendingReportAction(reportAction) || isActionableMentionWhisper(reportAction)) &&
        !canUserPerformWriteAction
    ) {
        return false;
    }

    if (isTripPreview(reportAction) || isTravelUpdate(reportAction)) {
        return true;
    }

    // If action is actionable whisper and resolved by user, then we don't want to render anything
    if (isActionableWhisper(reportAction) && isResolvedActionableWhisper(reportAction)) {
        return false;
    }

    // All other actions are displayed except thread parents, deleted, or non-pending actions
    const isDeleted = isDeletedAction(reportAction);
    const isPending = !!reportAction.pendingAction;

    return !isDeleted || isPending || isDeletedParentAction(reportAction) || isReversedTransaction(reportAction);
}

/**
 * Checks if the new marker should be hidden for the report action.
 */
function shouldHideNewMarker(reportAction: OnyxEntry<ReportAction>): boolean {
    if (!reportAction) {
        return true;
    }
    return !isNetworkOffline && reportAction.pendingAction === CONST.RED_BRICK_ROAD_PENDING_ACTION.DELETE;
}

/**
 * Checks if a reportAction is fit for display as report last action, meaning that
 * it satisfies shouldReportActionBeVisible, it's not whisper action and not deleted.
 */
function shouldReportActionBeVisibleAsLastAction(reportAction: OnyxInputOrEntry<ReportAction>, canUserPerformWriteAction?: boolean): boolean {
    if (!reportAction) {
        return false;
    }

    if (Object.keys(reportAction.errors ?? {}).length > 0) {
        return false;
    }

    // If a whisper action is the REPORT_PREVIEW action, we are displaying it.
    // If the action's message text is empty and it is not a deleted parent with visible child actions, hide it. Else, consider the action to be displayable.
    return (
        shouldReportActionBeVisible(reportAction, reportAction.reportActionID, canUserPerformWriteAction) &&
        !(isWhisperAction(reportAction) && !isReportPreviewAction(reportAction) && !isMoneyRequestAction(reportAction)) &&
        !(isDeletedAction(reportAction) && !isDeletedParentAction(reportAction))
    );
}

/**
 * For policy change logs, report URLs are generated in the server,
 * which includes a baseURL placeholder that's replaced in the client.
 */
function replaceBaseURLInPolicyChangeLogAction(reportAction: ReportAction): ReportAction {
    if (!reportAction?.message || !isPolicyChangeLogAction(reportAction)) {
        return reportAction;
    }

    const updatedReportAction = clone(reportAction);

    if (!updatedReportAction.message) {
        return updatedReportAction;
    }

    if (Array.isArray(updatedReportAction.message)) {
        const message = updatedReportAction.message.at(0);

        if (message) {
            message.html = getReportActionHtml(reportAction)?.replace('%baseURL', environmentURL);
        }
    }

    return updatedReportAction;
}

function getLastVisibleAction(
    reportID: string | undefined,
    canUserPerformWriteAction?: boolean,
    actionsToMerge: Record<string, NullishDeep<ReportAction> | null> = {},
    reportActionsParam: OnyxCollection<ReportActions> = allReportActions,
): OnyxEntry<ReportAction> {
    let reportActions: Array<ReportAction | null | undefined> = [];
    if (!isEmpty(actionsToMerge)) {
        reportActions = Object.values(fastMerge(reportActionsParam?.[`${ONYXKEYS.COLLECTION.REPORT_ACTIONS}${reportID}`] ?? {}, actionsToMerge ?? {}, true)) as Array<
            ReportAction | null | undefined
        >;
    } else {
        reportActions = Object.values(allReportActions?.[`${ONYXKEYS.COLLECTION.REPORT_ACTIONS}${reportID}`] ?? {});
    }
    const visibleReportActions = reportActions.filter((action): action is ReportAction => shouldReportActionBeVisibleAsLastAction(action, canUserPerformWriteAction));
    const sortedReportActions = getSortedReportActions(visibleReportActions, true);
    if (sortedReportActions.length === 0) {
        return undefined;
    }
    return sortedReportActions.at(0);
}

function formatLastMessageText(lastMessageText: string | undefined) {
    const trimmedMessage = String(lastMessageText).trim();

    // Add support for inline code containing only space characters
    // The message will appear as a blank space in the LHN
    if (
        (trimmedMessage === '' && (lastMessageText?.length ?? 0) > 0) ||
        (trimmedMessage === '?\u2026' && (lastMessageText?.length ?? 0) > CONST.REPORT.MIN_LENGTH_LAST_MESSAGE_WITH_ELLIPSIS)
    ) {
        return ' ';
    }

    return StringUtils.lineBreaksToSpaces(trimmedMessage).substring(0, CONST.REPORT.LAST_MESSAGE_TEXT_MAX_LENGTH).trim();
}

function getLastVisibleMessage(
    reportID: string | undefined,
    canUserPerformWriteAction?: boolean,
    actionsToMerge: Record<string, NullishDeep<ReportAction> | null> = {},
    reportAction: OnyxInputOrEntry<ReportAction> | undefined = undefined,
): LastVisibleMessage {
    const lastVisibleAction = reportAction ?? getLastVisibleAction(reportID, canUserPerformWriteAction, actionsToMerge);
    const message = getReportActionMessage(lastVisibleAction);

    if (message && isReportMessageAttachment(message)) {
        return {
            lastMessageText: CONST.ATTACHMENT_MESSAGE_TEXT,
            lastMessageHtml: CONST.TRANSLATION_KEYS.ATTACHMENT,
        };
    }

    if (isCreatedAction(lastVisibleAction)) {
        return {
            lastMessageText: '',
        };
    }

    let messageText = getReportActionMessageText(lastVisibleAction) ?? '';
    if (messageText) {
        messageText = formatLastMessageText(messageText);
    }
    return {
        lastMessageText: messageText,
    };
}

/**
 * A helper method to filter out report actions keyed by sequenceNumbers.
 */
function filterOutDeprecatedReportActions(reportActions: OnyxEntry<ReportActions>): ReportAction[] {
    return Object.entries(reportActions ?? {})
        .filter(([key, reportAction]) => !isReportActionDeprecated(reportAction, key))
        .map((entry) => entry[1]);
}

/**
 * Helper for filtering out Report Actions that are either:
 * - ReportPreview with shouldShow set to false and without a pending action
 * - Money request with parent action deleted
 */
function getFilteredReportActionsForReportView(actions: ReportAction[]) {
    const isDeletedMoneyRequest = (action: ReportAction) => isDeletedParentAction(action) && isMoneyRequestAction(action);
    const isHiddenReportPreviewWithoutPendingAction = (action: ReportAction) => isReportPreviewAction(action) && action.pendingAction === undefined && !action.shouldShow;
    return actions.filter((action) => !isDeletedMoneyRequest(action) && !isHiddenReportPreviewWithoutPendingAction(action));
}

/**
 * This method returns the report actions that are ready for display in the ReportActionsView.
 * The report actions need to be sorted by created timestamp first, and reportActionID second
 * to ensure they will always be displayed in the same order (in case multiple actions have the same timestamp).
 * This is all handled with getSortedReportActions() which is used by several other methods to keep the code DRY.
 */
function getSortedReportActionsForDisplay(
    reportActions: OnyxEntry<ReportActions> | ReportAction[],
    canUserPerformWriteAction?: boolean,
    shouldIncludeInvisibleActions = false,
): ReportAction[] {
    let filteredReportActions: ReportAction[] = [];
    if (!reportActions) {
        return [];
    }

    if (shouldIncludeInvisibleActions) {
        filteredReportActions = Object.values(reportActions).filter(Boolean);
    } else {
        filteredReportActions = Object.entries(reportActions)
            .filter(([key, reportAction]) => shouldReportActionBeVisible(reportAction, key, canUserPerformWriteAction))
            .map(([, reportAction]) => reportAction);
    }

    const baseURLAdjustedReportActions = filteredReportActions.map((reportAction) => replaceBaseURLInPolicyChangeLogAction(reportAction));
    return getSortedReportActions(baseURLAdjustedReportActions, true);
}

/**
 * In some cases, there can be multiple closed report actions in a chat report.
 * This method returns the last closed report action so we can always show the correct archived report reason.
 * Additionally, archived #admins and #announce do not have the closed report action so we will return null if none is found.
 *
 */
function getLastClosedReportAction(reportActions: OnyxEntry<ReportActions>): OnyxEntry<ReportAction> {
    // If closed report action is not present, return early
    if (
        !Object.values(reportActions ?? {}).some((action) => {
            return action?.actionName === CONST.REPORT.ACTIONS.TYPE.CLOSED;
        })
    ) {
        return undefined;
    }

    const filteredReportActions = filterOutDeprecatedReportActions(reportActions);
    const sortedReportActions = getSortedReportActions(filteredReportActions);
    return lodashFindLast(sortedReportActions, (action) => action.actionName === CONST.REPORT.ACTIONS.TYPE.CLOSED);
}

/**
 * The first visible action is the second last action in sortedReportActions which satisfy following conditions:
 * 1. That is not pending deletion as pending deletion actions are kept in sortedReportActions in memory.
 * 2. That has at least one visible child action.
 * 3. While offline all actions in `sortedReportActions` are visible.
 * 4. We will get the second last action from filtered actions because the last
 *    action is always the created action
 */
function getFirstVisibleReportActionID(sortedReportActions: ReportAction[] = [], isOffline = false): string | undefined {
    if (!Array.isArray(sortedReportActions)) {
        return '';
    }
    const sortedFilterReportActions = sortedReportActions.filter((action) => !isDeletedAction(action) || (action?.childVisibleActionCount ?? 0) > 0 || isOffline);
    return sortedFilterReportActions.length > 1 ? sortedFilterReportActions.at(sortedFilterReportActions.length - 2)?.reportActionID : undefined;
}

/**
 * @returns The latest report action in the `onyxData` or `null` if one couldn't be found
 */
function getLatestReportActionFromOnyxData(onyxData: OnyxUpdate[] | null): NonNullable<OnyxEntry<ReportAction>> | null {
    const reportActionUpdate = onyxData?.find((onyxUpdate) => onyxUpdate.key.startsWith(ONYXKEYS.COLLECTION.REPORT_ACTIONS));

    if (!reportActionUpdate) {
        return null;
    }

    const reportActions = Object.values((reportActionUpdate.value as ReportActions) ?? {});
    const sortedReportActions = getSortedReportActions(reportActions);
    return sortedReportActions.at(-1) ?? null;
}

/**
 * Find the transaction associated with this reportAction, if one exists.
 */
function getLinkedTransactionID(reportActionOrID: string | OnyxEntry<ReportAction> | undefined, reportID?: string): string | undefined {
    const reportAction = typeof reportActionOrID === 'string' ? allReportActions?.[`${ONYXKEYS.COLLECTION.REPORT_ACTIONS}${reportID}`]?.[reportActionOrID] : reportActionOrID;
    if (!reportAction || !isMoneyRequestAction(reportAction)) {
        return undefined;
    }
    return getOriginalMessage(reportAction)?.IOUTransactionID;
}

function getReportAction(reportID: string | undefined, reportActionID: string | undefined): ReportAction | undefined {
    if (!reportID || !reportActionID) {
        return undefined;
    }

    return allReportActions?.[`${ONYXKEYS.COLLECTION.REPORT_ACTIONS}${reportID}`]?.[reportActionID];
}

/**
 * @returns The report preview action or `null` if one couldn't be found
 */
function getReportPreviewAction(chatReportID: string | undefined, iouReportID: string | undefined): OnyxEntry<ReportAction<typeof CONST.REPORT.ACTIONS.TYPE.REPORT_PREVIEW>> {
    if (!chatReportID || !iouReportID) {
        return;
    }

    return Object.values(allReportActions?.[`${ONYXKEYS.COLLECTION.REPORT_ACTIONS}${chatReportID}`] ?? {}).find(
        (reportAction): reportAction is ReportAction<typeof CONST.REPORT.ACTIONS.TYPE.REPORT_PREVIEW> =>
            reportAction && isActionOfType(reportAction, CONST.REPORT.ACTIONS.TYPE.REPORT_PREVIEW) && getOriginalMessage(reportAction)?.linkedReportID === iouReportID,
    );
}

/**
 * Get the iouReportID for a given report action.
 */
function getIOUReportIDFromReportActionPreview(reportAction: OnyxEntry<ReportAction>): string | undefined {
    return isActionOfType(reportAction, CONST.REPORT.ACTIONS.TYPE.REPORT_PREVIEW) ? getOriginalMessage(reportAction)?.linkedReportID : undefined;
}

/**
 * A helper method to identify if the message is deleted or not.
 */
function isMessageDeleted(reportAction: OnyxInputOrEntry<ReportAction>): boolean {
    const message = getReportActionMessage(reportAction);
    const originalMessage = getOriginalMessage(reportAction) as Message;

    return (
        (message?.isDeletedParentAction ?? false) ||
        (message?.deleted !== undefined && message?.deleted !== '') ||
        (originalMessage?.isDeletedParentAction ?? false) ||
        (originalMessage?.deleted !== undefined && originalMessage?.deleted !== '')
    );
}

/**
 * Simple hook to check whether the PureReportActionItem should return item based on whether the ReportPreview was recently deleted and the PureReportActionItem has not yet unloaded
 */
function useTableReportViewActionRenderConditionals({childMoneyRequestCount, childVisibleActionCount, pendingAction, actionName}: ReportAction) {
    const previousChildMoneyRequestCount = usePrevious(childMoneyRequestCount);

    const isActionAReportPreview = actionName === CONST.REPORT.ACTIONS.TYPE.REPORT_PREVIEW;
    const isActionInUpdateState = pendingAction === CONST.RED_BRICK_ROAD_PENDING_ACTION.UPDATE;
    const reportsCount = childMoneyRequestCount;
    const previousReportsCount = previousChildMoneyRequestCount ?? 0;
    const commentsCount = childVisibleActionCount ?? 0;

    const isEmptyPreviewWithComments = reportsCount === 0 && commentsCount > 0 && previousReportsCount > 0;

    // We only want to remove the item if the ReportPreview has comments but no reports, so we avoid having a PureReportActionItem with no ReportPreview but only comments
    return !(isActionAReportPreview && isActionInUpdateState && isEmptyPreviewWithComments);
}

/**
 * Returns the number of expenses associated with a report preview
 */
function getNumberOfMoneyRequests(reportPreviewAction: OnyxEntry<ReportAction>): number {
    return reportPreviewAction?.childMoneyRequestCount ?? 0;
}

function isSplitBillAction(reportAction: OnyxInputOrEntry<ReportAction>): reportAction is ReportAction<typeof CONST.REPORT.ACTIONS.TYPE.IOU> {
    return isActionOfType(reportAction, CONST.REPORT.ACTIONS.TYPE.IOU) && getOriginalMessage(reportAction)?.type === CONST.IOU.REPORT_ACTION_TYPE.SPLIT;
}

function isIOURequestReportAction(reportAction: OnyxInputOrEntry<ReportAction>): boolean {
    const type = isMoneyRequestAction(reportAction) && getOriginalMessage(reportAction)?.type;
    return !!type && iouRequestTypes.includes(type);
}

function isTrackExpenseAction(reportAction: OnyxEntry<ReportAction | OptimisticIOUReportAction>): reportAction is ReportAction<typeof CONST.REPORT.ACTIONS.TYPE.IOU> {
    return isActionOfType(reportAction, CONST.REPORT.ACTIONS.TYPE.IOU) && getOriginalMessage(reportAction)?.type === CONST.IOU.REPORT_ACTION_TYPE.TRACK;
}

function isPayAction(reportAction: OnyxInputOrEntry<ReportAction | OptimisticIOUReportAction>): reportAction is ReportAction<typeof CONST.REPORT.ACTIONS.TYPE.IOU> {
    return isActionOfType(reportAction, CONST.REPORT.ACTIONS.TYPE.IOU) && getOriginalMessage(reportAction)?.type === CONST.IOU.REPORT_ACTION_TYPE.PAY;
}

function isTaskAction(reportAction: OnyxEntry<ReportAction>): boolean {
    const reportActionName = reportAction?.actionName;
    return (
        reportActionName === CONST.REPORT.ACTIONS.TYPE.TASK_COMPLETED ||
        reportActionName === CONST.REPORT.ACTIONS.TYPE.TASK_CANCELLED ||
        reportActionName === CONST.REPORT.ACTIONS.TYPE.TASK_REOPENED ||
        reportActionName === CONST.REPORT.ACTIONS.TYPE.TASK_EDITED
    );
}

/**
 * @param actionName - The name of the action
 * @returns - Whether the action is a tag modification action
 * */
function isTagModificationAction(actionName: string): boolean {
    return (
        actionName === CONST.REPORT.ACTIONS.TYPE.POLICY_CHANGE_LOG.ADD_TAG ||
        actionName === CONST.REPORT.ACTIONS.TYPE.POLICY_CHANGE_LOG.UPDATE_TAG_ENABLED ||
        actionName === CONST.REPORT.ACTIONS.TYPE.POLICY_CHANGE_LOG.UPDATE_TAG_NAME ||
        actionName === CONST.REPORT.ACTIONS.TYPE.POLICY_CHANGE_LOG.DELETE_TAG ||
        actionName === CONST.REPORT.ACTIONS.TYPE.POLICY_CHANGE_LOG.DELETE_MULTIPLE_TAGS ||
        actionName === CONST.REPORT.ACTIONS.TYPE.POLICY_CHANGE_LOG.UPDATE_TAG
    );
}

/**
 * Used for Send Money flow, which is a special case where we have no IOU create action and only one IOU pay action.
 * In other reports, pay actions do not count as a transactions, but this is an exception to this rule.
 */
function getSendMoneyFlowOneTransactionThreadID(actions: OnyxEntry<ReportActions> | ReportAction[], chatReport: OnyxEntry<Report>) {
    if (!chatReport) {
        return undefined;
    }

    const iouActions = Object.values(actions ?? {}).filter(isMoneyRequestAction);

    // sendMoneyFlow has only one IOU action...
    if (iouActions.length !== 1) {
        return undefined;
    }

    // ...which is 'pay'...
    const isFirstActionPay = getOriginalMessage(iouActions.at(0))?.type === CONST.IOU.REPORT_ACTION_TYPE.PAY;

    const {type, chatType, parentReportID, parentReportActionID} = chatReport;

    // ...and can only be triggered on DM chats
    const isDM = type === CONST.REPORT.TYPE.CHAT && !chatType && !(parentReportID && parentReportActionID);

    return isFirstActionPay && isDM ? iouActions.at(0)?.childReportID : undefined;
}

/** Whether action has no linked report by design */
const isIOUActionTypeExcludedFromFiltering = (type: OriginalMessageIOU['type'] | undefined) =>
    [CONST.IOU.REPORT_ACTION_TYPE.SPLIT, CONST.IOU.REPORT_ACTION_TYPE.TRACK, CONST.IOU.REPORT_ACTION_TYPE.PAY].some((actionType) => actionType === type);

/**
 * Determines whether the given action is an IOU and, if a list of report transaction IDs is provided,
 * whether it corresponds to one of those transactions. This covers a rare case where IOU report actions was
 * not deleted or moved after the expense was removed from the report.
 *
 * For compatibility and to avoid using isMoneyRequest next to this function as it is checked here already:
 * - If the action is not a money request and `defaultToFalseForNonIOU` is false (default), the result is true.
 * - If no `reportTransactionIDs` are provided, the function returns true if the action is an IOU.
 * - If `reportTransactionIDs` are provided, the function checks if the IOU transaction ID from the action matches any of them.
 */
const isIOUActionMatchingTransactionList = (
    action: ReportAction,
    reportTransactionIDs?: string[],
    defaultToFalseForNonIOU = false,
): action is ReportAction<typeof CONST.REPORT.ACTIONS.TYPE.IOU> => {
    if (!isMoneyRequestAction(action)) {
        return !defaultToFalseForNonIOU;
    }

    if (isIOUActionTypeExcludedFromFiltering(getOriginalMessage(action)?.type) || reportTransactionIDs === undefined) {
        return true;
    }

    const {IOUTransactionID} = getOriginalMessage(action) ?? {};
    return !!IOUTransactionID && reportTransactionIDs.includes(IOUTransactionID);
};

/**
 * Gets the reportID for the transaction thread associated with a report by iterating over the reportActions and identifying the IOU report actions.
 * Returns a reportID if there is exactly one transaction thread for the report, and null otherwise.
 */
function getOneTransactionThreadReportID(
    report: OnyxEntry<Report>,
    chatReport: OnyxEntry<Report>,
    reportActions: OnyxEntry<ReportActions> | ReportAction[],
    isOffline: boolean | undefined = undefined,
    reportTransactionIDs?: string[],
): string | undefined {
    // If the report is not an IOU, Expense report, or Invoice, it shouldn't be treated as one-transaction report.
    if (report?.type !== CONST.REPORT.TYPE.IOU && report?.type !== CONST.REPORT.TYPE.EXPENSE && report?.type !== CONST.REPORT.TYPE.INVOICE) {
        return;
    }

    const reportActionsArray = Array.isArray(reportActions) ? reportActions : Object.values(reportActions ?? {});
    if (!reportActionsArray.length) {
        return;
    }

    const sendMoneyFlowID = getSendMoneyFlowOneTransactionThreadID(reportActions, chatReport);

    if (sendMoneyFlowID) {
        return sendMoneyFlowID;
    }

    const iouRequestActions = [];
    for (const action of reportActionsArray) {
        // If the original message is a 'pay' IOU, it shouldn't be added to the transaction count.
        // However, it is excluded from the matching function in order to display it properly, so we need to compare the type here.
        if (!isIOUActionMatchingTransactionList(action, reportTransactionIDs, true) || getOriginalMessage(action)?.type === CONST.IOU.REPORT_ACTION_TYPE.PAY) {
            // eslint-disable-next-line no-continue
            continue;
        }

        const originalMessage = getOriginalMessage(action);
        const actionType = originalMessage?.type;
        if (
            actionType &&
            iouRequestTypesSet.has(actionType) &&
            action.childReportID &&
            // Include deleted IOU reportActions if:
            // - they have an associated IOU transaction ID or
            // - they have visible childActions (like comments) that we'd want to display
            // - the action is pending deletion and the user is offline
            (!!originalMessage?.IOUTransactionID ||
                // eslint-disable-next-line @typescript-eslint/prefer-nullish-coalescing
                (isMessageDeleted(action) && action.childVisibleActionCount) ||
                (action.pendingAction === CONST.RED_BRICK_ROAD_PENDING_ACTION.DELETE && (isOffline ?? isNetworkOffline)))
        ) {
            iouRequestActions.push(action);
        }
    }

    // If we don't have any IOU request actions, or we have more than one IOU request actions, this isn't a oneTransaction report
    if (!iouRequestActions.length || iouRequestActions.length > 1) {
        return;
    }

    const singleAction = iouRequestActions.at(0);
    const originalMessage = getOriginalMessage(singleAction);

    // If there's only one IOU request action associated with the report but it's been deleted, then we don't consider this a oneTransaction report
    // and want to display it using the standard view
    if (((originalMessage?.deleted ?? '') !== '' || isDeletedAction(singleAction)) && isMoneyRequestAction(singleAction)) {
        return;
    }

    // Ensure we have a childReportID associated with the IOU report action
    return singleAction?.childReportID;
}

/**
 * When we delete certain reports, we want to check whether there are any visible actions left to display.
 * If there are no visible actions left (including system messages), we can hide the report from view entirely
 */
function doesReportHaveVisibleActions(reportID: string, canUserPerformWriteAction?: boolean, actionsToMerge: ReportActions = {}): boolean {
    const reportActions = Object.values(fastMerge(allReportActions?.[`${ONYXKEYS.COLLECTION.REPORT_ACTIONS}${reportID}`] ?? {}, actionsToMerge, true));
    const visibleReportActions = Object.values(reportActions ?? {}).filter((action) => shouldReportActionBeVisibleAsLastAction(action, canUserPerformWriteAction));

    // Exclude the task system message and the created message
    const visibleReportActionsWithoutTaskSystemMessage = visibleReportActions.filter((action) => !isTaskAction(action) && !isCreatedAction(action));
    return visibleReportActionsWithoutTaskSystemMessage.length > 0;
}

function getAllReportActions(reportID: string | undefined): ReportActions {
    return allReportActions?.[`${ONYXKEYS.COLLECTION.REPORT_ACTIONS}${reportID}`] ?? {};
}

/**
 * Check whether a report action is an attachment (a file, such as an image or a zip).
 *
 */
function isReportActionAttachment(reportAction: OnyxInputOrEntry<ReportAction>): boolean {
    const message = getReportActionMessage(reportAction);

    if (reportAction && ('isAttachmentOnly' in reportAction || 'isAttachmentWithText' in reportAction)) {
        return reportAction.isAttachmentOnly ?? reportAction.isAttachmentWithText ?? false;
    }

    if (message) {
        return isReportMessageAttachment(message);
    }

    return false;
}

// eslint-disable-next-line rulesdir/no-negated-variables
function isNotifiableReportAction(reportAction: OnyxEntry<ReportAction>): boolean {
    if (!reportAction) {
        return false;
    }

    const actions: ReportActionName[] = [CONST.REPORT.ACTIONS.TYPE.ADD_COMMENT, CONST.REPORT.ACTIONS.TYPE.IOU, CONST.REPORT.ACTIONS.TYPE.MODIFIED_EXPENSE];

    return actions.includes(reportAction.actionName);
}

// We pass getReportName as a param to avoid cyclic dependency.
function getMemberChangeMessageElements(reportAction: OnyxEntry<ReportAction>, getReportNameCallback: typeof getReportName): readonly MemberChangeMessageElement[] {
    const isInviteAction = isInviteMemberAction(reportAction);
    const isLeaveAction = isLeavePolicyAction(reportAction);

    if (!isMemberChangeAction(reportAction)) {
        return [];
    }

    // Currently, we only render messages when members are invited
    let verb = translateLocal('workspace.invite.removed');
    if (isInviteAction) {
        verb = translateLocal('workspace.invite.invited');
    }

    if (isLeaveAction) {
        verb = getPolicyChangeLogEmployeeLeftMessage(reportAction);
    }

    const originalMessage = getOriginalMessage(reportAction);
    const targetAccountIDs: number[] = originalMessage?.targetAccountIDs ?? [];
    const personalDetails = getPersonalDetailsByIDs({accountIDs: targetAccountIDs, currentUserAccountID: 0});

    const mentionElements = targetAccountIDs.map((accountID): MemberChangeMessageUserMentionElement => {
        const personalDetail = personalDetails.find((personal) => personal.accountID === accountID);
        const handleText = getEffectiveDisplayName(personalDetail) ?? translateLocal('common.hidden');

        return {
            kind: 'userMention',
            content: `@${handleText}`,
            accountID,
        };
    });

    const buildRoomElements = (): readonly MemberChangeMessageElement[] => {
        const roomName = getReportNameCallback(allReports?.[`${ONYXKEYS.COLLECTION.REPORT}${originalMessage?.reportID}`]) || originalMessage?.roomName;
        if (roomName && originalMessage) {
            const preposition = isInviteAction ? ` ${translateLocal('workspace.invite.to')} ` : ` ${translateLocal('workspace.invite.from')} `;

            if (originalMessage.reportID) {
                return [
                    {
                        kind: 'text',
                        content: preposition,
                    },
                    {
                        kind: 'roomReference',
                        roomName,
                        roomID: originalMessage.reportID,
                        content: roomName,
                    },
                ];
            }
        }

        return [];
    };

    return [
        {
            kind: 'text',
            content: `${verb} `,
        },
        ...formatMessageElementList(mentionElements),
        ...buildRoomElements(),
    ];
}

function getReportActionHtml(reportAction: PartialReportAction): string {
    return getReportActionMessage(reportAction)?.html ?? '';
}

function getReportActionText(reportAction: PartialReportAction): string {
    const message = getReportActionMessage(reportAction);
    // Sometime html can be an empty string
    // eslint-disable-next-line @typescript-eslint/prefer-nullish-coalescing
    const text = (message?.html || message?.text) ?? '';
    return text ? Parser.htmlToText(text) : '';
}

function getTextFromHtml(html?: string): string {
    return html ? Parser.htmlToText(html) : '';
}

function isOldDotLegacyAction(action: OldDotReportAction | PartialReportAction): action is PartialReportAction {
    return [
        CONST.REPORT.ACTIONS.TYPE.DELETED_ACCOUNT,
        CONST.REPORT.ACTIONS.TYPE.DONATION,
        CONST.REPORT.ACTIONS.TYPE.EXPORTED_TO_QUICK_BOOKS,
        CONST.REPORT.ACTIONS.TYPE.REIMBURSEMENT_REQUESTED,
        CONST.REPORT.ACTIONS.TYPE.REIMBURSEMENT_SETUP,
    ].some((oldDotActionName) => oldDotActionName === action?.actionName);
}

function isOldDotReportAction(action: ReportAction | OldDotReportAction) {
    if (!action || !action.actionName) {
        return false;
    }
    return [
        CONST.REPORT.ACTIONS.TYPE.CHANGE_FIELD,
        CONST.REPORT.ACTIONS.TYPE.CHANGE_TYPE,
        CONST.REPORT.ACTIONS.TYPE.DELEGATE_SUBMIT,
        CONST.REPORT.ACTIONS.TYPE.EXPORTED_TO_CSV,
        CONST.REPORT.ACTIONS.TYPE.INTEGRATIONS_MESSAGE,
        CONST.REPORT.ACTIONS.TYPE.MANAGER_ATTACH_RECEIPT,
        CONST.REPORT.ACTIONS.TYPE.MANAGER_DETACH_RECEIPT,
        CONST.REPORT.ACTIONS.TYPE.MARKED_REIMBURSED,
        CONST.REPORT.ACTIONS.TYPE.MARK_REIMBURSED_FROM_INTEGRATION,
        CONST.REPORT.ACTIONS.TYPE.OUTDATED_BANK_ACCOUNT,
        CONST.REPORT.ACTIONS.TYPE.REIMBURSEMENT_ACH_BOUNCE,
        CONST.REPORT.ACTIONS.TYPE.REIMBURSEMENT_ACH_CANCELED,
        CONST.REPORT.ACTIONS.TYPE.REIMBURSEMENT_ACCOUNT_CHANGED,
        CONST.REPORT.ACTIONS.TYPE.REIMBURSEMENT_DELAYED,
        CONST.REPORT.ACTIONS.TYPE.SELECTED_FOR_RANDOM_AUDIT,
        CONST.REPORT.ACTIONS.TYPE.SHARE,
        CONST.REPORT.ACTIONS.TYPE.STRIPE_PAID,
        CONST.REPORT.ACTIONS.TYPE.TAKE_CONTROL,
        CONST.REPORT.ACTIONS.TYPE.UNSHARE,
        CONST.REPORT.ACTIONS.TYPE.DELETED_ACCOUNT,
        CONST.REPORT.ACTIONS.TYPE.DONATION,
        CONST.REPORT.ACTIONS.TYPE.EXPORTED_TO_QUICK_BOOKS,
        CONST.REPORT.ACTIONS.TYPE.REIMBURSEMENT_REQUESTED,
        CONST.REPORT.ACTIONS.TYPE.REIMBURSEMENT_SETUP,
    ].some((oldDotActionName) => oldDotActionName === action.actionName);
}

function getMessageOfOldDotLegacyAction(legacyAction: PartialReportAction) {
    if (!Array.isArray(legacyAction?.message)) {
        return getReportActionText(legacyAction);
    }
    if (legacyAction.message.length !== 0) {
        // Sometime html can be an empty string
        // eslint-disable-next-line @typescript-eslint/prefer-nullish-coalescing
        return legacyAction?.message?.map((element) => getTextFromHtml(element?.html || element?.text)).join('') ?? '';
    }
    return '';
}

/**
 * Helper method to format message of OldDot Actions.
 */
function getMessageOfOldDotReportAction(oldDotAction: PartialReportAction | OldDotReportAction, withMarkdown = true): string {
    if (isOldDotLegacyAction(oldDotAction)) {
        return getMessageOfOldDotLegacyAction(oldDotAction);
    }

    const {originalMessage, actionName} = oldDotAction;
    switch (actionName) {
        case CONST.REPORT.ACTIONS.TYPE.CHANGE_FIELD: {
            const {oldValue, newValue, fieldName} = originalMessage;
            if (!oldValue) {
                return translateLocal('report.actions.type.changeFieldEmpty', {newValue, fieldName});
            }
            return translateLocal('report.actions.type.changeField', {oldValue, newValue, fieldName});
        }
        case CONST.REPORT.ACTIONS.TYPE.DELEGATE_SUBMIT: {
            const {delegateUser, originalManager} = originalMessage;
            return translateLocal('report.actions.type.delegateSubmit', {delegateUser, originalManager});
        }
        case CONST.REPORT.ACTIONS.TYPE.EXPORTED_TO_CSV:
            return translateLocal('report.actions.type.exportedToCSV');
        case CONST.REPORT.ACTIONS.TYPE.INTEGRATIONS_MESSAGE: {
            const {result, label} = originalMessage;
            const errorMessage = result?.messages?.join(', ') ?? '';
            const linkText = result?.link?.text ?? '';
            const linkURL = result?.link?.url ?? '';
            return translateLocal('report.actions.type.integrationsMessage', {errorMessage, label, linkText, linkURL});
        }
        case CONST.REPORT.ACTIONS.TYPE.MANAGER_ATTACH_RECEIPT:
            return translateLocal('report.actions.type.managerAttachReceipt');
        case CONST.REPORT.ACTIONS.TYPE.MANAGER_DETACH_RECEIPT:
            return translateLocal('report.actions.type.managerDetachReceipt');
        case CONST.REPORT.ACTIONS.TYPE.MARK_REIMBURSED_FROM_INTEGRATION: {
            const {amount, currency} = originalMessage;
            return translateLocal('report.actions.type.markedReimbursedFromIntegration', {amount, currency});
        }
        case CONST.REPORT.ACTIONS.TYPE.OUTDATED_BANK_ACCOUNT:
            return translateLocal('report.actions.type.outdatedBankAccount');
        case CONST.REPORT.ACTIONS.TYPE.REIMBURSEMENT_ACH_BOUNCE:
            return translateLocal('report.actions.type.reimbursementACHBounce');
        case CONST.REPORT.ACTIONS.TYPE.REIMBURSEMENT_ACH_CANCELED:
            return translateLocal('report.actions.type.reimbursementACHCancelled');
        case CONST.REPORT.ACTIONS.TYPE.REIMBURSEMENT_ACCOUNT_CHANGED:
            return translateLocal('report.actions.type.reimbursementAccountChanged');
        case CONST.REPORT.ACTIONS.TYPE.REIMBURSEMENT_DELAYED:
            return translateLocal('report.actions.type.reimbursementDelayed');
        case CONST.REPORT.ACTIONS.TYPE.SELECTED_FOR_RANDOM_AUDIT:
            return translateLocal(`report.actions.type.selectedForRandomAudit${withMarkdown ? 'Markdown' : ''}`);
        case CONST.REPORT.ACTIONS.TYPE.SHARE:
            return translateLocal('report.actions.type.share', {to: originalMessage.to});
        case CONST.REPORT.ACTIONS.TYPE.UNSHARE:
            return translateLocal('report.actions.type.unshare', {to: originalMessage.to});
        case CONST.REPORT.ACTIONS.TYPE.TAKE_CONTROL:
            return translateLocal('report.actions.type.takeControl');
        default:
            return '';
    }
}

function getTravelUpdateMessage(action: ReportAction<'TRAVEL_TRIP_ROOM_UPDATE'>, formatDate?: (datetime: string, includeTimezone: boolean, isLowercase?: boolean | undefined) => string) {
    const details = getOriginalMessage(action);
    const formattedStartDate = formatDate?.(details?.start.date ?? '', false) ?? format(details?.start.date ?? '', CONST.DATE.FNS_DATE_TIME_FORMAT_STRING);

    switch (details?.operation) {
        case CONST.TRAVEL.UPDATE_OPERATION_TYPE.BOOKING_TICKETED:
            return translateLocal('travel.updates.bookingTicketed', {
                airlineCode: details.route?.airlineCode ?? '',
                origin: details.start.shortName ?? '',
                destination: details.end?.shortName ?? '',
                startDate: formattedStartDate,
                confirmationID: details.confirmations?.at(0)?.value,
            });

        case CONST.TRAVEL.UPDATE_OPERATION_TYPE.TICKET_VOIDED:
            return translateLocal('travel.updates.ticketVoided', {
                airlineCode: details.route?.airlineCode ?? '',
                origin: details.start.shortName ?? '',
                destination: details.end?.shortName ?? '',
                startDate: formattedStartDate,
            });

        case CONST.TRAVEL.UPDATE_OPERATION_TYPE.TICKET_REFUNDED:
            return translateLocal('travel.updates.ticketRefunded', {
                airlineCode: details.route?.airlineCode ?? '',
                origin: details.start.shortName ?? '',
                destination: details.end?.shortName ?? '',
                startDate: formattedStartDate,
            });

        case CONST.TRAVEL.UPDATE_OPERATION_TYPE.FLIGHT_CANCELLED:
            return translateLocal('travel.updates.flightCancelled', {
                airlineCode: details.route?.airlineCode ?? '',
                origin: details.start.shortName ?? '',
                destination: details.end?.shortName ?? '',
                startDate: formattedStartDate,
            });

        case CONST.TRAVEL.UPDATE_OPERATION_TYPE.FLIGHT_SCHEDULE_CHANGE_PENDING:
            return translateLocal('travel.updates.flightScheduleChangePending', {
                airlineCode: details.route?.airlineCode ?? '',
            });

        case CONST.TRAVEL.UPDATE_OPERATION_TYPE.FLIGHT_SCHEDULE_CHANGE_CLOSED:
            return translateLocal('travel.updates.flightScheduleChangeClosed', {
                airlineCode: details.route?.airlineCode ?? '',
                startDate: formattedStartDate,
            });

        case CONST.TRAVEL.UPDATE_OPERATION_TYPE.FLIGHT_CHANGED:
            return translateLocal('travel.updates.flightUpdated', {
                airlineCode: details.route?.airlineCode ?? '',
                origin: details.start.shortName ?? '',
                destination: details.end?.shortName ?? '',
                startDate: formattedStartDate,
            });

        case CONST.TRAVEL.UPDATE_OPERATION_TYPE.FLIGHT_CABIN_CHANGED:
            return translateLocal('travel.updates.flightCabinChanged', {
                airlineCode: details.route?.airlineCode ?? '',
                cabinClass: details.route?.class ?? '',
            });

        case CONST.TRAVEL.UPDATE_OPERATION_TYPE.FLIGHT_SEAT_CONFIRMED:
            return translateLocal('travel.updates.flightSeatConfirmed', {
                airlineCode: details.route?.airlineCode ?? '',
            });

        case CONST.TRAVEL.UPDATE_OPERATION_TYPE.FLIGHT_SEAT_CHANGED:
            return translateLocal('travel.updates.flightSeatChanged', {
                airlineCode: details.route?.airlineCode ?? '',
            });

        case CONST.TRAVEL.UPDATE_OPERATION_TYPE.FLIGHT_SEAT_CANCELLED:
            return translateLocal('travel.updates.flightSeatCancelled', {
                airlineCode: details.route?.airlineCode ?? '',
            });

        case CONST.TRAVEL.UPDATE_OPERATION_TYPE.PAYMENT_DECLINED:
            return translateLocal('travel.updates.paymentDeclined');

        case CONST.TRAVEL.UPDATE_OPERATION_TYPE.BOOKING_CANCELED_BY_TRAVELER:
            return translateLocal('travel.updates.bookingCancelledByTraveler', {
                type: details.type,
                id: details.reservationID,
            });

        case CONST.TRAVEL.UPDATE_OPERATION_TYPE.BOOKING_CANCELED_BY_VENDOR:
            return translateLocal('travel.updates.bookingCancelledByVendor', {
                type: details.type,
                id: details.reservationID,
            });

        case CONST.TRAVEL.UPDATE_OPERATION_TYPE.BOOKING_REBOOKED:
            return translateLocal('travel.updates.bookingRebooked', {
                type: details.type,
                id: details.confirmations?.at(0)?.value,
            });

        case CONST.TRAVEL.UPDATE_OPERATION_TYPE.BOOKING_UPDATED:
            return translateLocal('travel.updates.bookingUpdated', {
                type: details.type,
            });

        case CONST.TRAVEL.UPDATE_OPERATION_TYPE.TRIP_UPDATED:
            if (details.type === CONST.RESERVATION_TYPE.CAR || details.type === CONST.RESERVATION_TYPE.HOTEL) {
                return translateLocal('travel.updates.defaultUpdate', {
                    type: details.type,
                });
            }
            if (details.type === CONST.RESERVATION_TYPE.TRAIN) {
                return translateLocal('travel.updates.railTicketUpdate', {
                    origin: details.start.cityName ?? details.start.shortName ?? '',
                    destination: details.end.cityName ?? details.end.shortName ?? '',
                    startDate: formattedStartDate,
                });
            }
            return translateLocal('travel.updates.flightUpdated', {
                airlineCode: details.route?.airlineCode ?? '',
                origin: details.start.shortName ?? '',
                destination: details.end?.shortName ?? '',
                startDate: formattedStartDate,
            });
        case CONST.TRAVEL.UPDATE_OPERATION_TYPE.BOOKING_OTHER_UPDATE:
            if (details.type === CONST.RESERVATION_TYPE.CAR || details.type === CONST.RESERVATION_TYPE.HOTEL) {
                return translateLocal('travel.updates.defaultUpdate', {
                    type: details.type,
                });
            }
            if (details.type === CONST.RESERVATION_TYPE.TRAIN) {
                return translateLocal('travel.updates.railTicketUpdate', {
                    origin: details.start.cityName ?? details.start.shortName ?? '',
                    destination: details.end.cityName ?? details.end.shortName ?? '',
                    startDate: formattedStartDate,
                });
            }
            return translateLocal('travel.updates.flightUpdated', {
                airlineCode: details.route?.airlineCode ?? '',
                origin: details.start.shortName ?? '',
                destination: details.end?.shortName ?? '',
                startDate: formattedStartDate,
            });

        case CONST.TRAVEL.UPDATE_OPERATION_TYPE.REFUND:
            return translateLocal('travel.updates.railTicketRefund', {
                origin: details.start.cityName ?? details.start.shortName ?? '',
                destination: details.end.cityName ?? details.end.shortName ?? '',
                startDate: formattedStartDate,
            });

        case CONST.TRAVEL.UPDATE_OPERATION_TYPE.EXCHANGE:
            return translateLocal('travel.updates.railTicketExchange', {
                origin: details.start.cityName ?? details.start.shortName ?? '',
                destination: details.end.cityName ?? details.end.shortName ?? '',
                startDate: formattedStartDate,
            });

        default:
            return translateLocal('travel.updates.defaultUpdate', {
                type: details?.type ?? '',
            });
    }
}

function getMemberChangeMessageFragment(reportAction: OnyxEntry<ReportAction>, getReportNameCallback: typeof getReportName): Message {
    const messageElements: readonly MemberChangeMessageElement[] = getMemberChangeMessageElements(reportAction, getReportNameCallback);
    const html = messageElements
        .map((messageElement) => {
            switch (messageElement.kind) {
                case 'userMention':
                    return `<mention-user accountID=${messageElement.accountID}>${messageElement.content}</mention-user>`;
                case 'roomReference':
                    return `<a href="${environmentURL}/r/${messageElement.roomID}" target="_blank">${messageElement.roomName}</a>`;
                default:
                    return messageElement.content;
            }
        })
        .join('');

    return {
        html: `<muted-text>${html}</muted-text>`,
        text: getReportActionMessage(reportAction) ? getReportActionText(reportAction) : '',
        type: CONST.REPORT.MESSAGE.TYPE.COMMENT,
    };
}

function getLeaveRoomMessage() {
    return translateLocal('report.actions.type.leftTheChat');
}

function getReopenedMessage(): string {
    return translateLocal('iou.reopened');
}

function getUpdateRoomDescriptionFragment(reportAction: ReportAction): Message {
    const html = getUpdateRoomDescriptionMessage(reportAction);
    return {
        html: `<muted-text>${html}</muted-text>`,
        text: getReportActionMessage(reportAction) ? getReportActionText(reportAction) : '',
        type: CONST.REPORT.MESSAGE.TYPE.COMMENT,
    };
}

function getReportActionMessageFragments(action: ReportAction): Message[] {
    if (isOldDotReportAction(action)) {
        const oldDotMessage = getMessageOfOldDotReportAction(action);
        const html = isActionOfType(action, CONST.REPORT.ACTIONS.TYPE.SELECTED_FOR_RANDOM_AUDIT) ? Parser.replace(oldDotMessage) : oldDotMessage;
        return [{text: oldDotMessage, html: `<muted-text>${html}</muted-text>`, type: 'COMMENT'}];
    }

    if (isActionOfType(action, CONST.REPORT.ACTIONS.TYPE.ROOM_CHANGE_LOG.UPDATE_ROOM_DESCRIPTION)) {
        const message = getUpdateRoomDescriptionMessage(action);
        return [{text: message, html: `<muted-text>${message}</muted-text>`, type: 'COMMENT'}];
    }

    if (isActionOfType(action, CONST.REPORT.ACTIONS.TYPE.POLICY_CHANGE_LOG.UPDATE_DESCRIPTION)) {
        const message = getWorkspaceDescriptionUpdatedMessage(action);
        return [{text: message, html: `<muted-text>${message}</muted-text>`, type: 'COMMENT'}];
    }

    if (isActionOfType(action, CONST.REPORT.ACTIONS.TYPE.REIMBURSED)) {
        const message = getReportActionMessageText(action);
        return [{text: message, html: `<muted-text>${message}</muted-text>`, type: 'COMMENT'}];
    }

    if (isActionOfType(action, CONST.REPORT.ACTIONS.TYPE.RETRACTED)) {
        const message = getRetractedMessage();
        return [{text: message, html: `<muted-text>${message}</muted-text>`, type: 'COMMENT'}];
    }

    if (isActionOfType(action, CONST.REPORT.ACTIONS.TYPE.REOPENED)) {
        const message = getReopenedMessage();
        return [{text: message, html: `<muted-text>${message}</muted-text>`, type: 'COMMENT'}];
    }

    if (isActionOfType(action, CONST.REPORT.ACTIONS.TYPE.TRAVEL_UPDATE)) {
        const message = getTravelUpdateMessage(action);
        return [{text: message, html: `<muted-text>${message}</muted-text>`, type: 'COMMENT'}];
    }

    if (isConciergeCategoryOptions(action)) {
        const message = getReportActionMessageText(action);
        return [{text: message, html: message, type: 'COMMENT'}];
    }

    const actionMessage = action.previousMessage ?? action.message;
    if (Array.isArray(actionMessage)) {
        if (actionMessage?.length === 1) {
            return [{...actionMessage.at(0), isDeletedParentAction: isMessageDeleted(action)} as Message];
        }
        return actionMessage.filter((item): item is Message => !!item);
    }
    return actionMessage ? [actionMessage] : [];
}

/**
 * Helper method to determine if the provided accountID has submitted an expense on the specified report.
 *
 * @param reportID
 * @param currentAccountID
 * @returns
 */
function hasRequestFromCurrentAccount(reportID: string, currentAccountID: number): boolean {
    if (!reportID) {
        return false;
    }

    const reportActions = Object.values(getAllReportActions(reportID));
    if (reportActions.length === 0) {
        return false;
    }

    return reportActions.some((action) => action.actionName === CONST.REPORT.ACTIONS.TYPE.IOU && action.actorAccountID === currentAccountID);
}

/**
 * Constructs a message for an actionable mention whisper report action.
 * @param reportAction
 * @returns the actionable mention whisper message.
 */
function getActionableMentionWhisperMessage(reportAction: OnyxEntry<ReportAction<typeof CONST.REPORT.ACTIONS.TYPE.ACTIONABLE_MENTION_WHISPER>>): string {
    if (!reportAction) {
        return '';
    }
    const originalMessage = getOriginalMessage(reportAction);
    const targetAccountIDs: number[] = originalMessage?.inviteeAccountIDs ?? [];
    const personalDetails = getPersonalDetailsByIDs({accountIDs: targetAccountIDs, currentUserAccountID: 0});
    const mentionElements = targetAccountIDs.map((accountID): string => {
        const personalDetail = personalDetails.find((personal) => personal.accountID === accountID);
        const displayName = getEffectiveDisplayName(personalDetail);
        const handleText = isEmpty(displayName) ? translateLocal('common.hidden') : displayName;
        return `<mention-user accountID=${accountID}>@${handleText}</mention-user>`;
    });
    const preMentionsText = 'Heads up, ';
    const mentions = mentionElements.join(', ').replace(/, ([^,]*)$/, ' and $1');
    const postMentionsText = ` ${mentionElements.length > 1 ? "aren't members" : "isn't a member"} of this room.`;

    return `${preMentionsText}${mentions}${postMentionsText}`;
}

/**
 * Note: Prefer `ReportActionsUtils.isCurrentActionUnread` over this method, if applicable.
 * Check whether a specific report action is unread.
 */
function isReportActionUnread(reportAction: OnyxEntry<ReportAction>, lastReadTime?: string) {
    if (!lastReadTime) {
        return !isCreatedAction(reportAction);
    }

    return !!(reportAction && lastReadTime && reportAction.created && lastReadTime < reportAction.created);
}

/**
 * Check whether the current report action of the report is unread or not
 *
 */
function isCurrentActionUnread(report: OnyxEntry<Report>, reportAction: ReportAction): boolean {
    const lastReadTime = report?.lastReadTime ?? '';
    const sortedReportActions = getSortedReportActions(Object.values(getAllReportActions(report?.reportID)));
    const currentActionIndex = sortedReportActions.findIndex((action) => action.reportActionID === reportAction.reportActionID);
    if (currentActionIndex === -1) {
        return false;
    }
    const prevReportAction = sortedReportActions.at(currentActionIndex - 1);
    return isReportActionUnread(reportAction, lastReadTime) && (currentActionIndex === 0 || !prevReportAction || !isReportActionUnread(prevReportAction, lastReadTime));
}

/**
 * Checks if a given report action corresponds to a join request action.
 * @param reportAction
 */
function isActionableJoinRequest(reportAction: OnyxEntry<ReportAction>): reportAction is ReportAction<typeof CONST.REPORT.ACTIONS.TYPE.ACTIONABLE_JOIN_REQUEST> {
    return isActionOfType(reportAction, CONST.REPORT.ACTIONS.TYPE.ACTIONABLE_JOIN_REQUEST);
}

function isActionableJoinRequestPendingReportAction(reportAction: OnyxEntry<ReportAction>): boolean {
    return isActionableJoinRequest(reportAction) && getOriginalMessage(reportAction)?.choice === ('' as JoinWorkspaceResolution);
}

function isConciergeCategoryOptions(reportAction: OnyxEntry<ReportAction>): reportAction is ReportAction<typeof CONST.REPORT.ACTIONS.TYPE.CONCIERGE_CATEGORY_OPTIONS> {
    return isActionOfType(reportAction, CONST.REPORT.ACTIONS.TYPE.CONCIERGE_CATEGORY_OPTIONS);
}

function getActionableJoinRequestPendingReportAction(reportID: string): OnyxEntry<ReportAction> {
    const findPendingRequest = Object.values(getAllReportActions(reportID)).find((reportActionItem) => isActionableJoinRequestPendingReportAction(reportActionItem));
    return findPendingRequest;
}

/**
 * Checks if any report actions correspond to a join request action that is still pending.
 * @param reportID
 */
function isActionableJoinRequestPending(reportID: string): boolean {
    return !!getActionableJoinRequestPendingReportAction(reportID);
}

function isApprovedOrSubmittedReportAction(action: OnyxEntry<ReportAction>) {
    return [CONST.REPORT.ACTIONS.TYPE.APPROVED, CONST.REPORT.ACTIONS.TYPE.SUBMITTED].some((type) => type === action?.actionName);
}

/**
 * Gets the text version of the message in a report action
 */
function getReportActionMessageText(reportAction: OnyxEntry<ReportAction>): string {
    if (!Array.isArray(reportAction?.message)) {
        return getReportActionText(reportAction);
    }
    // Sometime html can be an empty string
    // eslint-disable-next-line @typescript-eslint/prefer-nullish-coalescing
    return reportAction?.message?.reduce((acc, curr) => `${acc}${getTextFromHtml(curr?.html || curr?.text)}`, '') ?? '';
}

function getDismissedViolationMessageText(originalMessage: ReportAction<typeof CONST.REPORT.ACTIONS.TYPE.DISMISSED_VIOLATION>['originalMessage']): string {
    const reason = originalMessage?.reason;
    const violationName = originalMessage?.violationName;
    return translateLocal(`violationDismissal.${violationName}.${reason}` as TranslationPaths);
}

/**
 * Check if the linked transaction is on hold
 */
function isLinkedTransactionHeld(reportActionID: string | undefined, reportID: string | undefined): boolean {
    const linkedTransactionID = getLinkedTransactionID(reportActionID, reportID);
    return linkedTransactionID ? isOnHoldByTransactionID(linkedTransactionID) : false;
}

function getMentionedAccountIDsFromAction(reportAction: OnyxInputOrEntry<ReportAction>) {
    return isActionOfType(reportAction, CONST.REPORT.ACTIONS.TYPE.ADD_COMMENT) ? (getOriginalMessage(reportAction)?.mentionedAccountIDs ?? []) : [];
}

function getMentionedEmailsFromMessage(message: string) {
    const mentionEmailRegex = /<mention-user>(.*?)<\/mention-user>/g;
    const matches = [...message.matchAll(mentionEmailRegex)];
    return matches.map((match) => Str.removeSMSDomain(match[1].substring(1)));
}

function didMessageMentionCurrentUser(reportAction: OnyxInputOrEntry<ReportAction>) {
    const accountIDsFromMessage = getMentionedAccountIDsFromAction(reportAction);
    const message = getReportActionMessage(reportAction)?.html ?? '';
    const emailsFromMessage = getMentionedEmailsFromMessage(message);
    return accountIDsFromMessage.includes(currentUserAccountID ?? CONST.DEFAULT_NUMBER_ID) || emailsFromMessage.includes(currentEmail) || message.includes('<mention-here>');
}

/**
 * Check if the current user is the requestor of the action
 */
function wasActionTakenByCurrentUser(reportAction: OnyxInputOrEntry<ReportAction>): boolean {
    return currentUserAccountID === reportAction?.actorAccountID;
}

/**
 * Get IOU action for a reportID and transactionID
 */
function getIOUActionForReportID(reportID: string | undefined, transactionID: string | undefined): OnyxEntry<ReportAction> {
    if (!reportID || !transactionID) {
        return undefined;
    }
    const reportActions = getAllReportActions(reportID);

    return getIOUActionForTransactionID(Object.values(reportActions ?? {}), transactionID);
}

/**
 * Get the IOU action for a transactionID from given reportActions
 */
function getIOUActionForTransactionID(reportActions: ReportAction[], transactionID: string): OnyxEntry<ReportAction> {
    return reportActions.find((reportAction) => {
        const IOUTransactionID = isMoneyRequestAction(reportAction) ? getOriginalMessage(reportAction)?.IOUTransactionID : undefined;
        return IOUTransactionID === transactionID;
    });
}

/**
 * Get the track expense actionable whisper of the corresponding track expense
 */
function getTrackExpenseActionableWhisper(transactionID: string | undefined, chatReportID: string | undefined) {
    if (!transactionID || !chatReportID) {
        return undefined;
    }

    const chatReportActions = allReportActions?.[`${ONYXKEYS.COLLECTION.REPORT_ACTIONS}${chatReportID}`] ?? {};
    return Object.values(chatReportActions).find((action: ReportAction) => isActionableTrackExpense(action) && getOriginalMessage(action)?.transactionID === transactionID);
}

/**
 * Checks if a given report action corresponds to a add payment card action.
 * @param reportAction
 */
function isActionableAddPaymentCard(reportAction: OnyxEntry<ReportAction>): reportAction is ReportAction<typeof CONST.REPORT.ACTIONS.TYPE.ACTIONABLE_ADD_PAYMENT_CARD> {
    return reportAction?.actionName === CONST.REPORT.ACTIONS.TYPE.ACTIONABLE_ADD_PAYMENT_CARD;
}

function getExportIntegrationLastMessageText(reportAction: OnyxEntry<ReportAction>): string {
    const fragments = getExportIntegrationActionFragments(reportAction);
    return fragments.reduce((acc, fragment) => `${acc} ${fragment.text}`, '');
}

function getExportIntegrationMessageHTML(reportAction: OnyxEntry<ReportAction>): string {
    const fragments = getExportIntegrationActionFragments(reportAction);
    const htmlFragments = fragments.map((fragment) => (fragment.url ? `<a href="${fragment.url}">${fragment.text}</a>` : fragment.text));
    return htmlFragments.join(' ');
}

function getExportIntegrationActionFragments(reportAction: OnyxEntry<ReportAction>): Array<{text: string; url: string}> {
    if (reportAction?.actionName !== CONST.REPORT.ACTIONS.TYPE.EXPORTED_TO_INTEGRATION) {
        throw Error(`received wrong action type. actionName: ${reportAction?.actionName}`);
    }

    const isPending = reportAction?.pendingAction === CONST.RED_BRICK_ROAD_PENDING_ACTION.ADD;
    const originalMessage = (getOriginalMessage(reportAction) ?? {}) as OriginalMessageExportIntegration;
    const {label, markedManually, automaticAction} = originalMessage;
    const reimbursableUrls = originalMessage.reimbursableUrls ?? [];
    const nonReimbursableUrls = originalMessage.nonReimbursableUrls ?? [];
    const reportID = reportAction?.reportID;
    const wasExportedAfterBase62 = (reportAction?.created ?? '') > '2022-11-14';
    const base62ReportID = getBase62ReportID(Number(reportID));

    const result: Array<{text: string; url: string}> = [];
    if (isPending) {
        result.push({
            text: translateLocal('report.actions.type.exportedToIntegration.pending', {label}),
            url: '',
        });
    } else if (markedManually) {
        result.push({
            text: translateLocal('report.actions.type.exportedToIntegration.manual', {label}),
            url: '',
        });
    } else if (automaticAction) {
        result.push({
            text: translateLocal('report.actions.type.exportedToIntegration.automaticActionOne', {label}),
            url: '',
        });
        const url = CONST.HELP_DOC_LINKS[label as keyof typeof CONST.HELP_DOC_LINKS];
        result.push({
            text: translateLocal('report.actions.type.exportedToIntegration.automaticActionTwo'),
            url: url || '',
        });
    } else {
        result.push({
            text: translateLocal('report.actions.type.exportedToIntegration.automatic', {label}),
            url: '',
        });
    }
    if (reimbursableUrls.length || nonReimbursableUrls.length) {
        result.push({
            text: translateLocal('report.actions.type.exportedToIntegration.automaticActionThree'),
            url: '',
        });
    }
    if (reimbursableUrls.length === 1) {
        const shouldAddPeriod = nonReimbursableUrls.length === 0;
        result.push({
            text: translateLocal('report.actions.type.exportedToIntegration.reimburseableLink') + (shouldAddPeriod ? '.' : ''),
            url: reimbursableUrls.at(0) ?? '',
        });
    }
    if (reimbursableUrls.length === 1 && nonReimbursableUrls.length) {
        result.push({
            text: translateLocal('common.and'),
            url: '',
        });
    }
    if (nonReimbursableUrls.length) {
        const text = translateLocal('report.actions.type.exportedToIntegration.nonReimbursableLink');
        let url = '';

        if (nonReimbursableUrls.length === 1) {
            url = nonReimbursableUrls.at(0) ?? '';
        } else {
            switch (label) {
                case CONST.POLICY.CONNECTIONS.NAME_USER_FRIENDLY.xero:
                    url = XERO_NON_REIMBURSABLE_EXPENSES_URL;
                    break;
                case CONST.POLICY.CONNECTIONS.NAME_USER_FRIENDLY.netsuite:
                    url = NETSUITE_NON_REIMBURSABLE_EXPENSES_URL_PREFIX;
                    url += wasExportedAfterBase62 ? base62ReportID : reportID;
                    break;
                case CONST.POLICY.CONNECTIONS.NAME_USER_FRIENDLY.financialForce:
                    // The first three characters in a Salesforce ID is the expense type
                    url = nonReimbursableUrls.at(0)?.substring(0, SALESFORCE_EXPENSES_URL_PREFIX.length + 3) ?? '';
                    break;
                default:
                    url = QBO_EXPENSES_URL;
            }
        }

        result.push({text, url});
    }

    return result;
}

function getUpdateRoomDescriptionMessage(reportAction: ReportAction): string {
    const originalMessage = getOriginalMessage(reportAction) as OriginalMessageChangeLog;
    if (originalMessage?.description) {
        return `${translateLocal('roomChangeLog.updateRoomDescription')} ${originalMessage?.description}`;
    }

    return translateLocal('roomChangeLog.clearRoomDescription');
}

function getRetractedMessage(): string {
    return translateLocal('iou.retracted');
}

function isPolicyChangeLogAddEmployeeMessage(reportAction: OnyxInputOrEntry<ReportAction>): reportAction is ReportAction<typeof CONST.REPORT.ACTIONS.TYPE.POLICY_CHANGE_LOG.ADD_EMPLOYEE> {
    return isActionOfType(reportAction, CONST.REPORT.ACTIONS.TYPE.POLICY_CHANGE_LOG.ADD_EMPLOYEE);
}

function getPolicyChangeLogAddEmployeeMessage(reportAction: OnyxInputOrEntry<ReportAction>): string {
    if (!isPolicyChangeLogAddEmployeeMessage(reportAction)) {
        return '';
    }

    const originalMessage = getOriginalMessage(reportAction);
    const email = originalMessage?.email ?? '';
    const role = translateLocal('workspace.common.roleName', {role: originalMessage?.role ?? ''}).toLowerCase();
    const formattedEmail = formatPhoneNumber(email);
    return translateLocal('report.actions.type.addEmployee', {email: formattedEmail, role});
}

function isPolicyChangeLogChangeRoleMessage(reportAction: OnyxInputOrEntry<ReportAction>): reportAction is ReportAction<typeof CONST.REPORT.ACTIONS.TYPE.POLICY_CHANGE_LOG.UPDATE_EMPLOYEE> {
    return isActionOfType(reportAction, CONST.REPORT.ACTIONS.TYPE.POLICY_CHANGE_LOG.UPDATE_EMPLOYEE);
}

function getPolicyChangeLogUpdateEmployee(reportAction: OnyxInputOrEntry<ReportAction>): string {
    if (!isPolicyChangeLogChangeRoleMessage(reportAction)) {
        return '';
    }

    const originalMessage = getOriginalMessage(reportAction);
    const email = originalMessage?.email ?? '';
    const field = originalMessage?.field;
    const customFieldType = Object.values(CONST.CUSTOM_FIELD_KEYS).find((value) => value === field);
    if (customFieldType) {
        const translationKey = field === CONST.CUSTOM_FIELD_KEYS.customField1 ? 'report.actions.type.updatedCustomField1' : 'report.actions.type.updatedCustomField2';
        return translateLocal(translationKey, {
            email,
            newValue: typeof originalMessage?.newValue === 'string' ? originalMessage?.newValue : '',
            previousValue: typeof originalMessage?.oldValue === 'string' ? originalMessage?.oldValue : '',
        });
    }
    const newRole = translateLocal('workspace.common.roleName', {role: typeof originalMessage?.newValue === 'string' ? originalMessage?.newValue : ''}).toLowerCase();
    const oldRole = translateLocal('workspace.common.roleName', {role: typeof originalMessage?.oldValue === 'string' ? originalMessage?.oldValue : ''}).toLowerCase();
    return translateLocal('report.actions.type.updateRole', {email, newRole, currentRole: oldRole});
}

function getPolicyChangeLogEmployeeLeftMessage(reportAction: ReportAction, useName = false): string {
    if (!isLeavePolicyAction(reportAction)) {
        return '';
    }
    const originalMessage = getOriginalMessage(reportAction);
    const personalDetails = getPersonalDetailsByIDs({accountIDs: reportAction.actorAccountID ? [reportAction.actorAccountID] : [], currentUserAccountID: 0})?.at(0);
    if (!!originalMessage && !originalMessage.email) {
        originalMessage.email = personalDetails?.login;
    }
    const nameOrEmail = useName && !!personalDetails?.firstName ? `${personalDetails?.firstName}:` : (originalMessage?.email ?? '');
    const formattedNameOrEmail = formatPhoneNumber(nameOrEmail);
    return translateLocal('report.actions.type.leftWorkspace', {nameOrEmail: formattedNameOrEmail});
}

function isPolicyChangeLogDeleteMemberMessage(
    reportAction: OnyxInputOrEntry<ReportAction>,
): reportAction is ReportAction<typeof CONST.REPORT.ACTIONS.TYPE.POLICY_CHANGE_LOG.DELETE_EMPLOYEE> {
    return isActionOfType(reportAction, CONST.REPORT.ACTIONS.TYPE.POLICY_CHANGE_LOG.DELETE_EMPLOYEE);
}

function getWorkspaceDescriptionUpdatedMessage(action: ReportAction) {
    const {oldDescription, newDescription} = getOriginalMessage(action as ReportAction<typeof CONST.REPORT.ACTIONS.TYPE.POLICY_CHANGE_LOG.UPDATE_DESCRIPTION>) ?? {};
    const message =
        typeof oldDescription === 'string' && newDescription ? translateLocal('workspaceActions.updateWorkspaceDescription', {newDescription, oldDescription}) : getReportActionText(action);
    return message;
}

function getWorkspaceCurrencyUpdateMessage(action: ReportAction) {
    const {oldCurrency, newCurrency} = getOriginalMessage(action as ReportAction<typeof CONST.REPORT.ACTIONS.TYPE.POLICY_CHANGE_LOG.UPDATE_CURRENCY>) ?? {};
    const message = oldCurrency && newCurrency ? translateLocal('workspaceActions.updatedWorkspaceCurrencyAction', {oldCurrency, newCurrency}) : getReportActionText(action);
    return message;
}

type AutoReportingFrequencyKey = ValueOf<typeof CONST.POLICY.AUTO_REPORTING_FREQUENCIES>;
type AutoReportingFrequencyDisplayNames = Record<AutoReportingFrequencyKey, string>;

const getAutoReportingFrequencyDisplayNames = (): AutoReportingFrequencyDisplayNames => ({
    [CONST.POLICY.AUTO_REPORTING_FREQUENCIES.MONTHLY]: translateLocal('workflowsPage.frequencies.monthly'),
    [CONST.POLICY.AUTO_REPORTING_FREQUENCIES.IMMEDIATE]: translateLocal('workflowsPage.frequencies.daily'),
    [CONST.POLICY.AUTO_REPORTING_FREQUENCIES.WEEKLY]: translateLocal('workflowsPage.frequencies.weekly'),
    [CONST.POLICY.AUTO_REPORTING_FREQUENCIES.SEMI_MONTHLY]: translateLocal('workflowsPage.frequencies.twiceAMonth'),
    [CONST.POLICY.AUTO_REPORTING_FREQUENCIES.TRIP]: translateLocal('workflowsPage.frequencies.byTrip'),
    [CONST.POLICY.AUTO_REPORTING_FREQUENCIES.MANUAL]: translateLocal('workflowsPage.frequencies.manually'),
    [CONST.POLICY.AUTO_REPORTING_FREQUENCIES.INSTANT]: translateLocal('workflowsPage.frequencies.instant'),
});

function getWorkspaceFrequencyUpdateMessage(action: ReportAction): string {
    const {oldFrequency, newFrequency} = getOriginalMessage(action as ReportAction<typeof CONST.REPORT.ACTIONS.TYPE.POLICY_CHANGE_LOG.UPDATE_AUTO_REPORTING_FREQUENCY>) ?? {};

    if (!oldFrequency || !newFrequency) {
        return getReportActionText(action);
    }

    const frequencyDisplayNames = getAutoReportingFrequencyDisplayNames();
    const oldFrequencyTranslation = frequencyDisplayNames[oldFrequency]?.toLowerCase();
    const newFrequencyTranslation = frequencyDisplayNames[newFrequency]?.toLowerCase();

    if (!oldFrequencyTranslation || !newFrequencyTranslation) {
        return getReportActionText(action);
    }

    return translateLocal('workspaceActions.updatedWorkspaceFrequencyAction', {
        oldFrequency: oldFrequencyTranslation,
        newFrequency: newFrequencyTranslation,
    });
}

function getWorkspaceCategoryUpdateMessage(action: ReportAction, policy?: OnyxEntry<Policy>): string {
    const {categoryName, oldValue, newName, oldName, updatedField, newValue, currency} =
        getOriginalMessage(action as ReportAction<typeof CONST.REPORT.ACTIONS.TYPE.POLICY_CHANGE_LOG.ADD_CATEGORY>) ?? {};

    if (action.actionName === CONST.REPORT.ACTIONS.TYPE.POLICY_CHANGE_LOG.ADD_CATEGORY && categoryName) {
        return translateLocal('workspaceActions.addCategory', {
            categoryName,
        });
    }

    if (action.actionName === CONST.REPORT.ACTIONS.TYPE.POLICY_CHANGE_LOG.DELETE_CATEGORY && categoryName) {
        return translateLocal('workspaceActions.deleteCategory', {
            categoryName,
        });
    }

    if (action.actionName === CONST.REPORT.ACTIONS.TYPE.POLICY_CHANGE_LOG.UPDATE_CATEGORY && categoryName) {
        if (updatedField === 'commentHint') {
            return translateLocal('workspaceActions.updatedDescriptionHint', {
                oldValue: oldValue as string | undefined,
                newValue: newValue as string | undefined,
                categoryName,
            });
        }

        if (updatedField === 'enabled') {
            return translateLocal('workspaceActions.updateCategory', {
                oldValue: !!oldValue,
                categoryName,
            });
        }

        if (updatedField === 'areCommentsRequired' && typeof oldValue === 'boolean') {
            return translateLocal('workspaceActions.updateAreCommentsRequired', {
                oldValue,
                categoryName,
            });
        }

        if (updatedField === 'Payroll Code' && typeof oldValue === 'string' && typeof newValue === 'string') {
            return translateLocal('workspaceActions.updateCategoryPayrollCode', {
                oldValue,
                categoryName,
                newValue,
            });
        }

        if (updatedField === 'GL Code' && typeof oldValue === 'string' && typeof newValue === 'string') {
            return translateLocal('workspaceActions.updateCategoryGLCode', {
                oldValue,
                categoryName,
                newValue,
            });
        }

        if (updatedField === 'maxExpenseAmount' && (typeof oldValue === 'string' || typeof oldValue === 'number')) {
            return translateLocal('workspaceActions.updateCategoryMaxExpenseAmount', {
                oldAmount: Number(oldValue) ? convertAmountToDisplayString(Number(oldValue), currency) : undefined,
                newAmount: Number(newValue ?? 0) ? convertAmountToDisplayString(Number(newValue), currency) : undefined,
                categoryName,
            });
        }

        if (updatedField === 'expenseLimitType' && typeof newValue === 'string' && typeof oldValue === 'string') {
            return translateLocal('workspaceActions.updateCategoryExpenseLimitType', {
                categoryName,
                oldValue: oldValue ? translateLocal(`workspace.rules.categoryRules.expenseLimitTypes.${oldValue}` as TranslationPaths) : undefined,
                newValue: translateLocal(`workspace.rules.categoryRules.expenseLimitTypes.${newValue}` as TranslationPaths),
            });
        }

        if (updatedField === 'maxAmountNoReceipt' && typeof oldValue !== 'boolean' && typeof newValue !== 'boolean') {
<<<<<<< HEAD
            // This will be fixed as part of https://github.com/Expensify/Expensify/issues/507850
            // eslint-disable-next-line deprecation/deprecation
            const policy = getPolicy(policyID);

=======
>>>>>>> de3f8aff
            const maxExpenseAmountToDisplay = policy?.maxExpenseAmountNoReceipt === CONST.DISABLED_MAX_EXPENSE_VALUE ? 0 : policy?.maxExpenseAmountNoReceipt;

            const formatAmount = () => convertToShortDisplayString(maxExpenseAmountToDisplay, policy?.outputCurrency ?? CONST.CURRENCY.USD);
            const getTranslation = (value?: number | string) => {
                if (value === CONST.DISABLED_MAX_EXPENSE_VALUE) {
                    return translateLocal('workspace.rules.categoryRules.requireReceiptsOverList.never');
                }
                if (value === 0) {
                    return translateLocal('workspace.rules.categoryRules.requireReceiptsOverList.always');
                }

                return translateLocal('workspace.rules.categoryRules.requireReceiptsOverList.default', {defaultAmount: formatAmount()});
            };

            return translateLocal('workspaceActions.updateCategoryMaxAmountNoReceipt', {
                categoryName,
                oldValue: getTranslation(oldValue),
                newValue: getTranslation(newValue),
            });
        }
    }

    if (action.actionName === CONST.REPORT.ACTIONS.TYPE.POLICY_CHANGE_LOG.SET_CATEGORY_NAME && oldName && newName) {
        return translateLocal('workspaceActions.setCategoryName', {
            oldName,
            newName,
        });
    }

    return getReportActionText(action);
}

function getWorkspaceTagUpdateMessage(action: ReportAction): string {
    const {tagListName, tagName, enabled, newName, newValue, oldName, oldValue, updatedField, count} =
        getOriginalMessage(action as ReportAction<typeof CONST.REPORT.ACTIONS.TYPE.POLICY_CHANGE_LOG.ADD_CATEGORY>) ?? {};

    if (action.actionName === CONST.REPORT.ACTIONS.TYPE.POLICY_CHANGE_LOG.ADD_TAG && tagListName && tagName) {
        return translateLocal('workspaceActions.addTag', {
            tagListName,
            tagName,
        });
    }

    if (action.actionName === CONST.REPORT.ACTIONS.TYPE.POLICY_CHANGE_LOG.DELETE_TAG && tagListName && tagName) {
        return translateLocal('workspaceActions.deleteTag', {
            tagListName,
            tagName,
        });
    }

    if (action.actionName === CONST.REPORT.ACTIONS.TYPE.POLICY_CHANGE_LOG.DELETE_MULTIPLE_TAGS && count && tagListName) {
        return translateLocal('workspaceActions.deleteMultipleTags', {
            count,
            tagListName,
        });
    }

    if (action.actionName === CONST.REPORT.ACTIONS.TYPE.POLICY_CHANGE_LOG.UPDATE_TAG_ENABLED && tagListName && tagName) {
        return translateLocal('workspaceActions.updateTagEnabled', {
            tagListName,
            tagName,
            enabled,
        });
    }

    if (action.actionName === CONST.REPORT.ACTIONS.TYPE.POLICY_CHANGE_LOG.UPDATE_TAG_NAME && tagListName && newName && oldName) {
        return translateLocal('workspaceActions.updateTagName', {
            tagListName,
            newName,
            oldName,
        });
    }

    if (
        action.actionName === CONST.REPORT.ACTIONS.TYPE.POLICY_CHANGE_LOG.UPDATE_TAG &&
        tagListName &&
        (typeof oldValue === 'string' || typeof oldValue === 'undefined') &&
        typeof newValue === 'string' &&
        tagName &&
        updatedField
    ) {
        return translateLocal('workspaceActions.updateTag', {
            tagListName,
            oldValue,
            newValue,
            tagName,
            updatedField,
        });
    }

    return getReportActionText(action);
}

function getTagListNameUpdatedMessage(action: ReportAction): string {
    const {oldName, newName} = getOriginalMessage(action as ReportAction<typeof CONST.REPORT.ACTIONS.TYPE.POLICY_CHANGE_LOG.UPDATE_TAG_LIST_NAME>) ?? {};
    if (newName && oldName) {
        return translateLocal('workspaceActions.updateTagListName', {
            oldName,
            newName,
        });
    }
    return getReportActionText(action);
}

function getWorkspaceCustomUnitUpdatedMessage(action: ReportAction): string {
    const {oldValue, newValue, customUnitName, updatedField} = getOriginalMessage(action as ReportAction<typeof CONST.REPORT.ACTIONS.TYPE.POLICY_CHANGE_LOG.UPDATE_CUSTOM_UNIT>) ?? {};

    if (customUnitName === 'Distance' && updatedField === 'taxEnabled' && typeof newValue === 'boolean') {
        return translateLocal('workspaceActions.updateCustomUnitTaxEnabled', {
            newValue,
        });
    }

    if (customUnitName && typeof oldValue === 'string' && typeof newValue === 'string' && updatedField) {
        return translateLocal('workspaceActions.updateCustomUnit', {
            customUnitName,
            newValue,
            oldValue,
            updatedField,
        });
    }

    return getReportActionText(action);
}

function getWorkspaceCustomUnitRateAddedMessage(action: ReportAction): string {
    const {customUnitName, rateName} = getOriginalMessage(action as ReportAction<typeof CONST.REPORT.ACTIONS.TYPE.POLICY_CHANGE_LOG.ADD_CATEGORY>) ?? {};

    if (customUnitName && rateName) {
        return translateLocal('workspaceActions.addCustomUnitRate', {
            customUnitName,
            rateName,
        });
    }

    return getReportActionText(action);
}

function getWorkspaceCustomUnitRateUpdatedMessage(action: ReportAction): string {
    const {customUnitName, customUnitRateName, updatedField, oldValue, newValue, newTaxPercentage, oldTaxPercentage} =
        getOriginalMessage(action as ReportAction<typeof CONST.REPORT.ACTIONS.TYPE.POLICY_CHANGE_LOG.UPDATE_CUSTOM_UNIT_RATE>) ?? {};

    if (customUnitName && customUnitRateName && updatedField === 'rate' && typeof oldValue === 'string' && typeof newValue === 'string') {
        return translateLocal('workspaceActions.updatedCustomUnitRate', {
            customUnitName,
            customUnitRateName,
            updatedField,
            oldValue,
            newValue,
        });
    }

    if (customUnitRateName && updatedField === 'taxRateExternalID' && typeof newValue === 'string' && newTaxPercentage) {
        return translateLocal('workspaceActions.updatedCustomUnitTaxRateExternalID', {
            customUnitRateName,
            newValue,
            newTaxPercentage,
            oldTaxPercentage,
            oldValue: oldValue as string | undefined,
        });
    }

    if (customUnitRateName && updatedField === 'taxClaimablePercentage' && typeof newValue === 'number' && customUnitRateName) {
        return translateLocal('workspaceActions.updatedCustomUnitTaxClaimablePercentage', {
            customUnitRateName,
            newValue: parseFloat(parseFloat(newValue ?? 0).toFixed(2)),
            oldValue: typeof oldValue === 'number' ? parseFloat(parseFloat(oldValue ?? 0).toFixed(2)) : undefined,
        });
    }

    return getReportActionText(action);
}

function getWorkspaceCustomUnitRateDeletedMessage(action: ReportAction): string {
    const {customUnitName, rateName} = getOriginalMessage(action as ReportAction<typeof CONST.REPORT.ACTIONS.TYPE.POLICY_CHANGE_LOG.DELETE_CUSTOM_UNIT_RATE>) ?? {};
    if (customUnitName && rateName) {
        return translateLocal('workspaceActions.deleteCustomUnitRate', {
            customUnitName,
            rateName,
        });
    }

    return getReportActionText(action);
}

function getWorkspaceReportFieldAddMessage(action: ReportAction): string {
    const {fieldName, fieldType} = getOriginalMessage(action as ReportAction<typeof CONST.REPORT.ACTIONS.TYPE.POLICY_CHANGE_LOG.ADD_CATEGORY>) ?? {};

    if (fieldName && fieldType) {
        return translateLocal('workspaceActions.addedReportField', {
            fieldName,
            fieldType: translateLocal(getReportFieldTypeTranslationKey(fieldType as PolicyReportFieldType)).toLowerCase(),
        });
    }

    return getReportActionText(action);
}

function getWorkspaceReportFieldUpdateMessage(action: ReportAction): string {
    const {updateType, fieldName, defaultValue, optionName, allEnabled, optionEnabled, toggledOptionsCount} =
        getOriginalMessage(action as ReportAction<typeof CONST.REPORT.ACTIONS.TYPE.POLICY_CHANGE_LOG.UPDATE_REPORT_FIELD>) ?? {};

    if (updateType === 'updatedDefaultValue' && fieldName && defaultValue) {
        return translateLocal('workspaceActions.updateReportFieldDefaultValue', {
            fieldName,
            defaultValue,
        });
    }

    if (updateType === 'addedOption' && fieldName && optionName) {
        return translateLocal('workspaceActions.addedReportFieldOption', {
            fieldName,
            optionName,
        });
    }

    if (updateType === 'changedOptionDisabled' && fieldName && optionName) {
        return translateLocal('workspaceActions.updateReportFieldOptionDisabled', {
            fieldName,
            optionName,
            optionEnabled: !!optionEnabled,
        });
    }

    if (updateType === 'updatedAllDisabled' && fieldName && optionName) {
        return translateLocal('workspaceActions.updateReportFieldAllOptionsDisabled', {
            fieldName,
            optionName,
            allEnabled: !!allEnabled,
            toggledOptionsCount,
        });
    }

    if (updateType === 'removedOption' && fieldName && optionName) {
        return translateLocal('workspaceActions.removedReportFieldOption', {
            fieldName,
            optionName,
        });
    }

    return getReportActionText(action);
}

function getWorkspaceReportFieldDeleteMessage(action: ReportAction): string {
    const {fieldType, fieldName} = getOriginalMessage(action as ReportAction<typeof CONST.REPORT.ACTIONS.TYPE.POLICY_CHANGE_LOG.ADD_CATEGORY>) ?? {};

    if (fieldType && fieldName) {
        return translateLocal('workspaceActions.deleteReportField', {
            fieldName,
            fieldType: translateLocal(getReportFieldTypeTranslationKey(fieldType as PolicyReportFieldType)).toLowerCase(),
        });
    }

    return getReportActionText(action);
}

function getWorkspaceUpdateFieldMessage(action: ReportAction): string {
    const {newValue, oldValue, updatedField} = getOriginalMessage(action as ReportAction<typeof CONST.REPORT.ACTIONS.TYPE.POLICY_CHANGE_LOG.UPDATE_FIELD>) ?? {};

    const newValueTranslationKey = CONST.POLICY.APPROVAL_MODE_TRANSLATION_KEYS[newValue as keyof typeof CONST.POLICY.APPROVAL_MODE_TRANSLATION_KEYS];
    const oldValueTranslationKey = CONST.POLICY.APPROVAL_MODE_TRANSLATION_KEYS[oldValue as keyof typeof CONST.POLICY.APPROVAL_MODE_TRANSLATION_KEYS];

    if (updatedField && updatedField === CONST.POLICY.COLLECTION_KEYS.APPROVAL_MODE && oldValueTranslationKey && newValueTranslationKey) {
        return translateLocal('workspaceActions.updateApprovalMode', {
            newValue: translateLocal(`workspaceApprovalModes.${newValueTranslationKey}` as TranslationPaths),
            oldValue: translateLocal(`workspaceApprovalModes.${oldValueTranslationKey}` as TranslationPaths),
            fieldName: updatedField,
        });
    }

    if (updatedField && updatedField === CONST.POLICY.EXPENSE_REPORT_RULES.PREVENT_SELF_APPROVAL && typeof oldValue === 'string' && typeof newValue === 'string') {
        return translateLocal('workspaceActions.preventSelfApproval', {
            oldValue,
            newValue,
        });
    }

    if (updatedField && updatedField === CONST.POLICY.EXPENSE_REPORT_RULES.MAX_EXPENSE_AGE && typeof oldValue === 'string' && typeof newValue === 'string') {
        return translateLocal('workspaceActions.updateMaxExpenseAge', {
            oldValue,
            newValue,
        });
    }
    if (
        updatedField &&
        updatedField === CONST.POLICY.COLLECTION_KEYS.AUTOREPORTING_OFFSET &&
        (typeof oldValue === 'string' || typeof oldValue === 'number') &&
        (typeof newValue === 'string' || typeof newValue === 'number')
    ) {
        const getAutoReportingOffsetToDisplay = (autoReportingOffset: string | number) => {
            if (autoReportingOffset === CONST.POLICY.AUTO_REPORTING_OFFSET.LAST_DAY_OF_MONTH) {
                return translateLocal('workflowsPage.frequencies.lastDayOfMonth');
            }
            if (autoReportingOffset === CONST.POLICY.AUTO_REPORTING_OFFSET.LAST_BUSINESS_DAY_OF_MONTH) {
                return translateLocal('workflowsPage.frequencies.lastBusinessDayOfMonth');
            }
            if (typeof autoReportingOffset === 'number') {
                return toLocaleOrdinal(TranslationStore.getCurrentLocale(), autoReportingOffset, false);
            }
            return '';
        };
        return translateLocal('workspaceActions.updateMonthlyOffset', {
            newValue: getAutoReportingOffsetToDisplay(newValue),
            oldValue: getAutoReportingOffsetToDisplay(oldValue),
        });
    }
    return getReportActionText(action);
}

function getPolicyChangeLogMaxExpenseAmountNoReceiptMessage(action: ReportAction): string {
    const {oldMaxExpenseAmountNoReceipt, newMaxExpenseAmountNoReceipt, currency} =
        getOriginalMessage(action as ReportAction<typeof CONST.REPORT.ACTIONS.TYPE.POLICY_CHANGE_LOG.UPDATE_MAX_EXPENSE_AMOUNT_NO_RECEIPT>) ?? {};

    if (typeof oldMaxExpenseAmountNoReceipt === 'number' && typeof newMaxExpenseAmountNoReceipt === 'number') {
        return translateLocal('workspaceActions.updateMaxExpenseAmountNoReceipt', {
            oldValue: convertToDisplayString(oldMaxExpenseAmountNoReceipt, currency),
            newValue: convertToDisplayString(newMaxExpenseAmountNoReceipt, currency),
        });
    }

    return getReportActionText(action);
}

function getPolicyChangeLogMaxExpenseAmountMessage(action: ReportAction): string {
    const {oldMaxExpenseAmount, newMaxExpenseAmount, currency} =
        getOriginalMessage(action as ReportAction<typeof CONST.REPORT.ACTIONS.TYPE.POLICY_CHANGE_LOG.UPDATE_MAX_EXPENSE_AMOUNT>) ?? {};

    if (typeof oldMaxExpenseAmount === 'number' && typeof newMaxExpenseAmount === 'number') {
        return translateLocal('workspaceActions.updateMaxExpenseAmount', {
            oldValue: convertToDisplayString(oldMaxExpenseAmount, currency),
            newValue: convertToDisplayString(newMaxExpenseAmount, currency),
        });
    }

    return getReportActionText(action);
}

function getPolicyChangeLogDefaultBillableMessage(action: ReportAction): string {
    const {oldDefaultBillable, newDefaultBillable} = getOriginalMessage(action as ReportAction<typeof CONST.REPORT.ACTIONS.TYPE.POLICY_CHANGE_LOG.UPDATE_DEFAULT_BILLABLE>) ?? {};

    if (typeof oldDefaultBillable === 'string' && typeof newDefaultBillable === 'string') {
        return translateLocal('workspaceActions.updateDefaultBillable', {
            oldValue: oldDefaultBillable,
            newValue: newDefaultBillable,
        });
    }

    return getReportActionText(action);
}

function getPolicyChangeLogDefaultTitleEnforcedMessage(action: ReportAction): string {
    const {value} = getOriginalMessage(action as ReportAction<typeof CONST.REPORT.ACTIONS.TYPE.POLICY_CHANGE_LOG.UPDATE_DEFAULT_TITLE_ENFORCED>) ?? {};

    if (typeof value === 'boolean') {
        return translateLocal('workspaceActions.updateDefaultTitleEnforced', {
            value,
        });
    }

    return getReportActionText(action);
}

function getPolicyChangeLogDeleteMemberMessage(reportAction: OnyxInputOrEntry<ReportAction>): string {
    if (!isPolicyChangeLogDeleteMemberMessage(reportAction)) {
        return '';
    }
    const originalMessage = getOriginalMessage(reportAction);
    const email = originalMessage?.email ?? '';
    const role = translateLocal('workspace.common.roleName', {role: originalMessage?.role ?? ''}).toLowerCase();
    return translateLocal('report.actions.type.removeMember', {email, role});
}

function getAddedConnectionMessage(reportAction: OnyxEntry<ReportAction>): string {
    if (!isActionOfType(reportAction, CONST.REPORT.ACTIONS.TYPE.POLICY_CHANGE_LOG.ADD_INTEGRATION)) {
        return '';
    }
    const originalMessage = getOriginalMessage(reportAction);
    const connectionName = originalMessage?.connectionName;
    return connectionName ? translateLocal('report.actions.type.addedConnection', {connectionName}) : '';
}

function getRemovedConnectionMessage(reportAction: OnyxEntry<ReportAction>): string {
    if (!isActionOfType(reportAction, CONST.REPORT.ACTIONS.TYPE.POLICY_CHANGE_LOG.DELETE_INTEGRATION)) {
        return '';
    }
    const originalMessage = getOriginalMessage(reportAction);
    const connectionName = originalMessage?.connectionName;
    return connectionName ? translateLocal('report.actions.type.removedConnection', {connectionName}) : '';
}

function getRenamedAction(reportAction: OnyxEntry<ReportAction<typeof CONST.REPORT.ACTIONS.TYPE.RENAMED>>, isExpenseReport: boolean, actorName?: string) {
    const originalMessage = getOriginalMessage(reportAction);
    return translateLocal('newRoomPage.renamedRoomAction', {
        actorName,
        isExpenseReport,
        oldName: originalMessage?.oldName ?? '',
        newName: originalMessage?.newName ?? '',
    });
}

function getAddedApprovalRuleMessage(reportAction: OnyxEntry<ReportAction>) {
    const {name, approverAccountID, approverEmail, field, approverName} =
        getOriginalMessage(reportAction as ReportAction<typeof CONST.REPORT.ACTIONS.TYPE.POLICY_CHANGE_LOG.ADD_APPROVER_RULE>) ?? {};

    if (name && approverAccountID && approverEmail && field && approverName) {
        return translateLocal('workspaceActions.addApprovalRule', {
            approverEmail,
            approverName,
            field,
            name,
        });
    }

    return getReportActionText(reportAction);
}

function getDeletedApprovalRuleMessage(reportAction: OnyxEntry<ReportAction>) {
    const {name, approverAccountID, approverEmail, field, approverName} =
        getOriginalMessage(reportAction as ReportAction<typeof CONST.REPORT.ACTIONS.TYPE.POLICY_CHANGE_LOG.DELETE_APPROVER_RULE>) ?? {};

    if (name && approverAccountID && approverEmail && field && approverName) {
        return translateLocal('workspaceActions.deleteApprovalRule', {
            approverEmail,
            approverName,
            field,
            name,
        });
    }

    return getReportActionText(reportAction);
}

function getUpdatedApprovalRuleMessage(reportAction: OnyxEntry<ReportAction>) {
    const {field, oldApproverEmail, oldApproverName, newApproverEmail, newApproverName, name} =
        getOriginalMessage(reportAction as ReportAction<typeof CONST.REPORT.ACTIONS.TYPE.POLICY_CHANGE_LOG.UPDATE_APPROVER_RULE>) ?? {};

    if (field && oldApproverEmail && newApproverEmail && name) {
        return translateLocal('workspaceActions.updateApprovalRule', {
            field,
            name,
            newApproverEmail,
            newApproverName,
            oldApproverEmail,
            oldApproverName,
        });
    }
    return getReportActionText(reportAction);
}

function getRemovedFromApprovalChainMessage(reportAction: OnyxEntry<ReportAction<typeof CONST.REPORT.ACTIONS.TYPE.REMOVED_FROM_APPROVAL_CHAIN>>) {
    const originalMessage = getOriginalMessage(reportAction);
    const submittersNames = getPersonalDetailsByIDs({
        accountIDs: originalMessage?.submittersAccountIDs ?? [],
        currentUserAccountID: currentUserAccountID ?? CONST.DEFAULT_NUMBER_ID,
    }).map(({displayName, login}) => displayName ?? login ?? 'Unknown Submitter');
    return translateLocal('workspaceActions.removedFromApprovalWorkflow', {submittersNames, count: submittersNames.length});
}

function getDemotedFromWorkspaceMessage(reportAction: OnyxEntry<ReportAction<typeof CONST.REPORT.ACTIONS.TYPE.DEMOTED_FROM_WORKSPACE>>) {
    const originalMessage = getOriginalMessage(reportAction);
    const policyName = originalMessage?.policyName ?? translateLocal('workspace.common.workspace');
    const oldRole = translateLocal('workspace.common.roleName', {role: originalMessage?.oldRole}).toLowerCase();
    return translateLocal('workspaceActions.demotedFromWorkspace', {policyName, oldRole});
}

function getUpdatedAuditRateMessage(reportAction: OnyxEntry<ReportAction>) {
    const {oldAuditRate, newAuditRate} = getOriginalMessage(reportAction as ReportAction<typeof CONST.REPORT.ACTIONS.TYPE.POLICY_CHANGE_LOG.UPDATE_AUDIT_RATE>) ?? {};

    if (typeof oldAuditRate !== 'number' || typeof newAuditRate !== 'number') {
        return getReportActionText(reportAction);
    }
    return translateLocal('workspaceActions.updatedAuditRate', {oldAuditRate, newAuditRate});
}

function getUpdatedManualApprovalThresholdMessage(reportAction: OnyxEntry<ReportAction>) {
    const {
        oldLimit,
        newLimit,
        currency = CONST.CURRENCY.USD,
    } = getOriginalMessage(reportAction as ReportAction<typeof CONST.REPORT.ACTIONS.TYPE.POLICY_CHANGE_LOG.UPDATE_MANUAL_APPROVAL_THRESHOLD>) ?? {};

    if (typeof oldLimit !== 'number' || typeof oldLimit !== 'number') {
        return getReportActionText(reportAction);
    }
    return translateLocal('workspaceActions.updatedManualApprovalThreshold', {oldLimit: convertToDisplayString(oldLimit, currency), newLimit: convertToDisplayString(newLimit, currency)});
}

function isCardIssuedAction(
    reportAction: OnyxEntry<ReportAction>,
): reportAction is ReportAction<
    | typeof CONST.REPORT.ACTIONS.TYPE.CARD_ISSUED
    | typeof CONST.REPORT.ACTIONS.TYPE.CARD_ISSUED_VIRTUAL
    | typeof CONST.REPORT.ACTIONS.TYPE.CARD_MISSING_ADDRESS
    | typeof CONST.REPORT.ACTIONS.TYPE.CARD_ASSIGNED
> {
    return (
        isActionOfType(reportAction, CONST.REPORT.ACTIONS.TYPE.CARD_ISSUED) ||
        isActionOfType(reportAction, CONST.REPORT.ACTIONS.TYPE.CARD_ISSUED_VIRTUAL) ||
        isActionOfType(reportAction, CONST.REPORT.ACTIONS.TYPE.CARD_MISSING_ADDRESS) ||
        isActionOfType(reportAction, CONST.REPORT.ACTIONS.TYPE.CARD_ASSIGNED)
    );
}

function shouldShowAddMissingDetails(actionName?: ReportActionName, card?: Card) {
    const missingDetails =
        !privatePersonalDetails?.legalFirstName ||
        !privatePersonalDetails?.legalLastName ||
        !privatePersonalDetails?.dob ||
        !privatePersonalDetails?.phoneNumber ||
        isEmptyObject(privatePersonalDetails?.addresses) ||
        privatePersonalDetails.addresses.length === 0;

    return actionName === CONST.REPORT.ACTIONS.TYPE.CARD_MISSING_ADDRESS && (card?.state === CONST.EXPENSIFY_CARD.STATE.STATE_NOT_ISSUED || missingDetails);
}

function getJoinRequestMessage(reportAction: ReportAction<typeof CONST.REPORT.ACTIONS.TYPE.ACTIONABLE_JOIN_REQUEST>) {
    // This will be fixed as part of https://github.com/Expensify/Expensify/issues/507850
    // eslint-disable-next-line deprecation/deprecation
    const policy = getPolicy(getOriginalMessage(reportAction)?.policyID);
    const userDetail = getPersonalDetailByEmail(getOriginalMessage(reportAction)?.email ?? '');
    const userName = userDetail?.firstName ? `${userDetail.displayName} (${userDetail.login})` : (userDetail?.login ?? getOriginalMessage(reportAction)?.email);
    return translateLocal('workspace.inviteMessage.joinRequest', {user: userName ?? '', workspaceName: policy?.name ?? ''});
}

function getCardIssuedMessage({
    reportAction,
    shouldRenderHTML = false,
    policyID = '-1',
    card,
}: {
    reportAction: OnyxEntry<ReportAction>;
    shouldRenderHTML?: boolean;
    policyID?: string;
    card?: Card;
}) {
    const cardIssuedActionOriginalMessage = isCardIssuedAction(reportAction) ? getOriginalMessage(reportAction) : undefined;

    const assigneeAccountID = cardIssuedActionOriginalMessage?.assigneeAccountID ?? CONST.DEFAULT_NUMBER_ID;
    const cardID = cardIssuedActionOriginalMessage?.cardID ?? CONST.DEFAULT_NUMBER_ID;
    // This will be fixed as part of https://github.com/Expensify/Expensify/issues/507850
    // eslint-disable-next-line deprecation/deprecation
    const isPolicyAdmin = isPolicyAdminPolicyUtils(getPolicy(policyID));
    const assignee = shouldRenderHTML ? `<mention-user accountID="${assigneeAccountID}"/>` : Parser.htmlToText(`<mention-user accountID="${assigneeAccountID}"/>`);
    const navigateRoute = isPolicyAdmin ? ROUTES.EXPENSIFY_CARD_DETAILS.getRoute(policyID, String(cardID)) : ROUTES.SETTINGS_DOMAIN_CARD_DETAIL.getRoute(String(cardID));
    const expensifyCardLink =
        shouldRenderHTML && !!card ? `<a href='${environmentURL}/${navigateRoute}'>${translateLocal('cardPage.expensifyCard')}</a>` : translateLocal('cardPage.expensifyCard');
    const companyCardLink = shouldRenderHTML
        ? `<a href='${environmentURL}/${ROUTES.SETTINGS_WALLET}'>${translateLocal('workspace.companyCards.companyCard')}</a>`
        : translateLocal('workspace.companyCards.companyCard');
    const isAssigneeCurrentUser = currentUserAccountID === assigneeAccountID;
    const shouldShowAddMissingDetailsMessage = !isAssigneeCurrentUser || shouldShowAddMissingDetails(reportAction?.actionName, card);
    switch (reportAction?.actionName) {
        case CONST.REPORT.ACTIONS.TYPE.CARD_ISSUED:
            return translateLocal('workspace.expensifyCard.issuedCard', {assignee});
        case CONST.REPORT.ACTIONS.TYPE.CARD_ISSUED_VIRTUAL:
            return translateLocal('workspace.expensifyCard.issuedCardVirtual', {assignee, link: expensifyCardLink});
        case CONST.REPORT.ACTIONS.TYPE.CARD_ASSIGNED:
            return translateLocal('workspace.companyCards.assignedCard', {assignee, link: companyCardLink});
        case CONST.REPORT.ACTIONS.TYPE.CARD_MISSING_ADDRESS:
            return translateLocal(`workspace.expensifyCard.${shouldShowAddMissingDetailsMessage ? 'issuedCardNoShippingDetails' : 'addedShippingDetails'}`, {assignee});
        default:
            return '';
    }
}

function getReportActionsLength() {
    return Object.keys(allReportActions ?? {}).length;
}

function getReportActions(report: Report) {
    return allReportActions?.[`${ONYXKEYS.COLLECTION.REPORT_ACTIONS}${report.reportID}`];
}

/**
 * @private
 */
function wasActionCreatedWhileOffline(action: ReportAction, isOffline: boolean, lastOfflineAt: Date | undefined, lastOnlineAt: Date | undefined, locale: Locale): boolean {
    // The user has never gone offline or never come back online
    if (!lastOfflineAt || !lastOnlineAt) {
        return false;
    }

    const actionCreatedAt = DateUtils.getLocalDateFromDatetime(locale, action.created);

    // The action was created before the user went offline.
    if (actionCreatedAt <= lastOfflineAt) {
        return false;
    }

    // The action was created while the user was offline.
    if (isOffline || actionCreatedAt < lastOnlineAt) {
        return true;
    }

    // The action was created after the user went back online.
    return false;
}

/**
 * Whether a message is NOT from the active user, and it was received while the user was offline.
 */
function wasMessageReceivedWhileOffline(action: ReportAction, isOffline: boolean, lastOfflineAt: Date | undefined, lastOnlineAt: Date | undefined, locale: Locale = CONST.LOCALES.DEFAULT) {
    const wasByCurrentUser = wasActionTakenByCurrentUser(action);
    const wasCreatedOffline = wasActionCreatedWhileOffline(action, isOffline, lastOfflineAt, lastOnlineAt, locale);

    return !wasByCurrentUser && wasCreatedOffline && !(action.pendingAction === CONST.RED_BRICK_ROAD_PENDING_ACTION.ADD || action.isOptimisticAction);
}

function getReportActionFromExpensifyCard(cardID: number) {
    return Object.values(allReportActions ?? {})
        .map((reportActions) => Object.values(reportActions ?? {}))
        .flat()
        .find((reportAction) => {
            const cardIssuedActionOriginalMessage = isActionOfType(reportAction, CONST.REPORT.ACTIONS.TYPE.CARD_ISSUED_VIRTUAL) ? getOriginalMessage(reportAction) : undefined;
            return cardIssuedActionOriginalMessage?.cardID === cardID;
        });
}

function getIntegrationSyncFailedMessage(action: OnyxEntry<ReportAction>): string {
    const {label, errorMessage} = getOriginalMessage(action as ReportAction<typeof CONST.REPORT.ACTIONS.TYPE.INTEGRATION_SYNC_FAILED>) ?? {label: '', errorMessage: ''};
    return translateLocal('report.actions.type.integrationSyncFailed', {label, errorMessage});
}

export {
    doesReportHaveVisibleActions,
    extractLinksFromMessageHtml,
    formatLastMessageText,
    isReportActionUnread,
    getHtmlWithAttachmentID,
    getActionableMentionWhisperMessage,
    getAllReportActions,
    getCombinedReportActions,
    getDismissedViolationMessageText,
    getFirstVisibleReportActionID,
    getIOUActionForReportID,
    getIOUActionForTransactionID,
    getIOUReportIDFromReportActionPreview,
    getLastClosedReportAction,
    getLastVisibleAction,
    getLastVisibleMessage,
    getLatestReportActionFromOnyxData,
    getLinkedTransactionID,
    getMemberChangeMessageFragment,
    getUpdateRoomDescriptionFragment,
    getReportActionMessageFragments,
    getMessageOfOldDotReportAction,
    getMostRecentIOURequestActionID,
    getNumberOfMoneyRequests,
    getOneTransactionThreadReportID,
    getOriginalMessage,
    getAddedApprovalRuleMessage,
    getDeletedApprovalRuleMessage,
    getUpdatedApprovalRuleMessage,
    getRemovedFromApprovalChainMessage,
    getDemotedFromWorkspaceMessage,
    getReportAction,
    getReportActionHtml,
    getReportActionMessage,
    getReportActionMessageText,
    getReportActionText,
    getReportPreviewAction,
    getSortedReportActions,
    getSortedReportActionsForDisplay,
    getTextFromHtml,
    getTrackExpenseActionableWhisper,
    getWhisperedTo,
    hasRequestFromCurrentAccount,
    isActionOfType,
    isActionableWhisper,
    isActionableJoinRequest,
    isActionableJoinRequestPending,
    isActionableMentionWhisper,
    isActionableReportMentionWhisper,
    isActionableTrackExpense,
    isConciergeCategoryOptions,
    isResolvedConciergeCategoryOptions,
    isAddCommentAction,
    isApprovedOrSubmittedReportAction,
    isIOURequestReportAction,
    isChronosOOOListAction,
    isClosedAction,
    isConsecutiveActionMadeByPreviousActor,
    isConsecutiveChronosAutomaticTimerAction,
    hasNextActionMadeBySameActor,
    isCreatedAction,
    isCreatedTaskReportAction,
    isCurrentActionUnread,
    isDeletedAction,
    isDeletedParentAction,
    isLinkedTransactionHeld,
    isMemberChangeAction,
    isExportIntegrationAction,
    isIntegrationMessageAction,
    isMessageDeleted,
    useTableReportViewActionRenderConditionals,
    isModifiedExpenseAction,
    isMovedTransactionAction,
    isMoneyRequestAction,
    isNotifiableReportAction,
    isOldDotReportAction,
    isPayAction,
    isPendingRemove,
    isPolicyChangeLogAction,
    isReimbursementCanceledAction,
    isReimbursementDeQueuedAction,
    isReimbursementDeQueuedOrCanceledAction,
    isReimbursementQueuedAction,
    isRenamedAction,
    isReportActionAttachment,
    isReportActionDeprecated,
    isReportPreviewAction,
    isReversedTransaction,
    getMentionedAccountIDsFromAction,
    isRoomChangeLogAction,
    isSentMoneyReportAction,
    isSplitBillAction,
    isTaskAction,
    isThreadParentMessage,
    isTrackExpenseAction,
    isTransactionThread,
    isTripPreview,
    isWhisperAction,
    isSubmittedAction,
    isSubmittedAndClosedAction,
    isMarkAsClosedAction,
    isApprovedAction,
    isUnapprovedAction,
    isForwardedAction,
    isWhisperActionTargetedToOthers,
    isTagModificationAction,
    isIOUActionMatchingTransactionList,
    isResolvedActionableWhisper,
    shouldHideNewMarker,
    shouldReportActionBeVisible,
    shouldReportActionBeVisibleAsLastAction,
    wasActionTakenByCurrentUser,
    isInviteOrRemovedAction,
    isActionableAddPaymentCard,
    getExportIntegrationActionFragments,
    getExportIntegrationLastMessageText,
    getExportIntegrationMessageHTML,
    getUpdateRoomDescriptionMessage,
    didMessageMentionCurrentUser,
    getPolicyChangeLogAddEmployeeMessage,
    getPolicyChangeLogUpdateEmployee,
    getPolicyChangeLogDeleteMemberMessage,
    getPolicyChangeLogEmployeeLeftMessage,
    getRenamedAction,
    isCardIssuedAction,
    getCardIssuedMessage,
    getRemovedConnectionMessage,
    getActionableJoinRequestPendingReportAction,
    getReportActionsLength,
    getFilteredReportActionsForReportView,
    wasMessageReceivedWhileOffline,
    shouldShowAddMissingDetails,
    getJoinRequestMessage,
    getTravelUpdateMessage,
    getWorkspaceCategoryUpdateMessage,
    getWorkspaceUpdateFieldMessage,
    getWorkspaceCurrencyUpdateMessage,
    getWorkspaceFrequencyUpdateMessage,
    getPolicyChangeLogMaxExpenseAmountNoReceiptMessage,
    getPolicyChangeLogMaxExpenseAmountMessage,
    getPolicyChangeLogDefaultBillableMessage,
    getPolicyChangeLogDefaultTitleEnforcedMessage,
    getWorkspaceDescriptionUpdatedMessage,
    getWorkspaceReportFieldAddMessage,
    getWorkspaceCustomUnitRateAddedMessage,
    getSendMoneyFlowOneTransactionThreadID,
    getWorkspaceTagUpdateMessage,
    getWorkspaceReportFieldUpdateMessage,
    getWorkspaceReportFieldDeleteMessage,
    getUpdatedAuditRateMessage,
    getUpdatedManualApprovalThresholdMessage,
    getWorkspaceCustomUnitRateDeletedMessage,
    getAddedConnectionMessage,
    getWorkspaceCustomUnitRateUpdatedMessage,
    getTagListNameUpdatedMessage,
    getWorkspaceCustomUnitUpdatedMessage,
    getReportActions,
    getReopenedMessage,
    getLeaveRoomMessage,
    getRetractedMessage,
    getReportActionFromExpensifyCard,
    isReopenedAction,
    getIntegrationSyncFailedMessage,
};

export type {LastVisibleMessage};<|MERGE_RESOLUTION|>--- conflicted
+++ resolved
@@ -2311,13 +2311,6 @@
         }
 
         if (updatedField === 'maxAmountNoReceipt' && typeof oldValue !== 'boolean' && typeof newValue !== 'boolean') {
-<<<<<<< HEAD
-            // This will be fixed as part of https://github.com/Expensify/Expensify/issues/507850
-            // eslint-disable-next-line deprecation/deprecation
-            const policy = getPolicy(policyID);
-
-=======
->>>>>>> de3f8aff
             const maxExpenseAmountToDisplay = policy?.maxExpenseAmountNoReceipt === CONST.DISABLED_MAX_EXPENSE_VALUE ? 0 : policy?.maxExpenseAmountNoReceipt;
 
             const formatAmount = () => convertToShortDisplayString(maxExpenseAmountToDisplay, policy?.outputCurrency ?? CONST.CURRENCY.USD);
