import {format} from 'date-fns';
import {fastMerge, Str} from 'expensify-common';
import clone from 'lodash/clone';
import lodashFindLast from 'lodash/findLast';
import isEmpty from 'lodash/isEmpty';
import type {NullishDeep, OnyxCollection, OnyxEntry, OnyxUpdate} from 'react-native-onyx';
import Onyx from 'react-native-onyx';
import type {ValueOf} from 'type-fest';
import usePrevious from '@hooks/usePrevious';
import CONST from '@src/CONST';
import TranslationStore from '@src/languages/TranslationStore';
import type {TranslationPaths} from '@src/languages/types';
import ONYXKEYS from '@src/ONYXKEYS';
import ROUTES from '@src/ROUTES';
import type {Card, Locale, OnyxInputOrEntry, OriginalMessageIOU, Policy, PrivatePersonalDetails} from '@src/types/onyx';
import type {JoinWorkspaceResolution, OriginalMessageChangeLog, OriginalMessageExportIntegration} from '@src/types/onyx/OriginalMessage';
import type {PolicyReportFieldType} from '@src/types/onyx/Policy';
import type Report from '@src/types/onyx/Report';
import type ReportAction from '@src/types/onyx/ReportAction';
import type {Message, OldDotReportAction, OriginalMessage, ReportActions} from '@src/types/onyx/ReportAction';
import type ReportActionName from '@src/types/onyx/ReportActionName';
import {isEmptyObject} from '@src/types/utils/EmptyObject';
import {convertAmountToDisplayString, convertToDisplayString, convertToShortDisplayString} from './CurrencyUtils';
import DateUtils from './DateUtils';
import {getEnvironmentURL} from './Environment/Environment';
import getBase62ReportID from './getBase62ReportID';
import {isReportMessageAttachment} from './isReportMessageAttachment';
import {toLocaleOrdinal} from './LocaleDigitUtils';
import {formatPhoneNumber} from './LocalePhoneNumber';
import {formatMessageElementList, translateLocal} from './Localize';
import Log from './Log';
import type {MessageElementBase, MessageTextElement} from './MessageElement';
import Parser from './Parser';
import {getEffectiveDisplayName, getPersonalDetailByEmail, getPersonalDetailsByIDs} from './PersonalDetailsUtils';
import {getPolicy, isPolicyAdmin as isPolicyAdminPolicyUtils} from './PolicyUtils';
import type {getReportName, OptimisticIOUReportAction, PartialReportAction} from './ReportUtils';
import StringUtils from './StringUtils';
import {isOnHoldByTransactionID} from './TransactionUtils';
import {getReportFieldTypeTranslationKey} from './WorkspaceReportFieldUtils';

type LastVisibleMessage = {
    lastMessageText: string;
    lastMessageHtml?: string;
};

type MemberChangeMessageUserMentionElement = {
    readonly kind: 'userMention';
    readonly accountID: number;
} & MessageElementBase;

type MemberChangeMessageRoomReferenceElement = {
    readonly kind: 'roomReference';
    readonly roomName: string;
    readonly roomID: number;
} & MessageElementBase;

type MemberChangeMessageElement = MessageTextElement | MemberChangeMessageUserMentionElement | MemberChangeMessageRoomReferenceElement;

let allReportActions: OnyxCollection<ReportActions>;
Onyx.connect({
    key: ONYXKEYS.COLLECTION.REPORT_ACTIONS,
    waitForCollectionCallback: true,
    callback: (actions) => {
        if (!actions) {
            return;
        }
        allReportActions = actions;
    },
});

let allReports: OnyxCollection<Report>;
Onyx.connect({
    key: ONYXKEYS.COLLECTION.REPORT,
    waitForCollectionCallback: true,
    callback: (value) => {
        allReports = value;
    },
});

let isNetworkOffline = false;
Onyx.connect({
    key: ONYXKEYS.NETWORK,
    callback: (val) => (isNetworkOffline = val?.isOffline ?? false),
});

let currentUserAccountID: number | undefined;
let currentEmail = '';
Onyx.connect({
    key: ONYXKEYS.SESSION,
    callback: (value) => {
        // When signed out, value is undefined
        if (!value) {
            return;
        }

        currentUserAccountID = value.accountID;
        currentEmail = value?.email ?? '';
    },
});

let privatePersonalDetails: PrivatePersonalDetails | undefined;
Onyx.connect({
    key: ONYXKEYS.PRIVATE_PERSONAL_DETAILS,
    callback: (personalDetails) => {
        privatePersonalDetails = personalDetails;
    },
});

let environmentURL: string;
getEnvironmentURL().then((url: string) => (environmentURL = url));

/*
 * Url to the Xero non reimbursable expenses list
 */
const XERO_NON_REIMBURSABLE_EXPENSES_URL = 'https://go.xero.com/Bank/BankAccounts.aspx';

/*
 * Url to the NetSuite global search, which should be suffixed with the reportID.
 */
const NETSUITE_NON_REIMBURSABLE_EXPENSES_URL_PREFIX =
    'https://system.netsuite.com/app/common/search/ubersearchresults.nl?quicksearch=T&searchtype=Uber&frame=be&Uber_NAMEtype=KEYWORDSTARTSWITH&Uber_NAME=';

/*
 * Url prefix to any Salesforce transaction or transaction list.
 */
const SALESFORCE_EXPENSES_URL_PREFIX = 'https://login.salesforce.com/';

/*
 * Url to the QBO expenses list
 */
const QBO_EXPENSES_URL = 'https://qbo.intuit.com/app/expenses';

const POLICY_CHANGE_LOG_ARRAY = new Set<ReportActionName>(Object.values(CONST.REPORT.ACTIONS.TYPE.POLICY_CHANGE_LOG));

const ROOM_CHANGE_LOG_ARRAY = new Set<ReportActionName>(Object.values(CONST.REPORT.ACTIONS.TYPE.ROOM_CHANGE_LOG));

const MEMBER_CHANGE_ARRAY = new Set<ReportActionName>([
    CONST.REPORT.ACTIONS.TYPE.ROOM_CHANGE_LOG.INVITE_TO_ROOM,
    CONST.REPORT.ACTIONS.TYPE.ROOM_CHANGE_LOG.REMOVE_FROM_ROOM,
    CONST.REPORT.ACTIONS.TYPE.POLICY_CHANGE_LOG.INVITE_TO_ROOM,
    CONST.REPORT.ACTIONS.TYPE.POLICY_CHANGE_LOG.REMOVE_FROM_ROOM,
    CONST.REPORT.ACTIONS.TYPE.POLICY_CHANGE_LOG.LEAVE_POLICY,
]);

function isCreatedAction(reportAction: OnyxInputOrEntry<ReportAction>): boolean {
    return reportAction?.actionName === CONST.REPORT.ACTIONS.TYPE.CREATED;
}

function isDeletedAction(reportAction: OnyxInputOrEntry<ReportAction | OptimisticIOUReportAction>): boolean {
    if (isInviteOrRemovedAction(reportAction)) {
        return false;
    }

    const message = reportAction?.message ?? [];

    if (!Array.isArray(message)) {
        return message?.html === '' || !!message?.deleted;
    }
    const originalMessage = getOriginalMessage(reportAction);

    // A legacy deleted comment has either an empty array or an object with html field with empty string as value
    const isLegacyDeletedComment = message.length === 0 || message.at(0)?.html === '';

    return isLegacyDeletedComment || !!message.at(0)?.deleted || (!!originalMessage && 'deleted' in originalMessage && !!originalMessage?.deleted);
}

/**
 * This function will add attachment ID attribute on img and video HTML tags inside the passed html content
 * of a report action. This attachment id is the reportActionID concatenated with the order index that the attachment
 * appears inside the report action message so as to identify attachments with identical source inside a report action.
 */
function getHtmlWithAttachmentID(html: string, reportActionID: string | undefined) {
    if (!reportActionID) {
        return html;
    }

    let attachmentID = 0;
    return html.replace(/<img |<video /g, (m) => m.concat(`${CONST.ATTACHMENT_ID_ATTRIBUTE}="${reportActionID}_${++attachmentID}" `));
}

function getReportActionMessage(reportAction: PartialReportAction) {
    return Array.isArray(reportAction?.message) ? reportAction.message.at(0) : reportAction?.message;
}

function isDeletedParentAction(reportAction: OnyxInputOrEntry<ReportAction>): boolean {
    return (getReportActionMessage(reportAction)?.isDeletedParentAction ?? false) && (reportAction?.childVisibleActionCount ?? 0) > 0;
}

function isReversedTransaction(reportAction: OnyxInputOrEntry<ReportAction | OptimisticIOUReportAction>) {
    return (getReportActionMessage(reportAction)?.isReversedTransaction ?? false) && ((reportAction as ReportAction)?.childVisibleActionCount ?? 0) > 0;
}

function isPendingRemove(reportAction: OnyxInputOrEntry<ReportAction>): boolean {
    return getReportActionMessage(reportAction)?.moderationDecision?.decision === CONST.MODERATION.MODERATOR_DECISION_PENDING_REMOVE;
}

function isMoneyRequestAction(reportAction: OnyxInputOrEntry<ReportAction>): reportAction is ReportAction<typeof CONST.REPORT.ACTIONS.TYPE.IOU> {
    return isActionOfType(reportAction, CONST.REPORT.ACTIONS.TYPE.IOU);
}

function isReportPreviewAction(reportAction: OnyxInputOrEntry<ReportAction>): reportAction is ReportAction<typeof CONST.REPORT.ACTIONS.TYPE.REPORT_PREVIEW> {
    return isActionOfType(reportAction, CONST.REPORT.ACTIONS.TYPE.REPORT_PREVIEW);
}

function isSubmittedAction(reportAction: OnyxInputOrEntry<ReportAction>): reportAction is ReportAction<typeof CONST.REPORT.ACTIONS.TYPE.SUBMITTED> {
    return isActionOfType(reportAction, CONST.REPORT.ACTIONS.TYPE.SUBMITTED);
}

function isSubmittedAndClosedAction(reportAction: OnyxInputOrEntry<ReportAction>): reportAction is ReportAction<typeof CONST.REPORT.ACTIONS.TYPE.SUBMITTED_AND_CLOSED> {
    return isActionOfType(reportAction, CONST.REPORT.ACTIONS.TYPE.SUBMITTED_AND_CLOSED);
}

function isMarkAsClosedAction(reportAction: OnyxInputOrEntry<ReportAction>): reportAction is ReportAction<typeof CONST.REPORT.ACTIONS.TYPE.CLOSED> {
    return isActionOfType(reportAction, CONST.REPORT.ACTIONS.TYPE.CLOSED) && !!getOriginalMessage(reportAction)?.amount;
}

function isApprovedAction(reportAction: OnyxInputOrEntry<ReportAction>): reportAction is ReportAction<typeof CONST.REPORT.ACTIONS.TYPE.APPROVED> {
    return isActionOfType(reportAction, CONST.REPORT.ACTIONS.TYPE.APPROVED);
}

function isUnapprovedAction(reportAction: OnyxInputOrEntry<ReportAction>): reportAction is ReportAction<typeof CONST.REPORT.ACTIONS.TYPE.UNAPPROVED> {
    return isActionOfType(reportAction, CONST.REPORT.ACTIONS.TYPE.UNAPPROVED);
}

function isForwardedAction(reportAction: OnyxInputOrEntry<ReportAction>): reportAction is ReportAction<typeof CONST.REPORT.ACTIONS.TYPE.FORWARDED> {
    return isActionOfType(reportAction, CONST.REPORT.ACTIONS.TYPE.FORWARDED);
}

function isModifiedExpenseAction(reportAction: OnyxInputOrEntry<ReportAction>): reportAction is ReportAction<typeof CONST.REPORT.ACTIONS.TYPE.MODIFIED_EXPENSE> {
    return isActionOfType(reportAction, CONST.REPORT.ACTIONS.TYPE.MODIFIED_EXPENSE);
}

function isMovedTransactionAction(reportAction: OnyxInputOrEntry<ReportAction>): reportAction is ReportAction<typeof CONST.REPORT.ACTIONS.TYPE.MOVED_TRANSACTION> {
    return isActionOfType(reportAction, CONST.REPORT.ACTIONS.TYPE.MOVED_TRANSACTION);
}

function isPolicyChangeLogAction(reportAction: OnyxInputOrEntry<ReportAction>): reportAction is ReportAction<ValueOf<typeof CONST.REPORT.ACTIONS.TYPE.POLICY_CHANGE_LOG>> {
    return reportAction?.actionName ? POLICY_CHANGE_LOG_ARRAY.has(reportAction.actionName) : false;
}

function isChronosOOOListAction(reportAction: OnyxInputOrEntry<ReportAction>): reportAction is ReportAction<typeof CONST.REPORT.ACTIONS.TYPE.CHRONOS_OOO_LIST> {
    return isActionOfType(reportAction, CONST.REPORT.ACTIONS.TYPE.CHRONOS_OOO_LIST);
}

function isAddCommentAction(reportAction: OnyxInputOrEntry<ReportAction>): reportAction is ReportAction<typeof CONST.REPORT.ACTIONS.TYPE.ADD_COMMENT> {
    return isActionOfType(reportAction, CONST.REPORT.ACTIONS.TYPE.ADD_COMMENT);
}

function isCreatedTaskReportAction(reportAction: OnyxInputOrEntry<ReportAction>): reportAction is ReportAction<typeof CONST.REPORT.ACTIONS.TYPE.ADD_COMMENT> {
    return isActionOfType(reportAction, CONST.REPORT.ACTIONS.TYPE.ADD_COMMENT) && !!getOriginalMessage(reportAction)?.taskReportID;
}

function isTripPreview(reportAction: OnyxInputOrEntry<ReportAction>): reportAction is ReportAction<typeof CONST.REPORT.ACTIONS.TYPE.TRIP_PREVIEW> {
    return isActionOfType(reportAction, CONST.REPORT.ACTIONS.TYPE.TRIP_PREVIEW);
}

function isActionOfType<T extends ReportActionName>(action: OnyxInputOrEntry<ReportAction>, actionName: T): action is ReportAction<T> {
    return action?.actionName === actionName;
}

function getOriginalMessage<T extends ReportActionName>(reportAction: OnyxInputOrEntry<ReportAction<T>>): OriginalMessage<T> | undefined {
    if (!Array.isArray(reportAction?.message)) {
        // eslint-disable-next-line deprecation/deprecation
        return reportAction?.message ?? reportAction?.originalMessage;
    }
    // eslint-disable-next-line deprecation/deprecation
    return reportAction.originalMessage;
}

function isExportIntegrationAction(reportAction: OnyxInputOrEntry<ReportAction>): reportAction is ReportAction<typeof CONST.REPORT.ACTIONS.TYPE.EXPORTED_TO_INTEGRATION> {
    return reportAction?.actionName === CONST.REPORT.ACTIONS.TYPE.EXPORTED_TO_INTEGRATION;
}

function isIntegrationMessageAction(reportAction: OnyxInputOrEntry<ReportAction>): reportAction is ReportAction<typeof CONST.REPORT.ACTIONS.TYPE.INTEGRATIONS_MESSAGE> {
    return reportAction?.actionName === CONST.REPORT.ACTIONS.TYPE.INTEGRATIONS_MESSAGE;
}

function isTravelUpdate(reportAction: OnyxInputOrEntry<ReportAction>): reportAction is ReportAction<typeof CONST.REPORT.ACTIONS.TYPE.TRAVEL_UPDATE> {
    return isActionOfType(reportAction, CONST.REPORT.ACTIONS.TYPE.TRAVEL_UPDATE);
}

/**
 * We are in the process of deprecating reportAction.originalMessage and will be setting the db version of "message" to reportAction.message in the future see: https://github.com/Expensify/App/issues/39797
 * In the interim, we must check to see if we have an object or array for the reportAction.message, if we have an array we will use the originalMessage as this means we have not yet migrated.
 */
function getWhisperedTo(reportAction: OnyxInputOrEntry<ReportAction>): number[] {
    if (!reportAction) {
        return [];
    }
    const originalMessage = getOriginalMessage(reportAction);
    const message = getReportActionMessage(reportAction);

    if (!(originalMessage && typeof originalMessage === 'object' && 'whisperedTo' in originalMessage) && !(message && typeof message === 'object' && 'whisperedTo' in message)) {
        return [];
    }

    if (message !== null && !Array.isArray(message) && typeof message === 'object' && 'whisperedTo' in message) {
        return message?.whisperedTo ?? [];
    }

    if (originalMessage && typeof originalMessage === 'object' && 'whisperedTo' in originalMessage) {
        return originalMessage?.whisperedTo ?? [];
    }

    if (typeof originalMessage !== 'object') {
        Log.info('Original message is not an object for reportAction: ', true, {
            reportActionID: reportAction?.reportActionID,
            actionName: reportAction?.actionName,
        });
    }

    return [];
}

function isWhisperAction(reportAction: OnyxInputOrEntry<ReportAction>): boolean {
    return getWhisperedTo(reportAction).length > 0;
}

/**
 * Checks whether the report action is a whisper targeting someone other than the current user.
 */
function isWhisperActionTargetedToOthers(reportAction: OnyxInputOrEntry<ReportAction>): boolean {
    if (!isWhisperAction(reportAction)) {
        return false;
    }
    return !getWhisperedTo(reportAction).includes(currentUserAccountID ?? CONST.DEFAULT_NUMBER_ID);
}

function isReimbursementQueuedAction(reportAction: OnyxInputOrEntry<ReportAction>): reportAction is ReportAction<typeof CONST.REPORT.ACTIONS.TYPE.REIMBURSEMENT_QUEUED> {
    return isActionOfType(reportAction, CONST.REPORT.ACTIONS.TYPE.REIMBURSEMENT_QUEUED);
}

function isMemberChangeAction(
    reportAction: OnyxInputOrEntry<ReportAction>,
): reportAction is ReportAction<ValueOf<typeof CONST.REPORT.ACTIONS.TYPE.ROOM_CHANGE_LOG | typeof CONST.REPORT.ACTIONS.TYPE.POLICY_CHANGE_LOG>> {
    return reportAction?.actionName ? MEMBER_CHANGE_ARRAY.has(reportAction.actionName) : false;
}

function isInviteMemberAction(
    reportAction: OnyxEntry<ReportAction>,
): reportAction is ReportAction<typeof CONST.REPORT.ACTIONS.TYPE.ROOM_CHANGE_LOG.INVITE_TO_ROOM | typeof CONST.REPORT.ACTIONS.TYPE.POLICY_CHANGE_LOG.INVITE_TO_ROOM> {
    return isActionOfType(reportAction, CONST.REPORT.ACTIONS.TYPE.ROOM_CHANGE_LOG.INVITE_TO_ROOM) || isActionOfType(reportAction, CONST.REPORT.ACTIONS.TYPE.POLICY_CHANGE_LOG.INVITE_TO_ROOM);
}

function isLeavePolicyAction(reportAction: OnyxEntry<ReportAction>): reportAction is ReportAction<typeof CONST.REPORT.ACTIONS.TYPE.POLICY_CHANGE_LOG.LEAVE_POLICY> {
    return isActionOfType(reportAction, CONST.REPORT.ACTIONS.TYPE.POLICY_CHANGE_LOG.LEAVE_POLICY);
}

function isReimbursementCanceledAction(reportAction: OnyxEntry<ReportAction>): reportAction is ReportAction<typeof CONST.REPORT.ACTIONS.TYPE.REIMBURSEMENT_ACH_CANCELED> {
    return isActionOfType(reportAction, CONST.REPORT.ACTIONS.TYPE.REIMBURSEMENT_ACH_CANCELED);
}

function isReimbursementDeQueuedAction(reportAction: OnyxEntry<ReportAction>): reportAction is ReportAction<typeof CONST.REPORT.ACTIONS.TYPE.REIMBURSEMENT_DEQUEUED> {
    return isActionOfType(reportAction, CONST.REPORT.ACTIONS.TYPE.REIMBURSEMENT_DEQUEUED);
}

function isReimbursementDeQueuedOrCanceledAction(
    reportAction: OnyxEntry<ReportAction>,
): reportAction is ReportAction<typeof CONST.REPORT.ACTIONS.TYPE.REIMBURSEMENT_DEQUEUED | typeof CONST.REPORT.ACTIONS.TYPE.REIMBURSEMENT_ACH_CANCELED> {
    return isReimbursementDeQueuedAction(reportAction) || isReimbursementCanceledAction(reportAction);
}

function isClosedAction(reportAction: OnyxEntry<ReportAction>): reportAction is ReportAction<typeof CONST.REPORT.ACTIONS.TYPE.CLOSED> {
    return isActionOfType(reportAction, CONST.REPORT.ACTIONS.TYPE.CLOSED);
}

function isRenamedAction(reportAction: OnyxEntry<ReportAction>): reportAction is ReportAction<typeof CONST.REPORT.ACTIONS.TYPE.RENAMED> {
    return isActionOfType(reportAction, CONST.REPORT.ACTIONS.TYPE.RENAMED);
}

function isReopenedAction(reportAction: OnyxEntry<ReportAction>): reportAction is ReportAction<typeof CONST.REPORT.ACTIONS.TYPE.REOPENED> {
    return isActionOfType(reportAction, CONST.REPORT.ACTIONS.TYPE.REOPENED);
}

function isRoomChangeLogAction(reportAction: OnyxEntry<ReportAction>): reportAction is ReportAction<ValueOf<typeof CONST.REPORT.ACTIONS.TYPE.ROOM_CHANGE_LOG>> {
    return reportAction?.actionName ? ROOM_CHANGE_LOG_ARRAY.has(reportAction.actionName) : false;
}

function isInviteOrRemovedAction(
    reportAction: OnyxInputOrEntry<ReportAction>,
): reportAction is ReportAction<ValueOf<typeof CONST.REPORT.ACTIONS.TYPE.POLICY_CHANGE_LOG | typeof CONST.REPORT.ACTIONS.TYPE.ROOM_CHANGE_LOG>> {
    return (
        isActionOfType(reportAction, CONST.REPORT.ACTIONS.TYPE.ROOM_CHANGE_LOG.INVITE_TO_ROOM) ||
        isActionOfType(reportAction, CONST.REPORT.ACTIONS.TYPE.ROOM_CHANGE_LOG.REMOVE_FROM_ROOM) ||
        isActionOfType(reportAction, CONST.REPORT.ACTIONS.TYPE.POLICY_CHANGE_LOG.INVITE_TO_ROOM) ||
        isActionOfType(reportAction, CONST.REPORT.ACTIONS.TYPE.POLICY_CHANGE_LOG.REMOVE_FROM_ROOM)
    );
}

/**
 * Returns whether the comment is a thread parent message/the first message in a thread
 */
function isThreadParentMessage(reportAction: OnyxEntry<ReportAction>, reportID: string | undefined): boolean {
    const {childType, childVisibleActionCount = 0, childReportID} = reportAction ?? {};
    return childType === CONST.REPORT.TYPE.CHAT && (childVisibleActionCount > 0 || String(childReportID) === reportID);
}

/**
 * Determines if the given report action is sent money report action by checking for 'pay' type and presence of IOUDetails object.
 */
function isSentMoneyReportAction(reportAction: OnyxEntry<ReportAction | OptimisticIOUReportAction>): boolean {
    return (
        isActionOfType(reportAction, CONST.REPORT.ACTIONS.TYPE.IOU) &&
        getOriginalMessage(reportAction)?.type === CONST.IOU.REPORT_ACTION_TYPE.PAY &&
        !!getOriginalMessage(reportAction)?.IOUDetails
    );
}

/**
 * Returns whether the thread is a transaction thread, which is any thread with IOU parent
 * report action from requesting money (type - create) or from sending money (type - pay with IOUDetails field)
 */
function isTransactionThread(parentReportAction: OnyxInputOrEntry<ReportAction>): boolean {
    if (isEmptyObject(parentReportAction) || !isMoneyRequestAction(parentReportAction)) {
        return false;
    }
    const originalMessage = getOriginalMessage(parentReportAction);
    return (
        originalMessage?.type === CONST.IOU.REPORT_ACTION_TYPE.CREATE ||
        originalMessage?.type === CONST.IOU.REPORT_ACTION_TYPE.TRACK ||
        (originalMessage?.type === CONST.IOU.REPORT_ACTION_TYPE.PAY && !!originalMessage?.IOUDetails)
    );
}

/**
 * Sort an array of reportActions by their created timestamp first, and reportActionID second
 * This gives us a stable order even in the case of multiple reportActions created on the same millisecond
 *
 */
function getSortedReportActions(reportActions: ReportAction[] | null, shouldSortInDescendingOrder = false): ReportAction[] {
    if (!Array.isArray(reportActions)) {
        throw new Error(`ReportActionsUtils.getSortedReportActions requires an array, received ${typeof reportActions}`);
    }

    const invertedMultiplier = shouldSortInDescendingOrder ? -1 : 1;

    const sortedActions = reportActions?.filter(Boolean).sort((first, second) => {
        // First sort by action type, ensuring that `CREATED` actions always come first if they have the same or even a later timestamp as another action type
        if ((first.actionName === CONST.REPORT.ACTIONS.TYPE.CREATED || second.actionName === CONST.REPORT.ACTIONS.TYPE.CREATED) && first.actionName !== second.actionName) {
            return (first.actionName === CONST.REPORT.ACTIONS.TYPE.CREATED ? -1 : 1) * invertedMultiplier;
        }

        // Ensure that neither first's nor second's created property is undefined
        if (first.created === undefined || second.created === undefined) {
            return (first.created === undefined ? -1 : 1) * invertedMultiplier;
        }

        // Then sort by timestamp
        if (first.created !== second.created) {
            return (first.created < second.created ? -1 : 1) * invertedMultiplier;
        }

        // Ensure that `REPORT_PREVIEW` actions always come after if they have the same timestamp as another action type
        if ((first.actionName === CONST.REPORT.ACTIONS.TYPE.REPORT_PREVIEW || second.actionName === CONST.REPORT.ACTIONS.TYPE.REPORT_PREVIEW) && first.actionName !== second.actionName) {
            return (first.actionName === CONST.REPORT.ACTIONS.TYPE.REPORT_PREVIEW ? 1 : -1) * invertedMultiplier;
        }

        // Then fallback on reportActionID as the final sorting criteria. It is a random number,
        // but using this will ensure that the order of reportActions with the same created time and action type
        // will be consistent across all users and devices
        return (first.reportActionID < second.reportActionID ? -1 : 1) * invertedMultiplier;
    });

    return sortedActions;
}

/**
 * Returns a sorted and filtered list of report actions from a report and it's associated child
 * transaction thread report in order to correctly display reportActions from both reports in the one-transaction report view.
 */
function getCombinedReportActions(
    reportActions: ReportAction[],
    transactionThreadReportID: string | null,
    transactionThreadReportActions: ReportAction[],
    reportID?: string,
): ReportAction[] {
    const isSentMoneyReport = reportActions.some((action) => isSentMoneyReportAction(action));

    // We don't want to combine report actions of transaction thread in iou report of send money request because we display the transaction report of send money request as a normal thread
    if (isEmpty(transactionThreadReportID) || isSentMoneyReport) {
        return reportActions;
    }

    // Usually, we filter out the created action from the transaction thread report actions, since we already have the parent report's created action in `reportActions`
    // However, in the case of moving track expense, the transaction thread will be created first in a track expense, thus we should keep the CREATED of the transaction thread and filter out CREATED action of the IOU
    // This makes sense because in a combined report action list, whichever CREATED is first need to be retained.
    const transactionThreadCreatedAction = transactionThreadReportActions?.find((action) => action.actionName === CONST.REPORT.ACTIONS.TYPE.CREATED);
    const parentReportCreatedAction = reportActions?.find((action) => action.actionName === CONST.REPORT.ACTIONS.TYPE.CREATED);

    let filteredTransactionThreadReportActions = transactionThreadReportActions;
    let filteredParentReportActions = reportActions;

    if (transactionThreadCreatedAction && parentReportCreatedAction && transactionThreadCreatedAction.created > parentReportCreatedAction.created) {
        filteredTransactionThreadReportActions = transactionThreadReportActions?.filter((action) => action.actionName !== CONST.REPORT.ACTIONS.TYPE.CREATED);
    } else if (transactionThreadCreatedAction) {
        filteredParentReportActions = reportActions?.filter((action) => action.actionName !== CONST.REPORT.ACTIONS.TYPE.CREATED);
    }

    const report = allReports?.[`${ONYXKEYS.COLLECTION.REPORT}${reportID}`];
    const isSelfDM = report?.chatType === CONST.REPORT.CHAT_TYPE.SELF_DM;
    // Filter out request and send money request actions because we don't want to show any preview actions for one transaction reports
    const filteredReportActions = [...filteredParentReportActions, ...filteredTransactionThreadReportActions].filter((action) => {
        if (!isMoneyRequestAction(action)) {
            return true;
        }
        const actionType = getOriginalMessage(action)?.type ?? '';
        if (isSelfDM) {
            return actionType !== CONST.IOU.REPORT_ACTION_TYPE.CREATE;
        }
        return actionType !== CONST.IOU.REPORT_ACTION_TYPE.CREATE && actionType !== CONST.IOU.REPORT_ACTION_TYPE.TRACK;
    });

    return getSortedReportActions(filteredReportActions, true);
}

const iouRequestTypes: Array<ValueOf<typeof CONST.IOU.REPORT_ACTION_TYPE>> = [CONST.IOU.REPORT_ACTION_TYPE.CREATE, CONST.IOU.REPORT_ACTION_TYPE.SPLIT, CONST.IOU.REPORT_ACTION_TYPE.TRACK];

// Get all IOU report actions for the report.
const iouRequestTypesSet = new Set<ValueOf<typeof CONST.IOU.REPORT_ACTION_TYPE>>([...iouRequestTypes, CONST.IOU.REPORT_ACTION_TYPE.PAY]);

/**
 * Finds most recent IOU request action ID.
 */
function getMostRecentIOURequestActionID(reportActions: ReportAction[] | null): string | null {
    if (!Array.isArray(reportActions)) {
        return null;
    }
    const iouRequestActions =
        reportActions?.filter((action) => {
            if (!isActionOfType(action, CONST.REPORT.ACTIONS.TYPE.IOU)) {
                return false;
            }
            const actionType = getOriginalMessage(action)?.type;
            if (!actionType) {
                return false;
            }
            return iouRequestTypes.includes(actionType);
        }) ?? [];

    if (iouRequestActions.length === 0) {
        return null;
    }

    const sortedReportActions = getSortedReportActions(iouRequestActions);
    return sortedReportActions.at(-1)?.reportActionID ?? null;
}

/**
 * Returns array of links inside a given report action
 */
function extractLinksFromMessageHtml(reportAction: OnyxEntry<ReportAction>): string[] {
    const htmlContent = getReportActionHtml(reportAction);

    const regex = CONST.REGEX_LINK_IN_ANCHOR;

    if (!htmlContent) {
        return [];
    }

    return [...htmlContent.matchAll(regex)].map((match) => match[1]);
}

/**
 * Returns the report action immediately before the specified index.
 * @param reportActions - all actions
 * @param actionIndex - index of the action
 */
function findPreviousAction(reportActions: ReportAction[], actionIndex: number): OnyxEntry<ReportAction> {
    for (let i = actionIndex + 1; i < reportActions.length; i++) {
        // Find the next non-pending deletion report action, as the pending delete action means that it is not displayed in the UI, but still is in the report actions list.
        // If we are offline, all actions are pending but shown in the UI, so we take the previous action, even if it is a delete.
        if (isNetworkOffline || reportActions.at(i)?.pendingAction !== CONST.RED_BRICK_ROAD_PENDING_ACTION.DELETE) {
            return reportActions.at(i);
        }
    }

    return undefined;
}

/**
 * Returns the report action immediately after the specified index.
 * @param reportActions - all actions
 * @param actionIndex - index of the action
 */
function findNextAction(reportActions: ReportAction[], actionIndex: number): OnyxEntry<ReportAction> {
    for (let i = actionIndex - 1; i >= 0; i--) {
        // Find the next non-pending deletion report action, as the pending delete action means that it is not displayed in the UI, but still is in the report actions list.
        // If we are offline, all actions are pending but shown in the UI, so we take the previous action, even if it is a delete.
        if (isNetworkOffline || reportActions.at(i)?.pendingAction !== CONST.RED_BRICK_ROAD_PENDING_ACTION.DELETE) {
            return reportActions.at(i);
        }
    }

    return undefined;
}

/**
 * Returns true when the previous report action (before actionIndex) is made by the same actor who performed the action at actionIndex.
 * Also checks to ensure that the comment is not too old to be shown as a grouped comment.
 *
 * @param reportActions - report actions ordered from latest
 * @param actionIndex - index of the comment item in state to check
 */
function isConsecutiveActionMadeByPreviousActor(reportActions: ReportAction[], actionIndex: number): boolean {
    const previousAction = findPreviousAction(reportActions, actionIndex);
    const currentAction = reportActions.at(actionIndex);

    return canActionsBeGrouped(currentAction, previousAction);
}

/**
 * Returns true when the next report action (after actionIndex) is made by the same actor who performed the action at actionIndex.
 * Also checks to ensure that the comment is not too old to be shown as a grouped comment.
 *
 * @param reportActions - report actions ordered from oldest
 * @param actionIndex - index of the comment item in state to check
 */
function hasNextActionMadeBySameActor(reportActions: ReportAction[], actionIndex: number) {
    const currentAction = reportActions.at(actionIndex);
    const nextAction = findNextAction(reportActions, actionIndex);

    if (actionIndex === 0) {
        return false;
    }

    return canActionsBeGrouped(currentAction, nextAction);
}

/**
 * Combines the logic for grouping chat messages isConsecutiveActionMadeByPreviousActor and hasNextActionMadeBySameActor.
 * Returns true when messages are made by the same actor and not separated by more than 5 minutes.
 *
 * @param currentAction - Chronologically - latest action.
 * @param adjacentAction - Chronologically - previous action. Named adjacentAction to avoid confusion as isConsecutiveActionMadeByPreviousActor and hasNextActionMadeBySameActor take action lists that are in opposite orders.
 */
function canActionsBeGrouped(currentAction?: ReportAction, adjacentAction?: ReportAction): boolean {
    // It's OK for there to be no previous action, and in that case, false will be returned
    // so that the comment isn't grouped
    if (!currentAction || !adjacentAction) {
        return false;
    }

    // Comments are only grouped if they happen within 5 minutes of each adjacent
    if (new Date(currentAction?.created).getTime() - new Date(adjacentAction.created).getTime() > CONST.REPORT.ACTIONS.MAX_GROUPING_TIME) {
        return false;
    }
    // Do not group if adjacent action was a created action
    if (adjacentAction.actionName === CONST.REPORT.ACTIONS.TYPE.CREATED) {
        return false;
    }

    // Do not group if adjacent or current action was a renamed action
    if (adjacentAction.actionName === CONST.REPORT.ACTIONS.TYPE.RENAMED || currentAction.actionName === CONST.REPORT.ACTIONS.TYPE.RENAMED) {
        return false;
    }

    // Do not group if the delegate account ID is different
    if (adjacentAction.delegateAccountID !== currentAction.delegateAccountID) {
        return false;
    }

    // Do not group if one of previous / adjacent action is report preview and another one is not report preview
    if ((isReportPreviewAction(adjacentAction) && !isReportPreviewAction(currentAction)) || (isReportPreviewAction(currentAction) && !isReportPreviewAction(adjacentAction))) {
        return false;
    }

    if (isSubmittedAction(currentAction)) {
        const currentActionAdminAccountID = currentAction.adminAccountID;
        return typeof currentActionAdminAccountID === 'number'
            ? currentActionAdminAccountID === adjacentAction.actorAccountID
            : currentAction.actorAccountID === adjacentAction.actorAccountID;
    }

    if (isSubmittedAction(adjacentAction)) {
        return typeof adjacentAction.adminAccountID === 'number'
            ? currentAction.actorAccountID === adjacentAction.adminAccountID
            : currentAction.actorAccountID === adjacentAction.actorAccountID;
    }

    return currentAction.actorAccountID === adjacentAction.actorAccountID;
}
function isChronosAutomaticTimerAction(reportAction: OnyxInputOrEntry<ReportAction>, isChronosReport: boolean): boolean {
    const isAutomaticStartTimerAction = () => /start(?:ed|ing)?(?:\snow)?/i.test(getReportActionText(reportAction));
    const isAutomaticStopTimerAction = () => /stop(?:ped|ping)?(?:\snow)?/i.test(getReportActionText(reportAction));
    return isChronosReport && (isAutomaticStartTimerAction() || isAutomaticStopTimerAction());
}

/**
 * If the user sends consecutive actions to Chronos to automatically start/stop the timer,
 * then detect that and show each individually so that the user can easily see when they were sent.
 */
function isConsecutiveChronosAutomaticTimerAction(reportActions: ReportAction[], actionIndex: number, isChronosReport: boolean): boolean {
    const previousAction = findPreviousAction(reportActions, actionIndex);
    const currentAction = reportActions?.at(actionIndex);
    return isChronosAutomaticTimerAction(currentAction, isChronosReport) && isChronosAutomaticTimerAction(previousAction, isChronosReport);
}

/**
 * Checks if a reportAction is deprecated.
 */
function isReportActionDeprecated(reportAction: OnyxEntry<ReportAction>, key: string | number): boolean {
    if (!reportAction) {
        return true;
    }

    // HACK ALERT: We're temporarily filtering out any reportActions keyed by sequenceNumber
    // to prevent bugs during the migration from sequenceNumber -> reportActionID
    // eslint-disable-next-line deprecation/deprecation
    if (String(reportAction.sequenceNumber) === key) {
        Log.info('Front-end filtered out reportAction keyed by sequenceNumber!', false, reportAction);
        return true;
    }

    const deprecatedOldDotReportActions: ReportActionName[] = [
        CONST.REPORT.ACTIONS.TYPE.DELETED_ACCOUNT,
        CONST.REPORT.ACTIONS.TYPE.REIMBURSEMENT_REQUESTED,
        CONST.REPORT.ACTIONS.TYPE.REIMBURSEMENT_SETUP_REQUESTED,
        CONST.REPORT.ACTIONS.TYPE.DONATION,
        CONST.REPORT.ACTIONS.TYPE.REIMBURSED,
    ];
    if (deprecatedOldDotReportActions.includes(reportAction.actionName)) {
        return true;
    }

    return false;
}

/**
 * Checks if a given report action corresponds to an actionable mention whisper.
 * @param reportAction
 */
function isActionableMentionWhisper(reportAction: OnyxEntry<ReportAction>): reportAction is ReportAction<typeof CONST.REPORT.ACTIONS.TYPE.ACTIONABLE_MENTION_WHISPER> {
    return isActionOfType(reportAction, CONST.REPORT.ACTIONS.TYPE.ACTIONABLE_MENTION_WHISPER);
}

/**
 * Checks if a given report action corresponds to an actionable report mention whisper.
 * @param reportAction
 */
function isActionableReportMentionWhisper(reportAction: OnyxEntry<ReportAction>): reportAction is ReportAction<typeof CONST.REPORT.ACTIONS.TYPE.ACTIONABLE_REPORT_MENTION_WHISPER> {
    return isActionOfType(reportAction, CONST.REPORT.ACTIONS.TYPE.ACTIONABLE_REPORT_MENTION_WHISPER);
}

/**
 * Checks whether an action is actionable track expense.
 */
function isActionableTrackExpense(reportAction: OnyxInputOrEntry<ReportAction>): reportAction is ReportAction<typeof CONST.REPORT.ACTIONS.TYPE.ACTIONABLE_TRACK_EXPENSE_WHISPER> {
    return isActionOfType(reportAction, CONST.REPORT.ACTIONS.TYPE.ACTIONABLE_TRACK_EXPENSE_WHISPER);
}

function isActionableWhisper(
    reportAction: OnyxEntry<ReportAction>,
): reportAction is ReportAction<
    | typeof CONST.REPORT.ACTIONS.TYPE.ACTIONABLE_MENTION_WHISPER
    | typeof CONST.REPORT.ACTIONS.TYPE.ACTIONABLE_TRACK_EXPENSE_WHISPER
    | typeof CONST.REPORT.ACTIONS.TYPE.ACTIONABLE_REPORT_MENTION_WHISPER
> {
    return isActionableMentionWhisper(reportAction) || isActionableTrackExpense(reportAction) || isActionableReportMentionWhisper(reportAction);
}

const {POLICY_CHANGE_LOG: policyChangelogTypes, ROOM_CHANGE_LOG: roomChangeLogTypes, ...otherActionTypes} = CONST.REPORT.ACTIONS.TYPE;
const supportedActionTypes: ReportActionName[] = [...Object.values(otherActionTypes), ...Object.values(policyChangelogTypes), ...Object.values(roomChangeLogTypes)];

/**
 * Checks whether an action is actionable track expense and resolved.
 *
 */
function isResolvedActionableWhisper(reportAction: OnyxEntry<ReportAction>): boolean {
    const originalMessage = getOriginalMessage(reportAction);
    const resolution = originalMessage && typeof originalMessage === 'object' && 'resolution' in originalMessage ? originalMessage?.resolution : null;
    return !!resolution;
}

/**
 * Checks whether an action is concierge category options and resolved.
 */
function isResolvedConciergeCategoryOptions(reportAction: OnyxEntry<ReportAction>): boolean {
    const originalMessage = getOriginalMessage(reportAction);
    const selectedCategory = originalMessage && typeof originalMessage === 'object' && 'selectedCategory' in originalMessage ? originalMessage?.selectedCategory : null;
    return !!selectedCategory;
}

/**
 * Checks if a reportAction is fit for display, meaning that it's not deprecated, is of a valid
 * and supported type, it's not deleted and also not closed.
 */
function shouldReportActionBeVisible(reportAction: OnyxEntry<ReportAction>, key: string | number, canUserPerformWriteAction?: boolean): boolean {
    if (!reportAction) {
        return false;
    }

    if (isReportActionDeprecated(reportAction, key)) {
        return false;
    }

    // Filter out any unsupported reportAction types
    if (!supportedActionTypes.includes(reportAction.actionName)) {
        return false;
    }

    // Ignore closed action here since we're already displaying a footer that explains why the report was closed
    if (reportAction.actionName === CONST.REPORT.ACTIONS.TYPE.CLOSED && !isMarkAsClosedAction(reportAction)) {
        return false;
    }

    // Ignore markedAsReimbursed action here since we're already display message that explains the expense was paid
    // elsewhere in the IOU reportAction
    if (reportAction.actionName === CONST.REPORT.ACTIONS.TYPE.MARKED_REIMBURSED) {
        return false;
    }

    if (isWhisperActionTargetedToOthers(reportAction)) {
        return false;
    }

    if (isPendingRemove(reportAction) && !reportAction.childVisibleActionCount) {
        return false;
    }

    if (
        (isActionableReportMentionWhisper(reportAction) || isActionableJoinRequestPendingReportAction(reportAction) || isActionableMentionWhisper(reportAction)) &&
        !canUserPerformWriteAction
    ) {
        return false;
    }

    if (isTripPreview(reportAction) || isTravelUpdate(reportAction)) {
        return true;
    }

    // If action is actionable whisper and resolved by user, then we don't want to render anything
    if (isActionableWhisper(reportAction) && isResolvedActionableWhisper(reportAction)) {
        return false;
    }

    // All other actions are displayed except thread parents, deleted, or non-pending actions
    const isDeleted = isDeletedAction(reportAction);
    const isPending = !!reportAction.pendingAction;

    return !isDeleted || isPending || isDeletedParentAction(reportAction) || isReversedTransaction(reportAction);
}

/**
 * Checks if the new marker should be hidden for the report action.
 */
function shouldHideNewMarker(reportAction: OnyxEntry<ReportAction>): boolean {
    if (!reportAction) {
        return true;
    }
    return !isNetworkOffline && reportAction.pendingAction === CONST.RED_BRICK_ROAD_PENDING_ACTION.DELETE;
}

/**
 * Checks if a reportAction is fit for display as report last action, meaning that
 * it satisfies shouldReportActionBeVisible, it's not whisper action and not deleted.
 */
function shouldReportActionBeVisibleAsLastAction(reportAction: OnyxInputOrEntry<ReportAction>, canUserPerformWriteAction?: boolean): boolean {
    if (!reportAction) {
        return false;
    }

    if (Object.keys(reportAction.errors ?? {}).length > 0) {
        return false;
    }

    // If a whisper action is the REPORT_PREVIEW action, we are displaying it.
    // If the action's message text is empty and it is not a deleted parent with visible child actions, hide it. Else, consider the action to be displayable.
    return (
        shouldReportActionBeVisible(reportAction, reportAction.reportActionID, canUserPerformWriteAction) &&
        !(isWhisperAction(reportAction) && !isReportPreviewAction(reportAction) && !isMoneyRequestAction(reportAction)) &&
        !(isDeletedAction(reportAction) && !isDeletedParentAction(reportAction))
    );
}

/**
 * For policy change logs, report URLs are generated in the server,
 * which includes a baseURL placeholder that's replaced in the client.
 */
function replaceBaseURLInPolicyChangeLogAction(reportAction: ReportAction): ReportAction {
    if (!reportAction?.message || !isPolicyChangeLogAction(reportAction)) {
        return reportAction;
    }

    const updatedReportAction = clone(reportAction);

    if (!updatedReportAction.message) {
        return updatedReportAction;
    }

    if (Array.isArray(updatedReportAction.message)) {
        const message = updatedReportAction.message.at(0);

        if (message) {
            message.html = getReportActionHtml(reportAction)?.replace('%baseURL', environmentURL);
        }
    }

    return updatedReportAction;
}

function getLastVisibleAction(
    reportID: string | undefined,
    canUserPerformWriteAction?: boolean,
    actionsToMerge: Record<string, NullishDeep<ReportAction> | null> = {},
    reportActionsParam: OnyxCollection<ReportActions> = allReportActions,
): OnyxEntry<ReportAction> {
    let reportActions: Array<ReportAction | null | undefined> = [];
    if (!isEmpty(actionsToMerge)) {
        reportActions = Object.values(fastMerge(reportActionsParam?.[`${ONYXKEYS.COLLECTION.REPORT_ACTIONS}${reportID}`] ?? {}, actionsToMerge ?? {}, true)) as Array<
            ReportAction | null | undefined
        >;
    } else {
        reportActions = Object.values(allReportActions?.[`${ONYXKEYS.COLLECTION.REPORT_ACTIONS}${reportID}`] ?? {});
    }
    const visibleReportActions = reportActions.filter((action): action is ReportAction => shouldReportActionBeVisibleAsLastAction(action, canUserPerformWriteAction));
    const sortedReportActions = getSortedReportActions(visibleReportActions, true);
    if (sortedReportActions.length === 0) {
        return undefined;
    }
    return sortedReportActions.at(0);
}

function formatLastMessageText(lastMessageText: string | undefined) {
    const trimmedMessage = String(lastMessageText).trim();

    // Add support for inline code containing only space characters
    // The message will appear as a blank space in the LHN
    if (
        (trimmedMessage === '' && (lastMessageText?.length ?? 0) > 0) ||
        (trimmedMessage === '?\u2026' && (lastMessageText?.length ?? 0) > CONST.REPORT.MIN_LENGTH_LAST_MESSAGE_WITH_ELLIPSIS)
    ) {
        return ' ';
    }

    return StringUtils.lineBreaksToSpaces(trimmedMessage).substring(0, CONST.REPORT.LAST_MESSAGE_TEXT_MAX_LENGTH).trim();
}

function getLastVisibleMessage(
    reportID: string | undefined,
    canUserPerformWriteAction?: boolean,
    actionsToMerge: Record<string, NullishDeep<ReportAction> | null> = {},
    reportAction: OnyxInputOrEntry<ReportAction> | undefined = undefined,
): LastVisibleMessage {
    const lastVisibleAction = reportAction ?? getLastVisibleAction(reportID, canUserPerformWriteAction, actionsToMerge);
    const message = getReportActionMessage(lastVisibleAction);

    if (message && isReportMessageAttachment(message)) {
        return {
            lastMessageText: CONST.ATTACHMENT_MESSAGE_TEXT,
            lastMessageHtml: CONST.TRANSLATION_KEYS.ATTACHMENT,
        };
    }

    if (isCreatedAction(lastVisibleAction)) {
        return {
            lastMessageText: '',
        };
    }

    let messageText = getReportActionMessageText(lastVisibleAction) ?? '';
    if (messageText) {
        messageText = formatLastMessageText(messageText);
    }
    return {
        lastMessageText: messageText,
    };
}

/**
 * A helper method to filter out report actions keyed by sequenceNumbers.
 */
function filterOutDeprecatedReportActions(reportActions: OnyxEntry<ReportActions>): ReportAction[] {
    return Object.entries(reportActions ?? {})
        .filter(([key, reportAction]) => !isReportActionDeprecated(reportAction, key))
        .map((entry) => entry[1]);
}

/**
 * Helper for filtering out Report Actions that are either:
 * - ReportPreview with shouldShow set to false and without a pending action
 * - Money request with parent action deleted
 */
function getFilteredReportActionsForReportView(actions: ReportAction[]) {
    const isDeletedMoneyRequest = (action: ReportAction) => isDeletedParentAction(action) && isMoneyRequestAction(action);
    const isHiddenReportPreviewWithoutPendingAction = (action: ReportAction) => isReportPreviewAction(action) && action.pendingAction === undefined && !action.shouldShow;
    return actions.filter((action) => !isDeletedMoneyRequest(action) && !isHiddenReportPreviewWithoutPendingAction(action));
}

/**
 * This method returns the report actions that are ready for display in the ReportActionsView.
 * The report actions need to be sorted by created timestamp first, and reportActionID second
 * to ensure they will always be displayed in the same order (in case multiple actions have the same timestamp).
 * This is all handled with getSortedReportActions() which is used by several other methods to keep the code DRY.
 */
function getSortedReportActionsForDisplay(
    reportActions: OnyxEntry<ReportActions> | ReportAction[],
    canUserPerformWriteAction?: boolean,
    shouldIncludeInvisibleActions = false,
): ReportAction[] {
    let filteredReportActions: ReportAction[] = [];
    if (!reportActions) {
        return [];
    }

    if (shouldIncludeInvisibleActions) {
        filteredReportActions = Object.values(reportActions).filter(Boolean);
    } else {
        filteredReportActions = Object.entries(reportActions)
            .filter(([key, reportAction]) => shouldReportActionBeVisible(reportAction, key, canUserPerformWriteAction))
            .map(([, reportAction]) => reportAction);
    }

    const baseURLAdjustedReportActions = filteredReportActions.map((reportAction) => replaceBaseURLInPolicyChangeLogAction(reportAction));
    return getSortedReportActions(baseURLAdjustedReportActions, true);
}

/**
 * In some cases, there can be multiple closed report actions in a chat report.
 * This method returns the last closed report action so we can always show the correct archived report reason.
 * Additionally, archived #admins and #announce do not have the closed report action so we will return null if none is found.
 *
 */
function getLastClosedReportAction(reportActions: OnyxEntry<ReportActions>): OnyxEntry<ReportAction> {
    // If closed report action is not present, return early
    if (
        !Object.values(reportActions ?? {}).some((action) => {
            return action?.actionName === CONST.REPORT.ACTIONS.TYPE.CLOSED;
        })
    ) {
        return undefined;
    }

    const filteredReportActions = filterOutDeprecatedReportActions(reportActions);
    const sortedReportActions = getSortedReportActions(filteredReportActions);
    return lodashFindLast(sortedReportActions, (action) => action.actionName === CONST.REPORT.ACTIONS.TYPE.CLOSED);
}

/**
 * The first visible action is the second last action in sortedReportActions which satisfy following conditions:
 * 1. That is not pending deletion as pending deletion actions are kept in sortedReportActions in memory.
 * 2. That has at least one visible child action.
 * 3. While offline all actions in `sortedReportActions` are visible.
 * 4. We will get the second last action from filtered actions because the last
 *    action is always the created action
 */
function getFirstVisibleReportActionID(sortedReportActions: ReportAction[] = [], isOffline = false): string | undefined {
    if (!Array.isArray(sortedReportActions)) {
        return '';
    }
    const sortedFilterReportActions = sortedReportActions.filter((action) => !isDeletedAction(action) || (action?.childVisibleActionCount ?? 0) > 0 || isOffline);
    return sortedFilterReportActions.length > 1 ? sortedFilterReportActions.at(sortedFilterReportActions.length - 2)?.reportActionID : undefined;
}

/**
 * @returns The latest report action in the `onyxData` or `null` if one couldn't be found
 */
function getLatestReportActionFromOnyxData(onyxData: OnyxUpdate[] | null): NonNullable<OnyxEntry<ReportAction>> | null {
    const reportActionUpdate = onyxData?.find((onyxUpdate) => onyxUpdate.key.startsWith(ONYXKEYS.COLLECTION.REPORT_ACTIONS));

    if (!reportActionUpdate) {
        return null;
    }

    const reportActions = Object.values((reportActionUpdate.value as ReportActions) ?? {});
    const sortedReportActions = getSortedReportActions(reportActions);
    return sortedReportActions.at(-1) ?? null;
}

/**
 * Find the transaction associated with this reportAction, if one exists.
 */
function getLinkedTransactionID(reportActionOrID: string | OnyxEntry<ReportAction> | undefined, reportID?: string): string | undefined {
    const reportAction = typeof reportActionOrID === 'string' ? allReportActions?.[`${ONYXKEYS.COLLECTION.REPORT_ACTIONS}${reportID}`]?.[reportActionOrID] : reportActionOrID;
    if (!reportAction || !isMoneyRequestAction(reportAction)) {
        return undefined;
    }
    return getOriginalMessage(reportAction)?.IOUTransactionID;
}

function getReportAction(reportID: string | undefined, reportActionID: string | undefined): ReportAction | undefined {
    if (!reportID || !reportActionID) {
        return undefined;
    }

    return allReportActions?.[`${ONYXKEYS.COLLECTION.REPORT_ACTIONS}${reportID}`]?.[reportActionID];
}

/**
 * @returns The report preview action or `null` if one couldn't be found
 */
function getReportPreviewAction(chatReportID: string | undefined, iouReportID: string | undefined): OnyxEntry<ReportAction<typeof CONST.REPORT.ACTIONS.TYPE.REPORT_PREVIEW>> {
    if (!chatReportID || !iouReportID) {
        return;
    }

    return Object.values(allReportActions?.[`${ONYXKEYS.COLLECTION.REPORT_ACTIONS}${chatReportID}`] ?? {}).find(
        (reportAction): reportAction is ReportAction<typeof CONST.REPORT.ACTIONS.TYPE.REPORT_PREVIEW> =>
            reportAction && isActionOfType(reportAction, CONST.REPORT.ACTIONS.TYPE.REPORT_PREVIEW) && getOriginalMessage(reportAction)?.linkedReportID === iouReportID,
    );
}

/**
 * Get the iouReportID for a given report action.
 */
function getIOUReportIDFromReportActionPreview(reportAction: OnyxEntry<ReportAction>): string | undefined {
    return isActionOfType(reportAction, CONST.REPORT.ACTIONS.TYPE.REPORT_PREVIEW) ? getOriginalMessage(reportAction)?.linkedReportID : undefined;
}

/**
 * A helper method to identify if the message is deleted or not.
 */
function isMessageDeleted(reportAction: OnyxInputOrEntry<ReportAction>): boolean {
    return getReportActionMessage(reportAction)?.isDeletedParentAction ?? false;
}

/**
 * Simple hook to check whether the PureReportActionItem should return item based on whether the ReportPreview was recently deleted and the PureReportActionItem has not yet unloaded
 */
function useTableReportViewActionRenderConditionals({childMoneyRequestCount, childVisibleActionCount, pendingAction, actionName}: ReportAction) {
    const previousChildMoneyRequestCount = usePrevious(childMoneyRequestCount);

    const isActionAReportPreview = actionName === CONST.REPORT.ACTIONS.TYPE.REPORT_PREVIEW;
    const isActionInUpdateState = pendingAction === CONST.RED_BRICK_ROAD_PENDING_ACTION.UPDATE;
    const reportsCount = childMoneyRequestCount;
    const previousReportsCount = previousChildMoneyRequestCount ?? 0;
    const commentsCount = childVisibleActionCount ?? 0;

    const isEmptyPreviewWithComments = reportsCount === 0 && commentsCount > 0 && previousReportsCount > 0;

    // We only want to remove the item if the ReportPreview has comments but no reports, so we avoid having a PureReportActionItem with no ReportPreview but only comments
    return !(isActionAReportPreview && isActionInUpdateState && isEmptyPreviewWithComments);
}

/**
 * Returns the number of expenses associated with a report preview
 */
function getNumberOfMoneyRequests(reportPreviewAction: OnyxEntry<ReportAction>): number {
    return reportPreviewAction?.childMoneyRequestCount ?? 0;
}

function isSplitBillAction(reportAction: OnyxInputOrEntry<ReportAction>): reportAction is ReportAction<typeof CONST.REPORT.ACTIONS.TYPE.IOU> {
    return isActionOfType(reportAction, CONST.REPORT.ACTIONS.TYPE.IOU) && getOriginalMessage(reportAction)?.type === CONST.IOU.REPORT_ACTION_TYPE.SPLIT;
}

function isIOURequestReportAction(reportAction: OnyxInputOrEntry<ReportAction>): boolean {
    const type = isMoneyRequestAction(reportAction) && getOriginalMessage(reportAction)?.type;
    return !!type && iouRequestTypes.includes(type);
}

function isTrackExpenseAction(reportAction: OnyxEntry<ReportAction | OptimisticIOUReportAction>): reportAction is ReportAction<typeof CONST.REPORT.ACTIONS.TYPE.IOU> {
    return isActionOfType(reportAction, CONST.REPORT.ACTIONS.TYPE.IOU) && getOriginalMessage(reportAction)?.type === CONST.IOU.REPORT_ACTION_TYPE.TRACK;
}

function isPayAction(reportAction: OnyxInputOrEntry<ReportAction | OptimisticIOUReportAction>): reportAction is ReportAction<typeof CONST.REPORT.ACTIONS.TYPE.IOU> {
    return isActionOfType(reportAction, CONST.REPORT.ACTIONS.TYPE.IOU) && getOriginalMessage(reportAction)?.type === CONST.IOU.REPORT_ACTION_TYPE.PAY;
}

function isTaskAction(reportAction: OnyxEntry<ReportAction>): boolean {
    const reportActionName = reportAction?.actionName;
    return (
        reportActionName === CONST.REPORT.ACTIONS.TYPE.TASK_COMPLETED ||
        reportActionName === CONST.REPORT.ACTIONS.TYPE.TASK_CANCELLED ||
        reportActionName === CONST.REPORT.ACTIONS.TYPE.TASK_REOPENED ||
        reportActionName === CONST.REPORT.ACTIONS.TYPE.TASK_EDITED
    );
}

/**
 * @param actionName - The name of the action
 * @returns - Whether the action is a tag modification action
 * */
function isTagModificationAction(actionName: string): boolean {
    return (
        actionName === CONST.REPORT.ACTIONS.TYPE.POLICY_CHANGE_LOG.ADD_TAG ||
        actionName === CONST.REPORT.ACTIONS.TYPE.POLICY_CHANGE_LOG.UPDATE_TAG_ENABLED ||
        actionName === CONST.REPORT.ACTIONS.TYPE.POLICY_CHANGE_LOG.UPDATE_TAG_NAME ||
        actionName === CONST.REPORT.ACTIONS.TYPE.POLICY_CHANGE_LOG.DELETE_TAG ||
        actionName === CONST.REPORT.ACTIONS.TYPE.POLICY_CHANGE_LOG.DELETE_MULTIPLE_TAGS ||
        actionName === CONST.REPORT.ACTIONS.TYPE.POLICY_CHANGE_LOG.UPDATE_TAG
    );
}

/**
 * Used for Send Money flow, which is a special case where we have no IOU create action and only one IOU pay action.
 * In other reports, pay actions do not count as a transactions, but this is an exception to this rule.
 */
function getSendMoneyFlowOneTransactionThreadID(actions: OnyxEntry<ReportActions> | ReportAction[], chatReport: OnyxEntry<Report>) {
    if (!chatReport) {
        return undefined;
    }

    const iouActions = Object.values(actions ?? {}).filter(isMoneyRequestAction);

    // sendMoneyFlow has only one IOU action...
    if (iouActions.length !== 1) {
        return undefined;
    }

    // ...which is 'pay'...
    const isFirstActionPay = getOriginalMessage(iouActions.at(0))?.type === CONST.IOU.REPORT_ACTION_TYPE.PAY;

    const {type, chatType, parentReportID, parentReportActionID} = chatReport;

    // ...and can only be triggered on DM chats
    const isDM = type === CONST.REPORT.TYPE.CHAT && !chatType && !(parentReportID && parentReportActionID);

    return isFirstActionPay && isDM ? iouActions.at(0)?.childReportID : undefined;
}

/** Whether action has no linked report by design */
const isIOUActionTypeExcludedFromFiltering = (type: OriginalMessageIOU['type'] | undefined) =>
    [CONST.IOU.REPORT_ACTION_TYPE.SPLIT, CONST.IOU.REPORT_ACTION_TYPE.TRACK, CONST.IOU.REPORT_ACTION_TYPE.PAY].some((actionType) => actionType === type);

/**
 * Determines whether the given action is an IOU and, if a list of report transaction IDs is provided,
 * whether it corresponds to one of those transactions. This covers a rare case where IOU report actions was
 * not deleted or moved after the expense was removed from the report.
 *
 * For compatibility and to avoid using isMoneyRequest next to this function as it is checked here already:
 * - If the action is not a money request and `defaultToFalseForNonIOU` is false (default), the result is true.
 * - If no `reportTransactionIDs` are provided, the function returns true if the action is an IOU.
 * - If `reportTransactionIDs` are provided, the function checks if the IOU transaction ID from the action matches any of them.
 */
const isIOUActionMatchingTransactionList = (
    action: ReportAction,
    reportTransactionIDs?: string[],
    defaultToFalseForNonIOU = false,
): action is ReportAction<typeof CONST.REPORT.ACTIONS.TYPE.IOU> => {
    if (!isMoneyRequestAction(action)) {
        return !defaultToFalseForNonIOU;
    }

    if (isIOUActionTypeExcludedFromFiltering(getOriginalMessage(action)?.type) || reportTransactionIDs === undefined) {
        return true;
    }

    const {IOUTransactionID} = getOriginalMessage(action) ?? {};
    return !!IOUTransactionID && reportTransactionIDs.includes(IOUTransactionID);
};

/**
 * Gets the reportID for the transaction thread associated with a report by iterating over the reportActions and identifying the IOU report actions.
 * Returns a reportID if there is exactly one transaction thread for the report, and null otherwise.
 */
function getOneTransactionThreadReportID(
    report: OnyxEntry<Report>,
    chatReport: OnyxEntry<Report>,
    reportActions: OnyxEntry<ReportActions> | ReportAction[],
    isOffline: boolean | undefined = undefined,
    reportTransactionIDs?: string[],
): string | undefined {
    // If the report is not an IOU, Expense report, or Invoice, it shouldn't be treated as one-transaction report.
    if (report?.type !== CONST.REPORT.TYPE.IOU && report?.type !== CONST.REPORT.TYPE.EXPENSE && report?.type !== CONST.REPORT.TYPE.INVOICE) {
        return;
    }

    const reportActionsArray = Array.isArray(reportActions) ? reportActions : Object.values(reportActions ?? {});
    if (!reportActionsArray.length) {
        return;
    }

    const sendMoneyFlowID = getSendMoneyFlowOneTransactionThreadID(reportActions, chatReport);

    if (sendMoneyFlowID) {
        return sendMoneyFlowID;
    }

    const iouRequestActions = [];
    for (const action of reportActionsArray) {
        // If the original message is a 'pay' IOU, it shouldn't be added to the transaction count.
        // However, it is excluded from the matching function in order to display it properly, so we need to compare the type here.
        if (!isIOUActionMatchingTransactionList(action, reportTransactionIDs, true) || getOriginalMessage(action)?.type === CONST.IOU.REPORT_ACTION_TYPE.PAY) {
            // eslint-disable-next-line no-continue
            continue;
        }

        const originalMessage = getOriginalMessage(action);
        const actionType = originalMessage?.type;
        if (
            actionType &&
            iouRequestTypesSet.has(actionType) &&
            action.childReportID &&
            // Include deleted IOU reportActions if:
            // - they have an associated IOU transaction ID or
            // - they have visible childActions (like comments) that we'd want to display
            // - the action is pending deletion and the user is offline
            (!!originalMessage?.IOUTransactionID ||
                // eslint-disable-next-line @typescript-eslint/prefer-nullish-coalescing
                (isMessageDeleted(action) && action.childVisibleActionCount) ||
                (action.pendingAction === CONST.RED_BRICK_ROAD_PENDING_ACTION.DELETE && (isOffline ?? isNetworkOffline)))
        ) {
            iouRequestActions.push(action);
        }
    }

    // If we don't have any IOU request actions, or we have more than one IOU request actions, this isn't a oneTransaction report
    if (!iouRequestActions.length || iouRequestActions.length > 1) {
        return;
    }

    const singleAction = iouRequestActions.at(0);
    const originalMessage = getOriginalMessage(singleAction);

    // If there's only one IOU request action associated with the report but it's been deleted, then we don't consider this a oneTransaction report
    // and want to display it using the standard view
    if (((originalMessage?.deleted ?? '') !== '' || isDeletedAction(singleAction)) && isMoneyRequestAction(singleAction)) {
        return;
    }

    // Ensure we have a childReportID associated with the IOU report action
    return singleAction?.childReportID;
}

/**
 * When we delete certain reports, we want to check whether there are any visible actions left to display.
 * If there are no visible actions left (including system messages), we can hide the report from view entirely
 */
function doesReportHaveVisibleActions(reportID: string, canUserPerformWriteAction?: boolean, actionsToMerge: ReportActions = {}): boolean {
    const reportActions = Object.values(fastMerge(allReportActions?.[`${ONYXKEYS.COLLECTION.REPORT_ACTIONS}${reportID}`] ?? {}, actionsToMerge, true));
    const visibleReportActions = Object.values(reportActions ?? {}).filter((action) => shouldReportActionBeVisibleAsLastAction(action, canUserPerformWriteAction));

    // Exclude the task system message and the created message
    const visibleReportActionsWithoutTaskSystemMessage = visibleReportActions.filter((action) => !isTaskAction(action) && !isCreatedAction(action));
    return visibleReportActionsWithoutTaskSystemMessage.length > 0;
}

function getAllReportActions(reportID: string | undefined): ReportActions {
    return allReportActions?.[`${ONYXKEYS.COLLECTION.REPORT_ACTIONS}${reportID}`] ?? {};
}

/**
 * Check whether a report action is an attachment (a file, such as an image or a zip).
 *
 */
function isReportActionAttachment(reportAction: OnyxInputOrEntry<ReportAction>): boolean {
    const message = getReportActionMessage(reportAction);

    if (reportAction && ('isAttachmentOnly' in reportAction || 'isAttachmentWithText' in reportAction)) {
        return reportAction.isAttachmentOnly ?? reportAction.isAttachmentWithText ?? false;
    }

    if (message) {
        return isReportMessageAttachment(message);
    }

    return false;
}

// eslint-disable-next-line rulesdir/no-negated-variables
function isNotifiableReportAction(reportAction: OnyxEntry<ReportAction>): boolean {
    if (!reportAction) {
        return false;
    }

    const actions: ReportActionName[] = [CONST.REPORT.ACTIONS.TYPE.ADD_COMMENT, CONST.REPORT.ACTIONS.TYPE.IOU, CONST.REPORT.ACTIONS.TYPE.MODIFIED_EXPENSE];

    return actions.includes(reportAction.actionName);
}

// We pass getReportName as a param to avoid cyclic dependency.
function getMemberChangeMessageElements(reportAction: OnyxEntry<ReportAction>, getReportNameCallback: typeof getReportName): readonly MemberChangeMessageElement[] {
    const isInviteAction = isInviteMemberAction(reportAction);
    const isLeaveAction = isLeavePolicyAction(reportAction);

    if (!isMemberChangeAction(reportAction)) {
        return [];
    }

    // Currently, we only render messages when members are invited
    let verb = translateLocal('workspace.invite.removed');
    if (isInviteAction) {
        verb = translateLocal('workspace.invite.invited');
    }

    if (isLeaveAction) {
        verb = getPolicyChangeLogEmployeeLeftMessage(reportAction);
    }

    const originalMessage = getOriginalMessage(reportAction);
    const targetAccountIDs: number[] = originalMessage?.targetAccountIDs ?? [];
    const personalDetails = getPersonalDetailsByIDs({accountIDs: targetAccountIDs, currentUserAccountID: 0});

    const mentionElements = targetAccountIDs.map((accountID): MemberChangeMessageUserMentionElement => {
        const personalDetail = personalDetails.find((personal) => personal.accountID === accountID);
        const handleText = getEffectiveDisplayName(personalDetail) ?? translateLocal('common.hidden');

        return {
            kind: 'userMention',
            content: `@${handleText}`,
            accountID,
        };
    });

    const buildRoomElements = (): readonly MemberChangeMessageElement[] => {
        const roomName = getReportNameCallback(allReports?.[`${ONYXKEYS.COLLECTION.REPORT}${originalMessage?.reportID}`]) || originalMessage?.roomName;
        if (roomName && originalMessage) {
            const preposition = isInviteAction ? ` ${translateLocal('workspace.invite.to')} ` : ` ${translateLocal('workspace.invite.from')} `;

            if (originalMessage.reportID) {
                return [
                    {
                        kind: 'text',
                        content: preposition,
                    },
                    {
                        kind: 'roomReference',
                        roomName,
                        roomID: originalMessage.reportID,
                        content: roomName,
                    },
                ];
            }
        }

        return [];
    };

    return [
        {
            kind: 'text',
            content: `${verb} `,
        },
        ...formatMessageElementList(mentionElements),
        ...buildRoomElements(),
    ];
}

function getReportActionHtml(reportAction: PartialReportAction): string {
    return getReportActionMessage(reportAction)?.html ?? '';
}

function getReportActionText(reportAction: PartialReportAction): string {
    const message = getReportActionMessage(reportAction);
    // Sometime html can be an empty string
    // eslint-disable-next-line @typescript-eslint/prefer-nullish-coalescing
    const text = (message?.html || message?.text) ?? '';
    return text ? Parser.htmlToText(text) : '';
}

function getTextFromHtml(html?: string): string {
    return html ? Parser.htmlToText(html) : '';
}

function isOldDotLegacyAction(action: OldDotReportAction | PartialReportAction): action is PartialReportAction {
    return [
        CONST.REPORT.ACTIONS.TYPE.DELETED_ACCOUNT,
        CONST.REPORT.ACTIONS.TYPE.DONATION,
        CONST.REPORT.ACTIONS.TYPE.EXPORTED_TO_QUICK_BOOKS,
        CONST.REPORT.ACTIONS.TYPE.REIMBURSEMENT_REQUESTED,
        CONST.REPORT.ACTIONS.TYPE.REIMBURSEMENT_SETUP,
    ].some((oldDotActionName) => oldDotActionName === action?.actionName);
}

function isOldDotReportAction(action: ReportAction | OldDotReportAction) {
    if (!action || !action.actionName) {
        return false;
    }
    return [
        CONST.REPORT.ACTIONS.TYPE.CHANGE_FIELD,
        CONST.REPORT.ACTIONS.TYPE.CHANGE_TYPE,
        CONST.REPORT.ACTIONS.TYPE.DELEGATE_SUBMIT,
        CONST.REPORT.ACTIONS.TYPE.EXPORTED_TO_CSV,
        CONST.REPORT.ACTIONS.TYPE.INTEGRATIONS_MESSAGE,
        CONST.REPORT.ACTIONS.TYPE.MANAGER_ATTACH_RECEIPT,
        CONST.REPORT.ACTIONS.TYPE.MANAGER_DETACH_RECEIPT,
        CONST.REPORT.ACTIONS.TYPE.MARKED_REIMBURSED,
        CONST.REPORT.ACTIONS.TYPE.MARK_REIMBURSED_FROM_INTEGRATION,
        CONST.REPORT.ACTIONS.TYPE.OUTDATED_BANK_ACCOUNT,
        CONST.REPORT.ACTIONS.TYPE.REIMBURSEMENT_ACH_BOUNCE,
        CONST.REPORT.ACTIONS.TYPE.REIMBURSEMENT_ACH_CANCELED,
        CONST.REPORT.ACTIONS.TYPE.REIMBURSEMENT_ACCOUNT_CHANGED,
        CONST.REPORT.ACTIONS.TYPE.REIMBURSEMENT_DELAYED,
        CONST.REPORT.ACTIONS.TYPE.SELECTED_FOR_RANDOM_AUDIT,
        CONST.REPORT.ACTIONS.TYPE.SHARE,
        CONST.REPORT.ACTIONS.TYPE.STRIPE_PAID,
        CONST.REPORT.ACTIONS.TYPE.TAKE_CONTROL,
        CONST.REPORT.ACTIONS.TYPE.UNSHARE,
        CONST.REPORT.ACTIONS.TYPE.DELETED_ACCOUNT,
        CONST.REPORT.ACTIONS.TYPE.DONATION,
        CONST.REPORT.ACTIONS.TYPE.EXPORTED_TO_QUICK_BOOKS,
        CONST.REPORT.ACTIONS.TYPE.REIMBURSEMENT_REQUESTED,
        CONST.REPORT.ACTIONS.TYPE.REIMBURSEMENT_SETUP,
    ].some((oldDotActionName) => oldDotActionName === action.actionName);
}

function getMessageOfOldDotLegacyAction(legacyAction: PartialReportAction) {
    if (!Array.isArray(legacyAction?.message)) {
        return getReportActionText(legacyAction);
    }
    if (legacyAction.message.length !== 0) {
        // Sometime html can be an empty string
        // eslint-disable-next-line @typescript-eslint/prefer-nullish-coalescing
        return legacyAction?.message?.map((element) => getTextFromHtml(element?.html || element?.text)).join('') ?? '';
    }
    return '';
}

/**
 * Helper method to format message of OldDot Actions.
 */
function getMessageOfOldDotReportAction(oldDotAction: PartialReportAction | OldDotReportAction, withMarkdown = true): string {
    if (isOldDotLegacyAction(oldDotAction)) {
        return getMessageOfOldDotLegacyAction(oldDotAction);
    }

    const {originalMessage, actionName} = oldDotAction;
    switch (actionName) {
        case CONST.REPORT.ACTIONS.TYPE.CHANGE_FIELD: {
            const {oldValue, newValue, fieldName} = originalMessage;
            if (!oldValue) {
                return translateLocal('report.actions.type.changeFieldEmpty', {newValue, fieldName});
            }
            return translateLocal('report.actions.type.changeField', {oldValue, newValue, fieldName});
        }
        case CONST.REPORT.ACTIONS.TYPE.DELEGATE_SUBMIT: {
            const {delegateUser, originalManager} = originalMessage;
            return translateLocal('report.actions.type.delegateSubmit', {delegateUser, originalManager});
        }
        case CONST.REPORT.ACTIONS.TYPE.EXPORTED_TO_CSV:
            return translateLocal('report.actions.type.exportedToCSV');
        case CONST.REPORT.ACTIONS.TYPE.INTEGRATIONS_MESSAGE: {
            const {result, label} = originalMessage;
            const errorMessage = result?.messages?.join(', ') ?? '';
            const linkText = result?.link?.text ?? '';
            const linkURL = result?.link?.url ?? '';
            return translateLocal('report.actions.type.integrationsMessage', {errorMessage, label, linkText, linkURL});
        }
        case CONST.REPORT.ACTIONS.TYPE.MANAGER_ATTACH_RECEIPT:
            return translateLocal('report.actions.type.managerAttachReceipt');
        case CONST.REPORT.ACTIONS.TYPE.MANAGER_DETACH_RECEIPT:
            return translateLocal('report.actions.type.managerDetachReceipt');
        case CONST.REPORT.ACTIONS.TYPE.MARK_REIMBURSED_FROM_INTEGRATION: {
            const {amount, currency} = originalMessage;
            return translateLocal('report.actions.type.markedReimbursedFromIntegration', {amount, currency});
        }
        case CONST.REPORT.ACTIONS.TYPE.OUTDATED_BANK_ACCOUNT:
            return translateLocal('report.actions.type.outdatedBankAccount');
        case CONST.REPORT.ACTIONS.TYPE.REIMBURSEMENT_ACH_BOUNCE:
            return translateLocal('report.actions.type.reimbursementACHBounce');
        case CONST.REPORT.ACTIONS.TYPE.REIMBURSEMENT_ACH_CANCELED:
            return translateLocal('report.actions.type.reimbursementACHCancelled');
        case CONST.REPORT.ACTIONS.TYPE.REIMBURSEMENT_ACCOUNT_CHANGED:
            return translateLocal('report.actions.type.reimbursementAccountChanged');
        case CONST.REPORT.ACTIONS.TYPE.REIMBURSEMENT_DELAYED:
            return translateLocal('report.actions.type.reimbursementDelayed');
        case CONST.REPORT.ACTIONS.TYPE.SELECTED_FOR_RANDOM_AUDIT:
            return translateLocal(`report.actions.type.selectedForRandomAudit${withMarkdown ? 'Markdown' : ''}`);
        case CONST.REPORT.ACTIONS.TYPE.SHARE:
            return translateLocal('report.actions.type.share', {to: originalMessage.to});
        case CONST.REPORT.ACTIONS.TYPE.UNSHARE:
            return translateLocal('report.actions.type.unshare', {to: originalMessage.to});
        case CONST.REPORT.ACTIONS.TYPE.TAKE_CONTROL:
            return translateLocal('report.actions.type.takeControl');
        default:
            return '';
    }
}

function getTravelUpdateMessage(action: ReportAction<'TRAVEL_TRIP_ROOM_UPDATE'>, formatDate?: (datetime: string, includeTimezone: boolean, isLowercase?: boolean | undefined) => string) {
    const details = getOriginalMessage(action);
    const formattedStartDate = formatDate?.(details?.start.date ?? '', false) ?? format(details?.start.date ?? '', CONST.DATE.FNS_DATE_TIME_FORMAT_STRING);

    switch (details?.operation) {
        case CONST.TRAVEL.UPDATE_OPERATION_TYPE.BOOKING_TICKETED:
            return translateLocal('travel.updates.bookingTicketed', {
                airlineCode: details.route?.airlineCode ?? '',
                origin: details.start.shortName ?? '',
                destination: details.end?.shortName ?? '',
                startDate: formattedStartDate,
                confirmationID: details.confirmations?.at(0)?.value,
            });

        case CONST.TRAVEL.UPDATE_OPERATION_TYPE.TICKET_VOIDED:
            return translateLocal('travel.updates.ticketVoided', {
                airlineCode: details.route?.airlineCode ?? '',
                origin: details.start.shortName ?? '',
                destination: details.end?.shortName ?? '',
                startDate: formattedStartDate,
            });

        case CONST.TRAVEL.UPDATE_OPERATION_TYPE.TICKET_REFUNDED:
            return translateLocal('travel.updates.ticketRefunded', {
                airlineCode: details.route?.airlineCode ?? '',
                origin: details.start.shortName ?? '',
                destination: details.end?.shortName ?? '',
                startDate: formattedStartDate,
            });

        case CONST.TRAVEL.UPDATE_OPERATION_TYPE.FLIGHT_CANCELLED:
            return translateLocal('travel.updates.flightCancelled', {
                airlineCode: details.route?.airlineCode ?? '',
                origin: details.start.shortName ?? '',
                destination: details.end?.shortName ?? '',
                startDate: formattedStartDate,
            });

        case CONST.TRAVEL.UPDATE_OPERATION_TYPE.FLIGHT_SCHEDULE_CHANGE_PENDING:
            return translateLocal('travel.updates.flightScheduleChangePending', {
                airlineCode: details.route?.airlineCode ?? '',
            });

        case CONST.TRAVEL.UPDATE_OPERATION_TYPE.FLIGHT_SCHEDULE_CHANGE_CLOSED:
            return translateLocal('travel.updates.flightScheduleChangeClosed', {
                airlineCode: details.route?.airlineCode ?? '',
                startDate: formattedStartDate,
            });

        case CONST.TRAVEL.UPDATE_OPERATION_TYPE.FLIGHT_CHANGED:
            return translateLocal('travel.updates.flightUpdated', {
                airlineCode: details.route?.airlineCode ?? '',
                origin: details.start.shortName ?? '',
                destination: details.end?.shortName ?? '',
                startDate: formattedStartDate,
            });

        case CONST.TRAVEL.UPDATE_OPERATION_TYPE.FLIGHT_CABIN_CHANGED:
            return translateLocal('travel.updates.flightCabinChanged', {
                airlineCode: details.route?.airlineCode ?? '',
                cabinClass: details.route?.class ?? '',
            });

        case CONST.TRAVEL.UPDATE_OPERATION_TYPE.FLIGHT_SEAT_CONFIRMED:
            return translateLocal('travel.updates.flightSeatConfirmed', {
                airlineCode: details.route?.airlineCode ?? '',
            });

        case CONST.TRAVEL.UPDATE_OPERATION_TYPE.FLIGHT_SEAT_CHANGED:
            return translateLocal('travel.updates.flightSeatChanged', {
                airlineCode: details.route?.airlineCode ?? '',
            });

        case CONST.TRAVEL.UPDATE_OPERATION_TYPE.FLIGHT_SEAT_CANCELLED:
            return translateLocal('travel.updates.flightSeatCancelled', {
                airlineCode: details.route?.airlineCode ?? '',
            });

        case CONST.TRAVEL.UPDATE_OPERATION_TYPE.PAYMENT_DECLINED:
            return translateLocal('travel.updates.paymentDeclined');

        case CONST.TRAVEL.UPDATE_OPERATION_TYPE.BOOKING_CANCELED_BY_TRAVELER:
            return translateLocal('travel.updates.bookingCancelledByTraveler', {
                type: details.type,
                id: details.reservationID,
            });

        case CONST.TRAVEL.UPDATE_OPERATION_TYPE.BOOKING_CANCELED_BY_VENDOR:
            return translateLocal('travel.updates.bookingCancelledByVendor', {
                type: details.type,
                id: details.reservationID,
            });

        case CONST.TRAVEL.UPDATE_OPERATION_TYPE.BOOKING_REBOOKED:
            return translateLocal('travel.updates.bookingRebooked', {
                type: details.type,
                id: details.confirmations?.at(0)?.value,
            });

        case CONST.TRAVEL.UPDATE_OPERATION_TYPE.BOOKING_UPDATED:
            return translateLocal('travel.updates.bookingUpdated', {
                type: details.type,
            });

        case CONST.TRAVEL.UPDATE_OPERATION_TYPE.TRIP_UPDATED:
            if (details.type === CONST.RESERVATION_TYPE.CAR || details.type === CONST.RESERVATION_TYPE.HOTEL) {
                return translateLocal('travel.updates.defaultUpdate', {
                    type: details.type,
                });
            }
            if (details.type === CONST.RESERVATION_TYPE.TRAIN) {
                return translateLocal('travel.updates.railTicketUpdate', {
                    origin: details.start.cityName ?? details.start.shortName ?? '',
                    destination: details.end.cityName ?? details.end.shortName ?? '',
                    startDate: formattedStartDate,
                });
            }
            return translateLocal('travel.updates.flightUpdated', {
                airlineCode: details.route?.airlineCode ?? '',
                origin: details.start.shortName ?? '',
                destination: details.end?.shortName ?? '',
                startDate: formattedStartDate,
            });
        case CONST.TRAVEL.UPDATE_OPERATION_TYPE.BOOKING_OTHER_UPDATE:
            if (details.type === CONST.RESERVATION_TYPE.CAR || details.type === CONST.RESERVATION_TYPE.HOTEL) {
                return translateLocal('travel.updates.defaultUpdate', {
                    type: details.type,
                });
            }
            if (details.type === CONST.RESERVATION_TYPE.TRAIN) {
                return translateLocal('travel.updates.railTicketUpdate', {
                    origin: details.start.cityName ?? details.start.shortName ?? '',
                    destination: details.end.cityName ?? details.end.shortName ?? '',
                    startDate: formattedStartDate,
                });
            }
            return translateLocal('travel.updates.flightUpdated', {
                airlineCode: details.route?.airlineCode ?? '',
                origin: details.start.shortName ?? '',
                destination: details.end?.shortName ?? '',
                startDate: formattedStartDate,
            });

        case CONST.TRAVEL.UPDATE_OPERATION_TYPE.REFUND:
            return translateLocal('travel.updates.railTicketRefund', {
                origin: details.start.cityName ?? details.start.shortName ?? '',
                destination: details.end.cityName ?? details.end.shortName ?? '',
                startDate: formattedStartDate,
            });

        case CONST.TRAVEL.UPDATE_OPERATION_TYPE.EXCHANGE:
            return translateLocal('travel.updates.railTicketExchange', {
                origin: details.start.cityName ?? details.start.shortName ?? '',
                destination: details.end.cityName ?? details.end.shortName ?? '',
                startDate: formattedStartDate,
            });

        default:
            return translateLocal('travel.updates.defaultUpdate', {
                type: details?.type ?? '',
            });
    }
}

function getMemberChangeMessageFragment(reportAction: OnyxEntry<ReportAction>, getReportNameCallback: typeof getReportName): Message {
    const messageElements: readonly MemberChangeMessageElement[] = getMemberChangeMessageElements(reportAction, getReportNameCallback);
    const html = messageElements
        .map((messageElement) => {
            switch (messageElement.kind) {
                case 'userMention':
                    return `<mention-user accountID=${messageElement.accountID}>${messageElement.content}</mention-user>`;
                case 'roomReference':
                    return `<a href="${environmentURL}/r/${messageElement.roomID}" target="_blank">${messageElement.roomName}</a>`;
                default:
                    return messageElement.content;
            }
        })
        .join('');

    return {
        html: `<muted-text>${html}</muted-text>`,
        text: getReportActionMessage(reportAction) ? getReportActionText(reportAction) : '',
        type: CONST.REPORT.MESSAGE.TYPE.COMMENT,
    };
}

function getLeaveRoomMessage() {
    return translateLocal('report.actions.type.leftTheChat');
}

function getReopenedMessage(): string {
    return translateLocal('iou.reopened');
}

function getReceiptScanFailedMessage() {
    return translateLocal('receipt.scanFailed');
}

function getUpdateRoomDescriptionFragment(reportAction: ReportAction): Message {
    const html = getUpdateRoomDescriptionMessage(reportAction);
    return {
        html: `<muted-text>${html}</muted-text>`,
        text: getReportActionMessage(reportAction) ? getReportActionText(reportAction) : '',
        type: CONST.REPORT.MESSAGE.TYPE.COMMENT,
    };
}

function getReportActionMessageFragments(action: ReportAction): Message[] {
    if (isOldDotReportAction(action)) {
        const oldDotMessage = getMessageOfOldDotReportAction(action);
        const html = isActionOfType(action, CONST.REPORT.ACTIONS.TYPE.SELECTED_FOR_RANDOM_AUDIT) ? Parser.replace(oldDotMessage) : oldDotMessage;
        return [{text: oldDotMessage, html: `<muted-text>${html}</muted-text>`, type: 'COMMENT'}];
    }

    if (isActionOfType(action, CONST.REPORT.ACTIONS.TYPE.ROOM_CHANGE_LOG.UPDATE_ROOM_DESCRIPTION)) {
        const message = getUpdateRoomDescriptionMessage(action);
        return [{text: message, html: `<muted-text>${message}</muted-text>`, type: 'COMMENT'}];
    }

    if (isActionOfType(action, CONST.REPORT.ACTIONS.TYPE.POLICY_CHANGE_LOG.UPDATE_DESCRIPTION)) {
        const message = getWorkspaceDescriptionUpdatedMessage(action);
        return [{text: message, html: `<muted-text>${message}</muted-text>`, type: 'COMMENT'}];
    }

    if (isActionOfType(action, CONST.REPORT.ACTIONS.TYPE.REIMBURSED)) {
        const message = getReportActionMessageText(action);
        return [{text: message, html: `<muted-text>${message}</muted-text>`, type: 'COMMENT'}];
    }

    if (isActionOfType(action, CONST.REPORT.ACTIONS.TYPE.RETRACTED)) {
        const message = getRetractedMessage();
        return [{text: message, html: `<muted-text>${message}</muted-text>`, type: 'COMMENT'}];
    }

    if (isActionOfType(action, CONST.REPORT.ACTIONS.TYPE.REOPENED)) {
        const message = getReopenedMessage();
        return [{text: message, html: `<muted-text>${message}</muted-text>`, type: 'COMMENT'}];
    }

    if (isActionOfType(action, CONST.REPORT.ACTIONS.TYPE.TRAVEL_UPDATE)) {
        const message = getTravelUpdateMessage(action);
        return [{text: message, html: `<muted-text>${message}</muted-text>`, type: 'COMMENT'}];
    }

    if (isConciergeCategoryOptions(action)) {
        const message = getReportActionMessageText(action);
        return [{text: message, html: message, type: 'COMMENT'}];
    }

    const actionMessage = action.previousMessage ?? action.message;
    if (Array.isArray(actionMessage)) {
        return actionMessage.filter((item): item is Message => !!item);
    }
    return actionMessage ? [actionMessage] : [];
}

/**
 * Helper method to determine if the provided accountID has submitted an expense on the specified report.
 *
 * @param reportID
 * @param currentAccountID
 * @returns
 */
function hasRequestFromCurrentAccount(reportID: string, currentAccountID: number): boolean {
    if (!reportID) {
        return false;
    }

    const reportActions = Object.values(getAllReportActions(reportID));
    if (reportActions.length === 0) {
        return false;
    }

    return reportActions.some((action) => action.actionName === CONST.REPORT.ACTIONS.TYPE.IOU && action.actorAccountID === currentAccountID);
}

/**
 * Constructs a message for an actionable mention whisper report action.
 * @param reportAction
 * @returns the actionable mention whisper message.
 */
function getActionableMentionWhisperMessage(reportAction: OnyxEntry<ReportAction<typeof CONST.REPORT.ACTIONS.TYPE.ACTIONABLE_MENTION_WHISPER>>): string {
    if (!reportAction) {
        return '';
    }
    const originalMessage = getOriginalMessage(reportAction);
    const targetAccountIDs: number[] = originalMessage?.inviteeAccountIDs ?? [];
    const personalDetails = getPersonalDetailsByIDs({accountIDs: targetAccountIDs, currentUserAccountID: 0});
    const mentionElements = targetAccountIDs.map((accountID): string => {
        const personalDetail = personalDetails.find((personal) => personal.accountID === accountID);
        const displayName = getEffectiveDisplayName(personalDetail);
        const handleText = isEmpty(displayName) ? translateLocal('common.hidden') : displayName;
        return `<mention-user accountID=${accountID}>@${handleText}</mention-user>`;
    });
    const preMentionsText = 'Heads up, ';
    const mentions = mentionElements.join(', ').replace(/, ([^,]*)$/, ' and $1');
    const postMentionsText = ` ${mentionElements.length > 1 ? "aren't members" : "isn't a member"} of this room.`;

    return `${preMentionsText}${mentions}${postMentionsText}`;
}

/**
 * Note: Prefer `ReportActionsUtils.isCurrentActionUnread` over this method, if applicable.
 * Check whether a specific report action is unread.
 */
function isReportActionUnread(reportAction: OnyxEntry<ReportAction>, lastReadTime?: string) {
    if (!lastReadTime) {
        return !isCreatedAction(reportAction);
    }

    return !!(reportAction && lastReadTime && reportAction.created && lastReadTime < reportAction.created);
}

/**
 * Check whether the current report action of the report is unread or not
 *
 */
function isCurrentActionUnread(report: OnyxEntry<Report>, reportAction: ReportAction): boolean {
    const lastReadTime = report?.lastReadTime ?? '';
    const sortedReportActions = getSortedReportActions(Object.values(getAllReportActions(report?.reportID)));
    const currentActionIndex = sortedReportActions.findIndex((action) => action.reportActionID === reportAction.reportActionID);
    if (currentActionIndex === -1) {
        return false;
    }
    const prevReportAction = sortedReportActions.at(currentActionIndex - 1);
    return isReportActionUnread(reportAction, lastReadTime) && (currentActionIndex === 0 || !prevReportAction || !isReportActionUnread(prevReportAction, lastReadTime));
}

/**
 * Checks if a given report action corresponds to a join request action.
 * @param reportAction
 */
function isActionableJoinRequest(reportAction: OnyxEntry<ReportAction>): reportAction is ReportAction<typeof CONST.REPORT.ACTIONS.TYPE.ACTIONABLE_JOIN_REQUEST> {
    return isActionOfType(reportAction, CONST.REPORT.ACTIONS.TYPE.ACTIONABLE_JOIN_REQUEST);
}

function isActionableJoinRequestPendingReportAction(reportAction: OnyxEntry<ReportAction>): boolean {
    return isActionableJoinRequest(reportAction) && getOriginalMessage(reportAction)?.choice === ('' as JoinWorkspaceResolution);
}

function isConciergeCategoryOptions(reportAction: OnyxEntry<ReportAction>): reportAction is ReportAction<typeof CONST.REPORT.ACTIONS.TYPE.CONCIERGE_CATEGORY_OPTIONS> {
    return isActionOfType(reportAction, CONST.REPORT.ACTIONS.TYPE.CONCIERGE_CATEGORY_OPTIONS);
}

function getActionableJoinRequestPendingReportAction(reportID: string): OnyxEntry<ReportAction> {
    const findPendingRequest = Object.values(getAllReportActions(reportID)).find((reportActionItem) => isActionableJoinRequestPendingReportAction(reportActionItem));
    return findPendingRequest;
}

/**
 * Checks if any report actions correspond to a join request action that is still pending.
 * @param reportID
 */
function isActionableJoinRequestPending(reportID: string): boolean {
    return !!getActionableJoinRequestPendingReportAction(reportID);
}

function isApprovedOrSubmittedReportAction(action: OnyxEntry<ReportAction>) {
    return [CONST.REPORT.ACTIONS.TYPE.APPROVED, CONST.REPORT.ACTIONS.TYPE.SUBMITTED].some((type) => type === action?.actionName);
}

/**
 * Gets the text version of the message in a report action
 */
function getReportActionMessageText(reportAction: OnyxEntry<ReportAction>): string {
    if (!Array.isArray(reportAction?.message)) {
        return getReportActionText(reportAction);
    }
    // Sometime html can be an empty string
    // eslint-disable-next-line @typescript-eslint/prefer-nullish-coalescing
    return reportAction?.message?.reduce((acc, curr) => `${acc}${getTextFromHtml(curr?.html || curr?.text)}`, '') ?? '';
}

function getDismissedViolationMessageText(originalMessage: ReportAction<typeof CONST.REPORT.ACTIONS.TYPE.DISMISSED_VIOLATION>['originalMessage']): string {
    const reason = originalMessage?.reason;
    const violationName = originalMessage?.violationName;
    return translateLocal(`violationDismissal.${violationName}.${reason}` as TranslationPaths);
}

/**
 * Check if the linked transaction is on hold
 */
function isLinkedTransactionHeld(reportActionID: string, reportID: string): boolean {
    const linkedTransactionID = getLinkedTransactionID(reportActionID, reportID);
    return linkedTransactionID ? isOnHoldByTransactionID(linkedTransactionID) : false;
}

function getMentionedAccountIDsFromAction(reportAction: OnyxInputOrEntry<ReportAction>) {
    return isActionOfType(reportAction, CONST.REPORT.ACTIONS.TYPE.ADD_COMMENT) ? (getOriginalMessage(reportAction)?.mentionedAccountIDs ?? []) : [];
}

function getMentionedEmailsFromMessage(message: string) {
    const mentionEmailRegex = /<mention-user>(.*?)<\/mention-user>/g;
    const matches = [...message.matchAll(mentionEmailRegex)];
    return matches.map((match) => Str.removeSMSDomain(match[1].substring(1)));
}

function didMessageMentionCurrentUser(reportAction: OnyxInputOrEntry<ReportAction>) {
    const accountIDsFromMessage = getMentionedAccountIDsFromAction(reportAction);
    const message = getReportActionMessage(reportAction)?.html ?? '';
    const emailsFromMessage = getMentionedEmailsFromMessage(message);
    return accountIDsFromMessage.includes(currentUserAccountID ?? CONST.DEFAULT_NUMBER_ID) || emailsFromMessage.includes(currentEmail) || message.includes('<mention-here>');
}

/**
 * Check if the current user is the requestor of the action
 */
function wasActionTakenByCurrentUser(reportAction: OnyxInputOrEntry<ReportAction>): boolean {
    return currentUserAccountID === reportAction?.actorAccountID;
}

/**
 * Get IOU action for a reportID and transactionID
 */
function getIOUActionForReportID(reportID: string | undefined, transactionID: string | undefined): OnyxEntry<ReportAction> {
    if (!reportID || !transactionID) {
        return undefined;
    }
    const reportActions = getAllReportActions(reportID);

    return getIOUActionForTransactionID(Object.values(reportActions ?? {}), transactionID);
}

/**
 * Get the IOU action for a transactionID from given reportActions
 */
function getIOUActionForTransactionID(reportActions: ReportAction[], transactionID: string): OnyxEntry<ReportAction> {
    return reportActions.find((reportAction) => {
        const IOUTransactionID = isMoneyRequestAction(reportAction) ? getOriginalMessage(reportAction)?.IOUTransactionID : undefined;
        return IOUTransactionID === transactionID;
    });
}

/**
 * Get the track expense actionable whisper of the corresponding track expense
 */
function getTrackExpenseActionableWhisper(transactionID: string | undefined, chatReportID: string | undefined) {
    if (!transactionID || !chatReportID) {
        return undefined;
    }

    const chatReportActions = allReportActions?.[`${ONYXKEYS.COLLECTION.REPORT_ACTIONS}${chatReportID}`] ?? {};
    return Object.values(chatReportActions).find((action: ReportAction) => isActionableTrackExpense(action) && getOriginalMessage(action)?.transactionID === transactionID);
}

/**
 * Checks if a given report action corresponds to a add payment card action.
 * @param reportAction
 */
function isActionableAddPaymentCard(reportAction: OnyxEntry<ReportAction>): reportAction is ReportAction<typeof CONST.REPORT.ACTIONS.TYPE.ACTIONABLE_ADD_PAYMENT_CARD> {
    return reportAction?.actionName === CONST.REPORT.ACTIONS.TYPE.ACTIONABLE_ADD_PAYMENT_CARD;
}

function getExportIntegrationLastMessageText(reportAction: OnyxEntry<ReportAction>): string {
    const fragments = getExportIntegrationActionFragments(reportAction);
    return fragments.reduce((acc, fragment) => `${acc} ${fragment.text}`, '');
}

function getExportIntegrationMessageHTML(reportAction: OnyxEntry<ReportAction>): string {
    const fragments = getExportIntegrationActionFragments(reportAction);
    const htmlFragments = fragments.map((fragment) => (fragment.url ? `<a href="${fragment.url}">${fragment.text}</a>` : fragment.text));
    return htmlFragments.join(' ');
}

function getExportIntegrationActionFragments(reportAction: OnyxEntry<ReportAction>): Array<{text: string; url: string}> {
    if (reportAction?.actionName !== CONST.REPORT.ACTIONS.TYPE.EXPORTED_TO_INTEGRATION) {
        throw Error(`received wrong action type. actionName: ${reportAction?.actionName}`);
    }

    const isPending = reportAction?.pendingAction === CONST.RED_BRICK_ROAD_PENDING_ACTION.ADD;
    const originalMessage = (getOriginalMessage(reportAction) ?? {}) as OriginalMessageExportIntegration;
    const {label, markedManually, automaticAction} = originalMessage;
    const reimbursableUrls = originalMessage.reimbursableUrls ?? [];
    const nonReimbursableUrls = originalMessage.nonReimbursableUrls ?? [];
    const reportID = reportAction?.reportID;
    const wasExportedAfterBase62 = (reportAction?.created ?? '') > '2022-11-14';
    const base62ReportID = getBase62ReportID(Number(reportID));

    const result: Array<{text: string; url: string}> = [];
    if (isPending) {
        result.push({
            text: translateLocal('report.actions.type.exportedToIntegration.pending', {label}),
            url: '',
        });
    } else if (markedManually) {
        result.push({
            text: translateLocal('report.actions.type.exportedToIntegration.manual', {label}),
            url: '',
        });
    } else if (automaticAction) {
        result.push({
            text: translateLocal('report.actions.type.exportedToIntegration.automaticActionOne', {label}),
            url: '',
        });
        const url = CONST.HELP_DOC_LINKS[label as keyof typeof CONST.HELP_DOC_LINKS];
        result.push({
            text: translateLocal('report.actions.type.exportedToIntegration.automaticActionTwo'),
            url: url || '',
        });
    } else {
        result.push({
            text: translateLocal('report.actions.type.exportedToIntegration.automatic', {label}),
            url: '',
        });
    }
    if (reimbursableUrls.length || nonReimbursableUrls.length) {
        result.push({
            text: translateLocal('report.actions.type.exportedToIntegration.automaticActionThree'),
            url: '',
        });
    }
    if (reimbursableUrls.length === 1) {
        const shouldAddPeriod = nonReimbursableUrls.length === 0;
        result.push({
            text: translateLocal('report.actions.type.exportedToIntegration.reimburseableLink') + (shouldAddPeriod ? '.' : ''),
            url: reimbursableUrls.at(0) ?? '',
        });
    }
    if (reimbursableUrls.length === 1 && nonReimbursableUrls.length) {
        result.push({
            text: translateLocal('common.and'),
            url: '',
        });
    }
    if (nonReimbursableUrls.length) {
        const text = translateLocal('report.actions.type.exportedToIntegration.nonReimbursableLink');
        let url = '';

        if (nonReimbursableUrls.length === 1) {
            url = nonReimbursableUrls.at(0) ?? '';
        } else {
            switch (label) {
                case CONST.POLICY.CONNECTIONS.NAME_USER_FRIENDLY.xero:
                    url = XERO_NON_REIMBURSABLE_EXPENSES_URL;
                    break;
                case CONST.POLICY.CONNECTIONS.NAME_USER_FRIENDLY.netsuite:
                    url = NETSUITE_NON_REIMBURSABLE_EXPENSES_URL_PREFIX;
                    url += wasExportedAfterBase62 ? base62ReportID : reportID;
                    break;
                case CONST.POLICY.CONNECTIONS.NAME_USER_FRIENDLY.financialForce:
                    // The first three characters in a Salesforce ID is the expense type
                    url = nonReimbursableUrls.at(0)?.substring(0, SALESFORCE_EXPENSES_URL_PREFIX.length + 3) ?? '';
                    break;
                default:
                    url = QBO_EXPENSES_URL;
            }
        }

        result.push({text, url});
    }

    return result;
}

function getUpdateRoomDescriptionMessage(reportAction: ReportAction): string {
    const originalMessage = getOriginalMessage(reportAction) as OriginalMessageChangeLog;
    if (originalMessage?.description) {
        return `${translateLocal('roomChangeLog.updateRoomDescription')} ${originalMessage?.description}`;
    }

    return translateLocal('roomChangeLog.clearRoomDescription');
}

function getRetractedMessage(): string {
    return translateLocal('iou.retracted');
}

function isPolicyChangeLogAddEmployeeMessage(reportAction: OnyxInputOrEntry<ReportAction>): reportAction is ReportAction<typeof CONST.REPORT.ACTIONS.TYPE.POLICY_CHANGE_LOG.ADD_EMPLOYEE> {
    return isActionOfType(reportAction, CONST.REPORT.ACTIONS.TYPE.POLICY_CHANGE_LOG.ADD_EMPLOYEE);
}

function getPolicyChangeLogAddEmployeeMessage(reportAction: OnyxInputOrEntry<ReportAction>): string {
    if (!isPolicyChangeLogAddEmployeeMessage(reportAction)) {
        return '';
    }

    const originalMessage = getOriginalMessage(reportAction);
    const email = originalMessage?.email ?? '';
    const role = translateLocal('workspace.common.roleName', {role: originalMessage?.role ?? ''}).toLowerCase();
    const formattedEmail = formatPhoneNumber(email);
    return translateLocal('report.actions.type.addEmployee', {email: formattedEmail, role});
}

function isPolicyChangeLogChangeRoleMessage(reportAction: OnyxInputOrEntry<ReportAction>): reportAction is ReportAction<typeof CONST.REPORT.ACTIONS.TYPE.POLICY_CHANGE_LOG.UPDATE_EMPLOYEE> {
    return isActionOfType(reportAction, CONST.REPORT.ACTIONS.TYPE.POLICY_CHANGE_LOG.UPDATE_EMPLOYEE);
}

function getPolicyChangeLogUpdateEmployee(reportAction: OnyxInputOrEntry<ReportAction>): string {
    if (!isPolicyChangeLogChangeRoleMessage(reportAction)) {
        return '';
    }

    const originalMessage = getOriginalMessage(reportAction);
    const email = originalMessage?.email ?? '';
    const field = originalMessage?.field;
    const customFieldType = Object.values(CONST.CUSTOM_FIELD_KEYS).find((value) => value === field);
    if (customFieldType) {
        const translationKey = field === CONST.CUSTOM_FIELD_KEYS.customField1 ? 'report.actions.type.updatedCustomField1' : 'report.actions.type.updatedCustomField2';
        return translateLocal(translationKey, {
            email,
            newValue: typeof originalMessage?.newValue === 'string' ? originalMessage?.newValue : '',
            previousValue: typeof originalMessage?.oldValue === 'string' ? originalMessage?.oldValue : '',
        });
    }
    const newRole = translateLocal('workspace.common.roleName', {role: typeof originalMessage?.newValue === 'string' ? originalMessage?.newValue : ''}).toLowerCase();
    const oldRole = translateLocal('workspace.common.roleName', {role: typeof originalMessage?.oldValue === 'string' ? originalMessage?.oldValue : ''}).toLowerCase();
    return translateLocal('report.actions.type.updateRole', {email, newRole, currentRole: oldRole});
}

function getPolicyChangeLogEmployeeLeftMessage(reportAction: ReportAction, useName = false): string {
    if (!isLeavePolicyAction(reportAction)) {
        return '';
    }
    const originalMessage = getOriginalMessage(reportAction);
    const personalDetails = getPersonalDetailsByIDs({accountIDs: reportAction.actorAccountID ? [reportAction.actorAccountID] : [], currentUserAccountID: 0})?.at(0);
    if (!!originalMessage && !originalMessage.email) {
        originalMessage.email = personalDetails?.login;
    }
    const nameOrEmail = useName && !!personalDetails?.firstName ? `${personalDetails?.firstName}:` : (originalMessage?.email ?? '');
    const formattedNameOrEmail = formatPhoneNumber(nameOrEmail);
    return translateLocal('report.actions.type.leftWorkspace', {nameOrEmail: formattedNameOrEmail});
}

function isPolicyChangeLogDeleteMemberMessage(
    reportAction: OnyxInputOrEntry<ReportAction>,
): reportAction is ReportAction<typeof CONST.REPORT.ACTIONS.TYPE.POLICY_CHANGE_LOG.DELETE_EMPLOYEE> {
    return isActionOfType(reportAction, CONST.REPORT.ACTIONS.TYPE.POLICY_CHANGE_LOG.DELETE_EMPLOYEE);
}

function getWorkspaceDescriptionUpdatedMessage(action: ReportAction) {
    const {oldDescription, newDescription} = getOriginalMessage(action as ReportAction<typeof CONST.REPORT.ACTIONS.TYPE.POLICY_CHANGE_LOG.UPDATE_DESCRIPTION>) ?? {};
    const message =
        typeof oldDescription === 'string' && newDescription ? translateLocal('workspaceActions.updateWorkspaceDescription', {newDescription, oldDescription}) : getReportActionText(action);
    return message;
}

function getWorkspaceCurrencyUpdateMessage(action: ReportAction) {
    const {oldCurrency, newCurrency} = getOriginalMessage(action as ReportAction<typeof CONST.REPORT.ACTIONS.TYPE.POLICY_CHANGE_LOG.UPDATE_CURRENCY>) ?? {};
    const message = oldCurrency && newCurrency ? translateLocal('workspaceActions.updatedWorkspaceCurrencyAction', {oldCurrency, newCurrency}) : getReportActionText(action);
    return message;
}

type AutoReportingFrequencyKey = ValueOf<typeof CONST.POLICY.AUTO_REPORTING_FREQUENCIES>;
type AutoReportingFrequencyDisplayNames = Record<AutoReportingFrequencyKey, string>;

const getAutoReportingFrequencyDisplayNames = (): AutoReportingFrequencyDisplayNames => ({
    [CONST.POLICY.AUTO_REPORTING_FREQUENCIES.MONTHLY]: translateLocal('workflowsPage.frequencies.monthly'),
    [CONST.POLICY.AUTO_REPORTING_FREQUENCIES.IMMEDIATE]: translateLocal('workflowsPage.frequencies.daily'),
    [CONST.POLICY.AUTO_REPORTING_FREQUENCIES.WEEKLY]: translateLocal('workflowsPage.frequencies.weekly'),
    [CONST.POLICY.AUTO_REPORTING_FREQUENCIES.SEMI_MONTHLY]: translateLocal('workflowsPage.frequencies.twiceAMonth'),
    [CONST.POLICY.AUTO_REPORTING_FREQUENCIES.TRIP]: translateLocal('workflowsPage.frequencies.byTrip'),
    [CONST.POLICY.AUTO_REPORTING_FREQUENCIES.MANUAL]: translateLocal('workflowsPage.frequencies.manually'),
    [CONST.POLICY.AUTO_REPORTING_FREQUENCIES.INSTANT]: translateLocal('workflowsPage.frequencies.instant'),
});

function getWorkspaceFrequencyUpdateMessage(action: ReportAction): string {
    const {oldFrequency, newFrequency} = getOriginalMessage(action as ReportAction<typeof CONST.REPORT.ACTIONS.TYPE.POLICY_CHANGE_LOG.UPDATE_AUTO_REPORTING_FREQUENCY>) ?? {};

    if (!oldFrequency || !newFrequency) {
        return getReportActionText(action);
    }

    const frequencyDisplayNames = getAutoReportingFrequencyDisplayNames();
    const oldFrequencyTranslation = frequencyDisplayNames[oldFrequency]?.toLowerCase();
    const newFrequencyTranslation = frequencyDisplayNames[newFrequency]?.toLowerCase();

    if (!oldFrequencyTranslation || !newFrequencyTranslation) {
        return getReportActionText(action);
    }

    return translateLocal('workspaceActions.updatedWorkspaceFrequencyAction', {
        oldFrequency: oldFrequencyTranslation,
        newFrequency: newFrequencyTranslation,
    });
}

function getWorkspaceCategoryUpdateMessage(action: ReportAction, policy?: OnyxEntry<Policy>): string {
    const {categoryName, oldValue, newName, oldName, updatedField, newValue, currency} =
        getOriginalMessage(action as ReportAction<typeof CONST.REPORT.ACTIONS.TYPE.POLICY_CHANGE_LOG.ADD_CATEGORY>) ?? {};

    if (action.actionName === CONST.REPORT.ACTIONS.TYPE.POLICY_CHANGE_LOG.ADD_CATEGORY && categoryName) {
        return translateLocal('workspaceActions.addCategory', {
            categoryName,
        });
    }

    if (action.actionName === CONST.REPORT.ACTIONS.TYPE.POLICY_CHANGE_LOG.DELETE_CATEGORY && categoryName) {
        return translateLocal('workspaceActions.deleteCategory', {
            categoryName,
        });
    }

    if (action.actionName === CONST.REPORT.ACTIONS.TYPE.POLICY_CHANGE_LOG.UPDATE_CATEGORY && categoryName) {
        if (updatedField === 'commentHint') {
            return translateLocal('workspaceActions.updatedDescriptionHint', {
                oldValue: oldValue as string | undefined,
                newValue: newValue as string | undefined,
                categoryName,
            });
        }

        if (updatedField === 'enabled') {
            return translateLocal('workspaceActions.updateCategory', {
                oldValue: !!oldValue,
                categoryName,
            });
        }

        if (updatedField === 'areCommentsRequired' && typeof oldValue === 'boolean') {
            return translateLocal('workspaceActions.updateAreCommentsRequired', {
                oldValue,
                categoryName,
            });
        }

        if (updatedField === 'Payroll Code' && typeof oldValue === 'string' && typeof newValue === 'string') {
            return translateLocal('workspaceActions.updateCategoryPayrollCode', {
                oldValue,
                categoryName,
                newValue,
            });
        }

        if (updatedField === 'GL Code' && typeof oldValue === 'string' && typeof newValue === 'string') {
            return translateLocal('workspaceActions.updateCategoryGLCode', {
                oldValue,
                categoryName,
                newValue,
            });
        }

        if (updatedField === 'maxExpenseAmount' && (typeof oldValue === 'string' || typeof oldValue === 'number')) {
            return translateLocal('workspaceActions.updateCategoryMaxExpenseAmount', {
                oldAmount: Number(oldValue) ? convertAmountToDisplayString(Number(oldValue), currency) : undefined,
                newAmount: Number(newValue ?? 0) ? convertAmountToDisplayString(Number(newValue), currency) : undefined,
                categoryName,
            });
        }

        if (updatedField === 'expenseLimitType' && typeof newValue === 'string' && typeof oldValue === 'string') {
            return translateLocal('workspaceActions.updateCategoryExpenseLimitType', {
                categoryName,
                oldValue: oldValue ? translateLocal(`workspace.rules.categoryRules.expenseLimitTypes.${oldValue}` as TranslationPaths) : undefined,
                newValue: translateLocal(`workspace.rules.categoryRules.expenseLimitTypes.${newValue}` as TranslationPaths),
            });
        }

        if (updatedField === 'maxAmountNoReceipt' && typeof oldValue !== 'boolean' && typeof newValue !== 'boolean') {
            const maxExpenseAmountToDisplay = policy?.maxExpenseAmountNoReceipt === CONST.DISABLED_MAX_EXPENSE_VALUE ? 0 : policy?.maxExpenseAmountNoReceipt;

            const formatAmount = () => convertToShortDisplayString(maxExpenseAmountToDisplay, policy?.outputCurrency ?? CONST.CURRENCY.USD);
            const getTranslation = (value?: number | string) => {
                if (value === CONST.DISABLED_MAX_EXPENSE_VALUE) {
                    return translateLocal('workspace.rules.categoryRules.requireReceiptsOverList.never');
                }
                if (value === 0) {
                    return translateLocal('workspace.rules.categoryRules.requireReceiptsOverList.always');
                }

                return translateLocal('workspace.rules.categoryRules.requireReceiptsOverList.default', {defaultAmount: formatAmount()});
            };

            return translateLocal('workspaceActions.updateCategoryMaxAmountNoReceipt', {
                categoryName,
                oldValue: getTranslation(oldValue),
                newValue: getTranslation(newValue),
            });
        }
    }

    if (action.actionName === CONST.REPORT.ACTIONS.TYPE.POLICY_CHANGE_LOG.SET_CATEGORY_NAME && oldName && newName) {
        return translateLocal('workspaceActions.setCategoryName', {
            oldName,
            newName,
        });
    }

    return getReportActionText(action);
}

function getWorkspaceTagUpdateMessage(action: ReportAction): string {
    const {tagListName, tagName, enabled, newName, newValue, oldName, oldValue, updatedField, count} =
        getOriginalMessage(action as ReportAction<typeof CONST.REPORT.ACTIONS.TYPE.POLICY_CHANGE_LOG.ADD_CATEGORY>) ?? {};

    if (action.actionName === CONST.REPORT.ACTIONS.TYPE.POLICY_CHANGE_LOG.ADD_TAG && tagListName && tagName) {
        return translateLocal('workspaceActions.addTag', {
            tagListName,
            tagName,
        });
    }

    if (action.actionName === CONST.REPORT.ACTIONS.TYPE.POLICY_CHANGE_LOG.DELETE_TAG && tagListName && tagName) {
        return translateLocal('workspaceActions.deleteTag', {
            tagListName,
            tagName,
        });
    }

    if (action.actionName === CONST.REPORT.ACTIONS.TYPE.POLICY_CHANGE_LOG.DELETE_MULTIPLE_TAGS && count && tagListName) {
        return translateLocal('workspaceActions.deleteMultipleTags', {
            count,
            tagListName,
        });
    }

    if (action.actionName === CONST.REPORT.ACTIONS.TYPE.POLICY_CHANGE_LOG.UPDATE_TAG_ENABLED && tagListName && tagName) {
        return translateLocal('workspaceActions.updateTagEnabled', {
            tagListName,
            tagName,
            enabled,
        });
    }

    if (action.actionName === CONST.REPORT.ACTIONS.TYPE.POLICY_CHANGE_LOG.UPDATE_TAG_NAME && tagListName && newName && oldName) {
        return translateLocal('workspaceActions.updateTagName', {
            tagListName,
            newName,
            oldName,
        });
    }

    if (
        action.actionName === CONST.REPORT.ACTIONS.TYPE.POLICY_CHANGE_LOG.UPDATE_TAG &&
        tagListName &&
        (typeof oldValue === 'string' || typeof oldValue === 'undefined') &&
        typeof newValue === 'string' &&
        tagName &&
        updatedField
    ) {
        return translateLocal('workspaceActions.updateTag', {
            tagListName,
            oldValue,
            newValue,
            tagName,
            updatedField,
        });
    }

    return getReportActionText(action);
}

function getTagListNameUpdatedMessage(action: ReportAction): string {
    const {oldName, newName} = getOriginalMessage(action as ReportAction<typeof CONST.REPORT.ACTIONS.TYPE.POLICY_CHANGE_LOG.UPDATE_TAG_LIST_NAME>) ?? {};
    if (newName && oldName) {
        return translateLocal('workspaceActions.updateTagListName', {
            oldName,
            newName,
        });
    }
    return getReportActionText(action);
}

function getWorkspaceCustomUnitUpdatedMessage(action: ReportAction): string {
    const {oldValue, newValue, customUnitName, updatedField} = getOriginalMessage(action as ReportAction<typeof CONST.REPORT.ACTIONS.TYPE.POLICY_CHANGE_LOG.UPDATE_CUSTOM_UNIT>) ?? {};

    if (customUnitName === 'Distance' && updatedField === 'taxEnabled' && typeof newValue === 'boolean') {
        return translateLocal('workspaceActions.updateCustomUnitTaxEnabled', {
            newValue,
        });
    }

    if (customUnitName && typeof oldValue === 'string' && typeof newValue === 'string' && updatedField) {
        return translateLocal('workspaceActions.updateCustomUnit', {
            customUnitName,
            newValue,
            oldValue,
            updatedField,
        });
    }

    return getReportActionText(action);
}

function getWorkspaceCustomUnitRateAddedMessage(action: ReportAction): string {
    const {customUnitName, rateName} = getOriginalMessage(action as ReportAction<typeof CONST.REPORT.ACTIONS.TYPE.POLICY_CHANGE_LOG.ADD_CATEGORY>) ?? {};

    if (customUnitName && rateName) {
        return translateLocal('workspaceActions.addCustomUnitRate', {
            customUnitName,
            rateName,
        });
    }

    return getReportActionText(action);
}

function getWorkspaceCustomUnitRateUpdatedMessage(action: ReportAction): string {
    const {customUnitName, customUnitRateName, updatedField, oldValue, newValue, newTaxPercentage, oldTaxPercentage} =
        getOriginalMessage(action as ReportAction<typeof CONST.REPORT.ACTIONS.TYPE.POLICY_CHANGE_LOG.UPDATE_CUSTOM_UNIT_RATE>) ?? {};

    if (customUnitName && customUnitRateName && updatedField === 'rate' && typeof oldValue === 'string' && typeof newValue === 'string') {
        return translateLocal('workspaceActions.updatedCustomUnitRate', {
            customUnitName,
            customUnitRateName,
            updatedField,
            oldValue,
            newValue,
        });
    }

    if (customUnitRateName && updatedField === 'taxRateExternalID' && typeof newValue === 'string' && newTaxPercentage) {
        return translateLocal('workspaceActions.updatedCustomUnitTaxRateExternalID', {
            customUnitRateName,
            newValue,
            newTaxPercentage,
            oldTaxPercentage,
            oldValue: oldValue as string | undefined,
        });
    }

    if (customUnitRateName && updatedField === 'taxClaimablePercentage' && typeof newValue === 'number' && customUnitRateName) {
        return translateLocal('workspaceActions.updatedCustomUnitTaxClaimablePercentage', {
            customUnitRateName,
            newValue: parseFloat(parseFloat(newValue ?? 0).toFixed(2)),
            oldValue: typeof oldValue === 'number' ? parseFloat(parseFloat(oldValue ?? 0).toFixed(2)) : undefined,
        });
    }

    return getReportActionText(action);
}

function getWorkspaceCustomUnitRateDeletedMessage(action: ReportAction): string {
    const {customUnitName, rateName} = getOriginalMessage(action as ReportAction<typeof CONST.REPORT.ACTIONS.TYPE.POLICY_CHANGE_LOG.DELETE_CUSTOM_UNIT_RATE>) ?? {};
    if (customUnitName && rateName) {
        return translateLocal('workspaceActions.deleteCustomUnitRate', {
            customUnitName,
            rateName,
        });
    }

    return getReportActionText(action);
}

function getWorkspaceReportFieldAddMessage(action: ReportAction): string {
    const {fieldName, fieldType} = getOriginalMessage(action as ReportAction<typeof CONST.REPORT.ACTIONS.TYPE.POLICY_CHANGE_LOG.ADD_CATEGORY>) ?? {};

    if (fieldName && fieldType) {
        return translateLocal('workspaceActions.addedReportField', {
            fieldName,
            fieldType: translateLocal(getReportFieldTypeTranslationKey(fieldType as PolicyReportFieldType)).toLowerCase(),
        });
    }

    return getReportActionText(action);
}

function getWorkspaceReportFieldUpdateMessage(action: ReportAction): string {
    const {updateType, fieldName, defaultValue, optionName, allEnabled, optionEnabled, toggledOptionsCount} =
        getOriginalMessage(action as ReportAction<typeof CONST.REPORT.ACTIONS.TYPE.POLICY_CHANGE_LOG.UPDATE_REPORT_FIELD>) ?? {};

    if (updateType === 'updatedDefaultValue' && fieldName && defaultValue) {
        return translateLocal('workspaceActions.updateReportFieldDefaultValue', {
            fieldName,
            defaultValue,
        });
    }

    if (updateType === 'addedOption' && fieldName && optionName) {
        return translateLocal('workspaceActions.addedReportFieldOption', {
            fieldName,
            optionName,
        });
    }

    if (updateType === 'changedOptionDisabled' && fieldName && optionName) {
        return translateLocal('workspaceActions.updateReportFieldOptionDisabled', {
            fieldName,
            optionName,
            optionEnabled: !!optionEnabled,
        });
    }

    if (updateType === 'updatedAllDisabled' && fieldName && optionName) {
        return translateLocal('workspaceActions.updateReportFieldAllOptionsDisabled', {
            fieldName,
            optionName,
            allEnabled: !!allEnabled,
            toggledOptionsCount,
        });
    }

    if (updateType === 'removedOption' && fieldName && optionName) {
        return translateLocal('workspaceActions.removedReportFieldOption', {
            fieldName,
            optionName,
        });
    }

    return getReportActionText(action);
}

function getWorkspaceReportFieldDeleteMessage(action: ReportAction): string {
    const {fieldType, fieldName} = getOriginalMessage(action as ReportAction<typeof CONST.REPORT.ACTIONS.TYPE.POLICY_CHANGE_LOG.ADD_CATEGORY>) ?? {};

    if (fieldType && fieldName) {
        return translateLocal('workspaceActions.deleteReportField', {
            fieldName,
            fieldType: translateLocal(getReportFieldTypeTranslationKey(fieldType as PolicyReportFieldType)).toLowerCase(),
        });
    }

    return getReportActionText(action);
}

function getWorkspaceUpdateFieldMessage(action: ReportAction): string {
    const {newValue, oldValue, updatedField} = getOriginalMessage(action as ReportAction<typeof CONST.REPORT.ACTIONS.TYPE.POLICY_CHANGE_LOG.UPDATE_FIELD>) ?? {};

    const newValueTranslationKey = CONST.POLICY.APPROVAL_MODE_TRANSLATION_KEYS[newValue as keyof typeof CONST.POLICY.APPROVAL_MODE_TRANSLATION_KEYS];
    const oldValueTranslationKey = CONST.POLICY.APPROVAL_MODE_TRANSLATION_KEYS[oldValue as keyof typeof CONST.POLICY.APPROVAL_MODE_TRANSLATION_KEYS];

    if (updatedField && updatedField === CONST.POLICY.COLLECTION_KEYS.APPROVAL_MODE && oldValueTranslationKey && newValueTranslationKey) {
        return translateLocal('workspaceActions.updateApprovalMode', {
            newValue: translateLocal(`workspaceApprovalModes.${newValueTranslationKey}` as TranslationPaths),
            oldValue: translateLocal(`workspaceApprovalModes.${oldValueTranslationKey}` as TranslationPaths),
            fieldName: updatedField,
        });
    }

    if (updatedField && updatedField === CONST.POLICY.EXPENSE_REPORT_RULES.PREVENT_SELF_APPROVAL && typeof oldValue === 'string' && typeof newValue === 'string') {
        return translateLocal('workspaceActions.preventSelfApproval', {
            oldValue,
            newValue,
        });
    }

    if (updatedField && updatedField === CONST.POLICY.EXPENSE_REPORT_RULES.MAX_EXPENSE_AGE && typeof oldValue === 'string' && typeof newValue === 'string') {
        return translateLocal('workspaceActions.updateMaxExpenseAge', {
            oldValue,
            newValue,
        });
    }
    if (
        updatedField &&
        updatedField === CONST.POLICY.COLLECTION_KEYS.AUTOREPORTING_OFFSET &&
        (typeof oldValue === 'string' || typeof oldValue === 'number') &&
        (typeof newValue === 'string' || typeof newValue === 'number')
    ) {
        const getAutoReportingOffsetToDisplay = (autoReportingOffset: string | number) => {
            if (autoReportingOffset === CONST.POLICY.AUTO_REPORTING_OFFSET.LAST_DAY_OF_MONTH) {
                return translateLocal('workflowsPage.frequencies.lastDayOfMonth');
            }
            if (autoReportingOffset === CONST.POLICY.AUTO_REPORTING_OFFSET.LAST_BUSINESS_DAY_OF_MONTH) {
                return translateLocal('workflowsPage.frequencies.lastBusinessDayOfMonth');
            }
            if (typeof autoReportingOffset === 'number') {
                return toLocaleOrdinal(TranslationStore.getCurrentLocale(), autoReportingOffset, false);
            }
            return '';
        };
        return translateLocal('workspaceActions.updateMonthlyOffset', {
            newValue: getAutoReportingOffsetToDisplay(newValue),
            oldValue: getAutoReportingOffsetToDisplay(oldValue),
        });
    }
    return getReportActionText(action);
}

function getPolicyChangeLogMaxExpenseAmountNoReceiptMessage(action: ReportAction): string {
    const {oldMaxExpenseAmountNoReceipt, newMaxExpenseAmountNoReceipt, currency} =
        getOriginalMessage(action as ReportAction<typeof CONST.REPORT.ACTIONS.TYPE.POLICY_CHANGE_LOG.UPDATE_MAX_EXPENSE_AMOUNT_NO_RECEIPT>) ?? {};

    if (typeof oldMaxExpenseAmountNoReceipt === 'number' && typeof newMaxExpenseAmountNoReceipt === 'number') {
        return translateLocal('workspaceActions.updateMaxExpenseAmountNoReceipt', {
            oldValue: convertToDisplayString(oldMaxExpenseAmountNoReceipt, currency),
            newValue: convertToDisplayString(newMaxExpenseAmountNoReceipt, currency),
        });
    }

    return getReportActionText(action);
}

function getPolicyChangeLogMaxExpenseAmountMessage(action: ReportAction): string {
    const {oldMaxExpenseAmount, newMaxExpenseAmount, currency} =
        getOriginalMessage(action as ReportAction<typeof CONST.REPORT.ACTIONS.TYPE.POLICY_CHANGE_LOG.UPDATE_MAX_EXPENSE_AMOUNT>) ?? {};

    if (typeof oldMaxExpenseAmount === 'number' && typeof newMaxExpenseAmount === 'number') {
        return translateLocal('workspaceActions.updateMaxExpenseAmount', {
            oldValue: convertToDisplayString(oldMaxExpenseAmount, currency),
            newValue: convertToDisplayString(newMaxExpenseAmount, currency),
        });
    }

    return getReportActionText(action);
}

function getPolicyChangeLogDefaultBillableMessage(action: ReportAction): string {
    const {oldDefaultBillable, newDefaultBillable} = getOriginalMessage(action as ReportAction<typeof CONST.REPORT.ACTIONS.TYPE.POLICY_CHANGE_LOG.UPDATE_DEFAULT_BILLABLE>) ?? {};

    if (typeof oldDefaultBillable === 'string' && typeof newDefaultBillable === 'string') {
        return translateLocal('workspaceActions.updateDefaultBillable', {
            oldValue: oldDefaultBillable,
            newValue: newDefaultBillable,
        });
    }

    return getReportActionText(action);
}

function getPolicyChangeLogDefaultReimbursableMessage(action: ReportAction): string {
    const {oldDefaultReimbursable, newDefaultReimbursable} = getOriginalMessage(action as ReportAction<typeof CONST.REPORT.ACTIONS.TYPE.POLICY_CHANGE_LOG.UPDATE_DEFAULT_REIMBURSABLE>) ?? {};

    if (typeof oldDefaultReimbursable === 'string' && typeof newDefaultReimbursable === 'string') {
        return translateLocal('workspaceActions.updateDefaultReimbursable', {
            oldValue: oldDefaultReimbursable,
            newValue: newDefaultReimbursable,
        });
    }

    return getReportActionText(action);
}

function getPolicyChangeLogDefaultTitleEnforcedMessage(action: ReportAction): string {
    const {value} = getOriginalMessage(action as ReportAction<typeof CONST.REPORT.ACTIONS.TYPE.POLICY_CHANGE_LOG.UPDATE_DEFAULT_TITLE_ENFORCED>) ?? {};

    if (typeof value === 'boolean') {
        return translateLocal('workspaceActions.updateDefaultTitleEnforced', {
            value,
        });
    }

    return getReportActionText(action);
}

function getPolicyChangeLogDeleteMemberMessage(reportAction: OnyxInputOrEntry<ReportAction>): string {
    if (!isPolicyChangeLogDeleteMemberMessage(reportAction)) {
        return '';
    }
    const originalMessage = getOriginalMessage(reportAction);
    const email = originalMessage?.email ?? '';
    const role = translateLocal('workspace.common.roleName', {role: originalMessage?.role ?? ''}).toLowerCase();
    return translateLocal('report.actions.type.removeMember', {email, role});
}

function getAddedConnectionMessage(reportAction: OnyxEntry<ReportAction>): string {
    if (!isActionOfType(reportAction, CONST.REPORT.ACTIONS.TYPE.POLICY_CHANGE_LOG.ADD_INTEGRATION)) {
        return '';
    }
    const originalMessage = getOriginalMessage(reportAction);
    const connectionName = originalMessage?.connectionName;
    return connectionName ? translateLocal('report.actions.type.addedConnection', {connectionName}) : '';
}

function getRemovedConnectionMessage(reportAction: OnyxEntry<ReportAction>): string {
    if (!isActionOfType(reportAction, CONST.REPORT.ACTIONS.TYPE.POLICY_CHANGE_LOG.DELETE_INTEGRATION)) {
        return '';
    }
    const originalMessage = getOriginalMessage(reportAction);
    const connectionName = originalMessage?.connectionName;
    return connectionName ? translateLocal('report.actions.type.removedConnection', {connectionName}) : '';
}

function getRenamedAction(reportAction: OnyxEntry<ReportAction<typeof CONST.REPORT.ACTIONS.TYPE.RENAMED>>, isExpenseReport: boolean, actorName?: string) {
    const originalMessage = getOriginalMessage(reportAction);
    return translateLocal('newRoomPage.renamedRoomAction', {
        actorName,
        isExpenseReport,
        oldName: originalMessage?.oldName ?? '',
        newName: originalMessage?.newName ?? '',
    });
}

function getAddedApprovalRuleMessage(reportAction: OnyxEntry<ReportAction>) {
    const {name, approverAccountID, approverEmail, field, approverName} =
        getOriginalMessage(reportAction as ReportAction<typeof CONST.REPORT.ACTIONS.TYPE.POLICY_CHANGE_LOG.ADD_APPROVER_RULE>) ?? {};

    if (name && approverAccountID && approverEmail && field && approverName) {
        return translateLocal('workspaceActions.addApprovalRule', {
            approverEmail,
            approverName,
            field,
            name,
        });
    }

    return getReportActionText(reportAction);
}

function getDeletedApprovalRuleMessage(reportAction: OnyxEntry<ReportAction>) {
    const {name, approverAccountID, approverEmail, field, approverName} =
        getOriginalMessage(reportAction as ReportAction<typeof CONST.REPORT.ACTIONS.TYPE.POLICY_CHANGE_LOG.DELETE_APPROVER_RULE>) ?? {};

    if (name && approverAccountID && approverEmail && field && approverName) {
        return translateLocal('workspaceActions.deleteApprovalRule', {
            approverEmail,
            approverName,
            field,
            name,
        });
    }

    return getReportActionText(reportAction);
}

function getUpdatedApprovalRuleMessage(reportAction: OnyxEntry<ReportAction>) {
    const {field, oldApproverEmail, oldApproverName, newApproverEmail, newApproverName, name} =
        getOriginalMessage(reportAction as ReportAction<typeof CONST.REPORT.ACTIONS.TYPE.POLICY_CHANGE_LOG.UPDATE_APPROVER_RULE>) ?? {};

    if (field && oldApproverEmail && newApproverEmail && name) {
        return translateLocal('workspaceActions.updateApprovalRule', {
            field,
            name,
            newApproverEmail,
            newApproverName,
            oldApproverEmail,
            oldApproverName,
        });
    }
    return getReportActionText(reportAction);
}

function getRemovedFromApprovalChainMessage(reportAction: OnyxEntry<ReportAction<typeof CONST.REPORT.ACTIONS.TYPE.REMOVED_FROM_APPROVAL_CHAIN>>) {
    const originalMessage = getOriginalMessage(reportAction);
    const submittersNames = getPersonalDetailsByIDs({
        accountIDs: originalMessage?.submittersAccountIDs ?? [],
        currentUserAccountID: currentUserAccountID ?? CONST.DEFAULT_NUMBER_ID,
    }).map(({displayName, login}) => displayName ?? login ?? 'Unknown Submitter');
    return translateLocal('workspaceActions.removedFromApprovalWorkflow', {submittersNames, count: submittersNames.length});
}

function getDemotedFromWorkspaceMessage(reportAction: OnyxEntry<ReportAction<typeof CONST.REPORT.ACTIONS.TYPE.DEMOTED_FROM_WORKSPACE>>) {
    const originalMessage = getOriginalMessage(reportAction);
    const policyName = originalMessage?.policyName ?? translateLocal('workspace.common.workspace');
    const oldRole = translateLocal('workspace.common.roleName', {role: originalMessage?.oldRole}).toLowerCase();
    return translateLocal('workspaceActions.demotedFromWorkspace', {policyName, oldRole});
}

function getUpdatedAuditRateMessage(reportAction: OnyxEntry<ReportAction>) {
    const {oldAuditRate, newAuditRate} = getOriginalMessage(reportAction as ReportAction<typeof CONST.REPORT.ACTIONS.TYPE.POLICY_CHANGE_LOG.UPDATE_AUDIT_RATE>) ?? {};

    if (typeof oldAuditRate !== 'number' || typeof newAuditRate !== 'number') {
        return getReportActionText(reportAction);
    }
    return translateLocal('workspaceActions.updatedAuditRate', {oldAuditRate, newAuditRate});
}

function getUpdatedManualApprovalThresholdMessage(reportAction: OnyxEntry<ReportAction>) {
    const {
        oldLimit,
        newLimit,
        currency = CONST.CURRENCY.USD,
    } = getOriginalMessage(reportAction as ReportAction<typeof CONST.REPORT.ACTIONS.TYPE.POLICY_CHANGE_LOG.UPDATE_MANUAL_APPROVAL_THRESHOLD>) ?? {};

    if (typeof oldLimit !== 'number' || typeof oldLimit !== 'number') {
        return getReportActionText(reportAction);
    }
    return translateLocal('workspaceActions.updatedManualApprovalThreshold', {oldLimit: convertToDisplayString(oldLimit, currency), newLimit: convertToDisplayString(newLimit, currency)});
}

function isCardIssuedAction(
    reportAction: OnyxEntry<ReportAction>,
): reportAction is ReportAction<
    | typeof CONST.REPORT.ACTIONS.TYPE.CARD_ISSUED
    | typeof CONST.REPORT.ACTIONS.TYPE.CARD_ISSUED_VIRTUAL
    | typeof CONST.REPORT.ACTIONS.TYPE.CARD_MISSING_ADDRESS
    | typeof CONST.REPORT.ACTIONS.TYPE.CARD_ASSIGNED
> {
    return (
        isActionOfType(reportAction, CONST.REPORT.ACTIONS.TYPE.CARD_ISSUED) ||
        isActionOfType(reportAction, CONST.REPORT.ACTIONS.TYPE.CARD_ISSUED_VIRTUAL) ||
        isActionOfType(reportAction, CONST.REPORT.ACTIONS.TYPE.CARD_MISSING_ADDRESS) ||
        isActionOfType(reportAction, CONST.REPORT.ACTIONS.TYPE.CARD_ASSIGNED)
    );
}

function shouldShowAddMissingDetails(actionName?: ReportActionName, card?: Card) {
    const missingDetails =
        !privatePersonalDetails?.legalFirstName ||
        !privatePersonalDetails?.legalLastName ||
        !privatePersonalDetails?.dob ||
        !privatePersonalDetails?.phoneNumber ||
        isEmptyObject(privatePersonalDetails?.addresses) ||
        privatePersonalDetails.addresses.length === 0;

    return actionName === CONST.REPORT.ACTIONS.TYPE.CARD_MISSING_ADDRESS && (card?.state === CONST.EXPENSIFY_CARD.STATE.STATE_NOT_ISSUED || missingDetails);
}

function getJoinRequestMessage(reportAction: ReportAction<typeof CONST.REPORT.ACTIONS.TYPE.ACTIONABLE_JOIN_REQUEST>) {
    // This will be fixed as part of https://github.com/Expensify/Expensify/issues/507850
    // eslint-disable-next-line deprecation/deprecation
    const policy = getPolicy(getOriginalMessage(reportAction)?.policyID);
    const userDetail = getPersonalDetailByEmail(getOriginalMessage(reportAction)?.email ?? '');
    const userName = userDetail?.firstName ? `${userDetail.displayName} (${userDetail.login})` : (userDetail?.login ?? getOriginalMessage(reportAction)?.email);
    return translateLocal('workspace.inviteMessage.joinRequest', {user: userName ?? '', workspaceName: policy?.name ?? ''});
}

function getCardIssuedMessage({
    reportAction,
    shouldRenderHTML = false,
    policyID = '-1',
    card,
}: {
    reportAction: OnyxEntry<ReportAction>;
    shouldRenderHTML?: boolean;
    policyID?: string;
    card?: Card;
}) {
    const cardIssuedActionOriginalMessage = isCardIssuedAction(reportAction) ? getOriginalMessage(reportAction) : undefined;

    const assigneeAccountID = cardIssuedActionOriginalMessage?.assigneeAccountID ?? CONST.DEFAULT_NUMBER_ID;
    const cardID = cardIssuedActionOriginalMessage?.cardID ?? CONST.DEFAULT_NUMBER_ID;
    // This will be fixed as part of https://github.com/Expensify/Expensify/issues/507850
    // eslint-disable-next-line deprecation/deprecation
    const isPolicyAdmin = isPolicyAdminPolicyUtils(getPolicy(policyID));
    const assignee = shouldRenderHTML ? `<mention-user accountID="${assigneeAccountID}"/>` : Parser.htmlToText(`<mention-user accountID="${assigneeAccountID}"/>`);
    const navigateRoute = isPolicyAdmin ? ROUTES.EXPENSIFY_CARD_DETAILS.getRoute(policyID, String(cardID)) : ROUTES.SETTINGS_DOMAIN_CARD_DETAIL.getRoute(String(cardID));
    const expensifyCardLink =
        shouldRenderHTML && !!card ? `<a href='${environmentURL}/${navigateRoute}'>${translateLocal('cardPage.expensifyCard')}</a>` : translateLocal('cardPage.expensifyCard');
    const companyCardLink = shouldRenderHTML
        ? `<a href='${environmentURL}/${ROUTES.SETTINGS_WALLET}'>${translateLocal('workspace.companyCards.companyCard')}</a>`
        : translateLocal('workspace.companyCards.companyCard');
    const isAssigneeCurrentUser = currentUserAccountID === assigneeAccountID;
    const shouldShowAddMissingDetailsMessage = !isAssigneeCurrentUser || shouldShowAddMissingDetails(reportAction?.actionName, card);
    switch (reportAction?.actionName) {
        case CONST.REPORT.ACTIONS.TYPE.CARD_ISSUED:
            return translateLocal('workspace.expensifyCard.issuedCard', {assignee});
        case CONST.REPORT.ACTIONS.TYPE.CARD_ISSUED_VIRTUAL:
            return translateLocal('workspace.expensifyCard.issuedCardVirtual', {assignee, link: expensifyCardLink});
        case CONST.REPORT.ACTIONS.TYPE.CARD_ASSIGNED:
            return translateLocal('workspace.companyCards.assignedCard', {assignee, link: companyCardLink});
        case CONST.REPORT.ACTIONS.TYPE.CARD_MISSING_ADDRESS:
            return translateLocal(`workspace.expensifyCard.${shouldShowAddMissingDetailsMessage ? 'issuedCardNoShippingDetails' : 'addedShippingDetails'}`, {assignee});
        default:
            return '';
    }
}

function getReportActionsLength() {
    return Object.keys(allReportActions ?? {}).length;
}

function getReportActions(report: Report) {
    return allReportActions?.[`${ONYXKEYS.COLLECTION.REPORT_ACTIONS}${report.reportID}`];
}

/**
 * @private
 */
function wasActionCreatedWhileOffline(action: ReportAction, isOffline: boolean, lastOfflineAt: Date | undefined, lastOnlineAt: Date | undefined, locale: Locale): boolean {
    // The user has never gone offline or never come back online
    if (!lastOfflineAt || !lastOnlineAt) {
        return false;
    }

    const actionCreatedAt = DateUtils.getLocalDateFromDatetime(locale, action.created);

    // The action was created before the user went offline.
    if (actionCreatedAt <= lastOfflineAt) {
        return false;
    }

    // The action was created while the user was offline.
    if (isOffline || actionCreatedAt < lastOnlineAt) {
        return true;
    }

    // The action was created after the user went back online.
    return false;
}

/**
 * Whether a message is NOT from the active user, and it was received while the user was offline.
 */
function wasMessageReceivedWhileOffline(action: ReportAction, isOffline: boolean, lastOfflineAt: Date | undefined, lastOnlineAt: Date | undefined, locale: Locale = CONST.LOCALES.DEFAULT) {
    const wasByCurrentUser = wasActionTakenByCurrentUser(action);
    const wasCreatedOffline = wasActionCreatedWhileOffline(action, isOffline, lastOfflineAt, lastOnlineAt, locale);

    return !wasByCurrentUser && wasCreatedOffline && !(action.pendingAction === CONST.RED_BRICK_ROAD_PENDING_ACTION.ADD || action.isOptimisticAction);
}

function getReportActionFromExpensifyCard(cardID: number) {
    return Object.values(allReportActions ?? {})
        .map((reportActions) => Object.values(reportActions ?? {}))
        .flat()
        .find((reportAction) => {
            const cardIssuedActionOriginalMessage = isActionOfType(reportAction, CONST.REPORT.ACTIONS.TYPE.CARD_ISSUED_VIRTUAL) ? getOriginalMessage(reportAction) : undefined;
            return cardIssuedActionOriginalMessage?.cardID === cardID;
        });
}

function getIntegrationSyncFailedMessage(action: OnyxEntry<ReportAction>): string {
    const {label, errorMessage} = getOriginalMessage(action as ReportAction<typeof CONST.REPORT.ACTIONS.TYPE.INTEGRATION_SYNC_FAILED>) ?? {label: '', errorMessage: ''};
    return translateLocal('report.actions.type.integrationSyncFailed', {label, errorMessage});
}

function getManagerOnVacation(action: OnyxEntry<ReportAction>): string | undefined {
    if (!isApprovedAction(action)) {
        return;
    }

    return getOriginalMessage(action)?.managerOnVacation;
}

function getVacationer(action: OnyxEntry<ReportAction>): string | undefined {
    if (!isSubmittedAction(action)) {
        return;
    }

    return getOriginalMessage(action)?.vacationer;
}

function getSubmittedTo(action: OnyxEntry<ReportAction>): string | undefined {
    if (!isSubmittedAction(action)) {
        return;
    }

    return getOriginalMessage(action)?.to;
}

export {
    doesReportHaveVisibleActions,
    extractLinksFromMessageHtml,
    formatLastMessageText,
    isReportActionUnread,
    getHtmlWithAttachmentID,
    getActionableMentionWhisperMessage,
    getAllReportActions,
    getCombinedReportActions,
    getDismissedViolationMessageText,
    getFirstVisibleReportActionID,
    getIOUActionForReportID,
    getIOUActionForTransactionID,
    getIOUReportIDFromReportActionPreview,
    getLastClosedReportAction,
    getLastVisibleAction,
    getLastVisibleMessage,
    getLatestReportActionFromOnyxData,
    getLinkedTransactionID,
    getMemberChangeMessageFragment,
    getUpdateRoomDescriptionFragment,
    getReportActionMessageFragments,
    getMessageOfOldDotReportAction,
    getMostRecentIOURequestActionID,
    getNumberOfMoneyRequests,
    getOneTransactionThreadReportID,
    getOriginalMessage,
    getAddedApprovalRuleMessage,
    getDeletedApprovalRuleMessage,
    getUpdatedApprovalRuleMessage,
    getRemovedFromApprovalChainMessage,
    getDemotedFromWorkspaceMessage,
    getReportAction,
    getReportActionHtml,
    getReportActionMessage,
    getReportActionMessageText,
    getReportActionText,
    getReportPreviewAction,
    getSortedReportActions,
    getSortedReportActionsForDisplay,
    getTextFromHtml,
    getTrackExpenseActionableWhisper,
    getWhisperedTo,
    hasRequestFromCurrentAccount,
    isActionOfType,
    isActionableWhisper,
    isActionableJoinRequest,
    isActionableJoinRequestPending,
    isActionableMentionWhisper,
    isActionableReportMentionWhisper,
    isActionableTrackExpense,
    isConciergeCategoryOptions,
    isResolvedConciergeCategoryOptions,
    isAddCommentAction,
    isApprovedOrSubmittedReportAction,
    isIOURequestReportAction,
    isChronosOOOListAction,
    isClosedAction,
    isConsecutiveActionMadeByPreviousActor,
    isConsecutiveChronosAutomaticTimerAction,
    hasNextActionMadeBySameActor,
    isCreatedAction,
    isCreatedTaskReportAction,
    isCurrentActionUnread,
    isDeletedAction,
    isDeletedParentAction,
    isLinkedTransactionHeld,
    isMemberChangeAction,
    isExportIntegrationAction,
    isIntegrationMessageAction,
    isMessageDeleted,
    useTableReportViewActionRenderConditionals,
    isModifiedExpenseAction,
    isMovedTransactionAction,
    isMoneyRequestAction,
    isNotifiableReportAction,
    isOldDotReportAction,
    isPayAction,
    isPendingRemove,
    isPolicyChangeLogAction,
    isReimbursementCanceledAction,
    isReimbursementDeQueuedAction,
    isReimbursementDeQueuedOrCanceledAction,
    isReimbursementQueuedAction,
    isRenamedAction,
    isReportActionAttachment,
    isReportActionDeprecated,
    isReportPreviewAction,
    isReversedTransaction,
    getMentionedAccountIDsFromAction,
    isRoomChangeLogAction,
    isSentMoneyReportAction,
    isSplitBillAction,
    isTaskAction,
    isThreadParentMessage,
    isTrackExpenseAction,
    isTransactionThread,
    isTripPreview,
    isWhisperAction,
    isSubmittedAction,
    isSubmittedAndClosedAction,
    isMarkAsClosedAction,
    isApprovedAction,
    isUnapprovedAction,
    isForwardedAction,
    isWhisperActionTargetedToOthers,
    isTagModificationAction,
    isIOUActionMatchingTransactionList,
    isResolvedActionableWhisper,
    shouldHideNewMarker,
    shouldReportActionBeVisible,
    shouldReportActionBeVisibleAsLastAction,
    wasActionTakenByCurrentUser,
    isInviteOrRemovedAction,
    isActionableAddPaymentCard,
    getExportIntegrationActionFragments,
    getExportIntegrationLastMessageText,
    getExportIntegrationMessageHTML,
    getUpdateRoomDescriptionMessage,
    didMessageMentionCurrentUser,
    getPolicyChangeLogAddEmployeeMessage,
    getPolicyChangeLogUpdateEmployee,
    getPolicyChangeLogDeleteMemberMessage,
    getPolicyChangeLogEmployeeLeftMessage,
    getRenamedAction,
    isCardIssuedAction,
    getCardIssuedMessage,
    getRemovedConnectionMessage,
    getActionableJoinRequestPendingReportAction,
    getReportActionsLength,
    getFilteredReportActionsForReportView,
    wasMessageReceivedWhileOffline,
    shouldShowAddMissingDetails,
    getJoinRequestMessage,
    getTravelUpdateMessage,
    getWorkspaceCategoryUpdateMessage,
    getWorkspaceUpdateFieldMessage,
    getWorkspaceCurrencyUpdateMessage,
    getWorkspaceFrequencyUpdateMessage,
    getPolicyChangeLogMaxExpenseAmountNoReceiptMessage,
    getPolicyChangeLogMaxExpenseAmountMessage,
    getPolicyChangeLogDefaultBillableMessage,
    getPolicyChangeLogDefaultTitleEnforcedMessage,
    getWorkspaceDescriptionUpdatedMessage,
    getWorkspaceReportFieldAddMessage,
    getWorkspaceCustomUnitRateAddedMessage,
    getSendMoneyFlowOneTransactionThreadID,
    getWorkspaceTagUpdateMessage,
    getWorkspaceReportFieldUpdateMessage,
    getWorkspaceReportFieldDeleteMessage,
    getUpdatedAuditRateMessage,
    getUpdatedManualApprovalThresholdMessage,
    getWorkspaceCustomUnitRateDeletedMessage,
    getAddedConnectionMessage,
    getWorkspaceCustomUnitRateUpdatedMessage,
    getTagListNameUpdatedMessage,
    getWorkspaceCustomUnitUpdatedMessage,
    getReportActions,
    getReopenedMessage,
    getLeaveRoomMessage,
    getRetractedMessage,
    getReportActionFromExpensifyCard,
    isReopenedAction,
    getIntegrationSyncFailedMessage,
<<<<<<< HEAD
    getPolicyChangeLogDefaultReimbursableMessage,
=======
    getManagerOnVacation,
    getVacationer,
    getSubmittedTo,
    getReceiptScanFailedMessage,
>>>>>>> 6d120bf2
};

export type {LastVisibleMessage};<|MERGE_RESOLUTION|>--- conflicted
+++ resolved
@@ -3128,14 +3128,11 @@
     getReportActionFromExpensifyCard,
     isReopenedAction,
     getIntegrationSyncFailedMessage,
-<<<<<<< HEAD
     getPolicyChangeLogDefaultReimbursableMessage,
-=======
     getManagerOnVacation,
     getVacationer,
     getSubmittedTo,
     getReceiptScanFailedMessage,
->>>>>>> 6d120bf2
 };
 
 export type {LastVisibleMessage};