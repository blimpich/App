import _ from 'lodash';
import lodashFindLast from 'lodash/findLast';
import Onyx, {OnyxCollection, OnyxEntry, OnyxUpdate} from 'react-native-onyx';
import OnyxUtils from 'react-native-onyx/lib/utils';
import {ValueOf} from 'type-fest';
import CONST from '@src/CONST';
import ONYXKEYS from '@src/ONYXKEYS';
import {ActionName} from '@src/types/onyx/OriginalMessage';
import Report from '@src/types/onyx/Report';
import ReportAction, {ReportActions} from '@src/types/onyx/ReportAction';
import * as CollectionUtils from './CollectionUtils';
import * as Environment from './Environment/Environment';
import isReportMessageAttachment from './isReportMessageAttachment';
import Log from './Log';

type LastVisibleMessage = {
    lastMessageTranslationKey?: string;
    lastMessageText: string;
    lastMessageHtml?: string;
};

type SlicedResult = {
    catted: ReportAction[];
    expanded: ReportAction[];
};

const allReports: OnyxCollection<Report> = {};
Onyx.connect({
    key: ONYXKEYS.COLLECTION.REPORT,
    callback: (report, key) => {
        if (!key || !report) {
            return;
        }

        const reportID = CollectionUtils.extractCollectionItemID(key);
        allReports[reportID] = report;
    },
});

const allReportActions: OnyxCollection<ReportActions> = {};
Onyx.connect({
    key: ONYXKEYS.COLLECTION.REPORT_ACTIONS,
    callback: (actions, key) => {
        if (!key || !actions) {
            return;
        }

        const reportID = CollectionUtils.extractCollectionItemID(key);
        allReportActions[reportID] = actions;
    },
});

let isNetworkOffline = false;
Onyx.connect({
    key: ONYXKEYS.NETWORK,
    callback: (val) => (isNetworkOffline = val?.isOffline ?? false),
});

let environmentURL: string;
Environment.getEnvironmentURL().then((url: string) => (environmentURL = url));

function isCreatedAction(reportAction: OnyxEntry<ReportAction>): boolean {
    return reportAction?.actionName === CONST.REPORT.ACTIONS.TYPE.CREATED;
}

function isDeletedAction(reportAction: OnyxEntry<ReportAction>): boolean {
    // A deleted comment has either an empty array or an object with html field with empty string as value
    const message = reportAction?.message ?? [];
    return message.length === 0 || message[0]?.html === '';
}

function isDeletedParentAction(reportAction: OnyxEntry<ReportAction>): boolean {
    return (reportAction?.message?.[0]?.isDeletedParentAction ?? false) && (reportAction?.childVisibleActionCount ?? 0) > 0;
}

function isReversedTransaction(reportAction: OnyxEntry<ReportAction>) {
    return (reportAction?.message?.[0]?.isReversedTransaction ?? false) && (reportAction?.childVisibleActionCount ?? 0) > 0;
}

function isPendingRemove(reportAction: OnyxEntry<ReportAction>): boolean {
    return reportAction?.message?.[0]?.moderationDecision?.decision === CONST.MODERATION.MODERATOR_DECISION_PENDING_REMOVE;
}

function isMoneyRequestAction(reportAction: OnyxEntry<ReportAction>): boolean {
    return reportAction?.actionName === CONST.REPORT.ACTIONS.TYPE.IOU;
}

function isReportPreviewAction(reportAction: OnyxEntry<ReportAction>): boolean {
    return reportAction?.actionName === CONST.REPORT.ACTIONS.TYPE.REPORTPREVIEW;
}

function isModifiedExpenseAction(reportAction: OnyxEntry<ReportAction>): boolean {
    return reportAction?.actionName === CONST.REPORT.ACTIONS.TYPE.MODIFIEDEXPENSE;
}

function isWhisperAction(reportAction: OnyxEntry<ReportAction>): boolean {
    return (reportAction?.whisperedToAccountIDs ?? []).length > 0;
}

function isReimbursementQueuedAction(reportAction: OnyxEntry<ReportAction>) {
    return reportAction?.actionName === CONST.REPORT.ACTIONS.TYPE.REIMBURSEMENTQUEUED;
}

function isChannelLogMemberAction(reportAction: OnyxEntry<ReportAction>) {
    return (
        reportAction?.actionName === CONST.REPORT.ACTIONS.TYPE.ROOMCHANGELOG.INVITE_TO_ROOM ||
        reportAction?.actionName === CONST.REPORT.ACTIONS.TYPE.ROOMCHANGELOG.REMOVE_FROM_ROOM ||
        reportAction?.actionName === CONST.REPORT.ACTIONS.TYPE.POLICYCHANGELOG.INVITE_TO_ROOM ||
        reportAction?.actionName === CONST.REPORT.ACTIONS.TYPE.POLICYCHANGELOG.REMOVE_FROM_ROOM
    );
}

/**
 * Returns whether the comment is a thread parent message/the first message in a thread
 */
function isThreadParentMessage(reportAction: OnyxEntry<ReportAction>, reportID: string): boolean {
    const {childType, childVisibleActionCount = 0, childReportID} = reportAction ?? {};
    return childType === CONST.REPORT.TYPE.CHAT && (childVisibleActionCount > 0 || String(childReportID) === reportID);
}

/**
 * Returns the parentReportAction if the given report is a thread/task.
 *
 * @deprecated Use Onyx.connect() or withOnyx() instead
 */
function getParentReportAction(report: OnyxEntry<Report>, allReportActionsParam?: OnyxCollection<ReportActions>): ReportAction | Record<string, never> {
    if (!report?.parentReportID || !report.parentReportActionID) {
        return {};
    }
    return (allReportActionsParam ?? allReportActions)?.[report.parentReportID]?.[report.parentReportActionID] ?? {};
}

/**
 * Determines if the given report action is sent money report action by checking for 'pay' type and presence of IOUDetails object.
 */
function isSentMoneyReportAction(reportAction: OnyxEntry<ReportAction>): boolean {
    return (
        reportAction?.actionName === CONST.REPORT.ACTIONS.TYPE.IOU && reportAction?.originalMessage?.type === CONST.IOU.REPORT_ACTION_TYPE.PAY && !!reportAction?.originalMessage?.IOUDetails
    );
}

/**
 * Returns whether the thread is a transaction thread, which is any thread with IOU parent
 * report action from requesting money (type - create) or from sending money (type - pay with IOUDetails field)
 */
function isTransactionThread(parentReportAction: OnyxEntry<ReportAction>): boolean {
    return (
        parentReportAction?.actionName === CONST.REPORT.ACTIONS.TYPE.IOU &&
        (parentReportAction.originalMessage.type === CONST.IOU.REPORT_ACTION_TYPE.CREATE ||
            (parentReportAction.originalMessage.type === CONST.IOU.REPORT_ACTION_TYPE.PAY && !!parentReportAction.originalMessage.IOUDetails))
    );
}

/**
 * Sort an array of reportActions by their created timestamp first, and reportActionID second
 * This gives us a stable order even in the case of multiple reportActions created on the same millisecond
 *
 */
function getSortedReportActions(reportActions: ReportAction[] | null, shouldSortInDescendingOrder = false): ReportAction[] {
    if (!Array.isArray(reportActions)) {
        throw new Error(`ReportActionsUtils.getSortedReportActions requires an array, received ${typeof reportActions}`);
    }

    const invertedMultiplier = shouldSortInDescendingOrder ? -1 : 1;

    return reportActions?.filter(Boolean).sort((first, second) => {
        // First sort by timestamp
        if (first.created !== second.created) {
            return (first.created < second.created ? -1 : 1) * invertedMultiplier;
        }

        // Then by action type, ensuring that `CREATED` actions always come first if they have the same timestamp as another action type
        if ((first.actionName === CONST.REPORT.ACTIONS.TYPE.CREATED || second.actionName === CONST.REPORT.ACTIONS.TYPE.CREATED) && first.actionName !== second.actionName) {
            return (first.actionName === CONST.REPORT.ACTIONS.TYPE.CREATED ? -1 : 1) * invertedMultiplier;
        }
        // Ensure that `REPORTPREVIEW` actions always come after if they have the same timestamp as another action type
        if ((first.actionName === CONST.REPORT.ACTIONS.TYPE.REPORTPREVIEW || second.actionName === CONST.REPORT.ACTIONS.TYPE.REPORTPREVIEW) && first.actionName !== second.actionName) {
            return (first.actionName === CONST.REPORT.ACTIONS.TYPE.REPORTPREVIEW ? 1 : -1) * invertedMultiplier;
        }

        // Then fallback on reportActionID as the final sorting criteria. It is a random number,
        // but using this will ensure that the order of reportActions with the same created time and action type
        // will be consistent across all users and devices
        return (first.reportActionID < second.reportActionID ? -1 : 1) * invertedMultiplier;
    });
}

// /**
//  * Given an object of reportActions, sorts them, and then adds the previousReportActionID to each item except the first.
//  * @param {Object} reportActions
//  * @returns {Array}
//  */
// function processReportActions(reportActions) { //TODO: remove after previousReportActionID is stable
//     // Separate new and sorted reportActions
//     const newReportActions = _.filter(reportActions, (action) => !action.previousReportActionID);
//     const sortedReportActions = _.filter(reportActions, (action) => action.previousReportActionID);

//     // Sort the new reportActions
//     const sortedNewReportActions = getSortedReportActionsForDisplay(newReportActions);

//     // Then, iterate through the sorted new reportActions and add the previousReportActionID to each item except the first
//     const processedReportActions = sortedNewReportActions.map((action, index) => {
//         if (index === sortedNewReportActions.length - 1) {
//             return action; // Return the first item as is
//         }
//         return {
//             ...action,
//             previousReportActionID: sortedNewReportActions[index + 1].reportActionID,
//         };
//     });

//     if (processedReportActions[processedReportActions.length - 1]?.actionName !== CONST.REPORT.ACTIONS.TYPE.CREATED) {
//         processedReportActions.pop();
//     }

//     // Determine the order of merging based on reportActionID values
//     const lastSortedReportActionID = _.last(sortedReportActions)?.reportActionTimestamp || 0;
//     const firstProcessedReportActionID = _.first(processedReportActions)?.reportActionTimestamp || Infinity;

//     if (firstProcessedReportActionID > lastSortedReportActionID) {
//         return [...sortedReportActions, ...processedReportActions];
//     } else {
//         return [...processedReportActions, ...sortedReportActions];
//     }
// }

/**
 * Returns the range of report actions from the given array which include current id
 * the range is consistent
 *
 * param {ReportAction[]} array
 * param {String} id
 * returns {ReportAction}
 */
function getRangeFromArrayByID(array: ReportAction[], id?: string): ReportAction[] {
    let index;

    if (id) {
        index = array.findIndex((obj) => obj.reportActionID === id);
    } else {
        index = 0;
    }

    if (index === -1) {
        return [];
    }

    let startIndex = index;
    let endIndex = index;

    // Move down the list and compare reportActionID with previousReportActionID
    while (endIndex < array.length - 1 && array[endIndex].previousReportActionID === array[endIndex + 1].reportActionID) {
        endIndex++;
    }

    // Move up the list and compare previousReportActionID with reportActionID
    while (startIndex > 0 && array[startIndex].reportActionID === array[startIndex - 1].previousReportActionID) {
        startIndex--;
    }

    return array.slice(startIndex, endIndex + 1);
}

/**
 * Returns the sliced range of report actions from the given array.
 *
 * param {ReportAction[]} array
 * param {String} id
 * returns {Object}
 * getSlicedRangeFromArrayByID([{id:1}, ..., {id: 100}], 50) => { catted: [{id:1}, ..., {id: 50}], expanded: [{id: 45}, ..., {id: 55}] }
 */
function getSlicedRangeFromArrayByID(array: ReportAction[], id: string): SlicedResult {
    let index;
    if (id) {
        index = array.findIndex((obj) => obj.reportActionID === id);
    } else {
        index = array.length - 1;
    }

    if (index === -1) {
        return {catted: [], expanded: []};
    }

    const amountOfItemsBeforeLinkedOne = 25;
    const expandedStart = index >= amountOfItemsBeforeLinkedOne ? index - amountOfItemsBeforeLinkedOne : 0;

    const catted: ReportAction[] = array.slice(index, array.length);
    const expanded: ReportAction[] = array.slice(expandedStart, array.length);
    // We need the expanded version to prevent jittering of list. So when user navigate to linked message we show to him the catted version. After that we show the expanded version.
    // Then we can show all reports.
    return {catted, expanded};
}

/**
 * Finds most recent IOU request action ID.
 */
function getMostRecentIOURequestActionID(reportActions: ReportAction[] | null): string | null {
    if (!Array.isArray(reportActions)) {
        return null;
    }
    const iouRequestTypes: Array<ValueOf<typeof CONST.IOU.REPORT_ACTION_TYPE>> = [CONST.IOU.REPORT_ACTION_TYPE.CREATE, CONST.IOU.REPORT_ACTION_TYPE.SPLIT];
    const iouRequestActions = reportActions?.filter((action) => action.actionName === CONST.REPORT.ACTIONS.TYPE.IOU && iouRequestTypes.includes(action.originalMessage.type)) ?? [];

    if (iouRequestActions.length === 0) {
        return null;
    }

    const sortedReportActions = getSortedReportActions(iouRequestActions);
    return sortedReportActions.at(-1)?.reportActionID ?? null;
}

/**
 * Returns array of links inside a given report action
 */
function extractLinksFromMessageHtml(reportAction: OnyxEntry<ReportAction>): string[] {
    const htmlContent = reportAction?.message?.[0]?.html;

    // Regex to get link in href prop inside of <a/> component
    const regex = /<a\s+(?:[^>]*?\s+)?href="([^"]*)"/gi;

    if (!htmlContent) {
        return [];
    }

    return [...htmlContent.matchAll(regex)].map((match) => match[1]);
}

/**
 * Returns the report action immediately before the specified index.
 * @param reportActions - all actions
 * @param actionIndex - index of the action
 */
function findPreviousAction(reportActions: ReportAction[] | null, actionIndex: number): OnyxEntry<ReportAction> {
    if (!reportActions) {
        return null;
    }

    for (let i = actionIndex + 1; i < reportActions.length; i++) {
        // Find the next non-pending deletion report action, as the pending delete action means that it is not displayed in the UI, but still is in the report actions list.
        // If we are offline, all actions are pending but shown in the UI, so we take the previous action, even if it is a delete.
        if (isNetworkOffline || reportActions[i].pendingAction !== CONST.RED_BRICK_ROAD_PENDING_ACTION.DELETE) {
            return reportActions[i];
        }
    }

    return null;
}

/**
 * Returns true when the report action immediately before the specified index is a comment made by the same actor who who is leaving a comment in the action at the specified index.
 * Also checks to ensure that the comment is not too old to be shown as a grouped comment.
 *
 * @param actionIndex - index of the comment item in state to check
 */
function isConsecutiveActionMadeByPreviousActor(reportActions: ReportAction[] | null, actionIndex: number): boolean {
    const previousAction = findPreviousAction(reportActions, actionIndex);
    const currentAction = reportActions?.[actionIndex];

    // It's OK for there to be no previous action, and in that case, false will be returned
    // so that the comment isn't grouped
    if (!currentAction || !previousAction) {
        return false;
    }

    // Comments are only grouped if they happen within 5 minutes of each other
    if (new Date(currentAction.created).getTime() - new Date(previousAction.created).getTime() > 300000) {
        return false;
    }

    // Do not group if previous action was a created action
    if (previousAction.actionName === CONST.REPORT.ACTIONS.TYPE.CREATED) {
        return false;
    }

    // Do not group if previous or current action was a renamed action
    if (previousAction.actionName === CONST.REPORT.ACTIONS.TYPE.RENAMED || currentAction.actionName === CONST.REPORT.ACTIONS.TYPE.RENAMED) {
        return false;
    }

    // Do not group if the delegate account ID is different
    if (previousAction.delegateAccountID !== currentAction.delegateAccountID) {
        return false;
    }

    // Do not group if one of previous / current action is report preview and another one is not report preview
    if ((isReportPreviewAction(previousAction) && !isReportPreviewAction(currentAction)) || (isReportPreviewAction(currentAction) && !isReportPreviewAction(previousAction))) {
        return false;
    }

    return currentAction.actorAccountID === previousAction.actorAccountID;
}

/**
 * Checks if a reportAction is deprecated.
 */
function isReportActionDeprecated(reportAction: OnyxEntry<ReportAction>, key: string | number): boolean {
    if (!reportAction) {
        return true;
    }

    // HACK ALERT: We're temporarily filtering out any reportActions keyed by sequenceNumber
    // to prevent bugs during the migration from sequenceNumber -> reportActionID
    if (String(reportAction.sequenceNumber) === key) {
        Log.info('Front-end filtered out reportAction keyed by sequenceNumber!', false, reportAction);
        return true;
    }

    return false;
}

const {POLICYCHANGELOG: policyChangelogTypes, ROOMCHANGELOG: roomChangeLogTypes, ...otherActionTypes} = CONST.REPORT.ACTIONS.TYPE;
const supportedActionTypes: ActionName[] = [...Object.values(otherActionTypes), ...Object.values(policyChangelogTypes), ...Object.values(roomChangeLogTypes)];

/**
 * Checks if a reportAction is fit for display, meaning that it's not deprecated, is of a valid
 * and supported type, it's not deleted and also not closed.
 */
function shouldReportActionBeVisible(reportAction: OnyxEntry<ReportAction>, key: string | number): boolean {
    if (!reportAction) {
        return false;
    }

    if (isReportActionDeprecated(reportAction, key)) {
        return false;
    }

    if (reportAction.actionName === CONST.REPORT.ACTIONS.TYPE.TASKEDITED) {
        return false;
    }

    // Filter out any unsupported reportAction types
    if (!supportedActionTypes.includes(reportAction.actionName)) {
        return false;
    }

    // Ignore closed action here since we're already displaying a footer that explains why the report was closed
    if (reportAction.actionName === CONST.REPORT.ACTIONS.TYPE.CLOSED) {
        return false;
    }

    if (isPendingRemove(reportAction)) {
        return false;
    }

    // All other actions are displayed except thread parents, deleted, or non-pending actions
    const isDeleted = isDeletedAction(reportAction);
    const isPending = !!reportAction.pendingAction;
    return !isDeleted || isPending || isDeletedParentAction(reportAction) || isReversedTransaction(reportAction);
}

/**
 * Checks if a reportAction is fit for display as report last action, meaning that
 * it satisfies shouldReportActionBeVisible, it's not whisper action and not deleted.
 */
function shouldReportActionBeVisibleAsLastAction(reportAction: OnyxEntry<ReportAction>): boolean {
    if (!reportAction) {
        return false;
    }

    if (Object.keys(reportAction.errors ?? {}).length > 0) {
        return false;
    }

    // If a whisper action is the REPORTPREVIEW action, we are displaying it.
    // If the action's message text is empty and it is not a deleted parent with visible child actions, hide it. Else, consider the action to be displayable.
    return (
        shouldReportActionBeVisible(reportAction, reportAction.reportActionID) &&
        !(isWhisperAction(reportAction) && !isReportPreviewAction(reportAction) && !isMoneyRequestAction(reportAction)) &&
        !(isDeletedAction(reportAction) && !isDeletedParentAction(reportAction))
    );
}

/**
 * For invite to room and remove from room policy change logs, report URLs are generated in the server,
 * which includes a baseURL placeholder that's replaced in the client.
 */
function replaceBaseURL(reportAction: ReportAction): ReportAction {
    if (!reportAction) {
        return reportAction;
    }

    if (
        !reportAction ||
        (reportAction.actionName !== CONST.REPORT.ACTIONS.TYPE.POLICYCHANGELOG.INVITE_TO_ROOM && reportAction.actionName !== CONST.REPORT.ACTIONS.TYPE.POLICYCHANGELOG.REMOVE_FROM_ROOM)
    ) {
        return reportAction;
    }
    if (!reportAction.message) {
        return reportAction;
    }
    const updatedReportAction = _.clone(reportAction);
    if (!updatedReportAction.message) {
        return updatedReportAction;
    }
    updatedReportAction.message[0].html = reportAction.message[0].html?.replace('%baseURL', environmentURL);
    return updatedReportAction;
}

/**
 */
function getLastVisibleAction(reportID: string, actionsToMerge: ReportActions = {}): OnyxEntry<ReportAction> {
    const reportActions = Object.values(OnyxUtils.fastMerge(allReportActions?.[reportID] ?? {}, actionsToMerge));
    const visibleReportActions = Object.values(reportActions ?? {}).filter((action) => shouldReportActionBeVisibleAsLastAction(action));
    const sortedReportActions = getSortedReportActions(visibleReportActions, true);
    if (sortedReportActions.length === 0) {
        return null;
    }
    return sortedReportActions[0];
}

function getLastVisibleMessage(reportID: string, actionsToMerge: ReportActions = {}): LastVisibleMessage {
    const lastVisibleAction = getLastVisibleAction(reportID, actionsToMerge);
    const message = lastVisibleAction?.message?.[0];

    if (message && isReportMessageAttachment(message)) {
        return {
            lastMessageTranslationKey: CONST.TRANSLATION_KEYS.ATTACHMENT,
            lastMessageText: CONST.ATTACHMENT_MESSAGE_TEXT,
            lastMessageHtml: CONST.TRANSLATION_KEYS.ATTACHMENT,
        };
    }

    if (isCreatedAction(lastVisibleAction)) {
        return {
            lastMessageText: '',
        };
    }

    let messageText = message?.text ?? '';
    if (messageText) {
        messageText = String(messageText).replace(CONST.REGEX.AFTER_FIRST_LINE_BREAK, '').substring(0, CONST.REPORT.LAST_MESSAGE_TEXT_MAX_LENGTH).trim();
    }
    return {
        lastMessageText: messageText,
    };
}

/**
 * A helper method to filter out report actions keyed by sequenceNumbers.
 */
function filterOutDeprecatedReportActions(reportActions: ReportActions | null): ReportAction[] {
    return Object.entries(reportActions ?? {})
        .filter(([key, reportAction]) => !isReportActionDeprecated(reportAction, key))
        .map((entry) => entry[1]);
}

/**
 * This method returns the report actions that are ready for display in the ReportActionsView.
 * The report actions need to be sorted by created timestamp first, and reportActionID second
 * to ensure they will always be displayed in the same order (in case multiple actions have the same timestamp).
 * This is all handled with getSortedReportActions() which is used by several other methods to keep the code DRY.
 */
function getSortedReportActionsForDisplay(reportActions: ReportActions | null): ReportAction[] {
    const filteredReportActions = Object.entries(reportActions ?? {})
        // .filter(([key, reportAction]) => shouldReportActionBeVisible(reportAction, key))
        .map((entry) => entry[1]);
    const baseURLAdjustedReportActions = filteredReportActions.map((reportAction) => replaceBaseURL(reportAction));
    return getSortedReportActions(baseURLAdjustedReportActions, true);
}

function getReportActionsWithoutRemoved(reportActions: ReportAction[] | null): ReportAction[] {
    if (!reportActions) {
        return [];
    }
    return reportActions.filter((item) => shouldReportActionBeVisible(item, item.reportActionID));
}

/**
 * In some cases, there can be multiple closed report actions in a chat report.
 * This method returns the last closed report action so we can always show the correct archived report reason.
 * Additionally, archived #admins and #announce do not have the closed report action so we will return null if none is found.
 *
 */
function getLastClosedReportAction(reportActions: ReportActions | null): OnyxEntry<ReportAction> {
    // If closed report action is not present, return early
    if (!Object.values(reportActions ?? {}).some((action) => action.actionName === CONST.REPORT.ACTIONS.TYPE.CLOSED)) {
        return null;
    }

    const filteredReportActions = filterOutDeprecatedReportActions(reportActions);
    const sortedReportActions = getSortedReportActions(filteredReportActions);
    return lodashFindLast(sortedReportActions, (action) => action.actionName === CONST.REPORT.ACTIONS.TYPE.CLOSED) ?? null;
}

/**
 * The first visible action is the second last action in sortedReportActions which satisfy following conditions:
 * 1. That is not pending deletion as pending deletion actions are kept in sortedReportActions in memory.
 * 2. That has at least one visible child action.
 * 3. While offline all actions in `sortedReportActions` are visible.
 * 4. We will get the second last action from filtered actions because the last
 *    action is always the created action
 */
function getFirstVisibleReportActionID(sortedReportActions: ReportAction[] = [], isOffline = false): string {
    if (!Array.isArray(sortedReportActions)) {
        return '';
    }
    const sortedFilterReportActions = sortedReportActions.filter((action) => !isDeletedAction(action) || (action?.childVisibleActionCount ?? 0) > 0 || isOffline);
    return sortedFilterReportActions.length > 1 ? sortedFilterReportActions[sortedFilterReportActions.length - 2].reportActionID : '';
}

/**
 * @returns The latest report action in the `onyxData` or `null` if one couldn't be found
 */
function getLatestReportActionFromOnyxData(onyxData: OnyxUpdate[] | null): OnyxEntry<ReportAction> {
    const reportActionUpdate = onyxData?.find((onyxUpdate) => onyxUpdate.key.startsWith(ONYXKEYS.COLLECTION.REPORT_ACTIONS));

    if (!reportActionUpdate) {
        return null;
    }

    const reportActions = Object.values((reportActionUpdate.value as ReportActions) ?? {});
    const sortedReportActions = getSortedReportActions(reportActions);
    return sortedReportActions.at(-1) ?? null;
}

/**
 * Find the transaction associated with this reportAction, if one exists.
 */
function getLinkedTransactionID(reportID: string, reportActionID: string): string | null {
    const reportAction = allReportActions?.[reportID]?.[reportActionID];
    if (!reportAction || reportAction.actionName !== CONST.REPORT.ACTIONS.TYPE.IOU) {
        return null;
    }
    return reportAction.originalMessage.IOUTransactionID ?? null;
}

function getReportAction(reportID: string, reportActionID: string): OnyxEntry<ReportAction> {
    return allReportActions?.[reportID]?.[reportActionID] ?? null;
}

function getMostRecentReportActionLastModified(): string {
    // Start with the oldest date possible
    let mostRecentReportActionLastModified = new Date(0).toISOString();

    // Flatten all the actions
    // Loop over them all to find the one that is the most recent
    const flatReportActions = Object.values(allReportActions ?? {})
        .flatMap((actions) => (actions ? Object.values(actions) : []))
        .filter(Boolean);
    flatReportActions.forEach((action) => {
        // Pending actions should not be counted here as a user could create a comment or some other action while offline and the server might know about
        // messages they have not seen yet.
        if (action.pendingAction) {
            return;
        }

        const lastModified = action.lastModified ?? action.created;

        if (lastModified < mostRecentReportActionLastModified) {
            return;
        }

        mostRecentReportActionLastModified = lastModified;
    });

    // We might not have actions so we also look at the report objects to see if any have a lastVisibleActionLastModified that is more recent. We don't need to get
    // any reports that have been updated before either a recently updated report or reportAction as we should be up to date on these
    Object.values(allReports ?? {}).forEach((report) => {
        const reportLastVisibleActionLastModified = report?.lastVisibleActionLastModified ?? report?.lastVisibleActionCreated;
        if (!reportLastVisibleActionLastModified || reportLastVisibleActionLastModified < mostRecentReportActionLastModified) {
            return;
        }

        mostRecentReportActionLastModified = reportLastVisibleActionLastModified;
    });

    return mostRecentReportActionLastModified;
}

/**
 * @returns The report preview action or `null` if one couldn't be found
 */
function getReportPreviewAction(chatReportID: string, iouReportID: string): OnyxEntry<ReportAction> {
    return (
        Object.values(allReportActions?.[chatReportID] ?? {}).find(
            (reportAction) => reportAction && reportAction.actionName === CONST.REPORT.ACTIONS.TYPE.REPORTPREVIEW && reportAction.originalMessage.linkedReportID === iouReportID,
        ) ?? null
    );
}

/**
 * Get the iouReportID for a given report action.
 */
function getIOUReportIDFromReportActionPreview(reportAction: OnyxEntry<ReportAction>): string {
    return reportAction?.actionName === CONST.REPORT.ACTIONS.TYPE.REPORTPREVIEW ? reportAction.originalMessage.linkedReportID : '';
}

function isCreatedTaskReportAction(reportAction: OnyxEntry<ReportAction>): boolean {
    return reportAction?.actionName === CONST.REPORT.ACTIONS.TYPE.ADDCOMMENT && !!reportAction.originalMessage?.taskReportID;
}

/**
 * A helper method to identify if the message is deleted or not.
 */
function isMessageDeleted(reportAction: OnyxEntry<ReportAction>): boolean {
    return reportAction?.message?.[0]?.isDeletedParentAction ?? false;
}

/**
 * Returns the number of money requests associated with a report preview
 */
function getNumberOfMoneyRequests(reportPreviewAction: OnyxEntry<ReportAction>): number {
    return reportPreviewAction?.childMoneyRequestCount ?? 0;
}

function isSplitBillAction(reportAction: OnyxEntry<ReportAction>): boolean {
    return reportAction?.actionName === CONST.REPORT.ACTIONS.TYPE.IOU && reportAction.originalMessage.type === CONST.IOU.REPORT_ACTION_TYPE.SPLIT;
}

function isTaskAction(reportAction: OnyxEntry<ReportAction>): boolean {
    const reportActionName = reportAction?.actionName;
    return (
        reportActionName === CONST.REPORT.ACTIONS.TYPE.TASKCOMPLETED ||
        reportActionName === CONST.REPORT.ACTIONS.TYPE.TASKCANCELLED ||
        reportActionName === CONST.REPORT.ACTIONS.TYPE.TASKREOPENED
    );
}

function getAllReportActions(reportID: string): ReportActions {
    return allReportActions?.[reportID] ?? {};
}

/**
 * Check whether a report action is an attachment (a file, such as an image or a zip).
 *
 */
function isReportActionAttachment(reportAction: OnyxEntry<ReportAction>): boolean {
    const message = reportAction?.message?.[0];

    if (reportAction && 'isAttachment' in reportAction) {
        return reportAction.isAttachment ?? false;
    }

    if (message) {
        return isReportMessageAttachment(message);
    }

    return false;
}

// eslint-disable-next-line rulesdir/no-negated-variables
function isNotifiableReportAction(reportAction: OnyxEntry<ReportAction>): boolean {
    if (!reportAction) {
        return false;
    }

    const actions: ActionName[] = [CONST.REPORT.ACTIONS.TYPE.ADDCOMMENT, CONST.REPORT.ACTIONS.TYPE.IOU, CONST.REPORT.ACTIONS.TYPE.MODIFIEDEXPENSE];

    return actions.includes(reportAction.actionName);
}

/**
 * Helper method to determine if the provided accountID has made a request on the specified report.
 *
 * @param reportID
 * @param currentAccountID
 * @returns
 */
function hasRequestFromCurrentAccount(reportID: string, currentAccountID: number): boolean {
    if (!reportID) {
        return false;
    }

    const reportActions = Object.values(getAllReportActions(reportID));
    if (reportActions.length === 0) {
        return false;
    }

    return reportActions.some((action) => action.actionName === CONST.REPORT.ACTIONS.TYPE.IOU && action.actorAccountID === currentAccountID);
}

export {
    extractLinksFromMessageHtml,
    getAllReportActions,
    getIOUReportIDFromReportActionPreview,
    getLastClosedReportAction,
    getLastVisibleAction,
    getLastVisibleMessage,
    getLatestReportActionFromOnyxData,
    getLinkedTransactionID,
    getMostRecentIOURequestActionID,
    getMostRecentReportActionLastModified,
    getNumberOfMoneyRequests,
    getParentReportAction,
    getReportAction,
    getReportPreviewAction,
    getSortedReportActions,
    getSortedReportActionsForDisplay,
    getReportActionsWithoutRemoved,
    isConsecutiveActionMadeByPreviousActor,
    isCreatedAction,
    isCreatedTaskReportAction,
    isDeletedAction,
    isDeletedParentAction,
    isMessageDeleted,
    isModifiedExpenseAction,
    isMoneyRequestAction,
    isNotifiableReportAction,
    isPendingRemove,
    isReversedTransaction,
    isReportActionAttachment,
    isReportActionDeprecated,
    isReportPreviewAction,
    isSentMoneyReportAction,
    isSplitBillAction,
    isTaskAction,
    isThreadParentMessage,
    isTransactionThread,
    isWhisperAction,
    isReimbursementQueuedAction,
    shouldReportActionBeVisible,
    shouldReportActionBeVisibleAsLastAction,
<<<<<<< HEAD
    getRangeFromArrayByID,
    getSlicedRangeFromArrayByID,
=======
    hasRequestFromCurrentAccount,
>>>>>>> c6873875
    getFirstVisibleReportActionID,
    isChannelLogMemberAction,
};<|MERGE_RESOLUTION|>--- conflicted
+++ resolved
@@ -810,12 +810,9 @@
     isReimbursementQueuedAction,
     shouldReportActionBeVisible,
     shouldReportActionBeVisibleAsLastAction,
-<<<<<<< HEAD
     getRangeFromArrayByID,
     getSlicedRangeFromArrayByID,
-=======
     hasRequestFromCurrentAccount,
->>>>>>> c6873875
     getFirstVisibleReportActionID,
     isChannelLogMemberAction,
 };