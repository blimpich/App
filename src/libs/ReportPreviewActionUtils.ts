--- conflicted
+++ resolved
@@ -1,11 +1,7 @@
 import type {OnyxCollection, OnyxEntry} from 'react-native-onyx';
 import type {ValueOf} from 'type-fest';
 import CONST from '@src/CONST';
-<<<<<<< HEAD
-import type {Policy, Report, Transaction, TransactionViolation} from '@src/types/onyx';
-=======
-import type {Policy, Report, ReportAction, ReportActions, ReportNameValuePairs, Transaction, TransactionViolation} from '@src/types/onyx';
->>>>>>> eea5fe64
+import type {Policy, Report, ReportAction, ReportActions, Transaction, TransactionViolation} from '@src/types/onyx';
 import {isApprover as isApproverMember} from './actions/Policy/Member';
 import {getCurrentUserAccountID} from './actions/Report';
 import {
@@ -202,12 +198,8 @@
     report?: Report,
     policy?: Policy,
     transactions?: Transaction[],
-<<<<<<< HEAD
     isReportArchived = false,
-=======
-    reportNameValuePairs?: ReportNameValuePairs,
     reportActions?: OnyxEntry<ReportActions> | ReportAction[],
->>>>>>> eea5fe64
 ): ValueOf<typeof CONST.REPORT.REPORT_PREVIEW_ACTIONS> {
     if (!report) {
         return CONST.REPORT.REPORT_PREVIEW_ACTIONS.VIEW;
