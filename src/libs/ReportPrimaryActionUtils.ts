import type {OnyxCollection} from 'react-native-onyx';
import type {ValueOf} from 'type-fest';
import CONST from '@src/CONST';
import type {Policy, Report, ReportNameValuePairs, Transaction, TransactionViolation} from '@src/types/onyx';
import {isApprover as isApproverUtils} from './actions/Policy/Member';
import {getCurrentUserAccountID} from './actions/Report';
import {
    arePaymentsEnabled as arePaymentsEnabledUtils,
    getConnectedIntegration,
    getCorrectedAutoReportingFrequency,
    getSubmitToAccountID,
    hasAccountingConnections,
    hasIntegrationAutoSync,
    isPrefferedExporter,
    isPolicyAdmin,
} from './PolicyUtils';
import {getAllReportActions, getOneTransactionThreadReportID} from './ReportActionsUtils';
import {
    canAddTransaction as canAddTransactionUtil,
    getMoneyRequestSpendBreakdown,
    getParentReport,
    isArchivedReport,
    isClosedReport as isClosedReportUtils,
    isCurrentUserSubmitter,
    isExpenseReport as isExpenseReportUtils,
    isHoldCreator,
    isInvoiceReport as isInvoiceReportUtils,
    isIOUReport as isIOUReportUtils,
    isOpenReport as isOpenReportUtils,
    isPayer,
    isProcessingReport as isProcessingReportUtils,
    isReportApproved as isReportApprovedUtils,
    isSettled,
    isReportApproved,
    isReportManuallyReimbursed,
} from './ReportUtils';
import {getSession} from './SessionUtils';
import {
    allHavePendingRTERViolation,
    hasPendingRTERViolation as hasPendingRTERViolationTransactionUtils,
    isDuplicate,
    isOnHold as isOnHoldTransactionUtils,
    isReceiptBeingScanned,
    shouldShowBrokenConnectionViolationForMultipleTransactions,
    shouldShowBrokenConnectionViolation as shouldShowBrokenConnectionViolationTransactionUtils,
} from './TransactionUtils';

function isAddExpenseAction(report: Report, reportTransactions: Transaction[]) {
    const isExpenseReport = isExpenseReportUtils(report);
    const isReportSubmitter = isCurrentUserSubmitter(report.reportID);
    const canAddTransaction = canAddTransactionUtil(report);

    return isExpenseReport && canAddTransaction && isReportSubmitter && reportTransactions.length === 0;
}

function isSubmitAction(report: Report, reportTransactions: Transaction[], policy?: Policy) {
    const isExpenseReport = isExpenseReportUtils(report);
    const isReportSubmitter = isCurrentUserSubmitter(report.reportID);
    const isOpenReport = isOpenReportUtils(report);
    const isManualSubmitEnabled = getCorrectedAutoReportingFrequency(policy) === CONST.POLICY.AUTO_REPORTING_FREQUENCIES.MANUAL;
    const transactionAreComplete = reportTransactions.every((transaction) => transaction.amount !== 0 || transaction.modifiedAmount !== 0);

    const isAnyReceiptBeingScanned = reportTransactions?.some((transaction) => isReceiptBeingScanned(transaction));

    if (isAnyReceiptBeingScanned) {
        return false;
    }

    const submitToAccountID = getSubmitToAccountID(policy, report);

    if (submitToAccountID === report.ownerAccountID && policy?.preventSelfApproval) {
        return false;
    }

    return isExpenseReport && isReportSubmitter && isOpenReport && isManualSubmitEnabled && reportTransactions.length !== 0 && transactionAreComplete;
}

function isApproveAction(report: Report, reportTransactions: Transaction[], policy?: Policy) {
    const isExpenseReport = isExpenseReportUtils(report);
    const isReportApprover = isApproverUtils(policy, getCurrentUserAccountID());
    const isApprovalEnabled = policy?.approvalMode && policy.approvalMode !== CONST.POLICY.APPROVAL_MODE.OPTIONAL;

    if (!isExpenseReport || !isReportApprover || !isApprovalEnabled || reportTransactions.length === 0) {
        return false;
    }

    const isPreventSelfApprovalEnabled = policy?.preventSelfApproval;
    const isReportSubmitter = isCurrentUserSubmitter(report.reportID);

    if (isPreventSelfApprovalEnabled && isReportSubmitter) {
        return false;
    }

    const isOneExpenseReport = isExpenseReport && reportTransactions.length === 1;
    const isReportOnHold = reportTransactions.some(isOnHoldTransactionUtils);
    const isProcessingReport = isProcessingReportUtils(report);
    const isOneExpenseReportOnHold = isOneExpenseReport && isReportOnHold;

    if (isProcessingReport || isOneExpenseReportOnHold) {
        return true;
    }

    return false;
}

function isPayAction(report: Report, policy?: Policy, reportNameValuePairs?: ReportNameValuePairs) {
    const isExpenseReport = isExpenseReportUtils(report);
    const isReportPayer = isPayer(getSession(), report, false, policy);
    const arePaymentsEnabled = arePaymentsEnabledUtils(policy);
    const isReportApproved = isReportApprovedUtils({report});
    const isReportClosed = isClosedReportUtils(report);
    const isProcessingReport = isProcessingReportUtils(report);

    const isApprovalEnabled = policy ? policy.approvalMode && policy.approvalMode !== CONST.POLICY.APPROVAL_MODE.OPTIONAL : false;
    const isSubmittedWithoutApprovalsEnabled = !isApprovalEnabled && isProcessingReport;

    const isReportFinished = (isReportApproved && !report.isWaitingOnBankAccount) || isSubmittedWithoutApprovalsEnabled || isReportClosed;
    const {reimbursableSpend} = getMoneyRequestSpendBreakdown(report);

    const isChatReportArchived = isArchivedReport(reportNameValuePairs);

    if (isChatReportArchived) {
        return false;
    }

    if (isReportPayer && isExpenseReport && arePaymentsEnabled && isReportFinished && reimbursableSpend > 0) {
        return true;
    }

    if (!isProcessingReport) {
        return false;
    }

    const isIOUReport = isIOUReportUtils(report);

    if (isIOUReport && isReportPayer) {
        return true;
    }

    const isInvoiceReport = isInvoiceReportUtils(report);

    if (!isInvoiceReport) {
        return false;
    }

    const parentReport = getParentReport(report);
    if (parentReport?.invoiceReceiver?.type === CONST.REPORT.INVOICE_RECEIVER_TYPE.INDIVIDUAL) {
        return parentReport?.invoiceReceiver?.accountID === getCurrentUserAccountID();
    }

    return policy?.role === CONST.POLICY.ROLE.ADMIN;
}

function isExportAction(report: Report, policy?: Policy) {
    if (!policy) {
        return false;
    }

    const hasAccountingConnection = hasAccountingConnections(policy);
    if (!hasAccountingConnection) {
        return false;
    }

    const isReportExporter = isPrefferedExporter(policy);
    if (!isReportExporter) {
        return false;
    }

    const connectedIntegration = getConnectedIntegration(policy);
    const syncEnabled = hasIntegrationAutoSync(policy, connectedIntegration);
    if (syncEnabled) {
        return false;
    }

    const isReportReimbursed = isSettled(report);
    const isReportApproved = isReportApprovedUtils({report});
    const isReportClosed = isClosedReportUtils(report);

    if (isReportApproved || isReportReimbursed || isReportClosed) {
        return true;
    }

    return false;
}

function isRemoveHoldAction(report: Report, reportTransactions: Transaction[]) {
    const isReportOnHold = reportTransactions.some(isOnHoldTransactionUtils);

    if (!isReportOnHold) {
        return false;
    }

    const reportActions = getAllReportActions(report.reportID);
    const transactionThreadReportID = getOneTransactionThreadReportID(report.reportID, reportActions);

    if (!transactionThreadReportID) {
        return false;
    }

    // Transaction is attached to expense report but hold action is attached to transaction thread report
    const isHolder = reportTransactions.some((transaction) => isHoldCreator(transaction, transactionThreadReportID));

    return isHolder;
}

function isReviewDuplicatesAction(report: Report, reportTransactions: Transaction[], policy?: Policy) {
    if (reportTransactions.length !== 1) {
        return false;
    }

    const hasDuplicates = reportTransactions.some((transaction) => isDuplicate(transaction.transactionID));

    if (!hasDuplicates) {
        return false;
    }

    const isReportApprover = isApproverUtils(policy, getCurrentUserAccountID());
    const isReportSubmitter = isCurrentUserSubmitter(report.reportID);
    const isProcessingReport = isProcessingReportUtils(report);
    const isReportOpen = isOpenReportUtils(report);

    const isSubmitterOrApprover = isReportSubmitter || isReportApprover;
    const isReportActive = isReportOpen || isProcessingReport;

    if (isSubmitterOrApprover && isReportActive) {
        return true;
    }

    return false;
}

function isMarkAsCashAction(report: Report, reportTransactions: Transaction[], violations: OnyxCollection<TransactionViolation[]>, policy?: Policy) {
    const isOneExpenseReport = isExpenseReportUtils(report) && reportTransactions.length === 1;

    if (!isOneExpenseReport) {
        return false;
    }

    const transactionIDs = reportTransactions.map((t) => t.transactionID);
    const hasAllPendingRTERViolations = allHavePendingRTERViolation(transactionIDs, violations);

    if (hasAllPendingRTERViolations) {
        return true;
    }

    const shouldShowBrokenConnectionViolation = shouldShowBrokenConnectionViolationForMultipleTransactions(transactionIDs, report, policy, violations);
    return shouldShowBrokenConnectionViolation && (!isPolicyAdmin(policy) || isCurrentUserSubmitter(report?.reportID)) && !isReportApproved({report}) && !isReportManuallyReimbursed(report)
}

function getReportPrimaryAction(
    report: Report,
    reportTransactions: Transaction[],
    violations: OnyxCollection<TransactionViolation[]>,
    policy?: Policy,
    reportNameValuePairs?: ReportNameValuePairs,
): ValueOf<typeof CONST.REPORT.PRIMARY_ACTIONS> | '' {
<<<<<<< HEAD
    if (isMarkAsCashAction(report, reportTransactions, violations, policy)) {
        return CONST.REPORT.PRIMARY_ACTIONS.MARK_AS_CASH;
=======
    if (isAddExpenseAction(report, reportTransactions)) {
        return CONST.REPORT.PRIMARY_ACTIONS.ADD_EXPENSE;
>>>>>>> 31b3098c
    }

    if (isReviewDuplicatesAction(report, reportTransactions, policy)) {
        return CONST.REPORT.PRIMARY_ACTIONS.REVIEW_DUPLICATES;
    }

    if (isRemoveHoldAction(report, reportTransactions)) {
        return CONST.REPORT.PRIMARY_ACTIONS.REMOVE_HOLD;
    }

    if (isSubmitAction(report, reportTransactions, policy)) {
        return CONST.REPORT.PRIMARY_ACTIONS.SUBMIT;
    }

    if (isApproveAction(report, reportTransactions, policy)) {
        return CONST.REPORT.PRIMARY_ACTIONS.APPROVE;
    }

    if (isPayAction(report, policy, reportNameValuePairs)) {
        return CONST.REPORT.PRIMARY_ACTIONS.PAY;
    }

    if (isExportAction(report, policy)) {
        return CONST.REPORT.PRIMARY_ACTIONS.EXPORT_TO_ACCOUNTING;
    }

    return '';
}

function isMarkAsCashActionForTransaction(parentReport: Report, violations: TransactionViolation[], policy?: Policy): boolean {
    const hasPendingRTERViolation = hasPendingRTERViolationTransactionUtils(violations);

    if (hasPendingRTERViolation) {
        return true;
    }

    const shouldShowBrokenConnectionViolation = shouldShowBrokenConnectionViolationTransactionUtils(parentReport, policy, violations);

    if (!shouldShowBrokenConnectionViolation) {
        return false;
    }

    const isReportSubmitter = isCurrentUserSubmitter(parentReport.reportID);
    const isReportApprover = isApproverUtils(policy, getCurrentUserAccountID());
    const isAdmin = policy?.role === CONST.POLICY.ROLE.ADMIN;

    return isReportSubmitter || isReportApprover || isAdmin;
}

function getTransactionThreadPrimaryAction(
    transactionThreadReport: Report,
    parentReport: Report,
    reportTransaction: Transaction,
    violations: TransactionViolation[],
    policy?: Policy,
): ValueOf<typeof CONST.REPORT.TRANSACTION_PRIMARY_ACTIONS> | '' {
    if (isHoldCreator(reportTransaction, transactionThreadReport.reportID)) {
        return CONST.REPORT.TRANSACTION_PRIMARY_ACTIONS.REMOVE_HOLD;
    }

    if (isReviewDuplicatesAction(parentReport, [reportTransaction], policy)) {
        return CONST.REPORT.TRANSACTION_PRIMARY_ACTIONS.REVIEW_DUPLICATES;
    }

    if (isMarkAsCashActionForTransaction(parentReport, violations, policy)) {
        return CONST.REPORT.TRANSACTION_PRIMARY_ACTIONS.MARK_AS_CASH;
    }

    return '';
}

export {getReportPrimaryAction, getTransactionThreadPrimaryAction};<|MERGE_RESOLUTION|>--- conflicted
+++ resolved
@@ -254,13 +254,12 @@
     policy?: Policy,
     reportNameValuePairs?: ReportNameValuePairs,
 ): ValueOf<typeof CONST.REPORT.PRIMARY_ACTIONS> | '' {
-<<<<<<< HEAD
+    if (isAddExpenseAction(report, reportTransactions)) {
+        return CONST.REPORT.PRIMARY_ACTIONS.ADD_EXPENSE;
+    }
+
     if (isMarkAsCashAction(report, reportTransactions, violations, policy)) {
         return CONST.REPORT.PRIMARY_ACTIONS.MARK_AS_CASH;
-=======
-    if (isAddExpenseAction(report, reportTransactions)) {
-        return CONST.REPORT.PRIMARY_ACTIONS.ADD_EXPENSE;
->>>>>>> 31b3098c
     }
 
     if (isReviewDuplicatesAction(report, reportTransactions, policy)) {
