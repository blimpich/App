import type {OnyxCollection} from 'react-native-onyx';
import type {ValueOf} from 'type-fest';
import CONST from '@src/CONST';
import type {Policy, Report, ReportAction, ReportNameValuePairs, Transaction, TransactionViolation} from '@src/types/onyx';
import {isApprover as isApproverUtils} from './actions/Policy/Member';
import {getCurrentUserAccountID} from './actions/Report';
import {
    arePaymentsEnabled as arePaymentsEnabledUtils,
    getCorrectedAutoReportingFrequency,
    getSubmitToAccountID,
    getValidConnectedIntegration,
    hasIntegrationAutoSync,
    isPreferredExporter,
} from './PolicyUtils';
import {getAllReportActions, getOneTransactionThreadReportID, isMoneyRequestAction} from './ReportActionsUtils';
import {
    canAddTransaction as canAddTransactionUtil,
    canHoldUnholdReportAction,
    getMoneyRequestSpendBreakdown,
    getParentReport,
    hasExportError as hasExportErrorUtil,
    hasOnlyHeldExpenses,
    hasReportBeenReopened as hasReportBeenReopenedUtils,
    isArchivedReport,
    isClosedReport as isClosedReportUtils,
    isCurrentUserSubmitter,
    isExpenseReport as isExpenseReportUtils,
    isExported as isExportedUtil,
    isHoldCreator,
    isInvoiceReport as isInvoiceReportUtils,
    isIOUReport as isIOUReportUtils,
    isOpenReport as isOpenReportUtils,
    isPayer,
    isProcessingReport as isProcessingReportUtils,
    isReportApproved as isReportApprovedUtils,
    isSettled,
} from './ReportUtils';
import {getSession} from './SessionUtils';
import {
    allHavePendingRTERViolation,
    hasPendingRTERViolation as hasPendingRTERViolationTransactionUtils,
    isDuplicate,
    isOnHold as isOnHoldTransactionUtils,
    isScanning,
    shouldShowBrokenConnectionViolationForMultipleTransactions,
    shouldShowBrokenConnectionViolation as shouldShowBrokenConnectionViolationTransactionUtils,
} from './TransactionUtils';

function isAddExpenseAction(report: Report, reportTransactions: Transaction[]) {
    const isExpenseReport = isExpenseReportUtils(report);
    const isReportSubmitter = isCurrentUserSubmitter(report.reportID);
    const canAddTransaction = canAddTransactionUtil(report);

    return isExpenseReport && canAddTransaction && isReportSubmitter && reportTransactions.length === 0;
}

function isSubmitAction(report: Report, reportTransactions: Transaction[], policy?: Policy, reportNameValuePairs?: ReportNameValuePairs, reportActions?: ReportAction[]) {
    if (isArchivedReport(reportNameValuePairs)) {
        return false;
    }

    const isExpenseReport = isExpenseReportUtils(report);
    const isReportSubmitter = isCurrentUserSubmitter(report.reportID);
    const isOpenReport = isOpenReportUtils(report);
    const isManualSubmitEnabled = getCorrectedAutoReportingFrequency(policy) === CONST.POLICY.AUTO_REPORTING_FREQUENCIES.MANUAL;
    const transactionAreComplete = reportTransactions.every((transaction) => transaction.amount !== 0 || transaction.modifiedAmount !== 0);

    const isAnyReceiptBeingScanned = reportTransactions?.some((transaction) => isScanning(transaction));
    const hasReportBeenReopened = hasReportBeenReopenedUtils(reportActions);

    if (isAnyReceiptBeingScanned) {
        return false;
    }

    const submitToAccountID = getSubmitToAccountID(policy, report);

    if (submitToAccountID === report.ownerAccountID && policy?.preventSelfApproval) {
        return false;
    }

    const baseIsSubmit = isExpenseReport && isReportSubmitter && isOpenReport && reportTransactions.length !== 0 && transactionAreComplete;
    if (hasReportBeenReopened && baseIsSubmit) {
        return true;
    }

    return isManualSubmitEnabled && baseIsSubmit;
}

function isApproveAction(report: Report, reportTransactions: Transaction[], policy?: Policy) {
    const isAnyReceiptBeingScanned = reportTransactions?.some((transaction) => isScanning(transaction));

    if (isAnyReceiptBeingScanned) {
        return false;
    }

    const currentUserAccountID = getCurrentUserAccountID();
    const managerID = report?.managerID ?? CONST.DEFAULT_NUMBER_ID;
    const isCurrentUserManager = managerID === currentUserAccountID;
    if (!isCurrentUserManager) {
        return false;
    }
    const isExpenseReport = isExpenseReportUtils(report);
<<<<<<< HEAD
=======
    const isReportApprover = isApproverUtils(policy, currentUserAccountID) || managerID === currentUserAccountID;
>>>>>>> e3bb5568
    const isApprovalEnabled = policy?.approvalMode && policy.approvalMode !== CONST.POLICY.APPROVAL_MODE.OPTIONAL;

    if (!isExpenseReport || !isApprovalEnabled || reportTransactions.length === 0) {
        return false;
    }

    const isPreventSelfApprovalEnabled = policy?.preventSelfApproval;
    const isReportSubmitter = isCurrentUserSubmitter(report.reportID);

    if (isPreventSelfApprovalEnabled && isReportSubmitter) {
        return false;
    }

    const isOneExpenseReport = isExpenseReport && reportTransactions.length === 1;
    const isReportOnHold = reportTransactions.some(isOnHoldTransactionUtils);
    const isProcessingReport = isProcessingReportUtils(report);
    const isOneExpenseReportOnHold = isOneExpenseReport && isReportOnHold;

    if (isProcessingReport || isOneExpenseReportOnHold) {
        return true;
    }

    return false;
}

function isPrimaryPayAction(report: Report, policy?: Policy, reportNameValuePairs?: ReportNameValuePairs) {
    const isExpenseReport = isExpenseReportUtils(report);
    const isReportPayer = isPayer(getSession(), report, false, policy);
    const arePaymentsEnabled = arePaymentsEnabledUtils(policy);
    const isReportApproved = isReportApprovedUtils({report});
    const isReportClosed = isClosedReportUtils(report);
    const isProcessingReport = isProcessingReportUtils(report);

    const isApprovalEnabled = policy ? policy.approvalMode && policy.approvalMode !== CONST.POLICY.APPROVAL_MODE.OPTIONAL : false;
    const isSubmittedWithoutApprovalsEnabled = !isApprovalEnabled && isProcessingReport;

    const isReportFinished = (isReportApproved && !report.isWaitingOnBankAccount) || isSubmittedWithoutApprovalsEnabled || isReportClosed;
    const {reimbursableSpend} = getMoneyRequestSpendBreakdown(report);

    if (isArchivedReport(reportNameValuePairs)) {
        return false;
    }

    if (isReportPayer && isExpenseReport && arePaymentsEnabled && isReportFinished && reimbursableSpend > 0) {
        return true;
    }

    if (!isProcessingReport) {
        return false;
    }

    const isIOUReport = isIOUReportUtils(report);

    if (isIOUReport && isReportPayer && reimbursableSpend > 0) {
        return true;
    }

    const isInvoiceReport = isInvoiceReportUtils(report);

    if (!isInvoiceReport) {
        return false;
    }

    const parentReport = getParentReport(report);
    if (parentReport?.invoiceReceiver?.type === CONST.REPORT.INVOICE_RECEIVER_TYPE.INDIVIDUAL) {
        return parentReport?.invoiceReceiver?.accountID === getCurrentUserAccountID();
    }

    return policy?.role === CONST.POLICY.ROLE.ADMIN;
}

function isExportAction(report: Report, policy?: Policy, reportActions?: ReportAction[]) {
    if (!policy) {
        return false;
    }

    const connectedIntegration = getValidConnectedIntegration(policy);
    if (!connectedIntegration) {
        return false;
    }

    const isReportExporter = isPreferredExporter(policy);
    if (!isReportExporter) {
        return false;
    }

    const syncEnabled = hasIntegrationAutoSync(policy, connectedIntegration);
    const isExported = isExportedUtil(reportActions);
    if (isExported) {
        return false;
    }

    const hasExportError = hasExportErrorUtil(reportActions);
    if (syncEnabled && !hasExportError) {
        return false;
    }

    if (report.isWaitingOnBankAccount) {
        return false;
    }

    const isReportReimbursed = isSettled(report);
    const isReportApproved = isReportApprovedUtils({report});
    const isReportClosed = isClosedReportUtils(report);

    if (isReportApproved || isReportReimbursed || isReportClosed) {
        return true;
    }

    return false;
}

function isRemoveHoldAction(report: Report, reportTransactions: Transaction[]) {
    const isReportOnHold = reportTransactions.some(isOnHoldTransactionUtils);

    if (!isReportOnHold) {
        return false;
    }

    const reportActions = getAllReportActions(report.reportID);
    const transactionThreadReportID = getOneTransactionThreadReportID(report.reportID, reportActions);

    if (!transactionThreadReportID) {
        return false;
    }

    // Transaction is attached to expense report but hold action is attached to transaction thread report
    const isHolder = reportTransactions.some((transaction) => isHoldCreator(transaction, transactionThreadReportID));

    return isHolder;
}

function isReviewDuplicatesAction(report: Report, reportTransactions: Transaction[], policy?: Policy) {
    const hasDuplicates = reportTransactions.some((transaction) => isDuplicate(transaction.transactionID));

    if (!hasDuplicates) {
        return false;
    }

    const isReportApprover = isApproverUtils(policy, getCurrentUserAccountID());
    const isReportSubmitter = isCurrentUserSubmitter(report.reportID);
    const isProcessingReport = isProcessingReportUtils(report);
    const isReportOpen = isOpenReportUtils(report);

    const isSubmitterOrApprover = isReportSubmitter || isReportApprover;
    const isReportActive = isReportOpen || isProcessingReport;

    if (isSubmitterOrApprover && isReportActive) {
        return true;
    }

    return false;
}

function isMarkAsCashAction(report: Report, reportTransactions: Transaction[], violations: OnyxCollection<TransactionViolation[]>, policy?: Policy) {
    const isOneExpenseReport = isExpenseReportUtils(report) && reportTransactions.length === 1;

    if (!isOneExpenseReport) {
        return false;
    }

    const transactionIDs = reportTransactions.map((t) => t.transactionID);
    const hasAllPendingRTERViolations = allHavePendingRTERViolation(transactionIDs, violations);

    if (hasAllPendingRTERViolations) {
        return true;
    }

    const isReportSubmitter = isCurrentUserSubmitter(report.reportID);
    const isReportApprover = isApproverUtils(policy, getCurrentUserAccountID());
    const isAdmin = policy?.role === CONST.POLICY.ROLE.ADMIN;

    const shouldShowBrokenConnectionViolation = shouldShowBrokenConnectionViolationForMultipleTransactions(transactionIDs, report, policy, violations);
    const userControlsReport = isReportSubmitter || isReportApprover || isAdmin;
    return userControlsReport && shouldShowBrokenConnectionViolation;
}

function getAllExpensesToHoldIfApplicable(report?: Report, reportActions?: ReportAction[]) {
    if (!report || !reportActions || !hasOnlyHeldExpenses(report?.reportID)) {
        return [];
    }

    return reportActions?.filter((action) => isMoneyRequestAction(action) && action.childType === CONST.REPORT.TYPE.CHAT && canHoldUnholdReportAction(action).canUnholdRequest);
}

function getReportPrimaryAction(
    report: Report,
    reportTransactions: Transaction[],
    violations: OnyxCollection<TransactionViolation[]>,
    policy?: Policy,
    reportNameValuePairs?: ReportNameValuePairs,
    reportActions?: ReportAction[],
): ValueOf<typeof CONST.REPORT.PRIMARY_ACTIONS> | '' {
    const isPayActionWithAllExpensesHeld = isPrimaryPayAction(report, policy, reportNameValuePairs) && hasOnlyHeldExpenses(report?.reportID);

    if (isAddExpenseAction(report, reportTransactions)) {
        return CONST.REPORT.PRIMARY_ACTIONS.ADD_EXPENSE;
    }

    if (isMarkAsCashAction(report, reportTransactions, violations, policy)) {
        return CONST.REPORT.PRIMARY_ACTIONS.MARK_AS_CASH;
    }

    if (isReviewDuplicatesAction(report, reportTransactions, policy)) {
        return CONST.REPORT.PRIMARY_ACTIONS.REVIEW_DUPLICATES;
    }

    if (isRemoveHoldAction(report, reportTransactions) || isPayActionWithAllExpensesHeld) {
        return CONST.REPORT.PRIMARY_ACTIONS.REMOVE_HOLD;
    }

    if (isSubmitAction(report, reportTransactions, policy, reportNameValuePairs, reportActions)) {
        return CONST.REPORT.PRIMARY_ACTIONS.SUBMIT;
    }

    if (isApproveAction(report, reportTransactions, policy)) {
        return CONST.REPORT.PRIMARY_ACTIONS.APPROVE;
    }

    if (isPrimaryPayAction(report, policy, reportNameValuePairs)) {
        return CONST.REPORT.PRIMARY_ACTIONS.PAY;
    }

    if (isExportAction(report, policy, reportActions)) {
        return CONST.REPORT.PRIMARY_ACTIONS.EXPORT_TO_ACCOUNTING;
    }

    if (getAllExpensesToHoldIfApplicable(report, reportActions).length) {
        return CONST.REPORT.PRIMARY_ACTIONS.REMOVE_HOLD;
    }

    return '';
}

function isMarkAsCashActionForTransaction(parentReport: Report, violations: TransactionViolation[], policy?: Policy): boolean {
    const hasPendingRTERViolation = hasPendingRTERViolationTransactionUtils(violations);

    if (hasPendingRTERViolation) {
        return true;
    }

    const shouldShowBrokenConnectionViolation = shouldShowBrokenConnectionViolationTransactionUtils(parentReport, policy, violations);

    if (!shouldShowBrokenConnectionViolation) {
        return false;
    }

    const isReportSubmitter = isCurrentUserSubmitter(parentReport.reportID);
    const isReportApprover = isApproverUtils(policy, getCurrentUserAccountID());
    const isAdmin = policy?.role === CONST.POLICY.ROLE.ADMIN;

    return isReportSubmitter || isReportApprover || isAdmin;
}

function getTransactionThreadPrimaryAction(
    transactionThreadReport: Report,
    parentReport: Report,
    reportTransaction: Transaction,
    violations: TransactionViolation[],
    policy?: Policy,
): ValueOf<typeof CONST.REPORT.TRANSACTION_PRIMARY_ACTIONS> | '' {
    if (isHoldCreator(reportTransaction, transactionThreadReport.reportID)) {
        return CONST.REPORT.TRANSACTION_PRIMARY_ACTIONS.REMOVE_HOLD;
    }

    if (isReviewDuplicatesAction(parentReport, [reportTransaction], policy)) {
        return CONST.REPORT.TRANSACTION_PRIMARY_ACTIONS.REVIEW_DUPLICATES;
    }

    if (isMarkAsCashActionForTransaction(parentReport, violations, policy)) {
        return CONST.REPORT.TRANSACTION_PRIMARY_ACTIONS.MARK_AS_CASH;
    }

    return '';
}

export {getReportPrimaryAction, getTransactionThreadPrimaryAction, isAddExpenseAction, isPrimaryPayAction, getAllExpensesToHoldIfApplicable};<|MERGE_RESOLUTION|>--- conflicted
+++ resolved
@@ -100,10 +100,6 @@
         return false;
     }
     const isExpenseReport = isExpenseReportUtils(report);
-<<<<<<< HEAD
-=======
-    const isReportApprover = isApproverUtils(policy, currentUserAccountID) || managerID === currentUserAccountID;
->>>>>>> e3bb5568
     const isApprovalEnabled = policy?.approvalMode && policy.approvalMode !== CONST.POLICY.APPROVAL_MODE.OPTIONAL;
 
     if (!isExpenseReport || !isApprovalEnabled || reportTransactions.length === 0) {
