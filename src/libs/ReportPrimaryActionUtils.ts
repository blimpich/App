import type {OnyxCollection} from 'react-native-onyx';
import type {ValueOf} from 'type-fest';
import CONST from '@src/CONST';
import type {Policy, Report, ReportAction, ReportNameValuePairs, Transaction, TransactionViolation} from '@src/types/onyx';
import {isApprover as isApproverUtils} from './actions/Policy/Member';
import {getCurrentUserAccountID} from './actions/Report';
import {
    arePaymentsEnabled as arePaymentsEnabledUtils,
    getCorrectedAutoReportingFrequency,
    getSubmitToAccountID,
    getValidConnectedIntegration,
    hasIntegrationAutoSync,
    isPreferredExporter,
} from './PolicyUtils';
import {getAllReportActions, getOneTransactionThreadReportID, isMoneyRequestAction} from './ReportActionsUtils';
import {
    canAddTransaction as canAddTransactionUtil,
    canHoldUnholdReportAction,
    getMoneyRequestSpendBreakdown,
    getParentReport,
    hasExportError as hasExportErrorUtil,
    hasOnlyHeldExpenses,
    isArchivedReport,
    isClosedReport as isClosedReportUtils,
    isCurrentUserSubmitter,
    isExpenseReport as isExpenseReportUtils,
    isExported as isExportedUtil,
    isHoldCreator,
    isInvoiceReport as isInvoiceReportUtils,
    isIOUReport as isIOUReportUtils,
    isOpenReport as isOpenReportUtils,
    isPayer,
    isProcessingReport as isProcessingReportUtils,
    isReportApproved as isReportApprovedUtils,
    isSettled,
} from './ReportUtils';
import {getSession} from './SessionUtils';
import {
    allHavePendingRTERViolation,
    hasPendingRTERViolation as hasPendingRTERViolationTransactionUtils,
    isDuplicate,
    isOnHold as isOnHoldTransactionUtils,
    isReceiptBeingScanned,
    shouldShowBrokenConnectionViolationForMultipleTransactions,
    shouldShowBrokenConnectionViolation as shouldShowBrokenConnectionViolationTransactionUtils,
} from './TransactionUtils';

type GetReportPrimaryActionParams = {
    report: Report;
    reportTransactions: Transaction[];
    violations: OnyxCollection<TransactionViolation[]>;
    policy?: Policy;
    reportNameValuePairs?: ReportNameValuePairs;
    reportActions?: ReportAction[];
    isChatReportArchived?: boolean;
};

function isAddExpenseAction(report: Report, reportTransactions: Transaction[]) {
    const isExpenseReport = isExpenseReportUtils(report);
    const isReportSubmitter = isCurrentUserSubmitter(report.reportID);
    const canAddTransaction = canAddTransactionUtil(report);

    return isExpenseReport && canAddTransaction && isReportSubmitter && reportTransactions.length === 0;
}

function isSubmitAction(report: Report, reportTransactions: Transaction[], policy?: Policy, reportNameValuePairs?: ReportNameValuePairs) {
    if (isArchivedReport(reportNameValuePairs)) {
        return false;
    }

    const isExpenseReport = isExpenseReportUtils(report);
    const isReportSubmitter = isCurrentUserSubmitter(report.reportID);
    const isOpenReport = isOpenReportUtils(report);
    const isManualSubmitEnabled = getCorrectedAutoReportingFrequency(policy) === CONST.POLICY.AUTO_REPORTING_FREQUENCIES.MANUAL;
    const transactionAreComplete = reportTransactions.every((transaction) => transaction.amount !== 0 || transaction.modifiedAmount !== 0);

    const isAnyReceiptBeingScanned = reportTransactions?.some((transaction) => isReceiptBeingScanned(transaction));

    if (isAnyReceiptBeingScanned) {
        return false;
    }

    const submitToAccountID = getSubmitToAccountID(policy, report);

    if (submitToAccountID === report.ownerAccountID && policy?.preventSelfApproval) {
        return false;
    }

    return isExpenseReport && isReportSubmitter && isOpenReport && isManualSubmitEnabled && reportTransactions.length !== 0 && transactionAreComplete;
}

function isApproveAction(report: Report, reportTransactions: Transaction[], policy?: Policy) {
    const currentUserAccountID = getCurrentUserAccountID();
    const managerID = report?.managerID ?? CONST.DEFAULT_NUMBER_ID;
    const isCurrentUserManager = managerID === currentUserAccountID;
    if (!isCurrentUserManager) {
        return false;
    }
    const isExpenseReport = isExpenseReportUtils(report);
    const isReportApprover = isApproverUtils(policy, currentUserAccountID);
    const isApprovalEnabled = policy?.approvalMode && policy.approvalMode !== CONST.POLICY.APPROVAL_MODE.OPTIONAL;

    if (!isExpenseReport || !isReportApprover || !isApprovalEnabled || reportTransactions.length === 0) {
        return false;
    }

    const isPreventSelfApprovalEnabled = policy?.preventSelfApproval;
    const isReportSubmitter = isCurrentUserSubmitter(report.reportID);

    if (isPreventSelfApprovalEnabled && isReportSubmitter) {
        return false;
    }

    const isOneExpenseReport = isExpenseReport && reportTransactions.length === 1;
    const isReportOnHold = reportTransactions.some(isOnHoldTransactionUtils);
    const isProcessingReport = isProcessingReportUtils(report);
    const isOneExpenseReportOnHold = isOneExpenseReport && isReportOnHold;

    if (isProcessingReport || isOneExpenseReportOnHold) {
        return true;
    }

    return false;
}

<<<<<<< HEAD
function isPayAction(report: Report, policy?: Policy, reportNameValuePairs?: ReportNameValuePairs, isChatReportArchived?: boolean) {
    if (isArchivedReport(reportNameValuePairs) || isChatReportArchived) {
        return false;
    }

=======
function isPrimaryPayAction(report: Report, policy?: Policy, reportNameValuePairs?: ReportNameValuePairs) {
>>>>>>> c58f01e0
    const isExpenseReport = isExpenseReportUtils(report);
    const isReportPayer = isPayer(getSession(), report, false, policy);
    const arePaymentsEnabled = arePaymentsEnabledUtils(policy);
    const isReportApproved = isReportApprovedUtils({report});
    const isReportClosed = isClosedReportUtils(report);
    const isProcessingReport = isProcessingReportUtils(report);

    const isApprovalEnabled = policy ? policy.approvalMode && policy.approvalMode !== CONST.POLICY.APPROVAL_MODE.OPTIONAL : false;
    const isSubmittedWithoutApprovalsEnabled = !isApprovalEnabled && isProcessingReport;

    const isReportFinished = (isReportApproved && !report.isWaitingOnBankAccount) || isSubmittedWithoutApprovalsEnabled || isReportClosed;
    const {reimbursableSpend} = getMoneyRequestSpendBreakdown(report);

    if (isReportPayer && isExpenseReport && arePaymentsEnabled && isReportFinished && reimbursableSpend > 0) {
        return true;
    }

    if (!isProcessingReport) {
        return false;
    }

    const isIOUReport = isIOUReportUtils(report);

    if (isIOUReport && isReportPayer && reimbursableSpend > 0) {
        return true;
    }

    const isInvoiceReport = isInvoiceReportUtils(report);

    if (!isInvoiceReport) {
        return false;
    }

    const parentReport = getParentReport(report);
    if (parentReport?.invoiceReceiver?.type === CONST.REPORT.INVOICE_RECEIVER_TYPE.INDIVIDUAL) {
        return parentReport?.invoiceReceiver?.accountID === getCurrentUserAccountID();
    }

    return policy?.role === CONST.POLICY.ROLE.ADMIN;
}

function isExportAction(report: Report, policy?: Policy, reportActions?: ReportAction[]) {
    if (!policy) {
        return false;
    }

    const connectedIntegration = getValidConnectedIntegration(policy);
    if (!connectedIntegration) {
        return false;
    }

    const isReportExporter = isPreferredExporter(policy);
    if (!isReportExporter) {
        return false;
    }

    const syncEnabled = hasIntegrationAutoSync(policy, connectedIntegration);
    const isExported = isExportedUtil(reportActions);
    if (isExported) {
        return false;
    }

    const hasExportError = hasExportErrorUtil(reportActions);
    if (syncEnabled && !hasExportError) {
        return false;
    }

    if (report.isWaitingOnBankAccount) {
        return false;
    }

    const isReportReimbursed = isSettled(report);
    const isReportApproved = isReportApprovedUtils({report});
    const isReportClosed = isClosedReportUtils(report);

    if (isReportApproved || isReportReimbursed || isReportClosed) {
        return true;
    }

    return false;
}

function isRemoveHoldAction(report: Report, reportTransactions: Transaction[]) {
    const isReportOnHold = reportTransactions.some(isOnHoldTransactionUtils);

    if (!isReportOnHold) {
        return false;
    }

    const reportActions = getAllReportActions(report.reportID);
    const transactionThreadReportID = getOneTransactionThreadReportID(report.reportID, reportActions);

    if (!transactionThreadReportID) {
        return false;
    }

    // Transaction is attached to expense report but hold action is attached to transaction thread report
    const isHolder = reportTransactions.some((transaction) => isHoldCreator(transaction, transactionThreadReportID));

    return isHolder;
}

function isReviewDuplicatesAction(report: Report, reportTransactions: Transaction[], policy?: Policy) {
    const hasDuplicates = reportTransactions.some((transaction) => isDuplicate(transaction.transactionID));

    if (!hasDuplicates) {
        return false;
    }

    const isReportApprover = isApproverUtils(policy, getCurrentUserAccountID());
    const isReportSubmitter = isCurrentUserSubmitter(report.reportID);
    const isProcessingReport = isProcessingReportUtils(report);
    const isReportOpen = isOpenReportUtils(report);

    const isSubmitterOrApprover = isReportSubmitter || isReportApprover;
    const isReportActive = isReportOpen || isProcessingReport;

    if (isSubmitterOrApprover && isReportActive) {
        return true;
    }

    return false;
}

function isMarkAsCashAction(report: Report, reportTransactions: Transaction[], violations: OnyxCollection<TransactionViolation[]>, policy?: Policy) {
    const isOneExpenseReport = isExpenseReportUtils(report) && reportTransactions.length === 1;

    if (!isOneExpenseReport) {
        return false;
    }

    const transactionIDs = reportTransactions.map((t) => t.transactionID);
    const hasAllPendingRTERViolations = allHavePendingRTERViolation(transactionIDs, violations);

    if (hasAllPendingRTERViolations) {
        return true;
    }

    const isReportSubmitter = isCurrentUserSubmitter(report.reportID);
    const isReportApprover = isApproverUtils(policy, getCurrentUserAccountID());
    const isAdmin = policy?.role === CONST.POLICY.ROLE.ADMIN;

    const shouldShowBrokenConnectionViolation = shouldShowBrokenConnectionViolationForMultipleTransactions(transactionIDs, report, policy, violations);
    const userControlsReport = isReportSubmitter || isReportApprover || isAdmin;
    return userControlsReport && shouldShowBrokenConnectionViolation;
}

<<<<<<< HEAD
function getReportPrimaryAction(params: GetReportPrimaryActionParams): ValueOf<typeof CONST.REPORT.PRIMARY_ACTIONS> | '' {
    const {report, reportTransactions, violations, policy, reportNameValuePairs, reportActions, isChatReportArchived} = params;
    const isPayActionWithAllExpensesHeld = isPayAction(report, policy, reportNameValuePairs, isChatReportArchived) && hasOnlyHeldExpenses(report?.reportID);
=======
function getAllExpensesToHoldIfApplicable(report?: Report, reportActions?: ReportAction[]) {
    if (!report || !reportActions || !hasOnlyHeldExpenses(report?.reportID)) {
        return [];
    }

    return reportActions?.filter((action) => isMoneyRequestAction(action) && action.childType === CONST.REPORT.TYPE.CHAT && canHoldUnholdReportAction(action).canUnholdRequest);
}

function getReportPrimaryAction(
    report: Report,
    reportTransactions: Transaction[],
    violations: OnyxCollection<TransactionViolation[]>,
    policy?: Policy,
    reportNameValuePairs?: ReportNameValuePairs,
    reportActions?: ReportAction[],
): ValueOf<typeof CONST.REPORT.PRIMARY_ACTIONS> | '' {
    const isPayActionWithAllExpensesHeld = isPrimaryPayAction(report, policy, reportNameValuePairs) && hasOnlyHeldExpenses(report?.reportID);
>>>>>>> c58f01e0

    if (isAddExpenseAction(report, reportTransactions)) {
        return CONST.REPORT.PRIMARY_ACTIONS.ADD_EXPENSE;
    }

    if (isMarkAsCashAction(report, reportTransactions, violations, policy)) {
        return CONST.REPORT.PRIMARY_ACTIONS.MARK_AS_CASH;
    }

    if (isReviewDuplicatesAction(report, reportTransactions, policy)) {
        return CONST.REPORT.PRIMARY_ACTIONS.REVIEW_DUPLICATES;
    }

    if (isRemoveHoldAction(report, reportTransactions) || isPayActionWithAllExpensesHeld) {
        return CONST.REPORT.PRIMARY_ACTIONS.REMOVE_HOLD;
    }

    if (isSubmitAction(report, reportTransactions, policy, reportNameValuePairs)) {
        return CONST.REPORT.PRIMARY_ACTIONS.SUBMIT;
    }

    if (isApproveAction(report, reportTransactions, policy)) {
        return CONST.REPORT.PRIMARY_ACTIONS.APPROVE;
    }

<<<<<<< HEAD
    if (isPayAction(report, policy, reportNameValuePairs, isChatReportArchived)) {
=======
    if (isPrimaryPayAction(report, policy, reportNameValuePairs)) {
>>>>>>> c58f01e0
        return CONST.REPORT.PRIMARY_ACTIONS.PAY;
    }

    if (isExportAction(report, policy, reportActions)) {
        return CONST.REPORT.PRIMARY_ACTIONS.EXPORT_TO_ACCOUNTING;
    }

    if (getAllExpensesToHoldIfApplicable(report, reportActions).length) {
        return CONST.REPORT.PRIMARY_ACTIONS.REMOVE_HOLD;
    }

    return '';
}

function isMarkAsCashActionForTransaction(parentReport: Report, violations: TransactionViolation[], policy?: Policy): boolean {
    const hasPendingRTERViolation = hasPendingRTERViolationTransactionUtils(violations);

    if (hasPendingRTERViolation) {
        return true;
    }

    const shouldShowBrokenConnectionViolation = shouldShowBrokenConnectionViolationTransactionUtils(parentReport, policy, violations);

    if (!shouldShowBrokenConnectionViolation) {
        return false;
    }

    const isReportSubmitter = isCurrentUserSubmitter(parentReport.reportID);
    const isReportApprover = isApproverUtils(policy, getCurrentUserAccountID());
    const isAdmin = policy?.role === CONST.POLICY.ROLE.ADMIN;

    return isReportSubmitter || isReportApprover || isAdmin;
}

function getTransactionThreadPrimaryAction(
    transactionThreadReport: Report,
    parentReport: Report,
    reportTransaction: Transaction,
    violations: TransactionViolation[],
    policy?: Policy,
): ValueOf<typeof CONST.REPORT.TRANSACTION_PRIMARY_ACTIONS> | '' {
    if (isHoldCreator(reportTransaction, transactionThreadReport.reportID)) {
        return CONST.REPORT.TRANSACTION_PRIMARY_ACTIONS.REMOVE_HOLD;
    }

    if (isReviewDuplicatesAction(parentReport, [reportTransaction], policy)) {
        return CONST.REPORT.TRANSACTION_PRIMARY_ACTIONS.REVIEW_DUPLICATES;
    }

    if (isMarkAsCashActionForTransaction(parentReport, violations, policy)) {
        return CONST.REPORT.TRANSACTION_PRIMARY_ACTIONS.MARK_AS_CASH;
    }

    return '';
}

export {getReportPrimaryAction, getTransactionThreadPrimaryAction, isAddExpenseAction, isPrimaryPayAction, getAllExpensesToHoldIfApplicable};<|MERGE_RESOLUTION|>--- conflicted
+++ resolved
@@ -123,15 +123,10 @@
     return false;
 }
 
-<<<<<<< HEAD
-function isPayAction(report: Report, policy?: Policy, reportNameValuePairs?: ReportNameValuePairs, isChatReportArchived?: boolean) {
+function isPrimaryPayAction(report: Report, policy?: Policy, reportNameValuePairs?: ReportNameValuePairs, isChatReportArchived?: boolean) {
     if (isArchivedReport(reportNameValuePairs) || isChatReportArchived) {
         return false;
     }
-
-=======
-function isPrimaryPayAction(report: Report, policy?: Policy, reportNameValuePairs?: ReportNameValuePairs) {
->>>>>>> c58f01e0
     const isExpenseReport = isExpenseReportUtils(report);
     const isReportPayer = isPayer(getSession(), report, false, policy);
     const arePaymentsEnabled = arePaymentsEnabledUtils(policy);
@@ -279,11 +274,6 @@
     return userControlsReport && shouldShowBrokenConnectionViolation;
 }
 
-<<<<<<< HEAD
-function getReportPrimaryAction(params: GetReportPrimaryActionParams): ValueOf<typeof CONST.REPORT.PRIMARY_ACTIONS> | '' {
-    const {report, reportTransactions, violations, policy, reportNameValuePairs, reportActions, isChatReportArchived} = params;
-    const isPayActionWithAllExpensesHeld = isPayAction(report, policy, reportNameValuePairs, isChatReportArchived) && hasOnlyHeldExpenses(report?.reportID);
-=======
 function getAllExpensesToHoldIfApplicable(report?: Report, reportActions?: ReportAction[]) {
     if (!report || !reportActions || !hasOnlyHeldExpenses(report?.reportID)) {
         return [];
@@ -292,16 +282,10 @@
     return reportActions?.filter((action) => isMoneyRequestAction(action) && action.childType === CONST.REPORT.TYPE.CHAT && canHoldUnholdReportAction(action).canUnholdRequest);
 }
 
-function getReportPrimaryAction(
-    report: Report,
-    reportTransactions: Transaction[],
-    violations: OnyxCollection<TransactionViolation[]>,
-    policy?: Policy,
-    reportNameValuePairs?: ReportNameValuePairs,
-    reportActions?: ReportAction[],
-): ValueOf<typeof CONST.REPORT.PRIMARY_ACTIONS> | '' {
-    const isPayActionWithAllExpensesHeld = isPrimaryPayAction(report, policy, reportNameValuePairs) && hasOnlyHeldExpenses(report?.reportID);
->>>>>>> c58f01e0
+function getReportPrimaryAction(params: GetReportPrimaryActionParams): ValueOf<typeof CONST.REPORT.PRIMARY_ACTIONS> | '' {
+    const {report, reportTransactions, violations, policy, reportNameValuePairs, reportActions, isChatReportArchived} = params;
+
+    const isPayActionWithAllExpensesHeld = isPrimaryPayAction(report, policy, reportNameValuePairs, isChatReportArchived) && hasOnlyHeldExpenses(report?.reportID);
 
     if (isAddExpenseAction(report, reportTransactions)) {
         return CONST.REPORT.PRIMARY_ACTIONS.ADD_EXPENSE;
@@ -327,11 +311,7 @@
         return CONST.REPORT.PRIMARY_ACTIONS.APPROVE;
     }
 
-<<<<<<< HEAD
-    if (isPayAction(report, policy, reportNameValuePairs, isChatReportArchived)) {
-=======
-    if (isPrimaryPayAction(report, policy, reportNameValuePairs)) {
->>>>>>> c58f01e0
+    if (isPrimaryPayAction(report, policy, reportNameValuePairs, isChatReportArchived)) {
         return CONST.REPORT.PRIMARY_ACTIONS.PAY;
     }
 
