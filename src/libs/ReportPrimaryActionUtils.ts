--- conflicted
+++ resolved
@@ -257,13 +257,12 @@
     violations: OnyxCollection<TransactionViolation[]>,
     policy?: Policy,
 ): ValueOf<typeof CONST.REPORT.PRIMARY_ACTIONS> | '' {
-<<<<<<< HEAD
     if (isAddExpenseAction(report, reportTransactions)) {
         return CONST.REPORT.PRIMARY_ACTIONS.ADD_EXPENSE;
-=======
+    }
+
     if (isReviewDuplicatesAction(report, reportTransactions, policy)) {
         return CONST.REPORT.PRIMARY_ACTIONS.REVIEW_DUPLICATES;
->>>>>>> 44e1cadf
     }
 
     if (isRemoveHoldAction(report, reportTransactions)) {
