import type {OnyxCollection} from 'react-native-onyx';
import type {ValueOf} from 'type-fest';
import CONST from '@src/CONST';
import type {Policy, Report, ReportAction, ReportNameValuePairs, Transaction, TransactionViolation} from '@src/types/onyx';
import {isApprover as isApproverUtils} from './actions/Policy/Member';
import {getCurrentUserAccountID} from './actions/Report';
import {
    arePaymentsEnabled as arePaymentsEnabledUtils,
    getCorrectedAutoReportingFrequency,
    getSubmitToAccountID,
    getValidConnectedIntegration,
    hasIntegrationAutoSync,
    isPreferredExporter,
} from './PolicyUtils';
import {getAllReportActions, getOneTransactionThreadReportID, isMoneyRequestAction} from './ReportActionsUtils';
import {
    canAddTransaction as canAddTransactionUtil,
    canHoldUnholdReportAction,
    getMoneyRequestSpendBreakdown,
    getParentReport,
    hasExportError as hasExportErrorUtil,
    hasOnlyHeldExpenses,
    isArchivedReport,
    isClosedReport as isClosedReportUtils,
    isCurrentUserSubmitter,
    isExpenseReport as isExpenseReportUtils,
    isExported as isExportedUtil,
    isHoldCreator,
    isInvoiceReport as isInvoiceReportUtils,
    isIOUReport as isIOUReportUtils,
    isOpenReport as isOpenReportUtils,
    isPayer,
    isProcessingReport as isProcessingReportUtils,
    isReportApproved as isReportApprovedUtils,
    isSettled,
} from './ReportUtils';
import {getSession} from './SessionUtils';
import {
    allHavePendingRTERViolation,
    hasPendingRTERViolation as hasPendingRTERViolationTransactionUtils,
    isDuplicate,
    isOnHold as isOnHoldTransactionUtils,
    isReceiptBeingScanned,
    shouldShowBrokenConnectionViolationForMultipleTransactions,
    shouldShowBrokenConnectionViolation as shouldShowBrokenConnectionViolationTransactionUtils,
} from './TransactionUtils';

function isAddExpenseAction(report: Report, reportTransactions: Transaction[]) {
    const isExpenseReport = isExpenseReportUtils(report);
    const isReportSubmitter = isCurrentUserSubmitter(report.reportID);
    const canAddTransaction = canAddTransactionUtil(report);

    return isExpenseReport && canAddTransaction && isReportSubmitter && reportTransactions.length === 0;
}

function isSubmitAction(report: Report, reportTransactions: Transaction[], policy?: Policy, reportNameValuePairs?: ReportNameValuePairs) {
    if (isArchivedReport(reportNameValuePairs)) {
        return false;
    }

    const isExpenseReport = isExpenseReportUtils(report);
    const isReportSubmitter = isCurrentUserSubmitter(report.reportID);
    const isOpenReport = isOpenReportUtils(report);
    const isManualSubmitEnabled = getCorrectedAutoReportingFrequency(policy) === CONST.POLICY.AUTO_REPORTING_FREQUENCIES.MANUAL;
    const transactionAreComplete = reportTransactions.every((transaction) => transaction.amount !== 0 || transaction.modifiedAmount !== 0);

    const isAnyReceiptBeingScanned = reportTransactions?.some((transaction) => isReceiptBeingScanned(transaction));

    if (isAnyReceiptBeingScanned) {
        return false;
    }

    const submitToAccountID = getSubmitToAccountID(policy, report);

    if (submitToAccountID === report.ownerAccountID && policy?.preventSelfApproval) {
        return false;
    }

    return isExpenseReport && isReportSubmitter && isOpenReport && isManualSubmitEnabled && reportTransactions.length !== 0 && transactionAreComplete;
}

function isApproveAction(report: Report, reportTransactions: Transaction[], policy?: Policy) {
    const currentUserAccountID = getCurrentUserAccountID();
    const managerID = report?.managerID ?? CONST.DEFAULT_NUMBER_ID;
    const isCurrentUserManager = managerID === currentUserAccountID;
    if (!isCurrentUserManager) {
        return false;
    }
    const isExpenseReport = isExpenseReportUtils(report);
    const isReportApprover = isApproverUtils(policy, currentUserAccountID);
    const isApprovalEnabled = policy?.approvalMode && policy.approvalMode !== CONST.POLICY.APPROVAL_MODE.OPTIONAL;

    if (!isExpenseReport || !isReportApprover || !isApprovalEnabled || reportTransactions.length === 0) {
        return false;
    }

    const isPreventSelfApprovalEnabled = policy?.preventSelfApproval;
    const isReportSubmitter = isCurrentUserSubmitter(report.reportID);

    if (isPreventSelfApprovalEnabled && isReportSubmitter) {
        return false;
    }

    const isOneExpenseReport = isExpenseReport && reportTransactions.length === 1;
    const isReportOnHold = reportTransactions.some(isOnHoldTransactionUtils);
    const isProcessingReport = isProcessingReportUtils(report);
    const isOneExpenseReportOnHold = isOneExpenseReport && isReportOnHold;

    if (isProcessingReport || isOneExpenseReportOnHold) {
        return true;
    }

    return false;
}

function isPrimaryPayAction(report: Report, policy?: Policy, reportNameValuePairs?: ReportNameValuePairs) {
    const isExpenseReport = isExpenseReportUtils(report);
    const isReportPayer = isPayer(getSession(), report, false, policy);
    const arePaymentsEnabled = arePaymentsEnabledUtils(policy);
    const isReportApproved = isReportApprovedUtils({report});
    const isReportClosed = isClosedReportUtils(report);
    const isProcessingReport = isProcessingReportUtils(report);

    const isApprovalEnabled = policy ? policy.approvalMode && policy.approvalMode !== CONST.POLICY.APPROVAL_MODE.OPTIONAL : false;
    const isSubmittedWithoutApprovalsEnabled = !isApprovalEnabled && isProcessingReport;

    const isReportFinished = (isReportApproved && !report.isWaitingOnBankAccount) || isSubmittedWithoutApprovalsEnabled || isReportClosed;
    const {reimbursableSpend} = getMoneyRequestSpendBreakdown(report);

    if (isArchivedReport(reportNameValuePairs)) {
        return false;
    }

    if (isReportPayer && isExpenseReport && arePaymentsEnabled && isReportFinished && reimbursableSpend > 0) {
        return true;
    }

    if (!isProcessingReport) {
        return false;
    }

    const isIOUReport = isIOUReportUtils(report);

    if (isIOUReport && isReportPayer && reimbursableSpend > 0) {
        return true;
    }

    const isInvoiceReport = isInvoiceReportUtils(report);

    if (!isInvoiceReport) {
        return false;
    }

    const parentReport = getParentReport(report);
    if (parentReport?.invoiceReceiver?.type === CONST.REPORT.INVOICE_RECEIVER_TYPE.INDIVIDUAL) {
        return parentReport?.invoiceReceiver?.accountID === getCurrentUserAccountID();
    }

    return policy?.role === CONST.POLICY.ROLE.ADMIN;
}

function isExportAction(report: Report, policy?: Policy, reportActions?: ReportAction[]) {
    if (!policy) {
        return false;
    }

    const connectedIntegration = getValidConnectedIntegration(policy);
    if (!connectedIntegration) {
        return false;
    }

    const isReportExporter = isPreferredExporter(policy);
    if (!isReportExporter) {
        return false;
    }

    const syncEnabled = hasIntegrationAutoSync(policy, connectedIntegration);
    const isExported = isExportedUtil(reportActions);
    if (isExported) {
        return false;
    }

    const hasExportError = hasExportErrorUtil(reportActions);
    if (syncEnabled && !hasExportError) {
        return false;
    }

    if (report.isWaitingOnBankAccount) {
        return false;
    }

    const isReportReimbursed = isSettled(report);
    const isReportApproved = isReportApprovedUtils({report});
    const isReportClosed = isClosedReportUtils(report);

    if (isReportApproved || isReportReimbursed || isReportClosed) {
        return true;
    }

    return false;
}

function isRemoveHoldAction(report: Report, reportTransactions: Transaction[]) {
    const isReportOnHold = reportTransactions.some(isOnHoldTransactionUtils);

    if (!isReportOnHold) {
        return false;
    }

    const reportActions = getAllReportActions(report.reportID);
    const transactionThreadReportID = getOneTransactionThreadReportID(report.reportID, reportActions);

    if (!transactionThreadReportID) {
        return false;
    }

    // Transaction is attached to expense report but hold action is attached to transaction thread report
    const isHolder = reportTransactions.some((transaction) => isHoldCreator(transaction, transactionThreadReportID));

    return isHolder;
}

function isReviewDuplicatesAction(report: Report, reportTransactions: Transaction[], policy?: Policy) {
    const hasDuplicates = reportTransactions.some((transaction) => isDuplicate(transaction.transactionID));

    if (!hasDuplicates) {
        return false;
    }

    const isReportApprover = isApproverUtils(policy, getCurrentUserAccountID());
    const isReportSubmitter = isCurrentUserSubmitter(report.reportID);
    const isProcessingReport = isProcessingReportUtils(report);
    const isReportOpen = isOpenReportUtils(report);

    const isSubmitterOrApprover = isReportSubmitter || isReportApprover;
    const isReportActive = isReportOpen || isProcessingReport;

    if (isSubmitterOrApprover && isReportActive) {
        return true;
    }

    return false;
}

function isMarkAsCashAction(report: Report, reportTransactions: Transaction[], violations: OnyxCollection<TransactionViolation[]>, policy?: Policy) {
    const isOneExpenseReport = isExpenseReportUtils(report) && reportTransactions.length === 1;

    if (!isOneExpenseReport) {
        return false;
    }

    const transactionIDs = reportTransactions.map((t) => t.transactionID);
    const hasAllPendingRTERViolations = allHavePendingRTERViolation(transactionIDs, violations);

    if (hasAllPendingRTERViolations) {
        return true;
    }

    const isReportSubmitter = isCurrentUserSubmitter(report.reportID);
    const isReportApprover = isApproverUtils(policy, getCurrentUserAccountID());
    const isAdmin = policy?.role === CONST.POLICY.ROLE.ADMIN;

    const shouldShowBrokenConnectionViolation = shouldShowBrokenConnectionViolationForMultipleTransactions(transactionIDs, report, policy, violations);
    const userControlsReport = isReportSubmitter || isReportApprover || isAdmin;
    return userControlsReport && shouldShowBrokenConnectionViolation;
}

<<<<<<< HEAD
function isMarkAsResolvedAction(report: Report, transaction: Transaction, policy?: Policy) {
    const isReportSubmitter = isCurrentUserSubmitter(report.reportID);
    const isAdmin = policy?.role === CONST.POLICY.ROLE.ADMIN;
    const userControlsReport = isReportSubmitter || isAdmin;

    if (!userControlsReport) {
        return false;
    }

    // Check if transaction has been declined (has rterRejectedExpense in comment)
    const comment = transaction.comment?.comment ?? '';
    return comment.includes(CONST.VIOLATIONS.REJECTED_EXPENSE);
=======
function getAllExpensesToHoldIfApplicable(report?: Report, reportActions?: ReportAction[]) {
    if (!report || !reportActions || !hasOnlyHeldExpenses(report?.reportID)) {
        return [];
    }

    return reportActions?.filter((action) => isMoneyRequestAction(action) && action.childType === CONST.REPORT.TYPE.CHAT && canHoldUnholdReportAction(action).canUnholdRequest);
>>>>>>> 156d8923
}

function getReportPrimaryAction(
    report: Report,
    reportTransactions: Transaction[],
    violations: OnyxCollection<TransactionViolation[]>,
    policy?: Policy,
    reportNameValuePairs?: ReportNameValuePairs,
    reportActions?: ReportAction[],
): ValueOf<typeof CONST.REPORT.PRIMARY_ACTIONS> | '' {
    const isPayActionWithAllExpensesHeld = isPrimaryPayAction(report, policy, reportNameValuePairs) && hasOnlyHeldExpenses(report?.reportID);

    if (isAddExpenseAction(report, reportTransactions)) {
        return CONST.REPORT.PRIMARY_ACTIONS.ADD_EXPENSE;
    }

    if (isMarkAsCashAction(report, reportTransactions, violations, policy)) {
        return CONST.REPORT.PRIMARY_ACTIONS.MARK_AS_CASH;
    }

    if (isReviewDuplicatesAction(report, reportTransactions, policy)) {
        return CONST.REPORT.PRIMARY_ACTIONS.REVIEW_DUPLICATES;
    }

    if (isRemoveHoldAction(report, reportTransactions) || isPayActionWithAllExpensesHeld) {
        return CONST.REPORT.PRIMARY_ACTIONS.REMOVE_HOLD;
    }

    if (isSubmitAction(report, reportTransactions, policy, reportNameValuePairs)) {
        return CONST.REPORT.PRIMARY_ACTIONS.SUBMIT;
    }

    if (isApproveAction(report, reportTransactions, policy)) {
        return CONST.REPORT.PRIMARY_ACTIONS.APPROVE;
    }

    if (isPrimaryPayAction(report, policy, reportNameValuePairs)) {
        return CONST.REPORT.PRIMARY_ACTIONS.PAY;
    }

    if (isExportAction(report, policy, reportActions)) {
        return CONST.REPORT.PRIMARY_ACTIONS.EXPORT_TO_ACCOUNTING;
    }

    if (getAllExpensesToHoldIfApplicable(report, reportActions).length) {
        return CONST.REPORT.PRIMARY_ACTIONS.REMOVE_HOLD;
    }

    return '';
}

function isMarkAsCashActionForTransaction(parentReport: Report, violations: TransactionViolation[], policy?: Policy): boolean {
    const hasPendingRTERViolation = hasPendingRTERViolationTransactionUtils(violations);

    if (hasPendingRTERViolation) {
        return true;
    }

    const shouldShowBrokenConnectionViolation = shouldShowBrokenConnectionViolationTransactionUtils(parentReport, policy, violations);

    if (!shouldShowBrokenConnectionViolation) {
        return false;
    }

    const isReportSubmitter = isCurrentUserSubmitter(parentReport.reportID);
    const isReportApprover = isApproverUtils(policy, getCurrentUserAccountID());
    const isAdmin = policy?.role === CONST.POLICY.ROLE.ADMIN;

    return isReportSubmitter || isReportApprover || isAdmin;
}

function getTransactionThreadPrimaryAction(
    transactionThreadReport: Report,
    parentReport: Report,
    reportTransaction: Transaction,
    violations: TransactionViolation[],
    policy?: Policy,
): ValueOf<typeof CONST.REPORT.TRANSACTION_PRIMARY_ACTIONS> | '' {
    if (isMarkAsResolvedAction(parentReport, reportTransaction, policy)) {
        return CONST.REPORT.TRANSACTION_PRIMARY_ACTIONS.MARK_AS_RESOLVED;
    }

    if (isHoldCreator(reportTransaction, transactionThreadReport.reportID)) {
        return CONST.REPORT.TRANSACTION_PRIMARY_ACTIONS.REMOVE_HOLD;
    }

    if (isReviewDuplicatesAction(parentReport, [reportTransaction], policy)) {
        return CONST.REPORT.TRANSACTION_PRIMARY_ACTIONS.REVIEW_DUPLICATES;
    }

    if (isMarkAsCashActionForTransaction(parentReport, violations, policy)) {
        return CONST.REPORT.TRANSACTION_PRIMARY_ACTIONS.MARK_AS_CASH;
    }

    return '';
}

<<<<<<< HEAD
export {getReportPrimaryAction, getTransactionThreadPrimaryAction, isAddExpenseAction, isMarkAsResolvedAction};
=======
export {getReportPrimaryAction, getTransactionThreadPrimaryAction, isAddExpenseAction, isPrimaryPayAction, getAllExpensesToHoldIfApplicable};
>>>>>>> 156d8923
<|MERGE_RESOLUTION|>--- conflicted
+++ resolved
@@ -265,7 +265,6 @@
     return userControlsReport && shouldShowBrokenConnectionViolation;
 }
 
-<<<<<<< HEAD
 function isMarkAsResolvedAction(report: Report, transaction: Transaction, policy?: Policy) {
     const isReportSubmitter = isCurrentUserSubmitter(report.reportID);
     const isAdmin = policy?.role === CONST.POLICY.ROLE.ADMIN;
@@ -278,14 +277,14 @@
     // Check if transaction has been declined (has rterRejectedExpense in comment)
     const comment = transaction.comment?.comment ?? '';
     return comment.includes(CONST.VIOLATIONS.REJECTED_EXPENSE);
-=======
+}
+
 function getAllExpensesToHoldIfApplicable(report?: Report, reportActions?: ReportAction[]) {
     if (!report || !reportActions || !hasOnlyHeldExpenses(report?.reportID)) {
         return [];
     }
 
     return reportActions?.filter((action) => isMoneyRequestAction(action) && action.childType === CONST.REPORT.TYPE.CHAT && canHoldUnholdReportAction(action).canUnholdRequest);
->>>>>>> 156d8923
 }
 
 function getReportPrimaryAction(
@@ -383,8 +382,4 @@
     return '';
 }
 
-<<<<<<< HEAD
-export {getReportPrimaryAction, getTransactionThreadPrimaryAction, isAddExpenseAction, isMarkAsResolvedAction};
-=======
-export {getReportPrimaryAction, getTransactionThreadPrimaryAction, isAddExpenseAction, isPrimaryPayAction, getAllExpensesToHoldIfApplicable};
->>>>>>> 156d8923
+export {getReportPrimaryAction, getTransactionThreadPrimaryAction, isAddExpenseAction, isPrimaryPayAction, isMarkAsResolvedAction, getAllExpensesToHoldIfApplicable};