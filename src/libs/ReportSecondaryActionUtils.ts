import type {OnyxCollection, OnyxEntry} from 'react-native-onyx';
import type {ValueOf} from 'type-fest';
import CONST from '@src/CONST';
import ONYXKEYS from '@src/ONYXKEYS';
import type {IntegrationServerExportTemplate, Policy, Report, ReportAction, ReportNameValuePairs, Transaction, TransactionViolation} from '@src/types/onyx';
import {isApprover as isApproverUtils} from './actions/Policy/Member';
import {getCurrentUserAccountID, getCurrentUserEmail} from './actions/Report';
import {
    arePaymentsEnabled as arePaymentsEnabledUtils,
    getConnectedIntegration,
    getCorrectedAutoReportingFrequency,
    getSubmitToAccountID,
    getValidConnectedIntegration,
    hasIntegrationAutoSync,
    isInstantSubmitEnabled,
    isPolicyMember,
    isPreferredExporter,
} from './PolicyUtils';
import {getIOUActionForReportID, getIOUActionForTransactionID, getOneTransactionThreadReportID, isPayAction} from './ReportActionsUtils';
import {getReportPrimaryAction, isPrimaryPayAction} from './ReportPrimaryActionUtils';
import {
    canAddTransaction,
    canEditReportPolicy,
    canHoldUnholdReportAction,
    getTransactionDetails,
    hasOnlyHeldExpenses,
    hasReportBeenReopened as hasReportBeenReopenedUtils,
    hasReportBeenRetracted as hasReportBeenRetractedUtils,
    isArchivedReport,
    isAwaitingFirstLevelApproval,
    isClosedReport as isClosedReportUtils,
    isCurrentUserSubmitter,
    isExpenseReport as isExpenseReportUtils,
    isExported as isExportedUtils,
    isHoldCreator,
    isInvoiceReport as isInvoiceReportUtils,
    isIOUReport as isIOUReportUtils,
    isMoneyRequestReportEligibleForMerge,
    isOpenReport as isOpenReportUtils,
    isPayer as isPayerUtils,
    isProcessingReport as isProcessingReportUtils,
    isReportApproved as isReportApprovedUtils,
    isReportManager as isReportManagerUtils,
    isSelfDM as isSelfDMReportUtils,
    isSettled,
    isWorkspaceEligibleForReportChange,
} from './ReportUtils';
import {getSession} from './SessionUtils';
import {
    allHavePendingRTERViolation,
    getOriginalTransactionWithSplitInfo,
    hasReceipt as hasReceiptTransactionUtils,
    isCardTransaction as isCardTransactionUtils,
    isDemoTransaction,
    isDuplicate,
    isOnHold as isOnHoldTransactionUtils,
    isPending,
    isReceiptBeingScanned,
    shouldShowBrokenConnectionViolationForMultipleTransactions,
} from './TransactionUtils';

function isAddExpenseAction(report: Report, reportTransactions: Transaction[], isReportArchived = false) {
    const isReportSubmitter = isCurrentUserSubmitter(report);

    if (!isReportSubmitter || reportTransactions.length === 0) {
        return false;
    }

    return canAddTransaction(report, isReportArchived);
}

function isSplitAction(report: Report, reportTransactions: Transaction[], policy?: Policy): boolean {
    if (Number(reportTransactions?.length) !== 1) {
        return false;
    }

    const reportTransaction = reportTransactions.at(0);

    const isScanning = hasReceiptTransactionUtils(reportTransaction) && isReceiptBeingScanned(reportTransaction);
    if (isPending(reportTransaction) || isScanning || !!reportTransaction?.errors) {
        return false;
    }

    const {amount} = getTransactionDetails(reportTransaction) ?? {};
    if (!amount) {
        return false;
    }

    const {isExpenseSplit, isBillSplit} = getOriginalTransactionWithSplitInfo(reportTransaction);
    if (isExpenseSplit || isBillSplit) {
        return false;
    }

    if (!isExpenseReportUtils(report)) {
        return false;
    }

    if (report.stateNum && report.stateNum >= CONST.REPORT.STATE_NUM.APPROVED) {
        return false;
    }

    const isSubmitter = isCurrentUserSubmitter(report);
    const isAdmin = policy?.role === CONST.POLICY.ROLE.ADMIN;
    const isManager = (report.managerID ?? CONST.DEFAULT_NUMBER_ID) === getCurrentUserAccountID();
    const isOpenReport = isOpenReportUtils(report);
    const isPolicyExpenseChat = !!policy?.isPolicyExpenseChatEnabled;
    const currentUserEmail = getCurrentUserEmail();
    const userIsPolicyMember = isPolicyMember(currentUserEmail, report.policyID);

    if (!(userIsPolicyMember && isPolicyExpenseChat)) {
        return false;
    }

    if (isOpenReport) {
        return isSubmitter || isAdmin;
    }

    return isSubmitter || isAdmin || isManager;
}

function isSubmitAction(
    report: Report,
    reportTransactions: Transaction[],
    policy?: Policy,
    reportNameValuePairs?: ReportNameValuePairs,
    reportActions?: ReportAction[],
    isChatReportArchived = false,
    primaryAction?: ValueOf<typeof CONST.REPORT.PRIMARY_ACTIONS> | '',
): boolean {
    if (isArchivedReport(reportNameValuePairs) || isChatReportArchived) {
        return false;
    }

    const transactionAreComplete = reportTransactions.every((transaction) => transaction.amount !== 0 || transaction.modifiedAmount !== 0);

    if (!transactionAreComplete) {
        return false;
    }

    if (reportTransactions.length > 0 && reportTransactions.every((transaction) => isPending(transaction))) {
        return false;
    }

    const isExpenseReport = isExpenseReportUtils(report);

    if (!isExpenseReport || report?.total === 0) {
        return false;
    }

    const isReportSubmitter = isCurrentUserSubmitter(report);
    const isReportApprover = isApproverUtils(policy, getCurrentUserAccountID());
    const isAdmin = policy?.role === CONST.POLICY.ROLE.ADMIN;
    const isManager = report.managerID === getCurrentUserAccountID();
    if (!isReportSubmitter && !isReportApprover && !isAdmin && !isManager) {
        return false;
    }

    const isOpenReport = isOpenReportUtils(report);
    if (!isOpenReport) {
        return false;
    }

    const submitToAccountID = getSubmitToAccountID(policy, report);
    if (submitToAccountID === report.ownerAccountID && policy?.preventSelfApproval) {
        return false;
    }

    const hasReportBeenRetracted = hasReportBeenReopenedUtils(report, reportActions) || hasReportBeenRetractedUtils(report, reportActions);
    if (hasReportBeenRetracted && isReportSubmitter) {
        return false;
    }

    if (isAdmin || isManager) {
        return true;
    }

    const autoReportingFrequency = getCorrectedAutoReportingFrequency(policy);

    const isScheduledSubmitEnabled = policy?.harvesting?.enabled && autoReportingFrequency !== CONST.POLICY.AUTO_REPORTING_FREQUENCIES.MANUAL;

    return !!isScheduledSubmitEnabled || primaryAction !== CONST.REPORT.SECONDARY_ACTIONS.SUBMIT;
}

function isApproveAction(report: Report, reportTransactions: Transaction[], violations: OnyxCollection<TransactionViolation[]>, policy?: Policy): boolean {
    const isAnyReceiptBeingScanned = reportTransactions?.some((transaction) => isReceiptBeingScanned(transaction));

    if (isAnyReceiptBeingScanned) {
        return false;
    }

    const currentUserAccountID = getCurrentUserAccountID();
    const managerID = report?.managerID ?? CONST.DEFAULT_NUMBER_ID;
    const isCurrentUserManager = managerID === currentUserAccountID;
    if (!isCurrentUserManager) {
        return false;
    }
    const isProcessingReport = isProcessingReportUtils(report);
    if (!isProcessingReport) {
        return false;
    }

    const isPreventSelfApprovalEnabled = policy?.preventSelfApproval;
    const isReportSubmitter = isCurrentUserSubmitter(report);

    if (isPreventSelfApprovalEnabled && isReportSubmitter) {
        return false;
    }
    const isExpenseReport = isExpenseReportUtils(report);
    const reportHasDuplicatedTransactions = reportTransactions.some((transaction) => isDuplicate(transaction));

    if (isExpenseReport && isProcessingReport && reportHasDuplicatedTransactions) {
        return true;
    }

    if (reportTransactions.length > 0 && reportTransactions.every((transaction) => isPending(transaction))) {
        return false;
    }

    const transactionIDs = reportTransactions.map((t) => t.transactionID);

    const hasAllPendingRTERViolations = allHavePendingRTERViolation(reportTransactions, violations);

    if (hasAllPendingRTERViolations) {
        return true;
    }

    const isAdmin = policy?.role === CONST.POLICY.ROLE.ADMIN;

    const shouldShowBrokenConnectionViolation = shouldShowBrokenConnectionViolationForMultipleTransactions(transactionIDs, report, policy, violations);
    const isReportApprover = isApproverUtils(policy, currentUserAccountID);
    const userControlsReport = isReportApprover || isAdmin;
    return userControlsReport && shouldShowBrokenConnectionViolation;
}

function isUnapproveAction(report: Report, policy?: Policy): boolean {
    const isExpenseReport = isExpenseReportUtils(report);
    const isReportApprover = isApproverUtils(policy, getCurrentUserAccountID());
    const isReportApproved = isReportApprovedUtils({report});
    const isReportSettled = isSettled(report);
    const isPaymentProcessing = report.isWaitingOnBankAccount && report.statusNum === CONST.REPORT.STATUS_NUM.APPROVED;
    const isAdmin = policy?.role === CONST.POLICY.ROLE.ADMIN;
    const isManager = report.managerID === getCurrentUserAccountID();

    if (isReportSettled || !isExpenseReport || !isReportApproved || isPaymentProcessing) {
        return false;
    }

    if (report.statusNum === CONST.REPORT.STATUS_NUM.APPROVED) {
        return isManager || isAdmin;
    }

    return isReportApprover;
}

function isCancelPaymentAction(report: Report, reportTransactions: Transaction[], policy?: Policy): boolean {
    const isExpenseReport = isExpenseReportUtils(report);

    if (!isExpenseReport) {
        return false;
    }

    const isAdmin = policy?.role === CONST.POLICY.ROLE.ADMIN;
    const isPayer = isPayerUtils(getSession(), report, false, policy);

    if (!isAdmin || !isPayer) {
        return false;
    }

    const isReportPaidElsewhere = report.stateNum === CONST.REPORT.STATE_NUM.APPROVED && report.statusNum === CONST.REPORT.STATUS_NUM.REIMBURSED;

    if (isReportPaidElsewhere) {
        return true;
    }

    const isPaymentProcessing = !!report.isWaitingOnBankAccount && report.statusNum === CONST.REPORT.STATUS_NUM.APPROVED;

    const payActions = reportTransactions.reduce((acc, transaction) => {
        const action = getIOUActionForReportID(report.reportID, transaction.transactionID);
        if (action && isPayAction(action)) {
            acc.push(action);
        }
        return acc;
    }, [] as ReportAction[]);

    const hasDailyNachaCutoffPassed = payActions.some((action) => {
        const now = new Date();
        const paymentDatetime = new Date(action.created);
        const nowUTC = new Date(Date.UTC(now.getUTCFullYear(), now.getUTCMonth(), now.getUTCDate(), now.getUTCHours(), now.getUTCMinutes(), now.getUTCSeconds()));
        const cutoffTimeUTC = new Date(Date.UTC(paymentDatetime.getUTCFullYear(), paymentDatetime.getUTCMonth(), paymentDatetime.getUTCDate(), 23, 45, 0));
        return nowUTC.getTime() < cutoffTimeUTC.getTime();
    });

    return isPaymentProcessing && !hasDailyNachaCutoffPassed;
}

function isExportAction(report: Report, policy?: Policy, reportActions?: ReportAction[]): boolean {
    if (!policy) {
        return false;
    }

    const hasAccountingConnection = !!getValidConnectedIntegration(policy);
    if (!hasAccountingConnection) {
        return false;
    }

    const isInvoiceReport = isInvoiceReportUtils(report);

    // We don't allow export to accounting for invoice reports in OD so we want to align with that here.
    if (isInvoiceReport) {
        return false;
    }

    const isExpenseReport = isExpenseReportUtils(report);

    if (!isExpenseReport) {
        return false;
    }

    const isReportApproved = isReportApprovedUtils({report});
    const isReportPayer = isPayerUtils(getSession(), report, false, policy);
    const arePaymentsEnabled = arePaymentsEnabledUtils(policy);
    const isReportClosed = isClosedReportUtils(report);

    const isReportSettled = isSettled(report);
    if (isReportPayer && arePaymentsEnabled && (isReportApproved || isReportClosed || isReportSettled)) {
        return true;
    }

    const isAdmin = policy?.role === CONST.POLICY.ROLE.ADMIN;
    const isReportReimbursed = report.statusNum === CONST.REPORT.STATUS_NUM.REIMBURSED;
    const connectedIntegration = getConnectedIntegration(policy);
    const syncEnabled = hasIntegrationAutoSync(policy, connectedIntegration);
    const isReportExported = isExportedUtils(reportActions);
    const isReportFinished = isReportApproved || isReportReimbursed || isReportClosed;

    return isAdmin && isReportFinished && syncEnabled && !isReportExported;
}

function isMarkAsExportedAction(report: Report, policy?: Policy): boolean {
    if (!policy) {
        return false;
    }

    const hasAccountingConnection = !!getValidConnectedIntegration(policy);
    if (!hasAccountingConnection) {
        return false;
    }

    const isInvoiceReport = isInvoiceReportUtils(report);
    const isReportSender = isCurrentUserSubmitter(report);

    if (isInvoiceReport && isReportSender) {
        return true;
    }

    const isExpenseReport = isExpenseReportUtils(report);

    if (!isExpenseReport) {
        return false;
    }

    const isReportPayer = isPayerUtils(getSession(), report, false, policy);
    const arePaymentsEnabled = arePaymentsEnabledUtils(policy);
    const isReportApproved = isReportApprovedUtils({report});
    const isReportClosed = isClosedReportUtils(report);
    const isReportClosedOrApproved = isReportClosed || isReportApproved;

    if (isReportPayer && arePaymentsEnabled && isReportClosedOrApproved) {
        return true;
    }

    const isReportReimbursed = isSettled(report);
    const connectedIntegration = getConnectedIntegration(policy);
    const syncEnabled = hasIntegrationAutoSync(policy, connectedIntegration);
    const isReportFinished = isReportClosedOrApproved || isReportReimbursed;

    if (!isReportFinished) {
        return false;
    }

    const isAdmin = policy?.role === CONST.POLICY.ROLE.ADMIN;

    const isExporter = isPreferredExporter(policy);

    return (isAdmin && syncEnabled) || (isExporter && !syncEnabled);
}

function isHoldAction(report: Report, chatReport: OnyxEntry<Report>, reportTransactions: Transaction[], reportActions?: ReportAction[]): boolean {
    const transactionThreadReportID = getOneTransactionThreadReportID(report, chatReport, reportActions);
    const isOneExpenseReport = reportTransactions.length === 1;
    const transaction = reportTransactions.at(0);

    if ((!!reportActions && !transactionThreadReportID) || !isOneExpenseReport || !transaction) {
        return false;
    }

    return !!reportActions && isHoldActionForTransaction(report, transaction, reportActions);
}

function isHoldActionForTransaction(report: Report, reportTransaction: Transaction, reportActions: ReportAction[]): boolean {
    const isExpenseReport = isExpenseReportUtils(report);
    const isIOUReport = isIOUReportUtils(report);
    const iouOrExpenseReport = isExpenseReport || isIOUReport;
    const action = getIOUActionForTransactionID(reportActions, reportTransaction.transactionID);
    const {canHoldRequest} = canHoldUnholdReportAction(action);

    if (!iouOrExpenseReport || !canHoldRequest) {
        return false;
    }

    const isReportOnHold = isOnHoldTransactionUtils(reportTransaction);

    if (isReportOnHold) {
        return false;
    }

    const isOpenReport = isOpenReportUtils(report);
    const isSubmitter = isCurrentUserSubmitter(report);
    const isReportManager = isReportManagerUtils(report);

    if (isOpenReport && (isSubmitter || isReportManager)) {
        return true;
    }

    const isProcessingReport = isProcessingReportUtils(report);

    return isProcessingReport;
}

function isChangeWorkspaceAction(report: Report, policies: OnyxCollection<Policy>, reportActions?: ReportAction[]): boolean {
    const availablePolicies = Object.values(policies ?? {}).filter((newPolicy) => isWorkspaceEligibleForReportChange(newPolicy, report, policies));
    let hasAvailablePolicies = availablePolicies.length > 1;
    if (!hasAvailablePolicies && availablePolicies.length === 1) {
        hasAvailablePolicies = !report.policyID || report.policyID !== availablePolicies?.at(0)?.id;
    }
    const reportPolicy = policies?.[`${ONYXKEYS.COLLECTION.POLICY}${report.policyID}`];
    return hasAvailablePolicies && canEditReportPolicy(report, reportPolicy) && !isExportedUtils(reportActions);
}

function isDeleteAction(report: Report, reportTransactions: Transaction[], reportActions: ReportAction[], policy?: Policy): boolean {
    const isExpenseReport = isExpenseReportUtils(report);
    const isIOUReport = isIOUReportUtils(report);
    const isUnreported = isSelfDMReportUtils(report);
    const transaction = reportTransactions.at(0);
    const transactionID = transaction?.transactionID;
    const isOwner = transactionID ? getIOUActionForTransactionID(reportActions, transactionID)?.actorAccountID === getCurrentUserAccountID() : false;
    const isReportOpenOrProcessing = isOpenReportUtils(report) || isProcessingReportUtils(report);
    const isSingleTransaction = reportTransactions.length === 1;
    const isInvoiceReport = isInvoiceReportUtils(report);

    if (reportTransactions.length > 0 && reportTransactions.every((t) => isDemoTransaction(t))) {
        return true;
    }

    if (isUnreported) {
        return isOwner;
    }

    if (isInvoiceReport) {
        return report?.ownerAccountID === getCurrentUserAccountID() && isReportOpenOrProcessing;
    }

    // Users cannot delete a report in the unreported or IOU cases, but they can delete individual transactions.
    // So we check if the reportTransactions length is 1 which means they're viewing a single transaction and thus can delete it.
    if (isIOUReport) {
        return isSingleTransaction && isOwner && isReportOpenOrProcessing;
    }

    if (isExpenseReport) {
        const isCardTransactionWithCorporateLiability =
            isSingleTransaction && isCardTransactionUtils(transaction) && transaction?.comment?.liabilityType === CONST.TRANSACTION.LIABILITY_TYPE.RESTRICT;

        if (isCardTransactionWithCorporateLiability) {
            return false;
        }

        const isReportSubmitter = isCurrentUserSubmitter(report);
        const isApprovalEnabled = policy ? policy.approvalMode && policy.approvalMode !== CONST.POLICY.APPROVAL_MODE.OPTIONAL : false;
        const isForwarded = isProcessingReportUtils(report) && isApprovalEnabled && !isAwaitingFirstLevelApproval(report);

        return isReportSubmitter && isReportOpenOrProcessing && !isForwarded;
    }

    return false;
}

function isRetractAction(report: Report, policy?: Policy): boolean {
    const isExpenseReport = isExpenseReportUtils(report);

    // This should be removed after we change how instant submit works
    const isInstantSubmit = isInstantSubmitEnabled(policy);

    if (!isExpenseReport || isInstantSubmit) {
        return false;
    }

    const isReportSubmitter = isCurrentUserSubmitter(report);
    if (!isReportSubmitter) {
        return false;
    }

    const isProcessingReport = isProcessingReportUtils(report);
    if (!isProcessingReport) {
        return false;
    }

    return true;
}

function isReopenAction(report: Report, policy?: Policy): boolean {
    const isExpenseReport = isExpenseReportUtils(report);
    if (!isExpenseReport) {
        return false;
    }

    const isClosedReport = isClosedReportUtils(report);
    if (!isClosedReport) {
        return false;
    }

    const isAdmin = policy?.role === CONST.POLICY.ROLE.ADMIN;
    if (!isAdmin) {
        return false;
    }

    return true;
}

/**
 * Checks whether the supplied report supports merging transactions from it.
 */
function isMergeAction(parentReport: Report, reportTransactions: Transaction[], policy?: Policy): boolean {
    // Temporary hide merge action
    return false;

    // Do not show merge action if there are multiple transactions
    if (reportTransactions.length !== 1) {
        return false;
    }

    const isAnyReceiptBeingScanned = reportTransactions?.some((transaction) => isReceiptBeingScanned(transaction));

    if (isAnyReceiptBeingScanned) {
        return false;
    }

    if (isSelfDMReportUtils(parentReport)) {
        return true;
    }

    const isAdmin = policy?.role === CONST.POLICY.ROLE.ADMIN;

    return isMoneyRequestReportEligibleForMerge(parentReport.reportID, isAdmin);
}

function isRemoveHoldAction(report: Report, chatReport: OnyxEntry<Report>, reportTransactions: Transaction[], reportActions?: ReportAction[], policy?: Policy): boolean {
    const isReportOnHold = reportTransactions.some(isOnHoldTransactionUtils);

    if (!isReportOnHold) {
        return false;
    }

    const transactionThreadReportID = getOneTransactionThreadReportID(report, chatReport, reportActions);

    if (!transactionThreadReportID) {
        return false;
    }

    const isHolder = reportTransactions.some((transaction) => isHoldCreator(transaction, transactionThreadReportID));

    if (isHolder) {
        return false;
    }

    return policy?.role === CONST.POLICY.ROLE.ADMIN;
}

function isRemoveHoldActionForTransaction(report: Report, reportTransaction: Transaction, policy?: Policy): boolean {
    return isOnHoldTransactionUtils(reportTransaction) && policy?.role === CONST.POLICY.ROLE.ADMIN && !isHoldCreator(reportTransaction, report.reportID);
}

function getSecondaryReportActions({
    report,
    chatReport,
    reportTransactions,
    violations,
    policy,
    reportNameValuePairs,
    reportActions,
    policies,
    isChatReportArchived = false,
}: {
    report: Report;
    chatReport: OnyxEntry<Report>;
    reportTransactions: Transaction[];
    violations: OnyxCollection<TransactionViolation[]>;
    policy?: Policy;
    reportNameValuePairs?: ReportNameValuePairs;
    reportActions?: ReportAction[];
    policies?: OnyxCollection<Policy>;
    canUseNewDotSplits?: boolean;
    isChatReportArchived?: boolean;
}): Array<ValueOf<typeof CONST.REPORT.SECONDARY_ACTIONS>> {
    const options: Array<ValueOf<typeof CONST.REPORT.SECONDARY_ACTIONS>> = [];

    if (isPrimaryPayAction(report, policy, reportNameValuePairs) && hasOnlyHeldExpenses(report?.reportID)) {
        options.push(CONST.REPORT.SECONDARY_ACTIONS.PAY);
    }

    if (isAddExpenseAction(report, reportTransactions, isChatReportArchived || isArchivedReport(reportNameValuePairs))) {
        options.push(CONST.REPORT.SECONDARY_ACTIONS.ADD_EXPENSE);
    }

    const primaryAction = getReportPrimaryAction({
        report,
        chatReport,
        reportTransactions,
        violations,
        policy,
        reportNameValuePairs,
        reportActions,
        isChatReportArchived,
    });

    if (isSubmitAction(report, reportTransactions, policy, reportNameValuePairs, reportActions, isChatReportArchived, primaryAction)) {
        options.push(CONST.REPORT.SECONDARY_ACTIONS.SUBMIT);
    }

    if (isApproveAction(report, reportTransactions, violations, policy)) {
        options.push(CONST.REPORT.SECONDARY_ACTIONS.APPROVE);
    }

    if (isUnapproveAction(report, policy)) {
        options.push(CONST.REPORT.SECONDARY_ACTIONS.UNAPPROVE);
    }

    if (isCancelPaymentAction(report, reportTransactions, policy)) {
        options.push(CONST.REPORT.SECONDARY_ACTIONS.CANCEL_PAYMENT);
    }

    if (isRetractAction(report, policy)) {
        options.push(CONST.REPORT.SECONDARY_ACTIONS.RETRACT);
    }

    if (isReopenAction(report, policy)) {
        options.push(CONST.REPORT.SECONDARY_ACTIONS.REOPEN);
    }

    if (isHoldAction(report, chatReport, reportTransactions, reportActions)) {
        options.push(CONST.REPORT.SECONDARY_ACTIONS.HOLD);
    }

    if (isRemoveHoldAction(report, chatReport, reportTransactions, reportActions, policy)) {
        options.push(CONST.REPORT.SECONDARY_ACTIONS.REMOVE_HOLD);
    }

    if (isSplitAction(report, reportTransactions, policy)) {
        options.push(CONST.REPORT.SECONDARY_ACTIONS.SPLIT);
    }

<<<<<<< HEAD
=======
    if (isMergeAction(report, reportTransactions, policy)) {
        options.push(CONST.REPORT.SECONDARY_ACTIONS.MERGE);
    }

>>>>>>> 4b22ec27
    options.push(CONST.REPORT.SECONDARY_ACTIONS.EXPORT);

    options.push(CONST.REPORT.SECONDARY_ACTIONS.DOWNLOAD_PDF);

    if (isChangeWorkspaceAction(report, policies, reportActions)) {
        options.push(CONST.REPORT.SECONDARY_ACTIONS.CHANGE_WORKSPACE);
    }

    options.push(CONST.REPORT.SECONDARY_ACTIONS.VIEW_DETAILS);

    if (isDeleteAction(report, reportTransactions, reportActions ?? [], policy)) {
        options.push(CONST.REPORT.SECONDARY_ACTIONS.DELETE);
    }

    return options;
}

<<<<<<< HEAD
function getSecondaryExportReportActions(report: Report, policy?: Policy, reportActions?: ReportAction[]): Array<ValueOf<typeof CONST.REPORT.EXPORT_OPTIONS>> {
    const options: Array<ValueOf<typeof CONST.REPORT.EXPORT_OPTIONS>> = [];

=======
function getSecondaryExportReportActions(
    report: Report,
    policy?: Policy,
    reportActions?: ReportAction[],
    integrationsExportTemplates?: IntegrationServerExportTemplate[],
): Array<ValueOf<string>> {
    const options: Array<ValueOf<string>> = [];
>>>>>>> 4b22ec27
    if (isExportAction(report, policy, reportActions)) {
        options.push(CONST.REPORT.EXPORT_OPTIONS.EXPORT_TO_INTEGRATION);
    }

    if (isMarkAsExportedAction(report, policy)) {
        options.push(CONST.REPORT.EXPORT_OPTIONS.MARK_AS_EXPORTED);
    }

<<<<<<< HEAD
    options.push(CONST.REPORT.EXPORT_OPTIONS.DOWNLOAD_CSV);
=======
    options.push(CONST.REPORT.EXPORT_OPTIONS.DOWNLOAD_CSV, CONST.REPORT.EXPORT_OPTIONS.EXPENSE_LEVEL_EXPORT, CONST.REPORT.EXPORT_OPTIONS.REPORT_LEVEL_EXPORT);

    if (integrationsExportTemplates && integrationsExportTemplates.length > 0) {
        for (const template of integrationsExportTemplates) {
            options.push(template.name);
        }
    }
>>>>>>> 4b22ec27

    return options;
}

function getSecondaryTransactionThreadActions(
    parentReport: Report,
    reportTransaction: Transaction,
    reportActions: ReportAction[],
    policy: OnyxEntry<Policy>,
    transactionThreadReport?: OnyxEntry<Report>,
): Array<ValueOf<typeof CONST.REPORT.TRANSACTION_SECONDARY_ACTIONS>> {
    const options: Array<ValueOf<typeof CONST.REPORT.TRANSACTION_SECONDARY_ACTIONS>> = [];

    if (isHoldActionForTransaction(parentReport, reportTransaction, reportActions)) {
        options.push(CONST.REPORT.TRANSACTION_SECONDARY_ACTIONS.HOLD);
    }

    if (transactionThreadReport && isRemoveHoldActionForTransaction(transactionThreadReport, reportTransaction, policy)) {
        options.push(CONST.REPORT.TRANSACTION_SECONDARY_ACTIONS.REMOVE_HOLD);
    }

    if (isSplitAction(parentReport, [reportTransaction], policy)) {
        options.push(CONST.REPORT.TRANSACTION_SECONDARY_ACTIONS.SPLIT);
    }

    if (isMergeAction(parentReport, [reportTransaction], policy)) {
        options.push(CONST.REPORT.TRANSACTION_SECONDARY_ACTIONS.MERGE);
    }

    options.push(CONST.REPORT.TRANSACTION_SECONDARY_ACTIONS.VIEW_DETAILS);

    if (isDeleteAction(parentReport, [reportTransaction], reportActions ?? [])) {
        options.push(CONST.REPORT.TRANSACTION_SECONDARY_ACTIONS.DELETE);
    }

    return options;
}
<<<<<<< HEAD
export {getSecondaryReportActions, getSecondaryTransactionThreadActions, isDeleteAction, getSecondaryExportReportActions};
=======
export {getSecondaryReportActions, getSecondaryTransactionThreadActions, isDeleteAction, isMergeAction, getSecondaryExportReportActions, isSplitAction};
>>>>>>> 4b22ec27
<|MERGE_RESOLUTION|>--- conflicted
+++ resolved
@@ -658,13 +658,10 @@
         options.push(CONST.REPORT.SECONDARY_ACTIONS.SPLIT);
     }
 
-<<<<<<< HEAD
-=======
     if (isMergeAction(report, reportTransactions, policy)) {
         options.push(CONST.REPORT.SECONDARY_ACTIONS.MERGE);
     }
 
->>>>>>> 4b22ec27
     options.push(CONST.REPORT.SECONDARY_ACTIONS.EXPORT);
 
     options.push(CONST.REPORT.SECONDARY_ACTIONS.DOWNLOAD_PDF);
@@ -682,11 +679,6 @@
     return options;
 }
 
-<<<<<<< HEAD
-function getSecondaryExportReportActions(report: Report, policy?: Policy, reportActions?: ReportAction[]): Array<ValueOf<typeof CONST.REPORT.EXPORT_OPTIONS>> {
-    const options: Array<ValueOf<typeof CONST.REPORT.EXPORT_OPTIONS>> = [];
-
-=======
 function getSecondaryExportReportActions(
     report: Report,
     policy?: Policy,
@@ -694,7 +686,6 @@
     integrationsExportTemplates?: IntegrationServerExportTemplate[],
 ): Array<ValueOf<string>> {
     const options: Array<ValueOf<string>> = [];
->>>>>>> 4b22ec27
     if (isExportAction(report, policy, reportActions)) {
         options.push(CONST.REPORT.EXPORT_OPTIONS.EXPORT_TO_INTEGRATION);
     }
@@ -703,9 +694,6 @@
         options.push(CONST.REPORT.EXPORT_OPTIONS.MARK_AS_EXPORTED);
     }
 
-<<<<<<< HEAD
-    options.push(CONST.REPORT.EXPORT_OPTIONS.DOWNLOAD_CSV);
-=======
     options.push(CONST.REPORT.EXPORT_OPTIONS.DOWNLOAD_CSV, CONST.REPORT.EXPORT_OPTIONS.EXPENSE_LEVEL_EXPORT, CONST.REPORT.EXPORT_OPTIONS.REPORT_LEVEL_EXPORT);
 
     if (integrationsExportTemplates && integrationsExportTemplates.length > 0) {
@@ -713,7 +701,6 @@
             options.push(template.name);
         }
     }
->>>>>>> 4b22ec27
 
     return options;
 }
@@ -751,8 +738,4 @@
 
     return options;
 }
-<<<<<<< HEAD
-export {getSecondaryReportActions, getSecondaryTransactionThreadActions, isDeleteAction, getSecondaryExportReportActions};
-=======
-export {getSecondaryReportActions, getSecondaryTransactionThreadActions, isDeleteAction, isMergeAction, getSecondaryExportReportActions, isSplitAction};
->>>>>>> 4b22ec27
+export {getSecondaryReportActions, getSecondaryTransactionThreadActions, isDeleteAction, isMergeAction, getSecondaryExportReportActions, isSplitAction};