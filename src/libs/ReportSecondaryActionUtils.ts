--- conflicted
+++ resolved
@@ -42,21 +42,8 @@
     isWorkspaceEligibleForReportChange,
 } from './ReportUtils';
 import {getSession} from './SessionUtils';
-<<<<<<< HEAD
-import {allHavePendingRTERViolation, isDuplicate, isOnHold as isOnHoldTransactionUtils, shouldShowBrokenConnectionViolationForMultipleTransactions} from './TransactionUtils';
-=======
-import {
-    allHavePendingRTERViolation,
-    getOriginalTransactionWithSplitInfo,
-    hasReceipt as hasReceiptTransactionUtils,
-    isCardTransaction as isCardTransactionUtils,
-    isDuplicate,
-    isOnHold as isOnHoldTransactionUtils,
-    isPending,
-    isReceiptBeingScanned,
-    shouldShowBrokenConnectionViolationForMultipleTransactions,
+import {allHavePendingRTERViolation, isCardTransaction as isCardTransactionUtils, isDuplicate, isOnHold as isOnHoldTransactionUtils, shouldShowBrokenConnectionViolationForMultipleTransactions
 } from './TransactionUtils';
->>>>>>> 603a35f6
 
 function isAddExpenseAction(report: Report, reportTransactions: Transaction[]) {
     const isReportSubmitter = isCurrentUserSubmitter(report.reportID);
