import type {OnyxCollection} from 'react-native-onyx';
import type {ValueOf} from 'type-fest';
import CONST from '@src/CONST';
import type {Policy, Report, ReportAction, ReportNameValuePairs, Transaction, TransactionViolation} from '@src/types/onyx';
import {isApprover as isApproverUtils} from './actions/Policy/Member';
import {getCurrentUserAccountID} from './actions/Report';
import {
    arePaymentsEnabled as arePaymentsEnabledUtils,
    getAllPolicies,
    getConnectedIntegration,
    getCorrectedAutoReportingFrequency,
    getSubmitToAccountID,
    hasAccountingConnections,
    hasIntegrationAutoSync,
    isPreferredExporter,
} from './PolicyUtils';
import {getIOUActionForReportID, getIOUActionForTransactionID, getOneTransactionThreadReportID, isPayAction} from './ReportActionsUtils';
import {
    canAddTransaction,
<<<<<<< HEAD
    canHoldUnholdReportAction,
=======
    canEditFieldOfMoneyRequest,
>>>>>>> 587d411e
    isArchivedReport,
    isClosedReport as isClosedReportUtils,
    isCurrentUserSubmitter,
    isExpenseReport as isExpenseReportUtils,
    isExported as isExportedUtils,
    isInvoiceReport as isInvoiceReportUtils,
    isIOUReport as isIOUReportUtils,
    isOpenReport as isOpenReportUtils,
    isPayer as isPayerUtils,
    isProcessingReport as isProcessingReportUtils,
    isReportApproved as isReportApprovedUtils,
    isSettled,
    isWorkspaceEligibleForReportChange,
} from './ReportUtils';
import {getSession} from './SessionUtils';
import {allHavePendingRTERViolation, isDuplicate, isOnHold as isOnHoldTransactionUtils, shouldShowBrokenConnectionViolationForMultipleTransactions} from './TransactionUtils';

function isAddExpenseAction(report: Report, reportTransactions: Transaction[]) {
    const isReportSubmitter = isCurrentUserSubmitter(report.reportID);

    if (!isReportSubmitter || reportTransactions.length === 0) {
        return false;
    }

    return canAddTransaction(report);
}

function isSubmitAction(report: Report, reportTransactions: Transaction[], policy?: Policy, reportNameValuePairs?: ReportNameValuePairs): boolean {
    if (isArchivedReport(reportNameValuePairs)) {
        return false;
    }

    const transactionAreComplete = reportTransactions.every((transaction) => transaction.amount !== 0 || transaction.modifiedAmount !== 0);

    if (!transactionAreComplete) {
        return false;
    }

    const isExpenseReport = isExpenseReportUtils(report);

    if (!isExpenseReport || report?.total === 0) {
        return false;
    }

    const isReportSubmitter = isCurrentUserSubmitter(report.reportID);
    const isReportApprover = isApproverUtils(policy, getCurrentUserAccountID());
    if (!isReportSubmitter && !isReportApprover) {
        return false;
    }

    const isOpenReport = isOpenReportUtils(report);
    if (!isOpenReport) {
        return false;
    }

    const submitToAccountID = getSubmitToAccountID(policy, report);
    if (submitToAccountID === report.ownerAccountID && policy?.preventSelfApproval) {
        return false;
    }

    const isAdmin = policy?.role === CONST.POLICY.ROLE.ADMIN;
    const isManager = report.managerID === getCurrentUserAccountID();
    if (isAdmin || isManager) {
        return true;
    }

    const autoReportingFrequency = getCorrectedAutoReportingFrequency(policy);

    const isScheduledSubmitEnabled = policy?.harvesting?.enabled && autoReportingFrequency !== CONST.POLICY.AUTO_REPORTING_FREQUENCIES.MANUAL;

    return !!isScheduledSubmitEnabled;
}

function isApproveAction(report: Report, reportTransactions: Transaction[], violations: OnyxCollection<TransactionViolation[]>, policy?: Policy): boolean {
    const currentUserAccountID = getCurrentUserAccountID();
    const managerID = report?.managerID ?? CONST.DEFAULT_NUMBER_ID;
    const isCurrentUserManager = managerID === currentUserAccountID;
    if (!isCurrentUserManager) {
        return false;
    }
    const isExpenseReport = isExpenseReportUtils(report);
    const isReportApprover = isApproverUtils(policy, currentUserAccountID);
    const isProcessingReport = isProcessingReportUtils(report);
    const reportHasDuplicatedTransactions = reportTransactions.some((transaction) => isDuplicate(transaction.transactionID));

    const isPreventSelfApprovalEnabled = policy?.preventSelfApproval;
    const isReportSubmitter = isCurrentUserSubmitter(report.reportID);

    if (isPreventSelfApprovalEnabled && isReportSubmitter) {
        return false;
    }

    if (isExpenseReport && isReportApprover && isProcessingReport && reportHasDuplicatedTransactions) {
        return true;
    }

    const transactionIDs = reportTransactions.map((t) => t.transactionID);

    const hasAllPendingRTERViolations = allHavePendingRTERViolation(transactionIDs, violations);

    if (hasAllPendingRTERViolations) {
        return true;
    }

    const isAdmin = policy?.role === CONST.POLICY.ROLE.ADMIN;

    const shouldShowBrokenConnectionViolation = shouldShowBrokenConnectionViolationForMultipleTransactions(transactionIDs, report, policy, violations);

    const userControlsReport = isReportApprover || isAdmin;
    return userControlsReport && shouldShowBrokenConnectionViolation;
}

function isUnapproveAction(report: Report, policy?: Policy): boolean {
    const isExpenseReport = isExpenseReportUtils(report);
    const isReportApprover = isApproverUtils(policy, getCurrentUserAccountID());
    const isReportApproved = isReportApprovedUtils({report});
    const isReportSettled = isSettled(report);
    const isPaymentProcessing = report.isWaitingOnBankAccount && report.statusNum === CONST.REPORT.STATUS_NUM.APPROVED;

    if (isReportSettled || isPaymentProcessing) {
        return false;
    }

    return isExpenseReport && isReportApprover && isReportApproved;
}

function isCancelPaymentAction(report: Report, reportTransactions: Transaction[], policy?: Policy): boolean {
    const isExpenseReport = isExpenseReportUtils(report);

    if (!isExpenseReport) {
        return false;
    }

    const isAdmin = policy?.role === CONST.POLICY.ROLE.ADMIN;
    const isPayer = isPayerUtils(getSession(), report, false, policy);

    if (!isAdmin || !isPayer) {
        return false;
    }

    const isReportPaidElsewhere = report.stateNum === CONST.REPORT.STATE_NUM.APPROVED && report.statusNum === CONST.REPORT.STATUS_NUM.REIMBURSED;

    if (isReportPaidElsewhere) {
        return true;
    }

    const isPaymentProcessing = !!report.isWaitingOnBankAccount && report.statusNum === CONST.REPORT.STATUS_NUM.APPROVED;

    const payActions = reportTransactions.reduce((acc, transaction) => {
        const action = getIOUActionForReportID(report.reportID, transaction.transactionID);
        if (action && isPayAction(action)) {
            acc.push(action);
        }
        return acc;
    }, [] as ReportAction[]);

    const hasDailyNachaCutoffPassed = payActions.some((action) => {
        const now = new Date();
        const paymentDatetime = new Date(action.created);
        const nowUTC = new Date(Date.UTC(now.getUTCFullYear(), now.getUTCMonth(), now.getUTCDate(), now.getUTCHours(), now.getUTCMinutes(), now.getUTCSeconds()));
        const cutoffTimeUTC = new Date(Date.UTC(paymentDatetime.getUTCFullYear(), paymentDatetime.getUTCMonth(), paymentDatetime.getUTCDate(), 23, 45, 0));
        return nowUTC.getTime() < cutoffTimeUTC.getTime();
    });

    return isPaymentProcessing && !hasDailyNachaCutoffPassed;
}

function isExportAction(report: Report, policy?: Policy, reportActions?: ReportAction[]): boolean {
    if (!policy) {
        return false;
    }

    const hasAccountingConnection = hasAccountingConnections(policy);
    if (!hasAccountingConnection) {
        return false;
    }

    const isInvoiceReport = isInvoiceReportUtils(report);
    const isReportSender = isCurrentUserSubmitter(report.reportID);

    if (isInvoiceReport && isReportSender) {
        return true;
    }

    const isExpenseReport = isExpenseReportUtils(report);

    if (!isExpenseReport) {
        return false;
    }

    const isReportApproved = isReportApprovedUtils({report});
    const isReportPayer = isPayerUtils(getSession(), report, false, policy);
    const arePaymentsEnabled = arePaymentsEnabledUtils(policy);
    const isReportClosed = isClosedReportUtils(report);

    if (isReportPayer && arePaymentsEnabled && (isReportApproved || isReportClosed)) {
        return true;
    }

    const isAdmin = policy?.role === CONST.POLICY.ROLE.ADMIN;
    const isReportReimbursed = report.statusNum === CONST.REPORT.STATUS_NUM.REIMBURSED;
    const connectedIntegration = getConnectedIntegration(policy);
    const syncEnabled = hasIntegrationAutoSync(policy, connectedIntegration);
    const isReportExported = isExportedUtils(reportActions);
    const isReportFinished = isReportApproved || isReportReimbursed || isReportClosed;

    return isAdmin && isReportFinished && syncEnabled && !isReportExported;
}

function isMarkAsExportedAction(report: Report, policy?: Policy): boolean {
    if (!policy) {
        return false;
    }

    const hasAccountingConnection = hasAccountingConnections(policy);
    if (!hasAccountingConnection) {
        return false;
    }

    const isInvoiceReport = isInvoiceReportUtils(report);
    const isReportSender = isCurrentUserSubmitter(report.reportID);

    if (isInvoiceReport && isReportSender) {
        return true;
    }

    const isExpenseReport = isExpenseReportUtils(report);

    if (!isExpenseReport) {
        return false;
    }

    const isReportPayer = isPayerUtils(getSession(), report, false, policy);
    const arePaymentsEnabled = arePaymentsEnabledUtils(policy);
    const isReportApproved = isReportApprovedUtils({report});
    const isReportClosed = isClosedReportUtils(report);
    const isReportClosedOrApproved = isReportClosed || isReportApproved;

    if (isReportPayer && arePaymentsEnabled && isReportClosedOrApproved) {
        return true;
    }

    const isReportReimbursed = isSettled(report);
    const connectedIntegration = getConnectedIntegration(policy);
    const syncEnabled = hasIntegrationAutoSync(policy, connectedIntegration);
    const isReportFinished = isReportClosedOrApproved || isReportReimbursed;

    if (!isReportFinished) {
        return false;
    }

    const isAdmin = policy?.role === CONST.POLICY.ROLE.ADMIN;

    const isExporter = isPreferredExporter(policy);

    return (isAdmin && syncEnabled) || (isExporter && !syncEnabled);
}

function isHoldAction(report: Report, reportTransactions: Transaction[], reportActions?: ReportAction[]): boolean {
    const transactionThreadReportID = getOneTransactionThreadReportID(report.reportID, reportActions);
    const isOneExpenseReport = reportTransactions.length === 1;
    const transaction = reportTransactions.at(0);

    if ((!!reportActions && !transactionThreadReportID) || !isOneExpenseReport || !transaction) {
        return false;
    }

    const isTransactionOnHold = isHoldActionForTransaction(report, transaction);
    return isTransactionOnHold;
}

function isHoldActionForTransaction(report: Report, reportTransaction: Transaction): boolean {
    const isExpenseReport = isExpenseReportUtils(report);
    const isIOUReport = isIOUReportUtils(report);
    const iouOrExpenseReport = isExpenseReport || isIOUReport;

    if (!iouOrExpenseReport) {
        return false;
    }

    const isReportOnHold = isOnHoldTransactionUtils(reportTransaction);

    if (isReportOnHold) {
        return false;
    }

    const isOpenReport = isOpenReportUtils(report);
    const isSubmitter = isCurrentUserSubmitter(report.reportID);

    if (isOpenReport && isSubmitter) {
        return true;
    }

    const isProcessingReport = isProcessingReportUtils(report);

    return isProcessingReport;
}

function isChangeWorkspaceAction(report: Report, policy?: Policy): boolean {
    const policies = getAllPolicies();
    const session = getSession();
    return policies.filter((newPolicy) => isWorkspaceEligibleForReportChange(newPolicy, report, session, policy)).length > 0;
}

function isMoveTransactionAction(reportTransactions: Transaction[], reportActions?: ReportAction[]) {
    const transaction = reportTransactions.at(0);

    if (reportTransactions.length !== 1 || !transaction || !reportActions) {
        return false;
    }

    const iouReportAction = getIOUActionForTransactionID(reportActions, transaction.transactionID);

    const canMoveExpense = canEditFieldOfMoneyRequest(iouReportAction, CONST.EDIT_REQUEST_FIELD.REPORT);

    return canMoveExpense;
}

function isDeleteAction(report: Report, reportTransactions: Transaction[], reportActions?: ReportAction[]): boolean {
    const transactionThreadReportID = getOneTransactionThreadReportID(report.reportID, reportActions ?? []);
    const isExpenseReport = isExpenseReportUtils(report);
    const isIOUReport = isIOUReportUtils(report);

    // This should be removed when is merged https://github.com/Expensify/App/pull/58020
    const isSingleTransaction = reportTransactions.length === 1;

    if ((!isExpenseReport && !isIOUReport) || !isSingleTransaction || (!!reportActions && !transactionThreadReportID)) {
        return false;
    }

    const isReportSubmitter = isCurrentUserSubmitter(report.reportID);

    if (!isReportSubmitter) {
        return false;
    }

    const isReportOpen = isOpenReportUtils(report);
    const isProcessingReport = isProcessingReportUtils(report);
    const isReportApproved = isReportApprovedUtils({report});

    if (isReportApproved) {
        return false;
    }

    return isReportOpen || isProcessingReport;
}

function isReopenAction(report: Report, policy?: Policy): boolean {
    const isExpenseReport = isExpenseReportUtils(report);
    if (!isExpenseReport) {
        return false;
    }

    const isClosedReport = isClosedReportUtils(report);
    if (!isClosedReport) {
        return false;
    }

    const isAdmin = policy?.role === CONST.POLICY.ROLE.ADMIN;
    if (!isAdmin) {
        return false;
    }

    return true;
}

function getSecondaryReportActions(
    report: Report,
    reportTransactions: Transaction[],
    violations: OnyxCollection<TransactionViolation[]>,
    policy?: Policy,
    reportNameValuePairs?: ReportNameValuePairs,
    reportActions?: ReportAction[],
    canUseRetractNewDot?: boolean,
<<<<<<< HEAD
    parentReportAction?: ReportAction,
=======
    canUseTableReportView?: boolean,
>>>>>>> 587d411e
): Array<ValueOf<typeof CONST.REPORT.SECONDARY_ACTIONS>> {
    const options: Array<ValueOf<typeof CONST.REPORT.SECONDARY_ACTIONS>> = [];

    if (canUseTableReportView && isAddExpenseAction(report, reportTransactions)) {
        options.push(CONST.REPORT.SECONDARY_ACTIONS.ADD_EXPENSE);
    }

    if (isSubmitAction(report, reportTransactions, policy, reportNameValuePairs)) {
        options.push(CONST.REPORT.SECONDARY_ACTIONS.SUBMIT);
    }

    if (isApproveAction(report, reportTransactions, violations, policy)) {
        options.push(CONST.REPORT.SECONDARY_ACTIONS.APPROVE);
    }

    if (isUnapproveAction(report, policy)) {
        options.push(CONST.REPORT.SECONDARY_ACTIONS.UNAPPROVE);
    }

    if (isCancelPaymentAction(report, reportTransactions, policy)) {
        options.push(CONST.REPORT.SECONDARY_ACTIONS.CANCEL_PAYMENT);
    }

    if (isExportAction(report, policy, reportActions)) {
        options.push(CONST.REPORT.SECONDARY_ACTIONS.EXPORT_TO_ACCOUNTING);
    }

    if (isMarkAsExportedAction(report, policy)) {
        options.push(CONST.REPORT.SECONDARY_ACTIONS.MARK_AS_EXPORTED);
    }

    if (canUseRetractNewDot && isReopenAction(report, policy)) {
        options.push(CONST.REPORT.SECONDARY_ACTIONS.REOPEN);
    }

<<<<<<< HEAD
    if (canHoldUnholdReportAction(parentReportAction).canHoldRequest || isHoldAction(report, reportTransactions)) {
=======
    if (isHoldAction(report, reportTransactions, reportActions)) {
>>>>>>> 587d411e
        options.push(CONST.REPORT.SECONDARY_ACTIONS.HOLD);
    }

    options.push(CONST.REPORT.SECONDARY_ACTIONS.DOWNLOAD_CSV);

    options.push(CONST.REPORT.SECONDARY_ACTIONS.DOWNLOAD_PDF);

    if (isChangeWorkspaceAction(report, policy)) {
        options.push(CONST.REPORT.SECONDARY_ACTIONS.CHANGE_WORKSPACE);
    }

    if (isMoveTransactionAction(reportTransactions, reportActions)) {
        options.push(CONST.REPORT.SECONDARY_ACTIONS.MOVE_EXPENSE);
    }

    options.push(CONST.REPORT.SECONDARY_ACTIONS.VIEW_DETAILS);

    if (isDeleteAction(report, reportTransactions, reportActions)) {
        options.push(CONST.REPORT.SECONDARY_ACTIONS.DELETE);
    }

    return options;
}

function getSecondaryTransactionThreadActions(parentReport: Report, reportTransaction: Transaction): Array<ValueOf<typeof CONST.REPORT.TRANSACTION_SECONDARY_ACTIONS>> {
    const options: Array<ValueOf<typeof CONST.REPORT.TRANSACTION_SECONDARY_ACTIONS>> = [];

    if (isHoldActionForTransaction(parentReport, reportTransaction)) {
        options.push(CONST.REPORT.TRANSACTION_SECONDARY_ACTIONS.HOLD);
    }

    options.push(CONST.REPORT.TRANSACTION_SECONDARY_ACTIONS.VIEW_DETAILS);

    if (isDeleteAction(parentReport, [reportTransaction])) {
        options.push(CONST.REPORT.TRANSACTION_SECONDARY_ACTIONS.DELETE);
    }

    return options;
}
export {getSecondaryReportActions, getSecondaryTransactionThreadActions};<|MERGE_RESOLUTION|>--- conflicted
+++ resolved
@@ -17,11 +17,7 @@
 import {getIOUActionForReportID, getIOUActionForTransactionID, getOneTransactionThreadReportID, isPayAction} from './ReportActionsUtils';
 import {
     canAddTransaction,
-<<<<<<< HEAD
-    canHoldUnholdReportAction,
-=======
     canEditFieldOfMoneyRequest,
->>>>>>> 587d411e
     isArchivedReport,
     isClosedReport as isClosedReportUtils,
     isCurrentUserSubmitter,
@@ -396,11 +392,7 @@
     reportNameValuePairs?: ReportNameValuePairs,
     reportActions?: ReportAction[],
     canUseRetractNewDot?: boolean,
-<<<<<<< HEAD
-    parentReportAction?: ReportAction,
-=======
     canUseTableReportView?: boolean,
->>>>>>> 587d411e
 ): Array<ValueOf<typeof CONST.REPORT.SECONDARY_ACTIONS>> {
     const options: Array<ValueOf<typeof CONST.REPORT.SECONDARY_ACTIONS>> = [];
 
@@ -436,11 +428,7 @@
         options.push(CONST.REPORT.SECONDARY_ACTIONS.REOPEN);
     }
 
-<<<<<<< HEAD
-    if (canHoldUnholdReportAction(parentReportAction).canHoldRequest || isHoldAction(report, reportTransactions)) {
-=======
     if (isHoldAction(report, reportTransactions, reportActions)) {
->>>>>>> 587d411e
         options.push(CONST.REPORT.SECONDARY_ACTIONS.HOLD);
     }
 
