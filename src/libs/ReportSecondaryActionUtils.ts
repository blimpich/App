--- conflicted
+++ resolved
@@ -20,11 +20,7 @@
 import {isPrimaryPayAction} from './ReportPrimaryActionUtils';
 import {
     canAddTransaction,
-<<<<<<< HEAD
     canDeclineReportAction,
-    canEditFieldOfMoneyRequest,
-=======
->>>>>>> 9ad511a2
     canEditReportPolicy,
     canHoldUnholdReportAction,
     getTransactionDetails,
