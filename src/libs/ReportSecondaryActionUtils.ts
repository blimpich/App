import type {OnyxCollection} from 'react-native-onyx';
import type {ValueOf} from 'type-fest';
import CONST from '@src/CONST';
import type {Policy, Report, ReportAction, ReportNameValuePairs, Transaction, TransactionViolation} from '@src/types/onyx';
import {isApprover as isApproverUtils} from './actions/Policy/Member';
import {getCurrentUserAccountID} from './actions/Report';
import {
    arePaymentsEnabled as arePaymentsEnabledUtils,
    getAllPolicies,
    getConnectedIntegration,
    getCorrectedAutoReportingFrequency,
    getSubmitToAccountID,
    hasAccountingConnections,
    hasIntegrationAutoSync,
    isPrefferedExporter,
} from './PolicyUtils';
import {getIOUActionForReportID, getOneTransactionThreadReportID, isPayAction} from './ReportActionsUtils';
import {
    canAddTransaction,
    isArchivedReport,
    isClosedReport as isClosedReportUtils,
    isCurrentUserSubmitter,
    isExpenseReport as isExpenseReportUtils,
    isExported as isExportedUtils,
    isInvoiceReport as isInvoiceReportUtils,
    isIOUReport as isIOUReportUtils,
    isOpenReport as isOpenReportUtils,
    isPayer as isPayerUtils,
    isProcessingReport as isProcessingReportUtils,
    isReportApproved as isReportApprovedUtils,
    isSettled,
    isWorkspaceEligibleForReportChange,
} from './ReportUtils';
import {getSession} from './SessionUtils';
import {allHavePendingRTERViolation, isDuplicate, isOnHold as isOnHoldTransactionUtils, shouldShowBrokenConnectionViolationForMultipleTransactions} from './TransactionUtils';

function isAddExpenseAction(report: Report, reportTransactions: Transaction[]) {
    const isReportSubmitter = isCurrentUserSubmitter(report.reportID);

    if (!isReportSubmitter || reportTransactions.length === 0) {
        return false;
    }

    return canAddTransaction(report);
}

function isSubmitAction(report: Report, reportTransactions: Transaction[], policy?: Policy, reportNameValuePairs?: ReportNameValuePairs): boolean {
    if (isArchivedReport(reportNameValuePairs)) {
        return false;
    }

    const transactionAreComplete = reportTransactions.every((transaction) => transaction.amount !== 0 || transaction.modifiedAmount !== 0);

    if (!transactionAreComplete) {
        return false;
    }

    const isExpenseReport = isExpenseReportUtils(report);

    if (!isExpenseReport || report?.total === 0) {
        return false;
    }

    const isReportSubmitter = isCurrentUserSubmitter(report.reportID);
    const isReportApprover = isApproverUtils(policy, getCurrentUserAccountID());
    if (!isReportSubmitter && !isReportApprover) {
        return false;
    }

    const isOpenReport = isOpenReportUtils(report);
    if (!isOpenReport) {
        return false;
    }

    const submitToAccountID = getSubmitToAccountID(policy, report);
    if (submitToAccountID === report.ownerAccountID && policy?.preventSelfApproval) {
        return false;
    }

    const isAdmin = policy?.role === CONST.POLICY.ROLE.ADMIN;
    if (isAdmin) {
        return true;
    }

    const autoReportingFrequency = getCorrectedAutoReportingFrequency(policy);

    const isScheduledSubmitEnabled = policy?.harvesting?.enabled && autoReportingFrequency !== CONST.POLICY.AUTO_REPORTING_FREQUENCIES.MANUAL;

    return !!isScheduledSubmitEnabled;
}

function isApproveAction(report: Report, reportTransactions: Transaction[], violations: OnyxCollection<TransactionViolation[]>, policy?: Policy): boolean {
    const currentUserAccountID = getCurrentUserAccountID();
    const managerID = report?.managerID ?? CONST.DEFAULT_NUMBER_ID;
    const isCurrentUserManager = managerID === currentUserAccountID;
    if (!isCurrentUserManager) {
        return false;
    }
    const isExpenseReport = isExpenseReportUtils(report);
    const isReportApprover = isApproverUtils(policy, currentUserAccountID);
    const isProcessingReport = isProcessingReportUtils(report);
    const reportHasDuplicatedTransactions = reportTransactions.some((transaction) => isDuplicate(transaction.transactionID));

    const isPreventSelfApprovalEnabled = policy?.preventSelfApproval;
    const isReportSubmitter = isCurrentUserSubmitter(report.reportID);

    if (isPreventSelfApprovalEnabled && isReportSubmitter) {
        return false;
    }

    if (isExpenseReport && isReportApprover && isProcessingReport && reportHasDuplicatedTransactions) {
        return true;
    }

    const transactionIDs = reportTransactions.map((t) => t.transactionID);

    const hasAllPendingRTERViolations = allHavePendingRTERViolation(transactionIDs, violations);

    if (hasAllPendingRTERViolations) {
        return true;
    }

    const isAdmin = policy?.role === CONST.POLICY.ROLE.ADMIN;

    const shouldShowBrokenConnectionViolation = shouldShowBrokenConnectionViolationForMultipleTransactions(transactionIDs, report, policy, violations);

    const userControlsReport = isReportApprover || isAdmin;
    return userControlsReport && shouldShowBrokenConnectionViolation;
}

function isUnapproveAction(report: Report, policy?: Policy): boolean {
    const isExpenseReport = isExpenseReportUtils(report);
    const isReportApprover = isApproverUtils(policy, getCurrentUserAccountID());
    const isReportApproved = isReportApprovedUtils({report});
    const isReportSettled = isSettled(report);
    const isPaymentProcessing = report.isWaitingOnBankAccount && report.statusNum === CONST.REPORT.STATUS_NUM.APPROVED;

    if (isReportSettled || isPaymentProcessing) {
        return false;
    }

    return isExpenseReport && isReportApprover && isReportApproved;
}

function isCancelPaymentAction(report: Report, reportTransactions: Transaction[], policy?: Policy): boolean {
    const isExpenseReport = isExpenseReportUtils(report);

    if (!isExpenseReport) {
        return false;
    }

    const isAdmin = policy?.role === CONST.POLICY.ROLE.ADMIN;
    const isPayer = isPayerUtils(getSession(), report, false, policy);

    if (!isAdmin || !isPayer) {
        return false;
    }

    const isReportPaidElsewhere = report.stateNum === CONST.REPORT.STATE_NUM.APPROVED && report.statusNum === CONST.REPORT.STATUS_NUM.REIMBURSED;

    if (isReportPaidElsewhere) {
        return true;
    }

    const isPaymentProcessing = !!report.isWaitingOnBankAccount && report.statusNum === CONST.REPORT.STATUS_NUM.APPROVED;

    const payActions = reportTransactions.reduce((acc, transaction) => {
        const action = getIOUActionForReportID(report.reportID, transaction.transactionID);
        if (action && isPayAction(action)) {
            acc.push(action);
        }
        return acc;
    }, [] as ReportAction[]);

    const hasDailyNachaCutoffPassed = payActions.some((action) => {
        const now = new Date();
        const paymentDatetime = new Date(action.created);
        const nowUTC = new Date(Date.UTC(now.getUTCFullYear(), now.getUTCMonth(), now.getUTCDate(), now.getUTCHours(), now.getUTCMinutes(), now.getUTCSeconds()));
        const cutoffTimeUTC = new Date(Date.UTC(paymentDatetime.getUTCFullYear(), paymentDatetime.getUTCMonth(), paymentDatetime.getUTCDate(), 23, 45, 0));
        return nowUTC.getTime() < cutoffTimeUTC.getTime();
    });

    return isPaymentProcessing && !hasDailyNachaCutoffPassed;
}

function isExportAction(report: Report, policy?: Policy, reportActions?: ReportAction[]): boolean {
    if (!policy) {
        return false;
    }

    const hasAccountingConnection = hasAccountingConnections(policy);
    if (!hasAccountingConnection) {
        return false;
    }

    const isInvoiceReport = isInvoiceReportUtils(report);
    const isReportSender = isCurrentUserSubmitter(report.reportID);

    if (isInvoiceReport && isReportSender) {
        return true;
    }

    const isExpenseReport = isExpenseReportUtils(report);

    if (!isExpenseReport) {
        return false;
    }

    const isReportApproved = isReportApprovedUtils({report});
    const isReportPayer = isPayerUtils(getSession(), report, false, policy);
    const arePaymentsEnabled = arePaymentsEnabledUtils(policy);
    const isReportClosed = isClosedReportUtils(report);

    if (isReportPayer && arePaymentsEnabled && (isReportApproved || isReportClosed)) {
        return true;
    }

    const isAdmin = policy?.role === CONST.POLICY.ROLE.ADMIN;
    const isReportReimbursed = report.statusNum === CONST.REPORT.STATUS_NUM.REIMBURSED;
    const connectedIntegration = getConnectedIntegration(policy);
    const syncEnabled = hasIntegrationAutoSync(policy, connectedIntegration);
    const isReportExported = isExportedUtils(reportActions);
    const isReportFinished = isReportApproved || isReportReimbursed || isReportClosed;

    return isAdmin && isReportFinished && syncEnabled && !isReportExported;
}

function isMarkAsExportedAction(report: Report, policy?: Policy): boolean {
    if (!policy) {
        return false;
    }

    const hasAccountingConnection = hasAccountingConnections(policy);
    if (!hasAccountingConnection) {
        return false;
    }

    const isInvoiceReport = isInvoiceReportUtils(report);
    const isReportSender = isCurrentUserSubmitter(report.reportID);

    if (isInvoiceReport && isReportSender) {
        return true;
    }

    const isExpenseReport = isExpenseReportUtils(report);

    if (!isExpenseReport) {
        return false;
    }

    const isReportPayer = isPayerUtils(getSession(), report, false, policy);
    const arePaymentsEnabled = arePaymentsEnabledUtils(policy);
    const isReportApproved = isReportApprovedUtils({report});
    const isReportClosed = isClosedReportUtils(report);
    const isReportClosedOrApproved = isReportClosed || isReportApproved;

    if (isReportPayer && arePaymentsEnabled && isReportClosedOrApproved) {
        return true;
    }

    const isReportReimbursed = isSettled(report);
    const connectedIntegration = getConnectedIntegration(policy);
    const syncEnabled = hasIntegrationAutoSync(policy, connectedIntegration);
    const isReportFinished = isReportClosedOrApproved || isReportReimbursed;

    if (!isReportFinished) {
        return false;
    }

    const isAdmin = policy?.role === CONST.POLICY.ROLE.ADMIN;

    const isExporter = isPrefferedExporter(policy);

    return (isAdmin && syncEnabled) || (isExporter && !syncEnabled);
}

function isHoldAction(report: Report, reportTransactions: Transaction[], reportActions?: ReportAction[]): boolean {
    const transactionThreadReportID = getOneTransactionThreadReportID(report.reportID, reportActions);
    const isOneExpenseReport = reportTransactions.length === 1;
    const transaction = reportTransactions.at(0);

    if ((!!reportActions && !transactionThreadReportID) || !isOneExpenseReport || !transaction) {
        return false;
    }

    const isTransactionOnHold = isHoldActionForTransation(report, transaction);
    return isTransactionOnHold;
}

function isHoldActionForTransation(report: Report, reportTransaction: Transaction): boolean {
    const isExpenseReport = isExpenseReportUtils(report);
    const isIOUReport = isIOUReportUtils(report);
    const iouOrExpenseReport = isExpenseReport || isIOUReport;

    if (!iouOrExpenseReport) {
        return false;
    }

    const isReportOnHold = isOnHoldTransactionUtils(reportTransaction);

    if (isReportOnHold) {
        return false;
    }

    const isOpenReport = isOpenReportUtils(report);
    const isSubmitter = isCurrentUserSubmitter(report.reportID);

    if (isOpenReport && isSubmitter) {
        return true;
    }

    const isProcessingReport = isProcessingReportUtils(report);

    return isProcessingReport;
}

function isChangeWorkspaceAction(report: Report, policy?: Policy): boolean {
    const policies = getAllPolicies();
    const session = getSession();
    return policies.filter((newPolicy) => isWorkspaceEligibleForReportChange(newPolicy, report, session, policy)).length > 0;
}

function isDeleteAction(report: Report, reportTransactions: Transaction[], reportActions?: ReportAction[]): boolean {
    const transactionThreadReportID = getOneTransactionThreadReportID(report.reportID, reportActions ?? []);
    const isExpenseReport = isExpenseReportUtils(report);
    const isIOUReport = isIOUReportUtils(report);

    // This should be removed when is merged https://github.com/Expensify/App/pull/58020
    const isSingleTransaction = reportTransactions.length === 1;

    if ((!isExpenseReport && !isIOUReport) || !isSingleTransaction || (!!reportActions && !transactionThreadReportID)) {
        return false;
    }

    const isReportSubmitter = isCurrentUserSubmitter(report.reportID);

    if (!isReportSubmitter) {
        return false;
    }

    const isReportOpen = isOpenReportUtils(report);
    const isProcessingReport = isProcessingReportUtils(report);
    const isReportApproved = isReportApprovedUtils({report});

    if (isReportApproved) {
        return false;
    }

    return isReportOpen || isProcessingReport;
}

function isReopenAction(report: Report, policy?: Policy): boolean {
    const isExpenseReport = isExpenseReportUtils(report);
    if (!isExpenseReport) {
        return false;
    }

    const isClosedReport = isClosedReportUtils(report);
    if (!isClosedReport) {
        return false;
    }

    const isAdmin = policy?.role === CONST.POLICY.ROLE.ADMIN;
    if (!isAdmin) {
        return false;
    }

    return true;
}

function getSecondaryReportActions(
    report: Report,
    reportTransactions: Transaction[],
    violations: OnyxCollection<TransactionViolation[]>,
    policy?: Policy,
    reportNameValuePairs?: ReportNameValuePairs,
    reportActions?: ReportAction[],
    canUseRetractNewDot?: boolean,
): Array<ValueOf<typeof CONST.REPORT.SECONDARY_ACTIONS>> {
    const options: Array<ValueOf<typeof CONST.REPORT.SECONDARY_ACTIONS>> = [];

    if (isAddExpenseAction(report, reportTransactions)) {
        options.push(CONST.REPORT.SECONDARY_ACTIONS.ADD_EXPENSE);
    }

    if (isSubmitAction(report, reportTransactions, policy, reportNameValuePairs)) {
        options.push(CONST.REPORT.SECONDARY_ACTIONS.SUBMIT);
    }

    if (isApproveAction(report, reportTransactions, violations, policy)) {
        options.push(CONST.REPORT.SECONDARY_ACTIONS.APPROVE);
    }

    if (isUnapproveAction(report, policy)) {
        options.push(CONST.REPORT.SECONDARY_ACTIONS.UNAPPROVE);
    }

    if (isCancelPaymentAction(report, reportTransactions, policy)) {
        options.push(CONST.REPORT.SECONDARY_ACTIONS.CANCEL_PAYMENT);
    }

    if (isExportAction(report, policy, reportActions)) {
        options.push(CONST.REPORT.SECONDARY_ACTIONS.EXPORT_TO_ACCOUNTING);
    }

    if (isMarkAsExportedAction(report, policy)) {
        options.push(CONST.REPORT.SECONDARY_ACTIONS.MARK_AS_EXPORTED);
    }

<<<<<<< HEAD
    if (isHoldAction(report, reportTransactions, reportActions)) {
=======
    if (canUseRetractNewDot && isReopenAction(report, policy)) {
        options.push(CONST.REPORT.SECONDARY_ACTIONS.REOPEN);
    }

    if (isHoldAction(report, reportTransactions)) {
>>>>>>> 64ff87f8
        options.push(CONST.REPORT.SECONDARY_ACTIONS.HOLD);
    }

    options.push(CONST.REPORT.SECONDARY_ACTIONS.DOWNLOAD);

    if (isChangeWorkspaceAction(report, policy)) {
        options.push(CONST.REPORT.SECONDARY_ACTIONS.CHANGE_WORKSPACE);
    }

    options.push(CONST.REPORT.SECONDARY_ACTIONS.VIEW_DETAILS);

    if (isDeleteAction(report, reportTransactions, reportActions)) {
        options.push(CONST.REPORT.SECONDARY_ACTIONS.DELETE);
    }

    return options;
}

function getSecondaryTransactionThreadActions(parentReport: Report, reportTransaction: Transaction): Array<ValueOf<typeof CONST.REPORT.TRANSACTION_SECONDARY_ACTIONS>> {
    const options: Array<ValueOf<typeof CONST.REPORT.TRANSACTION_SECONDARY_ACTIONS>> = [];

    if (isHoldActionForTransation(parentReport, reportTransaction)) {
        options.push(CONST.REPORT.TRANSACTION_SECONDARY_ACTIONS.HOLD);
    }

    options.push(CONST.REPORT.TRANSACTION_SECONDARY_ACTIONS.VIEW_DETAILS);

    if (isDeleteAction(parentReport, [reportTransaction])) {
        options.push(CONST.REPORT.TRANSACTION_SECONDARY_ACTIONS.DELETE);
    }

    return options;
}
export {getSecondaryReportActions, getSecondaryTransactionThreadActions};<|MERGE_RESOLUTION|>--- conflicted
+++ resolved
@@ -407,15 +407,11 @@
         options.push(CONST.REPORT.SECONDARY_ACTIONS.MARK_AS_EXPORTED);
     }
 
-<<<<<<< HEAD
-    if (isHoldAction(report, reportTransactions, reportActions)) {
-=======
     if (canUseRetractNewDot && isReopenAction(report, policy)) {
         options.push(CONST.REPORT.SECONDARY_ACTIONS.REOPEN);
     }
 
-    if (isHoldAction(report, reportTransactions)) {
->>>>>>> 64ff87f8
+    if (isHoldAction(report, reportTransactions, reportActions)) {
         options.push(CONST.REPORT.SECONDARY_ACTIONS.HOLD);
     }
 
