--- conflicted
+++ resolved
@@ -348,7 +348,6 @@
     return isReportOpen || isProcessingReport;
 }
 
-<<<<<<< HEAD
 function isRetractAction(report: Report, policy?: Policy): boolean {
     const isExpenseReport = isExpenseReportUtils(report);
     const isSubmitAndClose = isSubmitAndCloseUtils(policy);
@@ -363,7 +362,12 @@
 
     const isProcessingReport = isProcessingReportUtils(report);
     if (!isProcessingReport) {
-=======
+        return false;
+    }
+
+    return true;
+}
+
 function isReopenAction(report: Report, policy?: Policy): boolean {
     const isExpenseReport = isExpenseReportUtils(report);
     if (!isExpenseReport) {
@@ -377,7 +381,6 @@
 
     const isAdmin = policy?.role === CONST.POLICY.ROLE.ADMIN;
     if (!isAdmin) {
->>>>>>> 074a9fdd
         return false;
     }
 
@@ -423,13 +426,12 @@
         options.push(CONST.REPORT.SECONDARY_ACTIONS.MARK_AS_EXPORTED);
     }
 
-<<<<<<< HEAD
-    if (isRetractAction(report, policy)) {
+    if (canUseRetractNewDot && isRetractAction(report, policy)) {
         options.push(CONST.REPORT.SECONDARY_ACTIONS.RETRACT);
-=======
+    }
+    
     if (canUseRetractNewDot && isReopenAction(report, policy)) {
         options.push(CONST.REPORT.SECONDARY_ACTIONS.REOPEN);
->>>>>>> 074a9fdd
     }
 
     if (isHoldAction(report, reportTransactions)) {
