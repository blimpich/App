--- conflicted
+++ resolved
@@ -536,15 +536,11 @@
         options.push(CONST.REPORT.SECONDARY_ACTIONS.HOLD);
     }
 
-<<<<<<< HEAD
-    options.push(CONST.REPORT.SECONDARY_ACTIONS.EXPORT);
-=======
     if (canUseNewDotSplits && isSplitAction(report, reportTransactions, policy)) {
         options.push(CONST.REPORT.SECONDARY_ACTIONS.SPLIT);
     }
 
-    options.push(CONST.REPORT.SECONDARY_ACTIONS.DOWNLOAD_CSV);
->>>>>>> 0c433de5
+    options.push(CONST.REPORT.SECONDARY_ACTIONS.EXPORT);
 
     options.push(CONST.REPORT.SECONDARY_ACTIONS.DOWNLOAD_PDF);
 
