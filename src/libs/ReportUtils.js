import _ from 'underscore';
import Str from 'expensify-common/lib/str';
import lodashGet from 'lodash/get';
import lodashIntersection from 'lodash/intersection';
import Onyx from 'react-native-onyx';
import ExpensiMark from 'expensify-common/lib/ExpensiMark';
import ONYXKEYS from '../ONYXKEYS';
import CONST from '../CONST';
import * as Localize from './Localize';
import * as Expensicons from '../components/Icon/Expensicons';
import Navigation from './Navigation/Navigation';
import ROUTES from '../ROUTES';
import * as NumberUtils from './NumberUtils';
import * as NumberFormatUtils from './NumberFormatUtils';
import * as ReportActionsUtils from './ReportActionsUtils';
import Permissions from './Permissions';
import DateUtils from './DateUtils';
import linkingConfig from './Navigation/linkingConfig';
import isReportMessageAttachment from './isReportMessageAttachment';
import * as defaultWorkspaceAvatars from '../components/Icon/WorkspaceDefaultAvatars';
import * as LocalePhoneNumber from './LocalePhoneNumber';
import * as CurrencyUtils from './CurrencyUtils';
import * as UserUtils from './UserUtils';

let sessionEmail;
Onyx.connect({
    key: ONYXKEYS.SESSION,
    callback: (val) => (sessionEmail = val ? val.email : null),
});

let preferredLocale = CONST.LOCALES.DEFAULT;
Onyx.connect({
    key: ONYXKEYS.NVP_PREFERRED_LOCALE,
    callback: (val) => {
        if (!val) {
            return;
        }
        preferredLocale = val;
    },
});

let currentUserEmail;
let currentUserAccountID;
Onyx.connect({
    key: ONYXKEYS.SESSION,
    callback: (val) => {
        // When signed out, val is undefined
        if (!val) {
            return;
        }

        currentUserEmail = val.email;
        currentUserAccountID = val.accountID;
    },
});

let allPersonalDetails;
let currentUserPersonalDetails;
Onyx.connect({
    key: ONYXKEYS.PERSONAL_DETAILS,
    callback: (val) => {
        currentUserPersonalDetails = lodashGet(val, currentUserEmail, {});
        allPersonalDetails = val;
    },
});

let allReports;
Onyx.connect({
    key: ONYXKEYS.COLLECTION.REPORT,
    waitForCollectionCallback: true,
    callback: (val) => (allReports = val),
});

let doesDomainHaveApprovedAccountant;
Onyx.connect({
    key: ONYXKEYS.ACCOUNT,
    waitForCollectionCallback: true,
    callback: (val) => (doesDomainHaveApprovedAccountant = lodashGet(val, 'doesDomainHaveApprovedAccountant', false)),
});

let allPolicies;
Onyx.connect({
    key: ONYXKEYS.COLLECTION.POLICY,
    waitForCollectionCallback: true,
    callback: (val) => (allPolicies = val),
});

function getChatType(report) {
    return report ? report.chatType : '';
}

/**
 * Returns the concatenated title for the PrimaryLogins of a report
 *
 * @param {Array} logins
 * @returns {string}
 */
function getReportParticipantsTitle(logins) {
    return (
        _.chain(logins)

            // Somehow it's possible for the logins coming from report.participants to contain undefined values so we use compact to remove them.
            .compact()
            .map((login) => Str.removeSMSDomain(login))
            .value()
            .join(', ')
    );
}

/**
 * Checks if a report is a chat report.
 *
 * @param {Object} report
 * @returns {Boolean}
 */
function isChatReport(report) {
    return lodashGet(report, 'type') === CONST.REPORT.TYPE.CHAT;
}

/**
 * Checks if a report is an Expense report.
 *
 * @param {Object} report
 * @returns {Boolean}
 */
function isExpenseReport(report) {
    return lodashGet(report, 'type') === CONST.REPORT.TYPE.EXPENSE;
}

/**
 * Checks if a report is an IOU report.
 *
 * @param {Object} report
 * @returns {Boolean}
 */
function isIOUReport(report) {
    return lodashGet(report, 'type') === CONST.REPORT.TYPE.IOU;
}

/**
 * Checks if a report is a task report.
 *
 * @param {Object} report
 * @returns {Boolean}
 */
function isTaskReport(report) {
    return lodashGet(report, 'type') === CONST.REPORT.TYPE.TASK;
}

/**
 * Checks if a report is an IOU or expense report.
 *
 * @param {Object} report
 * @returns {Boolean}
 */
function isMoneyRequestReport(report) {
    return isIOUReport(report) || isExpenseReport(report);
}

/**
 * Given a collection of reports returns them sorted by last read
 *
 * @param {Object} reports
 * @returns {Array}
 */
function sortReportsByLastRead(reports) {
    return _.chain(reports)
        .toArray()
        .filter((report) => report && report.reportID && !isIOUReport(report))
        .sortBy('lastReadTime')
        .value();
}

/**
 * Can only edit if:
 *
 * - It was written by the current user
 * - It's an ADDCOMMENT that is not an attachment
 * - It's not pending deletion
 *
 * @param {Object} reportAction
 * @returns {Boolean}
 */
function canEditReportAction(reportAction) {
    return (
        reportAction.actorEmail === sessionEmail &&
        reportAction.actionName === CONST.REPORT.ACTIONS.TYPE.ADDCOMMENT &&
        !isReportMessageAttachment(lodashGet(reportAction, ['message', 0], {})) &&
        !ReportActionsUtils.isDeletedAction(reportAction) &&
        !ReportActionsUtils.isCreatedTaskReportAction(reportAction) &&
        reportAction.pendingAction !== CONST.RED_BRICK_ROAD_PENDING_ACTION.DELETE
    );
}

/**
 * Whether the Money Request report is settled
 *
 * @param {String} reportID
 * @returns {Boolean}
 */
function isSettled(reportID) {
    return !lodashGet(allReports, [`${ONYXKEYS.COLLECTION.REPORT}${reportID}`, 'hasOutstandingIOU']);
}

/**
 * Can only delete if the author is this user and the action is an ADDCOMMENT action or an IOU action in an unsettled report, or if the user is a
 * policy admin
 *
 * @param {Object} reportAction
 * @param {String} reportID
 * @returns {Boolean}
 */
function canDeleteReportAction(reportAction, reportID) {
    if (
        reportAction.actionName !== CONST.REPORT.ACTIONS.TYPE.ADDCOMMENT ||
        reportAction.pendingAction === CONST.RED_BRICK_ROAD_PENDING_ACTION.DELETE ||
        ReportActionsUtils.isCreatedTaskReportAction(reportAction) ||
        (ReportActionsUtils.isMoneyRequestAction(reportAction) && isSettled(reportAction.originalMessage.IOUReportID))
    ) {
        return false;
    }
    if (reportAction.actorEmail === sessionEmail) {
        return true;
    }
    const report = lodashGet(allReports, `${ONYXKEYS.COLLECTION.REPORT}${reportID}`, {});
    const policy = lodashGet(allPolicies, `${ONYXKEYS.COLLECTION.POLICY}${report.policyID}`, {});
    return policy.role === CONST.POLICY.ROLE.ADMIN;
}

/**
 * Whether the provided report is an Admin room
 * @param {Object} report
 * @param {String} report.chatType
 * @returns {Boolean}
 */
function isAdminRoom(report) {
    return getChatType(report) === CONST.REPORT.CHAT_TYPE.POLICY_ADMINS;
}

/**
 * Whether the provided report is a Announce room
 * @param {Object} report
 * @param {String} report.chatType
 * @returns {Boolean}
 */
function isAnnounceRoom(report) {
    return getChatType(report) === CONST.REPORT.CHAT_TYPE.POLICY_ANNOUNCE;
}

/**
 * Whether the provided report is a default room
 * @param {Object} report
 * @param {String} report.chatType
 * @returns {Boolean}
 */
function isDefaultRoom(report) {
    return [CONST.REPORT.CHAT_TYPE.POLICY_ADMINS, CONST.REPORT.CHAT_TYPE.POLICY_ANNOUNCE, CONST.REPORT.CHAT_TYPE.DOMAIN_ALL].indexOf(getChatType(report)) > -1;
}

/**
 * Whether the provided report is a Domain room
 * @param {Object} report
 * @param {String} report.chatType
 * @returns {Boolean}
 */
function isDomainRoom(report) {
    return getChatType(report) === CONST.REPORT.CHAT_TYPE.DOMAIN_ALL;
}

/**
 * Whether the provided report is a user created policy room
 * @param {Object} report
 * @param {String} report.chatType
 * @returns {Boolean}
 */
function isUserCreatedPolicyRoom(report) {
    return getChatType(report) === CONST.REPORT.CHAT_TYPE.POLICY_ROOM;
}

/**
 * Whether the provided report is a Policy Expense chat.
 * @param {Object} report
 * @param {String} report.chatType
 * @returns {Boolean}
 */
function isPolicyExpenseChat(report) {
    return getChatType(report) === CONST.REPORT.CHAT_TYPE.POLICY_EXPENSE_CHAT;
}

/**
 * Whether the provided report is a chat room
 * @param {Object} report
 * @param {String} report.chatType
 * @returns {Boolean}
 */
function isChatRoom(report) {
    return isUserCreatedPolicyRoom(report) || isDefaultRoom(report);
}

/**
 * Whether the provided report is a public room
 * @param {Object} report
 * @param {String} report.visibility
 * @returns {Boolean}
 */
function isPublicRoom(report) {
    const visibility = lodashGet(report, 'visibility', '');
    return visibility === CONST.REPORT.VISIBILITY.PUBLIC || visibility === CONST.REPORT.VISIBILITY.PUBLIC_ANNOUNCE;
}

/**
 * Whether the provided report is a public announce room
 * @param {Object} report
 * @param {String} report.visibility
 * @returns {Boolean}
 */
function isPublicAnnounceRoom(report) {
    const visibility = lodashGet(report, 'visibility', '');
    return visibility === CONST.REPORT.VISIBILITY.PUBLIC_ANNOUNCE;
}

/**
 * Get the policy type from a given report
 * @param {Object} report
 * @param {String} report.policyID
 * @param {Object} policies must have Onyxkey prefix (i.e 'policy_') for keys
 * @returns {String}
 */
function getPolicyType(report, policies) {
    return lodashGet(policies, [`${ONYXKEYS.COLLECTION.POLICY}${report.policyID}`, 'type'], '');
}

/**
 * If the report is a policy expense, the route should be for adding bank account for that policy
 * else since the report is a personal IOU, the route should be for personal bank account.
 * @param {Object} report
 * @returns {String}
 */
function getBankAccountRoute(report) {
    return isPolicyExpenseChat(report) ? ROUTES.getBankAccountRoute('', report.policyID) : ROUTES.SETTINGS_ADD_BANK_ACCOUNT;
}

/**
 * Returns true if there are any guides accounts (team.expensify.com) in emails
 * @param {Array} emails
 * @returns {Boolean}
 */
function hasExpensifyGuidesEmails(emails) {
    return _.some(emails, (email) => Str.extractEmailDomain(email) === CONST.EMAIL.GUIDES_DOMAIN);
}

/**
 * Only returns true if this is our main 1:1 DM report with Concierge
 *
 * @param {Object} report
 * @returns {Boolean}
 */
function isConciergeChatReport(report) {
    return lodashGet(report, 'participants', []).length === 1 && report.participants[0] === CONST.EMAIL.CONCIERGE;
}

/**
 * @param {Record<String, {lastReadTime, reportID}>|Array<{lastReadTime, reportID}>} reports
 * @param {Boolean} [ignoreDomainRooms]
 * @param {Object} policies
 * @param {Boolean} isFirstTimeNewExpensifyUser
 * @param {Boolean} openOnAdminRoom
 * @returns {Object}
 */
function findLastAccessedReport(reports, ignoreDomainRooms, policies, isFirstTimeNewExpensifyUser, openOnAdminRoom = false) {
    // If it's the user's first time using New Expensify, then they could either have:
    //   - just a Concierge report, if so we'll return that
    //   - their Concierge report, and a separate report that must have deeplinked them to the app before they created their account.
    // If it's the latter, we'll use the deeplinked report over the Concierge report,
    // since the Concierge report would be incorrectly selected over the deep-linked report in the logic below.
    let sortedReports = sortReportsByLastRead(reports);

    if (isFirstTimeNewExpensifyUser) {
        if (sortedReports.length === 1) {
            return sortedReports[0];
        }
        return _.find(sortedReports, (report) => !isConciergeChatReport(report));
    }

    if (ignoreDomainRooms) {
        // We allow public announce rooms, admins, and announce rooms through since we bypass the default rooms beta for them.
        // Check where ReportUtils.findLastAccessedReport is called in MainDrawerNavigator.js for more context.
        // Domain rooms are now the only type of default room that are on the defaultRooms beta.
        sortedReports = _.filter(
            sortedReports,
            (report) => !isDomainRoom(report) || getPolicyType(report, policies) === CONST.POLICY.TYPE.FREE || hasExpensifyGuidesEmails(lodashGet(report, ['participants'], [])),
        );
    }

    let adminReport;
    if (openOnAdminRoom) {
        adminReport = _.find(sortedReports, (report) => {
            const chatType = getChatType(report);
            return chatType === CONST.REPORT.CHAT_TYPE.POLICY_ADMINS;
        });
    }

    return adminReport || _.last(sortedReports);
}

/**
 * Whether the provided report is an archived room
 * @param {Object} report
 * @param {Number} report.stateNum
 * @param {Number} report.statusNum
 * @returns {Boolean}
 */
function isArchivedRoom(report) {
    return lodashGet(report, ['statusNum']) === CONST.REPORT.STATUS.CLOSED && lodashGet(report, ['stateNum']) === CONST.REPORT.STATE_NUM.SUBMITTED;
}

/**
 * Get the policy name from a given report
 * @param {Object} report
 * @param {String} report.policyID
 * @param {String} report.oldPolicyName
 * @param {String} report.policyName
 * @returns {String}
 */
function getPolicyName(report) {
    // Public rooms send back the policy name with the reportSummary,
    // since they can also be accessed by people who aren't in the workspace
    if (report.policyName) {
        return report.policyName;
    }

    if (!allPolicies || _.size(allPolicies) === 0) {
        return Localize.translateLocal('workspace.common.unavailable');
    }

    const policy = allPolicies[`${ONYXKEYS.COLLECTION.POLICY}${report.policyID}`];
    if (!policy) {
        return report.oldPolicyName || Localize.translateLocal('workspace.common.unavailable');
    }

    return policy.name || report.oldPolicyName || Localize.translateLocal('workspace.common.unavailable');
}

/**
 * Checks if the current user is allowed to comment on the given report.
 * @param {Object} report
 * @param {String} [report.writeCapability]
 * @returns {Boolean}
 */
function isAllowedToComment(report) {
    // Default to allowing all users to post
    const capability = lodashGet(report, 'writeCapability', CONST.REPORT.WRITE_CAPABILITIES.ALL) || CONST.REPORT.WRITE_CAPABILITIES.ALL;

    if (capability === CONST.REPORT.WRITE_CAPABILITIES.ALL) {
        return true;
    }

    // If we've made it here, commenting on this report is restricted.
    // If the user is an admin, allow them to post.
    const policy = allPolicies[`${ONYXKEYS.COLLECTION.POLICY}${report.policyID}`];
    return lodashGet(policy, 'role', '') === CONST.POLICY.ROLE.ADMIN;
}

/**
 * Checks if the current user is the admin of the policy given the policy expense chat.
 * @param {Object} report
 * @param {String} report.policyID
 * @param {Object} policies must have OnyxKey prefix (i.e 'policy_') for keys
 * @returns {Boolean}
 */
function isPolicyExpenseChatAdmin(report, policies) {
    if (!isPolicyExpenseChat(report)) {
        return false;
    }

    const policyRole = lodashGet(policies, [`${ONYXKEYS.COLLECTION.POLICY}${report.policyID}`, 'role']);

    return policyRole === CONST.POLICY.ROLE.ADMIN;
}

/**
 * Returns true if report has a parent and is therefore a Thread.
 *
 * @param {Object} report
 * @returns {Boolean}
 */
function isThread(report) {
    return Boolean(report && report.parentReportID && report.parentReportActionID && report.type === CONST.REPORT.TYPE.CHAT);
}

/**
 * Returns true if reportAction has a child.
 *
 * @param {Object} reportAction
 * @returns {Boolean}
 */
function isThreadParent(reportAction) {
    return reportAction && reportAction.childReportID && reportAction.childReportID !== 0;
}

/**
 * Returns true if reportAction is the first chat preview of a Thread
 *
 * @param {Object} reportAction
 *  @param {String} reportID
 * @returns {Boolean}
 */
function isThreadFirstChat(reportAction, reportID) {
    return !_.isUndefined(reportAction.childReportID) && reportAction.childReportID.toString() === reportID;
}

/**
 * Get either the policyName or domainName the chat is tied to
 * @param {Object} report
 * @returns {String}
 */
function getChatRoomSubtitle(report) {
    if (isThread(report)) {
        if (!getChatType(report)) {
            return '';
        }

        const parentReport = lodashGet(allReports, [`${ONYXKEYS.COLLECTION.REPORT}${report.parentReportID}`]);

        // If thread is not from a DM or group chat, the subtitle will follow the pattern 'Workspace Name • #roomName'
        const workspaceName = getPolicyName(report);
        let roomName = '';
        if (isChatRoom(report)) {
            if (parentReport) {
                roomName = lodashGet(parentReport, 'displayName', '');
            } else {
                roomName = lodashGet(report, 'displayName', '');
            }
        }

        return [workspaceName, roomName].join(' • ');
    }
    if (!isDefaultRoom(report) && !isUserCreatedPolicyRoom(report) && !isPolicyExpenseChat(report)) {
        return '';
    }
    if (getChatType(report) === CONST.REPORT.CHAT_TYPE.DOMAIN_ALL) {
        // The domainAll rooms are just #domainName, so we ignore the prefix '#' to get the domainName
        return report.reportName.substring(1);
    }
    if ((isPolicyExpenseChat(report) && report.isOwnPolicyExpenseChat) || isExpenseReport(report)) {
        return Localize.translateLocal('workspace.common.workspace');
    }
    if (isArchivedRoom(report)) {
        return report.oldPolicyName || '';
    }
    return getPolicyName(report);
}

/**
 * Get welcome message based on room type
 * @param {Object} report
 * @returns {Object}
 */

function getRoomWelcomeMessage(report) {
    const welcomeMessage = {};
    const workspaceName = getPolicyName(report);

    if (isArchivedRoom(report)) {
        welcomeMessage.phrase1 = Localize.translateLocal('reportActionsView.beginningOfArchivedRoomPartOne');
        welcomeMessage.phrase2 = Localize.translateLocal('reportActionsView.beginningOfArchivedRoomPartTwo');
    } else if (isDomainRoom(report)) {
        welcomeMessage.phrase1 = Localize.translateLocal('reportActionsView.beginningOfChatHistoryDomainRoomPartOne', {domainRoom: report.reportName});
        welcomeMessage.phrase2 = Localize.translateLocal('reportActionsView.beginningOfChatHistoryDomainRoomPartTwo');
    } else if (isAdminRoom(report)) {
        welcomeMessage.phrase1 = Localize.translateLocal('reportActionsView.beginningOfChatHistoryAdminRoomPartOne', {workspaceName});
        welcomeMessage.phrase2 = Localize.translateLocal('reportActionsView.beginningOfChatHistoryAdminRoomPartTwo');
    } else if (isAnnounceRoom(report)) {
        welcomeMessage.phrase1 = Localize.translateLocal('reportActionsView.beginningOfChatHistoryAnnounceRoomPartOne', {workspaceName});
        welcomeMessage.phrase2 = Localize.translateLocal('reportActionsView.beginningOfChatHistoryAnnounceRoomPartTwo', {workspaceName});
    } else {
        // Message for user created rooms or other room types.
        welcomeMessage.phrase1 = Localize.translateLocal('reportActionsView.beginningOfChatHistoryUserRoomPartOne');
        welcomeMessage.phrase2 = Localize.translateLocal('reportActionsView.beginningOfChatHistoryUserRoomPartTwo');
    }

    return welcomeMessage;
}

/**
 * Returns true if Concierge is one of the chat participants (1:1 as well as group chats)
 * @param {Object} report
 * @returns {Boolean}
 */
function chatIncludesConcierge(report) {
    return report.participants && _.contains(report.participants, CONST.EMAIL.CONCIERGE);
}

/**
 * Returns true if there is any automated expensify account in emails
 * @param {Array} emails
 * @returns {Boolean}
 */
function hasAutomatedExpensifyEmails(emails) {
    return _.intersection(emails, CONST.EXPENSIFY_EMAILS).length > 0;
}

/**
 * Returns true if there are any Expensify accounts (i.e. with domain 'expensify.com') in the set of emails.
 *
 * @param {Array<String>} emails
 * @return {Boolean}
 */
function hasExpensifyEmails(emails) {
    return _.some(emails, (email) => Str.extractEmailDomain(email) === CONST.EXPENSIFY_PARTNER_NAME);
}

/**
 * Whether the time row should be shown for a report.
 * @param {Array<Object>} personalDetails
 * @param {Object} report
 * @return {Boolean}
 */
function canShowReportRecipientLocalTime(personalDetails, report) {
    const reportParticipants = _.without(lodashGet(report, 'participants', []), sessionEmail);
    const participantsWithoutExpensifyEmails = _.difference(reportParticipants, CONST.EXPENSIFY_EMAILS);
    const hasMultipleParticipants = participantsWithoutExpensifyEmails.length > 1;
    const reportRecipient = personalDetails[participantsWithoutExpensifyEmails[0]];
    const reportRecipientTimezone = lodashGet(reportRecipient, 'timezone', CONST.DEFAULT_TIME_ZONE);
    const isReportParticipantValidated = lodashGet(reportRecipient, 'validated', false);
    return Boolean(
        !hasMultipleParticipants &&
            !isChatRoom(report) &&
            !isPolicyExpenseChat(report) &&
            reportRecipient &&
            reportRecipientTimezone &&
            reportRecipientTimezone.selected &&
            isReportParticipantValidated,
    );
}

/**
 * Html decode, shorten last message text to fixed length and trim spaces.
 * @param {String} lastMessageText
 * @returns {String}
 */
function formatReportLastMessageText(lastMessageText) {
    return Str.htmlDecode(String(lastMessageText)).replace(CONST.REGEX.AFTER_FIRST_LINE_BREAK, '').substring(0, CONST.REPORT.LAST_MESSAGE_TEXT_MAX_LENGTH).trim();
}

/**
 * Helper method to return the default avatar associated with the given login
 * @param {String} [workspaceName]
 * @returns {String}
 */
function getDefaultWorkspaceAvatar(workspaceName) {
    if (!workspaceName) {
        return defaultWorkspaceAvatars.WorkspaceBuilding;
    }

    // Remove all chars not A-Z or 0-9 including underscore
    const alphaNumeric = workspaceName
        .normalize('NFD')
        .replace(/[^0-9a-z]/gi, '')
        .toUpperCase();

    return !alphaNumeric ? defaultWorkspaceAvatars.WorkspaceBuilding : defaultWorkspaceAvatars[`Workspace${alphaNumeric[0]}`];
}

function getWorkspaceAvatar(report) {
    const workspaceName = getPolicyName(report, allPolicies);
    return lodashGet(allPolicies, [`${ONYXKEYS.COLLECTION.POLICY}${report.policyID}`, 'avatar']) || getDefaultWorkspaceAvatar(workspaceName);
}

/**
 * Returns the appropriate icons for the given chat report using the stored personalDetails.
 * The Avatar sources can be URLs or Icon components according to the chat type.
 *
 * @param {Array} participants
 * @param {Object} personalDetails
 * @returns {Array<*>}
 */
function getIconsForParticipants(participants, personalDetails) {
    const participantDetails = [];
    const participantsList = participants || [];

    for (let i = 0; i < participantsList.length; i++) {
        const login = participantsList[i];
        const avatarSource = UserUtils.getAvatar(lodashGet(personalDetails, [login, 'avatar'], ''), login);
        participantDetails.push([login, lodashGet(personalDetails, [login, 'firstName'], ''), avatarSource]);
    }

    // Sort all logins by first name (which is the second element in the array)
    const sortedParticipantDetails = participantDetails.sort((a, b) => a[1] - b[1]);

    // Now that things are sorted, gather only the avatars (third element in the array) and return those
    const avatars = [];
    for (let i = 0; i < sortedParticipantDetails.length; i++) {
        const userIcon = {
            source: sortedParticipantDetails[i][2],
            type: CONST.ICON_TYPE_AVATAR,
            name: sortedParticipantDetails[i][0],
        };
        avatars.push(userIcon);
    }

    return avatars;
}

/**
 * Returns the appropriate icons for the given chat report using the stored personalDetails.
 * The Avatar sources can be URLs or Icon components according to the chat type.
 *
 * @param {Object} report
 * @param {Object} personalDetails
 * @param {*} [defaultIcon]
 * @param {Boolean} [isPayer]
 * @returns {Array<*>}
 */
function getIcons(report, personalDetails, defaultIcon = null, isPayer = false) {
    const result = {
        source: '',
        type: CONST.ICON_TYPE_AVATAR,
        name: '',
    };

    if (_.isEmpty(report)) {
        result.source = defaultIcon || Expensicons.FallbackAvatar;
        return [result];
    }
    if (isConciergeChatReport(report)) {
        result.source = CONST.CONCIERGE_ICON_URL;
        return [result];
    }
    if (isArchivedRoom(report)) {
        result.source = Expensicons.DeletedRoomAvatar;
        return [result];
    }
    if (isThread(report)) {
        const parentReportAction = ReportActionsUtils.getParentReportAction(report);

        const actorEmail = lodashGet(parentReportAction, 'actorEmail', '');
<<<<<<< HEAD
        result.source = UserUtils.getAvatar(lodashGet(personalDetails, [actorEmail, 'avatar']), actorEmail);
        result.name = actorEmail;
        return [result];
=======
        const actorIcon = {
            source: getAvatar(lodashGet(personalDetails, [actorEmail, 'avatar']), actorEmail),
            name: actorEmail,
            type: CONST.ICON_TYPE_AVATAR,
        };

        return [actorIcon];
>>>>>>> a6e6fe92
    }
    if (isDomainRoom(report)) {
        result.source = Expensicons.DomainRoomAvatar;
        return [result];
    }
    if (isAdminRoom(report)) {
        result.source = Expensicons.AdminRoomAvatar;
        return [result];
    }
    if (isAnnounceRoom(report)) {
        result.source = Expensicons.AnnounceRoomAvatar;
        return [result];
    }
    if (isChatRoom(report)) {
        result.source = Expensicons.ActiveRoomAvatar;
        return [result];
    }
    if (isPolicyExpenseChat(report) || isExpenseReport(report)) {
        const workspaceName = lodashGet(allPolicies, [`${ONYXKEYS.COLLECTION.POLICY}${report.policyID}`, 'name']);

        const policyExpenseChatAvatarSource = lodashGet(allPolicies, [`${ONYXKEYS.COLLECTION.POLICY}${report.policyID}`, 'avatar']) || getDefaultWorkspaceAvatar(workspaceName);

        // Return the workspace avatar if the user is the owner of the policy expense chat
        if (report.isOwnPolicyExpenseChat && !isExpenseReport(report)) {
            result.source = policyExpenseChatAvatarSource;
            result.type = CONST.ICON_TYPE_WORKSPACE;
            result.name = workspaceName;
            return [result];
        }

        const adminIcon = {
            source: UserUtils.getAvatar(lodashGet(personalDetails, [report.ownerEmail, 'avatar']), report.ownerEmail),
            name: report.ownerEmail,
            type: CONST.ICON_TYPE_AVATAR,
        };

        const workspaceIcon = {
            source: policyExpenseChatAvatarSource,
            type: CONST.ICON_TYPE_WORKSPACE,
            name: workspaceName,
        };

        // If the user is an admin, return avatar source of the other participant of the report
        // (their workspace chat) and the avatar source of the workspace
        return [adminIcon, workspaceIcon];
    }
    if (isIOUReport(report)) {
        const email = isPayer ? report.managerEmail : report.ownerEmail;
        return [
            {
                source: UserUtils.getAvatar(lodashGet(personalDetails, [email, 'avatar']), email),
                name: email,
                type: CONST.ICON_TYPE_AVATAR,
            },
        ];
    }

    return getIconsForParticipants(report.participants, personalDetails);
}

/**
 * Gets the personal details for a login by looking in the ONYXKEYS.PERSONAL_DETAILS Onyx key (stored in the local variable, allPersonalDetails). If it doesn't exist in Onyx,
 * then a default object is constructed.
 * @param {String} login
 * @returns {Object}
 */
function getPersonalDetailsForLogin(login) {
    if (!login) {
        return {};
    }
    return (
        (allPersonalDetails && allPersonalDetails[login]) || {
            login,
            displayName: LocalePhoneNumber.formatPhoneNumber(login),
            avatar: UserUtils.getDefaultAvatar(login),
        }
    );
}

/**
 * Get the displayName for a single report participant.
 *
 * @param {String} login
 * @param {Boolean} [shouldUseShortForm]
 * @returns {String}
 */
function getDisplayNameForParticipant(login, shouldUseShortForm = false) {
    if (!login) {
        return '';
    }
    const personalDetails = getPersonalDetailsForLogin(login);

    const longName = personalDetails.displayName;

    const shortName = personalDetails.firstName || longName;

    return shouldUseShortForm ? shortName : longName;
}

/**
 * @param {Object} participants
 * @param {Boolean} isMultipleParticipantReport
 * @returns {Array}
 */
function getDisplayNamesWithTooltips(participants, isMultipleParticipantReport) {
    return _.map(participants, (participant) => {
        const displayName = getDisplayNameForParticipant(participant.login, isMultipleParticipantReport);
        const tooltip = participant.login ? Str.removeSMSDomain(participant.login) : '';

        let pronouns = participant.pronouns;
        if (pronouns && pronouns.startsWith(CONST.PRONOUNS.PREFIX)) {
            const pronounTranslationKey = pronouns.replace(CONST.PRONOUNS.PREFIX, '');
            pronouns = Localize.translateLocal(`pronouns.${pronounTranslationKey}`);
        }

        return {
            displayName,
            tooltip,
            pronouns,
        };
    });
}

/**
 * We get the amount, currency and comment money request value from the action.originalMessage.
 * But for the send money action, the above value is put in the IOUDetails object.
 *
 * @param {Object} reportAction
 * @param {Number} reportAction.amount
 * @param {String} reportAction.currency
 * @param {String} reportAction.comment
 * @param {Object} [reportAction.IOUDetails]
 * @returns {Object}
 */
function getMoneyRequestAction(reportAction = {}) {
    const originalMessage = lodashGet(reportAction, 'originalMessage', {});
    let amount = originalMessage.amount || 0;
    let currency = originalMessage.currency || CONST.CURRENCY.USD;
    let comment = originalMessage.comment || '';

    if (_.has(originalMessage, 'IOUDetails')) {
        amount = lodashGet(originalMessage, 'IOUDetails.amount', 0);
        currency = lodashGet(originalMessage, 'IOUDetails.currency', CONST.CURRENCY.USD);
        comment = lodashGet(originalMessage, 'IOUDetails.comment', '');
    }

    return {amount, currency, comment};
}

/**
 * @param {Object} report
 * @param {String} report.iouReportID
 * @param {Object} moneyRequestReports
 * @returns {Number}
 */
function getMoneyRequestTotal(report, moneyRequestReports = {}) {
    if (report.hasOutstandingIOU || isMoneyRequestReport(report)) {
        const moneyRequestReport = moneyRequestReports[`${ONYXKEYS.COLLECTION.REPORT}${report.iouReportID}`] || report;
        const total = lodashGet(moneyRequestReport, 'total', 0);

        if (total !== 0) {
            // There is a possibility that if the Expense report has a negative total.
            // This is because there are instances where you can get a credit back on your card,
            // or you enter a negative expense to “offset” future expenses
            return isExpenseReport(moneyRequestReport) ? total * -1 : Math.abs(total);
        }
    }
    return 0;
}

/**
 * Get the title for a policy expense chat which depends on the role of the policy member seeing this report
 *
 * @param {Object} report
 * @returns {String}
 */
function getPolicyExpenseChatName(report) {
    const reportOwnerDisplayName = getDisplayNameForParticipant(report.ownerEmail) || report.ownerEmail || report.reportName;

    // If the policy expense chat is owned by this user, use the name of the policy as the report name.
    if (report.isOwnPolicyExpenseChat) {
        return getPolicyName(report);
    }

    const policyExpenseChatRole = lodashGet(allPolicies, [`${ONYXKEYS.COLLECTION.POLICY}${report.policyID}`, 'role']) || 'user';

    // If this user is not admin and this policy expense chat has been archived because of account merging, this must be an old workspace chat
    // of the account which was merged into the current user's account. Use the name of the policy as the name of the report.
    if (isArchivedRoom(report)) {
        const lastAction = ReportActionsUtils.getLastVisibleAction(report.reportID);
        const archiveReason = (lastAction && lastAction.originalMessage && lastAction.originalMessage.reason) || CONST.REPORT.ARCHIVE_REASON.DEFAULT;
        if (archiveReason === CONST.REPORT.ARCHIVE_REASON.ACCOUNT_MERGED && policyExpenseChatRole !== CONST.POLICY.ROLE.ADMIN) {
            return getPolicyName(report);
        }
    }

    // If user can see this report and they are not its owner, they must be an admin and the report name should be the name of the policy member
    return reportOwnerDisplayName;
}

/**
 * Get the title for a IOU or expense chat which will be showing the payer and the amount
 *
 * @param {Object} report
 * @returns  {String}
 */
function getMoneyRequestReportName(report) {
    const formattedAmount = CurrencyUtils.convertToDisplayString(getMoneyRequestTotal(report), report.currency);
    const payerName = isExpenseReport(report) ? getPolicyName(report) : getDisplayNameForParticipant(report.managerEmail);

    return Localize.translateLocal('iou.payerOwesAmount', {payer: payerName, amount: formattedAmount});
}

/**
 * Given a parent IOU report action get report name for the LHN.
 *
 * @param {Object} reportAction
 * @returns {String}
 */
function getTransactionReportName(reportAction) {
    return Localize.translateLocal(ReportActionsUtils.isSentMoneyReportAction(reportAction) ? 'iou.threadSentMoneyReportName' : 'iou.threadRequestReportName', {
        formattedAmount: ReportActionsUtils.getFormattedAmount(reportAction),
        comment: lodashGet(reportAction, 'originalMessage.comment'),
    });
}

/**
 * Get the title for a report.
 *
 * @param {Object} report
 * @returns {String}
 */
function getReportName(report) {
    let formattedName;
    if (isThread(report)) {
        const parentReportAction = ReportActionsUtils.getParentReportAction(report);
        if (ReportActionsUtils.isTransactionThread(parentReportAction)) {
            return getTransactionReportName(parentReportAction);
        }

        const isAttachment = _.has(parentReportAction, 'isAttachment') ? parentReportAction.isAttachment : isReportMessageAttachment(_.last(lodashGet(parentReportAction, 'message', [{}])));
        if (isAttachment) {
            return `[${Localize.translateLocal('common.attachment')}]`;
        }
        const parentReportActionMessage = lodashGet(parentReportAction, ['message', 0, 'text'], '').replace(/(\r\n|\n|\r)/gm, ' ');
        return parentReportActionMessage || Localize.translateLocal('parentReportAction.deletedMessage');
    }
    if (isChatRoom(report) || isTaskReport(report)) {
        formattedName = report.reportName;
    }

    if (isPolicyExpenseChat(report)) {
        formattedName = getPolicyExpenseChatName(report);
    }

    if (isMoneyRequestReport(report)) {
        formattedName = getMoneyRequestReportName(report);
    }

    if (isArchivedRoom(report)) {
        formattedName += ` (${Localize.translateLocal('common.archived')})`;
    }

    if (formattedName) {
        return formattedName;
    }

    // Not a room or PolicyExpenseChat, generate title from participants
    const participants = (report && report.participants) || [];
    const participantsWithoutCurrentUser = _.without(participants, sessionEmail);
    const isMultipleParticipantReport = participantsWithoutCurrentUser.length > 1;

    return _.map(participantsWithoutCurrentUser, (login) => getDisplayNameForParticipant(login, isMultipleParticipantReport)).join(', ');
}

/**
 * Navigate to the details page of a given report
 *
 * @param {Object} report
 */
function navigateToDetailsPage(report) {
    const participants = lodashGet(report, 'participants', []);

    if (isChatRoom(report) || isPolicyExpenseChat(report) || isThread(report)) {
        Navigation.navigate(ROUTES.getReportDetailsRoute(report.reportID));
        return;
    }
    if (participants.length === 1) {
        Navigation.navigate(ROUTES.getDetailsRoute(participants[0]));
        return;
    }
    Navigation.navigate(ROUTES.getReportParticipantsRoute(report.reportID));
}

/**
 * Generate a random reportID up to 53 bits aka 9,007,199,254,740,991 (Number.MAX_SAFE_INTEGER).
 * There were approximately 98,000,000 reports with sequential IDs generated before we started using this approach, those make up roughly one billionth of the space for these numbers,
 * so we live with the 1 in a billion chance of a collision with an older ID until we can switch to 64-bit IDs.
 *
 * In a test of 500M reports (28 years of reports at our current max rate) we got 20-40 collisions meaning that
 * this is more than random enough for our needs.
 *
 * @returns {String}
 */
function generateReportID() {
    return (Math.floor(Math.random() * 2 ** 21) * 2 ** 32 + Math.floor(Math.random() * 2 ** 32)).toString();
}

/**
 * @param {Object} report
 * @returns {Boolean}
 */
function hasReportNameError(report) {
    return !_.isEmpty(lodashGet(report, 'errorFields.reportName', {}));
}

/**
 * For comments shorter than 10k chars, convert the comment from MD into HTML because that's how it is stored in the database
 * For longer comments, skip parsing, but still escape the text, and display plaintext for performance reasons. It takes over 40s to parse a 100k long string!!
 *
 * @param {String} text
 * @returns {String}
 */
function getParsedComment(text) {
    const parser = new ExpensiMark();
    return text.length < CONST.MAX_MARKUP_LENGTH ? parser.replace(text) : _.escape(text);
}

/**
 * @param {String} [text]
 * @param {File} [file]
 * @returns {Object}
 */
function buildOptimisticAddCommentReportAction(text, file) {
    const parser = new ExpensiMark();
    const commentText = getParsedComment(text);
    const isAttachment = _.isEmpty(text) && file !== undefined;
    const attachmentInfo = isAttachment ? file : {};
    const htmlForNewComment = isAttachment ? 'Uploading attachment...' : commentText;

    // Remove HTML from text when applying optimistic offline comment
    const textForNewComment = isAttachment ? CONST.ATTACHMENT_MESSAGE_TEXT : parser.htmlToText(htmlForNewComment);

    return {
        commentText,
        reportAction: {
            reportActionID: NumberUtils.rand64(),
            actionName: CONST.REPORT.ACTIONS.TYPE.ADDCOMMENT,
            actorEmail: currentUserEmail,
            actorAccountID: currentUserAccountID,
            person: [
                {
                    style: 'strong',
                    text: lodashGet(allPersonalDetails, [currentUserEmail, 'displayName'], currentUserEmail),
                    type: 'TEXT',
                },
            ],
            automatic: false,
            avatar: lodashGet(allPersonalDetails, [currentUserEmail, 'avatar'], UserUtils.getDefaultAvatar(currentUserEmail)),
            created: DateUtils.getDBTime(),
            message: [
                {
                    type: CONST.REPORT.MESSAGE.TYPE.COMMENT,
                    html: htmlForNewComment,
                    text: textForNewComment,
                },
            ],
            isFirstItem: false,
            isAttachment,
            attachmentInfo,
            pendingAction: CONST.RED_BRICK_ROAD_PENDING_ACTION.ADD,
            shouldShow: true,
        },
    };
}

/**
 * Builds an optimistic reportAction for the parent report when a task is created
 * @param {String} taskReportID - Report ID of the task
 * @param {String} taskTitle - Title of the task
 * @param {String} taskAssignee - Email of the person assigned to the task
 * @param {String} text - Text of the comment
 * @param {String} parentReportID - Report ID of the parent report
 * @returns {Object}
 */
function buildOptimisticTaskCommentReportAction(taskReportID, taskTitle, taskAssignee, text, parentReportID) {
    const reportAction = buildOptimisticAddCommentReportAction(text);
    reportAction.reportAction.message[0].taskReportID = taskReportID;

    // These parameters are not saved on the reportAction, but are used to display the task in the UI
    // Added when we fetch the reportActions on a report
    reportAction.reportAction.originalMessage = {
        html: reportAction.reportAction.message[0].html,
        taskReportID: reportAction.reportAction.message[0].taskReportID,
    };
    reportAction.reportAction.childReportID = taskReportID;
    reportAction.reportAction.parentReportID = parentReportID;
    reportAction.reportAction.childType = CONST.REPORT.TYPE.TASK;
    reportAction.reportAction.taskTitle = taskTitle;
    reportAction.reportAction.taskAssignee = taskAssignee;
    reportAction.reportAction.childStatusNum = CONST.REPORT.STATUS.OPEN;
    reportAction.reportAction.childStateNum = CONST.REPORT.STATE_NUM.OPEN;

    return reportAction;
}

/**
 * Builds an optimistic IOU report with a randomly generated reportID
 *
 * @param {String} payeeEmail - Email of the person generating the IOU.
 * @param {String} payerEmail - Email of the other person participating in the IOU.
 * @param {Number} total - IOU amount in the smallest unit of the currency.
 * @param {String} chatReportID - Report ID of the chat where the IOU is.
 * @param {String} currency - IOU currency.
 * @param {Boolean} isSendingMoney - If we send money the IOU should be created as settled
 *
 * @returns {Object}
 */
function buildOptimisticIOUReport(payeeEmail, payerEmail, total, chatReportID, currency, isSendingMoney = false) {
    const formattedTotal = CurrencyUtils.convertToDisplayString(total, currency);
    return {
        // If we're sending money, hasOutstandingIOU should be false
        hasOutstandingIOU: !isSendingMoney,
        type: CONST.REPORT.TYPE.IOU,
        cachedTotal: formattedTotal,
        chatReportID,
        currency,
        managerEmail: payerEmail,
        ownerEmail: payeeEmail,
        reportID: generateReportID(),
        state: CONST.REPORT.STATE.SUBMITTED,
        stateNum: isSendingMoney ? CONST.REPORT.STATE_NUM.SUBMITTED : CONST.REPORT.STATE_NUM.PROCESSING,
        total,

        // We don't translate reportName because the server response is always in English
        reportName: `${payerEmail} owes ${formattedTotal}`,
    };
}

/**
 * Builds an optimistic Expense report with a randomly generated reportID
 *
 * @param {String} chatReportID - Report ID of the PolicyExpenseChat where the Expense Report is
 * @param {String} policyID - The policy ID of the PolicyExpenseChat
 * @param {String} payeeEmail - Email of the employee (payee)
 * @param {Number} total - Amount in cents
 * @param {String} currency
 *
 * @returns {Object}
 */
function buildOptimisticExpenseReport(chatReportID, policyID, payeeEmail, total, currency) {
    // The amount for Expense reports are stored as negative value in the database
    const storedTotal = total * -1;
    const policyName = getPolicyName(allReports[`${ONYXKEYS.COLLECTION.REPORT}${chatReportID}`]);
    const formattedTotal = CurrencyUtils.convertToDisplayString(storedTotal, currency);

    // The expense report is always created with the policy's output currency
    const outputCurrency = lodashGet(allPolicies, [`${ONYXKEYS.COLLECTION.POLICY}${policyID}`, 'outputCurrency'], CONST.CURRENCY.USD);

    return {
        reportID: generateReportID(),
        chatReportID,
        policyID,
        type: CONST.REPORT.TYPE.EXPENSE,
        ownerEmail: payeeEmail,
        hasOutstandingIOU: true,
        currency: outputCurrency,

        // We don't translate reportName because the server response is always in English
        reportName: `${policyName} owes ${formattedTotal}`,
        state: CONST.REPORT.STATE.SUBMITTED,
        stateNum: CONST.REPORT.STATE_NUM.PROCESSING,
        total: storedTotal,
    };
}

/**
 * @param {String} type - IOUReportAction type. Can be oneOf(create, decline, cancel, pay, split)
 * @param {Number} total - IOU total in cents
 * @param {String} comment - IOU comment
 * @param {String} currency - IOU currency
 * @param {String} paymentType - IOU paymentMethodType. Can be oneOf(Elsewhere, Expensify, PayPal.me)
 * @param {Boolean} isSettlingUp - Whether we are settling up an IOU
 * @returns {Array}
 */
function getIOUReportActionMessage(type, total, comment, currency, paymentType = '', isSettlingUp = false) {
    const amount = NumberFormatUtils.format(preferredLocale, total / 100, {style: 'currency', currency});
    let paymentMethodMessage;
    switch (paymentType) {
        case CONST.IOU.PAYMENT_TYPE.EXPENSIFY:
            paymentMethodMessage = '!';
            break;
        case CONST.IOU.PAYMENT_TYPE.ELSEWHERE:
            paymentMethodMessage = ' elsewhere';
            break;
        case CONST.IOU.PAYMENT_TYPE.PAYPAL_ME:
            paymentMethodMessage = ' using PayPal.me';
            break;
        default:
            break;
    }

    let iouMessage;
    switch (type) {
        case CONST.IOU.REPORT_ACTION_TYPE.CREATE:
            iouMessage = `requested ${amount}${comment && ` for ${comment}`}`;
            break;
        case CONST.IOU.REPORT_ACTION_TYPE.SPLIT:
            iouMessage = `split ${amount}${comment && ` for ${comment}`}`;
            break;
        case CONST.IOU.REPORT_ACTION_TYPE.DELETE:
            iouMessage = `deleted the ${amount} request${comment && ` for ${comment}`}`;
            break;
        case CONST.IOU.REPORT_ACTION_TYPE.PAY:
            iouMessage = isSettlingUp ? `settled up ${amount}${paymentMethodMessage}` : `sent ${amount}${comment && ` for ${comment}`}${paymentMethodMessage}`;
            break;
        default:
            break;
    }

    return [
        {
            html: getParsedComment(iouMessage),
            text: iouMessage,
            isEdited: false,
            type: CONST.REPORT.MESSAGE.TYPE.COMMENT,
        },
    ];
}

/**
 * Builds an optimistic IOU reportAction object
 *
 * @param {String} type - IOUReportAction type. Can be oneOf(create, delete, pay, split).
 * @param {Number} amount - IOU amount in cents.
 * @param {String} currency
 * @param {String} comment - User comment for the IOU.
 * @param {Array}  participants - An array with participants details.
 * @param {String} transactionID
 * @param {String} [paymentType] - Only required if the IOUReportAction type is 'pay'. Can be oneOf(elsewhere, payPal, Expensify).
 * @param {String} [iouReportID] - Only required if the IOUReportActions type is oneOf(decline, cancel, pay). Generates a randomID as default.
 * @param {Boolean} [isSettlingUp] - Whether we are settling up an IOU.
 * @param {Boolean} [isSendMoneyFlow] - Whether this is send money flow
 * @returns {Object}
 */
function buildOptimisticIOUReportAction(type, amount, currency, comment, participants, transactionID, paymentType = '', iouReportID = '', isSettlingUp = false, isSendMoneyFlow = false) {
    const IOUReportID = iouReportID || generateReportID();
    const parser = new ExpensiMark();
    const commentText = getParsedComment(comment);
    const textForNewComment = parser.htmlToText(commentText);
    const textForNewCommentDecoded = Str.htmlDecode(textForNewComment);
    const originalMessage = {
        amount,
        comment: textForNewComment,
        currency,
        IOUTransactionID: transactionID,
        IOUReportID,
        type,
    };

    // We store amount, comment, currency in IOUDetails when type = pay
    if (type === CONST.IOU.REPORT_ACTION_TYPE.PAY && isSendMoneyFlow) {
        _.each(['amount', 'comment', 'currency'], (key) => {
            delete originalMessage[key];
        });
        originalMessage.IOUDetails = {amount, comment, currency};
        originalMessage.paymentType = paymentType;
    }

    // IOUs of type split only exist in group DMs and those don't have an iouReport so we need to delete the IOUReportID key
    if (type === CONST.IOU.REPORT_ACTION_TYPE.SPLIT) {
        delete originalMessage.IOUReportID;
        originalMessage.participants = [currentUserEmail, ..._.pluck(participants, 'login')];
    }

    return {
        actionName: CONST.REPORT.ACTIONS.TYPE.IOU,
        actorAccountID: currentUserAccountID,
        actorEmail: currentUserEmail,
        automatic: false,
        avatar: lodashGet(currentUserPersonalDetails, 'avatar', UserUtils.getDefaultAvatar(currentUserEmail)),
        isAttachment: false,
        originalMessage,
        message: getIOUReportActionMessage(type, amount, textForNewCommentDecoded, currency, paymentType, isSettlingUp),
        person: [
            {
                style: 'strong',
                text: lodashGet(currentUserPersonalDetails, 'displayName', currentUserEmail),
                type: 'TEXT',
            },
        ],
        reportActionID: NumberUtils.rand64(),
        shouldShow: true,
        created: DateUtils.getDBTime(),
        pendingAction: CONST.RED_BRICK_ROAD_PENDING_ACTION.ADD,
    };
}

function buildOptimisticReportPreview(reportID, iouReportID, payeeAccountID) {
    return {
        reportActionID: NumberUtils.rand64(),
        reportID,
        created: DateUtils.getDBTime(),
        actionName: CONST.REPORT.ACTIONS.TYPE.REPORTPREVIEW,
        pendingAction: CONST.RED_BRICK_ROAD_PENDING_ACTION.ADD,
        accountID: payeeAccountID,
        message: [
            {
                html: '',
                text: '',
                isEdited: false,
                type: CONST.REPORT.MESSAGE.TYPE.COMMENT,
            },
        ],
        originalMessage: {
            linkedReportID: iouReportID,
        },
        actorEmail: currentUserEmail,
    };
}

function buildOptimisticTaskReportAction(taskReportID, actionName, message = '') {
    const originalMessage = {
        taskReportID,
        type: actionName,
        text: message,
    };

    return {
        actionName,
        actorAccountID: currentUserAccountID,
        actorEmail: currentUserEmail,
        automatic: false,
        avatar: lodashGet(currentUserPersonalDetails, 'avatar', UserUtils.getDefaultAvatar(currentUserEmail)),
        isAttachment: false,
        originalMessage,
        message: [
            {
                text: message,
                taskReportID,
                type: CONST.REPORT.MESSAGE.TYPE.TEXT,
            },
        ],
        person: [
            {
                style: 'strong',
                text: lodashGet(currentUserPersonalDetails, 'displayName', currentUserEmail),
                type: 'TEXT',
            },
        ],
        reportActionID: NumberUtils.rand64(),
        shouldShow: true,
        created: DateUtils.getDBTime(),
        isFirstItem: false,
        pendingAction: CONST.RED_BRICK_ROAD_PENDING_ACTION.ADD,
    };
}

/**
 * Builds an optimistic chat report with a randomly generated reportID and as much information as we currently have
 *
 * @param {Array} participantList
 * @param {String} reportName
 * @param {String} chatType
 * @param {String} policyID
 * @param {String} ownerEmail
 * @param {Boolean} isOwnPolicyExpenseChat
 * @param {String} oldPolicyName
 * @param {String} visibility
 * @param {String} notificationPreference
 * @param {String} parentReportActionID
 * @param {String} parentReportID
 * @returns {Object}
 */
function buildOptimisticChatReport(
    participantList,
    reportName = CONST.REPORT.DEFAULT_REPORT_NAME,
    chatType = '',
    policyID = CONST.POLICY.OWNER_EMAIL_FAKE,
    ownerEmail = CONST.REPORT.OWNER_EMAIL_FAKE,
    isOwnPolicyExpenseChat = false,
    oldPolicyName = '',
    visibility = undefined,
    notificationPreference = CONST.REPORT.NOTIFICATION_PREFERENCE.ALWAYS,
    parentReportActionID = '',
    parentReportID = '',
) {
    const currentTime = DateUtils.getDBTime();
    return {
        type: CONST.REPORT.TYPE.CHAT,
        chatType,
        hasOutstandingIOU: false,
        isOwnPolicyExpenseChat,
        isPinned: reportName === CONST.REPORT.WORKSPACE_CHAT_ROOMS.ADMINS,
        lastActorEmail: '',
        lastMessageHtml: '',
        lastMessageText: null,
        lastReadTime: currentTime,
        lastVisibleActionCreated: currentTime,
        notificationPreference,
        oldPolicyName,
        ownerEmail: ownerEmail || CONST.REPORT.OWNER_EMAIL_FAKE,
        parentReportActionID,
        parentReportID,
        participants: participantList,
        policyID,
        reportID: generateReportID(),
        reportName,
        stateNum: 0,
        statusNum: 0,
        visibility,
    };
}

/**
 * Returns the necessary reportAction onyx data to indicate that the chat has been created optimistically
 * @param {String} ownerEmail
 * @returns {Object}
 */
function buildOptimisticCreatedReportAction(ownerEmail) {
    return {
        reportActionID: NumberUtils.rand64(),
        actionName: CONST.REPORT.ACTIONS.TYPE.CREATED,
        pendingAction: CONST.RED_BRICK_ROAD_PENDING_ACTION.ADD,
        actorAccountID: currentUserAccountID,
        actorEmail: currentUserEmail,
        message: [
            {
                type: CONST.REPORT.MESSAGE.TYPE.TEXT,
                style: 'strong',
                text: ownerEmail === currentUserEmail ? 'You' : ownerEmail,
            },
            {
                type: CONST.REPORT.MESSAGE.TYPE.TEXT,
                style: 'normal',
                text: ' created this report',
            },
        ],
        person: [
            {
                type: CONST.REPORT.MESSAGE.TYPE.TEXT,
                style: 'strong',
                text: lodashGet(allPersonalDetails, [currentUserEmail, 'displayName'], currentUserEmail),
            },
        ],
        automatic: false,
        avatar: lodashGet(allPersonalDetails, [currentUserEmail, 'avatar'], UserUtils.getDefaultAvatar(currentUserEmail)),
        created: DateUtils.getDBTime(),
        shouldShow: true,
    };
}

/**
 * Returns the necessary reportAction onyx data to indicate that a task report has been edited
 *
 * @param {String} ownerEmail
 * @returns {Object}
 */

function buildOptimisticEditedTaskReportAction(ownerEmail) {
    return {
        reportActionID: NumberUtils.rand64(),
        actionName: CONST.REPORT.ACTIONS.TYPE.TASKEDITED,
        pendingAction: CONST.RED_BRICK_ROAD_PENDING_ACTION.ADD,
        actorAccountID: currentUserAccountID,
        actorEmail: currentUserEmail,
        message: [
            {
                type: CONST.REPORT.MESSAGE.TYPE.TEXT,
                style: 'strong',
                text: ownerEmail === currentUserEmail ? 'You' : ownerEmail,
            },
            {
                type: CONST.REPORT.MESSAGE.TYPE.TEXT,
                style: 'normal',
                text: ' edited this task',
            },
        ],
        person: [
            {
                type: CONST.REPORT.MESSAGE.TYPE.TEXT,
                style: 'strong',
                text: lodashGet(allPersonalDetails, [currentUserEmail, 'displayName'], currentUserEmail),
            },
        ],
        automatic: false,
        avatar: lodashGet(allPersonalDetails, [currentUserEmail, 'avatar'], UserUtils.getDefaultAvatar(currentUserEmail)),
        created: DateUtils.getDBTime(),
        shouldShow: false,
    };
}

/**
 * Returns the necessary reportAction onyx data to indicate that a chat has been archived
 *
 * @param {String} ownerEmail
 * @param {String} policyName
 * @param {String} reason - A reason why the chat has been archived
 * @returns {Object}
 */
function buildOptimisticClosedReportAction(ownerEmail, policyName, reason = CONST.REPORT.ARCHIVE_REASON.DEFAULT) {
    return {
        actionName: CONST.REPORT.ACTIONS.TYPE.CLOSED,
        actorAccountID: currentUserAccountID,
        automatic: false,
        avatar: lodashGet(allPersonalDetails, [currentUserEmail, 'avatar'], UserUtils.getDefaultAvatar(currentUserEmail)),
        created: DateUtils.getDBTime(),
        message: [
            {
                type: CONST.REPORT.MESSAGE.TYPE.TEXT,
                style: 'strong',
                text: ownerEmail === currentUserEmail ? 'You' : ownerEmail,
            },
            {
                type: CONST.REPORT.MESSAGE.TYPE.TEXT,
                style: 'normal',
                text: ' closed this report',
            },
        ],
        originalMessage: {
            policyName,
            reason,
        },
        pendingAction: CONST.RED_BRICK_ROAD_PENDING_ACTION.ADD,
        person: [
            {
                type: CONST.REPORT.MESSAGE.TYPE.TEXT,
                style: 'strong',
                text: lodashGet(allPersonalDetails, [currentUserEmail, 'displayName'], currentUserEmail),
            },
        ],
        reportActionID: NumberUtils.rand64(),
        shouldShow: true,
    };
}

/**
 * @param {String} policyID
 * @param {String} policyName
 * @returns {Object}
 */
function buildOptimisticWorkspaceChats(policyID, policyName) {
    const announceChatData = buildOptimisticChatReport(
        [currentUserEmail],
        CONST.REPORT.WORKSPACE_CHAT_ROOMS.ANNOUNCE,
        CONST.REPORT.CHAT_TYPE.POLICY_ANNOUNCE,
        policyID,
        null,
        false,
        policyName,
        null,

        // #announce contains all policy members so notifying always should be opt-in only.
        CONST.REPORT.NOTIFICATION_PREFERENCE.DAILY,
    );
    const announceChatReportID = announceChatData.reportID;
    const announceCreatedAction = buildOptimisticCreatedReportAction(announceChatData.ownerEmail);
    const announceReportActionData = {
        [announceCreatedAction.reportActionID]: announceCreatedAction,
    };

    const adminsChatData = buildOptimisticChatReport([currentUserEmail], CONST.REPORT.WORKSPACE_CHAT_ROOMS.ADMINS, CONST.REPORT.CHAT_TYPE.POLICY_ADMINS, policyID, null, false, policyName);
    const adminsChatReportID = adminsChatData.reportID;
    const adminsCreatedAction = buildOptimisticCreatedReportAction(adminsChatData.ownerEmail);
    const adminsReportActionData = {
        [adminsCreatedAction.reportActionID]: adminsCreatedAction,
    };

    const expenseChatData = buildOptimisticChatReport([currentUserEmail], '', CONST.REPORT.CHAT_TYPE.POLICY_EXPENSE_CHAT, policyID, currentUserEmail, true, policyName);
    const expenseChatReportID = expenseChatData.reportID;
    const expenseReportCreatedAction = buildOptimisticCreatedReportAction(expenseChatData.ownerEmail);
    const expenseReportActionData = {
        [expenseReportCreatedAction.reportActionID]: expenseReportCreatedAction,
    };

    return {
        announceChatReportID,
        announceChatData,
        announceReportActionData,
        announceCreatedReportActionID: announceCreatedAction.reportActionID,
        adminsChatReportID,
        adminsChatData,
        adminsReportActionData,
        adminsCreatedReportActionID: adminsCreatedAction.reportActionID,
        expenseChatReportID,
        expenseChatData,
        expenseReportActionData,
        expenseCreatedReportActionID: expenseReportCreatedAction.reportActionID,
    };
}

/**
 * Builds an optimistic Task Report with a randomly generated reportID
 *
 * @param {String} ownerEmail - Email of the person generating the Task.
 * @param {String} assignee - Email of the other person participating in the Task.
 * @param {String} parentReportID - Report ID of the chat where the Task is.
 * @param {String} title - Task title.
 * @param {String} description - Task description.
 *
 * @returns {Object}
 */

function buildOptimisticTaskReport(ownerEmail, assignee = null, parentReportID, title, description) {
    return {
        reportID: generateReportID(),
        reportName: title,
        description,
        ownerEmail,
        managerEmail: assignee,
        type: CONST.REPORT.TYPE.TASK,
        parentReportID,
        stateNum: CONST.REPORT.STATE_NUM.OPEN,
        statusNum: CONST.REPORT.STATUS.OPEN,
    };
}

/**
 * @param {Object} report
 * @returns {Boolean}
 */
function isUnread(report) {
    if (!report) {
        return false;
    }

    // lastVisibleActionCreated and lastReadTime are both datetime strings and can be compared directly
    const lastVisibleActionCreated = report.lastVisibleActionCreated || '';
    const lastReadTime = report.lastReadTime || '';
    return lastReadTime < lastVisibleActionCreated;
}

/**
 * @param {Object} report
 * @returns {Boolean}
 */
function isUnreadWithMention(report) {
    if (!report) {
        return false;
    }

    // lastMentionedTime and lastReadTime are both datetime strings and can be compared directly
    const lastMentionedTime = report.lastMentionedTime || '';
    const lastReadTime = report.lastReadTime || '';
    return lastReadTime < lastMentionedTime;
}

/**
 * Determines if a report has an outstanding IOU that doesn't belong to the currently logged in user
 *
 * @param {Object} report
 * @param {String} report.iouReportID
 * @param {String} currentUserLogin
 * @param {Object} iouReports
 * @returns {boolean}
 */
function hasOutstandingIOU(report, currentUserLogin, iouReports) {
    if (!report || !report.iouReportID || _.isUndefined(report.hasOutstandingIOU)) {
        return false;
    }

    const iouReport = iouReports && iouReports[`${ONYXKEYS.COLLECTION.REPORT}${report.iouReportID}`];
    if (!iouReport || !iouReport.ownerEmail) {
        return false;
    }

    if (iouReport.ownerEmail === currentUserEmail) {
        return false;
    }

    return report.hasOutstandingIOU;
}

/**
 * @param {Object} report
 * @param {String} report.iouReportID
 * @param {Object} iouReports
 * @returns {Boolean}
 */
function isIOUOwnedByCurrentUser(report, iouReports = {}) {
    if (report.hasOutstandingIOU) {
        const iouReport = iouReports[`${ONYXKEYS.COLLECTION.REPORT}${report.iouReportID}`];
        if (iouReport) {
            return iouReport.ownerEmail === currentUserEmail;
        }
    }
    return false;
}

/**
 * Assuming the passed in report is a default room, lets us know whether we can see it or not, based on permissions and
 * the various subsets of users we've allowed to use default rooms.
 *
 * @param {Object} report
 * @param {Array<Object>} policies
 * @param {Array<String>} betas
 * @return {Boolean}
 */
function canSeeDefaultRoom(report, policies, betas) {
    // Include archived rooms
    if (isArchivedRoom(report)) {
        return true;
    }

    // Include default rooms for free plan policies (domain rooms aren't included in here because they do not belong to a policy)
    if (getPolicyType(report, policies) === CONST.POLICY.TYPE.FREE) {
        return true;
    }

    // Include domain rooms with Partner Managers (Expensify accounts) in them for accounts that are on a domain with an Approved Accountant
    if (isDomainRoom(report) && doesDomainHaveApprovedAccountant && hasExpensifyEmails(lodashGet(report, ['participants'], []))) {
        return true;
    }

    // If the room has an assigned guide, it can be seen.
    if (hasExpensifyGuidesEmails(lodashGet(report, ['participants'], []))) {
        return true;
    }

    // Include any admins and announce rooms, since only non partner-managed domain rooms are on the beta now.
    if (isAdminRoom(report) || isAnnounceRoom(report)) {
        return true;
    }

    // For all other cases, just check that the user belongs to the default rooms beta
    return Permissions.canUseDefaultRooms(betas);
}

/**
 * Takes several pieces of data from Onyx and evaluates if a report should be shown in the option list (either when searching
 * for reports or the reports shown in the LHN).
 *
 * This logic is very specific and the order of the logic is very important. It should fail quickly in most cases and also
 * filter out the majority of reports before filtering out very specific minority of reports.
 *
 * @param {Object} report
 * @param {String} reportIDFromRoute
 * @param {Boolean} isInGSDMode
 * @param {String} currentUserLogin
 * @param {Object} iouReports
 * @param {String[]} betas
 * @param {Object} policies
 * @returns {boolean}
 */
function shouldReportBeInOptionList(report, reportIDFromRoute, isInGSDMode, currentUserLogin, iouReports, betas, policies) {
    const isInDefaultMode = !isInGSDMode;

    // Exclude reports that have no data because there wouldn't be anything to show in the option item.
    // This can happen if data is currently loading from the server or a report is in various stages of being created.
    // This can also happen for anyone accessing a public room or archived room for which they don't have access to the underlying policy.
    if (
        !report ||
        !report.reportID ||
        (_.isEmpty(report.participants) && !isThread(report) && !isPublicRoom(report) && !isArchivedRoom(report) && !isMoneyRequestReport(report) && !isTaskReport(report))
    ) {
        return false;
    }

    if (isDefaultRoom(report) && !canSeeDefaultRoom(report, policies, betas)) {
        return false;
    }

    if (isUserCreatedPolicyRoom(report) && !Permissions.canUsePolicyRooms(betas)) {
        return false;
    }

    // Include the currently viewed report. If we excluded the currently viewed report, then there
    // would be no way to highlight it in the options list and it would be confusing to users because they lose
    // a sense of context.
    if (report.reportID === reportIDFromRoute) {
        return true;
    }

    // Include reports if they have a draft, are pinned, or have an outstanding IOU
    // These are always relevant to the user no matter what view mode the user prefers
    if (report.hasDraft || report.isPinned || hasOutstandingIOU(report, currentUserLogin, iouReports)) {
        return true;
    }

    // Include reports that have errors from trying to add a workspace
    // If we excluded it, then the red-brock-road pattern wouldn't work for the user to resolve the error
    if (report.errorFields && !_.isEmpty(report.errorFields.addWorkspaceRoom)) {
        return true;
    }

    // All unread chats (even archived ones) in GSD mode will be shown. This is because GSD mode is specifically for focusing the user on the most relevant chats, primarily, the unread ones
    if (isInGSDMode) {
        return isUnread(report);
    }

    // Archived reports should always be shown when in default (most recent) mode. This is because you should still be able to access and search for the chats to find them.
    if (isInDefaultMode && isArchivedRoom(report)) {
        return true;
    }

    // Include policy expense chats if the user isn't in the policy expense chat beta
    if (isPolicyExpenseChat(report) && !Permissions.canUsePolicyExpenseChat(betas)) {
        return false;
    }

    return true;
}

/**
 * Attempts to find a report in onyx with the provided list of participants. Does not include threads
 * @param {Array} newParticipantList
 * @returns {Array|undefined}
 */
function getChatByParticipants(newParticipantList) {
    newParticipantList.sort();
    return _.find(allReports, (report) => {
        // If the report has been deleted, or there are no participants (like an empty #admins room) then skip it
        if (!report || !report.participants || isThread(report)) {
            return false;
        }

        // Only return the room if it has all the participants and is not a policy room
        return !isUserCreatedPolicyRoom(report) && _.isEqual(newParticipantList, _.sortBy(report.participants));
    });
}

/**
 * Attempts to find a report in onyx with the provided list of participants in given policy
 * @param {Array} newParticipantList
 * @param {String} policyID
 * @returns {object|undefined}
 */
function getChatByParticipantsAndPolicy(newParticipantList, policyID) {
    newParticipantList.sort();
    return _.find(allReports, (report) => {
        // If the report has been deleted, or there are no participants (like an empty #admins room) then skip it
        if (!report || !report.participants) {
            return false;
        }

        // Only return the room if it has all the participants and is not a policy room
        return report.policyID === policyID && _.isEqual(newParticipantList, _.sortBy(report.participants));
    });
}

/**
 * @param {String} policyID
 * @returns {Array}
 */
function getAllPolicyReports(policyID) {
    return _.filter(allReports, (report) => report && report.policyID === policyID);
}

/**
 * Returns true if Chronos is one of the chat participants (1:1)
 * @param {Object} report
 * @returns {Boolean}
 */
function chatIncludesChronos(report) {
    return report.participants && _.contains(report.participants, CONST.EMAIL.CHRONOS);
}

/**
 * @param {Object} report
 * @param {String} report.lastReadTime
 * @param {Array} sortedAndFilteredReportActions - reportActions for the report, sorted newest to oldest, and filtered for only those that should be visible
 *
 * @returns {String|null}
 */
function getNewMarkerReportActionID(report, sortedAndFilteredReportActions) {
    if (!isUnread(report)) {
        return '';
    }

    const newMarkerIndex = _.findLastIndex(sortedAndFilteredReportActions, (reportAction) => (reportAction.created || '') > report.lastReadTime);

    return _.has(sortedAndFilteredReportActions[newMarkerIndex], 'reportActionID') ? sortedAndFilteredReportActions[newMarkerIndex].reportActionID : '';
}

/**
 * Performs the markdown conversion, and replaces code points > 127 with C escape sequences
 * Used for compatibility with the backend auth validator for AddComment, and to account for MD in comments
 * @param {String} textComment
 * @returns {Number} The comment's total length as seen from the backend
 */
function getCommentLength(textComment) {
    return getParsedComment(textComment)
        .replace(/[^ -~]/g, '\\u????')
        .trim().length;
}

/**
 * @param {String|null} url
 * @returns {String}
 */
function getRouteFromLink(url) {
    if (!url) {
        return '';
    }

    // Get the reportID from URL
    let route = url;
    _.each(linkingConfig.prefixes, (prefix) => {
        const localWebAndroidRegEx = /^(http:\/\/([0-9]{1,3})\.([0-9]{1,3})\.([0-9]{1,3})\.([0-9]{1,3}))/;
        if (route.startsWith(prefix)) {
            route = route.replace(prefix, '');
        } else if (localWebAndroidRegEx.test(route)) {
            route = route.replace(localWebAndroidRegEx, '');
        } else {
            return;
        }

        // Remove the port if it's a localhost URL
        if (/^:\d+/.test(route)) {
            route = route.replace(/:\d+/, '');
        }

        // Remove the leading slash if exists
        if (route.startsWith('/')) {
            route = route.replace('/', '');
        }
    });
    return route;
}

/**
 * @param {String|null} url
 * @returns {String}
 */
function getReportIDFromLink(url) {
    const route = getRouteFromLink(url);
    const {reportID, isSubReportPageRoute} = ROUTES.parseReportRouteParams(route);
    if (isSubReportPageRoute) {
        // We allow the Sub-Report deep link routes (settings, details, etc.) to be handled by their respective component pages
        return '';
    }
    return reportID;
}

/**
 * Users can request money in policy expense chats only if they are in a role of a member in the chat (in other words, if it's their policy expense chat)
 *
 * @param {Object} report
 * @returns {Boolean}
 */
function canRequestMoney(report) {
    return !isPolicyExpenseChat(report) || report.isOwnPolicyExpenseChat;
}

/**
 * @param {Object} report
 * @param {Array} reportParticipants
 * @param {Array} betas
 * @returns {Array}
 */
function getMoneyRequestOptions(report, reportParticipants, betas) {
    // In the transaction thread, we do not allow any new money requests
    if (ReportActionsUtils.isTransactionThread(ReportActionsUtils.getParentReportAction(report))) {
        return [];
    }

    const participants = _.filter(reportParticipants, (email) => currentUserPersonalDetails.login !== email);
    const hasExcludedIOUEmails = lodashIntersection(reportParticipants, CONST.EXPENSIFY_EMAILS).length > 0;
    const hasMultipleParticipants = participants.length > 1;

    if (hasExcludedIOUEmails || (participants.length === 0 && !report.isOwnPolicyExpenseChat) || !Permissions.canUseIOU(betas)) {
        return [];
    }

    // Additional requests should be blocked for money request reports
    if (isMoneyRequestReport(report)) {
        return [];
    }

    // User created policy rooms and default rooms like #admins or #announce will always have the Split Bill option
    // unless there are no participants at all (e.g. #admins room for a policy with only 1 admin)
    // DM chats will have the Split Bill option only when there are at least 3 people in the chat.
    // There is no Split Bill option for Workspace chats
    if (isChatRoom(report) || (hasMultipleParticipants && !isPolicyExpenseChat(report))) {
        return [CONST.IOU.MONEY_REQUEST_TYPE.SPLIT];
    }

    // DM chats that only have 2 people will see the Send / Request money options.
    // Workspace chats should only see the Request money option, as "easy overages" is not available.
    return [
        ...(canRequestMoney(report) ? [CONST.IOU.MONEY_REQUEST_TYPE.REQUEST] : []),

        // Send money option should be visible only in DMs
        ...(Permissions.canUseIOUSend(betas) && isChatReport(report) && !isPolicyExpenseChat(report) && participants.length === 1 ? [CONST.IOU.MONEY_REQUEST_TYPE.SEND] : []),
    ];
}

/**
 * Allows a user to leave a policy room according to the following conditions of the visibility or chatType rNVP:
 * `public` - Anyone can leave (because anybody can join)
 * `public_announce` - Only non-policy members can leave (it's auto-shared with policy members)
 * `policy_admins` - Nobody can leave (it's auto-shared with all policy admins)
 * `policy_announce` - Nobody can leave (it's auto-shared with all policy members)
 * `policy` - Anyone can leave (though only policy members can join)
 * `domain` - Nobody can leave (it's auto-shared with domain members)
 * `dm` - Nobody can leave (it's auto-shared with users)
 * `private` - Anybody can leave (though you can only be invited to join)
 *
 * @param {Object} report
 * @param {String} report.visibility
 * @param {String} report.chatType
 * @param {Boolean} isPolicyMember
 * @returns {Boolean}
 */
function canLeaveRoom(report, isPolicyMember) {
    if (_.isEmpty(report.visibility)) {
        if (
            report.chatType === CONST.REPORT.CHAT_TYPE.POLICY_ADMINS ||
            report.chatType === CONST.REPORT.CHAT_TYPE.POLICY_ANNOUNCE ||
            report.chatType === CONST.REPORT.CHAT_TYPE.DOMAIN_ALL ||
            _.isEmpty(report.chatType)
        ) {
            // DM chats don't have a chatType
            return false;
        }
    } else if (isPublicAnnounceRoom(report) && isPolicyMember) {
        return false;
    }
    return true;
}

/**
 * @param {string[]} participants
 * @returns {Boolean}
 */
function isCurrentUserTheOnlyParticipant(participants) {
    return participants && participants.length === 1 && participants[0] === sessionEmail;
}

/**
 * Returns display names for those that can see the whisper.
 * However, it returns "you" if the current user is the only one who can see it besides the person that sent it.
 *
 * @param {string[]} participants
 * @returns {string}
 */
function getWhisperDisplayNames(participants) {
    const isWhisperOnlyVisibleToCurrentUSer = isCurrentUserTheOnlyParticipant(participants);

    // When the current user is the only participant, the display name needs to be "you" because that's the only person reading it
    if (isWhisperOnlyVisibleToCurrentUSer) {
        return Localize.translateLocal('common.youAfterPreposition');
    }

    return _.map(participants, (login) => getDisplayNameForParticipant(login, !isWhisperOnlyVisibleToCurrentUSer)).join(', ');
}

/**
 * Show subscript on IOU or expense report
 * @param {Object} report
 * @returns {Boolean}
 */
function shouldReportShowSubscript(report) {
    if (isArchivedRoom(report)) {
        return false;
    }

    if (isPolicyExpenseChat(report) && !report.isOwnPolicyExpenseChat) {
        return true;
    }

    return isExpenseReport(report);
}

/**
 * Return true if reports data exists
 * @returns {Boolean}
 */
function isReportDataReady() {
    return !_.isEmpty(allReports) && _.some(_.keys(allReports), (key) => allReports[key].reportID);
}

export {
    getReportParticipantsTitle,
    isReportMessageAttachment,
    findLastAccessedReport,
    canEditReportAction,
    canDeleteReportAction,
    canLeaveRoom,
    sortReportsByLastRead,
    isDefaultRoom,
    isAdminRoom,
    isAnnounceRoom,
    isUserCreatedPolicyRoom,
    isChatRoom,
    getChatRoomSubtitle,
    getPolicyName,
    getPolicyType,
    isArchivedRoom,
    isPolicyExpenseChatAdmin,
    isPublicRoom,
    isPublicAnnounceRoom,
    isConciergeChatReport,
    isCurrentUserTheOnlyParticipant,
    hasAutomatedExpensifyEmails,
    hasExpensifyGuidesEmails,
    hasOutstandingIOU,
    isIOUOwnedByCurrentUser,
    getMoneyRequestTotal,
    canShowReportRecipientLocalTime,
    formatReportLastMessageText,
    chatIncludesConcierge,
    isPolicyExpenseChat,
    getIconsForParticipants,
    getIcons,
    getRoomWelcomeMessage,
    getDisplayNamesWithTooltips,
    getReportName,
    getReportIDFromLink,
    getRouteFromLink,
    navigateToDetailsPage,
    generateReportID,
    hasReportNameError,
    isUnread,
    isUnreadWithMention,
    buildOptimisticWorkspaceChats,
    buildOptimisticTaskReport,
    buildOptimisticChatReport,
    buildOptimisticClosedReportAction,
    buildOptimisticCreatedReportAction,
    buildOptimisticEditedTaskReportAction,
    buildOptimisticIOUReport,
    buildOptimisticExpenseReport,
    buildOptimisticIOUReportAction,
    buildOptimisticReportPreview,
    buildOptimisticTaskReportAction,
    buildOptimisticAddCommentReportAction,
    buildOptimisticTaskCommentReportAction,
    shouldReportBeInOptionList,
    getChatByParticipants,
    getChatByParticipantsAndPolicy,
    getAllPolicyReports,
    getIOUReportActionMessage,
    getDisplayNameForParticipant,
    isChatReport,
    isExpenseReport,
    isIOUReport,
    isTaskReport,
    isMoneyRequestReport,
    chatIncludesChronos,
    getNewMarkerReportActionID,
    canSeeDefaultRoom,
    getDefaultWorkspaceAvatar,
    getCommentLength,
    getParsedComment,
    getMoneyRequestOptions,
    canRequestMoney,
    getWhisperDisplayNames,
    getWorkspaceAvatar,
    isThread,
    isThreadParent,
    isThreadFirstChat,
    shouldReportShowSubscript,
    isReportDataReady,
    isSettled,
    isAllowedToComment,
    getMoneyRequestAction,
    getBankAccountRoute,
};<|MERGE_RESOLUTION|>--- conflicted
+++ resolved
@@ -735,19 +735,13 @@
         const parentReportAction = ReportActionsUtils.getParentReportAction(report);
 
         const actorEmail = lodashGet(parentReportAction, 'actorEmail', '');
-<<<<<<< HEAD
-        result.source = UserUtils.getAvatar(lodashGet(personalDetails, [actorEmail, 'avatar']), actorEmail);
-        result.name = actorEmail;
-        return [result];
-=======
         const actorIcon = {
-            source: getAvatar(lodashGet(personalDetails, [actorEmail, 'avatar']), actorEmail),
+            source: UserUtils.getAvatar(lodashGet(personalDetails, [actorEmail, 'avatar']), actorEmail),
             name: actorEmail,
             type: CONST.ICON_TYPE_AVATAR,
         };
 
         return [actorIcon];
->>>>>>> a6e6fe92
     }
     if (isDomainRoom(report)) {
         result.source = Expensicons.DomainRoomAvatar;
