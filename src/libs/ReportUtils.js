import _ from 'underscore';
import Str from 'expensify-common/lib/str';
import lodashGet from 'lodash/get';
import lodashIntersection from 'lodash/intersection';
import Onyx from 'react-native-onyx';
import ExpensiMark from 'expensify-common/lib/ExpensiMark';
import ONYXKEYS from '../ONYXKEYS';
import CONST from '../CONST';
import * as Localize from './Localize';
import * as Expensicons from '../components/Icon/Expensicons';
import Navigation from './Navigation/Navigation';
import ROUTES from '../ROUTES';
import * as NumberUtils from './NumberUtils';
import * as NumberFormatUtils from './NumberFormatUtils';
import * as ReportActionsUtils from './ReportActionsUtils';
import Permissions from './Permissions';
import DateUtils from './DateUtils';
import linkingConfig from './Navigation/linkingConfig';
import isReportMessageAttachment from './isReportMessageAttachment';
import * as defaultWorkspaceAvatars from '../components/Icon/WorkspaceDefaultAvatars';
import * as CurrencyUtils from './CurrencyUtils';
import * as UserUtils from './UserUtils';

let currentUserEmail;
let currentUserAccountID;
let isAnonymousUser;

Onyx.connect({
    key: ONYXKEYS.SESSION,
    callback: (val) => {
        // When signed out, val is undefined
        if (!val) {
            return;
        }

        currentUserEmail = val.email;
        currentUserAccountID = val.accountID;
        isAnonymousUser = val.authTokenType === 'anonymousAccount';
    },
});

let preferredLocale = CONST.LOCALES.DEFAULT;
Onyx.connect({
    key: ONYXKEYS.NVP_PREFERRED_LOCALE,
    callback: (val) => {
        if (!val) {
            return;
        }
        preferredLocale = val;
    },
});

let allPersonalDetails;
let currentUserPersonalDetails;
Onyx.connect({
    key: ONYXKEYS.PERSONAL_DETAILS_LIST,
    callback: (val) => {
        currentUserPersonalDetails = lodashGet(val, currentUserAccountID, {});
        allPersonalDetails = val || {};
    },
});

let allReports;
Onyx.connect({
    key: ONYXKEYS.COLLECTION.REPORT,
    waitForCollectionCallback: true,
    callback: (val) => (allReports = val),
});

let doesDomainHaveApprovedAccountant;
Onyx.connect({
    key: ONYXKEYS.ACCOUNT,
    waitForCollectionCallback: true,
    callback: (val) => (doesDomainHaveApprovedAccountant = lodashGet(val, 'doesDomainHaveApprovedAccountant', false)),
});

let allPolicies;
Onyx.connect({
    key: ONYXKEYS.COLLECTION.POLICY,
    waitForCollectionCallback: true,
    callback: (val) => (allPolicies = val),
});

function getChatType(report) {
    return report ? report.chatType : '';
}

/**
 * Returns the concatenated title for the PrimaryLogins of a report
 *
 * @param {Array} accountIDs
 * @returns {string}
 */
function getReportParticipantsTitle(accountIDs) {
    return (
        _.chain(accountIDs)

            // Somehow it's possible for the logins coming from report.participantAccountIDs to contain undefined values so we use compact to remove them.
            .compact()
            .value()
            .join(', ')
    );
}

/**
 * Checks if a report is a chat report.
 *
 * @param {Object} report
 * @returns {Boolean}
 */
function isChatReport(report) {
    return lodashGet(report, 'type') === CONST.REPORT.TYPE.CHAT;
}

/**
 * Checks if a report is an Expense report.
 *
 * @param {Object} report
 * @returns {Boolean}
 */
function isExpenseReport(report) {
    return lodashGet(report, 'type') === CONST.REPORT.TYPE.EXPENSE;
}

/**
 * Checks if a report is an IOU report.
 *
 * @param {Object} report
 * @returns {Boolean}
 */
function isIOUReport(report) {
    return lodashGet(report, 'type') === CONST.REPORT.TYPE.IOU;
}

/**
 * Checks if a report is a task report.
 *
 * @param {Object} report
 * @returns {Boolean}
 */
function isTaskReport(report) {
    return lodashGet(report, 'type') === CONST.REPORT.TYPE.TASK;
}

/**
 * Checks if a task is completed
 *
 * @param {Object} report
 * @returns {Boolean}
 */
function isTaskCompleted(report) {
    return lodashGet(report, 'stateNum') === CONST.REPORT.STATE_NUM.SUBMITTED && lodashGet(report, 'statusNum') === CONST.REPORT.STATUS.APPROVED;
}

/**
 * Checks if the current user is assigned to the task report
 *
 * @param {Object} report
 * @returns {Boolean}
 */
function isTaskAssignee(report) {
    return lodashGet(report, 'managerEmail') === currentUserEmail;
}

/**
 * Checks if a report is an IOU or expense report.
 *
 * @param {Object|String} reportOrID
 * @returns {Boolean}
 */
function isMoneyRequestReport(reportOrID) {
    const report = _.isObject(reportOrID) ? reportOrID : allReports[`${ONYXKEYS.COLLECTION.REPORT}${reportOrID}`];
    return isIOUReport(report) || isExpenseReport(report);
}

/**
 * Given a collection of reports returns them sorted by last read
 *
 * @param {Object} reports
 * @returns {Array}
 */
function sortReportsByLastRead(reports) {
    return _.chain(reports)
        .toArray()
        .filter((report) => report && report.reportID && !isIOUReport(report))
        .sortBy('lastReadTime')
        .value();
}

/**
 * Can only edit if:
 *
 * - It was written by the current user
 * - It's an ADDCOMMENT that is not an attachment
 * - It's not pending deletion
 *
 * @param {Object} reportAction
 * @returns {Boolean}
 */
function canEditReportAction(reportAction) {
    return (
        reportAction.actorAccountID === currentUserAccountID &&
        reportAction.actionName === CONST.REPORT.ACTIONS.TYPE.ADDCOMMENT &&
        !isReportMessageAttachment(lodashGet(reportAction, ['message', 0], {})) &&
        !ReportActionsUtils.isDeletedAction(reportAction) &&
        !ReportActionsUtils.isCreatedTaskReportAction(reportAction) &&
        reportAction.pendingAction !== CONST.RED_BRICK_ROAD_PENDING_ACTION.DELETE
    );
}

/**
 * Whether the Money Request report is settled
 *
 * @param {String} reportID
 * @returns {Boolean}
 */
function isSettled(reportID) {
    return lodashGet(allReports, [`${ONYXKEYS.COLLECTION.REPORT}${reportID}`, 'stateNum']) === CONST.REPORT.STATE_NUM.SUBMITTED;
}

/**
 * Can only delete if the author is this user and the action is an ADDCOMMENT action or an IOU action in an unsettled report, or if the user is a
 * policy admin
 *
 * @param {Object} reportAction
 * @param {String} reportID
 * @returns {Boolean}
 */
function canDeleteReportAction(reportAction, reportID) {
    const isActionOwner = reportAction.actorEmail === currentUserEmail;
    if (isActionOwner && ReportActionsUtils.isMoneyRequestAction(reportAction) && !isSettled(reportAction.originalMessage.IOUReportID)) {
        return true;
    }
    if (
        reportAction.actionName !== CONST.REPORT.ACTIONS.TYPE.ADDCOMMENT ||
        reportAction.pendingAction === CONST.RED_BRICK_ROAD_PENDING_ACTION.DELETE ||
        ReportActionsUtils.isCreatedTaskReportAction(reportAction)
    ) {
        return false;
    }
<<<<<<< HEAD
    if (isActionOwner) {
=======
    if (reportAction.actorAccountID === currentUserAccountID) {
>>>>>>> 34b792a0
        return true;
    }
    const report = lodashGet(allReports, `${ONYXKEYS.COLLECTION.REPORT}${reportID}`, {});
    const policy = lodashGet(allPolicies, `${ONYXKEYS.COLLECTION.POLICY}${report.policyID}`) || {};
    return policy.role === CONST.POLICY.ROLE.ADMIN;
}

/**
 * Whether the provided report is an Admin room
 * @param {Object} report
 * @param {String} report.chatType
 * @returns {Boolean}
 */
function isAdminRoom(report) {
    return getChatType(report) === CONST.REPORT.CHAT_TYPE.POLICY_ADMINS;
}

/**
 * Whether the provided report is a Announce room
 * @param {Object} report
 * @param {String} report.chatType
 * @returns {Boolean}
 */
function isAnnounceRoom(report) {
    return getChatType(report) === CONST.REPORT.CHAT_TYPE.POLICY_ANNOUNCE;
}

/**
 * Whether the provided report is a default room
 * @param {Object} report
 * @param {String} report.chatType
 * @returns {Boolean}
 */
function isDefaultRoom(report) {
    return [CONST.REPORT.CHAT_TYPE.POLICY_ADMINS, CONST.REPORT.CHAT_TYPE.POLICY_ANNOUNCE, CONST.REPORT.CHAT_TYPE.DOMAIN_ALL].indexOf(getChatType(report)) > -1;
}

/**
 * Whether the provided report is a Domain room
 * @param {Object} report
 * @param {String} report.chatType
 * @returns {Boolean}
 */
function isDomainRoom(report) {
    return getChatType(report) === CONST.REPORT.CHAT_TYPE.DOMAIN_ALL;
}

/**
 * Whether the provided report is a user created policy room
 * @param {Object} report
 * @param {String} report.chatType
 * @returns {Boolean}
 */
function isUserCreatedPolicyRoom(report) {
    return getChatType(report) === CONST.REPORT.CHAT_TYPE.POLICY_ROOM;
}

/**
 * Whether the provided report is a Policy Expense chat.
 * @param {Object} report
 * @param {String} report.chatType
 * @returns {Boolean}
 */
function isPolicyExpenseChat(report) {
    return getChatType(report) === CONST.REPORT.CHAT_TYPE.POLICY_EXPENSE_CHAT;
}

/**
 * Whether the provided report is a chat room
 * @param {Object} report
 * @param {String} report.chatType
 * @returns {Boolean}
 */
function isChatRoom(report) {
    return isUserCreatedPolicyRoom(report) || isDefaultRoom(report);
}

/**
 * Whether the provided report is a public room
 * @param {Object} report
 * @param {String} report.visibility
 * @returns {Boolean}
 */
function isPublicRoom(report) {
    const visibility = lodashGet(report, 'visibility', '');
    return visibility === CONST.REPORT.VISIBILITY.PUBLIC || visibility === CONST.REPORT.VISIBILITY.PUBLIC_ANNOUNCE;
}

/**
 * Whether the provided report is a public announce room
 * @param {Object} report
 * @param {String} report.visibility
 * @returns {Boolean}
 */
function isPublicAnnounceRoom(report) {
    const visibility = lodashGet(report, 'visibility', '');
    return visibility === CONST.REPORT.VISIBILITY.PUBLIC_ANNOUNCE;
}

/**
 * Get the policy type from a given report
 * @param {Object} report
 * @param {String} report.policyID
 * @param {Object} policies must have Onyxkey prefix (i.e 'policy_') for keys
 * @returns {String}
 */
function getPolicyType(report, policies) {
    return lodashGet(policies, [`${ONYXKEYS.COLLECTION.POLICY}${report.policyID}`, 'type'], '');
}

/**
 * If the report is a policy expense, the route should be for adding bank account for that policy
 * else since the report is a personal IOU, the route should be for personal bank account.
 * @param {Object} report
 * @returns {String}
 */
function getBankAccountRoute(report) {
    return isPolicyExpenseChat(report) ? ROUTES.getBankAccountRoute('', report.policyID) : ROUTES.SETTINGS_ADD_BANK_ACCOUNT;
}

/**
 * Returns true if report has a parent
 *
 * @param {Object} report
 * @returns {Boolean}
 */
function isThread(report) {
    return Boolean(report && report.parentReportID && report.parentReportActionID);
}

/**
 * Returns true if report is of type chat and has a parent and is therefore a Thread.
 *
 * @param {Object} report
 * @returns {Boolean}
 */
function isChatThread(report) {
    return isThread(report) && report.type === CONST.REPORT.TYPE.CHAT;
}

/**
 * Only returns true if this is our main 1:1 DM report with Concierge
 *
 * @param {Object} report
 * @returns {Boolean}
 */
function isConciergeChatReport(report) {
    return lodashGet(report, 'participantAccountIDs', []).length === 1 && Number(report.participantAccountIDs[0]) === CONST.ACCOUNT_ID.CONCIERGE && !isChatThread(report);
}

/**
 * Returns true if there are any Expensify accounts (i.e. with domain 'expensify.com') in the set of accountIDs
 * by cross-referencing the accountIDs with personalDetails.
 *
 * @param {Array<Number>} accountIDs
 * @return {Boolean}
 */
function hasExpensifyEmails(accountIDs) {
    return _.some(accountIDs, (accountID) => Str.extractEmailDomain(lodashGet(allPersonalDetails, [accountID, 'login'], '')) === CONST.EXPENSIFY_PARTNER_NAME);
}

/**
 * Returns true if there are any guides accounts (team.expensify.com) in a list of accountIDs
 * by cross-referencing the accountIDs with personalDetails since guides that are participants
 * of the user's chats should have their personal details in Onyx.
 * @param {Array<Number>} accountIDs
 * @returns {Boolean}
 */
function hasExpensifyGuidesEmails(accountIDs) {
    return _.some(accountIDs, (accountID) => Str.extractEmailDomain(lodashGet(allPersonalDetails, [accountID, 'login'], '')) === CONST.EMAIL.GUIDES_DOMAIN);
}

/**
 * @param {Record<String, {lastReadTime, reportID}>|Array<{lastReadTime, reportID}>} reports
 * @param {Boolean} [ignoreDomainRooms]
 * @param {Object} policies
 * @param {Boolean} isFirstTimeNewExpensifyUser
 * @param {Boolean} openOnAdminRoom
 * @returns {Object}
 */
function findLastAccessedReport(reports, ignoreDomainRooms, policies, isFirstTimeNewExpensifyUser, openOnAdminRoom = false) {
    // If it's the user's first time using New Expensify, then they could either have:
    //   - just a Concierge report, if so we'll return that
    //   - their Concierge report, and a separate report that must have deeplinked them to the app before they created their account.
    // If it's the latter, we'll use the deeplinked report over the Concierge report,
    // since the Concierge report would be incorrectly selected over the deep-linked report in the logic below.
    let sortedReports = sortReportsByLastRead(reports);

    if (isFirstTimeNewExpensifyUser) {
        if (sortedReports.length === 1) {
            return sortedReports[0];
        }
        return _.find(sortedReports, (report) => !isConciergeChatReport(report));
    }

    if (ignoreDomainRooms) {
        // We allow public announce rooms, admins, and announce rooms through since we bypass the default rooms beta for them.
        // Check where ReportUtils.findLastAccessedReport is called in MainDrawerNavigator.js for more context.
        // Domain rooms are now the only type of default room that are on the defaultRooms beta.
        sortedReports = _.filter(
            sortedReports,
            (report) => !isDomainRoom(report) || getPolicyType(report, policies) === CONST.POLICY.TYPE.FREE || hasExpensifyGuidesEmails(lodashGet(report, ['participantAccountIDs'], [])),
        );
    }

    let adminReport;
    if (openOnAdminRoom) {
        adminReport = _.find(sortedReports, (report) => {
            const chatType = getChatType(report);
            return chatType === CONST.REPORT.CHAT_TYPE.POLICY_ADMINS;
        });
    }

    return adminReport || _.last(sortedReports);
}

/**
 * Whether the provided report is an archived room
 * @param {Object} report
 * @param {Number} report.stateNum
 * @param {Number} report.statusNum
 * @returns {Boolean}
 */
function isArchivedRoom(report) {
    return lodashGet(report, ['statusNum']) === CONST.REPORT.STATUS.CLOSED && lodashGet(report, ['stateNum']) === CONST.REPORT.STATE_NUM.SUBMITTED;
}

/**
 * Get the policy name from a given report
 * @param {Object} report
 * @param {String} report.policyID
 * @param {String} report.oldPolicyName
 * @param {String} report.policyName
 * @param {Boolean} [returnEmptyIfNotFound]
 * @returns {String}
 */
function getPolicyName(report, returnEmptyIfNotFound = false) {
    const noPolicyFound = returnEmptyIfNotFound ? '' : Localize.translateLocal('workspace.common.unavailable');
    if (report === undefined) {
        return noPolicyFound;
    }

    if ((!allPolicies || _.size(allPolicies) === 0) && !report.policyName) {
        return Localize.translateLocal('workspace.common.unavailable');
    }
    const policy = _.get(allPolicies, `${ONYXKEYS.COLLECTION.POLICY}${report.policyID}`);

    //     // Public rooms send back the policy name with the reportSummary,
    //     // since they can also be accessed by people who aren't in the workspace

    return lodashGet(policy, 'name') || report.policyName || report.oldPolicyName || noPolicyFound;
}

/**
 * Checks if the current user is allowed to comment on the given report.
 * @param {Object} report
 * @param {String} [report.writeCapability]
 * @returns {Boolean}
 */
function isAllowedToComment(report) {
    // Default to allowing all users to post
    const capability = lodashGet(report, 'writeCapability', CONST.REPORT.WRITE_CAPABILITIES.ALL) || CONST.REPORT.WRITE_CAPABILITIES.ALL;

    if (capability === CONST.REPORT.WRITE_CAPABILITIES.ALL) {
        return true;
    }

    // If unauthenticated user opens public chat room using deeplink, they do not have policies available and they cannot comment
    if (!allPolicies) {
        return false;
    }

    // If we've made it here, commenting on this report is restricted.
    // If the user is an admin, allow them to post.
    const policy = allPolicies[`${ONYXKEYS.COLLECTION.POLICY}${report.policyID}`];
    return lodashGet(policy, 'role', '') === CONST.POLICY.ROLE.ADMIN;
}

/**
 * Checks if the current user is the admin of the policy given the policy expense chat.
 * @param {Object} report
 * @param {String} report.policyID
 * @param {Object} policies must have OnyxKey prefix (i.e 'policy_') for keys
 * @returns {Boolean}
 */
function isPolicyExpenseChatAdmin(report, policies) {
    if (!isPolicyExpenseChat(report)) {
        return false;
    }

    const policyRole = lodashGet(policies, [`${ONYXKEYS.COLLECTION.POLICY}${report.policyID}`, 'role']);

    return policyRole === CONST.POLICY.ROLE.ADMIN;
}

/**
 * Returns true if reportAction has a child.
 *
 * @param {Object} reportAction
 * @returns {Boolean}
 */
function isThreadParent(reportAction) {
    return reportAction && reportAction.childReportID && reportAction.childReportID !== 0;
}

/**
 * Returns true if reportAction is the first chat preview of a Thread
 *
 * @param {Object} reportAction
 * @param {String} reportID
 * @returns {Boolean}
 */
function isThreadFirstChat(reportAction, reportID) {
    return !_.isUndefined(reportAction.childReportID) && reportAction.childReportID.toString() === reportID;
}

/**
 * Get welcome message based on room type
 * @param {Object} report
 * @returns {Object}
 */

function getRoomWelcomeMessage(report) {
    const welcomeMessage = {};
    const workspaceName = getPolicyName(report);

    if (isArchivedRoom(report)) {
        welcomeMessage.phrase1 = Localize.translateLocal('reportActionsView.beginningOfArchivedRoomPartOne');
        welcomeMessage.phrase2 = Localize.translateLocal('reportActionsView.beginningOfArchivedRoomPartTwo');
    } else if (isDomainRoom(report)) {
        welcomeMessage.phrase1 = Localize.translateLocal('reportActionsView.beginningOfChatHistoryDomainRoomPartOne', {domainRoom: report.reportName});
        welcomeMessage.phrase2 = Localize.translateLocal('reportActionsView.beginningOfChatHistoryDomainRoomPartTwo');
    } else if (isAdminRoom(report)) {
        welcomeMessage.phrase1 = Localize.translateLocal('reportActionsView.beginningOfChatHistoryAdminRoomPartOne', {workspaceName});
        welcomeMessage.phrase2 = Localize.translateLocal('reportActionsView.beginningOfChatHistoryAdminRoomPartTwo');
    } else if (isAnnounceRoom(report)) {
        welcomeMessage.phrase1 = Localize.translateLocal('reportActionsView.beginningOfChatHistoryAnnounceRoomPartOne', {workspaceName});
        welcomeMessage.phrase2 = Localize.translateLocal('reportActionsView.beginningOfChatHistoryAnnounceRoomPartTwo', {workspaceName});
    } else {
        // Message for user created rooms or other room types.
        welcomeMessage.phrase1 = Localize.translateLocal('reportActionsView.beginningOfChatHistoryUserRoomPartOne');
        welcomeMessage.phrase2 = Localize.translateLocal('reportActionsView.beginningOfChatHistoryUserRoomPartTwo');
    }

    return welcomeMessage;
}

/**
 * Returns true if Concierge is one of the chat participants (1:1 as well as group chats)
 * @param {Object} report
 * @returns {Boolean}
 */
function chatIncludesConcierge(report) {
    return report.participantAccountIDs && _.contains(report.participantAccountIDs, CONST.ACCOUNT_ID.CONCIERGE);
}

/**
 * Returns true if there is any automated expensify account in accountIDs
 * @param {Array} accountIDs
 * @returns {Boolean}
 */
function hasAutomatedExpensifyAccountIDs(accountIDs) {
    return _.intersection(accountIDs, CONST.EXPENSIFY_ACCOUNT_IDS).length > 0;
}

/**
 * Whether the time row should be shown for a report.
 * @param {Array<Object>} personalDetails
 * @param {Object} report
 * @param {Number} accountID
 * @return {Boolean}
 */
function canShowReportRecipientLocalTime(personalDetails, report, accountID) {
    const reportParticipants = _.without(lodashGet(report, 'participantAccountIDs', []), accountID);
    const participantsWithoutExpensifyAccountIDs = _.difference(reportParticipants, CONST.EXPENSIFY_ACCOUNT_IDS);
    const hasMultipleParticipants = participantsWithoutExpensifyAccountIDs.length > 1;
    const reportRecipient = personalDetails[participantsWithoutExpensifyAccountIDs[0]];
    const reportRecipientTimezone = lodashGet(reportRecipient, 'timezone', CONST.DEFAULT_TIME_ZONE);
    const isReportParticipantValidated = lodashGet(reportRecipient, 'validated', false);
    return Boolean(
        !hasMultipleParticipants &&
            !isChatRoom(report) &&
            !isPolicyExpenseChat(report) &&
            reportRecipient &&
            reportRecipientTimezone &&
            reportRecipientTimezone.selected &&
            isReportParticipantValidated,
    );
}

/**
 * Shorten last message text to fixed length and trim spaces.
 * @param {String} lastMessageText
 * @returns {String}
 */
function formatReportLastMessageText(lastMessageText) {
    return String(lastMessageText).trim().replace(CONST.REGEX.AFTER_FIRST_LINE_BREAK, '').substring(0, CONST.REPORT.LAST_MESSAGE_TEXT_MAX_LENGTH).trim();
}

/**
 * Helper method to return the default avatar associated with the given login
 * @param {String} [workspaceName]
 * @returns {String}
 */
function getDefaultWorkspaceAvatar(workspaceName) {
    if (!workspaceName) {
        return defaultWorkspaceAvatars.WorkspaceBuilding;
    }

    // Remove all chars not A-Z or 0-9 including underscore
    const alphaNumeric = workspaceName
        .normalize('NFD')
        .replace(/[^0-9a-z]/gi, '')
        .toUpperCase();

    return !alphaNumeric ? defaultWorkspaceAvatars.WorkspaceBuilding : defaultWorkspaceAvatars[`Workspace${alphaNumeric[0]}`];
}

function getWorkspaceAvatar(report) {
    const workspaceName = getPolicyName(report, allPolicies);
    return lodashGet(allPolicies, [`${ONYXKEYS.COLLECTION.POLICY}${report.policyID}`, 'avatar']) || getDefaultWorkspaceAvatar(workspaceName);
}

/**
 * Returns the appropriate icons for the given chat report using the stored personalDetails.
 * The Avatar sources can be URLs or Icon components according to the chat type.
 *
 * @param {Array} participants
 * @param {Object} personalDetails
 * @returns {Array<*>}
 */
function getIconsForParticipants(participants, personalDetails) {
    const participantDetails = [];
    const participantsList = participants || [];

    for (let i = 0; i < participantsList.length; i++) {
        const accountID = participantsList[i];
        const avatarSource = UserUtils.getAvatar(lodashGet(personalDetails, [accountID, 'avatar'], ''), accountID);
        participantDetails.push([
            accountID,
            lodashGet(personalDetails, [accountID, 'login'], lodashGet(personalDetails, [accountID, 'displayName'], '')),
            lodashGet(personalDetails, [accountID, 'firstName'], ''),
            avatarSource,
        ]);
    }

    // Sort all logins by first name (which is the second element in the array)
    const sortedParticipantDetails = participantDetails.sort((a, b) => a[2] - b[2]);

    // Now that things are sorted, gather only the avatars (third element in the array) and return those
    const avatars = [];
    for (let i = 0; i < sortedParticipantDetails.length; i++) {
        const userIcon = {
            id: sortedParticipantDetails[i][0],
            source: sortedParticipantDetails[i][3],
            type: CONST.ICON_TYPE_AVATAR,
            name: sortedParticipantDetails[i][1],
        };
        avatars.push(userIcon);
    }

    return avatars;
}

/**
 * Returns the appropriate icons for the given chat report using the stored personalDetails.
 * The Avatar sources can be URLs or Icon components according to the chat type.
 *
 * @param {Object} report
 * @param {Object} personalDetails
 * @param {*} [defaultIcon]
 * @param {Boolean} [isPayer]
 * @param {String} [defaultName]
 * @param {Number} [defaultAccountID]
 * @returns {Array<*>}
 */
function getIcons(report, personalDetails, defaultIcon = null, isPayer = false, defaultName = '', defaultAccountID = undefined) {
    const result = {
        source: '',
        type: CONST.ICON_TYPE_AVATAR,
        name: '',
    };

    if (_.isEmpty(report)) {
        result.source = defaultIcon || Expensicons.FallbackAvatar;
        result.name = defaultName || '';
        result.id = defaultAccountID;
        return [result];
    }
    if (isArchivedRoom(report)) {
        result.source = Expensicons.DeletedRoomAvatar;
        return [result];
    }
    if (isChatThread(report)) {
        const parentReportAction = ReportActionsUtils.getParentReportAction(report);

        const actorAccountID = lodashGet(parentReportAction, 'actorAccountID', 0);
        const actorDisplayName = lodashGet(allPersonalDetails, [actorAccountID, 'displayName'], '');
        const actorIcon = {
            id: actorAccountID,
            source: UserUtils.getAvatar(lodashGet(personalDetails, [actorAccountID, 'avatar']), actorAccountID),
            name: actorDisplayName,
            type: CONST.ICON_TYPE_AVATAR,
        };

        return [actorIcon];
    }
    if (isTaskReport(report)) {
        const ownerEmail = report.ownerEmail || '';
        const ownerIcon = {
            id: report.ownerAccountID,
            source: UserUtils.getAvatar(lodashGet(personalDetails, [report.ownerAccountID, 'avatar']), report.ownerAccountID),
            name: ownerEmail,
            type: CONST.ICON_TYPE_AVATAR,
        };

        return [ownerIcon];
    }
    if (isDomainRoom(report)) {
        result.source = Expensicons.DomainRoomAvatar;
        return [result];
    }
    if (isAdminRoom(report)) {
        result.source = Expensicons.AdminRoomAvatar;
        return [result];
    }
    if (isAnnounceRoom(report)) {
        result.source = Expensicons.AnnounceRoomAvatar;
        return [result];
    }
    if (isChatRoom(report)) {
        result.source = Expensicons.ActiveRoomAvatar;
        return [result];
    }
    if (isPolicyExpenseChat(report) || isExpenseReport(report)) {
        const workspaceName = getPolicyName(report);

        const policyExpenseChatAvatarSource = getWorkspaceAvatar(report);

        // Return the workspace avatar if the user is the owner of the policy expense chat
        if (report.isOwnPolicyExpenseChat && !isExpenseReport(report)) {
            result.source = policyExpenseChatAvatarSource;
            result.type = CONST.ICON_TYPE_WORKSPACE;
            result.name = workspaceName;
            return [result];
        }

        const adminIcon = {
            id: report.ownerAccountID,
            source: UserUtils.getAvatar(lodashGet(personalDetails, [report.ownerAccountID, 'avatar']), report.ownerAccountID),
            name: report.ownerEmail,
            type: CONST.ICON_TYPE_AVATAR,
        };

        const workspaceIcon = {
            source: policyExpenseChatAvatarSource,
            type: CONST.ICON_TYPE_WORKSPACE,
            name: workspaceName,
        };

        // If the user is an admin, return avatar source of the other participant of the report
        // (their workspace chat) and the avatar source of the workspace
        return [adminIcon, workspaceIcon];
    }
    if (isIOUReport(report)) {
        const email = isPayer ? report.managerEmail : report.ownerEmail;
        const accountID = isPayer ? report.managerID : report.ownerAccountID;
        return [
            {
                id: accountID,
                source: UserUtils.getAvatar(lodashGet(personalDetails, [accountID, 'avatar']), accountID),
                name: email,
                type: CONST.ICON_TYPE_AVATAR,
            },
        ];
    }

    return getIconsForParticipants(report.participantAccountIDs, personalDetails);
}

/**
 * Gets the personal details for a login by looking in the ONYXKEYS.PERSONAL_DETAILS_LIST Onyx key (stored in the local variable, allPersonalDetails). If it doesn't exist in Onyx,
 * then a default object is constructed.
 * @param {Number} accountID
 * @returns {Object}
 */
function getPersonalDetailsForAccountID(accountID) {
    if (!accountID) {
        return {};
    }
    if (Number(accountID) === CONST.ACCOUNT_ID.CONCIERGE) {
        return {
            accountID,
            displayName: 'Concierge',
            login: CONST.EMAIL.CONCIERGE,
            avatar: UserUtils.getDefaultAvatar(accountID),
        };
    }
    return (
        (allPersonalDetails && allPersonalDetails[accountID]) || {
            avatar: UserUtils.getDefaultAvatar(accountID),
        }
    );
}

/**
 * Get the displayName for a single report participant.
 *
 * @param {Number} accountID
 * @param {Boolean} [shouldUseShortForm]
 * @returns {String}
 */
function getDisplayNameForParticipant(accountID, shouldUseShortForm = false) {
    if (!accountID) {
        return '';
    }
    const personalDetails = getPersonalDetailsForAccountID(accountID);
    const longName = personalDetails.displayName;
    const shortName = personalDetails.firstName || longName;
    return shouldUseShortForm ? shortName : longName;
}

/**
 * @param {Object} personalDetailsList
 * @param {Boolean} isMultipleParticipantReport
 * @returns {Array}
 */
function getDisplayNamesWithTooltips(personalDetailsList, isMultipleParticipantReport) {
    return _.map(personalDetailsList, (user) => {
        const accountID = Number(user.accountID);
        const displayName = getDisplayNameForParticipant(accountID, isMultipleParticipantReport) || user.login || '';
        const avatar = UserUtils.getDefaultAvatar(accountID);

        let pronouns = user.pronouns;
        if (pronouns && pronouns.startsWith(CONST.PRONOUNS.PREFIX)) {
            const pronounTranslationKey = pronouns.replace(CONST.PRONOUNS.PREFIX, '');
            pronouns = Localize.translateLocal(`pronouns.${pronounTranslationKey}`);
        }

        return {
            displayName,
            avatar,
            login: user.login || '',
            accountID,
            pronouns,
        };
    });
}

/**
 * We get the amount, currency and comment money request value from the action.originalMessage.
 * But for the send money action, the above value is put in the IOUDetails object.
 *
 * @param {Object} reportAction
 * @param {Number} reportAction.amount
 * @param {String} reportAction.currency
 * @param {String} reportAction.comment
 * @param {Object} [reportAction.IOUDetails]
 * @returns {Object}
 */
function getMoneyRequestAction(reportAction = {}) {
    const originalMessage = lodashGet(reportAction, 'originalMessage', {});
    let amount = originalMessage.amount || 0;
    let currency = originalMessage.currency || CONST.CURRENCY.USD;
    let comment = originalMessage.comment || '';

    if (_.has(originalMessage, 'IOUDetails')) {
        amount = lodashGet(originalMessage, 'IOUDetails.amount', 0);
        currency = lodashGet(originalMessage, 'IOUDetails.currency', CONST.CURRENCY.USD);
        comment = lodashGet(originalMessage, 'IOUDetails.comment', '');
    }

    return {amount, currency, comment};
}

/**
 * @param {Object} report
 * @param {String} report.iouReportID
 * @param {Object} moneyRequestReports
 * @returns {Number}
 */
function getMoneyRequestTotal(report, moneyRequestReports = {}) {
    if (report.hasOutstandingIOU || isMoneyRequestReport(report)) {
        const moneyRequestReport = moneyRequestReports[`${ONYXKEYS.COLLECTION.REPORT}${report.iouReportID}`] || report;
        const total = lodashGet(moneyRequestReport, 'total', 0);

        if (total !== 0) {
            // There is a possibility that if the Expense report has a negative total.
            // This is because there are instances where you can get a credit back on your card,
            // or you enter a negative expense to “offset” future expenses
            return isExpenseReport(moneyRequestReport) ? total * -1 : Math.abs(total);
        }
    }
    return 0;
}

/**
 * Get the title for a policy expense chat which depends on the role of the policy member seeing this report
 *
 * @param {Object} report
 * @returns {String}
 */
function getPolicyExpenseChatName(report) {
    const reportOwnerDisplayName = getDisplayNameForParticipant(report.ownerAccountID) || report.ownerEmail || report.reportName;

    // If the policy expense chat is owned by this user, use the name of the policy as the report name.
    if (report.isOwnPolicyExpenseChat) {
        return getPolicyName(report);
    }

    const policyExpenseChatRole = lodashGet(allPolicies, [`${ONYXKEYS.COLLECTION.POLICY}${report.policyID}`, 'role']) || 'user';

    // If this user is not admin and this policy expense chat has been archived because of account merging, this must be an old workspace chat
    // of the account which was merged into the current user's account. Use the name of the policy as the name of the report.
    if (isArchivedRoom(report)) {
        const lastAction = ReportActionsUtils.getLastVisibleAction(report.reportID);
        const archiveReason = (lastAction && lastAction.originalMessage && lastAction.originalMessage.reason) || CONST.REPORT.ARCHIVE_REASON.DEFAULT;
        if (archiveReason === CONST.REPORT.ARCHIVE_REASON.ACCOUNT_MERGED && policyExpenseChatRole !== CONST.POLICY.ROLE.ADMIN) {
            return getPolicyName(report);
        }
    }

    // If user can see this report and they are not its owner, they must be an admin and the report name should be the name of the policy member
    return reportOwnerDisplayName;
}

/**
 * Get the title for a IOU or expense chat which will be showing the payer and the amount
 *
 * @param {Object} report
 * @returns  {String}
 */
function getMoneyRequestReportName(report) {
    const formattedAmount = CurrencyUtils.convertToDisplayString(getMoneyRequestTotal(report), report.currency);
    const payerName = isExpenseReport(report) ? getPolicyName(report) : getDisplayNameForParticipant(report.managerID);

    return Localize.translateLocal(report.hasOutstandingIOU ? 'iou.payerOwesAmount' : 'iou.payerPaidAmount', {payer: payerName, amount: formattedAmount});
}

/**
 * Given a parent IOU report action get report name for the LHN.
 *
 * @param {Object} reportAction
 * @returns {String}
 */
function getTransactionReportName(reportAction) {
    if (ReportActionsUtils.isDeletedParentAction(reportAction)) {
        return Localize.translateLocal('parentReportAction.deletedRequest');
    }

    return Localize.translateLocal(ReportActionsUtils.isSentMoneyReportAction(reportAction) ? 'iou.threadSentMoneyReportName' : 'iou.threadRequestReportName', {
        formattedAmount: ReportActionsUtils.getFormattedAmount(reportAction),
        comment: lodashGet(reportAction, 'originalMessage.comment'),
    });
}

/**
 * Get money request message for an IOU report
 *
 * @param {Object} report
 * @param {Object} reportAction
 * @returns  {String}
 */
function getReportPreviewMessage(report, reportAction) {
    const reportActionMessage = lodashGet(reportAction, 'message[0].html', '');

    if (_.isEmpty(report) || !report.reportID) {
        // The iouReport is not found locally after SignIn because the OpenApp API won't return iouReports if they're settled
        // As a temporary solution until we know how to solve this the best, we just use the message that returned from BE
        return reportActionMessage;
    }

    const totalAmount = getMoneyRequestTotal(report);
    const payerName = isExpenseReport(report) ? getPolicyName(report) : getDisplayNameForParticipant(report.managerID, true);
    const formattedAmount = CurrencyUtils.convertToDisplayString(totalAmount, report.currency);

    if (isSettled(report.reportID)) {
        // A settled message is in the format of either "paid $1.00 elsewhere" or "paid $1.00 using Paypal.me"
        const isSettledPaypalMe = Boolean(reportActionMessage.match(/ Paypal.me$/));
        const translatePhraseKey = isSettledPaypalMe ? 'iou.settledPaypalMeWithAmount' : 'iou.settledElsewhereWithAmount';
        return Localize.translateLocal(translatePhraseKey, {amount: formattedAmount});
    }
    return Localize.translateLocal('iou.payerOwesAmount', {payer: payerName, amount: formattedAmount});
}

/**
 * Get the title for a report.
 *
 * @param {Object} report
 * @returns {String}
 */
function getReportName(report) {
    let formattedName;
    if (isChatThread(report)) {
        const parentReportAction = ReportActionsUtils.getParentReportAction(report);
        if (ReportActionsUtils.isTransactionThread(parentReportAction)) {
            return getTransactionReportName(parentReportAction);
        }

        const isAttachment = _.has(parentReportAction, 'isAttachment') ? parentReportAction.isAttachment : isReportMessageAttachment(_.last(lodashGet(parentReportAction, 'message', [{}])));
        const parentReportActionMessage = lodashGet(parentReportAction, ['message', 0, 'text'], '').replace(/(\r\n|\n|\r)/gm, ' ');
        if (isAttachment && parentReportActionMessage) {
            return `[${Localize.translateLocal('common.attachment')}]`;
        }
        return parentReportActionMessage || Localize.translateLocal('parentReportAction.deletedMessage');
    }
    if (isChatRoom(report) || isTaskReport(report)) {
        formattedName = report.reportName;
    }

    if (isPolicyExpenseChat(report)) {
        formattedName = getPolicyExpenseChatName(report);
    }

    if (isMoneyRequestReport(report)) {
        formattedName = getMoneyRequestReportName(report);
    }

    if (isArchivedRoom(report)) {
        formattedName += ` (${Localize.translateLocal('common.archived')})`;
    }

    if (formattedName) {
        return formattedName;
    }

    // Not a room or PolicyExpenseChat, generate title from participants
    const participants = (report && report.participantAccountIDs) || [];
    const participantsWithoutCurrentUser = _.without(participants, currentUserAccountID);
    const isMultipleParticipantReport = participantsWithoutCurrentUser.length > 1;

    return _.map(participantsWithoutCurrentUser, (accountID) => getDisplayNameForParticipant(accountID, isMultipleParticipantReport)).join(', ');
}

/**
 * Recursively navigates through thread parents to get the root report and workspace name.
 * The recursion stops when we find a non thread or money request report, whichever comes first.
 * @param {Object} report
 * @returns {Object}
 */
function getRootReportAndWorkspaceName(report) {
    if (isThread(report) && !isMoneyRequestReport(report)) {
        const parentReport = lodashGet(allReports, [`${ONYXKEYS.COLLECTION.REPORT}${report.parentReportID}`]);
        return getRootReportAndWorkspaceName(parentReport);
    }

    if (isIOUReport(report)) {
        return {
            rootReportName: lodashGet(report, 'displayName', ''),
        };
    }
    if (isMoneyRequestReport(report)) {
        return {
            rootReportName: lodashGet(report, 'displayName', ''),
            workspaceName: isIOUReport(report) ? CONST.POLICY.OWNER_EMAIL_FAKE : getPolicyName(report, true),
        };
    }

    return {
        rootReportName: getReportName(report),
        workspaceName: getPolicyName(report, true),
    };
}

/**
 * Get either the policyName or domainName the chat is tied to
 * @param {Object} report
 * @returns {String}
 */
function getChatRoomSubtitle(report) {
    if (isChatThread(report)) {
        return '';
    }
    if (!isDefaultRoom(report) && !isUserCreatedPolicyRoom(report) && !isPolicyExpenseChat(report)) {
        return '';
    }
    if (getChatType(report) === CONST.REPORT.CHAT_TYPE.DOMAIN_ALL) {
        // The domainAll rooms are just #domainName, so we ignore the prefix '#' to get the domainName
        return report.reportName.substring(1);
    }
    if ((isPolicyExpenseChat(report) && report.isOwnPolicyExpenseChat) || isExpenseReport(report)) {
        return Localize.translateLocal('workspace.common.workspace');
    }
    if (isArchivedRoom(report)) {
        return report.oldPolicyName || '';
    }
    return getPolicyName(report);
}

/**
 * Gets the parent navigation subtitle for the report
 * @param {Object} report
 * @returns {String}
 */
function getParentNavigationSubtitle(report) {
    if (isThread(report)) {
        const parentReport = lodashGet(allReports, [`${ONYXKEYS.COLLECTION.REPORT}${report.parentReportID}`]);
        const {rootReportName, workspaceName} = getRootReportAndWorkspaceName(parentReport);
        if (_.isEmpty(rootReportName)) {
            return '';
        }

        return Localize.translateLocal('threads.parentNavigationSummary', {rootReportName, workspaceName});
    }
    return '';
}

/**
 * Get the report for a reportID
 *
 * @param {String} reportID
 * @returns {Object}
 */
function getReport(reportID) {
    return lodashGet(allReports, `${ONYXKEYS.COLLECTION.REPORT}${reportID}`, {});
}

/**
 * Navigate to the details page of a given report
 *
 * @param {Object} report
 */
function navigateToDetailsPage(report) {
    const participantAccountIDs = lodashGet(report, 'participantAccountIDs', []);

    if (isChatRoom(report) || isPolicyExpenseChat(report) || isChatThread(report)) {
        Navigation.navigate(ROUTES.getReportDetailsRoute(report.reportID));
        return;
    }
    if (participantAccountIDs.length === 1) {
        Navigation.navigate(ROUTES.getProfileRoute(participantAccountIDs[0]));
        return;
    }
    Navigation.navigate(ROUTES.getReportParticipantsRoute(report.reportID));
}

/**
 * Generate a random reportID up to 53 bits aka 9,007,199,254,740,991 (Number.MAX_SAFE_INTEGER).
 * There were approximately 98,000,000 reports with sequential IDs generated before we started using this approach, those make up roughly one billionth of the space for these numbers,
 * so we live with the 1 in a billion chance of a collision with an older ID until we can switch to 64-bit IDs.
 *
 * In a test of 500M reports (28 years of reports at our current max rate) we got 20-40 collisions meaning that
 * this is more than random enough for our needs.
 *
 * @returns {String}
 */
function generateReportID() {
    return (Math.floor(Math.random() * 2 ** 21) * 2 ** 32 + Math.floor(Math.random() * 2 ** 32)).toString();
}

/**
 * @param {Object} report
 * @returns {Boolean}
 */
function hasReportNameError(report) {
    return !_.isEmpty(lodashGet(report, 'errorFields.reportName', {}));
}

/**
 * For comments shorter than 10k chars, convert the comment from MD into HTML because that's how it is stored in the database
 * For longer comments, skip parsing, but still escape the text, and display plaintext for performance reasons. It takes over 40s to parse a 100k long string!!
 *
 * @param {String} text
 * @returns {String}
 */
function getParsedComment(text) {
    const parser = new ExpensiMark();
    return text.length < CONST.MAX_MARKUP_LENGTH ? parser.replace(text) : _.escape(text);
}

/**
 * @param {String} [text]
 * @param {File} [file]
 * @returns {Object}
 */
function buildOptimisticAddCommentReportAction(text, file) {
    const parser = new ExpensiMark();
    const commentText = getParsedComment(text);
    const isAttachment = _.isEmpty(text) && file !== undefined;
    const attachmentInfo = isAttachment ? file : {};
    const htmlForNewComment = isAttachment ? CONST.ATTACHMENT_UPLOADING_MESSAGE_HTML : commentText;

    // Remove HTML from text when applying optimistic offline comment
    const textForNewComment = isAttachment ? CONST.ATTACHMENT_MESSAGE_TEXT : parser.htmlToText(htmlForNewComment);

    return {
        commentText,
        reportAction: {
            reportActionID: NumberUtils.rand64(),
            actionName: CONST.REPORT.ACTIONS.TYPE.ADDCOMMENT,
            actorAccountID: currentUserAccountID,
            person: [
                {
                    style: 'strong',
                    text: lodashGet(allPersonalDetails, [currentUserAccountID, 'displayName'], currentUserEmail),
                    type: 'TEXT',
                },
            ],
            automatic: false,
            avatar: lodashGet(allPersonalDetails, [currentUserAccountID, 'avatar'], UserUtils.getDefaultAvatarURL(currentUserAccountID)),
            created: DateUtils.getDBTime(),
            message: [
                {
                    type: CONST.REPORT.MESSAGE.TYPE.COMMENT,
                    html: htmlForNewComment,
                    text: textForNewComment,
                },
            ],
            isFirstItem: false,
            isAttachment,
            attachmentInfo,
            pendingAction: CONST.RED_BRICK_ROAD_PENDING_ACTION.ADD,
            shouldShow: true,
        },
    };
}

/**
 * Builds an optimistic reportAction for the parent report when a task is created
 * @param {String} taskReportID - Report ID of the task
 * @param {String} taskTitle - Title of the task
 * @param {String} taskAssignee - Email of the person assigned to the task
 * @param {Number} taskAssigneeAccountID - AccountID of the person assigned to the task
 * @param {String} text - Text of the comment
 * @param {String} parentReportID - Report ID of the parent report
 * @returns {Object}
 */
function buildOptimisticTaskCommentReportAction(taskReportID, taskTitle, taskAssignee, taskAssigneeAccountID, text, parentReportID) {
    const reportAction = buildOptimisticAddCommentReportAction(text);
    reportAction.reportAction.message[0].taskReportID = taskReportID;

    // These parameters are not saved on the reportAction, but are used to display the task in the UI
    // Added when we fetch the reportActions on a report
    reportAction.reportAction.originalMessage = {
        html: reportAction.reportAction.message[0].html,
        taskReportID: reportAction.reportAction.message[0].taskReportID,
    };
    reportAction.reportAction.childReportID = taskReportID;
    reportAction.reportAction.parentReportID = parentReportID;
    reportAction.reportAction.childType = CONST.REPORT.TYPE.TASK;
    reportAction.reportAction.childReportName = taskTitle;
    reportAction.reportAction.childManagerAccountID = taskAssigneeAccountID;
    reportAction.reportAction.childStatusNum = CONST.REPORT.STATUS.OPEN;
    reportAction.reportAction.childStateNum = CONST.REPORT.STATE_NUM.OPEN;

    return reportAction;
}

/**
 * Builds an optimistic IOU report with a randomly generated reportID
 *
 * @param {String} payeeEmail - Email of the person generating the IOU.
 * @param {Number} payeeAccountID - AccountID of the person generating the IOU.
 * @param {Number} payerAccountID - AccountID of the other person participating in the IOU.
 * @param {Number} total - IOU amount in the smallest unit of the currency.
 * @param {String} chatReportID - Report ID of the chat where the IOU is.
 * @param {String} currency - IOU currency.
 * @param {Boolean} isSendingMoney - If we send money the IOU should be created as settled
 *
 * @returns {Object}
 */
function buildOptimisticIOUReport(payeeEmail, payeeAccountID, payerAccountID, total, chatReportID, currency, isSendingMoney = false) {
    const formattedTotal = CurrencyUtils.convertToDisplayString(total, currency);
    const personalDetails = getPersonalDetailsForAccountID(payerAccountID);
    const payerEmail = personalDetails.login;
    return {
        // If we're sending money, hasOutstandingIOU should be false
        hasOutstandingIOU: !isSendingMoney,
        type: CONST.REPORT.TYPE.IOU,
        cachedTotal: formattedTotal,
        chatReportID,
        currency,
        managerID: payerAccountID,
        ownerEmail: payeeEmail,
        ownerAccountID: payeeAccountID,
        reportID: generateReportID(),
        state: CONST.REPORT.STATE.SUBMITTED,
        stateNum: isSendingMoney ? CONST.REPORT.STATE_NUM.SUBMITTED : CONST.REPORT.STATE_NUM.PROCESSING,
        total,

        // We don't translate reportName because the server response is always in English
        reportName: `${payerEmail} owes ${formattedTotal}`,
    };
}

/**
 * Builds an optimistic Expense report with a randomly generated reportID
 *
 * @param {String} chatReportID - Report ID of the PolicyExpenseChat where the Expense Report is
 * @param {String} policyID - The policy ID of the PolicyExpenseChat
 * @param {String} payeeEmail - Email of the employee (payee)
 * @param {Number} payeeAccountID - AccountID of the employee (payee)
 * @param {Number} total - Amount in cents
 * @param {String} currency
 *
 * @returns {Object}
 */
function buildOptimisticExpenseReport(chatReportID, policyID, payeeEmail, payeeAccountID, total, currency) {
    // The amount for Expense reports are stored as negative value in the database
    const storedTotal = total * -1;
    const policyName = getPolicyName(allReports[`${ONYXKEYS.COLLECTION.REPORT}${chatReportID}`]);
    const formattedTotal = CurrencyUtils.convertToDisplayString(storedTotal, currency);

    // The expense report is always created with the policy's output currency
    const outputCurrency = lodashGet(allPolicies, [`${ONYXKEYS.COLLECTION.POLICY}${policyID}`, 'outputCurrency'], CONST.CURRENCY.USD);

    return {
        reportID: generateReportID(),
        chatReportID,
        policyID,
        type: CONST.REPORT.TYPE.EXPENSE,
        ownerEmail: payeeEmail,
        ownerAccountID: payeeAccountID,
        hasOutstandingIOU: true,
        currency: outputCurrency,

        // We don't translate reportName because the server response is always in English
        reportName: `${policyName} owes ${formattedTotal}`,
        state: CONST.REPORT.STATE.SUBMITTED,
        stateNum: CONST.REPORT.STATE_NUM.PROCESSING,
        total: storedTotal,
    };
}

/**
 * @param {String} type - IOUReportAction type. Can be oneOf(create, decline, cancel, pay, split)
 * @param {Number} total - IOU total in cents
 * @param {String} comment - IOU comment
 * @param {String} currency - IOU currency
 * @param {String} paymentType - IOU paymentMethodType. Can be oneOf(Elsewhere, Expensify, PayPal.me)
 * @param {Boolean} isSettlingUp - Whether we are settling up an IOU
 * @returns {Array}
 */
function getIOUReportActionMessage(type, total, comment, currency, paymentType = '', isSettlingUp = false) {
    const amount = NumberFormatUtils.format(preferredLocale, total / 100, {style: 'currency', currency});
    let paymentMethodMessage;
    switch (paymentType) {
        case CONST.IOU.PAYMENT_TYPE.ELSEWHERE:
            paymentMethodMessage = ' elsewhere';
            break;
        case CONST.IOU.PAYMENT_TYPE.PAYPAL_ME:
            paymentMethodMessage = ' using PayPal.me';
            break;
        default:
            break;
    }

    let iouMessage;
    switch (type) {
        case CONST.IOU.REPORT_ACTION_TYPE.CREATE:
            iouMessage = `requested ${amount}${comment && ` for ${comment}`}`;
            break;
        case CONST.IOU.REPORT_ACTION_TYPE.SPLIT:
            iouMessage = `split ${amount}${comment && ` for ${comment}`}`;
            break;
        case CONST.IOU.REPORT_ACTION_TYPE.DELETE:
            iouMessage = `deleted the ${amount} request${comment && ` for ${comment}`}`;
            break;
        case CONST.IOU.REPORT_ACTION_TYPE.PAY:
            iouMessage = isSettlingUp ? `paid ${amount}${paymentMethodMessage}` : `sent ${amount}${comment && ` for ${comment}`}${paymentMethodMessage}`;
            break;
        default:
            break;
    }

    return [
        {
            html: _.escape(iouMessage),
            text: iouMessage,
            isEdited: false,
            type: CONST.REPORT.MESSAGE.TYPE.COMMENT,
        },
    ];
}

/**
 * Builds an optimistic IOU reportAction object
 *
 * @param {String} type - IOUReportAction type. Can be oneOf(create, delete, pay, split).
 * @param {Number} amount - IOU amount in cents.
 * @param {String} currency
 * @param {String} comment - User comment for the IOU.
 * @param {Array}  participants - An array with participants details.
 * @param {String} transactionID
 * @param {String} [paymentType] - Only required if the IOUReportAction type is 'pay'. Can be oneOf(elsewhere, payPal, Expensify).
 * @param {String} [iouReportID] - Only required if the IOUReportActions type is oneOf(decline, cancel, pay). Generates a randomID as default.
 * @param {Boolean} [isSettlingUp] - Whether we are settling up an IOU.
 * @param {Boolean} [isSendMoneyFlow] - Whether this is send money flow
 * @returns {Object}
 */
function buildOptimisticIOUReportAction(type, amount, currency, comment, participants, transactionID, paymentType = '', iouReportID = '', isSettlingUp = false, isSendMoneyFlow = false) {
    const IOUReportID = iouReportID || generateReportID();

    const originalMessage = {
        amount,
        comment,
        currency,
        IOUTransactionID: transactionID,
        IOUReportID,
        type,
    };

    // We store amount, comment, currency in IOUDetails when type = pay
    if (type === CONST.IOU.REPORT_ACTION_TYPE.PAY && isSendMoneyFlow) {
        _.each(['amount', 'comment', 'currency'], (key) => {
            delete originalMessage[key];
        });
        originalMessage.IOUDetails = {amount, comment, currency};
        originalMessage.paymentType = paymentType;
    }

    // IOUs of type split only exist in group DMs and those don't have an iouReport so we need to delete the IOUReportID key
    if (type === CONST.IOU.REPORT_ACTION_TYPE.SPLIT) {
        delete originalMessage.IOUReportID;
        originalMessage.participants = [currentUserEmail, ..._.pluck(participants, 'login')];
        originalMessage.participantAccountIDs = [currentUserAccountID, ..._.pluck(participants, 'accountID')];
    }

    return {
        actionName: CONST.REPORT.ACTIONS.TYPE.IOU,
        actorAccountID: currentUserAccountID,
        automatic: false,
        avatar: lodashGet(currentUserPersonalDetails, 'avatar', UserUtils.getDefaultAvatar(currentUserAccountID)),
        isAttachment: false,
        originalMessage,
        message: getIOUReportActionMessage(type, amount, comment, currency, paymentType, isSettlingUp),
        person: [
            {
                style: 'strong',
                text: lodashGet(currentUserPersonalDetails, 'displayName', currentUserEmail),
                type: 'TEXT',
            },
        ],
        reportActionID: NumberUtils.rand64(),
        shouldShow: true,
        created: DateUtils.getDBTime(),
        pendingAction: CONST.RED_BRICK_ROAD_PENDING_ACTION.ADD,
    };
}

function buildOptimisticReportPreview(reportID, iouReportID, payeeAccountID) {
    return {
        reportActionID: NumberUtils.rand64(),
        reportID,
        created: DateUtils.getDBTime(),
        actionName: CONST.REPORT.ACTIONS.TYPE.REPORTPREVIEW,
        pendingAction: CONST.RED_BRICK_ROAD_PENDING_ACTION.ADD,
        accountID: payeeAccountID,
        message: [
            {
                html: '',
                text: '',
                isEdited: false,
                type: CONST.REPORT.MESSAGE.TYPE.COMMENT,
            },
        ],
        originalMessage: {
            linkedReportID: iouReportID,
        },
        actorAccountID: currentUserAccountID,
    };
}

function buildOptimisticTaskReportAction(taskReportID, actionName, message = '') {
    const originalMessage = {
        taskReportID,
        type: actionName,
        text: message,
    };

    return {
        actionName,
        actorAccountID: currentUserAccountID,
        automatic: false,
        avatar: lodashGet(currentUserPersonalDetails, 'avatar', UserUtils.getDefaultAvatar(currentUserAccountID)),
        isAttachment: false,
        originalMessage,
        message: [
            {
                text: message,
                taskReportID,
                type: CONST.REPORT.MESSAGE.TYPE.TEXT,
            },
        ],
        person: [
            {
                style: 'strong',
                text: lodashGet(currentUserPersonalDetails, 'displayName', currentUserAccountID),
                type: 'TEXT',
            },
        ],
        reportActionID: NumberUtils.rand64(),
        shouldShow: true,
        created: DateUtils.getDBTime(),
        isFirstItem: false,
        pendingAction: CONST.RED_BRICK_ROAD_PENDING_ACTION.ADD,
    };
}

/**
 * Builds an optimistic chat report with a randomly generated reportID and as much information as we currently have
 *
 * @param {Array} participantList Array of participant accountIDs
 * @param {String} reportName
 * @param {String} chatType
 * @param {String} policyID
 * @param {String} ownerEmail
 * @param {Number} ownerAccountID
 * @param {Boolean} isOwnPolicyExpenseChat
 * @param {String} oldPolicyName
 * @param {String} visibility
 * @param {String} notificationPreference
 * @param {String} parentReportActionID
 * @param {String} parentReportID
 * @returns {Object}
 */
function buildOptimisticChatReport(
    participantList,
    reportName = CONST.REPORT.DEFAULT_REPORT_NAME,
    chatType = '',
    policyID = CONST.POLICY.OWNER_EMAIL_FAKE,
    ownerEmail = CONST.REPORT.OWNER_EMAIL_FAKE,
    ownerAccountID = CONST.REPORT.OWNER_ACCOUNT_ID_FAKE,
    isOwnPolicyExpenseChat = false,
    oldPolicyName = '',
    visibility = undefined,
    notificationPreference = CONST.REPORT.NOTIFICATION_PREFERENCE.ALWAYS,
    parentReportActionID = '',
    parentReportID = '',
) {
    const currentTime = DateUtils.getDBTime();
    return {
        type: CONST.REPORT.TYPE.CHAT,
        chatType,
        hasOutstandingIOU: false,
        isOwnPolicyExpenseChat,
        isPinned: reportName === CONST.REPORT.WORKSPACE_CHAT_ROOMS.ADMINS,
        lastActorEmail: '',
        lastActorAccountID: 0,
        lastMessageHtml: '',
        lastMessageText: null,
        lastReadTime: currentTime,
        lastVisibleActionCreated: currentTime,
        notificationPreference,
        oldPolicyName,
        ownerEmail: ownerEmail || CONST.REPORT.OWNER_EMAIL_FAKE,
        ownerAccountID: ownerAccountID || CONST.REPORT.OWNER_ACCOUNT_ID_FAKE,
        parentReportActionID,
        parentReportID,
        participantAccountIDs: participantList,
        policyID,
        reportID: generateReportID(),
        reportName,
        stateNum: 0,
        statusNum: 0,
        visibility,
        welcomeMessage: '',
    };
}

/**
 * Returns the necessary reportAction onyx data to indicate that the chat has been created optimistically
 * @param {String} ownerEmail
 * @returns {Object}
 */
function buildOptimisticCreatedReportAction(ownerEmail) {
    return {
        reportActionID: NumberUtils.rand64(),
        actionName: CONST.REPORT.ACTIONS.TYPE.CREATED,
        pendingAction: CONST.RED_BRICK_ROAD_PENDING_ACTION.ADD,
        actorAccountID: currentUserAccountID,
        message: [
            {
                type: CONST.REPORT.MESSAGE.TYPE.TEXT,
                style: 'strong',
                text: ownerEmail === currentUserEmail ? 'You' : ownerEmail,
            },
            {
                type: CONST.REPORT.MESSAGE.TYPE.TEXT,
                style: 'normal',
                text: ' created this report',
            },
        ],
        person: [
            {
                type: CONST.REPORT.MESSAGE.TYPE.TEXT,
                style: 'strong',
                text: lodashGet(allPersonalDetails, [currentUserAccountID, 'displayName'], currentUserEmail),
            },
        ],
        automatic: false,
        avatar: lodashGet(allPersonalDetails, [currentUserAccountID, 'avatar'], UserUtils.getDefaultAvatar(currentUserAccountID)),
        created: DateUtils.getDBTime(),
        shouldShow: true,
    };
}

/**
 * Returns the necessary reportAction onyx data to indicate that a task report has been edited
 *
 * @param {String} ownerEmail
 * @returns {Object}
 */

function buildOptimisticEditedTaskReportAction(ownerEmail) {
    return {
        reportActionID: NumberUtils.rand64(),
        actionName: CONST.REPORT.ACTIONS.TYPE.TASKEDITED,
        pendingAction: CONST.RED_BRICK_ROAD_PENDING_ACTION.ADD,
        actorAccountID: currentUserAccountID,
        message: [
            {
                type: CONST.REPORT.MESSAGE.TYPE.TEXT,
                style: 'strong',
                text: ownerEmail === currentUserEmail ? 'You' : ownerEmail,
            },
            {
                type: CONST.REPORT.MESSAGE.TYPE.TEXT,
                style: 'normal',
                text: ' edited this task',
            },
        ],
        person: [
            {
                type: CONST.REPORT.MESSAGE.TYPE.TEXT,
                style: 'strong',
                text: lodashGet(allPersonalDetails, [currentUserAccountID, 'displayName'], currentUserEmail),
            },
        ],
        automatic: false,
        avatar: lodashGet(allPersonalDetails, [currentUserAccountID, 'avatar'], UserUtils.getDefaultAvatar(currentUserAccountID)),
        created: DateUtils.getDBTime(),
        shouldShow: false,
    };
}

/**
 * Returns the necessary reportAction onyx data to indicate that a chat has been archived
 *
 * @param {String} ownerEmail
 * @param {String} policyName
 * @param {String} reason - A reason why the chat has been archived
 * @returns {Object}
 */
function buildOptimisticClosedReportAction(ownerEmail, policyName, reason = CONST.REPORT.ARCHIVE_REASON.DEFAULT) {
    return {
        actionName: CONST.REPORT.ACTIONS.TYPE.CLOSED,
        actorAccountID: currentUserAccountID,
        automatic: false,
        avatar: lodashGet(allPersonalDetails, [currentUserAccountID, 'avatar'], UserUtils.getDefaultAvatar(currentUserAccountID)),
        created: DateUtils.getDBTime(),
        message: [
            {
                type: CONST.REPORT.MESSAGE.TYPE.TEXT,
                style: 'strong',
                text: ownerEmail === currentUserEmail ? 'You' : ownerEmail,
            },
            {
                type: CONST.REPORT.MESSAGE.TYPE.TEXT,
                style: 'normal',
                text: ' closed this report',
            },
        ],
        originalMessage: {
            policyName,
            reason,
        },
        pendingAction: CONST.RED_BRICK_ROAD_PENDING_ACTION.ADD,
        person: [
            {
                type: CONST.REPORT.MESSAGE.TYPE.TEXT,
                style: 'strong',
                text: lodashGet(allPersonalDetails, [currentUserAccountID, 'displayName'], currentUserEmail),
            },
        ],
        reportActionID: NumberUtils.rand64(),
        shouldShow: true,
    };
}

/**
 * @param {String} policyID
 * @param {String} policyName
 * @returns {Object}
 */
function buildOptimisticWorkspaceChats(policyID, policyName) {
    const announceChatData = buildOptimisticChatReport(
        [currentUserAccountID],
        CONST.REPORT.WORKSPACE_CHAT_ROOMS.ANNOUNCE,
        CONST.REPORT.CHAT_TYPE.POLICY_ANNOUNCE,
        policyID,
        null,
        0,
        false,
        policyName,
        null,

        // #announce contains all policy members so notifying always should be opt-in only.
        CONST.REPORT.NOTIFICATION_PREFERENCE.DAILY,
    );
    const announceChatReportID = announceChatData.reportID;
    const announceCreatedAction = buildOptimisticCreatedReportAction(announceChatData.ownerEmail);
    const announceReportActionData = {
        [announceCreatedAction.reportActionID]: announceCreatedAction,
    };

    const adminsChatData = buildOptimisticChatReport(
        [currentUserAccountID],
        CONST.REPORT.WORKSPACE_CHAT_ROOMS.ADMINS,
        CONST.REPORT.CHAT_TYPE.POLICY_ADMINS,
        policyID,
        null,
        0,
        false,
        policyName,
    );
    const adminsChatReportID = adminsChatData.reportID;
    const adminsCreatedAction = buildOptimisticCreatedReportAction(adminsChatData.ownerEmail);
    const adminsReportActionData = {
        [adminsCreatedAction.reportActionID]: adminsCreatedAction,
    };

    const expenseChatData = buildOptimisticChatReport(
        [currentUserAccountID],
        '',
        CONST.REPORT.CHAT_TYPE.POLICY_EXPENSE_CHAT,
        policyID,
        currentUserEmail,
        currentUserAccountID,
        true,
        policyName,
    );
    const expenseChatReportID = expenseChatData.reportID;
    const expenseReportCreatedAction = buildOptimisticCreatedReportAction(expenseChatData.ownerEmail);
    const expenseReportActionData = {
        [expenseReportCreatedAction.reportActionID]: expenseReportCreatedAction,
    };

    return {
        announceChatReportID,
        announceChatData,
        announceReportActionData,
        announceCreatedReportActionID: announceCreatedAction.reportActionID,
        adminsChatReportID,
        adminsChatData,
        adminsReportActionData,
        adminsCreatedReportActionID: adminsCreatedAction.reportActionID,
        expenseChatReportID,
        expenseChatData,
        expenseReportActionData,
        expenseCreatedReportActionID: expenseReportCreatedAction.reportActionID,
    };
}

/**
 * Builds an optimistic Task Report with a randomly generated reportID
 *
 * @param {String} ownerEmail - Email of the person generating the Task.
 * @param {Number} ownerAccountID - Account ID of the person generating the Task.
 * @param {String} assigneeAccountID - AccountID of the other person participating in the Task.
 * @param {String} parentReportID - Report ID of the chat where the Task is.
 * @param {String} title - Task title.
 * @param {String} description - Task description.
 *
 * @returns {Object}
 */

function buildOptimisticTaskReport(ownerEmail, ownerAccountID, assigneeAccountID = 0, parentReportID, title, description) {
    return {
        reportID: generateReportID(),
        reportName: title,
        description,
        ownerEmail,
        ownerAccountID,
        managerID: assigneeAccountID,
        type: CONST.REPORT.TYPE.TASK,
        parentReportID,
        stateNum: CONST.REPORT.STATE_NUM.OPEN,
        statusNum: CONST.REPORT.STATUS.OPEN,
    };
}

/**
 * @param {Object} report
 * @returns {Boolean}
 */
function isUnread(report) {
    if (!report) {
        return false;
    }

    // lastVisibleActionCreated and lastReadTime are both datetime strings and can be compared directly
    const lastVisibleActionCreated = report.lastVisibleActionCreated || '';
    const lastReadTime = report.lastReadTime || '';
    return lastReadTime < lastVisibleActionCreated;
}

/**
 * @param {Object} report
 * @returns {Boolean}
 */
function isUnreadWithMention(report) {
    if (!report) {
        return false;
    }

    // lastMentionedTime and lastReadTime are both datetime strings and can be compared directly
    const lastMentionedTime = report.lastMentionedTime || '';
    const lastReadTime = report.lastReadTime || '';
    return lastReadTime < lastMentionedTime;
}

/**
 * Determines if a report has an outstanding IOU that doesn't belong to the currently logged in user
 *
 * @param {Object} report
 * @param {String} report.iouReportID
 * @param {Object} iouReports
 * @returns {boolean}
 */
function hasOutstandingIOU(report, iouReports) {
    if (!report || !report.iouReportID || _.isUndefined(report.hasOutstandingIOU)) {
        return false;
    }

    const iouReport = iouReports && iouReports[`${ONYXKEYS.COLLECTION.REPORT}${report.iouReportID}`];
    if (!iouReport || !iouReport.ownerAccountID) {
        return false;
    }

    if (iouReport.ownerAccountID === currentUserAccountID) {
        return false;
    }

    return report.hasOutstandingIOU;
}

/**
 * @param {Object} report
 * @param {String} report.iouReportID
 * @param {Object} iouReports
 * @returns {Boolean}
 */
function isIOUOwnedByCurrentUser(report, iouReports = {}) {
    if (report.hasOutstandingIOU) {
        const iouReport = iouReports[`${ONYXKEYS.COLLECTION.REPORT}${report.iouReportID}`];
        if (iouReport) {
            return iouReport.ownerAccountID === currentUserAccountID;
        }
    }
    return false;
}

/**
 * Assuming the passed in report is a default room, lets us know whether we can see it or not, based on permissions and
 * the various subsets of users we've allowed to use default rooms.
 *
 * @param {Object} report
 * @param {Array<Object>} policies
 * @param {Array<String>} betas
 * @return {Boolean}
 */
function canSeeDefaultRoom(report, policies, betas) {
    // Include archived rooms
    if (isArchivedRoom(report)) {
        return true;
    }

    // Include default rooms for free plan policies (domain rooms aren't included in here because they do not belong to a policy)
    if (getPolicyType(report, policies) === CONST.POLICY.TYPE.FREE) {
        return true;
    }

    // Include domain rooms with Partner Managers (Expensify accounts) in them for accounts that are on a domain with an Approved Accountant
    if (isDomainRoom(report) && doesDomainHaveApprovedAccountant && hasExpensifyEmails(lodashGet(report, ['participantAccountIDs'], []))) {
        return true;
    }

    // If the room has an assigned guide, it can be seen.
    if (hasExpensifyGuidesEmails(lodashGet(report, ['participantAccountIDs'], []))) {
        return true;
    }

    // Include any admins and announce rooms, since only non partner-managed domain rooms are on the beta now.
    if (isAdminRoom(report) || isAnnounceRoom(report)) {
        return true;
    }

    // For all other cases, just check that the user belongs to the default rooms beta
    return Permissions.canUseDefaultRooms(betas);
}

/**
 * @param {Object} report
 * @param {Array<Object>} policies
 * @param {Array<String>} betas
 * @returns {Boolean}
 */
function canAccessReport(report, policies, betas) {
    if (isThread(report) && ReportActionsUtils.isPendingRemove(ReportActionsUtils.getParentReportAction(report))) {
        return false;
    }

    // We hide default rooms (it's basically just domain rooms now) from people who aren't on the defaultRooms beta.
    if (isDefaultRoom(report) && !canSeeDefaultRoom(report, policies, betas)) {
        return false;
    }

    return true;
}

/**
 * Takes several pieces of data from Onyx and evaluates if a report should be shown in the option list (either when searching
 * for reports or the reports shown in the LHN).
 *
 * This logic is very specific and the order of the logic is very important. It should fail quickly in most cases and also
 * filter out the majority of reports before filtering out very specific minority of reports.
 *
 * @param {Object} report
 * @param {String} currentReportId
 * @param {Boolean} isInGSDMode
 * @param {Object} iouReports
 * @param {String[]} betas
 * @param {Object} policies
 * @returns {boolean}
 */
function shouldReportBeInOptionList(report, currentReportId, isInGSDMode, iouReports, betas, policies) {
    const isInDefaultMode = !isInGSDMode;

    // Exclude reports that have no data because there wouldn't be anything to show in the option item.
    // This can happen if data is currently loading from the server or a report is in various stages of being created.
    // This can also happen for anyone accessing a public room or archived room for which they don't have access to the underlying policy.
    if (
        !report ||
        !report.reportID ||
        (_.isEmpty(report.participantAccountIDs) && !isChatThread(report) && !isPublicRoom(report) && !isArchivedRoom(report) && !isMoneyRequestReport(report) && !isTaskReport(report))
    ) {
        return false;
    }

    if (!canAccessReport(report, policies, betas)) {
        return false;
    }

    // Include the currently viewed report. If we excluded the currently viewed report, then there
    // would be no way to highlight it in the options list and it would be confusing to users because they lose
    // a sense of context.
    if (report.reportID === currentReportId) {
        return true;
    }

    // Include reports if they have a draft, are pinned, or have an outstanding IOU
    // These are always relevant to the user no matter what view mode the user prefers
    if (report.hasDraft || report.isPinned || hasOutstandingIOU(report, iouReports)) {
        return true;
    }

    // Include reports that have errors from trying to add a workspace
    // If we excluded it, then the red-brock-road pattern wouldn't work for the user to resolve the error
    if (report.errorFields && !_.isEmpty(report.errorFields.addWorkspaceRoom)) {
        return true;
    }

    // All unread chats (even archived ones) in GSD mode will be shown. This is because GSD mode is specifically for focusing the user on the most relevant chats, primarily, the unread ones
    if (isInGSDMode) {
        return isUnread(report);
    }

    // Archived reports should always be shown when in default (most recent) mode. This is because you should still be able to access and search for the chats to find them.
    if (isInDefaultMode && isArchivedRoom(report)) {
        return true;
    }

    // Include policy expense chats if the user isn't in the policy expense chat beta
    if (isPolicyExpenseChat(report) && !Permissions.canUsePolicyExpenseChat(betas)) {
        return false;
    }

    // Hide thread reports that haven't been commented on
    if (isThread(report) && !report.lastMessageText) {
        return false;
    }

    return true;
}

/**
 * Attempts to find a report in onyx with the provided list of participants. Does not include threads
 * @param {Array} newParticipantList
 * @returns {Array|undefined}
 */
function getChatByParticipants(newParticipantList) {
    newParticipantList.sort();
    return _.find(allReports, (report) => {
        // If the report has been deleted, or there are no participants (like an empty #admins room) then skip it
        if (!report || !report.participantAccountIDs || isChatThread(report)) {
            return false;
        }

        // Only return the room if it has all the participants and is not a policy room
        return !isUserCreatedPolicyRoom(report) && _.isEqual(newParticipantList, _.sortBy(report.participantAccountIDs));
    });
}

/**
 * Attempts to find a report in onyx with the provided email list of participants. Does not include threads
 * This is temporary function while migrating from PersonalDetails to PersonalDetailsList
 *
 * @deprecated - use getChatByParticipants()
 *
 * @param {Array} participantsLoginList
 * @returns {Array|undefined}
 */
function getChatByParticipantsByLoginList(participantsLoginList) {
    participantsLoginList.sort();
    return _.find(allReports, (report) => {
        // If the report has been deleted, or there are no participants (like an empty #admins room) then skip it
        if (!report || !report.participants || isThread(report)) {
            return false;
        }

        // Only return the room if it has all the participants and is not a policy room
        return !isUserCreatedPolicyRoom(report) && _.isEqual(participantsLoginList, _.sortBy(report.participants));
    });
}

/**
 * Attempts to find a report in onyx with the provided list of participants in given policy
 * @param {Array} newParticipantList
 * @param {String} policyID
 * @returns {object|undefined}
 */
function getChatByParticipantsAndPolicy(newParticipantList, policyID) {
    newParticipantList.sort();
    return _.find(allReports, (report) => {
        // If the report has been deleted, or there are no participants (like an empty #admins room) then skip it
        if (!report || !report.participantAccountIDs) {
            return false;
        }

        // Only return the room if it has all the participants and is not a policy room
        return report.policyID === policyID && _.isEqual(newParticipantList, _.sortBy(report.participantAccountIDs));
    });
}

/**
 * @param {String} policyID
 * @returns {Array}
 */
function getAllPolicyReports(policyID) {
    return _.filter(allReports, (report) => report && report.policyID === policyID);
}

/**
 * Returns true if Chronos is one of the chat participants (1:1)
 * @param {Object} report
 * @returns {Boolean}
 */
function chatIncludesChronos(report) {
    return report.participantAccountIDs && _.contains(report.participantAccountIDs, CONST.ACCOUNT_ID.CHRONOS);
}

/**
 * Can only flag if:
 *
 * - It was written by someone else
 * - It's an ADDCOMMENT that is not an attachment
 *
 * @param {Object} reportAction
 * @param {number} reportID
 * @returns {Boolean}
 */
function canFlagReportAction(reportAction, reportID) {
    return (
        reportAction.actorAccountID !== currentUserAccountID &&
        reportAction.actionName === CONST.REPORT.ACTIONS.TYPE.ADDCOMMENT &&
        !ReportActionsUtils.isDeletedAction(reportAction) &&
        !ReportActionsUtils.isCreatedTaskReportAction(reportAction) &&
        isAllowedToComment(getReport(reportID))
    );
}

/**
 * Whether flag comment page should show
 *
 * @param {Object} reportAction
 * @param {Object} report
 * @returns {Boolean}
 */

function shouldShowFlagComment(reportAction, report) {
    return (
        canFlagReportAction(reportAction, report.reportID) &&
        !isArchivedRoom(report) &&
        !chatIncludesChronos(report) &&
        !isConciergeChatReport(report.reportID) &&
        reportAction.actorAccountID !== CONST.ACCOUNT_ID.CONCIERGE
    );
}

/**
 * @param {Object} report
 * @param {String} report.lastReadTime
 * @param {Array} sortedAndFilteredReportActions - reportActions for the report, sorted newest to oldest, and filtered for only those that should be visible
 *
 * @returns {String|null}
 */
function getNewMarkerReportActionID(report, sortedAndFilteredReportActions) {
    if (!isUnread(report)) {
        return '';
    }

    const newMarkerIndex = _.findLastIndex(sortedAndFilteredReportActions, (reportAction) => (reportAction.created || '') > report.lastReadTime);

    return _.has(sortedAndFilteredReportActions[newMarkerIndex], 'reportActionID') ? sortedAndFilteredReportActions[newMarkerIndex].reportActionID : '';
}

/**
 * Performs the markdown conversion, and replaces code points > 127 with C escape sequences
 * Used for compatibility with the backend auth validator for AddComment, and to account for MD in comments
 * @param {String} textComment
 * @returns {Number} The comment's total length as seen from the backend
 */
function getCommentLength(textComment) {
    return getParsedComment(textComment)
        .replace(/[^ -~]/g, '\\u????')
        .trim().length;
}

/**
 * @param {String|null} url
 * @returns {String}
 */
function getRouteFromLink(url) {
    if (!url) {
        return '';
    }

    // Get the reportID from URL
    let route = url;
    _.each(linkingConfig.prefixes, (prefix) => {
        const localWebAndroidRegEx = /^(http:\/\/([0-9]{1,3})\.([0-9]{1,3})\.([0-9]{1,3})\.([0-9]{1,3}))/;
        if (route.startsWith(prefix)) {
            route = route.replace(prefix, '');
        } else if (localWebAndroidRegEx.test(route)) {
            route = route.replace(localWebAndroidRegEx, '');
        } else {
            return;
        }

        // Remove the port if it's a localhost URL
        if (/^:\d+/.test(route)) {
            route = route.replace(/:\d+/, '');
        }

        // Remove the leading slash if exists
        if (route.startsWith('/')) {
            route = route.replace('/', '');
        }
    });
    return route;
}

/**
 * @param {String|null} url
 * @returns {String}
 */
function getReportIDFromLink(url) {
    const route = getRouteFromLink(url);
    const {reportID, isSubReportPageRoute} = ROUTES.parseReportRouteParams(route);
    if (isSubReportPageRoute) {
        // We allow the Sub-Report deep link routes (settings, details, etc.) to be handled by their respective component pages
        return '';
    }
    return reportID;
}

/**
 * Users can request money in policy expense chats only if they are in a role of a member in the chat (in other words, if it's their policy expense chat)
 *
 * @param {Object} report
 * @returns {Boolean}
 */
function canRequestMoney(report) {
    return !isPolicyExpenseChat(report) || report.isOwnPolicyExpenseChat;
}

/**
 * @param {Object} report
 * @param {Array} reportParticipants
 * @param {Array} betas
 * @returns {Array}
 */
function getMoneyRequestOptions(report, reportParticipants, betas) {
    // In any thread, we do not allow any new money requests yet
    if (isChatThread(report)) {
        return [];
    }

    const participants = _.filter(reportParticipants, (accountID) => currentUserPersonalDetails.accountID !== accountID);

    const hasExcludedIOUAccountIDs = lodashIntersection(reportParticipants, CONST.EXPENSIFY_ACCOUNT_IDS).length > 0;
    const hasMultipleParticipants = participants.length > 1;

    if (hasExcludedIOUAccountIDs || (participants.length === 0 && !report.isOwnPolicyExpenseChat) || !Permissions.canUseIOU(betas)) {
        return [];
    }

    // Additional requests should be blocked for money request reports
    if (isMoneyRequestReport(report)) {
        return [];
    }

    // User created policy rooms and default rooms like #admins or #announce will always have the Split Bill option
    // unless there are no participants at all (e.g. #admins room for a policy with only 1 admin)
    // DM chats will have the Split Bill option only when there are at least 3 people in the chat.
    // There is no Split Bill option for Workspace chats
    if (isChatRoom(report) || (hasMultipleParticipants && !isPolicyExpenseChat(report))) {
        return [CONST.IOU.MONEY_REQUEST_TYPE.SPLIT];
    }

    // DM chats that only have 2 people will see the Send / Request money options.
    // Workspace chats should only see the Request money option, as "easy overages" is not available.
    return [
        ...(canRequestMoney(report) ? [CONST.IOU.MONEY_REQUEST_TYPE.REQUEST] : []),

        // Send money option should be visible only in DMs
        ...(Permissions.canUseIOUSend(betas) && isChatReport(report) && !isPolicyExpenseChat(report) && participants.length === 1 ? [CONST.IOU.MONEY_REQUEST_TYPE.SEND] : []),
    ];
}

/**
 * Allows a user to leave a policy room according to the following conditions of the visibility or chatType rNVP:
 * `public` - Anyone can leave (because anybody can join)
 * `public_announce` - Only non-policy members can leave (it's auto-shared with policy members)
 * `policy_admins` - Nobody can leave (it's auto-shared with all policy admins)
 * `policy_announce` - Nobody can leave (it's auto-shared with all policy members)
 * `policy` - Anyone can leave (though only policy members can join)
 * `domain` - Nobody can leave (it's auto-shared with domain members)
 * `dm` - Nobody can leave (it's auto-shared with users)
 * `private` - Anybody can leave (though you can only be invited to join)
 *
 * @param {Object} report
 * @param {String} report.visibility
 * @param {String} report.chatType
 * @param {Boolean} isPolicyMember
 * @returns {Boolean}
 */
function canLeaveRoom(report, isPolicyMember) {
    if (_.isEmpty(report.visibility)) {
        if (
            report.chatType === CONST.REPORT.CHAT_TYPE.POLICY_ADMINS ||
            report.chatType === CONST.REPORT.CHAT_TYPE.POLICY_ANNOUNCE ||
            report.chatType === CONST.REPORT.CHAT_TYPE.DOMAIN_ALL ||
            _.isEmpty(report.chatType)
        ) {
            // DM chats don't have a chatType
            return false;
        }
    } else if (isPublicAnnounceRoom(report) && isPolicyMember) {
        return false;
    }
    return true;
}

/**
 * @param {Number[]} participantAccountIDs
 * @returns {Boolean}
 */
function isCurrentUserTheOnlyParticipant(participantAccountIDs) {
    return participantAccountIDs && participantAccountIDs.length === 1 && participantAccountIDs[0] === currentUserAccountID;
}

/**
 * Returns display names for those that can see the whisper.
 * However, it returns "you" if the current user is the only one who can see it besides the person that sent it.
 *
 * @param {Number[]} participantAccountIDs
 * @returns {string}
 */
function getWhisperDisplayNames(participantAccountIDs) {
    const isWhisperOnlyVisibleToCurrentUser = isCurrentUserTheOnlyParticipant(participantAccountIDs);

    // When the current user is the only participant, the display name needs to be "you" because that's the only person reading it
    if (isWhisperOnlyVisibleToCurrentUser) {
        return Localize.translateLocal('common.youAfterPreposition');
    }

    return _.map(participantAccountIDs, (accountID) => getDisplayNameForParticipant(accountID, !isWhisperOnlyVisibleToCurrentUser)).join(', ');
}

/**
 * Show subscript on IOU or expense report
 * @param {Object} report
 * @returns {Boolean}
 */
function shouldReportShowSubscript(report) {
    if (isArchivedRoom(report)) {
        return false;
    }

    if (isPolicyExpenseChat(report) && !isChatThread(report) && !isTaskReport(report) && !report.isOwnPolicyExpenseChat) {
        return true;
    }

    return isExpenseReport(report);
}

/**
 * Return true if reports data exists
 * @returns {Boolean}
 */
function isReportDataReady() {
    return !_.isEmpty(allReports) && _.some(_.keys(allReports), (key) => allReports[key].reportID);
}

/**
 * Returns the parentReport if the given report is a thread.
 *
 * @param {Object} report
 * @returns {Object}
 */
function getParentReport(report) {
    if (!report || !report.parentReportID) {
        return {};
    }
    return lodashGet(allReports, `${ONYXKEYS.COLLECTION.REPORT}${report.parentReportID}`, {});
}

/**
 * Return true if the composer should be hidden
 * @param {Object} report
 * @param {Object} reportErrors
 * @returns {Boolean}
 */
function shouldHideComposer(report, reportErrors) {
    return isArchivedRoom(report) || !_.isEmpty(reportErrors) || !isAllowedToComment(report) || isAnonymousUser;
}

/**
 * Returns ID of the original report from which the given reportAction is first created.
 *
 * @param {String} reportID
 * @param {Object} reportAction
 * @returns {String}
 */
function getOriginalReportID(reportID, reportAction) {
    return isThreadFirstChat(reportAction, reportID) ? lodashGet(allReports, [`${ONYXKEYS.COLLECTION.REPORT}${reportID}`, 'parentReportID']) : reportID;
}

export {
    getReportParticipantsTitle,
    isReportMessageAttachment,
    findLastAccessedReport,
    canEditReportAction,
    canFlagReportAction,
    shouldShowFlagComment,
    canDeleteReportAction,
    canLeaveRoom,
    sortReportsByLastRead,
    isDefaultRoom,
    isAdminRoom,
    isAnnounceRoom,
    isUserCreatedPolicyRoom,
    isChatRoom,
    getChatRoomSubtitle,
    getParentNavigationSubtitle,
    getPolicyName,
    getPolicyType,
    isArchivedRoom,
    isPolicyExpenseChatAdmin,
    isPublicRoom,
    isPublicAnnounceRoom,
    isConciergeChatReport,
    isCurrentUserTheOnlyParticipant,
    hasAutomatedExpensifyAccountIDs,
    hasExpensifyGuidesEmails,
    hasOutstandingIOU,
    isIOUOwnedByCurrentUser,
    getMoneyRequestTotal,
    canShowReportRecipientLocalTime,
    formatReportLastMessageText,
    chatIncludesConcierge,
    isPolicyExpenseChat,
    getIconsForParticipants,
    getIcons,
    getRoomWelcomeMessage,
    getDisplayNamesWithTooltips,
    getReportName,
    getReport,
    getReportIDFromLink,
    getRouteFromLink,
    navigateToDetailsPage,
    generateReportID,
    hasReportNameError,
    isUnread,
    isUnreadWithMention,
    buildOptimisticWorkspaceChats,
    buildOptimisticTaskReport,
    buildOptimisticChatReport,
    buildOptimisticClosedReportAction,
    buildOptimisticCreatedReportAction,
    buildOptimisticEditedTaskReportAction,
    buildOptimisticIOUReport,
    buildOptimisticExpenseReport,
    buildOptimisticIOUReportAction,
    buildOptimisticReportPreview,
    buildOptimisticTaskReportAction,
    buildOptimisticAddCommentReportAction,
    buildOptimisticTaskCommentReportAction,
    shouldReportBeInOptionList,
    getChatByParticipants,
    getChatByParticipantsByLoginList,
    getChatByParticipantsAndPolicy,
    getAllPolicyReports,
    getIOUReportActionMessage,
    getDisplayNameForParticipant,
    isChatReport,
    isExpenseReport,
    isIOUReport,
    isTaskReport,
    isTaskCompleted,
    isTaskAssignee,
    isMoneyRequestReport,
    chatIncludesChronos,
    getNewMarkerReportActionID,
    canSeeDefaultRoom,
    getDefaultWorkspaceAvatar,
    getCommentLength,
    getParsedComment,
    getMoneyRequestOptions,
    canRequestMoney,
    getWhisperDisplayNames,
    getWorkspaceAvatar,
    isThread,
    isChatThread,
    isThreadParent,
    isThreadFirstChat,
    shouldReportShowSubscript,
    isReportDataReady,
    isSettled,
    isAllowedToComment,
    getMoneyRequestAction,
    getBankAccountRoute,
    getParentReport,
    getReportPreviewMessage,
    shouldHideComposer,
    getOriginalReportID,
    canAccessReport,
};<|MERGE_RESOLUTION|>--- conflicted
+++ resolved
@@ -227,7 +227,7 @@
  * @returns {Boolean}
  */
 function canDeleteReportAction(reportAction, reportID) {
-    const isActionOwner = reportAction.actorEmail === currentUserEmail;
+    const isActionOwner = reportAction.actorAccountID === currentUserAccountID;
     if (isActionOwner && ReportActionsUtils.isMoneyRequestAction(reportAction) && !isSettled(reportAction.originalMessage.IOUReportID)) {
         return true;
     }
@@ -238,11 +238,7 @@
     ) {
         return false;
     }
-<<<<<<< HEAD
     if (isActionOwner) {
-=======
-    if (reportAction.actorAccountID === currentUserAccountID) {
->>>>>>> 34b792a0
         return true;
     }
     const report = lodashGet(allReports, `${ONYXKEYS.COLLECTION.REPORT}${reportID}`, {});
