import _ from 'underscore';
import {format} from 'date-fns';
import Str from 'expensify-common/lib/str';
import lodashGet from 'lodash/get';
import lodashIntersection from 'lodash/intersection';
import Onyx from 'react-native-onyx';
import ExpensiMark from 'expensify-common/lib/ExpensiMark';
import ONYXKEYS from '../ONYXKEYS';
import CONST from '../CONST';
import * as Localize from './Localize';
import * as Expensicons from '../components/Icon/Expensicons';
import Navigation from './Navigation/Navigation';
import ROUTES from '../ROUTES';
import * as NumberUtils from './NumberUtils';
import * as NumberFormatUtils from './NumberFormatUtils';
import * as ReportActionsUtils from './ReportActionsUtils';
import * as TransactionUtils from './TransactionUtils';
import Permissions from './Permissions';
import DateUtils from './DateUtils';
import linkingConfig from './Navigation/linkingConfig';
import isReportMessageAttachment from './isReportMessageAttachment';
import * as defaultWorkspaceAvatars from '../components/Icon/WorkspaceDefaultAvatars';
import * as CurrencyUtils from './CurrencyUtils';
import * as UserUtils from './UserUtils';

let currentUserEmail;
let currentUserAccountID;
let isAnonymousUser;

Onyx.connect({
    key: ONYXKEYS.SESSION,
    callback: (val) => {
        // When signed out, val is undefined
        if (!val) {
            return;
        }

        currentUserEmail = val.email;
        currentUserAccountID = val.accountID;
        isAnonymousUser = val.authTokenType === 'anonymousAccount';
    },
});

let preferredLocale = CONST.LOCALES.DEFAULT;
Onyx.connect({
    key: ONYXKEYS.NVP_PREFERRED_LOCALE,
    callback: (val) => {
        if (!val) {
            return;
        }
        preferredLocale = val;
    },
});

let allPersonalDetails;
let currentUserPersonalDetails;
Onyx.connect({
    key: ONYXKEYS.PERSONAL_DETAILS_LIST,
    callback: (val) => {
        currentUserPersonalDetails = lodashGet(val, currentUserAccountID, {});
        allPersonalDetails = val || {};
    },
});

let allReports;
Onyx.connect({
    key: ONYXKEYS.COLLECTION.REPORT,
    waitForCollectionCallback: true,
    callback: (val) => (allReports = val),
});

let doesDomainHaveApprovedAccountant;
Onyx.connect({
    key: ONYXKEYS.ACCOUNT,
    waitForCollectionCallback: true,
    callback: (val) => (doesDomainHaveApprovedAccountant = lodashGet(val, 'doesDomainHaveApprovedAccountant', false)),
});

let allPolicies;
Onyx.connect({
    key: ONYXKEYS.COLLECTION.POLICY,
    waitForCollectionCallback: true,
    callback: (val) => (allPolicies = val),
});

let loginList;
Onyx.connect({
    key: ONYXKEYS.LOGIN_LIST,
    callback: (val) => (loginList = val),
});

function getChatType(report) {
    return report ? report.chatType : '';
}

/**
 * Returns the concatenated title for the PrimaryLogins of a report
 *
 * @param {Array} accountIDs
 * @returns {string}
 */
function getReportParticipantsTitle(accountIDs) {
    return (
        _.chain(accountIDs)

            // Somehow it's possible for the logins coming from report.participantAccountIDs to contain undefined values so we use compact to remove them.
            .compact()
            .value()
            .join(', ')
    );
}

/**
 * Checks if a report is a chat report.
 *
 * @param {Object} report
 * @returns {Boolean}
 */
function isChatReport(report) {
    return lodashGet(report, 'type') === CONST.REPORT.TYPE.CHAT;
}

/**
 * Checks if a report is an Expense report.
 *
 * @param {Object} report
 * @returns {Boolean}
 */
function isExpenseReport(report) {
    return lodashGet(report, 'type') === CONST.REPORT.TYPE.EXPENSE;
}

/**
 * Checks if a report is an IOU report.
 *
 * @param {Object} report
 * @returns {Boolean}
 */
function isIOUReport(report) {
    return lodashGet(report, 'type') === CONST.REPORT.TYPE.IOU;
}

/**
 * Checks if a report is a task report.
 *
 * @param {Object} report
 * @returns {Boolean}
 */
function isTaskReport(report) {
    return lodashGet(report, 'type') === CONST.REPORT.TYPE.TASK;
}

/**
 * Checks if a report is an open task report.
 *
 * @param {Object} report
 * @returns {Boolean}
 */
function isOpenTaskReport(report) {
    return isTaskReport(report) && report.stateNum === CONST.REPORT.STATE_NUM.OPEN && report.statusNum === CONST.REPORT.STATUS.OPEN;
}

/**
 * Checks if the current user is assigned to the task report
 *
 * @param {Object} report
 * @returns {Boolean}
 */
function isCanceledTaskReport(report) {
    return isTaskReport(report) && report.stateNum === CONST.REPORT.STATE_NUM.SUBMITTED && report.statusNum === CONST.REPORT.STATUS.CLOSED;
}

/**
 * Checks if a report is a completed task report.
 *
 * @param {Object} report
 * @returns {Boolean}
 */
function isCompletedTaskReport(report) {
    return isTaskReport(report) && report.stateNum === CONST.REPORT.STATE_NUM.SUBMITTED && report.statusNum === CONST.REPORT.STATUS.APPROVED;
}

function isTaskAssignee(report) {
    return lodashGet(report, 'managerID') === currentUserAccountID;
}

/**
 * Given a collection of reports returns them sorted by last read
 *
 * @param {Object} reports
 * @returns {Array}
 */
function sortReportsByLastRead(reports) {
    return _.chain(reports)
        .toArray()
        .filter((report) => report && report.reportID && report.lastReadTime)
        .sortBy('lastReadTime')
        .value();
}

/**
 * Can only edit if:
 *
 * - It was written by the current user
 * - It's an ADDCOMMENT that is not an attachment
 * - It's not pending deletion
 *
 * @param {Object} reportAction
 * @returns {Boolean}
 */
function canEditReportAction(reportAction) {
    return (
        reportAction.actorAccountID === currentUserAccountID &&
        reportAction.actionName === CONST.REPORT.ACTIONS.TYPE.ADDCOMMENT &&
        !isReportMessageAttachment(lodashGet(reportAction, ['message', 0], {})) &&
        !ReportActionsUtils.isDeletedAction(reportAction) &&
        !ReportActionsUtils.isCreatedTaskReportAction(reportAction) &&
        reportAction.pendingAction !== CONST.RED_BRICK_ROAD_PENDING_ACTION.DELETE
    );
}

/**
 * Whether the Money Request report is settled
 *
 * @param {String} reportID
 * @returns {Boolean}
 */
function isSettled(reportID) {
    const report = lodashGet(allReports, `${ONYXKEYS.COLLECTION.REPORT}${reportID}`, {});
    return !_.isEmpty(report) && !report.isWaitingOnBankAccount && report.stateNum > CONST.REPORT.STATE_NUM.PROCESSING;
}

/**
 * Whether the current user is the submitter of the report
 *
 * @param {String} reportID
 * @returns {Boolean}
 */
function isCurrentUserSubmitter(reportID) {
    const report = lodashGet(allReports, `${ONYXKEYS.COLLECTION.REPORT}${reportID}`, {});
    return report && report.ownerEmail === currentUserEmail;
}

/**
 * Can only delete if the author is this user and the action is an ADDCOMMENT action or an IOU action in an unsettled report, or if the user is a
 * policy admin
 *
 * @param {Object} reportAction
 * @param {String} reportID
 * @returns {Boolean}
 */
function canDeleteReportAction(reportAction, reportID) {
    // For now, users cannot delete split actions
    if (ReportActionsUtils.isMoneyRequestAction(reportAction) && lodashGet(reportAction, 'originalMessage.type') === CONST.IOU.REPORT_ACTION_TYPE.SPLIT) {
        return false;
    }
    const isActionOwner = reportAction.actorAccountID === currentUserAccountID;
    if (isActionOwner && ReportActionsUtils.isMoneyRequestAction(reportAction) && !isSettled(reportAction.originalMessage.IOUReportID)) {
        return true;
    }
    if (
        reportAction.actionName !== CONST.REPORT.ACTIONS.TYPE.ADDCOMMENT ||
        reportAction.pendingAction === CONST.RED_BRICK_ROAD_PENDING_ACTION.DELETE ||
        ReportActionsUtils.isCreatedTaskReportAction(reportAction) ||
        (ReportActionsUtils.isMoneyRequestAction(reportAction) && isSettled(reportAction.originalMessage.IOUReportID)) ||
        reportAction.actorAccountID === CONST.ACCOUNT_ID.CONCIERGE
    ) {
        return false;
    }
    if (isActionOwner) {
        return true;
    }
    const report = lodashGet(allReports, `${ONYXKEYS.COLLECTION.REPORT}${reportID}`, {});
    const policy = lodashGet(allPolicies, `${ONYXKEYS.COLLECTION.POLICY}${report.policyID}`) || {};
    return policy.role === CONST.POLICY.ROLE.ADMIN;
}

/**
 * Whether the provided report is an Admin room
 * @param {Object} report
 * @param {String} report.chatType
 * @returns {Boolean}
 */
function isAdminRoom(report) {
    return getChatType(report) === CONST.REPORT.CHAT_TYPE.POLICY_ADMINS;
}

/**
 * Whether the provided report is an Admin-only posting room
 * @param {Object} report
 * @param {String} report.writeCapability
 * @returns {Boolean}
 */
function isAdminsOnlyPostingRoom(report) {
    return lodashGet(report, 'writeCapability', CONST.REPORT.WRITE_CAPABILITIES.ALL) === CONST.REPORT.WRITE_CAPABILITIES.ADMINS;
}

/**
 * Whether the provided report is a Announce room
 * @param {Object} report
 * @param {String} report.chatType
 * @returns {Boolean}
 */
function isAnnounceRoom(report) {
    return getChatType(report) === CONST.REPORT.CHAT_TYPE.POLICY_ANNOUNCE;
}

/**
 * Whether the provided report is a default room
 * @param {Object} report
 * @param {String} report.chatType
 * @returns {Boolean}
 */
function isDefaultRoom(report) {
    return [CONST.REPORT.CHAT_TYPE.POLICY_ADMINS, CONST.REPORT.CHAT_TYPE.POLICY_ANNOUNCE, CONST.REPORT.CHAT_TYPE.DOMAIN_ALL].indexOf(getChatType(report)) > -1;
}

/**
 * Whether the provided report is a Domain room
 * @param {Object} report
 * @param {String} report.chatType
 * @returns {Boolean}
 */
function isDomainRoom(report) {
    return getChatType(report) === CONST.REPORT.CHAT_TYPE.DOMAIN_ALL;
}

/**
 * Whether the provided report is a user created policy room
 * @param {Object} report
 * @param {String} report.chatType
 * @returns {Boolean}
 */
function isUserCreatedPolicyRoom(report) {
    return getChatType(report) === CONST.REPORT.CHAT_TYPE.POLICY_ROOM;
}

/**
 * Whether the provided report is a Policy Expense chat.
 * @param {Object} report
 * @param {String} report.chatType
 * @returns {Boolean}
 */
function isPolicyExpenseChat(report) {
    return getChatType(report) === CONST.REPORT.CHAT_TYPE.POLICY_EXPENSE_CHAT;
}

/**
 * Whether the provided report is a chat room
 * @param {Object} report
 * @param {String} report.chatType
 * @returns {Boolean}
 */
function isChatRoom(report) {
    return isUserCreatedPolicyRoom(report) || isDefaultRoom(report);
}

/**
 * Whether the provided report is a public room
 * @param {Object} report
 * @param {String} report.visibility
 * @returns {Boolean}
 */
function isPublicRoom(report) {
    const visibility = lodashGet(report, 'visibility', '');
    return visibility === CONST.REPORT.VISIBILITY.PUBLIC || visibility === CONST.REPORT.VISIBILITY.PUBLIC_ANNOUNCE;
}

/**
 * Whether the provided report is a public announce room
 * @param {Object} report
 * @param {String} report.visibility
 * @returns {Boolean}
 */
function isPublicAnnounceRoom(report) {
    const visibility = lodashGet(report, 'visibility', '');
    return visibility === CONST.REPORT.VISIBILITY.PUBLIC_ANNOUNCE;
}

/**
 * Get the policy type from a given report
 * @param {Object} report
 * @param {String} report.policyID
 * @param {Object} policies must have Onyxkey prefix (i.e 'policy_') for keys
 * @returns {String}
 */
function getPolicyType(report, policies) {
    return lodashGet(policies, [`${ONYXKEYS.COLLECTION.POLICY}${report.policyID}`, 'type'], '');
}

/**
 * If the report is a policy expense, the route should be for adding bank account for that policy
 * else since the report is a personal IOU, the route should be for personal bank account.
 * @param {Object} report
 * @returns {String}
 */
function getBankAccountRoute(report) {
    return isPolicyExpenseChat(report) ? ROUTES.getBankAccountRoute('', report.policyID) : ROUTES.SETTINGS_ADD_BANK_ACCOUNT;
}

/**
 * Check if personal detail of accountID is empty or optimistic data
 * @param {String} accountID user accountID
 * @returns {Boolean}
 */
function isOptimisticPersonalDetail(accountID) {
    return _.isEmpty(allPersonalDetails[accountID]) || !!allPersonalDetails[accountID].isOptimisticPersonalDetail;
}

/**
 * Checks if a report is a task report from a policy expense chat.
 *
 * @param {Object} report
 * @returns {Boolean}
 */
function isWorkspaceTaskReport(report) {
    if (!isTaskReport(report)) {
        return false;
    }
    const parentReport = allReports[`${ONYXKEYS.COLLECTION.REPORT}${report.parentReportID}`];
    return isPolicyExpenseChat(parentReport);
}

/**
 * Returns true if report has a parent
 *
 * @param {Object} report
 * @returns {Boolean}
 */
function isThread(report) {
    return Boolean(report && report.parentReportID && report.parentReportActionID);
}

/**
 * Returns true if report is of type chat and has a parent and is therefore a Thread.
 *
 * @param {Object} report
 * @returns {Boolean}
 */
function isChatThread(report) {
    return isThread(report) && report.type === CONST.REPORT.TYPE.CHAT;
}

/**
 * Only returns true if this is our main 1:1 DM report with Concierge
 *
 * @param {Object} report
 * @returns {Boolean}
 */
function isConciergeChatReport(report) {
    return lodashGet(report, 'participantAccountIDs', []).length === 1 && Number(report.participantAccountIDs[0]) === CONST.ACCOUNT_ID.CONCIERGE && !isChatThread(report);
}

/**
 * Check if the report is a single chat report that isn't a thread
 * and personal detail of participant is optimistic data
 * @param {Object} report
 * @param {Array} report.participantAccountIDs
 * @returns {Boolean}
 */
function shouldDisableDetailPage(report) {
    const participantAccountIDs = lodashGet(report, 'participantAccountIDs', []);

    if (isChatRoom(report) || isPolicyExpenseChat(report) || isChatThread(report) || isTaskReport(report)) {
        return false;
    }
    if (participantAccountIDs.length === 1) {
        return isOptimisticPersonalDetail(participantAccountIDs[0]);
    }
    return false;
}

/**
 * Returns true if this report has only one participant and it's an Expensify account.
 * @param {Object} report
 * @returns {Boolean}
 */
function isExpensifyOnlyParticipantInReport(report) {
    const reportParticipants = _.without(lodashGet(report, 'participantAccountIDs', []), currentUserAccountID);
    return lodashGet(report, 'participantAccountIDs', []).length === 1 && _.some(reportParticipants, (accountID) => _.contains(CONST.EXPENSIFY_ACCOUNT_IDS, accountID));
}

/**
 * Returns true if there are any Expensify accounts (i.e. with domain 'expensify.com') in the set of accountIDs
 * by cross-referencing the accountIDs with personalDetails.
 *
 * @param {Array<Number>} accountIDs
 * @return {Boolean}
 */
function hasExpensifyEmails(accountIDs) {
    return _.some(accountIDs, (accountID) => Str.extractEmailDomain(lodashGet(allPersonalDetails, [accountID, 'login'], '')) === CONST.EXPENSIFY_PARTNER_NAME);
}

/**
 * Returns true if there are any guides accounts (team.expensify.com) in a list of accountIDs
 * by cross-referencing the accountIDs with personalDetails since guides that are participants
 * of the user's chats should have their personal details in Onyx.
 * @param {Array<Number>} accountIDs
 * @returns {Boolean}
 */
function hasExpensifyGuidesEmails(accountIDs) {
    return _.some(accountIDs, (accountID) => Str.extractEmailDomain(lodashGet(allPersonalDetails, [accountID, 'login'], '')) === CONST.EMAIL.GUIDES_DOMAIN);
}

/**
 * @param {Record<String, {lastReadTime, reportID}>|Array<{lastReadTime, reportID}>} reports
 * @param {Boolean} [ignoreDomainRooms]
 * @param {Object} policies
 * @param {Boolean} isFirstTimeNewExpensifyUser
 * @param {Boolean} openOnAdminRoom
 * @returns {Object}
 */
function findLastAccessedReport(reports, ignoreDomainRooms, policies, isFirstTimeNewExpensifyUser, openOnAdminRoom = false) {
    // If it's the user's first time using New Expensify, then they could either have:
    //   - just a Concierge report, if so we'll return that
    //   - their Concierge report, and a separate report that must have deeplinked them to the app before they created their account.
    // If it's the latter, we'll use the deeplinked report over the Concierge report,
    // since the Concierge report would be incorrectly selected over the deep-linked report in the logic below.
    let sortedReports = sortReportsByLastRead(reports);

    if (isFirstTimeNewExpensifyUser) {
        if (sortedReports.length === 1) {
            return sortedReports[0];
        }
        return _.find(sortedReports, (report) => !isConciergeChatReport(report));
    }

    if (ignoreDomainRooms) {
        // We allow public announce rooms, admins, and announce rooms through since we bypass the default rooms beta for them.
        // Check where ReportUtils.findLastAccessedReport is called in MainDrawerNavigator.js for more context.
        // Domain rooms are now the only type of default room that are on the defaultRooms beta.
        sortedReports = _.filter(
            sortedReports,
            (report) => !isDomainRoom(report) || getPolicyType(report, policies) === CONST.POLICY.TYPE.FREE || hasExpensifyGuidesEmails(lodashGet(report, ['participantAccountIDs'], [])),
        );
    }

    let adminReport;
    if (openOnAdminRoom) {
        adminReport = _.find(sortedReports, (report) => {
            const chatType = getChatType(report);
            return chatType === CONST.REPORT.CHAT_TYPE.POLICY_ADMINS;
        });
    }

    return adminReport || _.last(sortedReports);
}

/**
 * Whether the provided report is an archived room
 * @param {Object} report
 * @param {Number} report.stateNum
 * @param {Number} report.statusNum
 * @returns {Boolean}
 */
function isArchivedRoom(report) {
    return lodashGet(report, ['statusNum']) === CONST.REPORT.STATUS.CLOSED && lodashGet(report, ['stateNum']) === CONST.REPORT.STATE_NUM.SUBMITTED;
}

/**
 * Get the policy name from a given report
 * @param {Object} report
 * @param {String} report.policyID
 * @param {String} report.oldPolicyName
 * @param {String} report.policyName
 * @param {Boolean} [returnEmptyIfNotFound]
 * @param {Object} [policy]
 * @returns {String}
 */
function getPolicyName(report, returnEmptyIfNotFound = false, policy = undefined) {
    const noPolicyFound = returnEmptyIfNotFound ? '' : Localize.translateLocal('workspace.common.unavailable');
    if (_.isEmpty(report)) {
        return noPolicyFound;
    }

    if ((!allPolicies || _.size(allPolicies) === 0) && !report.policyName) {
        return Localize.translateLocal('workspace.common.unavailable');
    }
    const finalPolicy = policy || _.get(allPolicies, `${ONYXKEYS.COLLECTION.POLICY}${report.policyID}`);

    // Public rooms send back the policy name with the reportSummary,
    // since they can also be accessed by people who aren't in the workspace

    return lodashGet(finalPolicy, 'name') || report.policyName || report.oldPolicyName || noPolicyFound;
}

/**
 * Checks if the current user is allowed to comment on the given report.
 * @param {Object} report
 * @param {String} [report.writeCapability]
 * @returns {Boolean}
 */
function isAllowedToComment(report) {
    // Default to allowing all users to post
    const capability = lodashGet(report, 'writeCapability', CONST.REPORT.WRITE_CAPABILITIES.ALL) || CONST.REPORT.WRITE_CAPABILITIES.ALL;

    if (capability === CONST.REPORT.WRITE_CAPABILITIES.ALL) {
        return true;
    }

    // If unauthenticated user opens public chat room using deeplink, they do not have policies available and they cannot comment
    if (!allPolicies) {
        return false;
    }

    // If we've made it here, commenting on this report is restricted.
    // If the user is an admin, allow them to post.
    const policy = allPolicies[`${ONYXKEYS.COLLECTION.POLICY}${report.policyID}`];
    return lodashGet(policy, 'role', '') === CONST.POLICY.ROLE.ADMIN;
}

/**
 * Checks if the current user is the admin of the policy given the policy expense chat.
 * @param {Object} report
 * @param {String} report.policyID
 * @param {Object} policies must have OnyxKey prefix (i.e 'policy_') for keys
 * @returns {Boolean}
 */
function isPolicyExpenseChatAdmin(report, policies) {
    if (!isPolicyExpenseChat(report)) {
        return false;
    }

    const policyRole = lodashGet(policies, [`${ONYXKEYS.COLLECTION.POLICY}${report.policyID}`, 'role']);

    return policyRole === CONST.POLICY.ROLE.ADMIN;
}

/**
 * Checks if the current user is the admin of the policy.
 * @param {String} policyID
 * @param {Object} policies must have OnyxKey prefix (i.e 'policy_') for keys
 * @returns {Boolean}
 */
function isPolicyAdmin(policyID, policies) {
    const policyRole = lodashGet(policies, [`${ONYXKEYS.COLLECTION.POLICY}${policyID}`, 'role']);

    return policyRole === CONST.POLICY.ROLE.ADMIN;
}

/**
 * Returns true if report is a DM/Group DM chat.
 *
 * @param {Object} report
 * @returns {Boolean}
 */
function isDM(report) {
    return !getChatType(report);
}

/**
 * Returns true if report has a single participant.
 *
 * @param {Object} report
 * @returns {Boolean}
 */
function hasSingleParticipant(report) {
    return report.participants && report.participants.length === 1;
}

/**
 * If the report is a thread and has a chat type set, it is a workspace chat.
 *
 * @param {Object} report
 * @returns {Boolean}
 */
function isWorkspaceThread(report) {
    return Boolean(isThread(report) && !isDM(report));
}

/**
 * Returns true if reportAction has a child.
 *
 * @param {Object} reportAction
 * @returns {Boolean}
 */
function isThreadParent(reportAction) {
    return reportAction && reportAction.childReportID && reportAction.childReportID !== 0;
}

/**
 * Returns true if reportAction is the first chat preview of a Thread
 *
 * @param {Object} reportAction
 * @param {String} reportID
 * @returns {Boolean}
 */
function isThreadFirstChat(reportAction, reportID) {
    return !_.isUndefined(reportAction.childReportID) && reportAction.childReportID.toString() === reportID;
}

/**
 * Checks if a report is a child report.
 *
 * @param {Object} report
 * @returns {Boolean}
 */
function isChildReport(report) {
    return isThread(report) || isTaskReport(report);
}

/**
 * An Expense Request is a thread where the parent report is an Expense Report and
 * the parentReportAction is a transaction.
 *
 * @param {Object} report
 * @returns {Boolean}
 */
function isExpenseRequest(report) {
    if (isThread(report)) {
        const parentReportAction = ReportActionsUtils.getParentReportAction(report);
        const parentReport = lodashGet(allReports, [`${ONYXKEYS.COLLECTION.REPORT}${report.parentReportID}`]);
        return isExpenseReport(parentReport) && ReportActionsUtils.isTransactionThread(parentReportAction);
    }
    return false;
}

/**
 * An IOU Request is a thread where the parent report is an IOU Report and
 * the parentReportAction is a transaction.
 *
 * @param {Object} report
 * @returns {Boolean}
 */
function isIOURequest(report) {
    if (isThread(report)) {
        const parentReportAction = ReportActionsUtils.getParentReportAction(report);
        const parentReport = allReports[`${ONYXKEYS.COLLECTION.REPORT}${report.parentReportID}`];
        return isIOUReport(parentReport) && ReportActionsUtils.isTransactionThread(parentReportAction);
    }
    return false;
}

/**
 * Checks if a report is an IOU or expense request.
 *
 * @param {Object|String} reportOrID
 * @returns {Boolean}
 */
function isMoneyRequest(reportOrID) {
    const report = _.isObject(reportOrID) ? reportOrID : allReports[`${ONYXKEYS.COLLECTION.REPORT}${reportOrID}`];
    return isIOURequest(report) || isExpenseRequest(report);
}

/**
 * Checks if a report is an IOU or expense report.
 *
 * @param {Object|String} reportOrID
 * @returns {Boolean}
 */
function isMoneyRequestReport(reportOrID) {
    const report = _.isObject(reportOrID) ? reportOrID : allReports[`${ONYXKEYS.COLLECTION.REPORT}${reportOrID}`];
    return isIOUReport(report) || isExpenseReport(report);
}

/**
 * Get welcome message based on room type
 * @param {Object} report
 * @returns {Object}
 */

function getRoomWelcomeMessage(report) {
    const welcomeMessage = {};
    const workspaceName = getPolicyName(report);

    if (isArchivedRoom(report)) {
        welcomeMessage.phrase1 = Localize.translateLocal('reportActionsView.beginningOfArchivedRoomPartOne');
        welcomeMessage.phrase2 = Localize.translateLocal('reportActionsView.beginningOfArchivedRoomPartTwo');
    } else if (isDomainRoom(report)) {
        welcomeMessage.phrase1 = Localize.translateLocal('reportActionsView.beginningOfChatHistoryDomainRoomPartOne', {domainRoom: report.reportName});
        welcomeMessage.phrase2 = Localize.translateLocal('reportActionsView.beginningOfChatHistoryDomainRoomPartTwo');
    } else if (isAdminRoom(report)) {
        welcomeMessage.phrase1 = Localize.translateLocal('reportActionsView.beginningOfChatHistoryAdminRoomPartOne', {workspaceName});
        welcomeMessage.phrase2 = Localize.translateLocal('reportActionsView.beginningOfChatHistoryAdminRoomPartTwo');
    } else if (isAdminsOnlyPostingRoom(report)) {
        welcomeMessage.phrase1 = Localize.translateLocal('reportActionsView.beginningOfChatHistoryAdminOnlyPostingRoomPartOne');
        welcomeMessage.phrase2 = Localize.translateLocal('reportActionsView.beginningOfChatHistoryAdminOnlyPostingRoomPartTwo', {workspaceName});
    } else if (isAnnounceRoom(report)) {
        welcomeMessage.phrase1 = Localize.translateLocal('reportActionsView.beginningOfChatHistoryAnnounceRoomPartOne', {workspaceName});
        welcomeMessage.phrase2 = Localize.translateLocal('reportActionsView.beginningOfChatHistoryAnnounceRoomPartTwo', {workspaceName});
    } else {
        // Message for user created rooms or other room types.
        welcomeMessage.phrase1 = Localize.translateLocal('reportActionsView.beginningOfChatHistoryUserRoomPartOne');
        welcomeMessage.phrase2 = Localize.translateLocal('reportActionsView.beginningOfChatHistoryUserRoomPartTwo');
    }

    return welcomeMessage;
}

/**
 * Returns true if Concierge is one of the chat participants (1:1 as well as group chats)
 * @param {Object} report
 * @returns {Boolean}
 */
function chatIncludesConcierge(report) {
    return report.participantAccountIDs && _.contains(report.participantAccountIDs, CONST.ACCOUNT_ID.CONCIERGE);
}

/**
 * Returns true if there is any automated expensify account in accountIDs
 * @param {Array} accountIDs
 * @returns {Boolean}
 */
function hasAutomatedExpensifyAccountIDs(accountIDs) {
    return _.intersection(accountIDs, CONST.EXPENSIFY_ACCOUNT_IDS).length > 0;
}

/**
 * Whether the time row should be shown for a report.
 * @param {Array<Object>} personalDetails
 * @param {Object} report
 * @param {Number} accountID
 * @return {Boolean}
 */
function canShowReportRecipientLocalTime(personalDetails, report, accountID) {
    const reportParticipants = _.without(lodashGet(report, 'participantAccountIDs', []), accountID);
    const participantsWithoutExpensifyAccountIDs = _.difference(reportParticipants, CONST.EXPENSIFY_ACCOUNT_IDS);
    const hasMultipleParticipants = participantsWithoutExpensifyAccountIDs.length > 1;
    const reportRecipient = personalDetails[participantsWithoutExpensifyAccountIDs[0]];
    const reportRecipientTimezone = lodashGet(reportRecipient, 'timezone', CONST.DEFAULT_TIME_ZONE);
    const isReportParticipantValidated = lodashGet(reportRecipient, 'validated', false);
    return Boolean(
        !hasMultipleParticipants &&
            !isChatRoom(report) &&
            !isPolicyExpenseChat(report) &&
            reportRecipient &&
            reportRecipientTimezone &&
            reportRecipientTimezone.selected &&
            isReportParticipantValidated,
    );
}

/**
 * Shorten last message text to fixed length and trim spaces.
 * @param {String} lastMessageText
 * @returns {String}
 */
function formatReportLastMessageText(lastMessageText) {
    return String(lastMessageText).trim().replace(CONST.REGEX.AFTER_FIRST_LINE_BREAK, '').substring(0, CONST.REPORT.LAST_MESSAGE_TEXT_MAX_LENGTH).trim();
}

/**
 * Helper method to return the default avatar associated with the given login
 * @param {String} [workspaceName]
 * @returns {String}
 */
function getDefaultWorkspaceAvatar(workspaceName) {
    if (!workspaceName) {
        return defaultWorkspaceAvatars.WorkspaceBuilding;
    }

    // Remove all chars not A-Z or 0-9 including underscore
    const alphaNumeric = workspaceName
        .normalize('NFD')
        .replace(/[^0-9a-z]/gi, '')
        .toUpperCase();

    return !alphaNumeric ? defaultWorkspaceAvatars.WorkspaceBuilding : defaultWorkspaceAvatars[`Workspace${alphaNumeric[0]}`];
}

function getWorkspaceAvatar(report) {
    const workspaceName = getPolicyName(report, allPolicies);
    return lodashGet(allPolicies, [`${ONYXKEYS.COLLECTION.POLICY}${report.policyID}`, 'avatar']) || getDefaultWorkspaceAvatar(workspaceName);
}

/**
 * Returns the appropriate icons for the given chat report using the stored personalDetails.
 * The Avatar sources can be URLs or Icon components according to the chat type.
 *
 * @param {Array} participants
 * @param {Object} personalDetails
 * @returns {Array<*>}
 */
function getIconsForParticipants(participants, personalDetails) {
    const participantDetails = [];
    const participantsList = participants || [];

    for (let i = 0; i < participantsList.length; i++) {
        const accountID = participantsList[i];
        const avatarSource = UserUtils.getAvatar(lodashGet(personalDetails, [accountID, 'avatar'], ''), accountID);
        participantDetails.push([
            accountID,
            lodashGet(personalDetails, [accountID, 'displayName']) || lodashGet(personalDetails, [accountID, 'login'], ''),
            lodashGet(personalDetails, [accountID, 'firstName'], ''),
            avatarSource,
        ]);
    }

    // Sort all logins by first name (which is the second element in the array)
    const sortedParticipantDetails = participantDetails.sort((a, b) => a[2] - b[2]);

    // Now that things are sorted, gather only the avatars (third element in the array) and return those
    const avatars = [];
    for (let i = 0; i < sortedParticipantDetails.length; i++) {
        const userIcon = {
            id: sortedParticipantDetails[i][0],
            source: sortedParticipantDetails[i][3],
            type: CONST.ICON_TYPE_AVATAR,
            name: sortedParticipantDetails[i][1],
        };
        avatars.push(userIcon);
    }

    return avatars;
}

/**
 * Given a report, return the associated workspace icon.
 *
 * @param {Object} report
 * @param {Object} [policy]
 * @returns {Object}
 */
function getWorkspaceIcon(report, policy = undefined) {
    const workspaceName = getPolicyName(report, false, policy);
    const policyExpenseChatAvatarSource = lodashGet(allPolicies, [`${ONYXKEYS.COLLECTION.POLICY}${report.policyID}`, 'avatar']) || getDefaultWorkspaceAvatar(workspaceName);
    const workspaceIcon = {
        source: policyExpenseChatAvatarSource,
        type: CONST.ICON_TYPE_WORKSPACE,
        name: workspaceName,
        id: -1,
    };
    return workspaceIcon;
}

/**
 * Returns the appropriate icons for the given chat report using the stored personalDetails.
 * The Avatar sources can be URLs or Icon components according to the chat type.
 *
 * @param {Object} report
 * @param {Object} personalDetails
 * @param {*} [defaultIcon]
 * @param {Boolean} [isPayer]
 * @param {String} [defaultName]
 * @param {Number} [defaultAccountID]
 * @param {Object} [policy]
 * @returns {Array<*>}
 */
function getIcons(report, personalDetails, defaultIcon = null, isPayer = false, defaultName = '', defaultAccountID = -1, policy = undefined) {
    if (_.isEmpty(report)) {
        const fallbackIcon = {
            source: defaultIcon || Expensicons.FallbackAvatar,
            type: CONST.ICON_TYPE_AVATAR,
            name: defaultName,
            id: defaultAccountID,
        };
        return [fallbackIcon];
    }
    if (isExpenseRequest(report)) {
        const parentReportAction = ReportActionsUtils.getParentReportAction(report);
        const workspaceIcon = getWorkspaceIcon(report, policy);
        const memberIcon = {
            source: UserUtils.getAvatar(lodashGet(personalDetails, [parentReportAction.actorAccountID, 'avatar']), parentReportAction.actorAccountID),
            id: parentReportAction.actorAccountID,
            type: CONST.ICON_TYPE_AVATAR,
            name: lodashGet(personalDetails, [parentReportAction.actorAccountID, 'displayName'], ''),
        };

        return [memberIcon, workspaceIcon];
    }
    if (isChatThread(report)) {
        const parentReportAction = ReportActionsUtils.getParentReportAction(report);

        const actorAccountID = lodashGet(parentReportAction, 'actorAccountID', -1);
        const actorDisplayName = lodashGet(allPersonalDetails, [actorAccountID, 'displayName'], '');
        const actorIcon = {
            id: actorAccountID,
            source: UserUtils.getAvatar(lodashGet(personalDetails, [actorAccountID, 'avatar']), actorAccountID),
            name: actorDisplayName,
            type: CONST.ICON_TYPE_AVATAR,
        };

        if (isWorkspaceThread(report)) {
            const workspaceIcon = getWorkspaceIcon(report, policy);
            return [actorIcon, workspaceIcon];
        }
        return [actorIcon];
    }
    if (isTaskReport(report)) {
        const ownerIcon = {
            id: report.ownerAccountID,
            source: UserUtils.getAvatar(lodashGet(personalDetails, [report.ownerAccountID, 'avatar']), report.ownerAccountID),
            type: CONST.ICON_TYPE_AVATAR,
            name: lodashGet(personalDetails, [report.ownerAccountID, 'displayName'], ''),
        };

        if (isWorkspaceTaskReport(report)) {
            const workspaceIcon = getWorkspaceIcon(report, policy);
            return [ownerIcon, workspaceIcon];
        }

        return [ownerIcon];
    }
    if (isDomainRoom(report)) {
        // Get domain name after the #. Domain Rooms use our default workspace avatar pattern.
        const domainName = report.reportName.substring(1);
        const policyExpenseChatAvatarSource = getDefaultWorkspaceAvatar(domainName);
        const domainIcon = {
            source: policyExpenseChatAvatarSource,
            type: CONST.ICON_TYPE_WORKSPACE,
            name: domainName,
            id: -1,
        };
        return [domainIcon];
    }
    if (isAdminRoom(report) || isAnnounceRoom(report) || isChatRoom(report) || isArchivedRoom(report)) {
        const workspaceIcon = getWorkspaceIcon(report, policy);
        return [workspaceIcon];
    }
    if (isPolicyExpenseChat(report) || isExpenseReport(report)) {
        const workspaceIcon = getWorkspaceIcon(report, policy);
        const memberIcon = {
            source: UserUtils.getAvatar(lodashGet(personalDetails, [report.ownerAccountID, 'avatar']), report.ownerAccountID),
            id: report.ownerAccountID,
            type: CONST.ICON_TYPE_AVATAR,
            name: lodashGet(personalDetails, [report.ownerAccountID, 'displayName'], ''),
        };
        return isExpenseReport(report) ? [memberIcon, workspaceIcon] : [workspaceIcon, memberIcon];
    }
    if (isIOUReport(report)) {
        const managerIcon = {
            source: UserUtils.getAvatar(lodashGet(personalDetails, [report.managerID, 'avatar']), report.managerID),
            id: report.managerID,
            type: CONST.ICON_TYPE_AVATAR,
            name: lodashGet(personalDetails, [report.managerID, 'displayName'], ''),
        };

        const ownerIcon = {
            id: report.ownerAccountID,
            source: UserUtils.getAvatar(lodashGet(personalDetails, [report.ownerAccountID, 'avatar']), report.ownerAccountID),
            type: CONST.ICON_TYPE_AVATAR,
            name: lodashGet(personalDetails, [report.ownerAccountID, 'displayName'], ''),
        };

        return isPayer ? [managerIcon, ownerIcon] : [ownerIcon, managerIcon];
    }
    return getIconsForParticipants(report.participantAccountIDs, personalDetails);
}

/**
 * Gets the personal details for a login by looking in the ONYXKEYS.PERSONAL_DETAILS_LIST Onyx key (stored in the local variable, allPersonalDetails). If it doesn't exist in Onyx,
 * then a default object is constructed.
 * @param {Number} accountID
 * @returns {Object}
 */
function getPersonalDetailsForAccountID(accountID) {
    if (!accountID) {
        return {};
    }
    if (Number(accountID) === CONST.ACCOUNT_ID.CONCIERGE) {
        return {
            accountID,
            displayName: 'Concierge',
            login: CONST.EMAIL.CONCIERGE,
            avatar: UserUtils.getDefaultAvatar(accountID),
        };
    }
    return (
        (allPersonalDetails && allPersonalDetails[accountID]) || {
            avatar: UserUtils.getDefaultAvatar(accountID),
        }
    );
}

/**
 * Get the displayName for a single report participant.
 *
 * @param {Number} accountID
 * @param {Boolean} [shouldUseShortForm]
 * @returns {String}
 */
function getDisplayNameForParticipant(accountID, shouldUseShortForm = false) {
    if (!accountID) {
        return '';
    }
    const personalDetails = getPersonalDetailsForAccountID(accountID);
    const longName = personalDetails.displayName;
    const shortName = personalDetails.firstName || longName;
    return shouldUseShortForm ? shortName : longName;
}

/**
 * @param {Object} personalDetailsList
 * @param {Boolean} isMultipleParticipantReport
 * @returns {Array}
 */
function getDisplayNamesWithTooltips(personalDetailsList, isMultipleParticipantReport) {
    return _.map(personalDetailsList, (user) => {
        const accountID = Number(user.accountID);
        const displayName = getDisplayNameForParticipant(accountID, isMultipleParticipantReport) || user.login || '';
        const avatar = UserUtils.getDefaultAvatar(accountID);

        let pronouns = user.pronouns;
        if (pronouns && pronouns.startsWith(CONST.PRONOUNS.PREFIX)) {
            const pronounTranslationKey = pronouns.replace(CONST.PRONOUNS.PREFIX, '');
            pronouns = Localize.translateLocal(`pronouns.${pronounTranslationKey}`);
        }

        return {
            displayName,
            avatar,
            login: user.login || '',
            accountID,
            pronouns,
        };
    });
}

/**
 * We get the amount, currency and comment money request value from the action.originalMessage.
 * But for the send money action, the above value is put in the IOUDetails object.
 *
 * @param {Object} reportAction
 * @param {Number} reportAction.amount
 * @param {String} reportAction.currency
 * @param {String} reportAction.comment
 * @param {Object} [reportAction.IOUDetails]
 * @returns {Object}
 */
function getMoneyRequestAction(reportAction = {}) {
    const originalMessage = lodashGet(reportAction, 'originalMessage', {});
    let amount = originalMessage.amount || 0;
    let currency = originalMessage.currency || CONST.CURRENCY.USD;
    let comment = originalMessage.comment || '';

    if (_.has(originalMessage, 'IOUDetails')) {
        amount = lodashGet(originalMessage, 'IOUDetails.amount', 0);
        currency = lodashGet(originalMessage, 'IOUDetails.currency', CONST.CURRENCY.USD);
        comment = lodashGet(originalMessage, 'IOUDetails.comment', '');
    }

    return {amount, currency, comment};
}

/**
 * Determines if a report has an IOU that is waiting for an action from the current user (either Pay or Add a credit bank account)
 *
 * @param {Object} report (chatReport or iouReport)
 * @param {Object} allReportsDict
 * @returns {boolean}
 */
function isWaitingForIOUActionFromCurrentUser(report, allReportsDict = null) {
    const allAvailableReports = allReportsDict || allReports;
    if (!report || !allAvailableReports) {
        return false;
    }

    // Money request waiting for current user to add their credit bank account
    if (report.ownerAccountID === currentUserAccountID && report.isWaitingOnBankAccount) {
        return true;
    }

    let reportToLook = report;
    if (report.iouReportID) {
        const iouReport = allAvailableReports[`${ONYXKEYS.COLLECTION.REPORT}${report.iouReportID}`];
        if (iouReport) {
            reportToLook = iouReport;
        }
    }
    // Money request waiting for current user to Pay (from chat or from iou report)
    if (reportToLook.ownerAccountID && (reportToLook.ownerAccountID !== currentUserAccountID || currentUserAccountID === reportToLook.managerID) && reportToLook.hasOutstandingIOU) {
        return true;
    }

    return false;
}

function isWaitingForTaskCompleteFromAssignee(report) {
    return isTaskReport(report) && isTaskAssignee(report) && isOpenTaskReport(report);
}

/**
 * @param {Object} report
 * @param {Object} allReportsDict
 * @returns {Number}
 */
function getMoneyRequestTotal(report, allReportsDict = null) {
    const allAvailableReports = allReportsDict || allReports;
    let moneyRequestReport;
    if (isMoneyRequestReport(report)) {
        moneyRequestReport = report;
    }
    if (allAvailableReports && report.hasOutstandingIOU && report.iouReportID) {
        moneyRequestReport = allAvailableReports[`${ONYXKEYS.COLLECTION.REPORT}${report.iouReportID}`];
    }
    if (moneyRequestReport) {
        const total = lodashGet(moneyRequestReport, 'total', 0);

        if (total !== 0) {
            // There is a possibility that if the Expense report has a negative total.
            // This is because there are instances where you can get a credit back on your card,
            // or you enter a negative expense to “offset” future expenses
            return isExpenseReport(moneyRequestReport) ? total * -1 : Math.abs(total);
        }
    }
    return 0;
}

/**
 * Get the title for a policy expense chat which depends on the role of the policy member seeing this report
 *
 * @param {Object} report
 * @param {Object} [policy]
 * @returns {String}
 */
function getPolicyExpenseChatName(report, policy = undefined) {
    const reportOwnerDisplayName = getDisplayNameForParticipant(report.ownerAccountID) || lodashGet(allPersonalDetails, [report.ownerAccountID, 'login']) || report.reportName;

    // If the policy expense chat is owned by this user, use the name of the policy as the report name.
    if (report.isOwnPolicyExpenseChat) {
        return getPolicyName(report, false, policy);
    }

    const policyExpenseChatRole = lodashGet(allPolicies, [`${ONYXKEYS.COLLECTION.POLICY}${report.policyID}`, 'role']) || 'user';

    // If this user is not admin and this policy expense chat has been archived because of account merging, this must be an old workspace chat
    // of the account which was merged into the current user's account. Use the name of the policy as the name of the report.
    if (isArchivedRoom(report)) {
        const lastAction = ReportActionsUtils.getLastVisibleAction(report.reportID);
        const archiveReason = (lastAction && lastAction.originalMessage && lastAction.originalMessage.reason) || CONST.REPORT.ARCHIVE_REASON.DEFAULT;
        if (archiveReason === CONST.REPORT.ARCHIVE_REASON.ACCOUNT_MERGED && policyExpenseChatRole !== CONST.POLICY.ROLE.ADMIN) {
            return getPolicyName(report, false, policy);
        }
    }

    // If user can see this report and they are not its owner, they must be an admin and the report name should be the name of the policy member
    return reportOwnerDisplayName;
}

/**
 * Get the title for a IOU or expense chat which will be showing the payer and the amount
 *
 * @param {Object} report
 * @param {Object} [policy]
 * @returns  {String}
 */
function getMoneyRequestReportName(report, policy = undefined) {
    const formattedAmount = CurrencyUtils.convertToDisplayString(getMoneyRequestTotal(report), report.currency);
    const payerName = isExpenseReport(report) ? getPolicyName(report, false, policy) : getDisplayNameForParticipant(report.managerID);
    const payerPaidAmountMesssage = Localize.translateLocal('iou.payerPaidAmount', {payer: payerName, amount: formattedAmount});

    if (report.isWaitingOnBankAccount) {
        return `${payerPaidAmountMesssage} • ${Localize.translateLocal('iou.pending')}`;
    }

    if (report.hasOutstandingIOU) {
        return Localize.translateLocal('iou.payerOwesAmount', {payer: payerName, amount: formattedAmount});
    }

    return payerPaidAmountMesssage;
}

/**
 * Given a parent IOU report action get report name for the LHN.
 *
 * @param {Object} reportAction
 * @returns {String}
 */
function getTransactionReportName(reportAction) {
    if (ReportActionsUtils.isDeletedParentAction(reportAction)) {
        return Localize.translateLocal('parentReportAction.deletedRequest');
    }

    return Localize.translateLocal(ReportActionsUtils.isSentMoneyReportAction(reportAction) ? 'iou.threadSentMoneyReportName' : 'iou.threadRequestReportName', {
        formattedAmount: ReportActionsUtils.getFormattedAmount(reportAction),
        comment: lodashGet(reportAction, 'originalMessage.comment'),
    });
}

/**
 * Get money request message for an IOU report
 *
 * @param {Object} report
 * @param {Object} [reportAction={}]
 * @returns  {String}
 */
function getReportPreviewMessage(report, reportAction = {}) {
    const reportActionMessage = lodashGet(reportAction, 'message[0].html', '');

    if (_.isEmpty(report) || !report.reportID) {
        // The iouReport is not found locally after SignIn because the OpenApp API won't return iouReports if they're settled
        // As a temporary solution until we know how to solve this the best, we just use the message that returned from BE
        return reportActionMessage;
    }

    const totalAmount = getMoneyRequestTotal(report);
    const payerName = isExpenseReport(report) ? getPolicyName(report) : getDisplayNameForParticipant(report.managerID, true);
    const formattedAmount = CurrencyUtils.convertToDisplayString(totalAmount, report.currency);

    if (isSettled(report.reportID)) {
        // A settled report preview message can come in three formats "paid ... using Paypal.me", "paid ... elsewhere" or "paid ... using Expensify"
        let translatePhraseKey = 'iou.paidElsewhereWithAmount';
        if (reportActionMessage.match(/ Paypal.me$/)) {
            translatePhraseKey = 'iou.paidUsingPaypalWithAmount';
        } else if (reportActionMessage.match(/ using Expensify$/)) {
            translatePhraseKey = 'iou.paidUsingExpensifyWithAmount';
        }
        return Localize.translateLocal(translatePhraseKey, {amount: formattedAmount});
    }

    if (report.isWaitingOnBankAccount) {
        const submitterDisplayName = getDisplayNameForParticipant(report.ownerAccountID, true);
        return Localize.translateLocal('iou.waitingOnBankAccount', {submitterDisplayName});
    }

    return Localize.translateLocal('iou.payerOwesAmount', {payer: payerName, amount: formattedAmount});
}

/**
 * Get the report action message when expense has been modified.
 *
 * @param {Object} reportAction
 * @returns {String}
 */
function getModifiedExpenseMessage(reportAction) {
    const reportActionOriginalMessage = lodashGet(reportAction, 'originalMessage', {});
    if (_.isEmpty(reportActionOriginalMessage)) {
        return `changed the request`;
    }

    const hasModifiedAmount =
        _.has(reportActionOriginalMessage, 'oldAmount') &&
        _.has(reportActionOriginalMessage, 'oldCurrency') &&
        _.has(reportActionOriginalMessage, 'amount') &&
        _.has(reportActionOriginalMessage, 'currency');
    if (hasModifiedAmount) {
        const oldCurrency = reportActionOriginalMessage.oldCurrency;
        const oldAmount = CurrencyUtils.convertToDisplayString(reportActionOriginalMessage.oldAmount, oldCurrency);

        const currency = reportActionOriginalMessage.currency;
        const amount = CurrencyUtils.convertToDisplayString(reportActionOriginalMessage.amount, currency);

        return `changed the request to ${amount} (previously ${oldAmount})`;
    }

    const hasModifiedComment = _.has(reportActionOriginalMessage, 'oldComment') && _.has(reportActionOriginalMessage, 'newComment');
    if (hasModifiedComment) {
        return `changed the request description to "${reportActionOriginalMessage.newComment}" (previously "${reportActionOriginalMessage.oldComment}")`;
    }

    const hasModifiedMerchant = _.has(reportActionOriginalMessage, 'oldMerchant') && _.has(reportActionOriginalMessage, 'merchant');
    if (hasModifiedMerchant) {
        return `changed the request merchant to "${reportActionOriginalMessage.merchant}" (previously "${reportActionOriginalMessage.oldMerchant}")`;
    }

    const hasModifiedCreated = _.has(reportActionOriginalMessage, 'oldCreated') && _.has(reportActionOriginalMessage, 'created');
    if (hasModifiedCreated) {
        // Take only the YYYY-MM-DD value as the original date includes timestamp
        let formattedOldCreated = new Date(reportActionOriginalMessage.oldCreated);
        formattedOldCreated = format(formattedOldCreated, CONST.DATE.FNS_FORMAT_STRING);
        return `changed the request date to ${reportActionOriginalMessage.created} (previously ${formattedOldCreated})`;
    }
}

/**
 * Given the updates user made to the request, compose the originalMessage
 * object of the modified expense action.
 *
 * At the moment, we only allow changing one transaction field at a time.
 *
 * @param {Object} oldTransaction
 * @param {Object} transactionChanges
 * @param {Boolen} isFromExpenseReport
 * @returns {Object}
 */
function getModifiedExpenseOriginalMessage(oldTransaction, transactionChanges, isFromExpenseReport) {
    const originalMessage = {};

    // Remark: Comment field is the only one which has new/old prefixes for the keys (newComment/ oldComment),
    // all others have old/- pattern such as oldCreated/created
    if (_.has(transactionChanges, 'comment')) {
        originalMessage.oldComment = TransactionUtils.getDescription(oldTransaction);
        originalMessage.newComment = transactionChanges.comment;
    }
    if (_.has(transactionChanges, 'created')) {
        originalMessage.oldCreated = TransactionUtils.getCreated(oldTransaction);
        originalMessage.created = transactionChanges.created;
    }

    // The amount is always a combination of the currency and the number value so when one changes we need to store both
    // to match how we handle the modified expense action in oldDot
    if (_.has(transactionChanges, 'amount') || _.has(transactionChanges, 'currency')) {
        originalMessage.oldAmount = TransactionUtils.getAmount(oldTransaction, isFromExpenseReport);
        originalMessage.amount = lodashGet(transactionChanges, 'amount', originalMessage.oldAmount);
        originalMessage.oldCurrency = TransactionUtils.getCurrency(oldTransaction);
        originalMessage.currency = lodashGet(transactionChanges, 'currency', originalMessage.oldCurrency);
    }

    return originalMessage;
}

/**
 * Get the title for a report.
 *
 * @param {Object} report
 * @param {Object} [policy]
 * @returns {String}
 */
function getReportName(report, policy = undefined) {
    let formattedName;
    if (isChatThread(report)) {
        const parentReportAction = ReportActionsUtils.getParentReportAction(report);
        if (ReportActionsUtils.isTransactionThread(parentReportAction)) {
            return getTransactionReportName(parentReportAction);
        }

        const isAttachment = _.has(parentReportAction, 'isAttachment') ? parentReportAction.isAttachment : isReportMessageAttachment(_.last(lodashGet(parentReportAction, 'message', [{}])));
        const parentReportActionMessage = lodashGet(parentReportAction, ['message', 0, 'text'], '').replace(/(\r\n|\n|\r)/gm, ' ');
        if (isAttachment && parentReportActionMessage) {
            return `[${Localize.translateLocal('common.attachment')}]`;
        }
        if (
            lodashGet(parentReportAction, 'message[0].moderationDecision.decision') === CONST.MODERATION.MODERATOR_DECISION_PENDING_HIDE ||
            lodashGet(parentReportAction, 'message[0].moderationDecision.decision') === CONST.MODERATION.MODERATOR_DECISION_HIDDEN
        ) {
            return Localize.translateLocal('parentReportAction.hiddenMessage');
        }
        return parentReportActionMessage || Localize.translateLocal('parentReportAction.deletedMessage');
    }
    if (isChatRoom(report) || isTaskReport(report)) {
        formattedName = report.reportName;
    }

    if (isPolicyExpenseChat(report)) {
        formattedName = getPolicyExpenseChatName(report, policy);
    }

    if (isMoneyRequestReport(report)) {
        formattedName = getMoneyRequestReportName(report, policy);
    }

    if (isArchivedRoom(report)) {
        formattedName += ` (${Localize.translateLocal('common.archived')})`;
    }

    if (formattedName) {
        return formattedName;
    }

    // Not a room or PolicyExpenseChat, generate title from participants
    const participantAccountIDs = (report && report.participantAccountIDs) || [];
    const participantsWithoutCurrentUser = _.without(participantAccountIDs, currentUserAccountID);
    const isMultipleParticipantReport = participantsWithoutCurrentUser.length > 1;

    return _.map(participantsWithoutCurrentUser, (accountID) => getDisplayNameForParticipant(accountID, isMultipleParticipantReport)).join(', ');
}

/**
 * Recursively navigates through thread parents to get the root report and workspace name.
 * The recursion stops when we find a non thread or money request report, whichever comes first.
 * @param {Object} report
 * @returns {Object}
 */
function getRootReportAndWorkspaceName(report) {
    if (isChildReport(report) && !isMoneyRequestReport(report)) {
        const parentReport = lodashGet(allReports, [`${ONYXKEYS.COLLECTION.REPORT}${report.parentReportID}`]);
        return getRootReportAndWorkspaceName(parentReport);
    }

    if (isIOURequest(report)) {
        return {
            rootReportName: lodashGet(report, 'displayName', ''),
        };
    }
    if (isExpenseRequest(report)) {
        return {
            rootReportName: lodashGet(report, 'displayName', ''),
            workspaceName: isIOUReport(report) ? CONST.POLICY.OWNER_EMAIL_FAKE : getPolicyName(report, true),
        };
    }

    return {
        rootReportName: getReportName(report),
        workspaceName: getPolicyName(report, true),
    };
}

/**
 * Get either the policyName or domainName the chat is tied to
 * @param {Object} report
 * @returns {String}
 */
function getChatRoomSubtitle(report) {
    if (isChatThread(report)) {
        return '';
    }
    if (!isDefaultRoom(report) && !isUserCreatedPolicyRoom(report) && !isPolicyExpenseChat(report)) {
        return '';
    }
    if (getChatType(report) === CONST.REPORT.CHAT_TYPE.DOMAIN_ALL) {
        // The domainAll rooms are just #domainName, so we ignore the prefix '#' to get the domainName
        return report.reportName.substring(1);
    }
    if ((isPolicyExpenseChat(report) && report.isOwnPolicyExpenseChat) || isExpenseReport(report)) {
        return Localize.translateLocal('workspace.common.workspace');
    }
    if (isArchivedRoom(report)) {
        return report.oldPolicyName || '';
    }
    return getPolicyName(report);
}

/**
 * Gets the parent navigation subtitle for the report
 * @param {Object} report
 * @returns {Object}
 */
function getParentNavigationSubtitle(report) {
    if (isThread(report)) {
        const parentReport = lodashGet(allReports, [`${ONYXKEYS.COLLECTION.REPORT}${report.parentReportID}`]);
        const {rootReportName, workspaceName} = getRootReportAndWorkspaceName(parentReport);
        if (_.isEmpty(rootReportName)) {
            return {};
        }

        return {rootReportName, workspaceName};
    }
    return {};
}

/**
 * Get the report for a reportID
 *
 * @param {String} reportID
 * @returns {Object}
 */
function getReport(reportID) {
    return lodashGet(allReports, `${ONYXKEYS.COLLECTION.REPORT}${reportID}`, {});
}

/**
 * Navigate to the details page of a given report
 *
 * @param {Object} report
 */
function navigateToDetailsPage(report) {
    const participantAccountIDs = lodashGet(report, 'participantAccountIDs', []);

    if (isChatRoom(report) || isPolicyExpenseChat(report) || isChatThread(report) || isTaskReport(report)) {
        Navigation.navigate(ROUTES.getReportDetailsRoute(report.reportID));
        return;
    }
    if (participantAccountIDs.length === 1) {
        Navigation.navigate(ROUTES.getProfileRoute(participantAccountIDs[0]));
        return;
    }
    Navigation.navigate(ROUTES.getReportParticipantsRoute(report.reportID));
}

/**
 * Generate a random reportID up to 53 bits aka 9,007,199,254,740,991 (Number.MAX_SAFE_INTEGER).
 * There were approximately 98,000,000 reports with sequential IDs generated before we started using this approach, those make up roughly one billionth of the space for these numbers,
 * so we live with the 1 in a billion chance of a collision with an older ID until we can switch to 64-bit IDs.
 *
 * In a test of 500M reports (28 years of reports at our current max rate) we got 20-40 collisions meaning that
 * this is more than random enough for our needs.
 *
 * @returns {String}
 */
function generateReportID() {
    return (Math.floor(Math.random() * 2 ** 21) * 2 ** 32 + Math.floor(Math.random() * 2 ** 32)).toString();
}

/**
 * @param {Object} report
 * @returns {Boolean}
 */
function hasReportNameError(report) {
    return !_.isEmpty(lodashGet(report, 'errorFields.reportName', {}));
}

/**
 * For comments shorter than 10k chars, convert the comment from MD into HTML because that's how it is stored in the database
 * For longer comments, skip parsing, but still escape the text, and display plaintext for performance reasons. It takes over 40s to parse a 100k long string!!
 *
 * @param {String} text
 * @returns {String}
 */
function getParsedComment(text) {
    const parser = new ExpensiMark();
    return text.length < CONST.MAX_MARKUP_LENGTH ? parser.replace(text) : _.escape(text);
}

/**
 * @param {String} [text]
 * @param {File} [file]
 * @returns {Object}
 */
function buildOptimisticAddCommentReportAction(text, file) {
    const parser = new ExpensiMark();
    const commentText = getParsedComment(text);
    const isAttachment = _.isEmpty(text) && file !== undefined;
    const attachmentInfo = isAttachment ? file : {};
    const htmlForNewComment = isAttachment ? CONST.ATTACHMENT_UPLOADING_MESSAGE_HTML : commentText;

    // Remove HTML from text when applying optimistic offline comment
    const textForNewComment = isAttachment ? CONST.ATTACHMENT_MESSAGE_TEXT : parser.htmlToText(htmlForNewComment);

    return {
        commentText,
        reportAction: {
            reportActionID: NumberUtils.rand64(),
            actionName: CONST.REPORT.ACTIONS.TYPE.ADDCOMMENT,
            actorAccountID: currentUserAccountID,
            person: [
                {
                    style: 'strong',
                    text: lodashGet(allPersonalDetails, [currentUserAccountID, 'displayName'], currentUserEmail),
                    type: 'TEXT',
                },
            ],
            automatic: false,
            avatar: lodashGet(allPersonalDetails, [currentUserAccountID, 'avatar'], UserUtils.getDefaultAvatarURL(currentUserAccountID)),
            created: DateUtils.getDBTime(),
            message: [
                {
                    translationKey: isAttachment ? CONST.TRANSLATION_KEYS.ATTACHMENT : '',
                    type: CONST.REPORT.MESSAGE.TYPE.COMMENT,
                    html: htmlForNewComment,
                    text: textForNewComment,
                },
            ],
            isFirstItem: false,
            isAttachment,
            attachmentInfo,
            pendingAction: CONST.RED_BRICK_ROAD_PENDING_ACTION.ADD,
            shouldShow: true,
        },
    };
}

/**
 * update optimistic parent reportAction when a comment is added or remove in the child report
 * @param {String} parentReportAction - Parent report action of the child report
 * @param {String} lastVisibleActionCreated - Last visible action created of the child report
 * @param {String} type - The type of action in the child report
 * @returns {Object}
 */

function updateOptimisticParentReportAction(parentReportAction, lastVisibleActionCreated, type) {
    let childVisibleActionCount = parentReportAction.childVisibleActionCount || 0;
    let childCommenterCount = parentReportAction.childCommenterCount || 0;
    let childOldestFourAccountIDs = parentReportAction.childOldestFourAccountIDs;

    if (type === CONST.RED_BRICK_ROAD_PENDING_ACTION.ADD) {
        childVisibleActionCount += 1;
        const oldestFourAccountIDs = childOldestFourAccountIDs ? childOldestFourAccountIDs.split(',') : [];
        if (oldestFourAccountIDs.length < 4) {
            const index = _.findIndex(oldestFourAccountIDs, (accountID) => accountID === currentUserAccountID.toString());
            if (index === -1) {
                childCommenterCount += 1;
                oldestFourAccountIDs.push(currentUserAccountID);
            }
        }
        childOldestFourAccountIDs = oldestFourAccountIDs.join(',');
    } else if (type === CONST.RED_BRICK_ROAD_PENDING_ACTION.DELETE) {
        if (childVisibleActionCount > 0) {
            childVisibleActionCount -= 1;
        }

        if (childVisibleActionCount === 0) {
            childCommenterCount = 0;
            childOldestFourAccountIDs = '';
        }
    }

    return {
        childVisibleActionCount,
        childCommenterCount,
        childLastVisibleActionCreated: lastVisibleActionCreated,
        childOldestFourAccountIDs,
    };
}

/**
 * Get optimistic data of parent report action
 * @param {String} reportID The reportID of the report that is updated
 * @param {String} lastVisibleActionCreated Last visible action created of the child report
 * @param {String} type The type of action in the child report
 * @param {String} parentReportID Custom reportID to be updated
 * @param {String} parentReportActionID Custom reportActionID to be updated
 * @returns {Object}
 */
function getOptimisticDataForParentReportAction(reportID, lastVisibleActionCreated, type, parentReportID = '', parentReportActionID = '') {
    const report = getReport(reportID);
    const parentReportAction = ReportActionsUtils.getParentReportAction(report);
    if (_.isEmpty(parentReportAction)) {
        return {};
    }

    const optimisticParentReportAction = updateOptimisticParentReportAction(parentReportAction, lastVisibleActionCreated, type);
    return {
        onyxMethod: Onyx.METHOD.MERGE,
        key: `${ONYXKEYS.COLLECTION.REPORT_ACTIONS}${parentReportID || report.parentReportID}`,
        value: {
            [parentReportActionID || report.parentReportActionID]: optimisticParentReportAction,
        },
    };
}

/**
 * Builds an optimistic reportAction for the parent report when a task is created
 * @param {String} taskReportID - Report ID of the task
 * @param {String} taskTitle - Title of the task
 * @param {String} taskAssignee - Email of the person assigned to the task
 * @param {Number} taskAssigneeAccountID - AccountID of the person assigned to the task
 * @param {String} text - Text of the comment
 * @param {String} parentReportID - Report ID of the parent report
 * @returns {Object}
 */
function buildOptimisticTaskCommentReportAction(taskReportID, taskTitle, taskAssignee, taskAssigneeAccountID, text, parentReportID) {
    const reportAction = buildOptimisticAddCommentReportAction(text);
    reportAction.reportAction.message[0].taskReportID = taskReportID;

    // These parameters are not saved on the reportAction, but are used to display the task in the UI
    // Added when we fetch the reportActions on a report
    reportAction.reportAction.originalMessage = {
        html: reportAction.reportAction.message[0].html,
        taskReportID: reportAction.reportAction.message[0].taskReportID,
    };
    reportAction.reportAction.childReportID = taskReportID;
    reportAction.reportAction.parentReportID = parentReportID;
    reportAction.reportAction.childType = CONST.REPORT.TYPE.TASK;
    reportAction.reportAction.childReportName = taskTitle;
    reportAction.reportAction.childManagerAccountID = taskAssigneeAccountID;
    reportAction.reportAction.childStatusNum = CONST.REPORT.STATUS.OPEN;
    reportAction.reportAction.childStateNum = CONST.REPORT.STATE_NUM.OPEN;

    return reportAction;
}

/**
 * Builds an optimistic IOU report with a randomly generated reportID
 *
 * @param {Number} payeeAccountID - AccountID of the person generating the IOU.
 * @param {Number} payerAccountID - AccountID of the other person participating in the IOU.
 * @param {Number} total - IOU amount in the smallest unit of the currency.
 * @param {String} chatReportID - Report ID of the chat where the IOU is.
 * @param {String} currency - IOU currency.
 * @param {Boolean} isSendingMoney - If we send money the IOU should be created as settled
 *
 * @returns {Object}
 */
function buildOptimisticIOUReport(payeeAccountID, payerAccountID, total, chatReportID, currency, isSendingMoney = false) {
    const formattedTotal = CurrencyUtils.convertToDisplayString(total, currency);
    const personalDetails = getPersonalDetailsForAccountID(payerAccountID);
    const payerEmail = personalDetails.login;
    return {
        // If we're sending money, hasOutstandingIOU should be false
        hasOutstandingIOU: !isSendingMoney,
        type: CONST.REPORT.TYPE.IOU,
        cachedTotal: formattedTotal,
        chatReportID,
        currency,
        managerID: payerAccountID,
        ownerAccountID: payeeAccountID,
        reportID: generateReportID(),
        state: CONST.REPORT.STATE.SUBMITTED,
        stateNum: isSendingMoney ? CONST.REPORT.STATE_NUM.SUBMITTED : CONST.REPORT.STATE_NUM.PROCESSING,
        total,

        // We don't translate reportName because the server response is always in English
        reportName: `${payerEmail} owes ${formattedTotal}`,
    };
}

/**
 * Builds an optimistic Expense report with a randomly generated reportID
 *
 * @param {String} chatReportID - Report ID of the PolicyExpenseChat where the Expense Report is
 * @param {String} policyID - The policy ID of the PolicyExpenseChat
 * @param {Number} payeeAccountID - AccountID of the employee (payee)
 * @param {Number} total - Amount in cents
 * @param {String} currency
 *
 * @returns {Object}
 */
function buildOptimisticExpenseReport(chatReportID, policyID, payeeAccountID, total, currency) {
    // The amount for Expense reports are stored as negative value in the database
    const storedTotal = total * -1;
    const policyName = getPolicyName(allReports[`${ONYXKEYS.COLLECTION.REPORT}${chatReportID}`]);
    const formattedTotal = CurrencyUtils.convertToDisplayString(storedTotal, currency);

    // The expense report is always created with the policy's output currency
    const outputCurrency = lodashGet(allPolicies, [`${ONYXKEYS.COLLECTION.POLICY}${policyID}`, 'outputCurrency'], CONST.CURRENCY.USD);

    return {
        reportID: generateReportID(),
        chatReportID,
        policyID,
        type: CONST.REPORT.TYPE.EXPENSE,
        ownerAccountID: payeeAccountID,
        hasOutstandingIOU: true,
        currency: outputCurrency,

        // We don't translate reportName because the server response is always in English
        reportName: `${policyName} owes ${formattedTotal}`,
        state: CONST.REPORT.STATE.SUBMITTED,
        stateNum: CONST.REPORT.STATE_NUM.PROCESSING,
        total: storedTotal,
    };
}

/**
 * @param {String} type - IOUReportAction type. Can be oneOf(create, decline, cancel, pay, split)
 * @param {Number} total - IOU total in cents
 * @param {String} comment - IOU comment
 * @param {String} currency - IOU currency
 * @param {String} paymentType - IOU paymentMethodType. Can be oneOf(Elsewhere, Expensify, PayPal.me)
 * @param {Boolean} isSettlingUp - Whether we are settling up an IOU
 * @returns {Array}
 */
function getIOUReportActionMessage(type, total, comment, currency, paymentType = '', isSettlingUp = false) {
    const currencyUnit = CurrencyUtils.getCurrencyUnit(currency);
    const amount = NumberFormatUtils.format(preferredLocale, Math.abs(total) / currencyUnit, {style: 'currency', currency});
    let paymentMethodMessage;
    switch (paymentType) {
        case CONST.IOU.PAYMENT_TYPE.ELSEWHERE:
            paymentMethodMessage = ' elsewhere';
            break;
        case CONST.IOU.PAYMENT_TYPE.VBBA:
            paymentMethodMessage = ' using Expensify';
            break;
        default:
            paymentMethodMessage = ` using ${paymentType}`;
            break;
    }

    let iouMessage;
    switch (type) {
        case CONST.IOU.REPORT_ACTION_TYPE.CREATE:
            iouMessage = `requested ${amount}${comment && ` for ${comment}`}`;
            break;
        case CONST.IOU.REPORT_ACTION_TYPE.SPLIT:
            iouMessage = `split ${amount}${comment && ` for ${comment}`}`;
            break;
        case CONST.IOU.REPORT_ACTION_TYPE.DELETE:
            iouMessage = `deleted the ${amount} request${comment && ` for ${comment}`}`;
            break;
        case CONST.IOU.REPORT_ACTION_TYPE.PAY:
            iouMessage = isSettlingUp ? `paid ${amount}${paymentMethodMessage}` : `sent ${amount}${comment && ` for ${comment}`}${paymentMethodMessage}`;
            break;
        default:
            break;
    }

    return [
        {
            html: _.escape(iouMessage),
            text: iouMessage,
            isEdited: false,
            type: CONST.REPORT.MESSAGE.TYPE.COMMENT,
        },
    ];
}

/**
 * Builds an optimistic IOU reportAction object
 *
 * @param {String} type - IOUReportAction type. Can be oneOf(create, delete, pay, split).
 * @param {Number} amount - IOU amount in cents.
 * @param {String} currency
 * @param {String} comment - User comment for the IOU.
 * @param {Array}  participants - An array with participants details.
 * @param {String} transactionID
 * @param {String} [paymentType] - Only required if the IOUReportAction type is 'pay'. Can be oneOf(elsewhere, payPal, Expensify).
 * @param {String} [iouReportID] - Only required if the IOUReportActions type is oneOf(decline, cancel, pay). Generates a randomID as default.
 * @param {Boolean} [isSettlingUp] - Whether we are settling up an IOU.
 * @param {Boolean} [isSendMoneyFlow] - Whether this is send money flow
 * @param {Object} [receipt]
 * @returns {Object}
 */
function buildOptimisticIOUReportAction(
    type,
    amount,
    currency,
    comment,
    participants,
    transactionID,
    paymentType = '',
    iouReportID = '',
    isSettlingUp = false,
    isSendMoneyFlow = false,
    receipt = {},
) {
    const IOUReportID = iouReportID || generateReportID();

    const originalMessage = {
        amount,
        comment,
        currency,
        IOUTransactionID: transactionID,
        IOUReportID,
        type,
    };

    // We store amount, comment, currency in IOUDetails when type = pay
    if (type === CONST.IOU.REPORT_ACTION_TYPE.PAY && isSendMoneyFlow) {
        _.each(['amount', 'comment', 'currency'], (key) => {
            delete originalMessage[key];
        });
        originalMessage.IOUDetails = {amount, comment, currency};
        originalMessage.paymentType = paymentType;
    }

    // IOUs of type split only exist in group DMs and those don't have an iouReport so we need to delete the IOUReportID key
    if (type === CONST.IOU.REPORT_ACTION_TYPE.SPLIT) {
        delete originalMessage.IOUReportID;
        originalMessage.participantAccountIDs = [currentUserAccountID, ..._.pluck(participants, 'accountID')];
    }

    return {
        actionName: CONST.REPORT.ACTIONS.TYPE.IOU,
        actorAccountID: currentUserAccountID,
        automatic: false,
        avatar: lodashGet(currentUserPersonalDetails, 'avatar', UserUtils.getDefaultAvatar(currentUserAccountID)),
        isAttachment: false,
        originalMessage,
        message: getIOUReportActionMessage(type, amount, comment, currency, paymentType, isSettlingUp),
        person: [
            {
                style: 'strong',
                text: lodashGet(currentUserPersonalDetails, 'displayName', currentUserEmail),
                type: 'TEXT',
            },
        ],
        reportActionID: NumberUtils.rand64(),
        shouldShow: true,
        created: DateUtils.getDBTime(),
        pendingAction: CONST.RED_BRICK_ROAD_PENDING_ACTION.ADD,
        receipt,
    };
}

/**
 * Builds an optimistic report preview action with a randomly generated reportActionID.
 *
 * @param {Object} chatReport
 * @param {Object} iouReport
 * @param {String} [comment] - User comment for the IOU.
 *
 * @returns {Object}
 */
function buildOptimisticReportPreview(chatReport, iouReport, comment = '') {
    const message = getReportPreviewMessage(iouReport);
    return {
        reportActionID: NumberUtils.rand64(),
        reportID: chatReport.reportID,
        actionName: CONST.REPORT.ACTIONS.TYPE.REPORTPREVIEW,
        pendingAction: CONST.RED_BRICK_ROAD_PENDING_ACTION.ADD,
        originalMessage: {
            linkedReportID: iouReport.reportID,
        },
        message: [
            {
                html: message,
                text: message,
                isEdited: false,
                type: CONST.REPORT.MESSAGE.TYPE.COMMENT,
            },
        ],
        created: DateUtils.getDBTime(),
        accountID: iouReport.managerID || 0,
        actorAccountID: iouReport.managerID || 0,
        childMoneyRequestCount: 1,
        childLastMoneyRequestComment: comment,
    };
}

/**
 * Builds an optimistic modified expense action with a randomly generated reportActionID.
 *
 * @param {Object} transactionThread
 * @param {Object} oldTransaction
 * @param {Object} transactionChanges
 * @param {Object} isFromExpenseReport
 * @returns {Object}
 */
function buildOptimisticModifiedExpenseReportAction(transactionThread, oldTransaction, transactionChanges, isFromExpenseReport) {
    const originalMessage = getModifiedExpenseOriginalMessage(oldTransaction, transactionChanges, isFromExpenseReport);
    return {
        actionName: CONST.REPORT.ACTIONS.TYPE.MODIFIEDEXPENSE,
        actorAccountID: currentUserAccountID,
        automatic: false,
        avatar: lodashGet(currentUserPersonalDetails, 'avatar', UserUtils.getDefaultAvatar(currentUserAccountID)),
        created: DateUtils.getDBTime(),
        isAttachment: false,
        message: [
            {
                // Currently we are composing the message from the originalMessage and message is only used in OldDot and not in the App
                text: 'You',
                style: 'strong',
                type: CONST.REPORT.MESSAGE.TYPE.TEXT,
            },
        ],
        originalMessage,
        person: [
            {
                style: 'strong',
                text: lodashGet(currentUserPersonalDetails, 'displayName', currentUserAccountID),
                type: 'TEXT',
            },
        ],
        pendingAction: CONST.RED_BRICK_ROAD_PENDING_ACTION.ADD,
        reportActionID: NumberUtils.rand64(),
        reportID: transactionThread.reportID,
        shouldShow: true,
    };
}

/**
 * Updates a report preview action that exists for an IOU report.
 *
 * @param {Object} iouReport
 * @param {Object} reportPreviewAction
 * @param {String} [comment] - User comment for the IOU.
 *
 * @returns {Object}
 */
function updateReportPreview(iouReport, reportPreviewAction, comment = '') {
    const message = getReportPreviewMessage(iouReport, reportPreviewAction);
    return {
        ...reportPreviewAction,
        created: DateUtils.getDBTime(),
        message: [
            {
                html: message,
                text: message,
                isEdited: false,
                type: CONST.REPORT.MESSAGE.TYPE.COMMENT,
            },
        ],
        childLastMoneyRequestComment: comment || reportPreviewAction.childLastMoneyRequestComment,
        childMoneyRequestCount: reportPreviewAction.childMoneyRequestCount + 1,
    };
}

function buildOptimisticTaskReportAction(taskReportID, actionName, message = '') {
    const originalMessage = {
        taskReportID,
        type: actionName,
        text: message,
    };

    return {
        actionName,
        actorAccountID: currentUserAccountID,
        automatic: false,
        avatar: lodashGet(currentUserPersonalDetails, 'avatar', UserUtils.getDefaultAvatar(currentUserAccountID)),
        isAttachment: false,
        originalMessage,
        message: [
            {
                text: message,
                taskReportID,
                type: CONST.REPORT.MESSAGE.TYPE.TEXT,
            },
        ],
        person: [
            {
                style: 'strong',
                text: lodashGet(currentUserPersonalDetails, 'displayName', currentUserAccountID),
                type: 'TEXT',
            },
        ],
        reportActionID: NumberUtils.rand64(),
        shouldShow: true,
        created: DateUtils.getDBTime(),
        isFirstItem: false,
        pendingAction: CONST.RED_BRICK_ROAD_PENDING_ACTION.ADD,
    };
}

/**
 * Builds an optimistic chat report with a randomly generated reportID and as much information as we currently have
 *
 * @param {Array} participantList Array of participant accountIDs
 * @param {String} reportName
 * @param {String} chatType
 * @param {String} policyID
 * @param {Number} ownerAccountID
 * @param {Boolean} isOwnPolicyExpenseChat
 * @param {String} oldPolicyName
 * @param {String} visibility
 * @param {String} writeCapability
 * @param {String} notificationPreference
 * @param {String} parentReportActionID
 * @param {String} parentReportID
 * @returns {Object}
 */
function buildOptimisticChatReport(
    participantList,
    reportName = CONST.REPORT.DEFAULT_REPORT_NAME,
    chatType = '',
    policyID = CONST.POLICY.OWNER_EMAIL_FAKE,
    ownerAccountID = CONST.REPORT.OWNER_ACCOUNT_ID_FAKE,
    isOwnPolicyExpenseChat = false,
    oldPolicyName = '',
    visibility = undefined,
    writeCapability = undefined,
    notificationPreference = CONST.REPORT.NOTIFICATION_PREFERENCE.ALWAYS,
    parentReportActionID = '',
    parentReportID = '',
) {
    const currentTime = DateUtils.getDBTime();
    return {
        type: CONST.REPORT.TYPE.CHAT,
        chatType,
        hasOutstandingIOU: false,
        isOwnPolicyExpenseChat,
        isPinned: reportName === CONST.REPORT.WORKSPACE_CHAT_ROOMS.ADMINS,
        lastActorAccountID: 0,
        lastMessageTranslationKey: '',
        lastMessageHtml: '',
        lastMessageText: null,
        lastReadTime: currentTime,
        lastVisibleActionCreated: currentTime,
        notificationPreference,
        oldPolicyName,
        ownerAccountID: ownerAccountID || CONST.REPORT.OWNER_ACCOUNT_ID_FAKE,
        parentReportActionID,
        parentReportID,
        participantAccountIDs: participantList,
        policyID,
        reportID: generateReportID(),
        reportName,
        stateNum: 0,
        statusNum: 0,
        visibility,
        welcomeMessage: '',
        writeCapability,
    };
}

/**
 * Returns the necessary reportAction onyx data to indicate that the chat has been created optimistically
 * @param {String} emailCreatingAction
 * @returns {Object}
 */
function buildOptimisticCreatedReportAction(emailCreatingAction) {
    return {
        reportActionID: NumberUtils.rand64(),
        actionName: CONST.REPORT.ACTIONS.TYPE.CREATED,
        pendingAction: CONST.RED_BRICK_ROAD_PENDING_ACTION.ADD,
        actorAccountID: currentUserAccountID,
        message: [
            {
                type: CONST.REPORT.MESSAGE.TYPE.TEXT,
                style: 'strong',
                text: emailCreatingAction === currentUserEmail ? 'You' : emailCreatingAction,
            },
            {
                type: CONST.REPORT.MESSAGE.TYPE.TEXT,
                style: 'normal',
                text: ' created this report',
            },
        ],
        person: [
            {
                type: CONST.REPORT.MESSAGE.TYPE.TEXT,
                style: 'strong',
                text: lodashGet(allPersonalDetails, [currentUserAccountID, 'displayName'], currentUserEmail),
            },
        ],
        automatic: false,
        avatar: lodashGet(allPersonalDetails, [currentUserAccountID, 'avatar'], UserUtils.getDefaultAvatar(currentUserAccountID)),
        created: DateUtils.getDBTime(),
        shouldShow: true,
    };
}

/**
 * Returns the necessary reportAction onyx data to indicate that a task report has been edited
 *
 * @param {String} emailEditingTask
 * @returns {Object}
 */

function buildOptimisticEditedTaskReportAction(emailEditingTask) {
    return {
        reportActionID: NumberUtils.rand64(),
        actionName: CONST.REPORT.ACTIONS.TYPE.TASKEDITED,
        pendingAction: CONST.RED_BRICK_ROAD_PENDING_ACTION.ADD,
        actorAccountID: currentUserAccountID,
        message: [
            {
                type: CONST.REPORT.MESSAGE.TYPE.TEXT,
                style: 'strong',
                text: emailEditingTask === currentUserEmail ? 'You' : emailEditingTask,
            },
            {
                type: CONST.REPORT.MESSAGE.TYPE.TEXT,
                style: 'normal',
                text: ' edited this task',
            },
        ],
        person: [
            {
                type: CONST.REPORT.MESSAGE.TYPE.TEXT,
                style: 'strong',
                text: lodashGet(allPersonalDetails, [currentUserAccountID, 'displayName'], currentUserEmail),
            },
        ],
        automatic: false,
        avatar: lodashGet(allPersonalDetails, [currentUserAccountID, 'avatar'], UserUtils.getDefaultAvatar(currentUserAccountID)),
        created: DateUtils.getDBTime(),
        shouldShow: false,
    };
}

/**
 * Returns the necessary reportAction onyx data to indicate that a chat has been archived
 *
 * @param {String} emailClosingReport
 * @param {String} policyName
 * @param {String} reason - A reason why the chat has been archived
 * @returns {Object}
 */
function buildOptimisticClosedReportAction(emailClosingReport, policyName, reason = CONST.REPORT.ARCHIVE_REASON.DEFAULT) {
    return {
        actionName: CONST.REPORT.ACTIONS.TYPE.CLOSED,
        actorAccountID: currentUserAccountID,
        automatic: false,
        avatar: lodashGet(allPersonalDetails, [currentUserAccountID, 'avatar'], UserUtils.getDefaultAvatar(currentUserAccountID)),
        created: DateUtils.getDBTime(),
        message: [
            {
                type: CONST.REPORT.MESSAGE.TYPE.TEXT,
                style: 'strong',
                text: emailClosingReport === currentUserEmail ? 'You' : emailClosingReport,
            },
            {
                type: CONST.REPORT.MESSAGE.TYPE.TEXT,
                style: 'normal',
                text: ' closed this report',
            },
        ],
        originalMessage: {
            policyName,
            reason,
        },
        pendingAction: CONST.RED_BRICK_ROAD_PENDING_ACTION.ADD,
        person: [
            {
                type: CONST.REPORT.MESSAGE.TYPE.TEXT,
                style: 'strong',
                text: lodashGet(allPersonalDetails, [currentUserAccountID, 'displayName'], currentUserEmail),
            },
        ],
        reportActionID: NumberUtils.rand64(),
        shouldShow: true,
    };
}

/**
 * @param {String} policyID
 * @param {String} policyName
 * @returns {Object}
 */
function buildOptimisticWorkspaceChats(policyID, policyName) {
    const announceChatData = buildOptimisticChatReport(
        [currentUserAccountID],
        CONST.REPORT.WORKSPACE_CHAT_ROOMS.ANNOUNCE,
        CONST.REPORT.CHAT_TYPE.POLICY_ANNOUNCE,
        policyID,
        CONST.POLICY.OWNER_ACCOUNT_ID_FAKE,
        false,
        policyName,
        null,
        undefined,

        // #announce contains all policy members so notifying always should be opt-in only.
        CONST.REPORT.NOTIFICATION_PREFERENCE.DAILY,
    );
    const announceChatReportID = announceChatData.reportID;
    const announceCreatedAction = buildOptimisticCreatedReportAction(CONST.POLICY.OWNER_EMAIL_FAKE);
    const announceReportActionData = {
        [announceCreatedAction.reportActionID]: announceCreatedAction,
    };

    const adminsChatData = buildOptimisticChatReport(
        [currentUserAccountID],
        CONST.REPORT.WORKSPACE_CHAT_ROOMS.ADMINS,
        CONST.REPORT.CHAT_TYPE.POLICY_ADMINS,
        policyID,
        CONST.POLICY.OWNER_ACCOUNT_ID_FAKE,
        false,
        policyName,
    );
    const adminsChatReportID = adminsChatData.reportID;
    const adminsCreatedAction = buildOptimisticCreatedReportAction(CONST.POLICY.OWNER_EMAIL_FAKE);
    const adminsReportActionData = {
        [adminsCreatedAction.reportActionID]: adminsCreatedAction,
    };

    const expenseChatData = buildOptimisticChatReport([currentUserAccountID], '', CONST.REPORT.CHAT_TYPE.POLICY_EXPENSE_CHAT, policyID, currentUserAccountID, true, policyName);
    const expenseChatReportID = expenseChatData.reportID;
    const expenseReportCreatedAction = buildOptimisticCreatedReportAction(currentUserEmail);
    const expenseReportActionData = {
        [expenseReportCreatedAction.reportActionID]: expenseReportCreatedAction,
    };

    return {
        announceChatReportID,
        announceChatData,
        announceReportActionData,
        announceCreatedReportActionID: announceCreatedAction.reportActionID,
        adminsChatReportID,
        adminsChatData,
        adminsReportActionData,
        adminsCreatedReportActionID: adminsCreatedAction.reportActionID,
        expenseChatReportID,
        expenseChatData,
        expenseReportActionData,
        expenseCreatedReportActionID: expenseReportCreatedAction.reportActionID,
    };
}

/**
 * Builds an optimistic Task Report with a randomly generated reportID
 *
 * @param {Number} ownerAccountID - Account ID of the person generating the Task.
 * @param {String} assigneeAccountID - AccountID of the other person participating in the Task.
 * @param {String} parentReportID - Report ID of the chat where the Task is.
 * @param {String} title - Task title.
 * @param {String} description - Task description.
 *
 * @returns {Object}
 */

function buildOptimisticTaskReport(ownerAccountID, assigneeAccountID = 0, parentReportID, title, description) {
    return {
        reportID: generateReportID(),
        reportName: title,
        description,
        ownerAccountID,
        participantAccountIDs: assigneeAccountID && assigneeAccountID !== ownerAccountID ? [assigneeAccountID] : [],
        managerID: assigneeAccountID,
        type: CONST.REPORT.TYPE.TASK,
        parentReportID,
        stateNum: CONST.REPORT.STATE_NUM.OPEN,
        statusNum: CONST.REPORT.STATUS.OPEN,
    };
}

/**
 * @param {Object} report
 * @returns {Boolean}
 */
function isUnread(report) {
    if (!report) {
        return false;
    }

    // lastVisibleActionCreated and lastReadTime are both datetime strings and can be compared directly
    const lastVisibleActionCreated = report.lastVisibleActionCreated || '';
    const lastReadTime = report.lastReadTime || '';
    return lastReadTime < lastVisibleActionCreated;
}

/**
 * @param {Object} report
 * @returns {Boolean}
 */
function isUnreadWithMention(report) {
    if (!report) {
        return false;
    }

    // lastMentionedTime and lastReadTime are both datetime strings and can be compared directly
    const lastMentionedTime = report.lastMentionedTime || '';
    const lastReadTime = report.lastReadTime || '';
    return lastReadTime < lastMentionedTime;
}

/**
 * @param {Object} report
 * @param {Object} allReportsDict
 * @returns {Boolean}
 */
function isIOUOwnedByCurrentUser(report, allReportsDict = null) {
    const allAvailableReports = allReportsDict || allReports;
    if (!report || !allAvailableReports) {
        return false;
    }

    let reportToLook = report;
    if (report.iouReportID) {
        const iouReport = allAvailableReports[`${ONYXKEYS.COLLECTION.REPORT}${report.iouReportID}`];
        if (iouReport) {
            reportToLook = iouReport;
        }
    }

    return reportToLook.ownerAccountID === currentUserAccountID;
}

/**
 * Assuming the passed in report is a default room, lets us know whether we can see it or not, based on permissions and
 * the various subsets of users we've allowed to use default rooms.
 *
 * @param {Object} report
 * @param {Array<Object>} policies
 * @param {Array<String>} betas
 * @return {Boolean}
 */
function canSeeDefaultRoom(report, policies, betas) {
    // Include archived rooms
    if (isArchivedRoom(report)) {
        return true;
    }

    // Include default rooms for free plan policies (domain rooms aren't included in here because they do not belong to a policy)
    if (getPolicyType(report, policies) === CONST.POLICY.TYPE.FREE) {
        return true;
    }

    // Include domain rooms with Partner Managers (Expensify accounts) in them for accounts that are on a domain with an Approved Accountant
    if (isDomainRoom(report) && doesDomainHaveApprovedAccountant && hasExpensifyEmails(lodashGet(report, ['participantAccountIDs'], []))) {
        return true;
    }

    // If the room has an assigned guide, it can be seen.
    if (hasExpensifyGuidesEmails(lodashGet(report, ['participantAccountIDs'], []))) {
        return true;
    }

    // Include any admins and announce rooms, since only non partner-managed domain rooms are on the beta now.
    if (isAdminRoom(report) || isAnnounceRoom(report)) {
        return true;
    }

    // For all other cases, just check that the user belongs to the default rooms beta
    return Permissions.canUseDefaultRooms(betas);
}

/**
 * @param {Object} report
 * @param {Array<Object>} policies
 * @param {Array<String>} betas
 * @param {Object} allReportActions
 * @returns {Boolean}
 */
function canAccessReport(report, policies, betas, allReportActions) {
    if (isThread(report) && ReportActionsUtils.isPendingRemove(ReportActionsUtils.getParentReportAction(report, allReportActions))) {
        return false;
    }

    // We hide default rooms (it's basically just domain rooms now) from people who aren't on the defaultRooms beta.
    if (isDefaultRoom(report) && !canSeeDefaultRoom(report, policies, betas)) {
        return false;
    }

    return true;
}

/**
 * Takes several pieces of data from Onyx and evaluates if a report should be shown in the option list (either when searching
 * for reports or the reports shown in the LHN).
 *
 * This logic is very specific and the order of the logic is very important. It should fail quickly in most cases and also
 * filter out the majority of reports before filtering out very specific minority of reports.
 *
 * @param {Object} report
 * @param {String} currentReportId
 * @param {Boolean} isInGSDMode
 * @param {Object} iouReports
 * @param {String[]} betas
 * @param {Object} policies
 * @param {Object} allReportActions
 * @param {Boolean} excludeEmptyChats
 * @returns {boolean}
 */
function shouldReportBeInOptionList(report, currentReportId, isInGSDMode, iouReports, betas, policies, allReportActions, excludeEmptyChats = false) {
    const isInDefaultMode = !isInGSDMode;

    // Exclude reports that have no data because there wouldn't be anything to show in the option item.
    // This can happen if data is currently loading from the server or a report is in various stages of being created.
    // This can also happen for anyone accessing a public room or archived room for which they don't have access to the underlying policy.
    if (
        !report ||
        !report.reportID ||
        report.isHidden ||
        (_.isEmpty(report.participantAccountIDs) && !isChatThread(report) && !isPublicRoom(report) && !isArchivedRoom(report) && !isMoneyRequestReport(report) && !isTaskReport(report))
    ) {
        return false;
    }

    if (!canAccessReport(report, policies, betas, allReportActions)) {
        return false;
    }

    // Include the currently viewed report. If we excluded the currently viewed report, then there
    // would be no way to highlight it in the options list and it would be confusing to users because they lose
    // a sense of context.
    if (report.reportID === currentReportId) {
        return true;
    }

    // Include reports that are relevant to the user in any view mode. Criteria include having a draft, having an outstanding IOU, or being assigned to an open task.
    if (report.hasDraft || isWaitingForIOUActionFromCurrentUser(report, iouReports) || isWaitingForTaskCompleteFromAssignee(report)) {
        return true;
    }

    const isEmptyChat = !ReportActionsUtils.getLastVisibleMessage(report.reportID).lastMessageText;

    // Hide only chat threads that haven't been commented on (other threads are actionable)
    if (isChatThread(report) && isEmptyChat) {
        return false;
    }

    // Include reports if they are pinned
    if (report.isPinned) {
        return true;
    }

    // Include reports that have errors from trying to add a workspace
    // If we excluded it, then the red-brock-road pattern wouldn't work for the user to resolve the error
    if (report.errorFields && !_.isEmpty(report.errorFields.addWorkspaceRoom)) {
        return true;
    }

    // All unread chats (even archived ones) in GSD mode will be shown. This is because GSD mode is specifically for focusing the user on the most relevant chats, primarily, the unread ones
    if (isInGSDMode) {
        return isUnread(report);
    }

    // Archived reports should always be shown when in default (most recent) mode. This is because you should still be able to access and search for the chats to find them.
    if (isInDefaultMode && isArchivedRoom(report)) {
        return true;
    }

    // Exclude policy expense chats if the user isn't in the policy expense chat beta
    if (isPolicyExpenseChat(report) && !Permissions.canUsePolicyExpenseChat(betas)) {
        return false;
    }

    // Hide chats between two users that haven't been commented on from the LNH
    if (excludeEmptyChats && isEmptyChat && isChatReport(report) && !isChatRoom(report) && !isPolicyExpenseChat(report)) {
        return false;
    }

    return true;
}

/**
 * Attempts to find a report in onyx with the provided list of participants. Does not include threads, task, money request, room, and policy expense chat.
 * @param {Array<Number>} newParticipantList
 * @returns {Array|undefined}
 */
function getChatByParticipants(newParticipantList) {
    newParticipantList.sort();
    return _.find(allReports, (report) => {
        // If the report has been deleted, or there are no participants (like an empty #admins room) then skip it
        if (
            !report ||
            _.isEmpty(report.participantAccountIDs) ||
            isChatThread(report) ||
            isTaskReport(report) ||
            isMoneyRequestReport(report) ||
            isChatRoom(report) ||
            isPolicyExpenseChat(report)
        ) {
            return false;
        }

        // Only return the chat if it has all the participants
        return _.isEqual(newParticipantList, _.sortBy(report.participantAccountIDs));
    });
}

/**
 * Attempts to find a report in onyx with the provided email list of participants. Does not include threads
 * This is temporary function while migrating from PersonalDetails to PersonalDetailsList
 *
 * @deprecated - use getChatByParticipants()
 *
 * @param {Array} participantsLoginList
 * @returns {Array|undefined}
 */
function getChatByParticipantsByLoginList(participantsLoginList) {
    participantsLoginList.sort();
    return _.find(allReports, (report) => {
        // If the report has been deleted, or there are no participants (like an empty #admins room) then skip it
        if (!report || _.isEmpty(report.participantAccountIDs) || isThread(report)) {
            return false;
        }

        // Only return the room if it has all the participants and is not a policy room
        return !isUserCreatedPolicyRoom(report) && _.isEqual(participantsLoginList, _.sortBy(report.participants));
    });
}

/**
 * Attempts to find a report in onyx with the provided list of participants in given policy
 * @param {Array} newParticipantList
 * @param {String} policyID
 * @returns {object|undefined}
 */
function getChatByParticipantsAndPolicy(newParticipantList, policyID) {
    newParticipantList.sort();
    return _.find(allReports, (report) => {
        // If the report has been deleted, or there are no participants (like an empty #admins room) then skip it
        if (!report || !report.participantAccountIDs) {
            return false;
        }

        // Only return the room if it has all the participants and is not a policy room
        return report.policyID === policyID && _.isEqual(newParticipantList, _.sortBy(report.participantAccountIDs));
    });
}

/**
 * @param {String} policyID
 * @returns {Array}
 */
function getAllPolicyReports(policyID) {
    return _.filter(allReports, (report) => report && report.policyID === policyID);
}

/**
 * Returns true if Chronos is one of the chat participants (1:1)
 * @param {Object} report
 * @returns {Boolean}
 */
function chatIncludesChronos(report) {
    return report.participantAccountIDs && _.contains(report.participantAccountIDs, CONST.ACCOUNT_ID.CHRONOS);
}

/**
 * Can only flag if:
 *
 * - It was written by someone else
 * - It's an ADDCOMMENT that is not an attachment
 *
 * @param {Object} reportAction
 * @param {number} reportID
 * @returns {Boolean}
 */
function canFlagReportAction(reportAction, reportID) {
    return (
        reportAction.actorAccountID !== currentUserAccountID &&
        reportAction.actionName === CONST.REPORT.ACTIONS.TYPE.ADDCOMMENT &&
        !ReportActionsUtils.isDeletedAction(reportAction) &&
        !ReportActionsUtils.isCreatedTaskReportAction(reportAction) &&
        isAllowedToComment(getReport(reportID))
    );
}

/**
 * Whether flag comment page should show
 *
 * @param {Object} reportAction
 * @param {Object} report
 * @returns {Boolean}
 */

function shouldShowFlagComment(reportAction, report) {
    return (
        canFlagReportAction(reportAction, report.reportID) &&
        !isArchivedRoom(report) &&
        !chatIncludesChronos(report) &&
        !isConciergeChatReport(report.reportID) &&
        reportAction.actorAccountID !== CONST.ACCOUNT_ID.CONCIERGE
    );
}

/**
 * @param {Object} report
 * @param {String} report.lastReadTime
 * @param {Array} sortedAndFilteredReportActions - reportActions for the report, sorted newest to oldest, and filtered for only those that should be visible
 *
 * @returns {String|null}
 */
function getNewMarkerReportActionID(report, sortedAndFilteredReportActions) {
    if (!isUnread(report)) {
        return '';
    }

    const newMarkerIndex = _.findLastIndex(sortedAndFilteredReportActions, (reportAction) => (reportAction.created || '') > report.lastReadTime);

    return _.has(sortedAndFilteredReportActions[newMarkerIndex], 'reportActionID') ? sortedAndFilteredReportActions[newMarkerIndex].reportActionID : '';
}

/**
 * Performs the markdown conversion, and replaces code points > 127 with C escape sequences
 * Used for compatibility with the backend auth validator for AddComment, and to account for MD in comments
 * @param {String} textComment
 * @returns {Number} The comment's total length as seen from the backend
 */
function getCommentLength(textComment) {
    return getParsedComment(textComment)
        .replace(/[^ -~]/g, '\\u????')
        .trim().length;
}

/**
 * @param {String|null} url
 * @returns {String}
 */
function getRouteFromLink(url) {
    if (!url) {
        return '';
    }

    // Get the reportID from URL
    let route = url;
    _.each(linkingConfig.prefixes, (prefix) => {
        const localWebAndroidRegEx = /^(http:\/\/([0-9]{1,3})\.([0-9]{1,3})\.([0-9]{1,3})\.([0-9]{1,3}))/;
        if (route.startsWith(prefix)) {
            route = route.replace(prefix, '');
        } else if (localWebAndroidRegEx.test(route)) {
            route = route.replace(localWebAndroidRegEx, '');
        } else {
            return;
        }

        // Remove the port if it's a localhost URL
        if (/^:\d+/.test(route)) {
            route = route.replace(/:\d+/, '');
        }

        // Remove the leading slash if exists
        if (route.startsWith('/')) {
            route = route.replace('/', '');
        }
    });
    return route;
}

/**
 * @param {String|null} url
 * @returns {String}
 */
function getReportIDFromLink(url) {
    const route = getRouteFromLink(url);
    const {reportID, isSubReportPageRoute} = ROUTES.parseReportRouteParams(route);
    if (isSubReportPageRoute) {
        // We allow the Sub-Report deep link routes (settings, details, etc.) to be handled by their respective component pages
        return '';
    }
    return reportID;
}

/**
 * Check if the chat report is linked to an iou that is waiting for the current user to add a credit bank account.
 *
 * @param {Object} chatReport
 * @returns {Boolean}
 */
function hasIOUWaitingOnCurrentUserBankAccount(chatReport) {
    if (chatReport.iouReportID) {
        const iouReport = allReports[`${ONYXKEYS.COLLECTION.REPORT}${chatReport.iouReportID}`];
        if (iouReport && iouReport.isWaitingOnBankAccount && iouReport.ownerAccountID === currentUserAccountID) {
            return true;
        }
    }

    return false;
}

/**
 * Users can request money in policy expense chats only if they are in a role of a member in the chat (in other words, if it's their policy expense chat)
 *
 * @param {Object} report
 * @returns {Boolean}
 */
function canRequestMoney(report) {
    // Prevent requesting money if pending iou waiting for their bank account already exists.
    if (hasIOUWaitingOnCurrentUserBankAccount(report)) {
        return false;
    }
    return !isPolicyExpenseChat(report) || report.isOwnPolicyExpenseChat;
}

/**
 * @param {Object} report
 * @param {Array<Number>} reportParticipants
 * @param {Array} betas
 * @returns {Array}
 */
function getMoneyRequestOptions(report, reportParticipants, betas) {
    // In any thread or task report, we do not allow any new money requests yet
    if (isChatThread(report) || isTaskReport(report)) {
        return [];
    }

    const participants = _.filter(reportParticipants, (accountID) => currentUserPersonalDetails.accountID !== accountID);

    const hasExcludedIOUAccountIDs = lodashIntersection(reportParticipants, CONST.EXPENSIFY_ACCOUNT_IDS).length > 0;
    const hasSingleParticipantInReport = participants.length === 1;
    const hasMultipleParticipants = participants.length > 1;

    if (hasExcludedIOUAccountIDs || (participants.length === 0 && !report.isOwnPolicyExpenseChat)) {
        return [];
    }

    // Additional requests should be blocked for money request reports
    if (isMoneyRequestReport(report)) {
        return [];
    }

    // User created policy rooms and default rooms like #admins or #announce will always have the Split Bill option
    // unless there are no participants at all (e.g. #admins room for a policy with only 1 admin)
    // DM chats will have the Split Bill option only when there are at least 3 people in the chat.
    // There is no Split Bill option for Workspace chats
    if (isChatRoom(report) || (hasMultipleParticipants && !isPolicyExpenseChat(report))) {
        return [CONST.IOU.MONEY_REQUEST_TYPE.SPLIT];
    }

    // DM chats that only have 2 people will see the Send / Request money options.
    // Workspace chats should only see the Request money option, as "easy overages" is not available.
    return [
        ...(canRequestMoney(report) ? [CONST.IOU.MONEY_REQUEST_TYPE.REQUEST] : []),

        // Send money option should be visible only in DMs
        ...(Permissions.canUseIOUSend(betas) && isChatReport(report) && !isPolicyExpenseChat(report) && hasSingleParticipantInReport ? [CONST.IOU.MONEY_REQUEST_TYPE.SEND] : []),
    ];
}

/**
 * Allows a user to leave a policy room according to the following conditions of the visibility or chatType rNVP:
 * `public` - Anyone can leave (because anybody can join)
 * `public_announce` - Only non-policy members can leave (it's auto-shared with policy members)
 * `policy_admins` - Nobody can leave (it's auto-shared with all policy admins)
 * `policy_announce` - Nobody can leave (it's auto-shared with all policy members)
 * `policy` - Anyone can leave (though only policy members can join)
 * `domain` - Nobody can leave (it's auto-shared with domain members)
 * `dm` - Nobody can leave (it's auto-shared with users)
 * `private` - Anybody can leave (though you can only be invited to join)
 *
 * @param {Object} report
 * @param {String} report.visibility
 * @param {String} report.chatType
 * @param {Boolean} isPolicyMember
 * @returns {Boolean}
 */
function canLeaveRoom(report, isPolicyMember) {
    if (_.isEmpty(report.visibility)) {
        if (
            report.chatType === CONST.REPORT.CHAT_TYPE.POLICY_ADMINS ||
            report.chatType === CONST.REPORT.CHAT_TYPE.POLICY_ANNOUNCE ||
            report.chatType === CONST.REPORT.CHAT_TYPE.DOMAIN_ALL ||
            _.isEmpty(report.chatType)
        ) {
            // DM chats don't have a chatType
            return false;
        }
    } else if (isPublicAnnounceRoom(report) && isPolicyMember) {
        return false;
    }
    return true;
}

/**
 * @param {Number[]} participantAccountIDs
 * @returns {Boolean}
 */
function isCurrentUserTheOnlyParticipant(participantAccountIDs) {
    return participantAccountIDs && participantAccountIDs.length === 1 && participantAccountIDs[0] === currentUserAccountID;
}

/**
 * Returns display names for those that can see the whisper.
 * However, it returns "you" if the current user is the only one who can see it besides the person that sent it.
 *
 * @param {Number[]} participantAccountIDs
 * @returns {string}
 */
function getWhisperDisplayNames(participantAccountIDs) {
    const isWhisperOnlyVisibleToCurrentUser = isCurrentUserTheOnlyParticipant(participantAccountIDs);

    // When the current user is the only participant, the display name needs to be "you" because that's the only person reading it
    if (isWhisperOnlyVisibleToCurrentUser) {
        return Localize.translateLocal('common.youAfterPreposition');
    }

    return _.map(participantAccountIDs, (accountID) => getDisplayNameForParticipant(accountID, !isWhisperOnlyVisibleToCurrentUser)).join(', ');
}

/**
 * Show subscript on workspace chats / threads and expense requests
 * @param {Object} report
 * @returns {Boolean}
 */
function shouldReportShowSubscript(report) {
    if (isArchivedRoom(report)) {
        return false;
    }

    if (isPolicyExpenseChat(report) && !isChatThread(report) && !isTaskReport(report) && !report.isOwnPolicyExpenseChat) {
        return true;
    }

    if (isPolicyExpenseChat(report) && !isThread(report) && !isTaskReport(report)) {
        return true;
    }

    if (isExpenseRequest(report)) {
        return true;
    }

    if (isWorkspaceTaskReport(report)) {
        return true;
    }

    if (isWorkspaceThread(report)) {
        return true;
    }

    return false;
}

/**
 * Return true if reports data exists
 * @returns {Boolean}
 */
function isReportDataReady() {
    return !_.isEmpty(allReports) && _.some(_.keys(allReports), (key) => allReports[key].reportID);
}

/**
 * Returns the parentReport if the given report is a thread.
 *
 * @param {Object} report
 * @returns {Object}
 */
function getParentReport(report) {
    if (!report || !report.parentReportID) {
        return {};
    }
    return lodashGet(allReports, `${ONYXKEYS.COLLECTION.REPORT}${report.parentReportID}`, {});
}

/**
 * Find the parent report action in assignee report for a task report
 * Returns an empty object if assignee report is the same as the share destination report
 *
 * @param {Object} taskReport
 * @returns {Object}
 */
function getTaskParentReportActionIDInAssigneeReport(taskReport) {
    const assigneeChatReportID = lodashGet(getChatByParticipants(isTaskAssignee(taskReport) ? [taskReport.ownerAccountID] : [taskReport.managerID]), 'reportID');
    if (!assigneeChatReportID || assigneeChatReportID === taskReport.parentReportID) {
        return {};
    }

    const clonedParentReportActionID = lodashGet(ReportActionsUtils.getParentReportActionInReport(taskReport.reportID, assigneeChatReportID), 'reportActionID');
    if (!clonedParentReportActionID) {
        return {};
    }

    return {
        reportID: assigneeChatReportID,
        reportActionID: clonedParentReportActionID,
    };
}

/**
 * Return the errors we have when creating a chat or a workspace room
 * @param {Object} report
 * @returns {Object} errors
 */
function getAddWorkspaceRoomOrChatReportErrors(report) {
    // We are either adding a workspace room, or we're creating a chat, it isn't possible for both of these to have errors for the same report at the same time, so
    // simply looking up the first truthy value will get the relevant property if it's set.
    return lodashGet(report, 'errorFields.addWorkspaceRoom') || lodashGet(report, 'errorFields.createChat');
}

/**
 * Returns true if write actions like assign task, money request, send message should be disabled on a report
 * @param {Object} report
 * @returns {Boolean}
 */
function shouldDisableWriteActions(report) {
    const reportErrors = getAddWorkspaceRoomOrChatReportErrors(report);
    return isArchivedRoom(report) || !_.isEmpty(reportErrors) || !isAllowedToComment(report) || isAnonymousUser;
}

/**
 * Returns ID of the original report from which the given reportAction is first created.
 *
 * @param {String} reportID
 * @param {Object} reportAction
 * @returns {String}
 */
function getOriginalReportID(reportID, reportAction) {
    return isThreadFirstChat(reportAction, reportID) ? lodashGet(allReports, [`${ONYXKEYS.COLLECTION.REPORT}${reportID}`, 'parentReportID']) : reportID;
}

/**
 * Return the pendingAction and the errors we have when creating a chat or a workspace room offline
 * @param {Object} report
 * @returns {Object} pending action , errors
 */
function getReportOfflinePendingActionAndErrors(report) {
    // We are either adding a workspace room, or we're creating a chat, it isn't possible for both of these to be pending, or to have errors for the same report at the same time, so
    // simply looking up the first truthy value for each case will get the relevant property if it's set.
    const addWorkspaceRoomOrChatPendingAction = lodashGet(report, 'pendingFields.addWorkspaceRoom') || lodashGet(report, 'pendingFields.createChat');
    const addWorkspaceRoomOrChatErrors = getAddWorkspaceRoomOrChatReportErrors(report);
    return {addWorkspaceRoomOrChatPendingAction, addWorkspaceRoomOrChatErrors};
}

/**
 * @param {String} policyID
 * @returns {Object}
 */
function getPolicy(policyID) {
    const policy = lodashGet(allPolicies, `${ONYXKEYS.COLLECTION.POLICY}${policyID}`) || {};
    return policy;
}

/*
 * @param {Object|null} report
 * @returns {Boolean}
 */
function shouldDisableSettings(report) {
    return !isPolicyExpenseChat(report) && !isChatRoom(report) && !isChatThread(report);
}

/**
 * @param {Object|null} report
 * @param {Object|null} policy - the workspace the report is on, null if the user isn't a member of the workspace
 * @returns {Boolean}
 */
function shouldDisableRename(report, policy) {
    if (isDefaultRoom(report) || isArchivedRoom(report) || isChatThread(report)) {
        return true;
    }

    // if the linked workspace is null, that means the person isn't a member of the workspace the report is in
    // which means this has to be a public room we want to disable renaming for
    if (!policy) {
        return true;
    }

    // If there is a linked workspace, that means the user is a member of the workspace the report is in.
    // Still, we only want policy owners and admins to be able to modify the name.
    return !_.keys(loginList).includes(policy.owner) && policy.role !== CONST.POLICY.ROLE.ADMIN;
}

/**
 * Returns the onyx data needed for the task assignee chat
 * @param {Number} accountID
 * @param {String} assigneeEmail
 * @param {Number} assigneeAccountID
 * @param {String} taskReportID
 * @param {String} assigneeChatReportID
 * @param {String} parentReportID
 * @param {String} title
 * @param {Object} assigneeChatReport
 * @returns {Object}
 */
function getTaskAssigneeChatOnyxData(accountID, assigneeEmail, assigneeAccountID, taskReportID, assigneeChatReportID, parentReportID, title, assigneeChatReport) {
    // Set if we need to add a comment to the assignee chat notifying them that they have been assigned a task
    let optimisticAssigneeAddComment;
    // Set if this is a new chat that needs to be created for the assignee
    let optimisticChatCreatedReportAction;
    const currentTime = DateUtils.getDBTime();
    const optimisticData = [];
    const successData = [];
    const failureData = [];

    // You're able to assign a task to someone you haven't chatted with before - so we need to optimistically create the chat and the chat reportActions
    // Only add the assignee chat report to onyx if we haven't already set it optimistically
    if (assigneeChatReport.isOptimisticReport && lodashGet(assigneeChatReport, 'pendingFields.createChat') !== CONST.RED_BRICK_ROAD_PENDING_ACTION.ADD) {
        optimisticChatCreatedReportAction = buildOptimisticCreatedReportAction(assigneeChatReportID);
        optimisticData.push(
            {
                onyxMethod: Onyx.METHOD.MERGE,
                key: `${ONYXKEYS.COLLECTION.REPORT}${assigneeChatReportID}`,
                value: {
                    pendingFields: {
                        createChat: CONST.RED_BRICK_ROAD_PENDING_ACTION.ADD,
                    },
                    isHidden: false,
                },
            },
            {
                onyxMethod: Onyx.METHOD.MERGE,
                key: `${ONYXKEYS.COLLECTION.REPORT_ACTIONS}${assigneeChatReportID}`,
                value: {[optimisticChatCreatedReportAction.reportActionID]: optimisticChatCreatedReportAction},
            },
        );

        successData.push({
            onyxMethod: Onyx.METHOD.MERGE,
            key: `${ONYXKEYS.COLLECTION.REPORT}${assigneeChatReportID}`,
            value: {
                pendingFields: {
                    createChat: null,
                },
                isOptimisticReport: false,
            },
        });

        failureData.push(
            {
                onyxMethod: Onyx.METHOD.SET,
                key: `${ONYXKEYS.COLLECTION.REPORT}${assigneeChatReportID}`,
                value: null,
            },
            {
                onyxMethod: Onyx.METHOD.MERGE,
                key: `${ONYXKEYS.COLLECTION.REPORT_ACTIONS}${assigneeChatReportID}`,
                value: {[optimisticChatCreatedReportAction.reportActionID]: {pendingAction: null}},
            },
            // If we failed, we want to remove the optimistic personal details as it was likely due to an invalid login
            {
                onyxMethod: Onyx.METHOD.MERGE,
                key: ONYXKEYS.PERSONAL_DETAILS_LIST,
                value: {
                    [assigneeAccountID]: null,
                },
            },
        );
    }

    // If you're choosing to share the task in the same DM as the assignee then we don't need to create another reportAction indicating that you've been assigned
    if (assigneeChatReportID !== parentReportID) {
        optimisticAssigneeAddComment = buildOptimisticTaskCommentReportAction(taskReportID, title, assigneeEmail, assigneeAccountID, `Assigned a task to you: ${title}`, parentReportID);

        const lastAssigneeCommentText = formatReportLastMessageText(optimisticAssigneeAddComment.reportAction.message[0].text);
        const optimisticAssigneeReport = {
            lastVisibleActionCreated: currentTime,
            lastMessageText: lastAssigneeCommentText,
            lastActorAccountID: accountID,
            lastReadTime: currentTime,
        };

        optimisticData.push(
            {
                onyxMethod: Onyx.METHOD.MERGE,
                key: `${ONYXKEYS.COLLECTION.REPORT_ACTIONS}${assigneeChatReportID}`,
                value: {[optimisticAssigneeAddComment.reportAction.reportActionID]: optimisticAssigneeAddComment.reportAction},
            },
            {
                onyxMethod: Onyx.METHOD.MERGE,
                key: `${ONYXKEYS.COLLECTION.REPORT}${assigneeChatReportID}`,
                value: optimisticAssigneeReport,
            },
        );
        failureData.push({
            onyxMethod: Onyx.METHOD.MERGE,
            key: `${ONYXKEYS.COLLECTION.REPORT_ACTIONS}${assigneeChatReportID}`,
            value: {[optimisticAssigneeAddComment.reportAction.reportActionID]: {pendingAction: null}},
        });
    }

    return {
        optimisticData,
        successData,
        failureData,
        optimisticAssigneeAddComment,
        optimisticChatCreatedReportAction,
    };
}

export {
    getReportParticipantsTitle,
    isReportMessageAttachment,
    findLastAccessedReport,
    canEditReportAction,
    canFlagReportAction,
    shouldShowFlagComment,
    canDeleteReportAction,
    canLeaveRoom,
    sortReportsByLastRead,
    isDefaultRoom,
    isAdminRoom,
    isAnnounceRoom,
    isUserCreatedPolicyRoom,
    isChatRoom,
    getChatRoomSubtitle,
    getParentNavigationSubtitle,
    getPolicyName,
    getPolicyType,
    isArchivedRoom,
    isExpensifyOnlyParticipantInReport,
    isPolicyExpenseChatAdmin,
    isPolicyAdmin,
    isPublicRoom,
    isPublicAnnounceRoom,
    isConciergeChatReport,
    isCurrentUserTheOnlyParticipant,
    hasAutomatedExpensifyAccountIDs,
    hasExpensifyGuidesEmails,
    isWaitingForIOUActionFromCurrentUser,
    isIOUOwnedByCurrentUser,
    getMoneyRequestTotal,
    canShowReportRecipientLocalTime,
    formatReportLastMessageText,
    chatIncludesConcierge,
    isPolicyExpenseChat,
    getIconsForParticipants,
    getIcons,
    getRoomWelcomeMessage,
    getDisplayNamesWithTooltips,
    getReportName,
    getReport,
    getReportIDFromLink,
    getRouteFromLink,
    navigateToDetailsPage,
    generateReportID,
    hasReportNameError,
    isUnread,
    isUnreadWithMention,
    buildOptimisticWorkspaceChats,
    buildOptimisticTaskReport,
    buildOptimisticChatReport,
    buildOptimisticClosedReportAction,
    buildOptimisticCreatedReportAction,
    buildOptimisticEditedTaskReportAction,
    buildOptimisticIOUReport,
    buildOptimisticExpenseReport,
    buildOptimisticIOUReportAction,
    buildOptimisticReportPreview,
    buildOptimisticModifiedExpenseReportAction,
    updateReportPreview,
    buildOptimisticTaskReportAction,
    buildOptimisticAddCommentReportAction,
    buildOptimisticTaskCommentReportAction,
    updateOptimisticParentReportAction,
    getOptimisticDataForParentReportAction,
    shouldReportBeInOptionList,
    getChatByParticipants,
    getChatByParticipantsByLoginList,
    getChatByParticipantsAndPolicy,
    getAllPolicyReports,
    getIOUReportActionMessage,
    getDisplayNameForParticipant,
    isOptimisticPersonalDetail,
    shouldDisableDetailPage,
    isChatReport,
    isCurrentUserSubmitter,
    isExpenseReport,
    isExpenseRequest,
    isIOUReport,
    isTaskReport,
    isOpenTaskReport,
    isCanceledTaskReport,
    isCompletedTaskReport,
    isTaskAssignee,
    isMoneyRequestReport,
    isMoneyRequest,
    chatIncludesChronos,
    getNewMarkerReportActionID,
    canSeeDefaultRoom,
    getDefaultWorkspaceAvatar,
    getCommentLength,
    getParsedComment,
    getMoneyRequestOptions,
    hasIOUWaitingOnCurrentUserBankAccount,
    canRequestMoney,
    getWhisperDisplayNames,
    getWorkspaceAvatar,
    isThread,
    isChatThread,
    isThreadParent,
    isThreadFirstChat,
    isChildReport,
    shouldReportShowSubscript,
    isReportDataReady,
    isSettled,
    isAllowedToComment,
    getMoneyRequestAction,
    getBankAccountRoute,
    getParentReport,
    getTaskParentReportActionIDInAssigneeReport,
    getReportPreviewMessage,
<<<<<<< HEAD
    shouldDisableWriteActions,
=======
    getModifiedExpenseMessage,
    shouldHideComposer,
>>>>>>> 21d483c0
    getOriginalReportID,
    canAccessReport,
    getAddWorkspaceRoomOrChatReportErrors,
    getReportOfflinePendingActionAndErrors,
    isDM,
    getPolicy,
    shouldDisableSettings,
    shouldDisableRename,
    hasSingleParticipant,
    getTaskAssigneeChatOnyxData,
};<|MERGE_RESOLUTION|>--- conflicted
+++ resolved
@@ -3268,12 +3268,8 @@
     getParentReport,
     getTaskParentReportActionIDInAssigneeReport,
     getReportPreviewMessage,
-<<<<<<< HEAD
+    getModifiedExpenseMessage,
     shouldDisableWriteActions,
-=======
-    getModifiedExpenseMessage,
-    shouldHideComposer,
->>>>>>> 21d483c0
     getOriginalReportID,
     canAccessReport,
     getAddWorkspaceRoomOrChatReportErrors,
