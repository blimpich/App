--- conflicted
+++ resolved
@@ -1093,7 +1093,6 @@
 
         // We don't translate reportName because the server response is always in English
         reportName: `${payerEmail} owes ${formattedTotal}`,
-<<<<<<< HEAD
     };
 }
 
@@ -1133,47 +1132,6 @@
 }
 
 /**
-=======
-    };
-}
-
-/**
- * Builds an optimistic Expense report with a randomly generated reportID
- *
- * @param {String} chatReportID - Report ID of the PolicyExpenseChat where the Expense Report is
- * @param {String} policyID - The policy ID of the PolicyExpenseChat
- * @param {String} payeeEmail - Email of the employee (payee)
- * @param {Number} total - Amount in cents
- * @param {String} currency
- *
- * @returns {Object}
- */
-function buildOptimisticExpenseReport(chatReportID, policyID, payeeEmail, total, currency) {
-    const policyName = getPolicyName(allReports[`${ONYXKEYS.COLLECTION.REPORT}${chatReportID}`]);
-    const formattedTotal = CurrencyUtils.convertToDisplayString(total, currency);
-
-    // The expense report is always created with the policy's output currency
-    const outputCurrency = lodashGet(allPolicies, [`${ONYXKEYS.COLLECTION.POLICY}${policyID}`, 'outputCurrency'], CONST.CURRENCY.USD);
-
-    return {
-        reportID: generateReportID(),
-        chatReportID,
-        policyID,
-        type: CONST.REPORT.TYPE.EXPENSE,
-        ownerEmail: payeeEmail,
-        hasOutstandingIOU: true,
-        currency: outputCurrency,
-
-        // We don't translate reportName because the server response is always in English
-        reportName: `${policyName} owes ${formattedTotal}`,
-        state: CONST.REPORT.STATE.SUBMITTED,
-        stateNum: CONST.REPORT.STATE_NUM.PROCESSING,
-        total,
-    };
-}
-
-/**
->>>>>>> 5df596f1
  * @param {String} type - IOUReportAction type. Can be oneOf(create, decline, cancel, pay, split)
  * @param {Number} total - IOU total in cents
  * @param {String} comment - IOU comment
