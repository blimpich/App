--- conflicted
+++ resolved
@@ -3449,11 +3449,8 @@
     shouldDisableSettings,
     shouldDisableRename,
     hasSingleParticipant,
-<<<<<<< HEAD
     getReportRecipientAccountIDs,
-=======
     isOneOnOneChat,
->>>>>>> fe02d63d
     getTransactionReportName,
     getTransactionDetails,
     getTaskAssigneeChatOnyxData,
