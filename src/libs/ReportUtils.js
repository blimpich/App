import _ from 'underscore';
import Str from 'expensify-common/lib/str';
import lodashGet from 'lodash/get';
import Onyx from 'react-native-onyx';
import moment from 'moment';
import ExpensiMark from 'expensify-common/lib/ExpensiMark';
import ONYXKEYS from '../ONYXKEYS';
import CONST from '../CONST';
import * as Localize from './Localize';
import * as LocalePhoneNumber from './LocalePhoneNumber';
import * as Expensicons from '../components/Icon/Expensicons';
import hashCode from './hashCode';
import Navigation from './Navigation/Navigation';
import ROUTES from '../ROUTES';
import * as NumberUtils from './NumberUtils';
import * as NumberFormatUtils from './NumberFormatUtils';
import Permissions from './Permissions';

let sessionEmail;
Onyx.connect({
    key: ONYXKEYS.SESSION,
    callback: val => sessionEmail = val ? val.email : null,
});

let preferredLocale = CONST.DEFAULT_LOCALE;
Onyx.connect({
    key: ONYXKEYS.NVP_PREFERRED_LOCALE,
    callback: (val) => {
        if (!val) {
            return;
        }
        preferredLocale = val;
    },
});

let currentUserEmail;
let currentUserAccountID;
Onyx.connect({
    key: ONYXKEYS.SESSION,
    callback: (val) => {
        // When signed out, val is undefined
        if (!val) {
            return;
        }

        currentUserEmail = val.email;
        currentUserAccountID = val.accountID;
    },
});

let allPersonalDetails;
let currentUserPersonalDetails;
Onyx.connect({
    key: ONYXKEYS.PERSONAL_DETAILS,
    callback: (val) => {
        currentUserPersonalDetails = lodashGet(val, currentUserEmail);
        allPersonalDetails = val;
    },
});

let allReports;
Onyx.connect({
    key: ONYXKEYS.COLLECTION.REPORT,
    waitForCollectionCallback: true,
    callback: val => allReports = val,
});

/**
 * Returns the concatenated title for the PrimaryLogins of a report
 *
 * @param {Array} logins
 * @returns {string}
 */
function getReportParticipantsTitle(logins) {
    return _.map(logins, login => Str.removeSMSDomain(login)).join(', ');
}

/**
 * Check whether a report action is Attachment or not.
 * Ignore messages containing [Attachment] as the main content. Attachments are actions with only text as [Attachment].
 *
 * @param {Object} reportActionMessage report action's message as text and html
 * @returns {Boolean}
 */
function isReportMessageAttachment({text, html}) {
    return text === '[Attachment]' && html !== '[Attachment]';
}

/**
 * Given a collection of reports returns them sorted by last visited
 *
 * @param {Object} reports
 * @returns {Array}
 */
function sortReportsByLastVisited(reports) {
    return _.chain(reports)
        .toArray()
        .filter(report => report && report.reportID)
        .sortBy('lastVisitedTimestamp')
        .value();
}

/**
 * Can only edit if it's an ADDCOMMENT that is not an attachment,
 * the author is this user and it's not an optimistic response.
 * If it's an optimistic response comment it will not have a reportActionID,
 * and we should wait until it does before we show the actions
 *
 * @param {Object} reportAction
 * @returns {Boolean}
 */
function canEditReportAction(reportAction) {
    return reportAction.actorEmail === sessionEmail
        && reportAction.reportActionID
        && reportAction.actionName === CONST.REPORT.ACTIONS.TYPE.ADDCOMMENT
        && !isReportMessageAttachment(lodashGet(reportAction, ['message', 0], {}))
        && reportAction.pendingAction !== CONST.RED_BRICK_ROAD_PENDING_ACTION.ADD
        && reportAction.pendingAction !== CONST.RED_BRICK_ROAD_PENDING_ACTION.DELETE;
}

/**
 * Can only delete if it's an ADDCOMMENT, the author is this user and it's not an optimistic response.
 * If it's an optimistic response comment it will not have a reportActionID,
 * and we should wait until it does before we show the actions
 *
 * @param {Object} reportAction
 * @returns {Boolean}
 */
function canDeleteReportAction(reportAction) {
    return reportAction.actorEmail === sessionEmail
        && reportAction.reportActionID
        && reportAction.actionName === CONST.REPORT.ACTIONS.TYPE.ADDCOMMENT
        && reportAction.pendingAction !== CONST.RED_BRICK_ROAD_PENDING_ACTION.ADD
        && reportAction.pendingAction !== CONST.RED_BRICK_ROAD_PENDING_ACTION.DELETE;
}

/**
 * Whether the provided report is an Admin room
 * @param {Object} report
 * @param {String} report.chatType
 * @returns {Boolean}
 */
function isAdminRoom(report) {
    return lodashGet(report, ['chatType'], '') === CONST.REPORT.CHAT_TYPE.POLICY_ADMINS;
}

/**
 * Whether the provided report is a Announce room
 * @param {Object} report
 * @param {String} report.chatType
 * @returns {Boolean}
 */
function isAnnounceRoom(report) {
    return lodashGet(report, ['chatType'], '') === CONST.REPORT.CHAT_TYPE.POLICY_ANNOUNCE;
}

/**
 * Whether the provided report is a default room
 * @param {Object} report
 * @param {String} report.chatType
 * @returns {Boolean}
 */
function isDefaultRoom(report) {
    return _.contains([
        CONST.REPORT.CHAT_TYPE.POLICY_ADMINS,
        CONST.REPORT.CHAT_TYPE.POLICY_ANNOUNCE,
        CONST.REPORT.CHAT_TYPE.DOMAIN_ALL,
    ], lodashGet(report, ['chatType'], ''));
}

/**
 * Whether the provided report is a Domain room
 * @param {Object} report
 * @param {String} report.chatType
 * @returns {Boolean}
 */
function isDomainRoom(report) {
    return lodashGet(report, ['chatType'], '') === CONST.REPORT.CHAT_TYPE.DOMAIN_ALL;
}

/**
 * Whether the provided report is a user created policy room
 * @param {Object} report
 * @param {String} report.chatType
 * @returns {Boolean}
 */
function isUserCreatedPolicyRoom(report) {
    return lodashGet(report, ['chatType'], '') === CONST.REPORT.CHAT_TYPE.POLICY_ROOM;
}

/**
 * Whether the provided report is a Policy Expense chat.
 * @param {Object} report
 * @param {String} report.chatType
 * @returns {Boolean}
 */
function isPolicyExpenseChat(report) {
    return lodashGet(report, ['chatType'], '') === CONST.REPORT.CHAT_TYPE.POLICY_EXPENSE_CHAT;
}

/**
 * Whether the provided report is a chat room
 * @param {Object} report
 * @param {String} report.chatType
 * @returns {Boolean}
 */
function isChatRoom(report) {
    return isUserCreatedPolicyRoom(report) || isDefaultRoom(report);
}

/**
 * Get the policy type from a given report
 * @param {Object} report
 * @param {String} report.policyID
 * @param {Object} policies must have Onyxkey prefix (i.e 'policy_') for keys
 * @returns {String}
 */
function getPolicyType(report, policies) {
    return lodashGet(policies, [`${ONYXKEYS.COLLECTION.POLICY}${report.policyID}`, 'type'], '');
}

/**
 * Returns true if there are any guides accounts (team.expensify.com) in emails
 * @param {Array} emails
 * @returns {Boolean}
 */
function hasExpensifyGuidesEmails(emails) {
    return _.some(emails, email => Str.extractEmailDomain(email) === CONST.EMAIL.GUIDES_DOMAIN);
}

/**
 * Given a collection of reports returns the most recently accessed one
 *
 * @param {Record<String, {lastVisitedTimestamp, reportID}>|Array<{lastVisitedTimestamp, reportID}>} reports
 * @param {Boolean} [ignoreDefaultRooms]
 * @param {Object} policies
 * @returns {Object}
 */
function findLastAccessedReport(reports, ignoreDefaultRooms, policies) {
    let sortedReports = sortReportsByLastVisited(reports);

    if (ignoreDefaultRooms) {
        sortedReports = _.filter(sortedReports, report => !isDefaultRoom(report)
            || getPolicyType(report, policies) === CONST.POLICY.TYPE.FREE
            || hasExpensifyGuidesEmails(lodashGet(report, ['participants'], [])));
    }

    return _.last(sortedReports);
}

/**
 * Whether the provided report is an archived room
 * @param {Object} report
 * @param {Number} report.stateNum
 * @param {Number} report.statusNum
 * @returns {Boolean}
 */
function isArchivedRoom(report) {
    return lodashGet(report, ['statusNum']) === CONST.REPORT.STATUS.CLOSED && lodashGet(report, ['stateNum']) === CONST.REPORT.STATE_NUM.SUBMITTED;
}

/**
 * Get the policy name from a given report
 * @param {Object} report
 * @param {String} report.policyID
 * @param {String} report.oldPolicyName
 * @param {Object} policies must have Onyxkey prefix (i.e 'policy_') for keys
 * @returns {String}
 */
function getPolicyName(report, policies) {
    if (_.isEmpty(policies)) {
        return Localize.translateLocal('workspace.common.unavailable');
    }

    const policy = policies[`${ONYXKEYS.COLLECTION.POLICY}${report.policyID}`];
    if (!policy) {
        return Localize.translateLocal('workspace.common.unavailable');
    }

    return policy.name
        || report.oldPolicyName
        || Localize.translateLocal('workspace.common.unavailable');
}

/**
 * Get either the policyName or domainName the chat is tied to
 * @param {Object} report
 * @param {Object} policiesMap must have onyxkey prefix (i.e 'policy_') for keys
 * @returns {String}
 */
function getChatRoomSubtitle(report, policiesMap) {
    if (!isDefaultRoom(report) && !isUserCreatedPolicyRoom(report) && !isPolicyExpenseChat(report)) {
        return '';
    }
    if (report.chatType === CONST.REPORT.CHAT_TYPE.DOMAIN_ALL) {
        // The domainAll rooms are just #domainName, so we ignore the prefix '#' to get the domainName
        return report.reportName.substring(1);
    }
    if (isPolicyExpenseChat(report) && report.isOwnPolicyExpenseChat) {
        return Localize.translateLocal('workspace.common.workspace');
    }
    if (isArchivedRoom(report)) {
        return report.oldPolicyName || '';
    }
    return getPolicyName(report, policiesMap);
}

/**
 * Get welcome message based on room type
 * @param {Object} report
 * @param {Object} policiesMap must have Onyxkey prefix (i.e 'policy_') for keys
 * @returns {Object}
 */

function getRoomWelcomeMessage(report, policiesMap) {
    const welcomeMessage = {};
    const workspaceName = getPolicyName(report, policiesMap);

    if (isArchivedRoom(report)) {
        welcomeMessage.phrase1 = Localize.translateLocal('reportActionsView.begginningOfArchivedRoomPartOne');
        welcomeMessage.phrase2 = Localize.translateLocal('reportActionsView.begginningOfArchivedRoomPartTwo');
    } else if (isDomainRoom(report)) {
        welcomeMessage.phrase1 = Localize.translateLocal('reportActionsView.beginningOfChatHistoryDomainRoomPartOne', {domainRoom: report.reportName});
        welcomeMessage.phrase2 = Localize.translateLocal('reportActionsView.beginningOfChatHistoryDomainRoomPartTwo');
    } else if (isAdminRoom(report)) {
        welcomeMessage.phrase1 = Localize.translateLocal('reportActionsView.beginningOfChatHistoryAdminRoomPartOne', {workspaceName});
        welcomeMessage.phrase2 = Localize.translateLocal('reportActionsView.beginningOfChatHistoryAdminRoomPartTwo');
    } else if (isAnnounceRoom(report)) {
        welcomeMessage.phrase1 = Localize.translateLocal('reportActionsView.beginningOfChatHistoryAnnounceRoomPartOne', {workspaceName});
        welcomeMessage.phrase2 = Localize.translateLocal('reportActionsView.beginningOfChatHistoryAnnounceRoomPartTwo', {workspaceName});
    } else {
        // Message for user created rooms or other room types.
        welcomeMessage.phrase1 = Localize.translateLocal('reportActionsView.beginningOfChatHistoryUserRoomPartOne');
        welcomeMessage.phrase2 = Localize.translateLocal('reportActionsView.beginningOfChatHistoryUserRoomPartTwo');
    }

    return welcomeMessage;
}

/**
 * Only returns true if this is our main 1:1 DM report with Concierge
 *
 * @param {Object} report
 * @returns {Boolean}
 */
function isConciergeChatReport(report) {
    return lodashGet(report, 'participants', []).length === 1
        && report.participants[0] === CONST.EMAIL.CONCIERGE;
}

/**
 * Returns true if Concierge is one of the chat participants (1:1 as well as group chats)
 * @param {Object} report
 * @returns {Boolean}
 */
function chatIncludesConcierge(report) {
    return report.participants
            && _.contains(report.participants, CONST.EMAIL.CONCIERGE);
}

/**
 * Returns true if there is any automated expensify account in emails
 * @param {Array} emails
 * @returns {Boolean}
 */
function hasExpensifyEmails(emails) {
    return _.intersection(emails, CONST.EXPENSIFY_EMAILS).length > 0;
}

/**
 * Whether the time row should be shown for a report.
 * @param {Array<Object>} personalDetails
 * @param {Object} report
 * @return {Boolean}
 */
function canShowReportRecipientLocalTime(personalDetails, report) {
    const reportParticipants = _.without(lodashGet(report, 'participants', []), sessionEmail);
    const participantsWithoutExpensifyEmails = _.difference(reportParticipants, CONST.EXPENSIFY_EMAILS);
    const hasMultipleParticipants = participantsWithoutExpensifyEmails.length > 1;
    const reportRecipient = personalDetails[participantsWithoutExpensifyEmails[0]];
    const reportRecipientTimezone = lodashGet(reportRecipient, 'timezone', CONST.DEFAULT_TIME_ZONE);
    const isReportParticipantValidated = lodashGet(reportRecipient, 'validated', false);
    return !hasMultipleParticipants
        && !isChatRoom(report)
        && reportRecipient
        && reportRecipientTimezone
        && reportRecipientTimezone.selected
        && isReportParticipantValidated;
}

/**
 * Trim the last message text to a fixed limit.
 * @param {String} lastMessageText
 * @returns {String}
 */
function formatReportLastMessageText(lastMessageText) {
    return String(lastMessageText).substring(0, CONST.REPORT.LAST_MESSAGE_TEXT_MAX_LENGTH);
}

/**
 * Helper method to return a default avatar
 *
 * @param {String} [login]
 * @returns {String}
 */
function getDefaultAvatar(login = '') {
    // There are 8 possible default avatars, so we choose which one this user has based
    // on a simple hash of their login
    const loginHashBucket = (Math.abs(hashCode(login.toLowerCase())) % 8) + 1;
    return `${CONST.CLOUDFRONT_URL}/images/avatars/avatar_${loginHashBucket}.png`;
}

/**
 * Returns the appropriate icons for the given chat report using the stored personalDetails.
 * The Avatar sources can be URLs or Icon components according to the chat type.
 *
 * @param {Object} report
 * @param {Object} personalDetails
 * @param {Object} policies
 * @param {*} [defaultIcon]
 * @returns {Array<*>}
 */
function getIcons(report, personalDetails, policies, defaultIcon = null) {
    if (!report) {
        return [defaultIcon || getDefaultAvatar()];
    }
    if (isArchivedRoom(report)) {
        return [Expensicons.DeletedRoomAvatar];
    }
    if (isDomainRoom(report)) {
        return [Expensicons.DomainRoomAvatar];
    }
    if (isAdminRoom(report)) {
        return [Expensicons.AdminRoomAvatar];
    }
    if (isAnnounceRoom(report)) {
        return [Expensicons.AnnounceRoomAvatar];
    }
    if (isChatRoom(report)) {
        return [Expensicons.ActiveRoomAvatar];
    }
    if (isPolicyExpenseChat(report)) {
        const policyExpenseChatAvatarSource = lodashGet(policies, [
            `${ONYXKEYS.COLLECTION.POLICY}${report.policyID}`, 'avatar',
        ]) || Expensicons.Workspace;

        // Return the workspace avatar if the user is the owner of the policy expense chat
        if (report.isOwnPolicyExpenseChat) {
            return [policyExpenseChatAvatarSource];
        }

        // If the user is an admin, return avatar source of the other participant of the report
        // (their workspace chat) and the avatar source of the workspace
        return [
            lodashGet(personalDetails, [report.ownerEmail, 'avatar']) || getDefaultAvatar(report.ownerEmail),
            policyExpenseChatAvatarSource,
        ];
    }

    // Return avatar sources for Group chats
    const sortedParticipants = _.map(report.participants, dmParticipant => ({
        firstName: lodashGet(personalDetails, [dmParticipant, 'firstName'], ''),
        avatar: lodashGet(personalDetails, [dmParticipant, 'avatar']) || getDefaultAvatar(dmParticipant),
    })).sort((first, second) => first.firstName - second.firstName);
    return _.map(sortedParticipants, item => item.avatar);
}

/**
 * Gets the personal details for a login by looking in the ONYXKEYS.PERSONAL_DETAILS Onyx key (stored in the local variable, allPersonalDetails). If it doesn't exist in Onyx,
 * then a default object is constructed.
 * @param {String} login
 * @returns {Object}
 */
function getPersonalDetailsForLogin(login) {
    if (!login) {
        return {};
    }
    return (allPersonalDetails && allPersonalDetails[login]) || {
        login,
        displayName: Str.removeSMSDomain(login),
        avatar: getDefaultAvatar(login),
    };
}

/**
 * Get the displayName for a single report participant.
 *
 * @param {String} login
 * @param {Boolean} [shouldUseShortForm]
 * @returns {String}
 */
function getDisplayNameForParticipant(login, shouldUseShortForm = false) {
    if (!login) {
        return '';
    }
    const personalDetails = getPersonalDetailsForLogin(login);

    const loginWithoutSMSDomain = Str.removeSMSDomain(personalDetails.login);
    let longName = personalDetails.displayName || loginWithoutSMSDomain;
    if (longName === loginWithoutSMSDomain && Str.isSMSLogin(longName)) {
        longName = LocalePhoneNumber.toLocalPhone(preferredLocale, longName);
    }
    const shortName = personalDetails.firstName || longName;

    return shouldUseShortForm ? shortName : longName;
}

/**
 * @param {Object} participants
 * @param {Boolean} isMultipleParticipantReport
 * @returns {Array}
 */
function getDisplayNamesWithTooltips(participants, isMultipleParticipantReport) {
    return _.map(participants, (participant) => {
        const displayName = getDisplayNameForParticipant(participant.login, isMultipleParticipantReport);
        const tooltip = Str.removeSMSDomain(participant.login);

        let pronouns = participant.pronouns;
        if (pronouns && pronouns.startsWith(CONST.PRONOUNS.PREFIX)) {
            const pronounTranslationKey = pronouns.replace(CONST.PRONOUNS.PREFIX, '');
            pronouns = Localize.translateLocal(`pronouns.${pronounTranslationKey}`);
        }

        return {
            displayName,
            tooltip,
            pronouns,
        };
    });
}

/**
 * Get the title for a report.
 *
 * @param {Object} report
 * @param {Object} [policies]
 * @returns {String}
 */
function getReportName(report, policies = {}) {
    let formattedName;
    if (isChatRoom(report)) {
        formattedName = report.reportName;
    }

    if (isPolicyExpenseChat(report)) {
        const reportOwnerDisplayName = getDisplayNameForParticipant(report.ownerEmail) || report.ownerEmail || report.reportName;
        formattedName = report.isOwnPolicyExpenseChat ? getPolicyName(report, policies) : reportOwnerDisplayName;
    }

    if (isArchivedRoom(report)) {
        formattedName += ` (${Localize.translateLocal('common.archived')})`;
    }

    if (formattedName) {
        return formattedName;
    }

    // Not a room or PolicyExpenseChat, generate title from participants
    const participants = (report && report.participants) || [];
    const participantsWithoutCurrentUser = _.without(participants, sessionEmail);
    const isMultipleParticipantReport = participantsWithoutCurrentUser.length > 1;
    return _.map(participantsWithoutCurrentUser, login => getDisplayNameForParticipant(login, isMultipleParticipantReport)).join(', ');
}

/**
 * Navigate to the details page of a given report
 *
 * @param {Object} report
 */
function navigateToDetailsPage(report) {
    const participants = lodashGet(report, 'participants', []);

    if (isChatRoom(report) || isPolicyExpenseChat(report)) {
        Navigation.navigate(ROUTES.getReportDetailsRoute(report.reportID));
        return;
    }
    if (participants.length === 1) {
        Navigation.navigate(ROUTES.getDetailsRoute(participants[0]));
        return;
    }
    Navigation.navigate(ROUTES.getReportParticipantsRoute(report.reportID));
}

/**
 * Generate a random reportID up to 53 bits aka 9,007,199,254,740,991 (Number.MAX_SAFE_INTEGER).
 * There were approximately 98,000,000 reports with sequential IDs generated before we started using this approach, those make up roughly one billionth of the space for these numbers,
 * so we live with the 1 in a billion chance of a collision with an older ID until we can switch to 64-bit IDs.
 *
 * In a test of 500M reports (28 years of reports at our current max rate) we got 20-40 collisions meaning that
 * this is more than random enough for our needs.
 *
 * @returns {String}
 */
function generateReportID() {
    return ((Math.floor(Math.random() * (2 ** 21)) * (2 ** 32)) + Math.floor(Math.random() * (2 ** 32))).toString();
}

/**
 * @param {Object} report
 * @returns {Boolean}
 */
function hasReportNameError(report) {
    return !_.isEmpty(lodashGet(report, 'errorFields.reportName', {}));
}

/**
 * @param {Number} sequenceNumber sequenceNumber must be provided and it must be a number. It cannot and should not be a clientID,
 *                                reportActionID, or anything else besides an estimate of what the next sequenceNumber will be for the
 *                                optimistic report action. Until we deprecate sequenceNumbers please assume that all report actions
 *                                have them and they should be numbers.
 * @param {String} [text]
 * @param {File} [file]
 * @returns {Object}
 */
function buildOptimisticReportAction(sequenceNumber, text, file) {
    // For comments shorter than 10k chars, convert the comment from MD into HTML because that's how it is stored in the database
    // For longer comments, skip parsing and display plaintext for performance reasons. It takes over 40s to parse a 100k long string!!
    const parser = new ExpensiMark();
    const commentText = text.length < 10000 ? parser.replace(text) : text;
    const isAttachment = _.isEmpty(text) && file !== undefined;
    const attachmentInfo = isAttachment ? file : {};
    const htmlForNewComment = isAttachment ? 'Uploading Attachment...' : commentText;

    // Remove HTML from text when applying optimistic offline comment
    const textForNewComment = isAttachment ? '[Attachment]'
        : parser.htmlToText(htmlForNewComment);

    return {
        commentText,
        reportAction: {
            reportActionID: NumberUtils.rand64(),
            actionName: CONST.REPORT.ACTIONS.TYPE.ADDCOMMENT,
            actorEmail: currentUserEmail,
            actorAccountID: currentUserAccountID,
            person: [
                {
                    style: 'strong',
                    text: lodashGet(allPersonalDetails, [currentUserEmail, 'displayName'], currentUserEmail),
                    type: 'TEXT',
                },
            ],
            automatic: false,
            sequenceNumber,
            clientID: NumberUtils.generateReportActionClientID(),
            avatar: lodashGet(allPersonalDetails, [currentUserEmail, 'avatar'], getDefaultAvatar(currentUserEmail)),
            timestamp: moment().unix(),
            message: [
                {
                    type: CONST.REPORT.MESSAGE.TYPE.COMMENT,
                    html: htmlForNewComment,
                    text: textForNewComment,
                },
            ],
            isFirstItem: false,
            isAttachment,
            attachmentInfo,
            pendingAction: CONST.RED_BRICK_ROAD_PENDING_ACTION.ADD,
            shouldShow: true,
        },
    };
}

/**
 * Builds an optimistic IOU report with a randomly generated reportID
 *
 * @param {String} ownerEmail - Email of the person generating the IOU.
 * @param {String} userEmail - Email of the other person participating in the IOU.
 * @param {Number} total - IOU amount in cents.
 * @param {String} chatReportID - Report ID of the chat where the IOU is.
 * @param {String} currency - IOU currency.
 * @param {String} locale - Locale where the IOU is created
 *
 * @returns {Object}
 */
function buildOptimisticIOUReport(ownerEmail, userEmail, total, chatReportID, currency, locale) {
    const formattedTotal = NumberFormatUtils.format(locale,
        total, {
            style: 'currency',
            currency,
        });
    return {
        cachedTotal: formattedTotal,
        chatReportID,
        currency,
        hasOutstandingIOU: true,
        managerEmail: userEmail,
        ownerEmail,
        reportID: generateReportID(),
        state: CONST.REPORT.STATE.SUBMITTED,
        stateNum: 1,
        total,
    };
}

/**
 * @param {String} type - IOUReportAction type. Can be oneOf(create, decline, cancel, pay, split)
 * @param {Number} total - IOU total in cents
 * @param {Array} participants - List of logins for the IOU participants, excluding the current user login
 * @param {String} comment - IOU comment
 * @param {String} currency - IOU currency
 * @returns {Array}
 */
function getIOUReportActionMessage(type, total, participants, comment, currency) {
    const amount = NumberFormatUtils.format(preferredLocale, total / 100, {style: 'currency', currency});
<<<<<<< HEAD
    const isMultipleParticipantReport = participants.length > 1;
    const displayNames = _.map(participants, participant => getDisplayNameForParticipant(participant.login, isMultipleParticipantReport) || participant.login);
    const who = displayNames.length < 3
=======
    const displayNames = _.map(participants, participant => getDisplayNameForParticipant(participant.login, true) || participant.login);
    const from = displayNames.length < 3
>>>>>>> 8da82be8
        ? displayNames.join(' and ')
        : `${displayNames.slice(0, -1).join(', ')}, and ${_.last(displayNames)}`;

    let iouMessage;
    switch (type) {
        case CONST.IOU.REPORT_ACTION_TYPE.CREATE:
            iouMessage = `Requested ${amount} from ${who}${comment && ` for ${comment}`}`;
            break;
        case CONST.IOU.REPORT_ACTION_TYPE.SPLIT:
            iouMessage = `Split ${amount} with ${who}${comment && ` for ${comment}`}`;
            break;
        case CONST.IOU.REPORT_ACTION_TYPE.CANCEL:
            iouMessage = `Cancelled the ${amount} request${comment && ` for ${comment}`}`;
            break;
        case CONST.IOU.REPORT_ACTION_TYPE.DECLINE:
            iouMessage = `Declined the ${amount} request${comment && ` for ${comment}`}`;
            break;
        case CONST.IOU.REPORT_ACTION_TYPE.PAY:
            iouMessage = `Paid ${amount} to ${who}${comment && ` for ${comment}`}`;
            break;
        default:
            break;
    }

    return [{
        html: iouMessage,
        text: iouMessage,
        isEdited: false,
        type: CONST.REPORT.MESSAGE.TYPE.COMMENT,
    }];
}

/**
 * Builds an optimistic IOU reportAction object
 *
 * @param {Number} sequenceNumber - Caller is responsible for providing a best guess at what the next sequenceNumber will be.
 * @param {String} type - IOUReportAction type. Can be oneOf(create, decline, cancel, pay, split).
 * @param {Number} amount - IOU amount in cents.
 * @param {String} currency
 * @param {String} comment - User comment for the IOU.
 * @param {Array}  participants - An array with participants details.
 * @param {String} paymentType - Only required if the IOUReportAction type is 'pay'. Can be oneOf(elsewhere, payPal, Expensify).
 * @param {String} iouTransactionID - Only required if the IOUReportAction type is oneOf(cancel, decline). Generates a randomID as default.
 * @param {String} iouReportID - Only required if the IOUReportActions type is oneOf(decline, cancel, pay). Generates a randomID as default.
 *
 * @returns {Object}
 */
function buildOptimisticIOUReportAction(sequenceNumber, type, amount, currency, comment, participants, paymentType = '', iouTransactionID = '', iouReportID = '') {
    const IOUTransactionID = iouTransactionID || NumberUtils.rand64();
    const IOUReportID = iouReportID || generateReportID();
    const originalMessage = {
        amount,
        comment,
        currency,
        IOUTransactionID,
        IOUReportID,
        type,
    };

    // We store amount, comment, currency in IOUDetails when type = pay
    if (type === CONST.IOU.REPORT_ACTION_TYPE.PAY) {
        _.each(['amount', 'comment', 'currency'], (key) => {
            delete originalMessage[key];
        });
        originalMessage.IOUDetails = {amount, comment, currency};
        originalMessage.paymentType = paymentType;
    }

    // IOUs of type split only exist in group DMs and those don't have an iouReport so we need to delete the IOUReportID key
    if (type === CONST.IOU.REPORT_ACTION_TYPE.SPLIT) {
        delete originalMessage.IOUReportID;
    }

    return {
        actionName: CONST.REPORT.ACTIONS.TYPE.IOU,
        actorAccountID: currentUserAccountID,
        actorEmail: currentUserEmail,
        automatic: false,
        avatar: lodashGet(currentUserPersonalDetails, 'avatar', getDefaultAvatar(currentUserEmail)),
        clientID: NumberUtils.generateReportActionClientID(),
        isAttachment: false,
        originalMessage,
        message: getIOUReportActionMessage(type, amount, participants, comment, currency),
        person: [{
            style: 'strong',
            text: lodashGet(currentUserPersonalDetails, 'displayName', currentUserEmail),
            type: 'TEXT',
        }],
        reportActionID: NumberUtils.rand64(),
        sequenceNumber,
        shouldShow: true,
        timestamp: moment().unix(),
        pendingAction: CONST.RED_BRICK_ROAD_PENDING_ACTION.ADD,
    };
}

/**
 * Builds an optimistic chat report with a randomly generated reportID and as much information as we currently have
 *
 * @param {Array} participantList
 * @param {String} reportName
 * @param {String} chatType
 * @param {String} policyID
 * @param {String} ownerEmail
 * @param {Boolean} isOwnPolicyExpenseChat
 * @param {String} oldPolicyName
 * @param {String} visibility
 * @param {String} notificationPreference
 * @returns {Object}
 */
function buildOptimisticChatReport(
    participantList,
    reportName = 'Chat Report',
    chatType = '',
    policyID = CONST.POLICY.OWNER_EMAIL_FAKE,
    ownerEmail = CONST.REPORT.OWNER_EMAIL_FAKE,
    isOwnPolicyExpenseChat = false,
    oldPolicyName = '',
    visibility = undefined,
    notificationPreference = CONST.REPORT.NOTIFICATION_PREFERENCE.ALWAYS,
) {
    return {
        chatType,
        hasOutstandingIOU: false,
        isOwnPolicyExpenseChat,
        isPinned: false,
        lastActorEmail: '',
        lastMessageHtml: '',
        lastMessageText: null,
        lastReadSequenceNumber: 0,
        lastMessageTimestamp: 0,
        lastVisitedTimestamp: 0,
        maxSequenceNumber: 0,
        notificationPreference,
        oldPolicyName,
        ownerEmail,
        participants: participantList,
        policyID,
        reportID: generateReportID(),
        reportName,
        stateNum: 0,
        statusNum: 0,
        visibility,
    };
}

/**
 * Returns the necessary reportAction onyx data to indicate that the chat has been created optimistically
 * @param {String} ownerEmail
 * @returns {Object}
 */
function buildOptimisticCreatedReportAction(ownerEmail) {
    return {
        0: {
            actionName: CONST.REPORT.ACTIONS.TYPE.CREATED,
            pendingAction: CONST.RED_BRICK_ROAD_PENDING_ACTION.ADD,
            actorAccountID: currentUserAccountID,
            message: [
                {
                    type: CONST.REPORT.MESSAGE.TYPE.TEXT,
                    style: 'strong',
                    text: ownerEmail === currentUserEmail ? 'You' : ownerEmail,
                },
                {
                    type: CONST.REPORT.MESSAGE.TYPE.TEXT,
                    style: 'normal',
                    text: ' created this report',
                },
            ],
            person: [
                {
                    type: CONST.REPORT.MESSAGE.TYPE.TEXT,
                    style: 'strong',
                    text: lodashGet(allPersonalDetails, [currentUserEmail, 'displayName'], currentUserEmail),
                },
            ],
            automatic: false,
            sequenceNumber: 0,
            avatar: lodashGet(allPersonalDetails, [currentUserEmail, 'avatar'], getDefaultAvatar(currentUserEmail)),
            timestamp: moment().unix(),
            shouldShow: true,
        },
    };
}

/**
 * @param {String} policyID
 * @param {String} policyName
 * @returns {Object}
 */
function buildOptimisticWorkspaceChats(policyID, policyName) {
    const announceChatData = buildOptimisticChatReport(
        [currentUserEmail],
        CONST.REPORT.WORKSPACE_CHAT_ROOMS.ANNOUNCE,
        CONST.REPORT.CHAT_TYPE.POLICY_ANNOUNCE,
        policyID,
        null,
        false,
        policyName,
        null,

        // #announce contains all policy members so notifying always should be opt-in only.
        CONST.REPORT.NOTIFICATION_PREFERENCE.DAILY,
    );
    const announceChatReportID = announceChatData.reportID;
    const announceReportActionData = buildOptimisticCreatedReportAction(announceChatData.ownerEmail);

    const adminsChatData = buildOptimisticChatReport(
        [currentUserEmail],
        CONST.REPORT.WORKSPACE_CHAT_ROOMS.ADMINS,
        CONST.REPORT.CHAT_TYPE.POLICY_ADMINS,
        policyID,
        null,
        false,
        policyName,
    );
    const adminsChatReportID = adminsChatData.reportID;
    const adminsReportActionData = buildOptimisticCreatedReportAction(adminsChatData.ownerEmail);

    const expenseChatData = buildOptimisticChatReport(
        [currentUserEmail],
        '',
        CONST.REPORT.CHAT_TYPE.POLICY_EXPENSE_CHAT,
        policyID,
        currentUserEmail,
        true,
        policyName,
    );
    const expenseChatReportID = expenseChatData.reportID;
    const expenseReportActionData = buildOptimisticCreatedReportAction(expenseChatData.ownerEmail);

    return {
        announceChatReportID,
        announceChatData,
        announceReportActionData,
        adminsChatReportID,
        adminsChatData,
        adminsReportActionData,
        expenseChatReportID,
        expenseChatData,
        expenseReportActionData,
    };
}

/**
 * @param {Object} report
 * @returns {Boolean}
 */
function isUnread(report) {
    const lastReadSequenceNumber = report.lastReadSequenceNumber || 0;
    const maxSequenceNumber = report.maxSequenceNumber || 0;
    return lastReadSequenceNumber < maxSequenceNumber;
}

/**
 * Determines if a report has an outstanding IOU that doesn't belong to the currently logged in user
 *
 * @param {Object} report
 * @param {String} report.iouReportID
 * @param {String} currentUserLogin
 * @param {Object} iouReports
 * @returns {boolean}
 */

function hasOutstandingIOU(report, currentUserLogin, iouReports) {
    if (!report || !report.iouReportID || _.isUndefined(report.hasOutstandingIOU)) {
        return false;
    }

    const iouReport = iouReports && iouReports[`${ONYXKEYS.COLLECTION.REPORT_IOUS}${report.iouReportID}`];
    if (!iouReport || !iouReport.ownerEmail) {
        return false;
    }

    if (iouReport.ownerEmail === currentUserEmail) {
        return false;
    }

    return report.hasOutstandingIOU;
}

/**
 * Takes several pieces of data from Onyx and evaluates if a report should be shown in the option list (either when searching
 * for reports or the reports shown in the LHN).
 *
 * This logic is very specific and the order of the logic is very important. It should fail quickly in most cases and also
 * filter out the majority of reports before filtering out very specific minority of reports.
 *
 * @param {Object} report
 * @param {String} reportIDFromRoute
 * @param {Boolean} isInGSDMode
 * @param {String} currentUserLogin
 * @param {Object} iouReports
 * @param {String[]} betas
 * @param {Object} policies
 * @returns {boolean}
 */
function shouldReportBeInOptionList(report, reportIDFromRoute, isInGSDMode, currentUserLogin, iouReports, betas, policies) {
    const isInDefaultMode = !isInGSDMode;

    // Exclude reports that have no data because there wouldn't be anything to show in the option item.
    // This can happen if data is currently loading from the server or a report is in various stages of being created.
    if (!report || !report.reportID || !report.participants || _.isEmpty(report.participants)) {
        return false;
    }

    // Include the currently viewed report. If we excluded the currently viewed report, then there
    // would be no way to highlight it in the options list and it would be confusing to users because they lose
    // a sense of context.
    if (report.reportID === reportIDFromRoute) {
        return true;
    }

    // Include reports if they have a draft, are pinned, or have an outstanding IOU
    // These are always relevant to the user no matter what view mode the user prefers
    if (report.hasDraft || report.isPinned || hasOutstandingIOU(report, currentUserLogin, iouReports)) {
        return true;
    }

    // Include reports that have errors from trying to add a workspace
    // If we excluded it, then the red-brock-road pattern wouldn't work for the user to resolve the error
    if (report.errorFields && !_.isEmpty(report.errorFields.addWorkspaceRoom)) {
        return true;
    }

    // All unread chats (even archived ones) in GSD mode will be shown. This is because GSD mode is specifically for focusing the user on the most relevant chats, primarily, the unread ones
    if (isInGSDMode) {
        return isUnread(report);
    }

    // Archived reports should always be shown when in default (most recent) mode. This is because you should still be able to access and search for the chats to find them.
    if (isInDefaultMode && isArchivedRoom(report)) {
        return true;
    }

    // Include default rooms for free plan policies
    if (isDefaultRoom(report) && getPolicyType(report, policies) === CONST.POLICY.TYPE.FREE) {
        return true;
    }

    // Include default rooms unless you're on the default room beta, unless you have an assigned guide
    if (isDefaultRoom(report) && !Permissions.canUseDefaultRooms(betas) && !hasExpensifyGuidesEmails(lodashGet(report, ['participants'], []))) {
        return false;
    }

    // Include user created policy rooms if the user isn't on the policy rooms beta
    if (isUserCreatedPolicyRoom(report) && !Permissions.canUsePolicyRooms(betas)) {
        return false;
    }

    // Include policy expense chats if the user isn't in the policy expense chat beta
    if (isPolicyExpenseChat(report) && !Permissions.canUsePolicyExpenseChat(betas)) {
        return false;
    }

    return true;
}

/**
 * Attempts to find a report in onyx with the provided list of participants
 * @param {Array} newParticipantList
 * @returns {Array|undefined}
 */
function getChatByParticipants(newParticipantList) {
    newParticipantList.sort();
    return _.find(allReports, (report) => {
        // If the report has been deleted, or there are no participants (like an empty #admins room) then skip it
        if (!report || !report.participants) {
            return false;
        }
        return _.isEqual(newParticipantList, report.participants.sort());
    });
}

export {
    getReportParticipantsTitle,
    isReportMessageAttachment,
    findLastAccessedReport,
    canEditReportAction,
    canDeleteReportAction,
    sortReportsByLastVisited,
    isDefaultRoom,
    isAdminRoom,
    isAnnounceRoom,
    isUserCreatedPolicyRoom,
    isChatRoom,
    getChatRoomSubtitle,
    getPolicyName,
    getPolicyType,
    isArchivedRoom,
    isConciergeChatReport,
    hasExpensifyEmails,
    hasExpensifyGuidesEmails,
    hasOutstandingIOU,
    canShowReportRecipientLocalTime,
    formatReportLastMessageText,
    chatIncludesConcierge,
    isPolicyExpenseChat,
    getDefaultAvatar,
    getIcons,
    getRoomWelcomeMessage,
    getDisplayNamesWithTooltips,
    getReportName,
    navigateToDetailsPage,
    generateReportID,
    hasReportNameError,
    isUnread,
    buildOptimisticWorkspaceChats,
    buildOptimisticChatReport,
    buildOptimisticCreatedReportAction,
    buildOptimisticIOUReport,
    buildOptimisticIOUReportAction,
    buildOptimisticReportAction,
    shouldReportBeInOptionList,
    getChatByParticipants,
    getIOUReportActionMessage,
    getDisplayNameForParticipant,
};<|MERGE_RESOLUTION|>--- conflicted
+++ resolved
@@ -702,14 +702,8 @@
  */
 function getIOUReportActionMessage(type, total, participants, comment, currency) {
     const amount = NumberFormatUtils.format(preferredLocale, total / 100, {style: 'currency', currency});
-<<<<<<< HEAD
-    const isMultipleParticipantReport = participants.length > 1;
-    const displayNames = _.map(participants, participant => getDisplayNameForParticipant(participant.login, isMultipleParticipantReport) || participant.login);
+    const displayNames = _.map(participants, participant => getDisplayNameForParticipant(participant.login, true));
     const who = displayNames.length < 3
-=======
-    const displayNames = _.map(participants, participant => getDisplayNameForParticipant(participant.login, true) || participant.login);
-    const from = displayNames.length < 3
->>>>>>> 8da82be8
         ? displayNames.join(' and ')
         : `${displayNames.slice(0, -1).join(', ')}, and ${_.last(displayNames)}`;
 
