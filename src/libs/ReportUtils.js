import _ from 'underscore';
import Str from 'expensify-common/lib/str';
import lodashGet from 'lodash/get';
import lodashIntersection from 'lodash/intersection';
import Onyx from 'react-native-onyx';
import ExpensiMark from 'expensify-common/lib/ExpensiMark';
import ONYXKEYS from '../ONYXKEYS';
import CONST from '../CONST';
import * as Localize from './Localize';
import * as Expensicons from '../components/Icon/Expensicons';
import hashCode from './hashCode';
import Navigation from './Navigation/Navigation';
import ROUTES from '../ROUTES';
import * as NumberUtils from './NumberUtils';
import * as NumberFormatUtils from './NumberFormatUtils';
import * as ReportActionsUtils from './ReportActionsUtils';
import Permissions from './Permissions';
import DateUtils from './DateUtils';
import linkingConfig from './Navigation/linkingConfig';
import * as defaultAvatars from '../components/Icon/DefaultAvatars';
import isReportMessageAttachment from './isReportMessageAttachment';
import * as defaultWorkspaceAvatars from '../components/Icon/WorkspaceDefaultAvatars';
import * as LocalePhoneNumber from './LocalePhoneNumber';
import * as CurrencyUtils from './CurrencyUtils';

let sessionEmail;
Onyx.connect({
    key: ONYXKEYS.SESSION,
    callback: (val) => (sessionEmail = val ? val.email : null),
});

let preferredLocale = CONST.LOCALES.DEFAULT;
Onyx.connect({
    key: ONYXKEYS.NVP_PREFERRED_LOCALE,
    callback: (val) => {
        if (!val) {
            return;
        }
        preferredLocale = val;
    },
});

let currentUserEmail;
let currentUserAccountID;
Onyx.connect({
    key: ONYXKEYS.SESSION,
    callback: (val) => {
        // When signed out, val is undefined
        if (!val) {
            return;
        }

        currentUserEmail = val.email;
        currentUserAccountID = val.accountID;
    },
});

let allPersonalDetails;
let currentUserPersonalDetails;
Onyx.connect({
    key: ONYXKEYS.PERSONAL_DETAILS,
    callback: (val) => {
        currentUserPersonalDetails = lodashGet(val, currentUserEmail, {});
        allPersonalDetails = val;
    },
});

let allReports;
Onyx.connect({
    key: ONYXKEYS.COLLECTION.REPORT,
    waitForCollectionCallback: true,
    callback: (val) => (allReports = val),
});

let doesDomainHaveApprovedAccountant;
Onyx.connect({
    key: ONYXKEYS.ACCOUNT,
    waitForCollectionCallback: true,
    callback: (val) => (doesDomainHaveApprovedAccountant = lodashGet(val, 'doesDomainHaveApprovedAccountant', false)),
});

let allPolicies;
Onyx.connect({
    key: ONYXKEYS.COLLECTION.POLICY,
    waitForCollectionCallback: true,
    callback: (val) => (allPolicies = val),
});

function getChatType(report) {
    return report ? report.chatType : '';
}

/**
 * Returns the concatenated title for the PrimaryLogins of a report
 *
 * @param {Array} logins
 * @returns {string}
 */
function getReportParticipantsTitle(logins) {
    return (
        _.chain(logins)

            // Somehow it's possible for the logins coming from report.participants to contain undefined values so we use compact to remove them.
            .compact()
            .map((login) => Str.removeSMSDomain(login))
            .value()
            .join(', ')
    );
}

/**
 * Checks if a report is an Expense report.
 *
 * @param {Object} report
 * @returns {Boolean}
 */
function isExpenseReport(report) {
    return lodashGet(report, 'type') === CONST.REPORT.TYPE.EXPENSE;
}

/**
 * Checks if a report is an IOU report.
 *
 * @param {Object} report
 * @returns {Boolean}
 */
function isIOUReport(report) {
    return lodashGet(report, 'type') === CONST.REPORT.TYPE.IOU;
}

/**
 * Checks if a report is a task report.
 *
 * @param {Object} report
 * @returns {Boolean}
 */
function isTaskReport(report) {
    return lodashGet(report, 'type') === CONST.REPORT.TYPE.TASK;
}

/**
 * Checks if a report is an IOU or expense report.
 *
 * @param {Object} report
 * @returns {Boolean}
 */
function isMoneyRequestReport(report) {
    return isIOUReport(report) || isExpenseReport(report);
}

/**
 * Given a collection of reports returns them sorted by last read
 *
 * @param {Object} reports
 * @returns {Array}
 */
function sortReportsByLastRead(reports) {
    return _.chain(reports)
        .toArray()
        .filter((report) => report && report.reportID && !isIOUReport(report))
        .sortBy('lastReadTime')
        .value();
}

/**
 * Can only edit if:
 *
 * - It was written by the current user
 * - It's an ADDCOMMENT that is not an attachment
 * - It's not pending deletion
 *
 * @param {Object} reportAction
 * @returns {Boolean}
 */
function canEditReportAction(reportAction) {
    return (
        reportAction.actorEmail === sessionEmail &&
        reportAction.actionName === CONST.REPORT.ACTIONS.TYPE.ADDCOMMENT &&
        !isReportMessageAttachment(lodashGet(reportAction, ['message', 0], {})) &&
        !ReportActionsUtils.isDeletedAction(reportAction) &&
        !ReportActionsUtils.isCreatedTaskReportAction(reportAction) &&
        reportAction.pendingAction !== CONST.RED_BRICK_ROAD_PENDING_ACTION.DELETE
    );
}

/**
 * Can only delete if it's an ADDCOMMENT, the author is this user.
 *
 * @param {Object} reportAction
 * @returns {Boolean}
 */
function canDeleteReportAction(reportAction) {
    return (
        reportAction.actorEmail === sessionEmail &&
        reportAction.actionName === CONST.REPORT.ACTIONS.TYPE.ADDCOMMENT &&
        !ReportActionsUtils.isCreatedTaskReportAction(reportAction) &&
        reportAction.pendingAction !== CONST.RED_BRICK_ROAD_PENDING_ACTION.DELETE
    );
}

/**
 * Whether the provided report is an Admin room
 * @param {Object} report
 * @param {String} report.chatType
 * @returns {Boolean}
 */
function isAdminRoom(report) {
    return getChatType(report) === CONST.REPORT.CHAT_TYPE.POLICY_ADMINS;
}

/**
 * Whether the provided report is a Announce room
 * @param {Object} report
 * @param {String} report.chatType
 * @returns {Boolean}
 */
function isAnnounceRoom(report) {
    return getChatType(report) === CONST.REPORT.CHAT_TYPE.POLICY_ANNOUNCE;
}

/**
 * Whether the provided report is a default room
 * @param {Object} report
 * @param {String} report.chatType
 * @returns {Boolean}
 */
function isDefaultRoom(report) {
    return [CONST.REPORT.CHAT_TYPE.POLICY_ADMINS, CONST.REPORT.CHAT_TYPE.POLICY_ANNOUNCE, CONST.REPORT.CHAT_TYPE.DOMAIN_ALL].indexOf(getChatType(report)) > -1;
}

/**
 * Whether the provided report is a Domain room
 * @param {Object} report
 * @param {String} report.chatType
 * @returns {Boolean}
 */
function isDomainRoom(report) {
    return getChatType(report) === CONST.REPORT.CHAT_TYPE.DOMAIN_ALL;
}

/**
 * Whether the provided report is a user created policy room
 * @param {Object} report
 * @param {String} report.chatType
 * @returns {Boolean}
 */
function isUserCreatedPolicyRoom(report) {
    return getChatType(report) === CONST.REPORT.CHAT_TYPE.POLICY_ROOM;
}

/**
 * Whether the provided report is a Policy Expense chat.
 * @param {Object} report
 * @param {String} report.chatType
 * @returns {Boolean}
 */
function isPolicyExpenseChat(report) {
    return getChatType(report) === CONST.REPORT.CHAT_TYPE.POLICY_EXPENSE_CHAT;
}

/**
 * Whether the provided report is a chat room
 * @param {Object} report
 * @param {String} report.chatType
 * @returns {Boolean}
 */
function isChatRoom(report) {
    return isUserCreatedPolicyRoom(report) || isDefaultRoom(report);
}

/**
 * Whether the provided report is a public room
 * @param {Object} report
 * @param {String} report.visibility
 * @returns {Boolean}
 */
function isPublicRoom(report) {
    const visibility = lodashGet(report, 'visibility', '');
    return visibility === CONST.REPORT.VISIBILITY.PUBLIC || visibility === CONST.REPORT.VISIBILITY.PUBLIC_ANNOUNCE;
}

/**
 * Whether the provided report is a public announce room
 * @param {Object} report
 * @param {String} report.visibility
 * @returns {Boolean}
 */
function isPublicAnnounceRoom(report) {
    const visibility = lodashGet(report, 'visibility', '');
    return visibility === CONST.REPORT.VISIBILITY.PUBLIC_ANNOUNCE;
}

/**
 * Get the policy type from a given report
 * @param {Object} report
 * @param {String} report.policyID
 * @param {Object} policies must have Onyxkey prefix (i.e 'policy_') for keys
 * @returns {String}
 */
function getPolicyType(report, policies) {
    return lodashGet(policies, [`${ONYXKEYS.COLLECTION.POLICY}${report.policyID}`, 'type'], '');
}

/**
 * Returns true if there are any guides accounts (team.expensify.com) in emails
 * @param {Array} emails
 * @returns {Boolean}
 */
function hasExpensifyGuidesEmails(emails) {
    return _.some(emails, (email) => Str.extractEmailDomain(email) === CONST.EMAIL.GUIDES_DOMAIN);
}

/**
 * Only returns true if this is our main 1:1 DM report with Concierge
 *
 * @param {Object} report
 * @returns {Boolean}
 */
function isConciergeChatReport(report) {
    return lodashGet(report, 'participants', []).length === 1 && report.participants[0] === CONST.EMAIL.CONCIERGE;
}

/**
 * @param {Record<String, {lastReadTime, reportID}>|Array<{lastReadTime, reportID}>} reports
 * @param {Boolean} [ignoreDomainRooms]
 * @param {Object} policies
 * @param {Boolean} isFirstTimeNewExpensifyUser
 * @param {Boolean} openOnAdminRoom
 * @returns {Object}
 */
function findLastAccessedReport(reports, ignoreDomainRooms, policies, isFirstTimeNewExpensifyUser, openOnAdminRoom = false) {
    // If it's the user's first time using New Expensify, then they could either have:
    //   - just a Concierge report, if so we'll return that
    //   - their Concierge report, and a separate report that must have deeplinked them to the app before they created their account.
    // If it's the latter, we'll use the deeplinked report over the Concierge report,
    // since the Concierge report would be incorrectly selected over the deep-linked report in the logic below.
    let sortedReports = sortReportsByLastRead(reports);

    if (isFirstTimeNewExpensifyUser) {
        if (sortedReports.length === 1) {
            return sortedReports[0];
        }
        return _.find(sortedReports, (report) => !isConciergeChatReport(report));
    }

    if (ignoreDomainRooms) {
        // We allow public announce rooms, admins, and announce rooms through since we bypass the default rooms beta for them.
        // Check where ReportUtils.findLastAccessedReport is called in MainDrawerNavigator.js for more context.
        // Domain rooms are now the only type of default room that are on the defaultRooms beta.
        sortedReports = _.filter(
            sortedReports,
            (report) => !isDomainRoom(report) || getPolicyType(report, policies) === CONST.POLICY.TYPE.FREE || hasExpensifyGuidesEmails(lodashGet(report, ['participants'], [])),
        );
    }

    let adminReport;
    if (openOnAdminRoom) {
        adminReport = _.find(sortedReports, (report) => {
            const chatType = getChatType(report);
            return chatType === CONST.REPORT.CHAT_TYPE.POLICY_ADMINS;
        });
    }

    return adminReport || _.last(sortedReports);
}

/**
 * Whether the provided report is an archived room
 * @param {Object} report
 * @param {Number} report.stateNum
 * @param {Number} report.statusNum
 * @returns {Boolean}
 */
function isArchivedRoom(report) {
    return lodashGet(report, ['statusNum']) === CONST.REPORT.STATUS.CLOSED && lodashGet(report, ['stateNum']) === CONST.REPORT.STATE_NUM.SUBMITTED;
}

/**
 * Get the policy name from a given report
 * @param {Object} report
 * @param {String} report.policyID
 * @param {String} report.oldPolicyName
 * @param {String} report.policyName
 * @returns {String}
 */
function getPolicyName(report) {
    // Public rooms send back the policy name with the reportSummary,
    // since they can also be accessed by people who aren't in the workspace
    if (report.policyName) {
        return report.policyName;
    }

    if (!allPolicies || _.size(allPolicies) === 0) {
        return Localize.translateLocal('workspace.common.unavailable');
    }

    const policy = allPolicies[`${ONYXKEYS.COLLECTION.POLICY}${report.policyID}`];
    if (!policy) {
        return report.oldPolicyName || Localize.translateLocal('workspace.common.unavailable');
    }

    return policy.name || report.oldPolicyName || Localize.translateLocal('workspace.common.unavailable');
}

/**
 * Checks if the current user is the admin of the policy given the policy expense chat.
 * @param {Object} report
 * @param {String} report.policyID
 * @param {Object} policies must have OnyxKey prefix (i.e 'policy_') for keys
 * @returns {Boolean}
 */
function isPolicyExpenseChatAdmin(report, policies) {
    if (!isPolicyExpenseChat(report)) {
        return false;
    }

    const policyRole = lodashGet(policies, [`${ONYXKEYS.COLLECTION.POLICY}${report.policyID}`, 'role']);

    return policyRole === CONST.POLICY.ROLE.ADMIN;
}

/**
 * Returns true if report has a parent and is therefore a Thread.
 *
 * @param {Object} report
 * @returns {Boolean}
 */
function isThread(report) {
    if (report && report.parentReportID && report.parentReportActionID) {
        return true;
    }
    return false;
}

/**
 * Returns true if reportAction has a child.
 *
 * @param {Object} reportAction
 * @returns {Boolean}
 */
function isThreadParent(reportAction) {
    if (reportAction && reportAction.childReportID && reportAction.childReportID !== 0) {
        return true;
    }
    return false;
}

/**
 * Get either the policyName or domainName the chat is tied to
 * @param {Object} report
 * @returns {String}
 */
function getChatRoomSubtitle(report) {
    if (isThread(report)) {
        if (!getChatType(report)) {
            return '';
        }

        // If thread is not from a DM or group chat, the subtitle will follow the pattern 'Workspace Name • #roomName'
        const parentReport = allReports[`${ONYXKEYS.COLLECTION.REPORT}${report.parentReportID}`];
        const workspaceName = getPolicyName(parentReport);
        const roomName = isChatRoom(parentReport) ? parentReport.displayName : '';
        return roomName ? `${workspaceName} • ${roomName}` : `${workspaceName}`;
    }
    if (!isDefaultRoom(report) && !isUserCreatedPolicyRoom(report) && !isPolicyExpenseChat(report)) {
        return '';
    }
    if (getChatType(report) === CONST.REPORT.CHAT_TYPE.DOMAIN_ALL) {
        // The domainAll rooms are just #domainName, so we ignore the prefix '#' to get the domainName
        return report.reportName.substring(1);
    }
    if ((isPolicyExpenseChat(report) && report.isOwnPolicyExpenseChat) || isExpenseReport(report)) {
        return Localize.translateLocal('workspace.common.workspace');
    }
    if (isArchivedRoom(report)) {
        return report.oldPolicyName || '';
    }
    return getPolicyName(report);
}

/**
 * Get welcome message based on room type
 * @param {Object} report
 * @returns {Object}
 */

function getRoomWelcomeMessage(report) {
    const welcomeMessage = {};
    const workspaceName = getPolicyName(report);

    if (isArchivedRoom(report)) {
        welcomeMessage.phrase1 = Localize.translateLocal('reportActionsView.beginningOfArchivedRoomPartOne');
        welcomeMessage.phrase2 = Localize.translateLocal('reportActionsView.beginningOfArchivedRoomPartTwo');
    } else if (isDomainRoom(report)) {
        welcomeMessage.phrase1 = Localize.translateLocal('reportActionsView.beginningOfChatHistoryDomainRoomPartOne', {domainRoom: report.reportName});
        welcomeMessage.phrase2 = Localize.translateLocal('reportActionsView.beginningOfChatHistoryDomainRoomPartTwo');
    } else if (isAdminRoom(report)) {
        welcomeMessage.phrase1 = Localize.translateLocal('reportActionsView.beginningOfChatHistoryAdminRoomPartOne', {workspaceName});
        welcomeMessage.phrase2 = Localize.translateLocal('reportActionsView.beginningOfChatHistoryAdminRoomPartTwo');
    } else if (isAnnounceRoom(report)) {
        welcomeMessage.phrase1 = Localize.translateLocal('reportActionsView.beginningOfChatHistoryAnnounceRoomPartOne', {workspaceName});
        welcomeMessage.phrase2 = Localize.translateLocal('reportActionsView.beginningOfChatHistoryAnnounceRoomPartTwo', {workspaceName});
    } else {
        // Message for user created rooms or other room types.
        welcomeMessage.phrase1 = Localize.translateLocal('reportActionsView.beginningOfChatHistoryUserRoomPartOne');
        welcomeMessage.phrase2 = Localize.translateLocal('reportActionsView.beginningOfChatHistoryUserRoomPartTwo');
    }

    return welcomeMessage;
}

/**
 * Returns true if Concierge is one of the chat participants (1:1 as well as group chats)
 * @param {Object} report
 * @returns {Boolean}
 */
function chatIncludesConcierge(report) {
    return report.participants && _.contains(report.participants, CONST.EMAIL.CONCIERGE);
}

/**
 * Returns true if there is any automated expensify account in emails
 * @param {Array} emails
 * @returns {Boolean}
 */
function hasAutomatedExpensifyEmails(emails) {
    return _.intersection(emails, CONST.EXPENSIFY_EMAILS).length > 0;
}

/**
 * Returns true if there are any Expensify accounts (i.e. with domain 'expensify.com') in the set of emails.
 *
 * @param {Array<String>} emails
 * @return {Boolean}
 */
function hasExpensifyEmails(emails) {
    return _.some(emails, (email) => Str.extractEmailDomain(email) === CONST.EXPENSIFY_PARTNER_NAME);
}

/**
 * Whether the time row should be shown for a report.
 * @param {Array<Object>} personalDetails
 * @param {Object} report
 * @return {Boolean}
 */
function canShowReportRecipientLocalTime(personalDetails, report) {
    const reportParticipants = _.without(lodashGet(report, 'participants', []), sessionEmail);
    const participantsWithoutExpensifyEmails = _.difference(reportParticipants, CONST.EXPENSIFY_EMAILS);
    const hasMultipleParticipants = participantsWithoutExpensifyEmails.length > 1;
    const reportRecipient = personalDetails[participantsWithoutExpensifyEmails[0]];
    const reportRecipientTimezone = lodashGet(reportRecipient, 'timezone', CONST.DEFAULT_TIME_ZONE);
    const isReportParticipantValidated = lodashGet(reportRecipient, 'validated', false);
    return Boolean(
        !hasMultipleParticipants &&
            !isChatRoom(report) &&
            !isPolicyExpenseChat(report) &&
            reportRecipient &&
            reportRecipientTimezone &&
            reportRecipientTimezone.selected &&
            isReportParticipantValidated,
    );
}

/**
 * Trim the last message text to a fixed limit.
 * @param {String} lastMessageText
 * @returns {String}
 */
function formatReportLastMessageText(lastMessageText) {
    return String(lastMessageText).replace(CONST.REGEX.AFTER_FIRST_LINE_BREAK, '').substring(0, CONST.REPORT.LAST_MESSAGE_TEXT_MAX_LENGTH);
}

/**
 * Hashes provided string and returns a value between [0, range)
 * @param {String} login
 * @param {Number} range
 * @returns {Number}
 */
function hashLogin(login, range) {
    return Math.abs(hashCode(login.toLowerCase())) % range;
}

/**
 * Helper method to return the default avatar associated with the given login
 * @param {String} [login]
 * @returns {String}
 */
function getDefaultAvatar(login = '') {
    if (!login) {
        return Expensicons.FallbackAvatar;
    }
    if (login === CONST.EMAIL.CONCIERGE) {
        return Expensicons.ConciergeAvatar;
    }

    // There are 24 possible default avatars, so we choose which one this user has based
    // on a simple hash of their login. Note that Avatar count starts at 1.
    const loginHashBucket = hashLogin(login, CONST.DEFAULT_AVATAR_COUNT) + 1;

    return defaultAvatars[`Avatar${loginHashBucket}`];
}

/**
 * Helper method to return the default avatar associated with the given login
 * @param {String} [workspaceName]
 * @returns {String}
 */
function getDefaultWorkspaceAvatar(workspaceName) {
    if (!workspaceName) {
        return defaultWorkspaceAvatars.WorkspaceBuilding;
    }

    // Remove all chars not A-Z or 0-9 including underscore
    const alphaNumeric = workspaceName
        .normalize('NFD')
        .replace(/[^0-9a-z]/gi, '')
        .toUpperCase();

    return !alphaNumeric ? defaultWorkspaceAvatars.WorkspaceBuilding : defaultWorkspaceAvatars[`Workspace${alphaNumeric[0]}`];
}

function getWorkspaceAvatar(report) {
    const workspaceName = getPolicyName(report, allPolicies);
    return lodashGet(allPolicies, [`${ONYXKEYS.COLLECTION.POLICY}${report.policyID}`, 'avatar']) || getDefaultWorkspaceAvatar(workspaceName);
}

/**
 * Helper method to return old dot default avatar associated with login
 *
 * @param {String} [login]
 * @returns {String}
 */
function getOldDotDefaultAvatar(login = '') {
    if (login === CONST.EMAIL.CONCIERGE) {
        return CONST.CONCIERGE_ICON_URL;
    }

    // There are 8 possible old dot default avatars, so we choose which one this user has based
    // on a simple hash of their login. Note that Avatar count starts at 1.
    const loginHashBucket = hashLogin(login, CONST.OLD_DEFAULT_AVATAR_COUNT) + 1;

    return `${CONST.CLOUDFRONT_URL}/images/avatars/avatar_${loginHashBucket}.png`;
}

/**
 * Given a user's avatar path, returns true if user doesn't have an avatar or if URL points to a default avatar
 * @param {String} [avatarURL] - the avatar source from user's personalDetails
 * @returns {Boolean}
 */
function isDefaultAvatar(avatarURL) {
    if (
        _.isString(avatarURL) &&
        (avatarURL.includes('images/avatars/avatar_') || avatarURL.includes('images/avatars/default-avatar_') || avatarURL.includes('images/avatars/user/default'))
    ) {
        return true;
    }

    // If null URL, we should also use a default avatar
    if (!avatarURL) {
        return true;
    }
    return false;
}

/**
 * Provided a source URL, if source is a default avatar, return the associated SVG.
 * Otherwise, return the URL pointing to a user-uploaded avatar.
 *
 * @param {String} [avatarURL] - the avatar source from user's personalDetails
 * @param {String} [login] - the email of the user
 * @returns {String|Function}
 */
function getAvatar(avatarURL, login) {
    if (isDefaultAvatar(avatarURL)) {
        return getDefaultAvatar(login);
    }
    return avatarURL;
}

/**
 * Avatars uploaded by users will have a _128 appended so that the asset server returns a small version.
 * This removes that part of the URL so the full version of the image can load.
 *
 * @param {String} [avatarURL]
 * @param {String} [login]
 * @returns {String|Function}
 */
function getFullSizeAvatar(avatarURL, login) {
    const source = getAvatar(avatarURL, login);
    if (!_.isString(source)) {
        return source;
    }
    return source.replace('_128', '');
}

/**
 * Small sized avatars end with _128.<file-type>. This adds the _128 at the end of the
 * source URL (before the file type) if it doesn't exist there already.
 *
 * @param {String} avatarURL
 * @param {String} login
 * @returns {String|Function}
 */
function getSmallSizeAvatar(avatarURL, login) {
    const source = getAvatar(avatarURL, login);
    if (!_.isString(source)) {
        return source;
    }

    // Because other urls than CloudFront do not support dynamic image sizing (_SIZE suffix), the current source is already what we want to use here.
    if (!CONST.CLOUDFRONT_DOMAIN_REGEX.test(source)) {
        return source;
    }

    // If image source already has _128 at the end, the given avatar URL is already what we want to use here.
    const lastPeriodIndex = source.lastIndexOf('.');
    if (source.substring(lastPeriodIndex - 4, lastPeriodIndex) === '_128') {
        return source;
    }
    return `${source.substring(0, lastPeriodIndex)}_128${source.substring(lastPeriodIndex)}`;
}

/**
 * Returns the appropriate icons for the given chat report using the stored personalDetails.
 * The Avatar sources can be URLs or Icon components according to the chat type.
 *
 * @param {Object} report
 * @param {Object} personalDetails
 * @param {*} [defaultIcon]
 * @returns {Array<*>}
 */
function getIcons(report, personalDetails, defaultIcon = null) {
    const result = {
        source: '',
        type: CONST.ICON_TYPE_AVATAR,
        name: '',
    };

    if (_.isEmpty(report)) {
        result.source = defaultIcon || Expensicons.FallbackAvatar;
        return [result];
    }
    if (isConciergeChatReport(report)) {
        result.source = CONST.CONCIERGE_ICON_URL;
        return [result];
    }
    if (isArchivedRoom(report)) {
        result.source = Expensicons.DeletedRoomAvatar;
        return [result];
    }
    if (isThread(report)) {
        const parentReport = lodashGet(allReports, [`${ONYXKEYS.COLLECTION.REPORT}${report.parentReportID}`]);
        const parentReportAction = ReportActionsUtils.getParentReportAction(report);

        if (getChatType(parentReport)) {
            result.source = getWorkspaceAvatar(parentReport);
            result.type = CONST.ICON_TYPE_WORKSPACE;
            result.name = getPolicyName(parentReport);
            return [result];
        }

        const actorEmail = lodashGet(parentReportAction, 'actorEmail', '');
        result.source = getAvatar(lodashGet(personalDetails, [actorEmail, 'avatar']), actorEmail);
        result.name = actorEmail;
        return [result];
    }
    if (isDomainRoom(report)) {
        result.source = Expensicons.DomainRoomAvatar;
        return [result];
    }
    if (isAdminRoom(report)) {
        result.source = Expensicons.AdminRoomAvatar;
        return [result];
    }
    if (isAnnounceRoom(report)) {
        result.source = Expensicons.AnnounceRoomAvatar;
        return [result];
    }
    if (isChatRoom(report)) {
        result.source = Expensicons.ActiveRoomAvatar;
        return [result];
    }
    if (isPolicyExpenseChat(report) || isExpenseReport(report)) {
        const workspaceName = lodashGet(allPolicies, [`${ONYXKEYS.COLLECTION.POLICY}${report.policyID}`, 'name']);

        const policyExpenseChatAvatarSource = lodashGet(allPolicies, [`${ONYXKEYS.COLLECTION.POLICY}${report.policyID}`, 'avatar']) || getDefaultWorkspaceAvatar(workspaceName);

        // Return the workspace avatar if the user is the owner of the policy expense chat
        if (report.isOwnPolicyExpenseChat && !isExpenseReport(report)) {
            result.source = policyExpenseChatAvatarSource;
            result.type = CONST.ICON_TYPE_WORKSPACE;
            result.name = workspaceName;
            return [result];
        }

        const adminIcon = {
            source: getAvatar(lodashGet(personalDetails, [report.ownerEmail, 'avatar']), report.ownerEmail),
            name: report.ownerEmail,
            type: CONST.ICON_TYPE_AVATAR,
        };

        const workspaceIcon = {
            source: policyExpenseChatAvatarSource,
            type: CONST.ICON_TYPE_WORKSPACE,
            name: workspaceName,
        };

        // If the user is an admin, return avatar source of the other participant of the report
        // (their workspace chat) and the avatar source of the workspace
        return [adminIcon, workspaceIcon];
    }
    if (isIOUReport(report)) {
        return [
            {
                source: getAvatar(lodashGet(personalDetails, [report.ownerEmail, 'avatar']), report.ownerEmail),
                name: report.ownerEmail,
                type: CONST.ICON_TYPE_AVATAR,
            },
        ];
    }

    const participantDetails = [];
    const participants = report.participants || [];

    for (let i = 0; i < participants.length; i++) {
        const login = participants[i];
        const avatarSource = getAvatar(lodashGet(personalDetails, [login, 'avatar'], ''), login);
        participantDetails.push([login, lodashGet(personalDetails, [login, 'firstName'], ''), avatarSource]);
    }

    // Sort all logins by first name (which is the second element in the array)
    const sortedParticipantDetails = participantDetails.sort((a, b) => a[1] - b[1]);

    // Now that things are sorted, gather only the avatars (third element in the array) and return those
    const avatars = [];
    for (let i = 0; i < sortedParticipantDetails.length; i++) {
        const userIcon = {
            source: sortedParticipantDetails[i][2],
            type: CONST.ICON_TYPE_AVATAR,
            name: sortedParticipantDetails[i][0],
        };
        avatars.push(userIcon);
    }

    return avatars;
}

/**
 * Gets the personal details for a login by looking in the ONYXKEYS.PERSONAL_DETAILS Onyx key (stored in the local variable, allPersonalDetails). If it doesn't exist in Onyx,
 * then a default object is constructed.
 * @param {String} login
 * @returns {Object}
 */
function getPersonalDetailsForLogin(login) {
    if (!login) {
        return {};
    }
    return (
        (allPersonalDetails && allPersonalDetails[login]) || {
            login,
            displayName: LocalePhoneNumber.formatPhoneNumber(login),
            avatar: getDefaultAvatar(login),
        }
    );
}

/**
 * Get the displayName for a single report participant.
 *
 * @param {String} login
 * @param {Boolean} [shouldUseShortForm]
 * @returns {String}
 */
function getDisplayNameForParticipant(login, shouldUseShortForm = false) {
    if (!login) {
        return '';
    }
    const personalDetails = getPersonalDetailsForLogin(login);

    const longName = personalDetails.displayName;

    const shortName = personalDetails.firstName || longName;

    return shouldUseShortForm ? shortName : longName;
}

/**
 * @param {Object} participants
 * @param {Boolean} isMultipleParticipantReport
 * @returns {Array}
 */
function getDisplayNamesWithTooltips(participants, isMultipleParticipantReport) {
    return _.map(participants, (participant) => {
        const displayName = getDisplayNameForParticipant(participant.login, isMultipleParticipantReport);
        const tooltip = participant.login ? Str.removeSMSDomain(participant.login) : '';

        let pronouns = participant.pronouns;
        if (pronouns && pronouns.startsWith(CONST.PRONOUNS.PREFIX)) {
            const pronounTranslationKey = pronouns.replace(CONST.PRONOUNS.PREFIX, '');
            pronouns = Localize.translateLocal(`pronouns.${pronounTranslationKey}`);
        }

        return {
            displayName,
            tooltip,
            pronouns,
        };
    });
}

/**
 * Get the title for a policy expense chat which depends on the role of the policy member seeing this report
 *
 * @param {Object} report
 * @returns {String}
 */
function getPolicyExpenseChatName(report) {
    const reportOwnerDisplayName = getDisplayNameForParticipant(report.ownerEmail) || report.ownerEmail || report.reportName;

    // If the policy expense chat is owned by this user, use the name of the policy as the report name.
    if (report.isOwnPolicyExpenseChat) {
        return getPolicyName(report);
    }

    const policyExpenseChatRole = lodashGet(allPolicies, [`${ONYXKEYS.COLLECTION.POLICY}${report.policyID}`, 'role']) || 'user';

    // If this user is not admin and this policy expense chat has been archived because of account merging, this must be an old workspace chat
    // of the account which was merged into the current user's account. Use the name of the policy as the name of the report.
    if (isArchivedRoom(report)) {
        const lastAction = ReportActionsUtils.getLastVisibleAction(report.reportID);
        const archiveReason = (lastAction && lastAction.originalMessage && lastAction.originalMessage.reason) || CONST.REPORT.ARCHIVE_REASON.DEFAULT;
        if (archiveReason === CONST.REPORT.ARCHIVE_REASON.ACCOUNT_MERGED && policyExpenseChatRole !== CONST.POLICY.ROLE.ADMIN) {
            return getPolicyName(report);
        }
    }

    // If user can see this report and they are not its owner, they must be an admin and the report name should be the name of the policy member
    return reportOwnerDisplayName;
}

/**
 * Get the title for a IOU or expense chat which will be showing the payer and the amount
 *
 * @param {Object} report
 * @returns  {String}
 */
function getMoneyRequestReportName(report) {
    const formattedAmount = CurrencyUtils.convertToDisplayString(report.total || 0, report.currency);
    const payerName = isExpenseReport(report) ? getPolicyName(report) : getDisplayNameForParticipant(report.managerEmail);

    return Localize.translateLocal('iou.payerOwesAmount', {payer: payerName, amount: formattedAmount});
}

/**
 * Get the title for a report.
 *
 * @param {Object} report
 * @returns {String}
 */
function getReportName(report) {
    let formattedName;
    if (isThread(report)) {
        const parentReportAction = ReportActionsUtils.getParentReportAction(report);
        const parentReportActionMessage = lodashGet(parentReportAction, ['message', 0, 'text']);
        return parentReportActionMessage || Localize.translateLocal('parentReportAction.deletedMessage');
    }
    if (isChatRoom(report) || isTaskReport(report)) {
        formattedName = report.reportName;
    }

    if (isPolicyExpenseChat(report)) {
        formattedName = getPolicyExpenseChatName(report);
    }

    if (isMoneyRequestReport(report)) {
        formattedName = getMoneyRequestReportName(report);
    }

    if (isArchivedRoom(report)) {
        formattedName += ` (${Localize.translateLocal('common.archived')})`;
    }

    if (formattedName) {
        return formattedName;
    }

    // Not a room or PolicyExpenseChat, generate title from participants
    const participants = (report && report.participants) || [];
    const participantsWithoutCurrentUser = _.without(participants, sessionEmail);
    const isMultipleParticipantReport = participantsWithoutCurrentUser.length > 1;

    return _.map(participantsWithoutCurrentUser, (login) => getDisplayNameForParticipant(login, isMultipleParticipantReport)).join(', ');
}

/**
 * Navigate to the details page of a given report
 *
 * @param {Object} report
 */
function navigateToDetailsPage(report) {
    const participants = lodashGet(report, 'participants', []);

    if (isChatRoom(report) || isPolicyExpenseChat(report)) {
        Navigation.navigate(ROUTES.getReportDetailsRoute(report.reportID));
        return;
    }
    if (participants.length === 1) {
        Navigation.navigate(ROUTES.getDetailsRoute(participants[0]));
        return;
    }
    Navigation.navigate(ROUTES.getReportParticipantsRoute(report.reportID));
}

/**
 * Generate a random reportID up to 53 bits aka 9,007,199,254,740,991 (Number.MAX_SAFE_INTEGER).
 * There were approximately 98,000,000 reports with sequential IDs generated before we started using this approach, those make up roughly one billionth of the space for these numbers,
 * so we live with the 1 in a billion chance of a collision with an older ID until we can switch to 64-bit IDs.
 *
 * In a test of 500M reports (28 years of reports at our current max rate) we got 20-40 collisions meaning that
 * this is more than random enough for our needs.
 *
 * @returns {String}
 */
function generateReportID() {
    return (Math.floor(Math.random() * 2 ** 21) * 2 ** 32 + Math.floor(Math.random() * 2 ** 32)).toString();
}

/**
 * @param {Object} report
 * @returns {Boolean}
 */
function hasReportNameError(report) {
    return !_.isEmpty(lodashGet(report, 'errorFields.reportName', {}));
}

/**
 * For comments shorter than 10k chars, convert the comment from MD into HTML because that's how it is stored in the database
 * For longer comments, skip parsing, but still escape the text, and display plaintext for performance reasons. It takes over 40s to parse a 100k long string!!
 *
 * @param {String} text
 * @returns {String}
 */
function getParsedComment(text) {
    const parser = new ExpensiMark();
    return text.length < CONST.MAX_MARKUP_LENGTH ? parser.replace(text) : _.escape(text);
}

/**
 * @param {String} [text]
 * @param {File} [file]
 * @returns {Object}
 */
function buildOptimisticAddCommentReportAction(text, file) {
    const parser = new ExpensiMark();
    const commentText = getParsedComment(text);
    const isAttachment = _.isEmpty(text) && file !== undefined;
    const attachmentInfo = isAttachment ? file : {};
    const htmlForNewComment = isAttachment ? 'Uploading attachment...' : commentText;

    // Remove HTML from text when applying optimistic offline comment
    const textForNewComment = isAttachment ? CONST.ATTACHMENT_MESSAGE_TEXT : parser.htmlToText(htmlForNewComment);

    return {
        commentText,
        reportAction: {
            reportActionID: NumberUtils.rand64(),
            actionName: CONST.REPORT.ACTIONS.TYPE.ADDCOMMENT,
            actorEmail: currentUserEmail,
            actorAccountID: currentUserAccountID,
            person: [
                {
                    style: 'strong',
                    text: lodashGet(allPersonalDetails, [currentUserEmail, 'displayName'], currentUserEmail),
                    type: 'TEXT',
                },
            ],
            automatic: false,
            avatar: lodashGet(allPersonalDetails, [currentUserEmail, 'avatar'], getDefaultAvatar(currentUserEmail)),
            created: DateUtils.getDBTime(),
            message: [
                {
                    type: CONST.REPORT.MESSAGE.TYPE.COMMENT,
                    html: htmlForNewComment,
                    text: textForNewComment,
                },
            ],
            isFirstItem: false,
            isAttachment,
            attachmentInfo,
            pendingAction: CONST.RED_BRICK_ROAD_PENDING_ACTION.ADD,
            shouldShow: true,
        },
    };
}

/**
 * Builds an optimistic reportAction for the parent report when a task is created
 * @param {String} taskReportID - Report ID of the task
 * @param {String} taskTitle - Title of the task
 * @param {String} taskAssignee - Email of the person assigned to the task
 * @param {String} text - Text of the comment
 * @returns {Object}
 */
function buildOptimisticTaskCommentReportAction(taskReportID, taskTitle, taskAssignee, text) {
    const reportAction = buildOptimisticAddCommentReportAction(text);
    reportAction.reportAction.message[0].taskReportID = taskReportID;

    // These parameters are not saved on the reportAction, but are used to display the task in the UI
    // Added when we fetch the reportActions on a report
    reportAction.reportAction.originalMessage = {
        html: reportAction.reportAction.message[0].html,
        taskReportID: reportAction.reportAction.message[0].taskReportID,
    };
    reportAction.reportAction.childReportID = taskReportID;
    reportAction.reportAction.childType = CONST.REPORT.TYPE.TASK;
    reportAction.reportAction.taskTitle = taskTitle;
    reportAction.reportAction.taskAssignee = taskAssignee;
    reportAction.reportAction.childStatusNum = CONST.REPORT.STATUS.OPEN;
    reportAction.reportAction.childStateNum = CONST.REPORT.STATE_NUM.OPEN;

    return reportAction;
}

/**
 * Builds an optimistic IOU report with a randomly generated reportID
 *
 * @param {String} payeeEmail - Email of the person generating the IOU.
 * @param {String} payerEmail - Email of the other person participating in the IOU.
 * @param {Number} total - IOU amount in the smallest unit of the currency.
 * @param {String} chatReportID - Report ID of the chat where the IOU is.
 * @param {String} currency - IOU currency.
 * @param {Boolean} isSendingMoney - If we send money the IOU should be created as settled
 *
 * @returns {Object}
 */
function buildOptimisticIOUReport(payeeEmail, payerEmail, total, chatReportID, currency, isSendingMoney = false) {
    const formattedTotal = CurrencyUtils.convertToDisplayString(total, currency);
    return {
        // If we're sending money, hasOutstandingIOU should be false
        hasOutstandingIOU: !isSendingMoney,
        type: CONST.REPORT.TYPE.IOU,
        cachedTotal: formattedTotal,
        chatReportID,
        currency,
        managerEmail: payerEmail,
        ownerEmail: payeeEmail,
        reportID: generateReportID(),
        state: CONST.REPORT.STATE.SUBMITTED,
        stateNum: isSendingMoney ? CONST.REPORT.STATE_NUM.SUBMITTED : CONST.REPORT.STATE_NUM.PROCESSING,
        total,

        // We don't translate reportName because the server response is always in English
        reportName: `${payerEmail} owes ${formattedTotal}`,
    };
}

/**
 * Builds an optimistic Expense report with a randomly generated reportID
 *
 * @param {String} chatReportID - Report ID of the PolicyExpenseChat where the Expense Report is
 * @param {String} policyID - The policy ID of the PolicyExpenseChat
 * @param {String} payeeEmail - Email of the employee (payee)
 * @param {Number} total - Amount in cents
 * @param {String} currency
 *
 * @returns {Object}
 */
function buildOptimisticExpenseReport(chatReportID, policyID, payeeEmail, total, currency) {
    const policyName = getPolicyName(allReports[`${ONYXKEYS.COLLECTION.REPORT}${chatReportID}`]);
    const formattedTotal = CurrencyUtils.convertToDisplayString(total, currency);

    // The expense report is always created with the policy's output currency
    const outputCurrency = lodashGet(allPolicies, [`${ONYXKEYS.COLLECTION.POLICY}${policyID}`, 'outputCurrency'], CONST.CURRENCY.USD);

    return {
        reportID: generateReportID(),
        chatReportID,
        policyID,
        type: CONST.REPORT.TYPE.EXPENSE,
        ownerEmail: payeeEmail,
        hasOutstandingIOU: true,
        currency: outputCurrency,

        // We don't translate reportName because the server response is always in English
        reportName: `${policyName} owes ${formattedTotal}`,
        state: CONST.REPORT.STATE.SUBMITTED,
        stateNum: CONST.REPORT.STATE_NUM.PROCESSING,
        total,
    };
}

/**
 * @param {String} type - IOUReportAction type. Can be oneOf(create, decline, cancel, pay, split)
 * @param {Number} total - IOU total in cents
 * @param {String} comment - IOU comment
 * @param {String} currency - IOU currency
 * @param {String} paymentType - IOU paymentMethodType. Can be oneOf(Elsewhere, Expensify, PayPal.me)
 * @param {Boolean} isSettlingUp - Whether we are settling up an IOU
 * @returns {Array}
 */
function getIOUReportActionMessage(type, total, comment, currency, paymentType = '', isSettlingUp = false) {
    const amount = NumberFormatUtils.format(preferredLocale, total / 100, {style: 'currency', currency});
    let paymentMethodMessage;
    switch (paymentType) {
        case CONST.IOU.PAYMENT_TYPE.EXPENSIFY:
            paymentMethodMessage = '!';
            break;
        case CONST.IOU.PAYMENT_TYPE.ELSEWHERE:
            paymentMethodMessage = ' elsewhere';
            break;
        case CONST.IOU.PAYMENT_TYPE.PAYPAL_ME:
            paymentMethodMessage = ' using PayPal.me';
            break;
        default:
            break;
    }

    let iouMessage;
    switch (type) {
        case CONST.IOU.REPORT_ACTION_TYPE.CREATE:
            iouMessage = `requested ${amount}${comment && ` for ${comment}`}`;
            break;
        case CONST.IOU.REPORT_ACTION_TYPE.SPLIT:
            iouMessage = `split ${amount}${comment && ` for ${comment}`}`;
            break;
        case CONST.IOU.REPORT_ACTION_TYPE.DELETE:
            iouMessage = `deleted the ${amount} request${comment && ` for ${comment}`}`;
            break;
        case CONST.IOU.REPORT_ACTION_TYPE.PAY:
            iouMessage = isSettlingUp ? `settled up ${amount}${paymentMethodMessage}` : `sent ${amount}${comment && ` for ${comment}`}${paymentMethodMessage}`;
            break;
        default:
            break;
    }

    return [
        {
            html: getParsedComment(iouMessage),
            text: iouMessage,
            isEdited: false,
            type: CONST.REPORT.MESSAGE.TYPE.COMMENT,
        },
    ];
}

/**
 * Builds an optimistic IOU reportAction object
 *
 * @param {String} type - IOUReportAction type. Can be oneOf(create, delete, pay, split).
 * @param {Number} amount - IOU amount in cents.
 * @param {String} currency
 * @param {String} comment - User comment for the IOU.
 * @param {Array}  participants - An array with participants details.
 * @param {String} transactionID
 * @param {String} [paymentType] - Only required if the IOUReportAction type is 'pay'. Can be oneOf(elsewhere, payPal, Expensify).
 * @param {String} [iouReportID] - Only required if the IOUReportActions type is oneOf(decline, cancel, pay). Generates a randomID as default.
 * @param {Boolean} [isSettlingUp] - Whether we are settling up an IOU.
 * @returns {Object}
 */
function buildOptimisticIOUReportAction(type, amount, currency, comment, participants, transactionID, paymentType = '', iouReportID = '', isSettlingUp = false) {
    const IOUReportID = iouReportID || generateReportID();
    const parser = new ExpensiMark();
    const commentText = getParsedComment(comment);
    const textForNewComment = parser.htmlToText(commentText);
    const textForNewCommentDecoded = Str.htmlDecode(textForNewComment);
    const originalMessage = {
        amount,
        comment: textForNewComment,
        currency,
        IOUTransactionID: transactionID,
        IOUReportID,
        type,
    };

    // We store amount, comment, currency in IOUDetails when type = pay
    if (type === CONST.IOU.REPORT_ACTION_TYPE.PAY) {
        _.each(['amount', 'comment', 'currency'], (key) => {
            delete originalMessage[key];
        });
        originalMessage.IOUDetails = {amount, comment, currency};
        originalMessage.paymentType = paymentType;
    }

    // IOUs of type split only exist in group DMs and those don't have an iouReport so we need to delete the IOUReportID key
    if (type === CONST.IOU.REPORT_ACTION_TYPE.SPLIT) {
        delete originalMessage.IOUReportID;
        originalMessage.participants = [currentUserEmail, ..._.pluck(participants, 'login')];
    }

    return {
        actionName: CONST.REPORT.ACTIONS.TYPE.IOU,
        actorAccountID: currentUserAccountID,
        actorEmail: currentUserEmail,
        automatic: false,
        avatar: lodashGet(currentUserPersonalDetails, 'avatar', getDefaultAvatar(currentUserEmail)),
        isAttachment: false,
        originalMessage,
        message: getIOUReportActionMessage(type, amount, textForNewCommentDecoded, currency, paymentType, isSettlingUp),
        person: [
            {
                style: 'strong',
                text: lodashGet(currentUserPersonalDetails, 'displayName', currentUserEmail),
                type: 'TEXT',
            },
        ],
        reportActionID: NumberUtils.rand64(),
        shouldShow: true,
        created: DateUtils.getDBTime(),
        pendingAction: CONST.RED_BRICK_ROAD_PENDING_ACTION.ADD,
    };
}

/**
 * Builds an optimistic chat report with a randomly generated reportID and as much information as we currently have
 *
 * @param {Array} participantList
 * @param {String} reportName
 * @param {String} chatType
 * @param {String} policyID
 * @param {String} ownerEmail
 * @param {Boolean} isOwnPolicyExpenseChat
 * @param {String} oldPolicyName
 * @param {String} visibility
 * @param {String} notificationPreference
 * @param {String} parentReportActionID
 * @param {String} parentReportID
 * @returns {Object}
 */
function buildOptimisticChatReport(
    participantList,
    reportName = CONST.REPORT.DEFAULT_REPORT_NAME,
    chatType = '',
    policyID = CONST.POLICY.OWNER_EMAIL_FAKE,
    ownerEmail = CONST.REPORT.OWNER_EMAIL_FAKE,
    isOwnPolicyExpenseChat = false,
    oldPolicyName = '',
    visibility = undefined,
    notificationPreference = CONST.REPORT.NOTIFICATION_PREFERENCE.ALWAYS,
    parentReportActionID,
    parentReportID,
) {
    const currentTime = DateUtils.getDBTime();
    return {
        type: CONST.REPORT.TYPE.CHAT,
        chatType,
        hasOutstandingIOU: false,
        isOwnPolicyExpenseChat,
        isPinned: reportName === CONST.REPORT.WORKSPACE_CHAT_ROOMS.ADMINS,
        lastActorEmail: '',
        lastMessageHtml: '',
        lastMessageText: null,
        lastReadTime: currentTime,
        lastVisibleActionCreated: currentTime,
        notificationPreference,
        oldPolicyName,
        ownerEmail: ownerEmail || CONST.REPORT.OWNER_EMAIL_FAKE,
        parentReportActionID,
        parentReportID,
        participants: participantList,
        policyID,
        reportID: generateReportID(),
        reportName,
        stateNum: 0,
        statusNum: 0,
        visibility,
    };
}

/**
 * Returns the necessary reportAction onyx data to indicate that the chat has been created optimistically
 * @param {String} ownerEmail
 * @returns {Object}
 */
function buildOptimisticCreatedReportAction(ownerEmail) {
    return {
        reportActionID: NumberUtils.rand64(),
        actionName: CONST.REPORT.ACTIONS.TYPE.CREATED,
        pendingAction: CONST.RED_BRICK_ROAD_PENDING_ACTION.ADD,
        actorAccountID: currentUserAccountID,
        message: [
            {
                type: CONST.REPORT.MESSAGE.TYPE.TEXT,
                style: 'strong',
                text: ownerEmail === currentUserEmail ? 'You' : ownerEmail,
            },
            {
                type: CONST.REPORT.MESSAGE.TYPE.TEXT,
                style: 'normal',
                text: ' created this report',
            },
        ],
        person: [
            {
                type: CONST.REPORT.MESSAGE.TYPE.TEXT,
                style: 'strong',
                text: lodashGet(allPersonalDetails, [currentUserEmail, 'displayName'], currentUserEmail),
            },
        ],
        automatic: false,
        avatar: lodashGet(allPersonalDetails, [currentUserEmail, 'avatar'], getDefaultAvatar(currentUserEmail)),
        created: DateUtils.getDBTime(),
        shouldShow: true,
    };
}

/**
 * Returns the necessary reportAction onyx data to indicate that a chat has been archived
 *
 * @param {String} ownerEmail
 * @param {String} policyName
 * @param {String} reason - A reason why the chat has been archived
 * @returns {Object}
 */
function buildOptimisticClosedReportAction(ownerEmail, policyName, reason = CONST.REPORT.ARCHIVE_REASON.DEFAULT) {
    return {
        actionName: CONST.REPORT.ACTIONS.TYPE.CLOSED,
        actorAccountID: currentUserAccountID,
        automatic: false,
        avatar: lodashGet(allPersonalDetails, [currentUserEmail, 'avatar'], getDefaultAvatar(currentUserEmail)),
        created: DateUtils.getDBTime(),
        message: [
            {
                type: CONST.REPORT.MESSAGE.TYPE.TEXT,
                style: 'strong',
                text: ownerEmail === currentUserEmail ? 'You' : ownerEmail,
            },
            {
                type: CONST.REPORT.MESSAGE.TYPE.TEXT,
                style: 'normal',
                text: ' closed this report',
            },
        ],
        originalMessage: {
            policyName,
            reason,
        },
        pendingAction: CONST.RED_BRICK_ROAD_PENDING_ACTION.ADD,
        person: [
            {
                type: CONST.REPORT.MESSAGE.TYPE.TEXT,
                style: 'strong',
                text: lodashGet(allPersonalDetails, [currentUserEmail, 'displayName'], currentUserEmail),
            },
        ],
        reportActionID: NumberUtils.rand64(),
        shouldShow: true,
    };
}

/**
 * @param {String} policyID
 * @param {String} policyName
 * @returns {Object}
 */
function buildOptimisticWorkspaceChats(policyID, policyName) {
    const announceChatData = buildOptimisticChatReport(
        [currentUserEmail],
        CONST.REPORT.WORKSPACE_CHAT_ROOMS.ANNOUNCE,
        CONST.REPORT.CHAT_TYPE.POLICY_ANNOUNCE,
        policyID,
        null,
        false,
        policyName,
        null,

        // #announce contains all policy members so notifying always should be opt-in only.
        CONST.REPORT.NOTIFICATION_PREFERENCE.DAILY,
    );
    const announceChatReportID = announceChatData.reportID;
    const announceCreatedAction = buildOptimisticCreatedReportAction(announceChatData.ownerEmail);
    const announceReportActionData = {
        [announceCreatedAction.reportActionID]: announceCreatedAction,
    };

    const adminsChatData = buildOptimisticChatReport([currentUserEmail], CONST.REPORT.WORKSPACE_CHAT_ROOMS.ADMINS, CONST.REPORT.CHAT_TYPE.POLICY_ADMINS, policyID, null, false, policyName);
    const adminsChatReportID = adminsChatData.reportID;
    const adminsCreatedAction = buildOptimisticCreatedReportAction(adminsChatData.ownerEmail);
    const adminsReportActionData = {
        [adminsCreatedAction.reportActionID]: adminsCreatedAction,
    };

    const expenseChatData = buildOptimisticChatReport([currentUserEmail], '', CONST.REPORT.CHAT_TYPE.POLICY_EXPENSE_CHAT, policyID, currentUserEmail, true, policyName);
    const expenseChatReportID = expenseChatData.reportID;
    const expenseReportCreatedAction = buildOptimisticCreatedReportAction(expenseChatData.ownerEmail);
    const expenseReportActionData = {
        [expenseReportCreatedAction.reportActionID]: expenseReportCreatedAction,
    };

    return {
        announceChatReportID,
        announceChatData,
        announceReportActionData,
        announceCreatedReportActionID: announceCreatedAction.reportActionID,
        adminsChatReportID,
        adminsChatData,
        adminsReportActionData,
        adminsCreatedReportActionID: adminsCreatedAction.reportActionID,
        expenseChatReportID,
        expenseChatData,
        expenseReportActionData,
        expenseCreatedReportActionID: expenseReportCreatedAction.reportActionID,
    };
}

/**
 * Builds an optimistic Task Report with a randomly generated reportID
 *
 * @param {String} ownerEmail - Email of the person generating the Task.
 * @param {String} assignee - Email of the other person participating in the Task.
 * @param {String} parentReportID - Report ID of the chat where the Task is.
 * @param {String} title - Task title.
 * @param {String} description - Task description.
 *
 * @returns {Object}
 */

function buildOptimisticTaskReport(ownerEmail, assignee = null, parentReportID, title, description) {
    return {
        reportID: generateReportID(),
        reportName: title,
        description,
        ownerEmail,
        assignee,
        type: CONST.REPORT.TYPE.TASK,
        parentReportID,
        stateNum: CONST.REPORT.STATE_NUM.OPEN,
        statusNum: CONST.REPORT.STATUS.OPEN,
    };
}

/**
 * @param {Object} report
 * @returns {Boolean}
 */
function isUnread(report) {
    if (!report) {
        return false;
    }

    // lastVisibleActionCreated and lastReadTime are both datetime strings and can be compared directly
    const lastVisibleActionCreated = report.lastVisibleActionCreated || '';
    const lastReadTime = report.lastReadTime || '';
    return lastReadTime < lastVisibleActionCreated;
}

/**
 * @param {Object} report
 * @returns {Boolean}
 */
function isUnreadWithMention(report) {
    if (!report) {
        return false;
    }

    // lastMentionedTime and lastReadTime are both datetime strings and can be compared directly
    const lastMentionedTime = report.lastMentionedTime || '';
    const lastReadTime = report.lastReadTime || '';
    return lastReadTime < lastMentionedTime;
}

/**
 * Determines if a report has an outstanding IOU that doesn't belong to the currently logged in user
 *
 * @param {Object} report
 * @param {String} report.iouReportID
 * @param {String} currentUserLogin
 * @param {Object} iouReports
 * @returns {boolean}
 */
function hasOutstandingIOU(report, currentUserLogin, iouReports) {
    if (!report || !report.iouReportID || _.isUndefined(report.hasOutstandingIOU)) {
        return false;
    }

    const iouReport = iouReports && iouReports[`${ONYXKEYS.COLLECTION.REPORT}${report.iouReportID}`];
    if (!iouReport || !iouReport.ownerEmail) {
        return false;
    }

    if (iouReport.ownerEmail === currentUserEmail) {
        return false;
    }

    return report.hasOutstandingIOU;
}

/**
 * @param {Object} report
 * @param {String} report.iouReportID
 * @param {Object} iouReports
 * @returns {Number}
 */
function getIOUTotal(report, iouReports = {}) {
    if (report.hasOutstandingIOU) {
        const iouReport = iouReports[`${ONYXKEYS.COLLECTION.REPORT}${report.iouReportID}`];
        if (iouReport) {
            return iouReport.total;
        }
    }
    return 0;
}

/**
 * @param {Object} report
 * @param {String} report.iouReportID
 * @param {Object} iouReports
 * @returns {Boolean}
 */
function isIOUOwnedByCurrentUser(report, iouReports = {}) {
    if (report.hasOutstandingIOU) {
        const iouReport = iouReports[`${ONYXKEYS.COLLECTION.REPORT}${report.iouReportID}`];
        if (iouReport) {
            return iouReport.ownerEmail === currentUserEmail;
        }
    }
    return false;
}

/**
 * Assuming the passed in report is a default room, lets us know whether we can see it or not, based on permissions and
 * the various subsets of users we've allowed to use default rooms.
 *
 * @param {Object} report
 * @param {Array<Object>} policies
 * @param {Array<String>} betas
 * @return {Boolean}
 */
function canSeeDefaultRoom(report, policies, betas) {
    // Include archived rooms
    if (isArchivedRoom(report)) {
        return true;
    }

    // Include default rooms for free plan policies (domain rooms aren't included in here because they do not belong to a policy)
    if (getPolicyType(report, policies) === CONST.POLICY.TYPE.FREE) {
        return true;
    }

    // Include domain rooms with Partner Managers (Expensify accounts) in them for accounts that are on a domain with an Approved Accountant
    if (isDomainRoom(report) && doesDomainHaveApprovedAccountant && hasExpensifyEmails(lodashGet(report, ['participants'], []))) {
        return true;
    }

    // If the room has an assigned guide, it can be seen.
    if (hasExpensifyGuidesEmails(lodashGet(report, ['participants'], []))) {
        return true;
    }

    // Include any admins and announce rooms, since only non partner-managed domain rooms are on the beta now.
    if (isAdminRoom(report) || isAnnounceRoom(report)) {
        return true;
    }

    // For all other cases, just check that the user belongs to the default rooms beta
    return Permissions.canUseDefaultRooms(betas);
}

/**
 * Takes several pieces of data from Onyx and evaluates if a report should be shown in the option list (either when searching
 * for reports or the reports shown in the LHN).
 *
 * This logic is very specific and the order of the logic is very important. It should fail quickly in most cases and also
 * filter out the majority of reports before filtering out very specific minority of reports.
 *
 * @param {Object} report
 * @param {String} reportIDFromRoute
 * @param {Boolean} isInGSDMode
 * @param {String} currentUserLogin
 * @param {Object} iouReports
 * @param {String[]} betas
 * @param {Object} policies
 * @returns {boolean}
 */
function shouldReportBeInOptionList(report, reportIDFromRoute, isInGSDMode, currentUserLogin, iouReports, betas, policies) {
    const isInDefaultMode = !isInGSDMode;

    // Exclude reports that have no data because there wouldn't be anything to show in the option item.
    // This can happen if data is currently loading from the server or a report is in various stages of being created.
    // This can also happen for anyone accessing a public room or archived room for which they don't have access to the underlying policy.
    if (!report || !report.reportID || (_.isEmpty(report.participants) && !isPublicRoom(report) && !isArchivedRoom(report) && !isMoneyRequestReport(report))) {
        return false;
    }

    if (isDefaultRoom(report) && !canSeeDefaultRoom(report, policies, betas)) {
        return false;
    }

    if (isUserCreatedPolicyRoom(report) && !Permissions.canUsePolicyRooms(betas)) {
        return false;
    }

    // Include the currently viewed report. If we excluded the currently viewed report, then there
    // would be no way to highlight it in the options list and it would be confusing to users because they lose
    // a sense of context.
    if (report.reportID === reportIDFromRoute) {
        return true;
    }

    // Include reports if they have a draft, are pinned, or have an outstanding IOU
    // These are always relevant to the user no matter what view mode the user prefers
    if (report.hasDraft || report.isPinned || hasOutstandingIOU(report, currentUserLogin, iouReports)) {
        return true;
    }

    // Include reports that have errors from trying to add a workspace
    // If we excluded it, then the red-brock-road pattern wouldn't work for the user to resolve the error
    if (report.errorFields && !_.isEmpty(report.errorFields.addWorkspaceRoom)) {
        return true;
    }

    // All unread chats (even archived ones) in GSD mode will be shown. This is because GSD mode is specifically for focusing the user on the most relevant chats, primarily, the unread ones
    if (isInGSDMode) {
        return isUnread(report);
    }

    // Archived reports should always be shown when in default (most recent) mode. This is because you should still be able to access and search for the chats to find them.
    if (isInDefaultMode && isArchivedRoom(report)) {
        return true;
    }

    // Include policy expense chats if the user isn't in the policy expense chat beta
    if (isPolicyExpenseChat(report) && !Permissions.canUsePolicyExpenseChat(betas)) {
        return false;
    }

    return true;
}

/**
 * Attempts to find a report in onyx with the provided list of participants. Does not include threads
 * @param {Array} newParticipantList
 * @returns {Array|undefined}
 */
function getChatByParticipants(newParticipantList) {
    newParticipantList.sort();
    return _.find(allReports, (report) => {
        // If the report has been deleted, or there are no participants (like an empty #admins room) then skip it
        if (!report || !report.participants || isThread(report)) {
            return false;
        }

        // Only return the room if it has all the participants and is not a policy room
        return !isUserCreatedPolicyRoom(report) && _.isEqual(newParticipantList, _.sortBy(report.participants));
    });
}

/**
 * Attempts to find a report in onyx with the provided list of participants in given policy
 * @param {Array} newParticipantList
 * @param {String} policyID
 * @returns {object|undefined}
 */
function getChatByParticipantsAndPolicy(newParticipantList, policyID) {
    newParticipantList.sort();
    return _.find(allReports, (report) => {
        // If the report has been deleted, or there are no participants (like an empty #admins room) then skip it
        if (!report || !report.participants) {
            return false;
        }

        // Only return the room if it has all the participants and is not a policy room
        return report.policyID === policyID && _.isEqual(newParticipantList, _.sortBy(report.participants));
    });
}

/**
 * @param {String} policyID
 * @returns {Array}
 */
function getAllPolicyReports(policyID) {
    return _.filter(allReports, (report) => report && report.policyID === policyID);
}

/**
 * Returns true if Chronos is one of the chat participants (1:1)
 * @param {Object} report
 * @returns {Boolean}
 */
function chatIncludesChronos(report) {
    return report.participants && _.contains(report.participants, CONST.EMAIL.CHRONOS);
}

/**
 * @param {Object} report
 * @param {String} report.lastReadTime
 * @param {Array} sortedAndFilteredReportActions - reportActions for the report, sorted newest to oldest, and filtered for only those that should be visible
 *
 * @returns {String|null}
 */
function getNewMarkerReportActionID(report, sortedAndFilteredReportActions) {
    if (!isUnread(report)) {
        return '';
    }

    const newMarkerIndex = _.findLastIndex(sortedAndFilteredReportActions, (reportAction) => (reportAction.created || '') > report.lastReadTime);

    return _.has(sortedAndFilteredReportActions[newMarkerIndex], 'reportActionID') ? sortedAndFilteredReportActions[newMarkerIndex].reportActionID : '';
}

/**
 * Performs the markdown conversion, and replaces code points > 127 with C escape sequences
 * Used for compatibility with the backend auth validator for AddComment, and to account for MD in comments
 * @param {String} textComment
 * @returns {Number} The comment's total length as seen from the backend
 */
function getCommentLength(textComment) {
    return getParsedComment(textComment)
        .replace(/[^ -~]/g, '\\u????')
        .trim().length;
}

/**
 * @param {String|null} url
 * @returns {String}
 */
function getRouteFromLink(url) {
    if (!url) {
        return '';
    }

    // Get the reportID from URL
    let route = url;
    _.each(linkingConfig.prefixes, (prefix) => {
        const localWebAndroidRegEx = /^(http:\/\/([0-9]{1,3})\.([0-9]{1,3})\.([0-9]{1,3})\.([0-9]{1,3}))/;
        if (route.startsWith(prefix)) {
            route = route.replace(prefix, '');
        } else if (localWebAndroidRegEx.test(route)) {
            route = route.replace(localWebAndroidRegEx, '');
        } else {
            return;
        }

        // Remove the port if it's a localhost URL
        if (/^:\d+/.test(route)) {
            route = route.replace(/:\d+/, '');
        }

        // Remove the leading slash if exists
        if (route.startsWith('/')) {
            route = route.replace('/', '');
        }
    });
    return route;
}

/**
 * @param {String|null} url
 * @returns {String}
 */
function getReportIDFromLink(url) {
    const route = getRouteFromLink(url);
    const {reportID, isSubReportPageRoute} = ROUTES.parseReportRouteParams(route);
    if (isSubReportPageRoute) {
        // We allow the Sub-Report deep link routes (settings, details, etc.) to be handled by their respective component pages
        return '';
    }
    return reportID;
}

/**
 * Users can request money in policy expense chats only if they are in a role of a member in the chat (in other words, if it's their policy expense chat)
 *
 * @param {Object} report
 * @returns {Boolean}
 */
function canRequestMoney(report) {
    return !isPolicyExpenseChat(report) || report.isOwnPolicyExpenseChat;
}

/**
 * @param {Object} report
 * @param {Array} reportParticipants
 * @param {Array} betas
 * @returns {Array}
 */
function getMoneyRequestOptions(report, reportParticipants, betas) {
    const participants = _.filter(reportParticipants, (email) => currentUserPersonalDetails.login !== email);
    const hasExcludedIOUEmails = lodashIntersection(reportParticipants, CONST.EXPENSIFY_EMAILS).length > 0;
    const hasMultipleParticipants = participants.length > 1;

    if (hasExcludedIOUEmails || (participants.length === 0 && !report.isOwnPolicyExpenseChat) || !Permissions.canUseIOU(betas)) {
        return [];
    }

    // User created policy rooms and default rooms like #admins or #announce will always have the Split Bill option
    // unless there are no participants at all (e.g. #admins room for a policy with only 1 admin)
    // DM chats will have the Split Bill option only when there are at least 3 people in the chat.
    // There is no Split Bill option for Workspace chats
    if (isChatRoom(report) || (hasMultipleParticipants && !isPolicyExpenseChat(report))) {
        return [CONST.IOU.MONEY_REQUEST_TYPE.SPLIT];
    }

    // DM chats that only have 2 people will see the Send / Request money options.
    // Workspace chats should only see the Request money option, as "easy overages" is not available.
    return [
        ...(canRequestMoney(report) ? [CONST.IOU.MONEY_REQUEST_TYPE.REQUEST] : []),
        ...(Permissions.canUseIOUSend(betas) && !isPolicyExpenseChat(report) ? [CONST.IOU.MONEY_REQUEST_TYPE.SEND] : []),
    ];
}

/**
 * Allows a user to leave a policy room according to the following conditions of the visibility or chatType rNVP:
 * `public` - Anyone can leave (because anybody can join)
 * `public_announce` - Only non-policy members can leave (it's auto-shared with policy members)
 * `policy_admins` - Nobody can leave (it's auto-shared with all policy admins)
 * `policy_announce` - Nobody can leave (it's auto-shared with all policy members)
 * `policy` - Anyone can leave (though only policy members can join)
 * `domain` - Nobody can leave (it's auto-shared with domain members)
 * `dm` - Nobody can leave (it's auto-shared with users)
 * `private` - Anybody can leave (though you can only be invited to join)
 *
 * @param {Object} report
 * @param {String} report.visibility
 * @param {String} report.chatType
 * @param {Boolean} isPolicyMember
 * @returns {Boolean}
 */
function canLeaveRoom(report, isPolicyMember) {
    if (_.isEmpty(report.visibility)) {
        if (
            report.chatType === CONST.REPORT.CHAT_TYPE.POLICY_ADMINS ||
            report.chatType === CONST.REPORT.CHAT_TYPE.POLICY_ANNOUNCE ||
            report.chatType === CONST.REPORT.CHAT_TYPE.DOMAIN_ALL ||
            _.isEmpty(report.chatType)
        ) {
            // DM chats don't have a chatType
            return false;
        }
    } else if (isPublicAnnounceRoom(report) && isPolicyMember) {
        return false;
    }
    return true;
}

/**
 * @param {string[]} participants
 * @returns {Boolean}
 */
function isCurrentUserTheOnlyParticipant(participants) {
    return participants && participants.length === 1 && participants[0] === sessionEmail;
}

/**
 * Returns display names for those that can see the whisper.
 * However, it returns "you" if the current user is the only one who can see it besides the person that sent it.
 *
 * @param {string[]} participants
 * @returns {string}
 */
function getWhisperDisplayNames(participants) {
    const isWhisperOnlyVisibleToCurrentUSer = isCurrentUserTheOnlyParticipant(participants);

    // When the current user is the only participant, the display name needs to be "you" because that's the only person reading it
    if (isWhisperOnlyVisibleToCurrentUSer) {
        return Localize.translateLocal('common.youAfterPreposition');
    }

    return _.map(participants, (login) => getDisplayNameForParticipant(login, !isWhisperOnlyVisibleToCurrentUSer)).join(', ');
}

/**
 * Show subscript on IOU or expense report
 * @param {Object} report
 * @returns {Boolean}
 */
function shouldReportShowSubscript(report) {
    if (isArchivedRoom(report)) {
        return false;
    }

    if (isPolicyExpenseChat(report) && !report.isOwnPolicyExpenseChat) {
        return true;
    }

    return isExpenseReport(report);
}

export {
    getReportParticipantsTitle,
    isReportMessageAttachment,
    findLastAccessedReport,
    canEditReportAction,
    canDeleteReportAction,
    canLeaveRoom,
    sortReportsByLastRead,
    isDefaultRoom,
    isAdminRoom,
    isAnnounceRoom,
    isUserCreatedPolicyRoom,
    isChatRoom,
    getChatRoomSubtitle,
    getPolicyName,
    getPolicyType,
    isArchivedRoom,
    isPolicyExpenseChatAdmin,
    isPublicRoom,
    isPublicAnnounceRoom,
    isConciergeChatReport,
    isCurrentUserTheOnlyParticipant,
    hasAutomatedExpensifyEmails,
    hasExpensifyGuidesEmails,
    hasOutstandingIOU,
    isIOUOwnedByCurrentUser,
    getIOUTotal,
    canShowReportRecipientLocalTime,
    formatReportLastMessageText,
    chatIncludesConcierge,
    isPolicyExpenseChat,
    getDefaultAvatar,
    getIcons,
    getRoomWelcomeMessage,
    getDisplayNamesWithTooltips,
    getReportName,
    getReportIDFromLink,
    getRouteFromLink,
    navigateToDetailsPage,
    generateReportID,
    hasReportNameError,
    isUnread,
    isUnreadWithMention,
    buildOptimisticWorkspaceChats,
    buildOptimisticTaskReport,
    buildOptimisticChatReport,
    buildOptimisticClosedReportAction,
    buildOptimisticCreatedReportAction,
    buildOptimisticIOUReport,
    buildOptimisticExpenseReport,
    buildOptimisticIOUReportAction,
    buildOptimisticAddCommentReportAction,
    buildOptimisticTaskCommentReportAction,
    shouldReportBeInOptionList,
    getChatByParticipants,
    getChatByParticipantsAndPolicy,
    getAllPolicyReports,
    getIOUReportActionMessage,
    getDisplayNameForParticipant,
    isExpenseReport,
    isIOUReport,
    isTaskReport,
    isMoneyRequestReport,
    chatIncludesChronos,
    getAvatar,
    isDefaultAvatar,
    getOldDotDefaultAvatar,
    getNewMarkerReportActionID,
    canSeeDefaultRoom,
    hashLogin,
    getDefaultWorkspaceAvatar,
    getCommentLength,
    getParsedComment,
    getFullSizeAvatar,
    getSmallSizeAvatar,
    getMoneyRequestOptions,
    canRequestMoney,
    getWhisperDisplayNames,
    getWorkspaceAvatar,
<<<<<<< HEAD
    isThread,
    isThreadParent,
=======
    shouldReportShowSubscript,
>>>>>>> 5df596f1
};<|MERGE_RESOLUTION|>--- conflicted
+++ resolved
@@ -2054,10 +2054,7 @@
     canRequestMoney,
     getWhisperDisplayNames,
     getWorkspaceAvatar,
-<<<<<<< HEAD
     isThread,
     isThreadParent,
-=======
     shouldReportShowSubscript,
->>>>>>> 5df596f1
 };