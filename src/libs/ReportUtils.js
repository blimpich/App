import _ from 'underscore';
import Str from 'expensify-common/lib/str';
import lodashGet from 'lodash/get';
import lodashIntersection from 'lodash/intersection';
import Onyx from 'react-native-onyx';
import ExpensiMark from 'expensify-common/lib/ExpensiMark';
import ONYXKEYS from '../ONYXKEYS';
import CONST from '../CONST';
import * as Localize from './Localize';
import * as Expensicons from '../components/Icon/Expensicons';
import Navigation from './Navigation/Navigation';
import ROUTES from '../ROUTES';
import * as NumberUtils from './NumberUtils';
import * as NumberFormatUtils from './NumberFormatUtils';
import * as ReportActionsUtils from './ReportActionsUtils';
import Permissions from './Permissions';
import DateUtils from './DateUtils';
import linkingConfig from './Navigation/linkingConfig';
import isReportMessageAttachment from './isReportMessageAttachment';
import * as defaultWorkspaceAvatars from '../components/Icon/WorkspaceDefaultAvatars';
import * as CurrencyUtils from './CurrencyUtils';
import * as UserUtils from './UserUtils';

let currentUserEmail;
let currentUserAccountID;
let isAnonymousUser;

Onyx.connect({
    key: ONYXKEYS.SESSION,
    callback: (val) => {
        // When signed out, val is undefined
        if (!val) {
            return;
        }

        currentUserEmail = val.email;
        currentUserAccountID = val.accountID;
        isAnonymousUser = val.authTokenType === 'anonymousAccount';
    },
});

let preferredLocale = CONST.LOCALES.DEFAULT;
Onyx.connect({
    key: ONYXKEYS.NVP_PREFERRED_LOCALE,
    callback: (val) => {
        if (!val) {
            return;
        }
        preferredLocale = val;
    },
});

let allPersonalDetails;
let currentUserPersonalDetails;
Onyx.connect({
    key: ONYXKEYS.PERSONAL_DETAILS_LIST,
    callback: (val) => {
        currentUserPersonalDetails = lodashGet(val, currentUserAccountID, {});
        allPersonalDetails = val || {};
    },
});

let allReports;
Onyx.connect({
    key: ONYXKEYS.COLLECTION.REPORT,
    waitForCollectionCallback: true,
    callback: (val) => (allReports = val),
});

let doesDomainHaveApprovedAccountant;
Onyx.connect({
    key: ONYXKEYS.ACCOUNT,
    waitForCollectionCallback: true,
    callback: (val) => (doesDomainHaveApprovedAccountant = lodashGet(val, 'doesDomainHaveApprovedAccountant', false)),
});

let allPolicies;
Onyx.connect({
    key: ONYXKEYS.COLLECTION.POLICY,
    waitForCollectionCallback: true,
    callback: (val) => (allPolicies = val),
});

let loginList;
Onyx.connect({
    key: ONYXKEYS.LOGIN_LIST,
    callback: (val) => (loginList = val),
});

function getChatType(report) {
    return report ? report.chatType : '';
}

/**
 * Returns the concatenated title for the PrimaryLogins of a report
 *
 * @param {Array} accountIDs
 * @returns {string}
 */
function getReportParticipantsTitle(accountIDs) {
    return (
        _.chain(accountIDs)

            // Somehow it's possible for the logins coming from report.participantAccountIDs to contain undefined values so we use compact to remove them.
            .compact()
            .value()
            .join(', ')
    );
}

/**
 * Checks if a report is a chat report.
 *
 * @param {Object} report
 * @returns {Boolean}
 */
function isChatReport(report) {
    return lodashGet(report, 'type') === CONST.REPORT.TYPE.CHAT;
}

/**
 * Checks if a report is an Expense report.
 *
 * @param {Object} report
 * @returns {Boolean}
 */
function isExpenseReport(report) {
    return lodashGet(report, 'type') === CONST.REPORT.TYPE.EXPENSE;
}

/**
 * Checks if a report is an IOU report.
 *
 * @param {Object} report
 * @returns {Boolean}
 */
function isIOUReport(report) {
    return lodashGet(report, 'type') === CONST.REPORT.TYPE.IOU;
}

/**
 * Checks if a report is a task report.
 *
 * @param {Object} report
 * @returns {Boolean}
 */
function isTaskReport(report) {
    return lodashGet(report, 'type') === CONST.REPORT.TYPE.TASK;
}

/**
 * Checks if a report is an open task report.
 *
 * @param {Object} report
 * @returns {Boolean}
 */
function isOpenTaskReport(report) {
    return isTaskReport(report) && report.stateNum === CONST.REPORT.STATE_NUM.OPEN && report.statusNum === CONST.REPORT.STATUS.OPEN;
}

/**
 * Checks if the current user is assigned to the task report
 *
 * @param {Object} report
 * @returns {Boolean}
 */
function isCanceledTaskReport(report) {
    return isTaskReport(report) && report.stateNum === CONST.REPORT.STATE_NUM.SUBMITTED && report.statusNum === CONST.REPORT.STATUS.CLOSED;
}

/**
 * Checks if a report is a completed task report.
 *
 * @param {Object} report
 * @returns {Boolean}
 */
function isCompletedTaskReport(report) {
    return isTaskReport(report) && report.stateNum === CONST.REPORT.STATE_NUM.SUBMITTED && report.statusNum === CONST.REPORT.STATUS.APPROVED;
}

function isTaskAssignee(report) {
    return lodashGet(report, 'managerID') === currentUserAccountID;
}

/**
 * Given a collection of reports returns them sorted by last read
 *
 * @param {Object} reports
 * @returns {Array}
 */
function sortReportsByLastRead(reports) {
    return _.chain(reports)
        .toArray()
        .filter((report) => report && report.reportID && report.lastReadTime)
        .sortBy('lastReadTime')
        .value();
}

/**
 * Can only edit if:
 *
 * - It was written by the current user
 * - It's an ADDCOMMENT that is not an attachment
 * - It's not pending deletion
 *
 * @param {Object} reportAction
 * @returns {Boolean}
 */
function canEditReportAction(reportAction) {
    return (
        reportAction.actorAccountID === currentUserAccountID &&
        reportAction.actionName === CONST.REPORT.ACTIONS.TYPE.ADDCOMMENT &&
        !isReportMessageAttachment(lodashGet(reportAction, ['message', 0], {})) &&
        !ReportActionsUtils.isDeletedAction(reportAction) &&
        !ReportActionsUtils.isCreatedTaskReportAction(reportAction) &&
        reportAction.pendingAction !== CONST.RED_BRICK_ROAD_PENDING_ACTION.DELETE
    );
}

/**
 * Whether the Money Request report is settled
 *
 * @param {String} reportID
 * @returns {Boolean}
 */
function isSettled(reportID) {
    const report = lodashGet(allReports, `${ONYXKEYS.COLLECTION.REPORT}${reportID}`, {});
    return !_.isEmpty(report) && !report.isWaitingOnBankAccount && report.stateNum > CONST.REPORT.STATE_NUM.PROCESSING;
}

/**
 * Whether the current user is the submitter of the report
 *
 * @param {String} reportID
 * @returns {Boolean}
 */
function isCurrentUserSubmitter(reportID) {
    const report = lodashGet(allReports, `${ONYXKEYS.COLLECTION.REPORT}${reportID}`, {});
    return report && report.ownerEmail === currentUserEmail;
}

/**
 * Can only delete if the author is this user and the action is an ADDCOMMENT action or an IOU action in an unsettled report, or if the user is a
 * policy admin
 *
 * @param {Object} reportAction
 * @param {String} reportID
 * @returns {Boolean}
 */
function canDeleteReportAction(reportAction, reportID) {
    // For now, users cannot delete split actions
    if (ReportActionsUtils.isMoneyRequestAction(reportAction) && lodashGet(reportAction, 'originalMessage.type') === CONST.IOU.REPORT_ACTION_TYPE.SPLIT) {
        return false;
    }
    const isActionOwner = reportAction.actorAccountID === currentUserAccountID;
    if (isActionOwner && ReportActionsUtils.isMoneyRequestAction(reportAction) && !isSettled(reportAction.originalMessage.IOUReportID)) {
        return true;
    }
    if (
        reportAction.actionName !== CONST.REPORT.ACTIONS.TYPE.ADDCOMMENT ||
        reportAction.pendingAction === CONST.RED_BRICK_ROAD_PENDING_ACTION.DELETE ||
        ReportActionsUtils.isCreatedTaskReportAction(reportAction) ||
        (ReportActionsUtils.isMoneyRequestAction(reportAction) && isSettled(reportAction.originalMessage.IOUReportID)) ||
        reportAction.actorAccountID === CONST.ACCOUNT_ID.CONCIERGE
    ) {
        return false;
    }
    if (isActionOwner) {
        return true;
    }
    const report = lodashGet(allReports, `${ONYXKEYS.COLLECTION.REPORT}${reportID}`, {});
    const policy = lodashGet(allPolicies, `${ONYXKEYS.COLLECTION.POLICY}${report.policyID}`) || {};
    return policy.role === CONST.POLICY.ROLE.ADMIN;
}

/**
 * Whether the provided report is an Admin room
 * @param {Object} report
 * @param {String} report.chatType
 * @returns {Boolean}
 */
function isAdminRoom(report) {
    return getChatType(report) === CONST.REPORT.CHAT_TYPE.POLICY_ADMINS;
}

/**
 * Whether the provided report is an Admin-only posting room
 * @param {Object} report
 * @param {String} report.writeCapability
 * @returns {Boolean}
 */
function isAdminsOnlyPostingRoom(report) {
    return lodashGet(report, 'writeCapability', CONST.REPORT.WRITE_CAPABILITIES.ALL) === CONST.REPORT.WRITE_CAPABILITIES.ADMINS;
}

/**
 * Whether the provided report is a Announce room
 * @param {Object} report
 * @param {String} report.chatType
 * @returns {Boolean}
 */
function isAnnounceRoom(report) {
    return getChatType(report) === CONST.REPORT.CHAT_TYPE.POLICY_ANNOUNCE;
}

/**
 * Whether the provided report is a default room
 * @param {Object} report
 * @param {String} report.chatType
 * @returns {Boolean}
 */
function isDefaultRoom(report) {
    return [CONST.REPORT.CHAT_TYPE.POLICY_ADMINS, CONST.REPORT.CHAT_TYPE.POLICY_ANNOUNCE, CONST.REPORT.CHAT_TYPE.DOMAIN_ALL].indexOf(getChatType(report)) > -1;
}

/**
 * Whether the provided report is a Domain room
 * @param {Object} report
 * @param {String} report.chatType
 * @returns {Boolean}
 */
function isDomainRoom(report) {
    return getChatType(report) === CONST.REPORT.CHAT_TYPE.DOMAIN_ALL;
}

/**
 * Whether the provided report is a user created policy room
 * @param {Object} report
 * @param {String} report.chatType
 * @returns {Boolean}
 */
function isUserCreatedPolicyRoom(report) {
    return getChatType(report) === CONST.REPORT.CHAT_TYPE.POLICY_ROOM;
}

/**
 * Whether the provided report is a Policy Expense chat.
 * @param {Object} report
 * @param {String} report.chatType
 * @returns {Boolean}
 */
function isPolicyExpenseChat(report) {
    return getChatType(report) === CONST.REPORT.CHAT_TYPE.POLICY_EXPENSE_CHAT;
}

/**
 * Whether the provided report is a chat room
 * @param {Object} report
 * @param {String} report.chatType
 * @returns {Boolean}
 */
function isChatRoom(report) {
    return isUserCreatedPolicyRoom(report) || isDefaultRoom(report);
}

/**
 * Whether the provided report is a public room
 * @param {Object} report
 * @param {String} report.visibility
 * @returns {Boolean}
 */
function isPublicRoom(report) {
    const visibility = lodashGet(report, 'visibility', '');
    return visibility === CONST.REPORT.VISIBILITY.PUBLIC || visibility === CONST.REPORT.VISIBILITY.PUBLIC_ANNOUNCE;
}

/**
 * Whether the provided report is a public announce room
 * @param {Object} report
 * @param {String} report.visibility
 * @returns {Boolean}
 */
function isPublicAnnounceRoom(report) {
    const visibility = lodashGet(report, 'visibility', '');
    return visibility === CONST.REPORT.VISIBILITY.PUBLIC_ANNOUNCE;
}

/**
 * Get the policy type from a given report
 * @param {Object} report
 * @param {String} report.policyID
 * @param {Object} policies must have Onyxkey prefix (i.e 'policy_') for keys
 * @returns {String}
 */
function getPolicyType(report, policies) {
    return lodashGet(policies, [`${ONYXKEYS.COLLECTION.POLICY}${report.policyID}`, 'type'], '');
}

/**
 * If the report is a policy expense, the route should be for adding bank account for that policy
 * else since the report is a personal IOU, the route should be for personal bank account.
 * @param {Object} report
 * @returns {String}
 */
function getBankAccountRoute(report) {
    return isPolicyExpenseChat(report) ? ROUTES.getBankAccountRoute('', report.policyID) : ROUTES.SETTINGS_ADD_BANK_ACCOUNT;
}

/**
 * Check if personal detail of accountID is empty or optimistic data
 * @param {String} accountID user accountID
 * @returns {Boolean}
 */
function isOptimisticPersonalDetail(accountID) {
    return _.isEmpty(allPersonalDetails[accountID]) || !!allPersonalDetails[accountID].isOptimisticPersonalDetail;
}

/**
<<<<<<< HEAD
 * Check if the report is a single chat report that isn't a thread
 * and personal detail of participant is optimistic data
 * @param {String} report
 * @returns {Boolean}
 */
function shouldDisableDetailPage(report) {
    const participantAccountIDs = lodashGet(report, 'participantAccountIDs', []);

    if (isChatRoom(report) || isPolicyExpenseChat(report) || isChatThread(report)) {
        return false;
    }
    if (participantAccountIDs.length === 1) {
        return isOptimisticPersonalDetail(participantAccountIDs[0]);
    }
    return false;
}

/**
=======
>>>>>>> 512ad731
 * Checks if a report is a task report from a policy expense chat.
 *
 * @param {Object} report
 * @returns {Boolean}
 */
function isWorkspaceTaskReport(report) {
    if (!isTaskReport(report)) {
        return false;
    }
    const parentReport = allReports[`${ONYXKEYS.COLLECTION.REPORT}${report.parentReportID}`];
    return isPolicyExpenseChat(parentReport);
}

/**
 * Returns true if report has a parent
 *
 * @param {Object} report
 * @returns {Boolean}
 */
function isThread(report) {
    return Boolean(report && report.parentReportID && report.parentReportActionID);
}

/**
 * Returns true if report is of type chat and has a parent and is therefore a Thread.
 *
 * @param {Object} report
 * @returns {Boolean}
 */
function isChatThread(report) {
    return isThread(report) && report.type === CONST.REPORT.TYPE.CHAT;
}

/**
 * Only returns true if this is our main 1:1 DM report with Concierge
 *
 * @param {Object} report
 * @returns {Boolean}
 */
function isConciergeChatReport(report) {
    return lodashGet(report, 'participantAccountIDs', []).length === 1 && Number(report.participantAccountIDs[0]) === CONST.ACCOUNT_ID.CONCIERGE && !isChatThread(report);
}

/**
 * Check if report is a DM and personal detail of participant is optimistic data
 * @param {Object} report
 * @param {Array<Number>} report.participantAccountIDs
 * @returns {Boolean}
 */
function shouldDisableDetailPage(report) {
    const participantAccountIDs = lodashGet(report, 'participantAccountIDs', []);

    if (isChatRoom(report) || isPolicyExpenseChat(report) || isChatThread(report)) {
        return false;
    }
    if (participantAccountIDs.length === 1) {
        return isOptimisticPersonalDetail(participantAccountIDs[0]);
    }
    return false;
}

/**
 * Returns true if this report has only one participant and it's an Expensify account.
 * @param {Object} report
 * @returns {Boolean}
 */
function isExpensifyOnlyParticipantInReport(report) {
    const reportParticipants = _.without(lodashGet(report, 'participantAccountIDs', []), currentUserAccountID);
    return lodashGet(report, 'participantAccountIDs', []).length === 1 && _.some(reportParticipants, (accountID) => _.contains(CONST.EXPENSIFY_ACCOUNT_IDS, accountID));
}

/**
 * Returns true if there are any Expensify accounts (i.e. with domain 'expensify.com') in the set of accountIDs
 * by cross-referencing the accountIDs with personalDetails.
 *
 * @param {Array<Number>} accountIDs
 * @return {Boolean}
 */
function hasExpensifyEmails(accountIDs) {
    return _.some(accountIDs, (accountID) => Str.extractEmailDomain(lodashGet(allPersonalDetails, [accountID, 'login'], '')) === CONST.EXPENSIFY_PARTNER_NAME);
}

/**
 * Returns true if there are any guides accounts (team.expensify.com) in a list of accountIDs
 * by cross-referencing the accountIDs with personalDetails since guides that are participants
 * of the user's chats should have their personal details in Onyx.
 * @param {Array<Number>} accountIDs
 * @returns {Boolean}
 */
function hasExpensifyGuidesEmails(accountIDs) {
    return _.some(accountIDs, (accountID) => Str.extractEmailDomain(lodashGet(allPersonalDetails, [accountID, 'login'], '')) === CONST.EMAIL.GUIDES_DOMAIN);
}

/**
 * @param {Record<String, {lastReadTime, reportID}>|Array<{lastReadTime, reportID}>} reports
 * @param {Boolean} [ignoreDomainRooms]
 * @param {Object} policies
 * @param {Boolean} isFirstTimeNewExpensifyUser
 * @param {Boolean} openOnAdminRoom
 * @returns {Object}
 */
function findLastAccessedReport(reports, ignoreDomainRooms, policies, isFirstTimeNewExpensifyUser, openOnAdminRoom = false) {
    // If it's the user's first time using New Expensify, then they could either have:
    //   - just a Concierge report, if so we'll return that
    //   - their Concierge report, and a separate report that must have deeplinked them to the app before they created their account.
    // If it's the latter, we'll use the deeplinked report over the Concierge report,
    // since the Concierge report would be incorrectly selected over the deep-linked report in the logic below.
    let sortedReports = sortReportsByLastRead(reports);

    if (isFirstTimeNewExpensifyUser) {
        if (sortedReports.length === 1) {
            return sortedReports[0];
        }
        return _.find(sortedReports, (report) => !isConciergeChatReport(report));
    }

    if (ignoreDomainRooms) {
        // We allow public announce rooms, admins, and announce rooms through since we bypass the default rooms beta for them.
        // Check where ReportUtils.findLastAccessedReport is called in MainDrawerNavigator.js for more context.
        // Domain rooms are now the only type of default room that are on the defaultRooms beta.
        sortedReports = _.filter(
            sortedReports,
            (report) => !isDomainRoom(report) || getPolicyType(report, policies) === CONST.POLICY.TYPE.FREE || hasExpensifyGuidesEmails(lodashGet(report, ['participantAccountIDs'], [])),
        );
    }

    let adminReport;
    if (openOnAdminRoom) {
        adminReport = _.find(sortedReports, (report) => {
            const chatType = getChatType(report);
            return chatType === CONST.REPORT.CHAT_TYPE.POLICY_ADMINS;
        });
    }

    return adminReport || _.last(sortedReports);
}

/**
 * Whether the provided report is an archived room
 * @param {Object} report
 * @param {Number} report.stateNum
 * @param {Number} report.statusNum
 * @returns {Boolean}
 */
function isArchivedRoom(report) {
    return lodashGet(report, ['statusNum']) === CONST.REPORT.STATUS.CLOSED && lodashGet(report, ['stateNum']) === CONST.REPORT.STATE_NUM.SUBMITTED;
}

/**
 * Get the policy name from a given report
 * @param {Object} report
 * @param {String} report.policyID
 * @param {String} report.oldPolicyName
 * @param {String} report.policyName
 * @param {Boolean} [returnEmptyIfNotFound]
 * @param {Object} [policy]
 * @returns {String}
 */
function getPolicyName(report, returnEmptyIfNotFound = false, policy = undefined) {
    const noPolicyFound = returnEmptyIfNotFound ? '' : Localize.translateLocal('workspace.common.unavailable');
    if (_.isEmpty(report)) {
        return noPolicyFound;
    }

    if ((!allPolicies || _.size(allPolicies) === 0) && !report.policyName) {
        return Localize.translateLocal('workspace.common.unavailable');
    }
    const finalPolicy = policy || _.get(allPolicies, `${ONYXKEYS.COLLECTION.POLICY}${report.policyID}`);

    // Public rooms send back the policy name with the reportSummary,
    // since they can also be accessed by people who aren't in the workspace

    return lodashGet(finalPolicy, 'name') || report.policyName || report.oldPolicyName || noPolicyFound;
}

/**
 * Checks if the current user is allowed to comment on the given report.
 * @param {Object} report
 * @param {String} [report.writeCapability]
 * @returns {Boolean}
 */
function isAllowedToComment(report) {
    // Default to allowing all users to post
    const capability = lodashGet(report, 'writeCapability', CONST.REPORT.WRITE_CAPABILITIES.ALL) || CONST.REPORT.WRITE_CAPABILITIES.ALL;

    if (capability === CONST.REPORT.WRITE_CAPABILITIES.ALL) {
        return true;
    }

    // If unauthenticated user opens public chat room using deeplink, they do not have policies available and they cannot comment
    if (!allPolicies) {
        return false;
    }

    // If we've made it here, commenting on this report is restricted.
    // If the user is an admin, allow them to post.
    const policy = allPolicies[`${ONYXKEYS.COLLECTION.POLICY}${report.policyID}`];
    return lodashGet(policy, 'role', '') === CONST.POLICY.ROLE.ADMIN;
}

/**
 * Checks if the current user is the admin of the policy given the policy expense chat.
 * @param {Object} report
 * @param {String} report.policyID
 * @param {Object} policies must have OnyxKey prefix (i.e 'policy_') for keys
 * @returns {Boolean}
 */
function isPolicyExpenseChatAdmin(report, policies) {
    if (!isPolicyExpenseChat(report)) {
        return false;
    }

    const policyRole = lodashGet(policies, [`${ONYXKEYS.COLLECTION.POLICY}${report.policyID}`, 'role']);

    return policyRole === CONST.POLICY.ROLE.ADMIN;
}

/**
 * Checks if the current user is the admin of the policy.
 * @param {String} policyID
 * @param {Object} policies must have OnyxKey prefix (i.e 'policy_') for keys
 * @returns {Boolean}
 */
function isPolicyAdmin(policyID, policies) {
    const policyRole = lodashGet(policies, [`${ONYXKEYS.COLLECTION.POLICY}${policyID}`, 'role']);

    return policyRole === CONST.POLICY.ROLE.ADMIN;
}

/**
 * Returns true if report is a DM/Group DM chat.
 *
 * @param {Object} report
 * @returns {Boolean}
 */
function isDM(report) {
    return !getChatType(report);
}

/**
 * Returns true if report has a single participant.
 *
 * @param {Object} report
 * @returns {Boolean}
 */
function hasSingleParticipant(report) {
    return report.participants && report.participants.length === 1;
}

/**
 * If the report is a thread and has a chat type set, it is a workspace chat.
 *
 * @param {Object} report
 * @returns {Boolean}
 */
function isWorkspaceThread(report) {
    return Boolean(isThread(report) && !isDM(report));
}

/**
 * Returns true if reportAction has a child.
 *
 * @param {Object} reportAction
 * @returns {Boolean}
 */
function isThreadParent(reportAction) {
    return reportAction && reportAction.childReportID && reportAction.childReportID !== 0;
}

/**
 * Returns true if reportAction is the first chat preview of a Thread
 *
 * @param {Object} reportAction
 * @param {String} reportID
 * @returns {Boolean}
 */
function isThreadFirstChat(reportAction, reportID) {
    return !_.isUndefined(reportAction.childReportID) && reportAction.childReportID.toString() === reportID;
}

/**
 * Checks if a report is a child report.
 *
 * @param {Object} report
 * @returns {Boolean}
 */
function isChildReport(report) {
    return isThread(report) || isTaskReport(report);
}

/**
 * An Expense Request is a thread where the parent report is an Expense Report and
 * the parentReportAction is a transaction.
 *
 * @param {Object} report
 * @returns {Boolean}
 */
function isExpenseRequest(report) {
    if (isThread(report)) {
        const parentReportAction = ReportActionsUtils.getParentReportAction(report);
        const parentReport = lodashGet(allReports, [`${ONYXKEYS.COLLECTION.REPORT}${report.parentReportID}`]);
        return isExpenseReport(parentReport) && ReportActionsUtils.isTransactionThread(parentReportAction);
    }
    return false;
}

/**
 * An IOU Request is a thread where the parent report is an IOU Report and
 * the parentReportAction is a transaction.
 *
 * @param {Object} report
 * @returns {Boolean}
 */
function isIOURequest(report) {
    if (isThread(report)) {
        const parentReportAction = ReportActionsUtils.getParentReportAction(report);
        const parentReport = allReports[`${ONYXKEYS.COLLECTION.REPORT}${report.parentReportID}`];
        return isIOUReport(parentReport) && ReportActionsUtils.isTransactionThread(parentReportAction);
    }
    return false;
}

/**
 * Checks if a report is an IOU or expense request.
 *
 * @param {Object|String} reportOrID
 * @returns {Boolean}
 */
function isMoneyRequest(reportOrID) {
    const report = _.isObject(reportOrID) ? reportOrID : allReports[`${ONYXKEYS.COLLECTION.REPORT}${reportOrID}`];
    return isIOURequest(report) || isExpenseRequest(report);
}

/**
 * Checks if a report is an IOU or expense report.
 *
 * @param {Object|String} reportOrID
 * @returns {Boolean}
 */
function isMoneyRequestReport(reportOrID) {
    const report = _.isObject(reportOrID) ? reportOrID : allReports[`${ONYXKEYS.COLLECTION.REPORT}${reportOrID}`];
    return isIOUReport(report) || isExpenseReport(report);
}

/**
 * Get welcome message based on room type
 * @param {Object} report
 * @returns {Object}
 */

function getRoomWelcomeMessage(report) {
    const welcomeMessage = {};
    const workspaceName = getPolicyName(report);

    if (isArchivedRoom(report)) {
        welcomeMessage.phrase1 = Localize.translateLocal('reportActionsView.beginningOfArchivedRoomPartOne');
        welcomeMessage.phrase2 = Localize.translateLocal('reportActionsView.beginningOfArchivedRoomPartTwo');
    } else if (isDomainRoom(report)) {
        welcomeMessage.phrase1 = Localize.translateLocal('reportActionsView.beginningOfChatHistoryDomainRoomPartOne', {domainRoom: report.reportName});
        welcomeMessage.phrase2 = Localize.translateLocal('reportActionsView.beginningOfChatHistoryDomainRoomPartTwo');
    } else if (isAdminRoom(report)) {
        welcomeMessage.phrase1 = Localize.translateLocal('reportActionsView.beginningOfChatHistoryAdminRoomPartOne', {workspaceName});
        welcomeMessage.phrase2 = Localize.translateLocal('reportActionsView.beginningOfChatHistoryAdminRoomPartTwo');
    } else if (isAdminsOnlyPostingRoom(report)) {
        welcomeMessage.phrase1 = Localize.translateLocal('reportActionsView.beginningOfChatHistoryAdminOnlyPostingRoomPartOne');
        welcomeMessage.phrase2 = Localize.translateLocal('reportActionsView.beginningOfChatHistoryAdminOnlyPostingRoomPartTwo', {workspaceName});
    } else if (isAnnounceRoom(report)) {
        welcomeMessage.phrase1 = Localize.translateLocal('reportActionsView.beginningOfChatHistoryAnnounceRoomPartOne', {workspaceName});
        welcomeMessage.phrase2 = Localize.translateLocal('reportActionsView.beginningOfChatHistoryAnnounceRoomPartTwo', {workspaceName});
    } else {
        // Message for user created rooms or other room types.
        welcomeMessage.phrase1 = Localize.translateLocal('reportActionsView.beginningOfChatHistoryUserRoomPartOne');
        welcomeMessage.phrase2 = Localize.translateLocal('reportActionsView.beginningOfChatHistoryUserRoomPartTwo');
    }

    return welcomeMessage;
}

/**
 * Returns true if Concierge is one of the chat participants (1:1 as well as group chats)
 * @param {Object} report
 * @returns {Boolean}
 */
function chatIncludesConcierge(report) {
    return report.participantAccountIDs && _.contains(report.participantAccountIDs, CONST.ACCOUNT_ID.CONCIERGE);
}

/**
 * Returns true if there is any automated expensify account in accountIDs
 * @param {Array} accountIDs
 * @returns {Boolean}
 */
function hasAutomatedExpensifyAccountIDs(accountIDs) {
    return _.intersection(accountIDs, CONST.EXPENSIFY_ACCOUNT_IDS).length > 0;
}

/**
 * Whether the time row should be shown for a report.
 * @param {Array<Object>} personalDetails
 * @param {Object} report
 * @param {Number} accountID
 * @return {Boolean}
 */
function canShowReportRecipientLocalTime(personalDetails, report, accountID) {
    const reportParticipants = _.without(lodashGet(report, 'participantAccountIDs', []), accountID);
    const participantsWithoutExpensifyAccountIDs = _.difference(reportParticipants, CONST.EXPENSIFY_ACCOUNT_IDS);
    const hasMultipleParticipants = participantsWithoutExpensifyAccountIDs.length > 1;
    const reportRecipient = personalDetails[participantsWithoutExpensifyAccountIDs[0]];
    const reportRecipientTimezone = lodashGet(reportRecipient, 'timezone', CONST.DEFAULT_TIME_ZONE);
    const isReportParticipantValidated = lodashGet(reportRecipient, 'validated', false);
    return Boolean(
        !hasMultipleParticipants &&
            !isChatRoom(report) &&
            !isPolicyExpenseChat(report) &&
            reportRecipient &&
            reportRecipientTimezone &&
            reportRecipientTimezone.selected &&
            isReportParticipantValidated,
    );
}

/**
 * Shorten last message text to fixed length and trim spaces.
 * @param {String} lastMessageText
 * @returns {String}
 */
function formatReportLastMessageText(lastMessageText) {
    return String(lastMessageText).trim().replace(CONST.REGEX.AFTER_FIRST_LINE_BREAK, '').substring(0, CONST.REPORT.LAST_MESSAGE_TEXT_MAX_LENGTH).trim();
}

/**
 * Helper method to return the default avatar associated with the given login
 * @param {String} [workspaceName]
 * @returns {String}
 */
function getDefaultWorkspaceAvatar(workspaceName) {
    if (!workspaceName) {
        return defaultWorkspaceAvatars.WorkspaceBuilding;
    }

    // Remove all chars not A-Z or 0-9 including underscore
    const alphaNumeric = workspaceName
        .normalize('NFD')
        .replace(/[^0-9a-z]/gi, '')
        .toUpperCase();

    return !alphaNumeric ? defaultWorkspaceAvatars.WorkspaceBuilding : defaultWorkspaceAvatars[`Workspace${alphaNumeric[0]}`];
}

function getWorkspaceAvatar(report) {
    const workspaceName = getPolicyName(report, allPolicies);
    return lodashGet(allPolicies, [`${ONYXKEYS.COLLECTION.POLICY}${report.policyID}`, 'avatar']) || getDefaultWorkspaceAvatar(workspaceName);
}

/**
 * Returns the appropriate icons for the given chat report using the stored personalDetails.
 * The Avatar sources can be URLs or Icon components according to the chat type.
 *
 * @param {Array} participants
 * @param {Object} personalDetails
 * @returns {Array<*>}
 */
function getIconsForParticipants(participants, personalDetails) {
    const participantDetails = [];
    const participantsList = participants || [];

    for (let i = 0; i < participantsList.length; i++) {
        const accountID = participantsList[i];
        const avatarSource = UserUtils.getAvatar(lodashGet(personalDetails, [accountID, 'avatar'], ''), accountID);
        participantDetails.push([
            accountID,
            lodashGet(personalDetails, [accountID, 'login'], lodashGet(personalDetails, [accountID, 'displayName'], '')),
            lodashGet(personalDetails, [accountID, 'firstName'], ''),
            avatarSource,
        ]);
    }

    // Sort all logins by first name (which is the second element in the array)
    const sortedParticipantDetails = participantDetails.sort((a, b) => a[2] - b[2]);

    // Now that things are sorted, gather only the avatars (third element in the array) and return those
    const avatars = [];
    for (let i = 0; i < sortedParticipantDetails.length; i++) {
        const userIcon = {
            id: sortedParticipantDetails[i][0],
            source: sortedParticipantDetails[i][3],
            type: CONST.ICON_TYPE_AVATAR,
            name: sortedParticipantDetails[i][1],
        };
        avatars.push(userIcon);
    }

    return avatars;
}

/**
 * Given a report, return the associated workspace icon.
 *
 * @param {Object} report
 * @param {Object} [policy]
 * @returns {Object}
 */
function getWorkspaceIcon(report, policy = undefined) {
    const workspaceName = getPolicyName(report, false, policy);
    const policyExpenseChatAvatarSource = lodashGet(allPolicies, [`${ONYXKEYS.COLLECTION.POLICY}${report.policyID}`, 'avatar']) || getDefaultWorkspaceAvatar(workspaceName);
    const workspaceIcon = {
        source: policyExpenseChatAvatarSource,
        type: CONST.ICON_TYPE_WORKSPACE,
        name: workspaceName,
        id: -1,
    };
    return workspaceIcon;
}

/**
 * Returns the appropriate icons for the given chat report using the stored personalDetails.
 * The Avatar sources can be URLs or Icon components according to the chat type.
 *
 * @param {Object} report
 * @param {Object} personalDetails
 * @param {*} [defaultIcon]
 * @param {Boolean} [isPayer]
 * @param {String} [defaultName]
 * @param {Number} [defaultAccountID]
 * @param {Object} [policy]
 * @returns {Array<*>}
 */
function getIcons(report, personalDetails, defaultIcon = null, isPayer = false, defaultName = '', defaultAccountID = -1, policy = undefined) {
    if (_.isEmpty(report)) {
        const fallbackIcon = {
            source: defaultIcon || Expensicons.FallbackAvatar,
            type: CONST.ICON_TYPE_AVATAR,
            name: defaultName,
            id: defaultAccountID,
        };
        return [fallbackIcon];
    }
    if (isExpenseRequest(report)) {
        const parentReportAction = ReportActionsUtils.getParentReportAction(report);
        const workspaceIcon = getWorkspaceIcon(report, policy);
        const memberIcon = {
            source: UserUtils.getAvatar(lodashGet(personalDetails, [parentReportAction.actorAccountID, 'avatar']), parentReportAction.actorAccountID),
            id: parentReportAction.actorAccountID,
            type: CONST.ICON_TYPE_AVATAR,
            name: lodashGet(personalDetails, [parentReportAction.actorAccountID, 'displayName'], ''),
        };

        return [memberIcon, workspaceIcon];
    }
    if (isChatThread(report)) {
        const parentReportAction = ReportActionsUtils.getParentReportAction(report);

        const actorAccountID = lodashGet(parentReportAction, 'actorAccountID', -1);
        const actorDisplayName = lodashGet(allPersonalDetails, [actorAccountID, 'displayName'], '');
        const actorIcon = {
            id: actorAccountID,
            source: UserUtils.getAvatar(lodashGet(personalDetails, [actorAccountID, 'avatar']), actorAccountID),
            name: actorDisplayName,
            type: CONST.ICON_TYPE_AVATAR,
        };

        if (isWorkspaceThread(report)) {
            const workspaceIcon = getWorkspaceIcon(report, policy);
            return [actorIcon, workspaceIcon];
        }
        return [actorIcon];
    }
    if (isTaskReport(report)) {
        const ownerIcon = {
            id: report.ownerAccountID,
            source: UserUtils.getAvatar(lodashGet(personalDetails, [report.ownerAccountID, 'avatar']), report.ownerAccountID),
            type: CONST.ICON_TYPE_AVATAR,
            name: lodashGet(personalDetails, [report.ownerAccountID, 'displayName'], ''),
        };

        if (isWorkspaceTaskReport(report)) {
            const workspaceIcon = getWorkspaceIcon(report, policy);
            return [ownerIcon, workspaceIcon];
        }

        return [ownerIcon];
    }
    if (isDomainRoom(report)) {
        // Get domain name after the #. Domain Rooms use our default workspace avatar pattern.
        const domainName = report.reportName.substring(1);
        const policyExpenseChatAvatarSource = getDefaultWorkspaceAvatar(domainName);
        const domainIcon = {
            source: policyExpenseChatAvatarSource,
            type: CONST.ICON_TYPE_WORKSPACE,
            name: domainName,
            id: -1,
        };
        return [domainIcon];
    }
    if (isAdminRoom(report) || isAnnounceRoom(report) || isChatRoom(report) || isArchivedRoom(report)) {
        const workspaceIcon = getWorkspaceIcon(report, policy);
        return [workspaceIcon];
    }
    if (isPolicyExpenseChat(report) || isExpenseReport(report)) {
        const workspaceIcon = getWorkspaceIcon(report, policy);
        const memberIcon = {
            source: UserUtils.getAvatar(lodashGet(personalDetails, [report.ownerAccountID, 'avatar']), report.ownerAccountID),
            id: report.ownerAccountID,
            type: CONST.ICON_TYPE_AVATAR,
            name: lodashGet(personalDetails, [report.ownerAccountID, 'displayName'], ''),
        };
        return isExpenseReport(report) ? [memberIcon, workspaceIcon] : [workspaceIcon, memberIcon];
    }
    if (isIOUReport(report)) {
        const managerIcon = {
            source: UserUtils.getAvatar(lodashGet(personalDetails, [report.managerID, 'avatar']), report.managerID),
            id: report.managerID,
            type: CONST.ICON_TYPE_AVATAR,
            name: lodashGet(personalDetails, [report.managerID, 'displayName'], ''),
        };

        const ownerIcon = {
            id: report.ownerAccountID,
            source: UserUtils.getAvatar(lodashGet(personalDetails, [report.ownerAccountID, 'avatar']), report.ownerAccountID),
            type: CONST.ICON_TYPE_AVATAR,
            name: lodashGet(personalDetails, [report.ownerAccountID, 'displayName'], ''),
        };

        return isPayer ? [managerIcon, ownerIcon] : [ownerIcon, managerIcon];
    }
    return getIconsForParticipants(report.participantAccountIDs, personalDetails);
}

/**
 * Gets the personal details for a login by looking in the ONYXKEYS.PERSONAL_DETAILS_LIST Onyx key (stored in the local variable, allPersonalDetails). If it doesn't exist in Onyx,
 * then a default object is constructed.
 * @param {Number} accountID
 * @returns {Object}
 */
function getPersonalDetailsForAccountID(accountID) {
    if (!accountID) {
        return {};
    }
    if (Number(accountID) === CONST.ACCOUNT_ID.CONCIERGE) {
        return {
            accountID,
            displayName: 'Concierge',
            login: CONST.EMAIL.CONCIERGE,
            avatar: UserUtils.getDefaultAvatar(accountID),
        };
    }
    return (
        (allPersonalDetails && allPersonalDetails[accountID]) || {
            avatar: UserUtils.getDefaultAvatar(accountID),
        }
    );
}

/**
 * Get the displayName for a single report participant.
 *
 * @param {Number} accountID
 * @param {Boolean} [shouldUseShortForm]
 * @returns {String}
 */
function getDisplayNameForParticipant(accountID, shouldUseShortForm = false) {
    if (!accountID) {
        return '';
    }
    const personalDetails = getPersonalDetailsForAccountID(accountID);
    const longName = personalDetails.displayName;
    const shortName = personalDetails.firstName || longName;
    return shouldUseShortForm ? shortName : longName;
}

/**
 * @param {Object} personalDetailsList
 * @param {Boolean} isMultipleParticipantReport
 * @returns {Array}
 */
function getDisplayNamesWithTooltips(personalDetailsList, isMultipleParticipantReport) {
    return _.map(personalDetailsList, (user) => {
        const accountID = Number(user.accountID);
        const displayName = getDisplayNameForParticipant(accountID, isMultipleParticipantReport) || user.login || '';
        const avatar = UserUtils.getDefaultAvatar(accountID);

        let pronouns = user.pronouns;
        if (pronouns && pronouns.startsWith(CONST.PRONOUNS.PREFIX)) {
            const pronounTranslationKey = pronouns.replace(CONST.PRONOUNS.PREFIX, '');
            pronouns = Localize.translateLocal(`pronouns.${pronounTranslationKey}`);
        }

        return {
            displayName,
            avatar,
            login: user.login || '',
            accountID,
            pronouns,
        };
    });
}

/**
 * We get the amount, currency and comment money request value from the action.originalMessage.
 * But for the send money action, the above value is put in the IOUDetails object.
 *
 * @param {Object} reportAction
 * @param {Number} reportAction.amount
 * @param {String} reportAction.currency
 * @param {String} reportAction.comment
 * @param {Object} [reportAction.IOUDetails]
 * @returns {Object}
 */
function getMoneyRequestAction(reportAction = {}) {
    const originalMessage = lodashGet(reportAction, 'originalMessage', {});
    let amount = originalMessage.amount || 0;
    let currency = originalMessage.currency || CONST.CURRENCY.USD;
    let comment = originalMessage.comment || '';

    if (_.has(originalMessage, 'IOUDetails')) {
        amount = lodashGet(originalMessage, 'IOUDetails.amount', 0);
        currency = lodashGet(originalMessage, 'IOUDetails.currency', CONST.CURRENCY.USD);
        comment = lodashGet(originalMessage, 'IOUDetails.comment', '');
    }

    return {amount, currency, comment};
}

/**
 * Determines if a report has an IOU that is waiting for an action from the current user (either Pay or Add a credit bank account)
 *
 * @param {Object} report (chatReport or iouReport)
 * @param {Object} allReportsDict
 * @returns {boolean}
 */
function isWaitingForIOUActionFromCurrentUser(report, allReportsDict = null) {
    const allAvailableReports = allReportsDict || allReports;
    if (!report || !allAvailableReports) {
        return false;
    }

    // Money request waiting for current user to add their credit bank account
    if (report.ownerAccountID === currentUserAccountID && report.isWaitingOnBankAccount) {
        return true;
    }

    let reportToLook = report;
    if (report.iouReportID) {
        const iouReport = allAvailableReports[`${ONYXKEYS.COLLECTION.REPORT}${report.iouReportID}`];
        if (iouReport) {
            reportToLook = iouReport;
        }
    }
    // Money request waiting for current user to Pay (from chat or from iou report)
    if (reportToLook.ownerAccountID && (reportToLook.ownerAccountID !== currentUserAccountID || currentUserAccountID === reportToLook.managerID) && reportToLook.hasOutstandingIOU) {
        return true;
    }

    return false;
}

function isWaitingForTaskCompleteFromAssignee(report) {
    return isTaskReport(report) && isTaskAssignee(report) && isOpenTaskReport(report);
}

/**
 * @param {Object} report
 * @param {Object} allReportsDict
 * @returns {Number}
 */
function getMoneyRequestTotal(report, allReportsDict = null) {
    const allAvailableReports = allReportsDict || allReports;
    let moneyRequestReport;
    if (isMoneyRequestReport(report)) {
        moneyRequestReport = report;
    }
    if (allAvailableReports && report.hasOutstandingIOU && report.iouReportID) {
        moneyRequestReport = allAvailableReports[`${ONYXKEYS.COLLECTION.REPORT}${report.iouReportID}`];
    }
    if (moneyRequestReport) {
        const total = lodashGet(moneyRequestReport, 'total', 0);

        if (total !== 0) {
            // There is a possibility that if the Expense report has a negative total.
            // This is because there are instances where you can get a credit back on your card,
            // or you enter a negative expense to “offset” future expenses
            return isExpenseReport(moneyRequestReport) ? total * -1 : Math.abs(total);
        }
    }
    return 0;
}

/**
 * Get the title for a policy expense chat which depends on the role of the policy member seeing this report
 *
 * @param {Object} report
 * @param {Object} [policy]
 * @returns {String}
 */
function getPolicyExpenseChatName(report, policy = undefined) {
    const reportOwnerDisplayName = getDisplayNameForParticipant(report.ownerAccountID) || lodashGet(allPersonalDetails, [report.ownerAccountID, 'login']) || report.reportName;

    // If the policy expense chat is owned by this user, use the name of the policy as the report name.
    if (report.isOwnPolicyExpenseChat) {
        return getPolicyName(report, false, policy);
    }

    const policyExpenseChatRole = lodashGet(allPolicies, [`${ONYXKEYS.COLLECTION.POLICY}${report.policyID}`, 'role']) || 'user';

    // If this user is not admin and this policy expense chat has been archived because of account merging, this must be an old workspace chat
    // of the account which was merged into the current user's account. Use the name of the policy as the name of the report.
    if (isArchivedRoom(report)) {
        const lastAction = ReportActionsUtils.getLastVisibleAction(report.reportID);
        const archiveReason = (lastAction && lastAction.originalMessage && lastAction.originalMessage.reason) || CONST.REPORT.ARCHIVE_REASON.DEFAULT;
        if (archiveReason === CONST.REPORT.ARCHIVE_REASON.ACCOUNT_MERGED && policyExpenseChatRole !== CONST.POLICY.ROLE.ADMIN) {
            return getPolicyName(report, false, policy);
        }
    }

    // If user can see this report and they are not its owner, they must be an admin and the report name should be the name of the policy member
    return reportOwnerDisplayName;
}

/**
 * Get the title for a IOU or expense chat which will be showing the payer and the amount
 *
 * @param {Object} report
 * @param {Object} [policy]
 * @returns  {String}
 */
function getMoneyRequestReportName(report, policy = undefined) {
    const formattedAmount = CurrencyUtils.convertToDisplayString(getMoneyRequestTotal(report), report.currency);
    const payerName = isExpenseReport(report) ? getPolicyName(report, false, policy) : getDisplayNameForParticipant(report.managerID);
    const payerPaidAmountMesssage = Localize.translateLocal('iou.payerPaidAmount', {payer: payerName, amount: formattedAmount});

    if (report.isWaitingOnBankAccount) {
        return `${payerPaidAmountMesssage} • ${Localize.translateLocal('iou.pending')}`;
    }

    if (report.hasOutstandingIOU) {
        return Localize.translateLocal('iou.payerOwesAmount', {payer: payerName, amount: formattedAmount});
    }

    return payerPaidAmountMesssage;
}

/**
 * Given a parent IOU report action get report name for the LHN.
 *
 * @param {Object} reportAction
 * @returns {String}
 */
function getTransactionReportName(reportAction) {
    if (ReportActionsUtils.isDeletedParentAction(reportAction)) {
        return Localize.translateLocal('parentReportAction.deletedRequest');
    }

    return Localize.translateLocal(ReportActionsUtils.isSentMoneyReportAction(reportAction) ? 'iou.threadSentMoneyReportName' : 'iou.threadRequestReportName', {
        formattedAmount: ReportActionsUtils.getFormattedAmount(reportAction),
        comment: lodashGet(reportAction, 'originalMessage.comment'),
    });
}

/**
 * Get money request message for an IOU report
 *
 * @param {Object} report
 * @param {Object} [reportAction={}]
 * @returns  {String}
 */
function getReportPreviewMessage(report, reportAction = {}) {
    const reportActionMessage = lodashGet(reportAction, 'message[0].html', '');

    if (_.isEmpty(report) || !report.reportID) {
        // The iouReport is not found locally after SignIn because the OpenApp API won't return iouReports if they're settled
        // As a temporary solution until we know how to solve this the best, we just use the message that returned from BE
        return reportActionMessage;
    }

    const totalAmount = getMoneyRequestTotal(report);
    const payerName = isExpenseReport(report) ? getPolicyName(report) : getDisplayNameForParticipant(report.managerID, true);
    const formattedAmount = CurrencyUtils.convertToDisplayString(totalAmount, report.currency);

    if (isSettled(report.reportID)) {
        // A settled report preview message can come in three formats "paid ... using Paypal.me", "paid ... elsewhere" or "paid ... using Expensify"
        let translatePhraseKey = 'iou.paidElsewhereWithAmount';
        if (reportActionMessage.match(/ Paypal.me$/)) {
            translatePhraseKey = 'iou.paidUsingPaypalWithAmount';
        } else if (reportActionMessage.match(/ using Expensify$/)) {
            translatePhraseKey = 'iou.paidUsingExpensifyWithAmount';
        }
        return Localize.translateLocal(translatePhraseKey, {amount: formattedAmount});
    }

    if (report.isWaitingOnBankAccount) {
        const submitterDisplayName = getDisplayNameForParticipant(report.ownerAccountID, true);
        return Localize.translateLocal('iou.waitingOnBankAccount', {submitterDisplayName});
    }

    return Localize.translateLocal('iou.payerOwesAmount', {payer: payerName, amount: formattedAmount});
}

/**
 * Get the title for a report.
 *
 * @param {Object} report
 * @param {Object} [policy]
 * @returns {String}
 */
function getReportName(report, policy = undefined) {
    let formattedName;
    if (isChatThread(report)) {
        const parentReportAction = ReportActionsUtils.getParentReportAction(report);
        if (ReportActionsUtils.isTransactionThread(parentReportAction)) {
            return getTransactionReportName(parentReportAction);
        }

        const isAttachment = _.has(parentReportAction, 'isAttachment') ? parentReportAction.isAttachment : isReportMessageAttachment(_.last(lodashGet(parentReportAction, 'message', [{}])));
        const parentReportActionMessage = lodashGet(parentReportAction, ['message', 0, 'text'], '').replace(/(\r\n|\n|\r)/gm, ' ');
        if (isAttachment && parentReportActionMessage) {
            return `[${Localize.translateLocal('common.attachment')}]`;
        }
        if (
            lodashGet(parentReportAction, 'message[0].moderationDecision.decision') === CONST.MODERATION.MODERATOR_DECISION_PENDING_HIDE ||
            lodashGet(parentReportAction, 'message[0].moderationDecision.decision') === CONST.MODERATION.MODERATOR_DECISION_HIDDEN
        ) {
            return Localize.translateLocal('parentReportAction.hiddenMessage');
        }
        return parentReportActionMessage || Localize.translateLocal('parentReportAction.deletedMessage');
    }
    if (isChatRoom(report) || isTaskReport(report)) {
        formattedName = report.reportName;
    }

    if (isPolicyExpenseChat(report)) {
        formattedName = getPolicyExpenseChatName(report, policy);
    }

    if (isMoneyRequestReport(report)) {
        formattedName = getMoneyRequestReportName(report, policy);
    }

    if (isArchivedRoom(report)) {
        formattedName += ` (${Localize.translateLocal('common.archived')})`;
    }

    if (formattedName) {
        return formattedName;
    }

    // Not a room or PolicyExpenseChat, generate title from participants
    const participantAccountIDs = (report && report.participantAccountIDs) || [];
    const participantsWithoutCurrentUser = _.without(participantAccountIDs, currentUserAccountID);
    const isMultipleParticipantReport = participantsWithoutCurrentUser.length > 1;

    return _.map(participantsWithoutCurrentUser, (accountID) => getDisplayNameForParticipant(accountID, isMultipleParticipantReport)).join(', ');
}

/**
 * Recursively navigates through thread parents to get the root report and workspace name.
 * The recursion stops when we find a non thread or money request report, whichever comes first.
 * @param {Object} report
 * @returns {Object}
 */
function getRootReportAndWorkspaceName(report) {
    if (isChildReport(report) && !isMoneyRequestReport(report)) {
        const parentReport = lodashGet(allReports, [`${ONYXKEYS.COLLECTION.REPORT}${report.parentReportID}`]);
        return getRootReportAndWorkspaceName(parentReport);
    }

    if (isIOURequest(report)) {
        return {
            rootReportName: lodashGet(report, 'displayName', ''),
        };
    }
    if (isExpenseRequest(report)) {
        return {
            rootReportName: lodashGet(report, 'displayName', ''),
            workspaceName: isIOUReport(report) ? CONST.POLICY.OWNER_EMAIL_FAKE : getPolicyName(report, true),
        };
    }

    return {
        rootReportName: getReportName(report),
        workspaceName: getPolicyName(report, true),
    };
}

/**
 * Get either the policyName or domainName the chat is tied to
 * @param {Object} report
 * @returns {String}
 */
function getChatRoomSubtitle(report) {
    if (isChatThread(report)) {
        return '';
    }
    if (!isDefaultRoom(report) && !isUserCreatedPolicyRoom(report) && !isPolicyExpenseChat(report)) {
        return '';
    }
    if (getChatType(report) === CONST.REPORT.CHAT_TYPE.DOMAIN_ALL) {
        // The domainAll rooms are just #domainName, so we ignore the prefix '#' to get the domainName
        return report.reportName.substring(1);
    }
    if ((isPolicyExpenseChat(report) && report.isOwnPolicyExpenseChat) || isExpenseReport(report)) {
        return Localize.translateLocal('workspace.common.workspace');
    }
    if (isArchivedRoom(report)) {
        return report.oldPolicyName || '';
    }
    return getPolicyName(report);
}

/**
 * Gets the parent navigation subtitle for the report
 * @param {Object} report
 * @returns {Object}
 */
function getParentNavigationSubtitle(report) {
    if (isThread(report)) {
        const parentReport = lodashGet(allReports, [`${ONYXKEYS.COLLECTION.REPORT}${report.parentReportID}`]);
        const {rootReportName, workspaceName} = getRootReportAndWorkspaceName(parentReport);
        if (_.isEmpty(rootReportName)) {
            return {};
        }

        return {rootReportName, workspaceName};
    }
    return {};
}

/**
 * Get the report for a reportID
 *
 * @param {String} reportID
 * @returns {Object}
 */
function getReport(reportID) {
    return lodashGet(allReports, `${ONYXKEYS.COLLECTION.REPORT}${reportID}`, {});
}

/**
 * Navigate to the details page of a given report
 *
 * @param {Object} report
 */
function navigateToDetailsPage(report) {
    const participantAccountIDs = lodashGet(report, 'participantAccountIDs', []);

    if (isChatRoom(report) || isPolicyExpenseChat(report) || isChatThread(report)) {
        Navigation.navigate(ROUTES.getReportDetailsRoute(report.reportID));
        return;
    }
    if (participantAccountIDs.length === 1) {
        Navigation.navigate(ROUTES.getProfileRoute(participantAccountIDs[0]));
        return;
    }
    Navigation.navigate(ROUTES.getReportParticipantsRoute(report.reportID));
}

/**
 * Generate a random reportID up to 53 bits aka 9,007,199,254,740,991 (Number.MAX_SAFE_INTEGER).
 * There were approximately 98,000,000 reports with sequential IDs generated before we started using this approach, those make up roughly one billionth of the space for these numbers,
 * so we live with the 1 in a billion chance of a collision with an older ID until we can switch to 64-bit IDs.
 *
 * In a test of 500M reports (28 years of reports at our current max rate) we got 20-40 collisions meaning that
 * this is more than random enough for our needs.
 *
 * @returns {String}
 */
function generateReportID() {
    return (Math.floor(Math.random() * 2 ** 21) * 2 ** 32 + Math.floor(Math.random() * 2 ** 32)).toString();
}

/**
 * @param {Object} report
 * @returns {Boolean}
 */
function hasReportNameError(report) {
    return !_.isEmpty(lodashGet(report, 'errorFields.reportName', {}));
}

/**
 * For comments shorter than 10k chars, convert the comment from MD into HTML because that's how it is stored in the database
 * For longer comments, skip parsing, but still escape the text, and display plaintext for performance reasons. It takes over 40s to parse a 100k long string!!
 *
 * @param {String} text
 * @returns {String}
 */
function getParsedComment(text) {
    const parser = new ExpensiMark();
    return text.length < CONST.MAX_MARKUP_LENGTH ? parser.replace(text) : _.escape(text);
}

/**
 * @param {String} [text]
 * @param {File} [file]
 * @returns {Object}
 */
function buildOptimisticAddCommentReportAction(text, file) {
    const parser = new ExpensiMark();
    const commentText = getParsedComment(text);
    const isAttachment = _.isEmpty(text) && file !== undefined;
    const attachmentInfo = isAttachment ? file : {};
    const htmlForNewComment = isAttachment ? CONST.ATTACHMENT_UPLOADING_MESSAGE_HTML : commentText;

    // Remove HTML from text when applying optimistic offline comment
    const textForNewComment = isAttachment ? CONST.ATTACHMENT_MESSAGE_TEXT : parser.htmlToText(htmlForNewComment);

    return {
        commentText,
        reportAction: {
            reportActionID: NumberUtils.rand64(),
            actionName: CONST.REPORT.ACTIONS.TYPE.ADDCOMMENT,
            actorAccountID: currentUserAccountID,
            person: [
                {
                    style: 'strong',
                    text: lodashGet(allPersonalDetails, [currentUserAccountID, 'displayName'], currentUserEmail),
                    type: 'TEXT',
                },
            ],
            automatic: false,
            avatar: lodashGet(allPersonalDetails, [currentUserAccountID, 'avatar'], UserUtils.getDefaultAvatarURL(currentUserAccountID)),
            created: DateUtils.getDBTime(),
            message: [
                {
                    translationKey: isAttachment ? CONST.TRANSLATION_KEYS.ATTACHMENT : '',
                    type: CONST.REPORT.MESSAGE.TYPE.COMMENT,
                    html: htmlForNewComment,
                    text: textForNewComment,
                },
            ],
            isFirstItem: false,
            isAttachment,
            attachmentInfo,
            pendingAction: CONST.RED_BRICK_ROAD_PENDING_ACTION.ADD,
            shouldShow: true,
        },
    };
}

/**
 * update optimistic parent reportAction when a comment is added or remove in the child report
 * @param {String} parentReportAction - Parent report action of the child report
 * @param {String} lastVisibleActionCreated - Last visible action created of the child report
 * @param {String} type - The type of action in the child report
 * @returns {Object}
 */

function updateOptimisticParentReportAction(parentReportAction, lastVisibleActionCreated, type) {
    let childVisibleActionCount = parentReportAction.childVisibleActionCount || 0;
    let childCommenterCount = parentReportAction.childCommenterCount || 0;
    let childOldestFourAccountIDs = parentReportAction.childOldestFourAccountIDs;

    if (type === CONST.RED_BRICK_ROAD_PENDING_ACTION.ADD) {
        childVisibleActionCount += 1;
        const oldestFourAccountIDs = childOldestFourAccountIDs ? childOldestFourAccountIDs.split(',') : [];
        if (oldestFourAccountIDs.length < 4) {
            const index = _.findIndex(oldestFourAccountIDs, (accountID) => accountID === currentUserAccountID.toString());
            if (index === -1) {
                childCommenterCount += 1;
                oldestFourAccountIDs.push(currentUserAccountID);
            }
        }
        childOldestFourAccountIDs = oldestFourAccountIDs.join(',');
    } else if (type === CONST.RED_BRICK_ROAD_PENDING_ACTION.DELETE) {
        if (childVisibleActionCount > 0) {
            childVisibleActionCount -= 1;
        }

        if (childVisibleActionCount === 0) {
            childCommenterCount = 0;
            childOldestFourAccountIDs = '';
        }
    }

    return {
        childVisibleActionCount,
        childCommenterCount,
        childLastVisibleActionCreated: lastVisibleActionCreated,
        childOldestFourAccountIDs,
    };
}

/**
 * Get optimistic data of parent report action
 * @param {String} reportID The reportID of the report that is updated
 * @param {String} lastVisibleActionCreated Last visible action created of the child report
 * @param {String} type The type of action in the child report
 * @returns {Object}
 */
const getOptimisticDataForParentReportAction = (reportID, lastVisibleActionCreated, type) => {
    const report = getReport(reportID);
    if (report && report.parentReportActionID) {
        const parentReportAction = ReportActionsUtils.getParentReportAction(report);
        if (parentReportAction && parentReportAction.reportActionID) {
            return {
                onyxMethod: Onyx.METHOD.MERGE,
                key: `${ONYXKEYS.COLLECTION.REPORT_ACTIONS}${report.parentReportID}`,
                value: {
                    [parentReportAction.reportActionID]: updateOptimisticParentReportAction(parentReportAction, lastVisibleActionCreated, type),
                },
            };
        }
    }
    return {};
};

/**
 * Builds an optimistic reportAction for the parent report when a task is created
 * @param {String} taskReportID - Report ID of the task
 * @param {String} taskTitle - Title of the task
 * @param {String} taskAssignee - Email of the person assigned to the task
 * @param {Number} taskAssigneeAccountID - AccountID of the person assigned to the task
 * @param {String} text - Text of the comment
 * @param {String} parentReportID - Report ID of the parent report
 * @returns {Object}
 */
function buildOptimisticTaskCommentReportAction(taskReportID, taskTitle, taskAssignee, taskAssigneeAccountID, text, parentReportID) {
    const reportAction = buildOptimisticAddCommentReportAction(text);
    reportAction.reportAction.message[0].taskReportID = taskReportID;

    // These parameters are not saved on the reportAction, but are used to display the task in the UI
    // Added when we fetch the reportActions on a report
    reportAction.reportAction.originalMessage = {
        html: reportAction.reportAction.message[0].html,
        taskReportID: reportAction.reportAction.message[0].taskReportID,
    };
    reportAction.reportAction.childReportID = taskReportID;
    reportAction.reportAction.parentReportID = parentReportID;
    reportAction.reportAction.childType = CONST.REPORT.TYPE.TASK;
    reportAction.reportAction.childReportName = taskTitle;
    reportAction.reportAction.childManagerAccountID = taskAssigneeAccountID;
    reportAction.reportAction.childStatusNum = CONST.REPORT.STATUS.OPEN;
    reportAction.reportAction.childStateNum = CONST.REPORT.STATE_NUM.OPEN;

    return reportAction;
}

/**
 * Builds an optimistic IOU report with a randomly generated reportID
 *
 * @param {Number} payeeAccountID - AccountID of the person generating the IOU.
 * @param {Number} payerAccountID - AccountID of the other person participating in the IOU.
 * @param {Number} total - IOU amount in the smallest unit of the currency.
 * @param {String} chatReportID - Report ID of the chat where the IOU is.
 * @param {String} currency - IOU currency.
 * @param {Boolean} isSendingMoney - If we send money the IOU should be created as settled
 *
 * @returns {Object}
 */
function buildOptimisticIOUReport(payeeAccountID, payerAccountID, total, chatReportID, currency, isSendingMoney = false) {
    const formattedTotal = CurrencyUtils.convertToDisplayString(total, currency);
    const personalDetails = getPersonalDetailsForAccountID(payerAccountID);
    const payerEmail = personalDetails.login;
    return {
        // If we're sending money, hasOutstandingIOU should be false
        hasOutstandingIOU: !isSendingMoney,
        type: CONST.REPORT.TYPE.IOU,
        cachedTotal: formattedTotal,
        chatReportID,
        currency,
        managerID: payerAccountID,
        ownerAccountID: payeeAccountID,
        reportID: generateReportID(),
        state: CONST.REPORT.STATE.SUBMITTED,
        stateNum: isSendingMoney ? CONST.REPORT.STATE_NUM.SUBMITTED : CONST.REPORT.STATE_NUM.PROCESSING,
        total,

        // We don't translate reportName because the server response is always in English
        reportName: `${payerEmail} owes ${formattedTotal}`,
    };
}

/**
 * Builds an optimistic Expense report with a randomly generated reportID
 *
 * @param {String} chatReportID - Report ID of the PolicyExpenseChat where the Expense Report is
 * @param {String} policyID - The policy ID of the PolicyExpenseChat
 * @param {Number} payeeAccountID - AccountID of the employee (payee)
 * @param {Number} total - Amount in cents
 * @param {String} currency
 *
 * @returns {Object}
 */
function buildOptimisticExpenseReport(chatReportID, policyID, payeeAccountID, total, currency) {
    // The amount for Expense reports are stored as negative value in the database
    const storedTotal = total * -1;
    const policyName = getPolicyName(allReports[`${ONYXKEYS.COLLECTION.REPORT}${chatReportID}`]);
    const formattedTotal = CurrencyUtils.convertToDisplayString(storedTotal, currency);

    // The expense report is always created with the policy's output currency
    const outputCurrency = lodashGet(allPolicies, [`${ONYXKEYS.COLLECTION.POLICY}${policyID}`, 'outputCurrency'], CONST.CURRENCY.USD);

    return {
        reportID: generateReportID(),
        chatReportID,
        policyID,
        type: CONST.REPORT.TYPE.EXPENSE,
        ownerAccountID: payeeAccountID,
        hasOutstandingIOU: true,
        currency: outputCurrency,

        // We don't translate reportName because the server response is always in English
        reportName: `${policyName} owes ${formattedTotal}`,
        state: CONST.REPORT.STATE.SUBMITTED,
        stateNum: CONST.REPORT.STATE_NUM.PROCESSING,
        total: storedTotal,
    };
}

/**
 * @param {String} type - IOUReportAction type. Can be oneOf(create, decline, cancel, pay, split)
 * @param {Number} total - IOU total in cents
 * @param {String} comment - IOU comment
 * @param {String} currency - IOU currency
 * @param {String} paymentType - IOU paymentMethodType. Can be oneOf(Elsewhere, Expensify, PayPal.me)
 * @param {Boolean} isSettlingUp - Whether we are settling up an IOU
 * @returns {Array}
 */
function getIOUReportActionMessage(type, total, comment, currency, paymentType = '', isSettlingUp = false) {
    const currencyUnit = CurrencyUtils.getCurrencyUnit(currency);
    const amount = NumberFormatUtils.format(preferredLocale, Math.abs(total) / currencyUnit, {style: 'currency', currency});
    let paymentMethodMessage;
    switch (paymentType) {
        case CONST.IOU.PAYMENT_TYPE.ELSEWHERE:
            paymentMethodMessage = ' elsewhere';
            break;
        case CONST.IOU.PAYMENT_TYPE.VBBA:
            paymentMethodMessage = ' using Expensify';
            break;
        default:
            paymentMethodMessage = ` using ${paymentType}`;
            break;
    }

    let iouMessage;
    switch (type) {
        case CONST.IOU.REPORT_ACTION_TYPE.CREATE:
            iouMessage = `requested ${amount}${comment && ` for ${comment}`}`;
            break;
        case CONST.IOU.REPORT_ACTION_TYPE.SPLIT:
            iouMessage = `split ${amount}${comment && ` for ${comment}`}`;
            break;
        case CONST.IOU.REPORT_ACTION_TYPE.DELETE:
            iouMessage = `deleted the ${amount} request${comment && ` for ${comment}`}`;
            break;
        case CONST.IOU.REPORT_ACTION_TYPE.PAY:
            iouMessage = isSettlingUp ? `paid ${amount}${paymentMethodMessage}` : `sent ${amount}${comment && ` for ${comment}`}${paymentMethodMessage}`;
            break;
        default:
            break;
    }

    return [
        {
            html: _.escape(iouMessage),
            text: iouMessage,
            isEdited: false,
            type: CONST.REPORT.MESSAGE.TYPE.COMMENT,
        },
    ];
}

/**
 * Builds an optimistic IOU reportAction object
 *
 * @param {String} type - IOUReportAction type. Can be oneOf(create, delete, pay, split).
 * @param {Number} amount - IOU amount in cents.
 * @param {String} currency
 * @param {String} comment - User comment for the IOU.
 * @param {Array}  participants - An array with participants details.
 * @param {String} transactionID
 * @param {String} [paymentType] - Only required if the IOUReportAction type is 'pay'. Can be oneOf(elsewhere, payPal, Expensify).
 * @param {String} [iouReportID] - Only required if the IOUReportActions type is oneOf(decline, cancel, pay). Generates a randomID as default.
 * @param {Boolean} [isSettlingUp] - Whether we are settling up an IOU.
 * @param {Boolean} [isSendMoneyFlow] - Whether this is send money flow
 * @param {Object} [receipt]
 * @returns {Object}
 */
function buildOptimisticIOUReportAction(
    type,
    amount,
    currency,
    comment,
    participants,
    transactionID,
    paymentType = '',
    iouReportID = '',
    isSettlingUp = false,
    isSendMoneyFlow = false,
    receipt = {},
) {
    const IOUReportID = iouReportID || generateReportID();

    const originalMessage = {
        amount,
        comment,
        currency,
        IOUTransactionID: transactionID,
        IOUReportID,
        type,
    };

    // We store amount, comment, currency in IOUDetails when type = pay
    if (type === CONST.IOU.REPORT_ACTION_TYPE.PAY && isSendMoneyFlow) {
        _.each(['amount', 'comment', 'currency'], (key) => {
            delete originalMessage[key];
        });
        originalMessage.IOUDetails = {amount, comment, currency};
        originalMessage.paymentType = paymentType;
    }

    // IOUs of type split only exist in group DMs and those don't have an iouReport so we need to delete the IOUReportID key
    if (type === CONST.IOU.REPORT_ACTION_TYPE.SPLIT) {
        delete originalMessage.IOUReportID;
        originalMessage.participantAccountIDs = [currentUserAccountID, ..._.pluck(participants, 'accountID')];
    }

    return {
        actionName: CONST.REPORT.ACTIONS.TYPE.IOU,
        actorAccountID: currentUserAccountID,
        automatic: false,
        avatar: lodashGet(currentUserPersonalDetails, 'avatar', UserUtils.getDefaultAvatar(currentUserAccountID)),
        isAttachment: false,
        originalMessage,
        message: getIOUReportActionMessage(type, amount, comment, currency, paymentType, isSettlingUp),
        person: [
            {
                style: 'strong',
                text: lodashGet(currentUserPersonalDetails, 'displayName', currentUserEmail),
                type: 'TEXT',
            },
        ],
        reportActionID: NumberUtils.rand64(),
        shouldShow: true,
        created: DateUtils.getDBTime(),
        pendingAction: CONST.RED_BRICK_ROAD_PENDING_ACTION.ADD,
        receipt,
    };
}

/**
 * Builds an optimistic report preview action with a randomly generated reportActionID.
 *
 * @param {Object} chatReport
 * @param {Object} iouReport
 *
 * @returns {Object}
 */
function buildOptimisticReportPreview(chatReport, iouReport) {
    const message = getReportPreviewMessage(iouReport);
    return {
        reportActionID: NumberUtils.rand64(),
        reportID: chatReport.reportID,
        actionName: CONST.REPORT.ACTIONS.TYPE.REPORTPREVIEW,
        pendingAction: CONST.RED_BRICK_ROAD_PENDING_ACTION.ADD,
        originalMessage: {
            linkedReportID: iouReport.reportID,
        },
        message: [
            {
                html: message,
                text: message,
                isEdited: false,
                type: CONST.REPORT.MESSAGE.TYPE.COMMENT,
            },
        ],
        created: DateUtils.getDBTime(),
        accountID: iouReport.managerID || 0,
        actorAccountID: iouReport.managerID || 0,
    };
}

/**
 * Updates a report preview action that exists for an IOU report.
 *
 * @param {Object} iouReport
 * @param {Object} reportPreviewAction
 *
 * @returns {Object}
 */
function updateReportPreview(iouReport, reportPreviewAction) {
    const message = getReportPreviewMessage(iouReport, reportPreviewAction);
    return {
        ...reportPreviewAction,
        created: DateUtils.getDBTime(),
        message: [
            {
                html: message,
                text: message,
                isEdited: false,
                type: CONST.REPORT.MESSAGE.TYPE.COMMENT,
            },
        ],
    };
}

function buildOptimisticTaskReportAction(taskReportID, actionName, message = '') {
    const originalMessage = {
        taskReportID,
        type: actionName,
        text: message,
    };

    return {
        actionName,
        actorAccountID: currentUserAccountID,
        automatic: false,
        avatar: lodashGet(currentUserPersonalDetails, 'avatar', UserUtils.getDefaultAvatar(currentUserAccountID)),
        isAttachment: false,
        originalMessage,
        message: [
            {
                text: message,
                taskReportID,
                type: CONST.REPORT.MESSAGE.TYPE.TEXT,
            },
        ],
        person: [
            {
                style: 'strong',
                text: lodashGet(currentUserPersonalDetails, 'displayName', currentUserAccountID),
                type: 'TEXT',
            },
        ],
        reportActionID: NumberUtils.rand64(),
        shouldShow: true,
        created: DateUtils.getDBTime(),
        isFirstItem: false,
        pendingAction: CONST.RED_BRICK_ROAD_PENDING_ACTION.ADD,
    };
}

/**
 * Builds an optimistic chat report with a randomly generated reportID and as much information as we currently have
 *
 * @param {Array} participantList Array of participant accountIDs
 * @param {String} reportName
 * @param {String} chatType
 * @param {String} policyID
 * @param {Number} ownerAccountID
 * @param {Boolean} isOwnPolicyExpenseChat
 * @param {String} oldPolicyName
 * @param {String} visibility
 * @param {String} writeCapability
 * @param {String} notificationPreference
 * @param {String} parentReportActionID
 * @param {String} parentReportID
 * @returns {Object}
 */
function buildOptimisticChatReport(
    participantList,
    reportName = CONST.REPORT.DEFAULT_REPORT_NAME,
    chatType = '',
    policyID = CONST.POLICY.OWNER_EMAIL_FAKE,
    ownerAccountID = CONST.REPORT.OWNER_ACCOUNT_ID_FAKE,
    isOwnPolicyExpenseChat = false,
    oldPolicyName = '',
    visibility = undefined,
    writeCapability = undefined,
    notificationPreference = CONST.REPORT.NOTIFICATION_PREFERENCE.ALWAYS,
    parentReportActionID = '',
    parentReportID = '',
) {
    const currentTime = DateUtils.getDBTime();
    return {
        type: CONST.REPORT.TYPE.CHAT,
        chatType,
        hasOutstandingIOU: false,
        isOwnPolicyExpenseChat,
        isPinned: reportName === CONST.REPORT.WORKSPACE_CHAT_ROOMS.ADMINS,
        lastActorAccountID: 0,
        lastMessageTranslationKey: '',
        lastMessageHtml: '',
        lastMessageText: null,
        lastReadTime: currentTime,
        lastVisibleActionCreated: currentTime,
        notificationPreference,
        oldPolicyName,
        ownerAccountID: ownerAccountID || CONST.REPORT.OWNER_ACCOUNT_ID_FAKE,
        parentReportActionID,
        parentReportID,
        participantAccountIDs: participantList,
        policyID,
        reportID: generateReportID(),
        reportName,
        stateNum: 0,
        statusNum: 0,
        visibility,
        welcomeMessage: '',
        writeCapability,
    };
}

/**
 * Returns the necessary reportAction onyx data to indicate that the chat has been created optimistically
 * @param {String} emailCreatingAction
 * @returns {Object}
 */
function buildOptimisticCreatedReportAction(emailCreatingAction) {
    return {
        reportActionID: NumberUtils.rand64(),
        actionName: CONST.REPORT.ACTIONS.TYPE.CREATED,
        pendingAction: CONST.RED_BRICK_ROAD_PENDING_ACTION.ADD,
        actorAccountID: currentUserAccountID,
        message: [
            {
                type: CONST.REPORT.MESSAGE.TYPE.TEXT,
                style: 'strong',
                text: emailCreatingAction === currentUserEmail ? 'You' : emailCreatingAction,
            },
            {
                type: CONST.REPORT.MESSAGE.TYPE.TEXT,
                style: 'normal',
                text: ' created this report',
            },
        ],
        person: [
            {
                type: CONST.REPORT.MESSAGE.TYPE.TEXT,
                style: 'strong',
                text: lodashGet(allPersonalDetails, [currentUserAccountID, 'displayName'], currentUserEmail),
            },
        ],
        automatic: false,
        avatar: lodashGet(allPersonalDetails, [currentUserAccountID, 'avatar'], UserUtils.getDefaultAvatar(currentUserAccountID)),
        created: DateUtils.getDBTime(),
        shouldShow: true,
    };
}

/**
 * Returns the necessary reportAction onyx data to indicate that a task report has been edited
 *
 * @param {String} emailEditingTask
 * @returns {Object}
 */

function buildOptimisticEditedTaskReportAction(emailEditingTask) {
    return {
        reportActionID: NumberUtils.rand64(),
        actionName: CONST.REPORT.ACTIONS.TYPE.TASKEDITED,
        pendingAction: CONST.RED_BRICK_ROAD_PENDING_ACTION.ADD,
        actorAccountID: currentUserAccountID,
        message: [
            {
                type: CONST.REPORT.MESSAGE.TYPE.TEXT,
                style: 'strong',
                text: emailEditingTask === currentUserEmail ? 'You' : emailEditingTask,
            },
            {
                type: CONST.REPORT.MESSAGE.TYPE.TEXT,
                style: 'normal',
                text: ' edited this task',
            },
        ],
        person: [
            {
                type: CONST.REPORT.MESSAGE.TYPE.TEXT,
                style: 'strong',
                text: lodashGet(allPersonalDetails, [currentUserAccountID, 'displayName'], currentUserEmail),
            },
        ],
        automatic: false,
        avatar: lodashGet(allPersonalDetails, [currentUserAccountID, 'avatar'], UserUtils.getDefaultAvatar(currentUserAccountID)),
        created: DateUtils.getDBTime(),
        shouldShow: false,
    };
}

/**
 * Returns the necessary reportAction onyx data to indicate that a chat has been archived
 *
 * @param {String} emailClosingReport
 * @param {String} policyName
 * @param {String} reason - A reason why the chat has been archived
 * @returns {Object}
 */
function buildOptimisticClosedReportAction(emailClosingReport, policyName, reason = CONST.REPORT.ARCHIVE_REASON.DEFAULT) {
    return {
        actionName: CONST.REPORT.ACTIONS.TYPE.CLOSED,
        actorAccountID: currentUserAccountID,
        automatic: false,
        avatar: lodashGet(allPersonalDetails, [currentUserAccountID, 'avatar'], UserUtils.getDefaultAvatar(currentUserAccountID)),
        created: DateUtils.getDBTime(),
        message: [
            {
                type: CONST.REPORT.MESSAGE.TYPE.TEXT,
                style: 'strong',
                text: emailClosingReport === currentUserEmail ? 'You' : emailClosingReport,
            },
            {
                type: CONST.REPORT.MESSAGE.TYPE.TEXT,
                style: 'normal',
                text: ' closed this report',
            },
        ],
        originalMessage: {
            policyName,
            reason,
        },
        pendingAction: CONST.RED_BRICK_ROAD_PENDING_ACTION.ADD,
        person: [
            {
                type: CONST.REPORT.MESSAGE.TYPE.TEXT,
                style: 'strong',
                text: lodashGet(allPersonalDetails, [currentUserAccountID, 'displayName'], currentUserEmail),
            },
        ],
        reportActionID: NumberUtils.rand64(),
        shouldShow: true,
    };
}

/**
 * @param {String} policyID
 * @param {String} policyName
 * @returns {Object}
 */
function buildOptimisticWorkspaceChats(policyID, policyName) {
    const announceChatData = buildOptimisticChatReport(
        [currentUserAccountID],
        CONST.REPORT.WORKSPACE_CHAT_ROOMS.ANNOUNCE,
        CONST.REPORT.CHAT_TYPE.POLICY_ANNOUNCE,
        policyID,
        CONST.POLICY.OWNER_ACCOUNT_ID_FAKE,
        false,
        policyName,
        null,
        undefined,

        // #announce contains all policy members so notifying always should be opt-in only.
        CONST.REPORT.NOTIFICATION_PREFERENCE.DAILY,
    );
    const announceChatReportID = announceChatData.reportID;
    const announceCreatedAction = buildOptimisticCreatedReportAction(CONST.POLICY.OWNER_EMAIL_FAKE);
    const announceReportActionData = {
        [announceCreatedAction.reportActionID]: announceCreatedAction,
    };

    const adminsChatData = buildOptimisticChatReport(
        [currentUserAccountID],
        CONST.REPORT.WORKSPACE_CHAT_ROOMS.ADMINS,
        CONST.REPORT.CHAT_TYPE.POLICY_ADMINS,
        policyID,
        CONST.POLICY.OWNER_ACCOUNT_ID_FAKE,
        false,
        policyName,
    );
    const adminsChatReportID = adminsChatData.reportID;
    const adminsCreatedAction = buildOptimisticCreatedReportAction(CONST.POLICY.OWNER_EMAIL_FAKE);
    const adminsReportActionData = {
        [adminsCreatedAction.reportActionID]: adminsCreatedAction,
    };

    const expenseChatData = buildOptimisticChatReport([currentUserAccountID], '', CONST.REPORT.CHAT_TYPE.POLICY_EXPENSE_CHAT, policyID, currentUserAccountID, true, policyName);
    const expenseChatReportID = expenseChatData.reportID;
    const expenseReportCreatedAction = buildOptimisticCreatedReportAction(currentUserEmail);
    const expenseReportActionData = {
        [expenseReportCreatedAction.reportActionID]: expenseReportCreatedAction,
    };

    return {
        announceChatReportID,
        announceChatData,
        announceReportActionData,
        announceCreatedReportActionID: announceCreatedAction.reportActionID,
        adminsChatReportID,
        adminsChatData,
        adminsReportActionData,
        adminsCreatedReportActionID: adminsCreatedAction.reportActionID,
        expenseChatReportID,
        expenseChatData,
        expenseReportActionData,
        expenseCreatedReportActionID: expenseReportCreatedAction.reportActionID,
    };
}

/**
 * Builds an optimistic Task Report with a randomly generated reportID
 *
 * @param {Number} ownerAccountID - Account ID of the person generating the Task.
 * @param {String} assigneeAccountID - AccountID of the other person participating in the Task.
 * @param {String} parentReportID - Report ID of the chat where the Task is.
 * @param {String} title - Task title.
 * @param {String} description - Task description.
 *
 * @returns {Object}
 */

function buildOptimisticTaskReport(ownerAccountID, assigneeAccountID = 0, parentReportID, title, description) {
    return {
        reportID: generateReportID(),
        reportName: title,
        description,
        ownerAccountID,
        managerID: assigneeAccountID,
        type: CONST.REPORT.TYPE.TASK,
        parentReportID,
        stateNum: CONST.REPORT.STATE_NUM.OPEN,
        statusNum: CONST.REPORT.STATUS.OPEN,
    };
}

/**
 * @param {Object} report
 * @returns {Boolean}
 */
function isUnread(report) {
    if (!report) {
        return false;
    }

    // lastVisibleActionCreated and lastReadTime are both datetime strings and can be compared directly
    const lastVisibleActionCreated = report.lastVisibleActionCreated || '';
    const lastReadTime = report.lastReadTime || '';
    return lastReadTime < lastVisibleActionCreated;
}

/**
 * @param {Object} report
 * @returns {Boolean}
 */
function isUnreadWithMention(report) {
    if (!report) {
        return false;
    }

    // lastMentionedTime and lastReadTime are both datetime strings and can be compared directly
    const lastMentionedTime = report.lastMentionedTime || '';
    const lastReadTime = report.lastReadTime || '';
    return lastReadTime < lastMentionedTime;
}

/**
 * @param {Object} report
 * @param {Object} allReportsDict
 * @returns {Boolean}
 */
function isIOUOwnedByCurrentUser(report, allReportsDict = null) {
    const allAvailableReports = allReportsDict || allReports;
    if (!report || !allAvailableReports) {
        return false;
    }

    let reportToLook = report;
    if (report.iouReportID) {
        const iouReport = allAvailableReports[`${ONYXKEYS.COLLECTION.REPORT}${report.iouReportID}`];
        if (iouReport) {
            reportToLook = iouReport;
        }
    }

    return reportToLook.ownerAccountID === currentUserAccountID;
}

/**
 * Assuming the passed in report is a default room, lets us know whether we can see it or not, based on permissions and
 * the various subsets of users we've allowed to use default rooms.
 *
 * @param {Object} report
 * @param {Array<Object>} policies
 * @param {Array<String>} betas
 * @return {Boolean}
 */
function canSeeDefaultRoom(report, policies, betas) {
    // Include archived rooms
    if (isArchivedRoom(report)) {
        return true;
    }

    // Include default rooms for free plan policies (domain rooms aren't included in here because they do not belong to a policy)
    if (getPolicyType(report, policies) === CONST.POLICY.TYPE.FREE) {
        return true;
    }

    // Include domain rooms with Partner Managers (Expensify accounts) in them for accounts that are on a domain with an Approved Accountant
    if (isDomainRoom(report) && doesDomainHaveApprovedAccountant && hasExpensifyEmails(lodashGet(report, ['participantAccountIDs'], []))) {
        return true;
    }

    // If the room has an assigned guide, it can be seen.
    if (hasExpensifyGuidesEmails(lodashGet(report, ['participantAccountIDs'], []))) {
        return true;
    }

    // Include any admins and announce rooms, since only non partner-managed domain rooms are on the beta now.
    if (isAdminRoom(report) || isAnnounceRoom(report)) {
        return true;
    }

    // For all other cases, just check that the user belongs to the default rooms beta
    return Permissions.canUseDefaultRooms(betas);
}

/**
 * @param {Object} report
 * @param {Array<Object>} policies
 * @param {Array<String>} betas
 * @param {Object} allReportActions
 * @returns {Boolean}
 */
function canAccessReport(report, policies, betas, allReportActions) {
    if (isThread(report) && ReportActionsUtils.isPendingRemove(ReportActionsUtils.getParentReportAction(report, allReportActions))) {
        return false;
    }

    // We hide default rooms (it's basically just domain rooms now) from people who aren't on the defaultRooms beta.
    if (isDefaultRoom(report) && !canSeeDefaultRoom(report, policies, betas)) {
        return false;
    }

    return true;
}

/**
 * Takes several pieces of data from Onyx and evaluates if a report should be shown in the option list (either when searching
 * for reports or the reports shown in the LHN).
 *
 * This logic is very specific and the order of the logic is very important. It should fail quickly in most cases and also
 * filter out the majority of reports before filtering out very specific minority of reports.
 *
 * @param {Object} report
 * @param {String} currentReportId
 * @param {Boolean} isInGSDMode
 * @param {Object} iouReports
 * @param {String[]} betas
 * @param {Object} policies
 * @param {Object} allReportActions
 * @returns {boolean}
 */
function shouldReportBeInOptionList(report, currentReportId, isInGSDMode, iouReports, betas, policies, allReportActions) {
    const isInDefaultMode = !isInGSDMode;

    // Exclude reports that have no data because there wouldn't be anything to show in the option item.
    // This can happen if data is currently loading from the server or a report is in various stages of being created.
    // This can also happen for anyone accessing a public room or archived room for which they don't have access to the underlying policy.
    if (
        !report ||
        !report.reportID ||
        (_.isEmpty(report.participantAccountIDs) && !isChatThread(report) && !isPublicRoom(report) && !isArchivedRoom(report) && !isMoneyRequestReport(report) && !isTaskReport(report))
    ) {
        return false;
    }

    if (!canAccessReport(report, policies, betas, allReportActions)) {
        return false;
    }

    // Include the currently viewed report. If we excluded the currently viewed report, then there
    // would be no way to highlight it in the options list and it would be confusing to users because they lose
    // a sense of context.
    if (report.reportID === currentReportId) {
        return true;
    }

    // Include reports that are relevant to the user in any view mode. Criteria include having a draft, having an outstanding IOU, or being assigned to an open task.
    if (report.hasDraft || isWaitingForIOUActionFromCurrentUser(report, iouReports) || isWaitingForTaskCompleteFromAssignee(report)) {
        return true;
    }

    // Hide only chat threads that haven't been commented on (other threads are actionable)
    if (isChatThread(report) && !report.lastMessageText) {
        return false;
    }

    // Include reports if they are pinned
    if (report.isPinned) {
        return true;
    }

    // Include reports that have errors from trying to add a workspace
    // If we excluded it, then the red-brock-road pattern wouldn't work for the user to resolve the error
    if (report.errorFields && !_.isEmpty(report.errorFields.addWorkspaceRoom)) {
        return true;
    }

    // All unread chats (even archived ones) in GSD mode will be shown. This is because GSD mode is specifically for focusing the user on the most relevant chats, primarily, the unread ones
    if (isInGSDMode) {
        return isUnread(report);
    }

    // Archived reports should always be shown when in default (most recent) mode. This is because you should still be able to access and search for the chats to find them.
    if (isInDefaultMode && isArchivedRoom(report)) {
        return true;
    }

    // Exclude policy expense chats if the user isn't in the policy expense chat beta
    if (isPolicyExpenseChat(report) && !Permissions.canUsePolicyExpenseChat(betas)) {
        return false;
    }

    return true;
}

/**
 * Attempts to find a report in onyx with the provided list of participants. Does not include threads, task, money request, room, and policy expense chat.
 * @param {Array<Number>} newParticipantList
 * @returns {Array|undefined}
 */
function getChatByParticipants(newParticipantList) {
    newParticipantList.sort();
    return _.find(allReports, (report) => {
        // If the report has been deleted, or there are no participants (like an empty #admins room) then skip it
        if (
            !report ||
            _.isEmpty(report.participantAccountIDs) ||
            isChatThread(report) ||
            isTaskReport(report) ||
            isMoneyRequestReport(report) ||
            isChatRoom(report) ||
            isPolicyExpenseChat(report)
        ) {
            return false;
        }

        // Only return the chat if it has all the participants
        return _.isEqual(newParticipantList, _.sortBy(report.participantAccountIDs));
    });
}

/**
 * Attempts to find a report in onyx with the provided email list of participants. Does not include threads
 * This is temporary function while migrating from PersonalDetails to PersonalDetailsList
 *
 * @deprecated - use getChatByParticipants()
 *
 * @param {Array} participantsLoginList
 * @returns {Array|undefined}
 */
function getChatByParticipantsByLoginList(participantsLoginList) {
    participantsLoginList.sort();
    return _.find(allReports, (report) => {
        // If the report has been deleted, or there are no participants (like an empty #admins room) then skip it
        if (!report || _.isEmpty(report.participantAccountIDs) || isThread(report)) {
            return false;
        }

        // Only return the room if it has all the participants and is not a policy room
        return !isUserCreatedPolicyRoom(report) && _.isEqual(participantsLoginList, _.sortBy(report.participants));
    });
}

/**
 * Attempts to find a report in onyx with the provided list of participants in given policy
 * @param {Array} newParticipantList
 * @param {String} policyID
 * @returns {object|undefined}
 */
function getChatByParticipantsAndPolicy(newParticipantList, policyID) {
    newParticipantList.sort();
    return _.find(allReports, (report) => {
        // If the report has been deleted, or there are no participants (like an empty #admins room) then skip it
        if (!report || !report.participantAccountIDs) {
            return false;
        }

        // Only return the room if it has all the participants and is not a policy room
        return report.policyID === policyID && _.isEqual(newParticipantList, _.sortBy(report.participantAccountIDs));
    });
}

/**
 * @param {String} policyID
 * @returns {Array}
 */
function getAllPolicyReports(policyID) {
    return _.filter(allReports, (report) => report && report.policyID === policyID);
}

/**
 * Returns true if Chronos is one of the chat participants (1:1)
 * @param {Object} report
 * @returns {Boolean}
 */
function chatIncludesChronos(report) {
    return report.participantAccountIDs && _.contains(report.participantAccountIDs, CONST.ACCOUNT_ID.CHRONOS);
}

/**
 * Can only flag if:
 *
 * - It was written by someone else
 * - It's an ADDCOMMENT that is not an attachment
 *
 * @param {Object} reportAction
 * @param {number} reportID
 * @returns {Boolean}
 */
function canFlagReportAction(reportAction, reportID) {
    return (
        reportAction.actorAccountID !== currentUserAccountID &&
        reportAction.actionName === CONST.REPORT.ACTIONS.TYPE.ADDCOMMENT &&
        !ReportActionsUtils.isDeletedAction(reportAction) &&
        !ReportActionsUtils.isCreatedTaskReportAction(reportAction) &&
        isAllowedToComment(getReport(reportID))
    );
}

/**
 * Whether flag comment page should show
 *
 * @param {Object} reportAction
 * @param {Object} report
 * @returns {Boolean}
 */

function shouldShowFlagComment(reportAction, report) {
    return (
        canFlagReportAction(reportAction, report.reportID) &&
        !isArchivedRoom(report) &&
        !chatIncludesChronos(report) &&
        !isConciergeChatReport(report.reportID) &&
        reportAction.actorAccountID !== CONST.ACCOUNT_ID.CONCIERGE
    );
}

/**
 * @param {Object} report
 * @param {String} report.lastReadTime
 * @param {Array} sortedAndFilteredReportActions - reportActions for the report, sorted newest to oldest, and filtered for only those that should be visible
 *
 * @returns {String|null}
 */
function getNewMarkerReportActionID(report, sortedAndFilteredReportActions) {
    if (!isUnread(report)) {
        return '';
    }

    const newMarkerIndex = _.findLastIndex(sortedAndFilteredReportActions, (reportAction) => (reportAction.created || '') > report.lastReadTime);

    return _.has(sortedAndFilteredReportActions[newMarkerIndex], 'reportActionID') ? sortedAndFilteredReportActions[newMarkerIndex].reportActionID : '';
}

/**
 * Performs the markdown conversion, and replaces code points > 127 with C escape sequences
 * Used for compatibility with the backend auth validator for AddComment, and to account for MD in comments
 * @param {String} textComment
 * @returns {Number} The comment's total length as seen from the backend
 */
function getCommentLength(textComment) {
    return getParsedComment(textComment)
        .replace(/[^ -~]/g, '\\u????')
        .trim().length;
}

/**
 * @param {String|null} url
 * @returns {String}
 */
function getRouteFromLink(url) {
    if (!url) {
        return '';
    }

    // Get the reportID from URL
    let route = url;
    _.each(linkingConfig.prefixes, (prefix) => {
        const localWebAndroidRegEx = /^(http:\/\/([0-9]{1,3})\.([0-9]{1,3})\.([0-9]{1,3})\.([0-9]{1,3}))/;
        if (route.startsWith(prefix)) {
            route = route.replace(prefix, '');
        } else if (localWebAndroidRegEx.test(route)) {
            route = route.replace(localWebAndroidRegEx, '');
        } else {
            return;
        }

        // Remove the port if it's a localhost URL
        if (/^:\d+/.test(route)) {
            route = route.replace(/:\d+/, '');
        }

        // Remove the leading slash if exists
        if (route.startsWith('/')) {
            route = route.replace('/', '');
        }
    });
    return route;
}

/**
 * @param {String|null} url
 * @returns {String}
 */
function getReportIDFromLink(url) {
    const route = getRouteFromLink(url);
    const {reportID, isSubReportPageRoute} = ROUTES.parseReportRouteParams(route);
    if (isSubReportPageRoute) {
        // We allow the Sub-Report deep link routes (settings, details, etc.) to be handled by their respective component pages
        return '';
    }
    return reportID;
}

/**
 * Check if the chat report is linked to an iou that is waiting for the current user to add a credit bank account.
 *
 * @param {Object} chatReport
 * @returns {Boolean}
 */
function hasIOUWaitingOnCurrentUserBankAccount(chatReport) {
    if (chatReport.iouReportID) {
        const iouReport = allReports[`${ONYXKEYS.COLLECTION.REPORT}${chatReport.iouReportID}`];
        if (iouReport && iouReport.isWaitingOnBankAccount && iouReport.ownerAccountID === currentUserAccountID) {
            return true;
        }
    }

    return false;
}

/**
 * Users can request money in policy expense chats only if they are in a role of a member in the chat (in other words, if it's their policy expense chat)
 *
 * @param {Object} report
 * @returns {Boolean}
 */
function canRequestMoney(report) {
    // Prevent requesting money if pending iou waiting for their bank account already exists.
    if (hasIOUWaitingOnCurrentUserBankAccount(report)) {
        return false;
    }
    return !isPolicyExpenseChat(report) || report.isOwnPolicyExpenseChat;
}

/**
 * @param {Object} report
 * @param {Array<Number>} reportParticipants
 * @param {Array} betas
 * @returns {Array}
 */
function getMoneyRequestOptions(report, reportParticipants, betas) {
    // In any thread or task report, we do not allow any new money requests yet
    if (isChatThread(report) || isTaskReport(report)) {
        return [];
    }

    const participants = _.filter(reportParticipants, (accountID) => currentUserPersonalDetails.accountID !== accountID);

    const hasExcludedIOUAccountIDs = lodashIntersection(reportParticipants, CONST.EXPENSIFY_ACCOUNT_IDS).length > 0;
    const hasSingleParticipantInReport = participants.length === 1;
    const hasMultipleParticipants = participants.length > 1;

    if (hasExcludedIOUAccountIDs || (participants.length === 0 && !report.isOwnPolicyExpenseChat)) {
        return [];
    }

    // Additional requests should be blocked for money request reports
    if (isMoneyRequestReport(report)) {
        return [];
    }

    // User created policy rooms and default rooms like #admins or #announce will always have the Split Bill option
    // unless there are no participants at all (e.g. #admins room for a policy with only 1 admin)
    // DM chats will have the Split Bill option only when there are at least 3 people in the chat.
    // There is no Split Bill option for Workspace chats
    if (isChatRoom(report) || (hasMultipleParticipants && !isPolicyExpenseChat(report))) {
        return [CONST.IOU.MONEY_REQUEST_TYPE.SPLIT];
    }

    // DM chats that only have 2 people will see the Send / Request money options.
    // Workspace chats should only see the Request money option, as "easy overages" is not available.
    return [
        ...(canRequestMoney(report) ? [CONST.IOU.MONEY_REQUEST_TYPE.REQUEST] : []),

        // Send money option should be visible only in DMs
        ...(Permissions.canUseIOUSend(betas) && isChatReport(report) && !isPolicyExpenseChat(report) && hasSingleParticipantInReport ? [CONST.IOU.MONEY_REQUEST_TYPE.SEND] : []),
    ];
}

/**
 * Allows a user to leave a policy room according to the following conditions of the visibility or chatType rNVP:
 * `public` - Anyone can leave (because anybody can join)
 * `public_announce` - Only non-policy members can leave (it's auto-shared with policy members)
 * `policy_admins` - Nobody can leave (it's auto-shared with all policy admins)
 * `policy_announce` - Nobody can leave (it's auto-shared with all policy members)
 * `policy` - Anyone can leave (though only policy members can join)
 * `domain` - Nobody can leave (it's auto-shared with domain members)
 * `dm` - Nobody can leave (it's auto-shared with users)
 * `private` - Anybody can leave (though you can only be invited to join)
 *
 * @param {Object} report
 * @param {String} report.visibility
 * @param {String} report.chatType
 * @param {Boolean} isPolicyMember
 * @returns {Boolean}
 */
function canLeaveRoom(report, isPolicyMember) {
    if (_.isEmpty(report.visibility)) {
        if (
            report.chatType === CONST.REPORT.CHAT_TYPE.POLICY_ADMINS ||
            report.chatType === CONST.REPORT.CHAT_TYPE.POLICY_ANNOUNCE ||
            report.chatType === CONST.REPORT.CHAT_TYPE.DOMAIN_ALL ||
            _.isEmpty(report.chatType)
        ) {
            // DM chats don't have a chatType
            return false;
        }
    } else if (isPublicAnnounceRoom(report) && isPolicyMember) {
        return false;
    }
    return true;
}

/**
 * @param {Number[]} participantAccountIDs
 * @returns {Boolean}
 */
function isCurrentUserTheOnlyParticipant(participantAccountIDs) {
    return participantAccountIDs && participantAccountIDs.length === 1 && participantAccountIDs[0] === currentUserAccountID;
}

/**
 * Returns display names for those that can see the whisper.
 * However, it returns "you" if the current user is the only one who can see it besides the person that sent it.
 *
 * @param {Number[]} participantAccountIDs
 * @returns {string}
 */
function getWhisperDisplayNames(participantAccountIDs) {
    const isWhisperOnlyVisibleToCurrentUser = isCurrentUserTheOnlyParticipant(participantAccountIDs);

    // When the current user is the only participant, the display name needs to be "you" because that's the only person reading it
    if (isWhisperOnlyVisibleToCurrentUser) {
        return Localize.translateLocal('common.youAfterPreposition');
    }

    return _.map(participantAccountIDs, (accountID) => getDisplayNameForParticipant(accountID, !isWhisperOnlyVisibleToCurrentUser)).join(', ');
}

/**
 * Show subscript on workspace chats / threads and expense requests
 * @param {Object} report
 * @returns {Boolean}
 */
function shouldReportShowSubscript(report) {
    if (isArchivedRoom(report)) {
        return false;
    }

    if (isPolicyExpenseChat(report) && !isChatThread(report) && !isTaskReport(report) && !report.isOwnPolicyExpenseChat) {
        return true;
    }

    if (isPolicyExpenseChat(report) && !isThread(report) && !isTaskReport(report)) {
        return true;
    }

    if (isExpenseRequest(report)) {
        return true;
    }

    if (isWorkspaceTaskReport(report)) {
        return true;
    }

    if (isWorkspaceThread(report)) {
        return true;
    }

    return false;
}

/**
 * Return true if reports data exists
 * @returns {Boolean}
 */
function isReportDataReady() {
    return !_.isEmpty(allReports) && _.some(_.keys(allReports), (key) => allReports[key].reportID);
}

/**
 * Returns the parentReport if the given report is a thread.
 *
 * @param {Object} report
 * @returns {Object}
 */
function getParentReport(report) {
    if (!report || !report.parentReportID) {
        return {};
    }
    return lodashGet(allReports, `${ONYXKEYS.COLLECTION.REPORT}${report.parentReportID}`, {});
}

/**
 * Return true if the composer should be hidden
 * @param {Object} report
 * @param {Object} reportErrors
 * @returns {Boolean}
 */
function shouldHideComposer(report, reportErrors) {
    return isArchivedRoom(report) || !_.isEmpty(reportErrors) || !isAllowedToComment(report) || isAnonymousUser;
}

/**
 * Returns ID of the original report from which the given reportAction is first created.
 *
 * @param {String} reportID
 * @param {Object} reportAction
 * @returns {String}
 */
function getOriginalReportID(reportID, reportAction) {
    return isThreadFirstChat(reportAction, reportID) ? lodashGet(allReports, [`${ONYXKEYS.COLLECTION.REPORT}${reportID}`, 'parentReportID']) : reportID;
}

/**
 * Return the pendingAction and the errors when we have creating a chat or a workspace room offline
 * @param {Object} report
 * @returns {Object} pending action , errors
 */
function getReportOfflinePendingActionAndErrors(report) {
    // We are either adding a workspace room, or we're creating a chat, it isn't possible for both of these to be pending, or to have errors for the same report at the same time, so
    // simply looking up the first truthy value for each case will get the relevant property if it's set.
    const addWorkspaceRoomOrChatPendingAction = lodashGet(report, 'pendingFields.addWorkspaceRoom') || lodashGet(report, 'pendingFields.createChat');
    const addWorkspaceRoomOrChatErrors = lodashGet(report, 'errorFields.addWorkspaceRoom') || lodashGet(report, 'errorFields.createChat');
    return {addWorkspaceRoomOrChatPendingAction, addWorkspaceRoomOrChatErrors};
}

/**
 * @param {String} policyID
 * @returns {Object}
 */
function getPolicy(policyID) {
    const policy = lodashGet(allPolicies, `${ONYXKEYS.COLLECTION.POLICY}${policyID}`) || {};
    return policy;
}

/*
 * @param {Object|null} report
 * @returns {Boolean}
 */
function shouldDisableSettings(report) {
    return !isPolicyExpenseChat(report) && !isChatRoom(report) && !isChatThread(report);
}

/**
 * @param {Object|null} report
 * @param {Object|null} policy - the workspace the report is on, null if the user isn't a member of the workspace
 * @returns {Boolean}
 */
function shouldDisableRename(report, policy) {
    if (isDefaultRoom(report) || isArchivedRoom(report) || isChatThread(report)) {
        return true;
    }

    // if the linked workspace is null, that means the person isn't a member of the workspace the report is in
    // which means this has to be a public room we want to disable renaming for
    if (!policy) {
        return true;
    }

    // If there is a linked workspace, that means the user is a member of the workspace the report is in.
    // Still, we only want policy owners and admins to be able to modify the name.
    return !_.keys(loginList).includes(policy.owner) && policy.role !== CONST.POLICY.ROLE.ADMIN;
}

export {
    getReportParticipantsTitle,
    isReportMessageAttachment,
    findLastAccessedReport,
    canEditReportAction,
    canFlagReportAction,
    shouldShowFlagComment,
    canDeleteReportAction,
    canLeaveRoom,
    sortReportsByLastRead,
    isDefaultRoom,
    isAdminRoom,
    isAnnounceRoom,
    isUserCreatedPolicyRoom,
    isChatRoom,
    getChatRoomSubtitle,
    getParentNavigationSubtitle,
    getPolicyName,
    getPolicyType,
    isArchivedRoom,
    isExpensifyOnlyParticipantInReport,
    isPolicyExpenseChatAdmin,
    isPolicyAdmin,
    isPublicRoom,
    isPublicAnnounceRoom,
    isConciergeChatReport,
    isCurrentUserTheOnlyParticipant,
    hasAutomatedExpensifyAccountIDs,
    hasExpensifyGuidesEmails,
    isWaitingForIOUActionFromCurrentUser,
    isIOUOwnedByCurrentUser,
    getMoneyRequestTotal,
    canShowReportRecipientLocalTime,
    formatReportLastMessageText,
    chatIncludesConcierge,
    isPolicyExpenseChat,
    getIconsForParticipants,
    getIcons,
    getRoomWelcomeMessage,
    getDisplayNamesWithTooltips,
    getReportName,
    getReport,
    getReportIDFromLink,
    getRouteFromLink,
    navigateToDetailsPage,
    generateReportID,
    hasReportNameError,
    isUnread,
    isUnreadWithMention,
    buildOptimisticWorkspaceChats,
    buildOptimisticTaskReport,
    buildOptimisticChatReport,
    buildOptimisticClosedReportAction,
    buildOptimisticCreatedReportAction,
    buildOptimisticEditedTaskReportAction,
    buildOptimisticIOUReport,
    buildOptimisticExpenseReport,
    buildOptimisticIOUReportAction,
    buildOptimisticReportPreview,
    updateReportPreview,
    buildOptimisticTaskReportAction,
    buildOptimisticAddCommentReportAction,
    buildOptimisticTaskCommentReportAction,
    updateOptimisticParentReportAction,
    getOptimisticDataForParentReportAction,
    shouldReportBeInOptionList,
    getChatByParticipants,
    getChatByParticipantsByLoginList,
    getChatByParticipantsAndPolicy,
    getAllPolicyReports,
    getIOUReportActionMessage,
    getDisplayNameForParticipant,
    isOptimisticPersonalDetail,
    shouldDisableDetailPage,
    isChatReport,
    isCurrentUserSubmitter,
    isExpenseReport,
    isExpenseRequest,
    isIOUReport,
    isTaskReport,
    isOpenTaskReport,
    isCanceledTaskReport,
    isCompletedTaskReport,
    isTaskAssignee,
    isMoneyRequestReport,
    isMoneyRequest,
    chatIncludesChronos,
    getNewMarkerReportActionID,
    canSeeDefaultRoom,
    getDefaultWorkspaceAvatar,
    getCommentLength,
    getParsedComment,
    getMoneyRequestOptions,
    hasIOUWaitingOnCurrentUserBankAccount,
    canRequestMoney,
    getWhisperDisplayNames,
    getWorkspaceAvatar,
    isThread,
    isChatThread,
    isThreadParent,
    isThreadFirstChat,
    isChildReport,
    shouldReportShowSubscript,
    isReportDataReady,
    isSettled,
    isAllowedToComment,
    getMoneyRequestAction,
    getBankAccountRoute,
    getParentReport,
    getReportPreviewMessage,
    shouldHideComposer,
    getOriginalReportID,
    canAccessReport,
    getReportOfflinePendingActionAndErrors,
    isDM,
    getPolicy,
    shouldDisableSettings,
    shouldDisableRename,
    hasSingleParticipant,
};<|MERGE_RESOLUTION|>--- conflicted
+++ resolved
@@ -406,7 +406,6 @@
 }
 
 /**
-<<<<<<< HEAD
  * Check if the report is a single chat report that isn't a thread
  * and personal detail of participant is optimistic data
  * @param {String} report
@@ -425,8 +424,6 @@
 }
 
 /**
-=======
->>>>>>> 512ad731
  * Checks if a report is a task report from a policy expense chat.
  *
  * @param {Object} report
