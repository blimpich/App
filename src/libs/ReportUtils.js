import _ from 'underscore';
import Str from 'expensify-common/lib/str';
import lodashGet from 'lodash/get';
import lodashIntersection from 'lodash/intersection';
import Onyx from 'react-native-onyx';
import ExpensiMark from 'expensify-common/lib/ExpensiMark';
import ONYXKEYS from '../ONYXKEYS';
import CONST from '../CONST';
import * as Localize from './Localize';
import * as Expensicons from '../components/Icon/Expensicons';
import Navigation from './Navigation/Navigation';
import ROUTES from '../ROUTES';
import * as NumberUtils from './NumberUtils';
import * as NumberFormatUtils from './NumberFormatUtils';
import * as ReportActionsUtils from './ReportActionsUtils';
import Permissions from './Permissions';
import DateUtils from './DateUtils';
import linkingConfig from './Navigation/linkingConfig';
import isReportMessageAttachment from './isReportMessageAttachment';
import * as defaultWorkspaceAvatars from '../components/Icon/WorkspaceDefaultAvatars';
import * as CurrencyUtils from './CurrencyUtils';
import * as UserUtils from './UserUtils';

let currentUserEmail;
let currentUserAccountID;
Onyx.connect({
    key: ONYXKEYS.SESSION,
    callback: (val) => {
        // When signed out, val is undefined
        if (!val) {
            return;
        }

        currentUserEmail = val.email;
        currentUserAccountID = val.accountID;
    },
});

let loginList;
Onyx.connect({
    key: ONYXKEYS.LOGIN_LIST,
    callback: (val) => (loginList = _.isEmpty(val) ? [] : _.keys(val)),
});

let preferredLocale = CONST.LOCALES.DEFAULT;
Onyx.connect({
    key: ONYXKEYS.NVP_PREFERRED_LOCALE,
    callback: (val) => {
        if (!val) {
            return;
        }
        preferredLocale = val;
    },
});

let allPersonalDetails;
let currentUserPersonalDetails;
Onyx.connect({
    key: ONYXKEYS.PERSONAL_DETAILS_LIST,
    callback: (val) => {
        currentUserPersonalDetails = lodashGet(val, currentUserAccountID, {});
        allPersonalDetails = val || {};
    },
});

let allReports;
Onyx.connect({
    key: ONYXKEYS.COLLECTION.REPORT,
    waitForCollectionCallback: true,
    callback: (val) => (allReports = val),
});

let doesDomainHaveApprovedAccountant;
Onyx.connect({
    key: ONYXKEYS.ACCOUNT,
    waitForCollectionCallback: true,
    callback: (val) => (doesDomainHaveApprovedAccountant = lodashGet(val, 'doesDomainHaveApprovedAccountant', false)),
});

let allPolicies;
Onyx.connect({
    key: ONYXKEYS.COLLECTION.POLICY,
    waitForCollectionCallback: true,
    callback: (val) => (allPolicies = val),
});

function getChatType(report) {
    return report ? report.chatType : '';
}

/**
 * Returns the concatenated title for the PrimaryLogins of a report
 *
 * @param {Array} accountIDs
 * @returns {string}
 */
function getReportParticipantsTitle(accountIDs) {
    return (
        _.chain(accountIDs)

            // Somehow it's possible for the logins coming from report.participantAccountIDs to contain undefined values so we use compact to remove them.
            .compact()
            .value()
            .join(', ')
    );
}

/**
 * Checks if a report is a chat report.
 *
 * @param {Object} report
 * @returns {Boolean}
 */
function isChatReport(report) {
    return lodashGet(report, 'type') === CONST.REPORT.TYPE.CHAT;
}

/**
 * Checks if a report is an Expense report.
 *
 * @param {Object} report
 * @returns {Boolean}
 */
function isExpenseReport(report) {
    return lodashGet(report, 'type') === CONST.REPORT.TYPE.EXPENSE;
}

/**
 * Checks if a report is an IOU report.
 *
 * @param {Object} report
 * @returns {Boolean}
 */
function isIOUReport(report) {
    return lodashGet(report, 'type') === CONST.REPORT.TYPE.IOU;
}

/**
 * Checks if a report is a task report.
 *
 * @param {Object} report
 * @returns {Boolean}
 */
function isTaskReport(report) {
    return lodashGet(report, 'type') === CONST.REPORT.TYPE.TASK;
}

/**
 * Checks if a task is completed
 *
 * @param {Object} report
 * @returns {Boolean}
 */
function isTaskCompleted(report) {
    return lodashGet(report, 'stateNum') === CONST.REPORT.STATE_NUM.SUBMITTED && lodashGet(report, 'statusNum') === CONST.REPORT.STATUS.APPROVED;
}

/**
 * Checks if the current user is assigned to the task report
 *
 * @param {Object} report
 * @returns {Boolean}
 */
function isTaskAssignee(report) {
    return lodashGet(report, 'managerEmail') === currentUserEmail;
}

/**
 * Checks if a report is an IOU or expense report.
 *
 * @param {Object|String} reportOrID
 * @returns {Boolean}
 */
function isMoneyRequestReport(reportOrID) {
    const report = _.isObject(reportOrID) ? reportOrID : allReports[`${ONYXKEYS.COLLECTION.REPORT}${reportOrID}`];
    return isIOUReport(report) || isExpenseReport(report);
}

/**
 * Given a collection of reports returns them sorted by last read
 *
 * @param {Object} reports
 * @returns {Array}
 */
function sortReportsByLastRead(reports) {
    return _.chain(reports)
        .toArray()
        .filter((report) => report && report.reportID && !isIOUReport(report))
        .sortBy('lastReadTime')
        .value();
}

/**
 * Can only edit if:
 *
 * - It was written by the current user
 * - It's an ADDCOMMENT that is not an attachment
 * - It's not pending deletion
 *
 * @param {Object} reportAction
 * @returns {Boolean}
 */
function canEditReportAction(reportAction) {
    return (
        reportAction.actorAccountID === currentUserAccountID &&
        reportAction.actionName === CONST.REPORT.ACTIONS.TYPE.ADDCOMMENT &&
        !isReportMessageAttachment(lodashGet(reportAction, ['message', 0], {})) &&
        !ReportActionsUtils.isDeletedAction(reportAction) &&
        !ReportActionsUtils.isCreatedTaskReportAction(reportAction) &&
        reportAction.pendingAction !== CONST.RED_BRICK_ROAD_PENDING_ACTION.DELETE
    );
}

/**
 * Whether the Money Request report is settled
 *
 * @param {String} reportID
 * @returns {Boolean}
 */
function isSettled(reportID) {
    return !lodashGet(allReports, [`${ONYXKEYS.COLLECTION.REPORT}${reportID}`, 'hasOutstandingIOU']);
}

/**
 * Can only delete if the author is this user and the action is an ADDCOMMENT action or an IOU action in an unsettled report, or if the user is a
 * policy admin
 *
 * @param {Object} reportAction
 * @param {String} reportID
 * @returns {Boolean}
 */
function canDeleteReportAction(reportAction, reportID) {
    if (
        reportAction.actionName !== CONST.REPORT.ACTIONS.TYPE.ADDCOMMENT ||
        reportAction.pendingAction === CONST.RED_BRICK_ROAD_PENDING_ACTION.DELETE ||
        ReportActionsUtils.isCreatedTaskReportAction(reportAction) ||
        (ReportActionsUtils.isMoneyRequestAction(reportAction) && isSettled(reportAction.originalMessage.IOUReportID))
    ) {
        return false;
    }
    if (reportAction.actorAccountID === currentUserAccountID) {
        return true;
    }
    const report = lodashGet(allReports, `${ONYXKEYS.COLLECTION.REPORT}${reportID}`, {});
    const policy = lodashGet(allPolicies, `${ONYXKEYS.COLLECTION.POLICY}${report.policyID}`) || {};
    return policy.role === CONST.POLICY.ROLE.ADMIN;
}

/**
 * Whether the provided report is an Admin room
 * @param {Object} report
 * @param {String} report.chatType
 * @returns {Boolean}
 */
function isAdminRoom(report) {
    return getChatType(report) === CONST.REPORT.CHAT_TYPE.POLICY_ADMINS;
}

/**
 * Whether the provided report is a Announce room
 * @param {Object} report
 * @param {String} report.chatType
 * @returns {Boolean}
 */
function isAnnounceRoom(report) {
    return getChatType(report) === CONST.REPORT.CHAT_TYPE.POLICY_ANNOUNCE;
}

/**
 * Whether the provided report is a default room
 * @param {Object} report
 * @param {String} report.chatType
 * @returns {Boolean}
 */
function isDefaultRoom(report) {
    return [CONST.REPORT.CHAT_TYPE.POLICY_ADMINS, CONST.REPORT.CHAT_TYPE.POLICY_ANNOUNCE, CONST.REPORT.CHAT_TYPE.DOMAIN_ALL].indexOf(getChatType(report)) > -1;
}

/**
 * Whether the provided report is a Domain room
 * @param {Object} report
 * @param {String} report.chatType
 * @returns {Boolean}
 */
function isDomainRoom(report) {
    return getChatType(report) === CONST.REPORT.CHAT_TYPE.DOMAIN_ALL;
}

/**
 * Whether the provided report is a user created policy room
 * @param {Object} report
 * @param {String} report.chatType
 * @returns {Boolean}
 */
function isUserCreatedPolicyRoom(report) {
    return getChatType(report) === CONST.REPORT.CHAT_TYPE.POLICY_ROOM;
}

/**
 * Whether the provided report is a Policy Expense chat.
 * @param {Object} report
 * @param {String} report.chatType
 * @returns {Boolean}
 */
function isPolicyExpenseChat(report) {
    return getChatType(report) === CONST.REPORT.CHAT_TYPE.POLICY_EXPENSE_CHAT;
}

/**
 * Whether the provided report is a chat room
 * @param {Object} report
 * @param {String} report.chatType
 * @returns {Boolean}
 */
function isChatRoom(report) {
    return isUserCreatedPolicyRoom(report) || isDefaultRoom(report);
}

/**
 * Whether the provided report is a public room
 * @param {Object} report
 * @param {String} report.visibility
 * @returns {Boolean}
 */
function isPublicRoom(report) {
    const visibility = lodashGet(report, 'visibility', '');
    return visibility === CONST.REPORT.VISIBILITY.PUBLIC || visibility === CONST.REPORT.VISIBILITY.PUBLIC_ANNOUNCE;
}

/**
 * Whether the provided report is a public announce room
 * @param {Object} report
 * @param {String} report.visibility
 * @returns {Boolean}
 */
function isPublicAnnounceRoom(report) {
    const visibility = lodashGet(report, 'visibility', '');
    return visibility === CONST.REPORT.VISIBILITY.PUBLIC_ANNOUNCE;
}

/**
 * Get the policy type from a given report
 * @param {Object} report
 * @param {String} report.policyID
 * @param {Object} policies must have Onyxkey prefix (i.e 'policy_') for keys
 * @returns {String}
 */
function getPolicyType(report, policies) {
    return lodashGet(policies, [`${ONYXKEYS.COLLECTION.POLICY}${report.policyID}`, 'type'], '');
}

/**
 * If the report is a policy expense, the route should be for adding bank account for that policy
 * else since the report is a personal IOU, the route should be for personal bank account.
 * @param {Object} report
 * @returns {String}
 */
function getBankAccountRoute(report) {
    return isPolicyExpenseChat(report) ? ROUTES.getBankAccountRoute('', report.policyID) : ROUTES.SETTINGS_ADD_BANK_ACCOUNT;
}

/**
 * Returns true if report has a parent
 *
 * @param {Object} report
 * @returns {Boolean}
 */
function isThread(report) {
    return Boolean(report && report.parentReportID && report.parentReportActionID);
}

/**
 * Returns true if report is of type chat and has a parent and is therefore a Thread.
 *
 * @param {Object} report
 * @returns {Boolean}
 */
function isChatThread(report) {
    return isThread(report) && report.type === CONST.REPORT.TYPE.CHAT;
}

/**
 * Only returns true if this is our main 1:1 DM report with Concierge
 *
 * @param {Object} report
 * @returns {Boolean}
 */
function isConciergeChatReport(report) {
    return lodashGet(report, 'participantAccountIDs', []).length === 1 && Number(report.participantAccountIDs[0]) === CONST.ACCOUNT_ID.CONCIERGE && !isChatThread(report);
}

/**
 * Returns true if there are any Expensify accounts (i.e. with domain 'expensify.com') in the set of accountIDs
 * by cross-referencing the accountIDs with personalDetails.
 *
 * @param {Array<Number>} accountIDs
 * @return {Boolean}
 */
function hasExpensifyEmails(accountIDs) {
    return _.some(accountIDs, (accountID) => Str.extractEmailDomain(lodashGet(allPersonalDetails, [accountID, 'login'], '')) === CONST.EXPENSIFY_PARTNER_NAME);
}

/**
 * Returns true if there are any guides accounts (team.expensify.com) in a list of accountIDs
 * by cross-referencing the accountIDs with personalDetails since guides that are participants
 * of the user's chats should have their personal details in Onyx.
 * @param {Array<Number>} accountIDs
 * @returns {Boolean}
 */
function hasExpensifyGuidesEmails(accountIDs) {
    return _.some(accountIDs, (accountID) => Str.extractEmailDomain(lodashGet(allPersonalDetails, [accountID, 'login'], '')) === CONST.EMAIL.GUIDES_DOMAIN);
}

/**
 * @param {Record<String, {lastReadTime, reportID}>|Array<{lastReadTime, reportID}>} reports
 * @param {Boolean} [ignoreDomainRooms]
 * @param {Object} policies
 * @param {Boolean} isFirstTimeNewExpensifyUser
 * @param {Boolean} openOnAdminRoom
 * @returns {Object}
 */
function findLastAccessedReport(reports, ignoreDomainRooms, policies, isFirstTimeNewExpensifyUser, openOnAdminRoom = false) {
    // If it's the user's first time using New Expensify, then they could either have:
    //   - just a Concierge report, if so we'll return that
    //   - their Concierge report, and a separate report that must have deeplinked them to the app before they created their account.
    // If it's the latter, we'll use the deeplinked report over the Concierge report,
    // since the Concierge report would be incorrectly selected over the deep-linked report in the logic below.
    let sortedReports = sortReportsByLastRead(reports);

    if (isFirstTimeNewExpensifyUser) {
        if (sortedReports.length === 1) {
            return sortedReports[0];
        }
        return _.find(sortedReports, (report) => !isConciergeChatReport(report));
    }

    if (ignoreDomainRooms) {
        // We allow public announce rooms, admins, and announce rooms through since we bypass the default rooms beta for them.
        // Check where ReportUtils.findLastAccessedReport is called in MainDrawerNavigator.js for more context.
        // Domain rooms are now the only type of default room that are on the defaultRooms beta.
        sortedReports = _.filter(
            sortedReports,
            (report) => !isDomainRoom(report) || getPolicyType(report, policies) === CONST.POLICY.TYPE.FREE || hasExpensifyGuidesEmails(lodashGet(report, ['participantAccountIDs'], [])),
        );
    }

    let adminReport;
    if (openOnAdminRoom) {
        adminReport = _.find(sortedReports, (report) => {
            const chatType = getChatType(report);
            return chatType === CONST.REPORT.CHAT_TYPE.POLICY_ADMINS;
        });
    }

    return adminReport || _.last(sortedReports);
}

/**
 * Whether the provided report is an archived room
 * @param {Object} report
 * @param {Number} report.stateNum
 * @param {Number} report.statusNum
 * @returns {Boolean}
 */
function isArchivedRoom(report) {
    return lodashGet(report, ['statusNum']) === CONST.REPORT.STATUS.CLOSED && lodashGet(report, ['stateNum']) === CONST.REPORT.STATE_NUM.SUBMITTED;
}

/**
 * Get the policy name from a given report
 * @param {Object} report
 * @param {String} report.policyID
 * @param {String} report.oldPolicyName
 * @param {String} report.policyName
 * @param {Boolean} [returnEmptyIfNotFound]
 * @returns {String}
 */
function getPolicyName(report, returnEmptyIfNotFound = false) {
    const noPolicyFound = returnEmptyIfNotFound ? '' : Localize.translateLocal('workspace.common.unavailable');
    if (report === undefined) {
        return noPolicyFound;
    }

    if ((!allPolicies || _.size(allPolicies) === 0) && !report.policyName) {
        return Localize.translateLocal('workspace.common.unavailable');
    }
    const policy = _.get(allPolicies, `${ONYXKEYS.COLLECTION.POLICY}${report.policyID}`);

    //     // Public rooms send back the policy name with the reportSummary,
    //     // since they can also be accessed by people who aren't in the workspace

    return lodashGet(policy, 'name') || report.policyName || report.oldPolicyName || noPolicyFound;
}

/**
 * Checks if the current user is allowed to comment on the given report.
 * @param {Object} report
 * @param {String} [report.writeCapability]
 * @returns {Boolean}
 */
function isAllowedToComment(report) {
    // Default to allowing all users to post
    const capability = lodashGet(report, 'writeCapability', CONST.REPORT.WRITE_CAPABILITIES.ALL) || CONST.REPORT.WRITE_CAPABILITIES.ALL;

    if (capability === CONST.REPORT.WRITE_CAPABILITIES.ALL) {
        return true;
    }

    // If unauthenticated user opens public chat room using deeplink, they do not have policies available and they cannot comment
    if (!allPolicies) {
        return false;
    }

    // If we've made it here, commenting on this report is restricted.
    // If the user is an admin, allow them to post.
    const policy = allPolicies[`${ONYXKEYS.COLLECTION.POLICY}${report.policyID}`];
    return lodashGet(policy, 'role', '') === CONST.POLICY.ROLE.ADMIN;
}

/**
 * Checks if the current user is the admin of the policy given the policy expense chat.
 * @param {Object} report
 * @param {String} report.policyID
 * @param {Object} policies must have OnyxKey prefix (i.e 'policy_') for keys
 * @returns {Boolean}
 */
function isPolicyExpenseChatAdmin(report, policies) {
    if (!isPolicyExpenseChat(report)) {
        return false;
    }

    const policyRole = lodashGet(policies, [`${ONYXKEYS.COLLECTION.POLICY}${report.policyID}`, 'role']);

    return policyRole === CONST.POLICY.ROLE.ADMIN;
}

/**
 * Returns true if reportAction has a child.
 *
 * @param {Object} reportAction
 * @returns {Boolean}
 */
function isThreadParent(reportAction) {
    return reportAction && reportAction.childReportID && reportAction.childReportID !== 0;
}

/**
 * Returns true if reportAction is the first chat preview of a Thread
 *
 * @param {Object} reportAction
 * @param {String} reportID
 * @returns {Boolean}
 */
function isThreadFirstChat(reportAction, reportID) {
    return !_.isUndefined(reportAction.childReportID) && reportAction.childReportID.toString() === reportID;
}

/**
 * Get welcome message based on room type
 * @param {Object} report
 * @returns {Object}
 */

function getRoomWelcomeMessage(report) {
    const welcomeMessage = {};
    const workspaceName = getPolicyName(report);

    if (isArchivedRoom(report)) {
        welcomeMessage.phrase1 = Localize.translateLocal('reportActionsView.beginningOfArchivedRoomPartOne');
        welcomeMessage.phrase2 = Localize.translateLocal('reportActionsView.beginningOfArchivedRoomPartTwo');
    } else if (isDomainRoom(report)) {
        welcomeMessage.phrase1 = Localize.translateLocal('reportActionsView.beginningOfChatHistoryDomainRoomPartOne', {domainRoom: report.reportName});
        welcomeMessage.phrase2 = Localize.translateLocal('reportActionsView.beginningOfChatHistoryDomainRoomPartTwo');
    } else if (isAdminRoom(report)) {
        welcomeMessage.phrase1 = Localize.translateLocal('reportActionsView.beginningOfChatHistoryAdminRoomPartOne', {workspaceName});
        welcomeMessage.phrase2 = Localize.translateLocal('reportActionsView.beginningOfChatHistoryAdminRoomPartTwo');
    } else if (isAnnounceRoom(report)) {
        welcomeMessage.phrase1 = Localize.translateLocal('reportActionsView.beginningOfChatHistoryAnnounceRoomPartOne', {workspaceName});
        welcomeMessage.phrase2 = Localize.translateLocal('reportActionsView.beginningOfChatHistoryAnnounceRoomPartTwo', {workspaceName});
    } else {
        // Message for user created rooms or other room types.
        welcomeMessage.phrase1 = Localize.translateLocal('reportActionsView.beginningOfChatHistoryUserRoomPartOne');
        welcomeMessage.phrase2 = Localize.translateLocal('reportActionsView.beginningOfChatHistoryUserRoomPartTwo');
    }

    return welcomeMessage;
}

/**
 * Returns true if Concierge is one of the chat participants (1:1 as well as group chats)
 * @param {Object} report
 * @returns {Boolean}
 */
function chatIncludesConcierge(report) {
    return report.participantAccountIDs && _.contains(report.participantAccountIDs, CONST.ACCOUNT_ID.CONCIERGE);
}

/**
 * Returns true if there is any automated expensify account in accountIDs
 * @param {Array} accountIDs
 * @returns {Boolean}
 */
function hasAutomatedExpensifyAccountIDs(accountIDs) {
    return _.intersection(accountIDs, CONST.EXPENSIFY_ACCOUNT_IDS).length > 0;
}

/**
 * Whether the time row should be shown for a report.
 * @param {Array<Object>} personalDetails
 * @param {Object} report
 * @param {Number} accountID
 * @return {Boolean}
 */
function canShowReportRecipientLocalTime(personalDetails, report, accountID) {
    const reportParticipants = _.without(lodashGet(report, 'participantAccountIDs', []), accountID);
    const participantsWithoutExpensifyAccountIDs = _.difference(reportParticipants, CONST.EXPENSIFY_ACCOUNT_IDS);
    const hasMultipleParticipants = participantsWithoutExpensifyAccountIDs.length > 1;
    const reportRecipient = personalDetails[participantsWithoutExpensifyAccountIDs[0]];
    const reportRecipientTimezone = lodashGet(reportRecipient, 'timezone', CONST.DEFAULT_TIME_ZONE);
    const isReportParticipantValidated = lodashGet(reportRecipient, 'validated', false);
    return Boolean(
        !hasMultipleParticipants &&
            !isChatRoom(report) &&
            !isPolicyExpenseChat(report) &&
            reportRecipient &&
            reportRecipientTimezone &&
            reportRecipientTimezone.selected &&
            isReportParticipantValidated,
    );
}

/**
 * Shorten last message text to fixed length and trim spaces.
 * @param {String} lastMessageText
 * @returns {String}
 */
function formatReportLastMessageText(lastMessageText) {
    return String(lastMessageText).trim().replace(CONST.REGEX.AFTER_FIRST_LINE_BREAK, '').substring(0, CONST.REPORT.LAST_MESSAGE_TEXT_MAX_LENGTH).trim();
}

/**
 * Helper method to return the default avatar associated with the given login
 * @param {String} [workspaceName]
 * @returns {String}
 */
function getDefaultWorkspaceAvatar(workspaceName) {
    if (!workspaceName) {
        return defaultWorkspaceAvatars.WorkspaceBuilding;
    }

    // Remove all chars not A-Z or 0-9 including underscore
    const alphaNumeric = workspaceName
        .normalize('NFD')
        .replace(/[^0-9a-z]/gi, '')
        .toUpperCase();

    return !alphaNumeric ? defaultWorkspaceAvatars.WorkspaceBuilding : defaultWorkspaceAvatars[`Workspace${alphaNumeric[0]}`];
}

function getWorkspaceAvatar(report) {
    const workspaceName = getPolicyName(report, allPolicies);
    return lodashGet(allPolicies, [`${ONYXKEYS.COLLECTION.POLICY}${report.policyID}`, 'avatar']) || getDefaultWorkspaceAvatar(workspaceName);
}

/**
 * Returns the appropriate icons for the given chat report using the stored personalDetails.
 * The Avatar sources can be URLs or Icon components according to the chat type.
 *
 * @param {Array} participants
 * @param {Object} personalDetails
 * @returns {Array<*>}
 */
function getIconsForParticipants(participants, personalDetails) {
    const participantDetails = [];
    const participantsList = participants || [];

    for (let i = 0; i < participantsList.length; i++) {
        const accountID = participantsList[i];
        const avatarSource = UserUtils.getAvatar(lodashGet(personalDetails, [accountID, 'avatar'], ''), accountID);
        participantDetails.push([
            accountID,
            lodashGet(personalDetails, [accountID, 'login'], lodashGet(personalDetails, [accountID, 'displayName'], '')),
            lodashGet(personalDetails, [accountID, 'firstName'], ''),
            avatarSource,
        ]);
    }

    // Sort all logins by first name (which is the second element in the array)
    const sortedParticipantDetails = participantDetails.sort((a, b) => a[2] - b[2]);

    // Now that things are sorted, gather only the avatars (third element in the array) and return those
    const avatars = [];
    for (let i = 0; i < sortedParticipantDetails.length; i++) {
        const userIcon = {
            id: sortedParticipantDetails[i][0],
            source: sortedParticipantDetails[i][3],
            type: CONST.ICON_TYPE_AVATAR,
            name: sortedParticipantDetails[i][1],
        };
        avatars.push(userIcon);
    }

    return avatars;
}

/**
 * Returns the appropriate icons for the given chat report using the stored personalDetails.
 * The Avatar sources can be URLs or Icon components according to the chat type.
 *
 * @param {Object} report
 * @param {Object} personalDetails
 * @param {*} [defaultIcon]
 * @param {Boolean} [isPayer]
 * @param {String} [defaultName]
 * @param {Number} [defaultAccountID]
 * @returns {Array<*>}
 */
function getIcons(report, personalDetails, defaultIcon = null, isPayer = false, defaultName = '', defaultAccountID = undefined) {
    const result = {
        source: '',
        type: CONST.ICON_TYPE_AVATAR,
        name: '',
    };

    if (_.isEmpty(report)) {
        result.source = defaultIcon || Expensicons.FallbackAvatar;
        result.name = defaultName || '';
        result.id = defaultAccountID;
        return [result];
    }
    if (isArchivedRoom(report)) {
        result.source = Expensicons.DeletedRoomAvatar;
        return [result];
    }
    if (isChatThread(report)) {
        const parentReportAction = ReportActionsUtils.getParentReportAction(report);

        const actorAccountID = lodashGet(parentReportAction, 'actorAccountID', 0);
        const actorDisplayName = lodashGet(allPersonalDetails, [actorAccountID, 'displayName'], '');
        const actorIcon = {
            id: actorAccountID,
            source: UserUtils.getAvatar(lodashGet(personalDetails, [actorAccountID, 'avatar']), actorAccountID),
            name: actorDisplayName,
            type: CONST.ICON_TYPE_AVATAR,
        };

        return [actorIcon];
    }
    if (isTaskReport(report)) {
        const ownerEmail = report.ownerEmail || '';
        const ownerIcon = {
            id: report.ownerAccountID,
            source: UserUtils.getAvatar(lodashGet(personalDetails, [report.ownerAccountID, 'avatar']), report.ownerAccountID),
            name: ownerEmail,
            type: CONST.ICON_TYPE_AVATAR,
        };

        return [ownerIcon];
    }
    if (isDomainRoom(report)) {
        result.source = Expensicons.DomainRoomAvatar;
        return [result];
    }
    if (isAdminRoom(report)) {
        result.source = Expensicons.AdminRoomAvatar;
        return [result];
    }
    if (isAnnounceRoom(report)) {
        result.source = Expensicons.AnnounceRoomAvatar;
        return [result];
    }
    if (isChatRoom(report)) {
        result.source = Expensicons.ActiveRoomAvatar;
        return [result];
    }
    if (isPolicyExpenseChat(report) || isExpenseReport(report)) {
        const workspaceName = getPolicyName(report);

        const policyExpenseChatAvatarSource = getWorkspaceAvatar(report);

        // Return the workspace avatar if the user is the owner of the policy expense chat
        if (report.isOwnPolicyExpenseChat && !isExpenseReport(report)) {
            result.source = policyExpenseChatAvatarSource;
            result.type = CONST.ICON_TYPE_WORKSPACE;
            result.name = workspaceName;
            return [result];
        }

        const adminIcon = {
            id: report.ownerAccountID,
            source: UserUtils.getAvatar(lodashGet(personalDetails, [report.ownerAccountID, 'avatar']), report.ownerAccountID),
            name: report.ownerEmail,
            type: CONST.ICON_TYPE_AVATAR,
        };

        const workspaceIcon = {
            source: policyExpenseChatAvatarSource,
            type: CONST.ICON_TYPE_WORKSPACE,
            name: workspaceName,
        };

        // If the user is an admin, return avatar source of the other participant of the report
        // (their workspace chat) and the avatar source of the workspace
        return [adminIcon, workspaceIcon];
    }
    if (isIOUReport(report)) {
        const email = isPayer ? report.managerEmail : report.ownerEmail;
        const accountID = isPayer ? report.managerID : report.ownerAccountID;
        return [
            {
                id: accountID,
                source: UserUtils.getAvatar(lodashGet(personalDetails, [accountID, 'avatar']), accountID),
                name: email,
                type: CONST.ICON_TYPE_AVATAR,
            },
        ];
    }

    return getIconsForParticipants(report.participantAccountIDs, personalDetails);
}

/**
 * Gets the personal details for a login by looking in the ONYXKEYS.PERSONAL_DETAILS_LIST Onyx key (stored in the local variable, allPersonalDetails). If it doesn't exist in Onyx,
 * then a default object is constructed.
 * @param {Number} accountID
 * @returns {Object}
 */
function getPersonalDetailsForAccountID(accountID) {
    if (!accountID) {
        return {};
    }
    if (Number(accountID) === CONST.ACCOUNT_ID.CONCIERGE) {
        return {
            accountID,
            displayName: 'Concierge',
            login: CONST.EMAIL.CONCIERGE,
            avatar: UserUtils.getDefaultAvatar(accountID),
        };
    }
    return (
        (allPersonalDetails && allPersonalDetails[accountID]) || {
            avatar: UserUtils.getDefaultAvatar(accountID),
        }
    );
}

/**
 * Get the displayName for a single report participant.
 *
 * @param {Number} accountID
 * @param {Boolean} [shouldUseShortForm]
 * @returns {String}
 */
function getDisplayNameForParticipant(accountID, shouldUseShortForm = false) {
    if (!accountID) {
        return '';
    }
    const personalDetails = getPersonalDetailsForAccountID(accountID);
    const longName = personalDetails.displayName;
    const shortName = personalDetails.firstName || longName;
    return shouldUseShortForm ? shortName : longName;
}

/**
 * @param {Object} personalDetailsList
 * @param {Boolean} isMultipleParticipantReport
 * @returns {Array}
 */
function getDisplayNamesWithTooltips(personalDetailsList, isMultipleParticipantReport) {
    return _.map(personalDetailsList, (user) => {
        const accountID = Number(user.accountID);
        const displayName = getDisplayNameForParticipant(accountID, isMultipleParticipantReport) || user.login || '';
        const avatar = UserUtils.getDefaultAvatar(accountID);

        let pronouns = user.pronouns;
        if (pronouns && pronouns.startsWith(CONST.PRONOUNS.PREFIX)) {
            const pronounTranslationKey = pronouns.replace(CONST.PRONOUNS.PREFIX, '');
            pronouns = Localize.translateLocal(`pronouns.${pronounTranslationKey}`);
        }

        return {
            displayName,
            avatar,
            login: user.login || '',
            accountID,
            pronouns,
        };
    });
}

/**
 * We get the amount, currency and comment money request value from the action.originalMessage.
 * But for the send money action, the above value is put in the IOUDetails object.
 *
 * @param {Object} reportAction
 * @param {Number} reportAction.amount
 * @param {String} reportAction.currency
 * @param {String} reportAction.comment
 * @param {Object} [reportAction.IOUDetails]
 * @returns {Object}
 */
function getMoneyRequestAction(reportAction = {}) {
    const originalMessage = lodashGet(reportAction, 'originalMessage', {});
    let amount = originalMessage.amount || 0;
    let currency = originalMessage.currency || CONST.CURRENCY.USD;
    let comment = originalMessage.comment || '';

    if (_.has(originalMessage, 'IOUDetails')) {
        amount = lodashGet(originalMessage, 'IOUDetails.amount', 0);
        currency = lodashGet(originalMessage, 'IOUDetails.currency', CONST.CURRENCY.USD);
        comment = lodashGet(originalMessage, 'IOUDetails.comment', '');
    }

    return {amount, currency, comment};
}

/**
 * @param {Object} report
 * @param {String} report.iouReportID
 * @param {Object} moneyRequestReports
 * @returns {Number}
 */
function getMoneyRequestTotal(report, moneyRequestReports = {}) {
    if (report.hasOutstandingIOU || isMoneyRequestReport(report)) {
        const moneyRequestReport = moneyRequestReports[`${ONYXKEYS.COLLECTION.REPORT}${report.iouReportID}`] || report;
        const total = lodashGet(moneyRequestReport, 'total', 0);

        if (total !== 0) {
            // There is a possibility that if the Expense report has a negative total.
            // This is because there are instances where you can get a credit back on your card,
            // or you enter a negative expense to “offset” future expenses
            return isExpenseReport(moneyRequestReport) ? total * -1 : Math.abs(total);
        }
    }
    return 0;
}

/**
 * Get the title for a policy expense chat which depends on the role of the policy member seeing this report
 *
 * @param {Object} report
 * @returns {String}
 */
function getPolicyExpenseChatName(report) {
    const reportOwnerDisplayName = getDisplayNameForParticipant(report.ownerAccountID) || report.ownerEmail || report.reportName;

    // If the policy expense chat is owned by this user, use the name of the policy as the report name.
    if (report.isOwnPolicyExpenseChat) {
        return getPolicyName(report);
    }

    const policyExpenseChatRole = lodashGet(allPolicies, [`${ONYXKEYS.COLLECTION.POLICY}${report.policyID}`, 'role']) || 'user';

    // If this user is not admin and this policy expense chat has been archived because of account merging, this must be an old workspace chat
    // of the account which was merged into the current user's account. Use the name of the policy as the name of the report.
    if (isArchivedRoom(report)) {
        const lastAction = ReportActionsUtils.getLastVisibleAction(report.reportID);
        const archiveReason = (lastAction && lastAction.originalMessage && lastAction.originalMessage.reason) || CONST.REPORT.ARCHIVE_REASON.DEFAULT;
        if (archiveReason === CONST.REPORT.ARCHIVE_REASON.ACCOUNT_MERGED && policyExpenseChatRole !== CONST.POLICY.ROLE.ADMIN) {
            return getPolicyName(report);
        }
    }

    // If user can see this report and they are not its owner, they must be an admin and the report name should be the name of the policy member
    return reportOwnerDisplayName;
}

/**
 * Get the title for a IOU or expense chat which will be showing the payer and the amount
 *
 * @param {Object} report
 * @returns  {String}
 */
function getMoneyRequestReportName(report) {
    const formattedAmount = CurrencyUtils.convertToDisplayString(getMoneyRequestTotal(report), report.currency);
    const payerName = isExpenseReport(report) ? getPolicyName(report) : getDisplayNameForParticipant(report.managerID);

    return Localize.translateLocal(report.hasOutstandingIOU ? 'iou.payerOwesAmount' : 'iou.payerPaidAmount', {payer: payerName, amount: formattedAmount});
}

/**
 * Given a parent IOU report action get report name for the LHN.
 *
 * @param {Object} reportAction
 * @returns {String}
 */
function getTransactionReportName(reportAction) {
    return Localize.translateLocal(ReportActionsUtils.isSentMoneyReportAction(reportAction) ? 'iou.threadSentMoneyReportName' : 'iou.threadRequestReportName', {
        formattedAmount: ReportActionsUtils.getFormattedAmount(reportAction),
        comment: lodashGet(reportAction, 'originalMessage.comment'),
    });
}

/**
 * Get money request message for an IOU report
 *
 * @param {Object} report
 * @param {Object} reportAction
 * @returns  {String}
 */
function getReportPreviewMessage(report, reportAction = {}) {
    const reportActionMessage = lodashGet(reportAction, 'message[0].html', '');

    if (_.isEmpty(report) || !report.reportID) {
        // The iouReport is not found locally after SignIn because the OpenApp API won't return iouReports if they're settled
        // As a temporary solution until we know how to solve this the best, we just use the message that returned from BE
        return reportActionMessage;
    }

    const totalAmount = getMoneyRequestTotal(report);
    const payerName = isExpenseReport(report) ? getPolicyName(report) : getDisplayNameForParticipant(report.managerID, true);
    const formattedAmount = CurrencyUtils.convertToDisplayString(totalAmount, report.currency);

    if (isSettled(report.reportID)) {
        // A settled message is in the format of either "paid $1.00 elsewhere" or "paid $1.00 using Paypal.me"
        const isSettledPaypalMe = Boolean(reportActionMessage.match(/ Paypal.me$/));
        const translatePhraseKey = isSettledPaypalMe ? 'iou.settledPaypalMeWithAmount' : 'iou.settledElsewhereWithAmount';
        return Localize.translateLocal(translatePhraseKey, {amount: formattedAmount});
    }
    return Localize.translateLocal('iou.payerOwesAmount', {payer: payerName, amount: formattedAmount});
}

/**
 * Get the title for a report.
 *
 * @param {Object} report
 * @returns {String}
 */
function getReportName(report) {
    let formattedName;
    if (isChatThread(report)) {
        const parentReportAction = ReportActionsUtils.getParentReportAction(report);
        if (ReportActionsUtils.isTransactionThread(parentReportAction)) {
            return getTransactionReportName(parentReportAction);
        }

        const isAttachment = _.has(parentReportAction, 'isAttachment') ? parentReportAction.isAttachment : isReportMessageAttachment(_.last(lodashGet(parentReportAction, 'message', [{}])));
        const parentReportActionMessage = lodashGet(parentReportAction, ['message', 0, 'text'], '').replace(/(\r\n|\n|\r)/gm, ' ');
        if (isAttachment && parentReportActionMessage) {
            return `[${Localize.translateLocal('common.attachment')}]`;
        }
        return parentReportActionMessage || Localize.translateLocal('parentReportAction.deletedMessage');
    }
    if (isChatRoom(report) || isTaskReport(report)) {
        formattedName = report.reportName;
    }

    if (isPolicyExpenseChat(report)) {
        formattedName = getPolicyExpenseChatName(report);
    }

    if (isMoneyRequestReport(report)) {
        formattedName = getMoneyRequestReportName(report);
    }

    if (isArchivedRoom(report)) {
        formattedName += ` (${Localize.translateLocal('common.archived')})`;
    }

    if (formattedName) {
        return formattedName;
    }

    // Not a room or PolicyExpenseChat, generate title from participants
    const participants = (report && report.participantAccountIDs) || [];
    const participantsWithoutCurrentUser = _.without(participants, currentUserAccountID);
    const isMultipleParticipantReport = participantsWithoutCurrentUser.length > 1;

    return _.map(participantsWithoutCurrentUser, (accountID) => getDisplayNameForParticipant(accountID, isMultipleParticipantReport)).join(', ');
}

/**
 * Recursively navigates through thread parents to get the root report and workspace name.
 * The recursion stops when we find a non thread or money request report, whichever comes first.
 * @param {Object} report
 * @returns {Object}
 */
function getRootReportAndWorkspaceName(report) {
    if (isThread(report) && !isMoneyRequestReport(report)) {
        const parentReport = lodashGet(allReports, [`${ONYXKEYS.COLLECTION.REPORT}${report.parentReportID}`]);
        return getRootReportAndWorkspaceName(parentReport);
    }

    if (isIOUReport(report)) {
        return {
            rootReportName: lodashGet(report, 'displayName', ''),
        };
    }
    if (isMoneyRequestReport(report)) {
        return {
            rootReportName: lodashGet(report, 'displayName', ''),
            workspaceName: isIOUReport(report) ? CONST.POLICY.OWNER_EMAIL_FAKE : getPolicyName(report, true),
        };
    }

    return {
        rootReportName: getReportName(report),
        workspaceName: getPolicyName(report, true),
    };
}

/**
 * Get either the policyName or domainName the chat is tied to
 * @param {Object} report
 * @returns {String}
 */
function getChatRoomSubtitle(report) {
    if (isChatThread(report)) {
        return '';
    }
    if (!isDefaultRoom(report) && !isUserCreatedPolicyRoom(report) && !isPolicyExpenseChat(report)) {
        return '';
    }
    if (getChatType(report) === CONST.REPORT.CHAT_TYPE.DOMAIN_ALL) {
        // The domainAll rooms are just #domainName, so we ignore the prefix '#' to get the domainName
        return report.reportName.substring(1);
    }
    if ((isPolicyExpenseChat(report) && report.isOwnPolicyExpenseChat) || isExpenseReport(report)) {
        return Localize.translateLocal('workspace.common.workspace');
    }
    if (isArchivedRoom(report)) {
        return report.oldPolicyName || '';
    }
    return getPolicyName(report);
}

/**
 * Gets the parent navigation subtitle for the report
 * @param {Object} report
 * @returns {String}
 */
function getParentNavigationSubtitle(report) {
    if (isThread(report)) {
        const parentReport = lodashGet(allReports, [`${ONYXKEYS.COLLECTION.REPORT}${report.parentReportID}`]);
        const {rootReportName, workspaceName} = getRootReportAndWorkspaceName(parentReport);
        if (_.isEmpty(rootReportName)) {
            return '';
        }

        return Localize.translateLocal('threads.parentNavigationSummary', {rootReportName, workspaceName});
    }
    return '';
}

/**
 * Get the report for a reportID
 *
 * @param {String} reportID
 * @returns {Object}
 */
function getReport(reportID) {
    return lodashGet(allReports, `${ONYXKEYS.COLLECTION.REPORT}${reportID}`, {});
}

/**
 * Navigate to the details page of a given report
 *
 * @param {Object} report
 */
function navigateToDetailsPage(report) {
    const participantAccountIDs = lodashGet(report, 'participantAccountIDs', []);

    if (isChatRoom(report) || isPolicyExpenseChat(report) || isChatThread(report)) {
        Navigation.navigate(ROUTES.getReportDetailsRoute(report.reportID));
        return;
    }
    if (participantAccountIDs.length === 1) {
        Navigation.navigate(ROUTES.getProfileRoute(participantAccountIDs[0]));
        return;
    }
    Navigation.navigate(ROUTES.getReportParticipantsRoute(report.reportID));
}

/**
 * Generate a random reportID up to 53 bits aka 9,007,199,254,740,991 (Number.MAX_SAFE_INTEGER).
 * There were approximately 98,000,000 reports with sequential IDs generated before we started using this approach, those make up roughly one billionth of the space for these numbers,
 * so we live with the 1 in a billion chance of a collision with an older ID until we can switch to 64-bit IDs.
 *
 * In a test of 500M reports (28 years of reports at our current max rate) we got 20-40 collisions meaning that
 * this is more than random enough for our needs.
 *
 * @returns {String}
 */
function generateReportID() {
    return (Math.floor(Math.random() * 2 ** 21) * 2 ** 32 + Math.floor(Math.random() * 2 ** 32)).toString();
}

/**
 * @param {Object} report
 * @returns {Boolean}
 */
function hasReportNameError(report) {
    return !_.isEmpty(lodashGet(report, 'errorFields.reportName', {}));
}

/**
 * For comments shorter than 10k chars, convert the comment from MD into HTML because that's how it is stored in the database
 * For longer comments, skip parsing, but still escape the text, and display plaintext for performance reasons. It takes over 40s to parse a 100k long string!!
 *
 * @param {String} text
 * @returns {String}
 */
function getParsedComment(text) {
    const parser = new ExpensiMark();
    return text.length < CONST.MAX_MARKUP_LENGTH ? parser.replace(text) : _.escape(text);
}

/**
 * @param {String} [text]
 * @param {File} [file]
 * @returns {Object}
 */
function buildOptimisticAddCommentReportAction(text, file) {
    const parser = new ExpensiMark();
    const commentText = getParsedComment(text);
    const isAttachment = _.isEmpty(text) && file !== undefined;
    const attachmentInfo = isAttachment ? file : {};
    const htmlForNewComment = isAttachment ? CONST.ATTACHMENT_UPLOADING_MESSAGE_HTML : commentText;

    // Remove HTML from text when applying optimistic offline comment
    const textForNewComment = isAttachment ? CONST.ATTACHMENT_MESSAGE_TEXT : parser.htmlToText(htmlForNewComment);

    return {
        commentText,
        reportAction: {
            reportActionID: NumberUtils.rand64(),
            actionName: CONST.REPORT.ACTIONS.TYPE.ADDCOMMENT,
            actorAccountID: currentUserAccountID,
            person: [
                {
                    style: 'strong',
                    text: lodashGet(allPersonalDetails, [currentUserAccountID, 'displayName'], currentUserEmail),
                    type: 'TEXT',
                },
            ],
            automatic: false,
            avatar: lodashGet(allPersonalDetails, [currentUserAccountID, 'avatar'], UserUtils.getDefaultAvatarURL(currentUserAccountID)),
            created: DateUtils.getDBTime(),
            message: [
                {
                    type: CONST.REPORT.MESSAGE.TYPE.COMMENT,
                    html: htmlForNewComment,
                    text: textForNewComment,
                },
            ],
            isFirstItem: false,
            isAttachment,
            attachmentInfo,
            pendingAction: CONST.RED_BRICK_ROAD_PENDING_ACTION.ADD,
            shouldShow: true,
        },
    };
}

/**
 * Builds an optimistic reportAction for the parent report when a task is created
 * @param {String} taskReportID - Report ID of the task
 * @param {String} taskTitle - Title of the task
 * @param {String} taskAssignee - Email of the person assigned to the task
 * @param {Number} taskAssigneeAccountID - AccountID of the person assigned to the task
 * @param {String} text - Text of the comment
 * @param {String} parentReportID - Report ID of the parent report
 * @returns {Object}
 */
function buildOptimisticTaskCommentReportAction(taskReportID, taskTitle, taskAssignee, taskAssigneeAccountID, text, parentReportID) {
    const reportAction = buildOptimisticAddCommentReportAction(text);
    reportAction.reportAction.message[0].taskReportID = taskReportID;

    // These parameters are not saved on the reportAction, but are used to display the task in the UI
    // Added when we fetch the reportActions on a report
    reportAction.reportAction.originalMessage = {
        html: reportAction.reportAction.message[0].html,
        taskReportID: reportAction.reportAction.message[0].taskReportID,
    };
    reportAction.reportAction.childReportID = taskReportID;
    reportAction.reportAction.parentReportID = parentReportID;
    reportAction.reportAction.childType = CONST.REPORT.TYPE.TASK;
    reportAction.reportAction.childReportName = taskTitle;
    reportAction.reportAction.childManagerEmail = taskAssignee;
    reportAction.reportAction.childManagerAccountID = taskAssigneeAccountID;
    reportAction.reportAction.childStatusNum = CONST.REPORT.STATUS.OPEN;
    reportAction.reportAction.childStateNum = CONST.REPORT.STATE_NUM.OPEN;

    return reportAction;
}

/**
 * Builds an optimistic IOU report with a randomly generated reportID
 *
 * @param {String} payeeEmail - Email of the person generating the IOU.
 * @param {Number} payeeAccountID - AccountID of the person generating the IOU.
 * @param {Number} payerAccountID - AccountID of the other person participating in the IOU.
 * @param {Number} total - IOU amount in the smallest unit of the currency.
 * @param {String} chatReportID - Report ID of the chat where the IOU is.
 * @param {String} currency - IOU currency.
 * @param {Boolean} isSendingMoney - If we send money the IOU should be created as settled
 *
 * @returns {Object}
 */
function buildOptimisticIOUReport(payeeEmail, payeeAccountID, payerAccountID, total, chatReportID, currency, isSendingMoney = false) {
    const formattedTotal = CurrencyUtils.convertToDisplayString(total, currency);
    const personalDetails = getPersonalDetailsForAccountID(payerAccountID);
    const payerEmail = personalDetails.login;
    return {
        // If we're sending money, hasOutstandingIOU should be false
        hasOutstandingIOU: !isSendingMoney,
        type: CONST.REPORT.TYPE.IOU,
        cachedTotal: formattedTotal,
        chatReportID,
        currency,
        managerID: payerAccountID,
        ownerEmail: payeeEmail,
        ownerAccountID: payeeAccountID,
        reportID: generateReportID(),
        state: CONST.REPORT.STATE.SUBMITTED,
        stateNum: isSendingMoney ? CONST.REPORT.STATE_NUM.SUBMITTED : CONST.REPORT.STATE_NUM.PROCESSING,
        total,

        // We don't translate reportName because the server response is always in English
        reportName: `${payerEmail} owes ${formattedTotal}`,
    };
}

/**
 * Builds an optimistic Expense report with a randomly generated reportID
 *
 * @param {String} chatReportID - Report ID of the PolicyExpenseChat where the Expense Report is
 * @param {String} policyID - The policy ID of the PolicyExpenseChat
 * @param {String} payeeEmail - Email of the employee (payee)
 * @param {Number} payeeAccountID - AccountID of the employee (payee)
 * @param {Number} total - Amount in cents
 * @param {String} currency
 *
 * @returns {Object}
 */
function buildOptimisticExpenseReport(chatReportID, policyID, payeeEmail, payeeAccountID, total, currency) {
    // The amount for Expense reports are stored as negative value in the database
    const storedTotal = total * -1;
    const policyName = getPolicyName(allReports[`${ONYXKEYS.COLLECTION.REPORT}${chatReportID}`]);
    const formattedTotal = CurrencyUtils.convertToDisplayString(storedTotal, currency);

    // The expense report is always created with the policy's output currency
    const outputCurrency = lodashGet(allPolicies, [`${ONYXKEYS.COLLECTION.POLICY}${policyID}`, 'outputCurrency'], CONST.CURRENCY.USD);

    return {
        reportID: generateReportID(),
        chatReportID,
        policyID,
        type: CONST.REPORT.TYPE.EXPENSE,
        ownerEmail: payeeEmail,
        ownerAccountID: payeeAccountID,
        hasOutstandingIOU: true,
        currency: outputCurrency,

        // We don't translate reportName because the server response is always in English
        reportName: `${policyName} owes ${formattedTotal}`,
        state: CONST.REPORT.STATE.SUBMITTED,
        stateNum: CONST.REPORT.STATE_NUM.PROCESSING,
        total: storedTotal,
    };
}

/**
 * @param {String} type - IOUReportAction type. Can be oneOf(create, decline, cancel, pay, split)
 * @param {Number} total - IOU total in cents
 * @param {String} comment - IOU comment
 * @param {String} currency - IOU currency
 * @param {String} paymentType - IOU paymentMethodType. Can be oneOf(Elsewhere, Expensify, PayPal.me)
 * @param {Boolean} isSettlingUp - Whether we are settling up an IOU
 * @returns {Array}
 */
function getIOUReportActionMessage(type, total, comment, currency, paymentType = '', isSettlingUp = false) {
    const amount = NumberFormatUtils.format(preferredLocale, total / 100, {style: 'currency', currency});
    let paymentMethodMessage;
    switch (paymentType) {
        case CONST.IOU.PAYMENT_TYPE.ELSEWHERE:
            paymentMethodMessage = ' elsewhere';
            break;
        case CONST.IOU.PAYMENT_TYPE.PAYPAL_ME:
            paymentMethodMessage = ' using PayPal.me';
            break;
        default:
            break;
    }

    let iouMessage;
    switch (type) {
        case CONST.IOU.REPORT_ACTION_TYPE.CREATE:
            iouMessage = `requested ${amount}${comment && ` for ${comment}`}`;
            break;
        case CONST.IOU.REPORT_ACTION_TYPE.SPLIT:
            iouMessage = `split ${amount}${comment && ` for ${comment}`}`;
            break;
        case CONST.IOU.REPORT_ACTION_TYPE.DELETE:
            iouMessage = `deleted the ${amount} request${comment && ` for ${comment}`}`;
            break;
        case CONST.IOU.REPORT_ACTION_TYPE.PAY:
            iouMessage = isSettlingUp ? `paid ${amount}${paymentMethodMessage}` : `sent ${amount}${comment && ` for ${comment}`}${paymentMethodMessage}`;
            break;
        default:
            break;
    }

    return [
        {
            html: _.escape(iouMessage),
            text: iouMessage,
            isEdited: false,
            type: CONST.REPORT.MESSAGE.TYPE.COMMENT,
        },
    ];
}

/**
 * Builds an optimistic IOU reportAction object
 *
 * @param {String} type - IOUReportAction type. Can be oneOf(create, delete, pay, split).
 * @param {Number} amount - IOU amount in cents.
 * @param {String} currency
 * @param {String} comment - User comment for the IOU.
 * @param {Array}  participants - An array with participants details.
 * @param {String} transactionID
 * @param {String} [paymentType] - Only required if the IOUReportAction type is 'pay'. Can be oneOf(elsewhere, payPal, Expensify).
 * @param {String} [iouReportID] - Only required if the IOUReportActions type is oneOf(decline, cancel, pay). Generates a randomID as default.
 * @param {Boolean} [isSettlingUp] - Whether we are settling up an IOU.
 * @param {Boolean} [isSendMoneyFlow] - Whether this is send money flow
 * @returns {Object}
 */
function buildOptimisticIOUReportAction(type, amount, currency, comment, participants, transactionID, paymentType = '', iouReportID = '', isSettlingUp = false, isSendMoneyFlow = false) {
    const IOUReportID = iouReportID || generateReportID();

    const originalMessage = {
        amount,
        comment,
        currency,
        IOUTransactionID: transactionID,
        IOUReportID,
        type,
    };

    // We store amount, comment, currency in IOUDetails when type = pay
    if (type === CONST.IOU.REPORT_ACTION_TYPE.PAY && isSendMoneyFlow) {
        _.each(['amount', 'comment', 'currency'], (key) => {
            delete originalMessage[key];
        });
        originalMessage.IOUDetails = {amount, comment, currency};
        originalMessage.paymentType = paymentType;
    }

    // IOUs of type split only exist in group DMs and those don't have an iouReport so we need to delete the IOUReportID key
    if (type === CONST.IOU.REPORT_ACTION_TYPE.SPLIT) {
        delete originalMessage.IOUReportID;
        originalMessage.participants = [currentUserEmail, ..._.pluck(participants, 'login')];
        originalMessage.participantAccountIDs = [currentUserAccountID, ..._.pluck(participants, 'accountID')];
    }

    return {
        actionName: CONST.REPORT.ACTIONS.TYPE.IOU,
        actorAccountID: currentUserAccountID,
        automatic: false,
        avatar: lodashGet(currentUserPersonalDetails, 'avatar', UserUtils.getDefaultAvatar(currentUserAccountID)),
        isAttachment: false,
        originalMessage,
        message: getIOUReportActionMessage(type, amount, comment, currency, paymentType, isSettlingUp),
        person: [
            {
                style: 'strong',
                text: lodashGet(currentUserPersonalDetails, 'displayName', currentUserEmail),
                type: 'TEXT',
            },
        ],
        reportActionID: NumberUtils.rand64(),
        shouldShow: true,
        created: DateUtils.getDBTime(),
        pendingAction: CONST.RED_BRICK_ROAD_PENDING_ACTION.ADD,
    };
}

function buildOptimisticReportPreview(chatReport, iouReport) {
    const message = getReportPreviewMessage(iouReport);
    return {
        reportActionID: NumberUtils.rand64(),
        reportID: chatReport.reportID,
        actionName: CONST.REPORT.ACTIONS.TYPE.REPORTPREVIEW,
        pendingAction: CONST.RED_BRICK_ROAD_PENDING_ACTION.ADD,
        originalMessage: {
            linkedReportID: iouReport.reportID,
        },
        message: [
            {
                html: message,
                text: message,
                isEdited: false,
                type: CONST.REPORT.MESSAGE.TYPE.COMMENT,
            },
        ],
<<<<<<< HEAD
        created: DateUtils.getDBTime(),
        accountID: iouReport.managerID || 0,
        actorAccountID: iouReport.managerID || 0,
=======
        originalMessage: {
            linkedReportID: iouReportID,
        },
        actorAccountID: currentUserAccountID,
>>>>>>> f9a8529f
    };
}

function buildOptimisticTaskReportAction(taskReportID, actionName, message = '') {
    const originalMessage = {
        taskReportID,
        type: actionName,
        text: message,
    };

    return {
        actionName,
        actorAccountID: currentUserAccountID,
        automatic: false,
        avatar: lodashGet(currentUserPersonalDetails, 'avatar', UserUtils.getDefaultAvatar(currentUserAccountID)),
        isAttachment: false,
        originalMessage,
        message: [
            {
                text: message,
                taskReportID,
                type: CONST.REPORT.MESSAGE.TYPE.TEXT,
            },
        ],
        person: [
            {
                style: 'strong',
                text: lodashGet(currentUserPersonalDetails, 'displayName', currentUserAccountID),
                type: 'TEXT',
            },
        ],
        reportActionID: NumberUtils.rand64(),
        shouldShow: true,
        created: DateUtils.getDBTime(),
        isFirstItem: false,
        pendingAction: CONST.RED_BRICK_ROAD_PENDING_ACTION.ADD,
    };
}

/**
 * Builds an optimistic chat report with a randomly generated reportID and as much information as we currently have
 *
 * @param {Array} participantList Array of participant accountIDs
 * @param {String} reportName
 * @param {String} chatType
 * @param {String} policyID
 * @param {String} ownerEmail
 * @param {Number} ownerAccountID
 * @param {Boolean} isOwnPolicyExpenseChat
 * @param {String} oldPolicyName
 * @param {String} visibility
 * @param {String} notificationPreference
 * @param {String} parentReportActionID
 * @param {String} parentReportID
 * @returns {Object}
 */
function buildOptimisticChatReport(
    participantList,
    reportName = CONST.REPORT.DEFAULT_REPORT_NAME,
    chatType = '',
    policyID = CONST.POLICY.OWNER_EMAIL_FAKE,
    ownerEmail = CONST.REPORT.OWNER_EMAIL_FAKE,
    ownerAccountID = CONST.REPORT.OWNER_ACCOUNT_ID_FAKE,
    isOwnPolicyExpenseChat = false,
    oldPolicyName = '',
    visibility = undefined,
    notificationPreference = CONST.REPORT.NOTIFICATION_PREFERENCE.ALWAYS,
    parentReportActionID = '',
    parentReportID = '',
) {
    const currentTime = DateUtils.getDBTime();
    return {
        type: CONST.REPORT.TYPE.CHAT,
        chatType,
        hasOutstandingIOU: false,
        isOwnPolicyExpenseChat,
        isPinned: reportName === CONST.REPORT.WORKSPACE_CHAT_ROOMS.ADMINS,
        lastActorEmail: '',
        lastActorAccountID: 0,
        lastMessageHtml: '',
        lastMessageText: null,
        lastReadTime: currentTime,
        lastVisibleActionCreated: currentTime,
        notificationPreference,
        oldPolicyName,
        ownerEmail: ownerEmail || CONST.REPORT.OWNER_EMAIL_FAKE,
        ownerAccountID: ownerAccountID || CONST.REPORT.OWNER_ACCOUNT_ID_FAKE,
        parentReportActionID,
        parentReportID,
        participantAccountIDs: participantList,
        policyID,
        reportID: generateReportID(),
        reportName,
        stateNum: 0,
        statusNum: 0,
        visibility,
        welcomeMessage: '',
    };
}

/**
 * Returns the necessary reportAction onyx data to indicate that the chat has been created optimistically
 * @param {String} ownerEmail
 * @returns {Object}
 */
function buildOptimisticCreatedReportAction(ownerEmail) {
    return {
        reportActionID: NumberUtils.rand64(),
        actionName: CONST.REPORT.ACTIONS.TYPE.CREATED,
        pendingAction: CONST.RED_BRICK_ROAD_PENDING_ACTION.ADD,
        actorAccountID: currentUserAccountID,
        message: [
            {
                type: CONST.REPORT.MESSAGE.TYPE.TEXT,
                style: 'strong',
                text: ownerEmail === currentUserEmail ? 'You' : ownerEmail,
            },
            {
                type: CONST.REPORT.MESSAGE.TYPE.TEXT,
                style: 'normal',
                text: ' created this report',
            },
        ],
        person: [
            {
                type: CONST.REPORT.MESSAGE.TYPE.TEXT,
                style: 'strong',
                text: lodashGet(allPersonalDetails, [currentUserAccountID, 'displayName'], currentUserEmail),
            },
        ],
        automatic: false,
        avatar: lodashGet(allPersonalDetails, [currentUserAccountID, 'avatar'], UserUtils.getDefaultAvatar(currentUserAccountID)),
        created: DateUtils.getDBTime(),
        shouldShow: true,
    };
}

/**
 * Returns the necessary reportAction onyx data to indicate that a task report has been edited
 *
 * @param {String} ownerEmail
 * @returns {Object}
 */

function buildOptimisticEditedTaskReportAction(ownerEmail) {
    return {
        reportActionID: NumberUtils.rand64(),
        actionName: CONST.REPORT.ACTIONS.TYPE.TASKEDITED,
        pendingAction: CONST.RED_BRICK_ROAD_PENDING_ACTION.ADD,
        actorAccountID: currentUserAccountID,
        message: [
            {
                type: CONST.REPORT.MESSAGE.TYPE.TEXT,
                style: 'strong',
                text: ownerEmail === currentUserEmail ? 'You' : ownerEmail,
            },
            {
                type: CONST.REPORT.MESSAGE.TYPE.TEXT,
                style: 'normal',
                text: ' edited this task',
            },
        ],
        person: [
            {
                type: CONST.REPORT.MESSAGE.TYPE.TEXT,
                style: 'strong',
                text: lodashGet(allPersonalDetails, [currentUserAccountID, 'displayName'], currentUserEmail),
            },
        ],
        automatic: false,
        avatar: lodashGet(allPersonalDetails, [currentUserAccountID, 'avatar'], UserUtils.getDefaultAvatar(currentUserAccountID)),
        created: DateUtils.getDBTime(),
        shouldShow: false,
    };
}

/**
 * Returns the necessary reportAction onyx data to indicate that a chat has been archived
 *
 * @param {String} ownerEmail
 * @param {String} policyName
 * @param {String} reason - A reason why the chat has been archived
 * @returns {Object}
 */
function buildOptimisticClosedReportAction(ownerEmail, policyName, reason = CONST.REPORT.ARCHIVE_REASON.DEFAULT) {
    return {
        actionName: CONST.REPORT.ACTIONS.TYPE.CLOSED,
        actorAccountID: currentUserAccountID,
        automatic: false,
        avatar: lodashGet(allPersonalDetails, [currentUserAccountID, 'avatar'], UserUtils.getDefaultAvatar(currentUserAccountID)),
        created: DateUtils.getDBTime(),
        message: [
            {
                type: CONST.REPORT.MESSAGE.TYPE.TEXT,
                style: 'strong',
                text: ownerEmail === currentUserEmail ? 'You' : ownerEmail,
            },
            {
                type: CONST.REPORT.MESSAGE.TYPE.TEXT,
                style: 'normal',
                text: ' closed this report',
            },
        ],
        originalMessage: {
            policyName,
            reason,
        },
        pendingAction: CONST.RED_BRICK_ROAD_PENDING_ACTION.ADD,
        person: [
            {
                type: CONST.REPORT.MESSAGE.TYPE.TEXT,
                style: 'strong',
                text: lodashGet(allPersonalDetails, [currentUserAccountID, 'displayName'], currentUserEmail),
            },
        ],
        reportActionID: NumberUtils.rand64(),
        shouldShow: true,
    };
}

/**
 * @param {String} policyID
 * @param {String} policyName
 * @returns {Object}
 */
function buildOptimisticWorkspaceChats(policyID, policyName) {
    const announceChatData = buildOptimisticChatReport(
        [currentUserAccountID],
        CONST.REPORT.WORKSPACE_CHAT_ROOMS.ANNOUNCE,
        CONST.REPORT.CHAT_TYPE.POLICY_ANNOUNCE,
        policyID,
        null,
        0,
        false,
        policyName,
        null,

        // #announce contains all policy members so notifying always should be opt-in only.
        CONST.REPORT.NOTIFICATION_PREFERENCE.DAILY,
    );
    const announceChatReportID = announceChatData.reportID;
    const announceCreatedAction = buildOptimisticCreatedReportAction(announceChatData.ownerEmail);
    const announceReportActionData = {
        [announceCreatedAction.reportActionID]: announceCreatedAction,
    };

    const adminsChatData = buildOptimisticChatReport(
        [currentUserAccountID],
        CONST.REPORT.WORKSPACE_CHAT_ROOMS.ADMINS,
        CONST.REPORT.CHAT_TYPE.POLICY_ADMINS,
        policyID,
        null,
        0,
        false,
        policyName,
    );
    const adminsChatReportID = adminsChatData.reportID;
    const adminsCreatedAction = buildOptimisticCreatedReportAction(adminsChatData.ownerEmail);
    const adminsReportActionData = {
        [adminsCreatedAction.reportActionID]: adminsCreatedAction,
    };

    const expenseChatData = buildOptimisticChatReport(
        [currentUserAccountID],
        '',
        CONST.REPORT.CHAT_TYPE.POLICY_EXPENSE_CHAT,
        policyID,
        currentUserEmail,
        currentUserAccountID,
        true,
        policyName,
    );
    const expenseChatReportID = expenseChatData.reportID;
    const expenseReportCreatedAction = buildOptimisticCreatedReportAction(expenseChatData.ownerEmail);
    const expenseReportActionData = {
        [expenseReportCreatedAction.reportActionID]: expenseReportCreatedAction,
    };

    return {
        announceChatReportID,
        announceChatData,
        announceReportActionData,
        announceCreatedReportActionID: announceCreatedAction.reportActionID,
        adminsChatReportID,
        adminsChatData,
        adminsReportActionData,
        adminsCreatedReportActionID: adminsCreatedAction.reportActionID,
        expenseChatReportID,
        expenseChatData,
        expenseReportActionData,
        expenseCreatedReportActionID: expenseReportCreatedAction.reportActionID,
    };
}

/**
 * Builds an optimistic Task Report with a randomly generated reportID
 *
 * @param {String} ownerEmail - Email of the person generating the Task.
 * @param {Number} ownerAccountID - Account ID of the person generating the Task.
 * @param {String} assigneeAccountID - AccountID of the other person participating in the Task.
 * @param {String} parentReportID - Report ID of the chat where the Task is.
 * @param {String} title - Task title.
 * @param {String} description - Task description.
 *
 * @returns {Object}
 */

function buildOptimisticTaskReport(ownerEmail, ownerAccountID, assigneeAccountID = 0, parentReportID, title, description) {
    return {
        reportID: generateReportID(),
        reportName: title,
        description,
        ownerEmail,
        ownerAccountID,
        managerID: assigneeAccountID,
        type: CONST.REPORT.TYPE.TASK,
        parentReportID,
        stateNum: CONST.REPORT.STATE_NUM.OPEN,
        statusNum: CONST.REPORT.STATUS.OPEN,
    };
}

/**
 * @param {Object} report
 * @returns {Boolean}
 */
function isUnread(report) {
    if (!report) {
        return false;
    }

    // lastVisibleActionCreated and lastReadTime are both datetime strings and can be compared directly
    const lastVisibleActionCreated = report.lastVisibleActionCreated || '';
    const lastReadTime = report.lastReadTime || '';
    return lastReadTime < lastVisibleActionCreated;
}

/**
 * @param {Object} report
 * @returns {Boolean}
 */
function isUnreadWithMention(report) {
    if (!report) {
        return false;
    }

    // lastMentionedTime and lastReadTime are both datetime strings and can be compared directly
    const lastMentionedTime = report.lastMentionedTime || '';
    const lastReadTime = report.lastReadTime || '';
    return lastReadTime < lastMentionedTime;
}

/**
 * Determines if a report has an outstanding IOU that doesn't belong to the currently logged in user
 *
 * @param {Object} report
 * @param {String} report.iouReportID
 * @param {Object} iouReports
 * @returns {boolean}
 */
function hasOutstandingIOU(report, iouReports) {
    if (!report || !report.iouReportID || _.isUndefined(report.hasOutstandingIOU)) {
        return false;
    }

    const iouReport = iouReports && iouReports[`${ONYXKEYS.COLLECTION.REPORT}${report.iouReportID}`];
    if (!iouReport || !iouReport.ownerAccountID) {
        return false;
    }

    if (iouReport.ownerAccountID === currentUserAccountID) {
        return false;
    }

    return report.hasOutstandingIOU;
}

/**
 * @param {Object} report
 * @param {String} report.iouReportID
 * @param {Object} iouReports
 * @returns {Boolean}
 */
function isIOUOwnedByCurrentUser(report, iouReports = {}) {
    if (report.hasOutstandingIOU) {
        const iouReport = iouReports[`${ONYXKEYS.COLLECTION.REPORT}${report.iouReportID}`];
        if (iouReport) {
            return iouReport.ownerAccountID === currentUserAccountID;
        }
    }
    return false;
}

/**
 * Assuming the passed in report is a default room, lets us know whether we can see it or not, based on permissions and
 * the various subsets of users we've allowed to use default rooms.
 *
 * @param {Object} report
 * @param {Array<Object>} policies
 * @param {Array<String>} betas
 * @return {Boolean}
 */
function canSeeDefaultRoom(report, policies, betas) {
    // Include archived rooms
    if (isArchivedRoom(report)) {
        return true;
    }

    // Include default rooms for free plan policies (domain rooms aren't included in here because they do not belong to a policy)
    if (getPolicyType(report, policies) === CONST.POLICY.TYPE.FREE) {
        return true;
    }

    // Include domain rooms with Partner Managers (Expensify accounts) in them for accounts that are on a domain with an Approved Accountant
    if (isDomainRoom(report) && doesDomainHaveApprovedAccountant && hasExpensifyEmails(lodashGet(report, ['participantAccountIDs'], []))) {
        return true;
    }

    // If the room has an assigned guide, it can be seen.
    if (hasExpensifyGuidesEmails(lodashGet(report, ['participantAccountIDs'], []))) {
        return true;
    }

    // Include any admins and announce rooms, since only non partner-managed domain rooms are on the beta now.
    if (isAdminRoom(report) || isAnnounceRoom(report)) {
        return true;
    }

    // For all other cases, just check that the user belongs to the default rooms beta
    return Permissions.canUseDefaultRooms(betas);
}

/**
 * @param {Object} report
 * @param {Array<Object>} policies
 * @param {Array<String>} betas
 * @returns {Boolean}
 */
function canAccessReport(report, policies, betas) {
    if (isThread(report) && ReportActionsUtils.isPendingRemove(ReportActionsUtils.getParentReportAction(report))) {
        return false;
    }

    // We hide default rooms (it's basically just domain rooms now) from people who aren't on the defaultRooms beta.
    if (isDefaultRoom(report) && !canSeeDefaultRoom(report, policies, betas)) {
        return false;
    }

    return true;
}

/**
 * Takes several pieces of data from Onyx and evaluates if a report should be shown in the option list (either when searching
 * for reports or the reports shown in the LHN).
 *
 * This logic is very specific and the order of the logic is very important. It should fail quickly in most cases and also
 * filter out the majority of reports before filtering out very specific minority of reports.
 *
 * @param {Object} report
 * @param {String} currentReportId
 * @param {Boolean} isInGSDMode
 * @param {Object} iouReports
 * @param {String[]} betas
 * @param {Object} policies
 * @returns {boolean}
 */
function shouldReportBeInOptionList(report, currentReportId, isInGSDMode, iouReports, betas, policies) {
    const isInDefaultMode = !isInGSDMode;

    // Exclude reports that have no data because there wouldn't be anything to show in the option item.
    // This can happen if data is currently loading from the server or a report is in various stages of being created.
    // This can also happen for anyone accessing a public room or archived room for which they don't have access to the underlying policy.
    if (
        !report ||
        !report.reportID ||
        (_.isEmpty(report.participantAccountIDs) && !isChatThread(report) && !isPublicRoom(report) && !isArchivedRoom(report) && !isMoneyRequestReport(report) && !isTaskReport(report))
    ) {
        return false;
    }

    if (!canAccessReport(report, policies, betas)) {
        return false;
    }

    // Include the currently viewed report. If we excluded the currently viewed report, then there
    // would be no way to highlight it in the options list and it would be confusing to users because they lose
    // a sense of context.
    if (report.reportID === currentReportId) {
        return true;
    }

    // Include reports if they have a draft, are pinned, or have an outstanding IOU
    // These are always relevant to the user no matter what view mode the user prefers
    if (report.hasDraft || report.isPinned || hasOutstandingIOU(report, iouReports)) {
        return true;
    }

    // Include reports that have errors from trying to add a workspace
    // If we excluded it, then the red-brock-road pattern wouldn't work for the user to resolve the error
    if (report.errorFields && !_.isEmpty(report.errorFields.addWorkspaceRoom)) {
        return true;
    }

    // All unread chats (even archived ones) in GSD mode will be shown. This is because GSD mode is specifically for focusing the user on the most relevant chats, primarily, the unread ones
    if (isInGSDMode) {
        return isUnread(report);
    }

    // Archived reports should always be shown when in default (most recent) mode. This is because you should still be able to access and search for the chats to find them.
    if (isInDefaultMode && isArchivedRoom(report)) {
        return true;
    }

    // Include policy expense chats if the user isn't in the policy expense chat beta
    if (isPolicyExpenseChat(report) && !Permissions.canUsePolicyExpenseChat(betas)) {
        return false;
    }

    // Hide thread reports that haven't been commented on
    if (isThread(report) && !report.lastMessageText) {
        return false;
    }

    return true;
}

/**
 * Attempts to find a report in onyx with the provided list of participants. Does not include threads
 * @param {Array} newParticipantList
 * @returns {Array|undefined}
 */
function getChatByParticipants(newParticipantList) {
    newParticipantList.sort();
    return _.find(allReports, (report) => {
        // If the report has been deleted, or there are no participants (like an empty #admins room) then skip it
        if (!report || !report.participantAccountIDs || isChatThread(report)) {
            return false;
        }

        // Only return the room if it has all the participants and is not a policy room
        return !isUserCreatedPolicyRoom(report) && _.isEqual(newParticipantList, _.sortBy(report.participantAccountIDs));
    });
}

/**
 * Attempts to find a report in onyx with the provided email list of participants. Does not include threads
 * This is temporary function while migrating from PersonalDetails to PersonalDetailsList
 *
 * @deprecated - use getChatByParticipants()
 *
 * @param {Array} participantsLoginList
 * @returns {Array|undefined}
 */
function getChatByParticipantsByLoginList(participantsLoginList) {
    participantsLoginList.sort();
    return _.find(allReports, (report) => {
        // If the report has been deleted, or there are no participants (like an empty #admins room) then skip it
        if (!report || !report.participants || isThread(report)) {
            return false;
        }

        // Only return the room if it has all the participants and is not a policy room
        return !isUserCreatedPolicyRoom(report) && _.isEqual(participantsLoginList, _.sortBy(report.participants));
    });
}

/**
 * Attempts to find a report in onyx with the provided list of participants in given policy
 * @param {Array} newParticipantList
 * @param {String} policyID
 * @returns {object|undefined}
 */
function getChatByParticipantsAndPolicy(newParticipantList, policyID) {
    newParticipantList.sort();
    return _.find(allReports, (report) => {
        // If the report has been deleted, or there are no participants (like an empty #admins room) then skip it
        if (!report || !report.participantAccountIDs) {
            return false;
        }

        // Only return the room if it has all the participants and is not a policy room
        return report.policyID === policyID && _.isEqual(newParticipantList, _.sortBy(report.participantAccountIDs));
    });
}

/**
 * @param {String} policyID
 * @returns {Array}
 */
function getAllPolicyReports(policyID) {
    return _.filter(allReports, (report) => report && report.policyID === policyID);
}

/**
 * Returns true if Chronos is one of the chat participants (1:1)
 * @param {Object} report
 * @returns {Boolean}
 */
function chatIncludesChronos(report) {
    return report.participantAccountIDs && _.contains(report.participantAccountIDs, CONST.ACCOUNT_ID.CHRONOS);
}

/**
 * Can only flag if:
 *
 * - It was written by someone else
 * - It's an ADDCOMMENT that is not an attachment
 *
 * @param {Object} reportAction
 * @param {number} reportID
 * @returns {Boolean}
 */
function canFlagReportAction(reportAction, reportID) {
    return (
        !loginList.includes(reportAction.actorEmail) &&
        reportAction.actionName === CONST.REPORT.ACTIONS.TYPE.ADDCOMMENT &&
        !ReportActionsUtils.isDeletedAction(reportAction) &&
        !ReportActionsUtils.isCreatedTaskReportAction(reportAction) &&
        isAllowedToComment(getReport(reportID))
    );
}

/**
 * Whether flag comment page should show
 *
 * @param {Object} reportAction
 * @param {Object} report
 * @returns {Boolean}
 */

function shouldShowFlagComment(reportAction, report) {
    return (
        canFlagReportAction(reportAction, report.reportID) &&
        !isArchivedRoom(report) &&
        !chatIncludesChronos(report) &&
        !isConciergeChatReport(report.reportID) &&
        reportAction.actorAccountID !== CONST.ACCOUNT_ID.CONCIERGE
    );
}

/**
 * @param {Object} report
 * @param {String} report.lastReadTime
 * @param {Array} sortedAndFilteredReportActions - reportActions for the report, sorted newest to oldest, and filtered for only those that should be visible
 *
 * @returns {String|null}
 */
function getNewMarkerReportActionID(report, sortedAndFilteredReportActions) {
    if (!isUnread(report)) {
        return '';
    }

    const newMarkerIndex = _.findLastIndex(sortedAndFilteredReportActions, (reportAction) => (reportAction.created || '') > report.lastReadTime);

    return _.has(sortedAndFilteredReportActions[newMarkerIndex], 'reportActionID') ? sortedAndFilteredReportActions[newMarkerIndex].reportActionID : '';
}

/**
 * Performs the markdown conversion, and replaces code points > 127 with C escape sequences
 * Used for compatibility with the backend auth validator for AddComment, and to account for MD in comments
 * @param {String} textComment
 * @returns {Number} The comment's total length as seen from the backend
 */
function getCommentLength(textComment) {
    return getParsedComment(textComment)
        .replace(/[^ -~]/g, '\\u????')
        .trim().length;
}

/**
 * @param {String|null} url
 * @returns {String}
 */
function getRouteFromLink(url) {
    if (!url) {
        return '';
    }

    // Get the reportID from URL
    let route = url;
    _.each(linkingConfig.prefixes, (prefix) => {
        const localWebAndroidRegEx = /^(http:\/\/([0-9]{1,3})\.([0-9]{1,3})\.([0-9]{1,3})\.([0-9]{1,3}))/;
        if (route.startsWith(prefix)) {
            route = route.replace(prefix, '');
        } else if (localWebAndroidRegEx.test(route)) {
            route = route.replace(localWebAndroidRegEx, '');
        } else {
            return;
        }

        // Remove the port if it's a localhost URL
        if (/^:\d+/.test(route)) {
            route = route.replace(/:\d+/, '');
        }

        // Remove the leading slash if exists
        if (route.startsWith('/')) {
            route = route.replace('/', '');
        }
    });
    return route;
}

/**
 * @param {String|null} url
 * @returns {String}
 */
function getReportIDFromLink(url) {
    const route = getRouteFromLink(url);
    const {reportID, isSubReportPageRoute} = ROUTES.parseReportRouteParams(route);
    if (isSubReportPageRoute) {
        // We allow the Sub-Report deep link routes (settings, details, etc.) to be handled by their respective component pages
        return '';
    }
    return reportID;
}

/**
 * Users can request money in policy expense chats only if they are in a role of a member in the chat (in other words, if it's their policy expense chat)
 *
 * @param {Object} report
 * @returns {Boolean}
 */
function canRequestMoney(report) {
    return !isPolicyExpenseChat(report) || report.isOwnPolicyExpenseChat;
}

/**
 * @param {Object} report
 * @param {Array} reportParticipants
 * @param {Array} betas
 * @returns {Array}
 */
function getMoneyRequestOptions(report, reportParticipants, betas) {
    // In any thread, we do not allow any new money requests yet
    if (isChatThread(report)) {
        return [];
    }

    const participants = _.filter(reportParticipants, (accountID) => currentUserPersonalDetails.accountID !== accountID);

    const hasExcludedIOUAccountIDs = lodashIntersection(reportParticipants, CONST.EXPENSIFY_ACCOUNT_IDS).length > 0;
    const hasMultipleParticipants = participants.length > 1;

    if (hasExcludedIOUAccountIDs || (participants.length === 0 && !report.isOwnPolicyExpenseChat) || !Permissions.canUseIOU(betas)) {
        return [];
    }

    // Additional requests should be blocked for money request reports
    if (isMoneyRequestReport(report)) {
        return [];
    }

    // User created policy rooms and default rooms like #admins or #announce will always have the Split Bill option
    // unless there are no participants at all (e.g. #admins room for a policy with only 1 admin)
    // DM chats will have the Split Bill option only when there are at least 3 people in the chat.
    // There is no Split Bill option for Workspace chats
    if (isChatRoom(report) || (hasMultipleParticipants && !isPolicyExpenseChat(report))) {
        return [CONST.IOU.MONEY_REQUEST_TYPE.SPLIT];
    }

    // DM chats that only have 2 people will see the Send / Request money options.
    // Workspace chats should only see the Request money option, as "easy overages" is not available.
    return [
        ...(canRequestMoney(report) ? [CONST.IOU.MONEY_REQUEST_TYPE.REQUEST] : []),

        // Send money option should be visible only in DMs
        ...(Permissions.canUseIOUSend(betas) && isChatReport(report) && !isPolicyExpenseChat(report) && participants.length === 1 ? [CONST.IOU.MONEY_REQUEST_TYPE.SEND] : []),
    ];
}

/**
 * Allows a user to leave a policy room according to the following conditions of the visibility or chatType rNVP:
 * `public` - Anyone can leave (because anybody can join)
 * `public_announce` - Only non-policy members can leave (it's auto-shared with policy members)
 * `policy_admins` - Nobody can leave (it's auto-shared with all policy admins)
 * `policy_announce` - Nobody can leave (it's auto-shared with all policy members)
 * `policy` - Anyone can leave (though only policy members can join)
 * `domain` - Nobody can leave (it's auto-shared with domain members)
 * `dm` - Nobody can leave (it's auto-shared with users)
 * `private` - Anybody can leave (though you can only be invited to join)
 *
 * @param {Object} report
 * @param {String} report.visibility
 * @param {String} report.chatType
 * @param {Boolean} isPolicyMember
 * @returns {Boolean}
 */
function canLeaveRoom(report, isPolicyMember) {
    if (_.isEmpty(report.visibility)) {
        if (
            report.chatType === CONST.REPORT.CHAT_TYPE.POLICY_ADMINS ||
            report.chatType === CONST.REPORT.CHAT_TYPE.POLICY_ANNOUNCE ||
            report.chatType === CONST.REPORT.CHAT_TYPE.DOMAIN_ALL ||
            _.isEmpty(report.chatType)
        ) {
            // DM chats don't have a chatType
            return false;
        }
    } else if (isPublicAnnounceRoom(report) && isPolicyMember) {
        return false;
    }
    return true;
}

/**
 * @param {Number[]} participantAccountIDs
 * @returns {Boolean}
 */
function isCurrentUserTheOnlyParticipant(participantAccountIDs) {
    return participantAccountIDs && participantAccountIDs.length === 1 && participantAccountIDs[0] === currentUserAccountID;
}

/**
 * Returns display names for those that can see the whisper.
 * However, it returns "you" if the current user is the only one who can see it besides the person that sent it.
 *
 * @param {Number[]} participantAccountIDs
 * @returns {string}
 */
function getWhisperDisplayNames(participantAccountIDs) {
    const isWhisperOnlyVisibleToCurrentUser = isCurrentUserTheOnlyParticipant(participantAccountIDs);

    // When the current user is the only participant, the display name needs to be "you" because that's the only person reading it
    if (isWhisperOnlyVisibleToCurrentUser) {
        return Localize.translateLocal('common.youAfterPreposition');
    }

    return _.map(participantAccountIDs, (accountID) => getDisplayNameForParticipant(accountID, !isWhisperOnlyVisibleToCurrentUser)).join(', ');
}

/**
 * Show subscript on IOU or expense report
 * @param {Object} report
 * @returns {Boolean}
 */
function shouldReportShowSubscript(report) {
    if (isArchivedRoom(report)) {
        return false;
    }

    if (isPolicyExpenseChat(report) && !isChatThread(report) && !isTaskReport(report) && !report.isOwnPolicyExpenseChat) {
        return true;
    }

    return isExpenseReport(report);
}

/**
 * Return true if reports data exists
 * @returns {Boolean}
 */
function isReportDataReady() {
    return !_.isEmpty(allReports) && _.some(_.keys(allReports), (key) => allReports[key].reportID);
}

/**
 * Returns the parentReport if the given report is a thread.
 *
 * @param {Object} report
 * @returns {Object}
 */
function getParentReport(report) {
    if (!report || !report.parentReportID) {
        return {};
    }
    return lodashGet(allReports, `${ONYXKEYS.COLLECTION.REPORT}${report.parentReportID}`, {});
}

/**
 * Return true if the composer should be hidden
 * @param {Object} report
 * @param {Object} reportErrors
 * @returns {Boolean}
 */
function shouldHideComposer(report, reportErrors) {
    return isArchivedRoom(report) || !_.isEmpty(reportErrors) || !isAllowedToComment(report);
}

/**
 * Returns ID of the original report from which the given reportAction is first created.
 *
 * @param {String} reportID
 * @param {Object} reportAction
 * @returns {String}
 */
function getOriginalReportID(reportID, reportAction) {
    return isThreadFirstChat(reportAction, reportID) ? lodashGet(allReports, [`${ONYXKEYS.COLLECTION.REPORT}${reportID}`, 'parentReportID']) : reportID;
}

export {
    getReportParticipantsTitle,
    isReportMessageAttachment,
    findLastAccessedReport,
    canEditReportAction,
    canFlagReportAction,
    shouldShowFlagComment,
    canDeleteReportAction,
    canLeaveRoom,
    sortReportsByLastRead,
    isDefaultRoom,
    isAdminRoom,
    isAnnounceRoom,
    isUserCreatedPolicyRoom,
    isChatRoom,
    getChatRoomSubtitle,
    getParentNavigationSubtitle,
    getPolicyName,
    getPolicyType,
    isArchivedRoom,
    isPolicyExpenseChatAdmin,
    isPublicRoom,
    isPublicAnnounceRoom,
    isConciergeChatReport,
    isCurrentUserTheOnlyParticipant,
    hasAutomatedExpensifyAccountIDs,
    hasExpensifyGuidesEmails,
    hasOutstandingIOU,
    isIOUOwnedByCurrentUser,
    getMoneyRequestTotal,
    canShowReportRecipientLocalTime,
    formatReportLastMessageText,
    chatIncludesConcierge,
    isPolicyExpenseChat,
    getIconsForParticipants,
    getIcons,
    getRoomWelcomeMessage,
    getDisplayNamesWithTooltips,
    getReportName,
    getReport,
    getReportIDFromLink,
    getRouteFromLink,
    navigateToDetailsPage,
    generateReportID,
    hasReportNameError,
    isUnread,
    isUnreadWithMention,
    buildOptimisticWorkspaceChats,
    buildOptimisticTaskReport,
    buildOptimisticChatReport,
    buildOptimisticClosedReportAction,
    buildOptimisticCreatedReportAction,
    buildOptimisticEditedTaskReportAction,
    buildOptimisticIOUReport,
    buildOptimisticExpenseReport,
    buildOptimisticIOUReportAction,
    buildOptimisticReportPreview,
    buildOptimisticTaskReportAction,
    buildOptimisticAddCommentReportAction,
    buildOptimisticTaskCommentReportAction,
    shouldReportBeInOptionList,
    getChatByParticipants,
    getChatByParticipantsByLoginList,
    getChatByParticipantsAndPolicy,
    getAllPolicyReports,
    getIOUReportActionMessage,
    getDisplayNameForParticipant,
    isChatReport,
    isExpenseReport,
    isIOUReport,
    isTaskReport,
    isTaskCompleted,
    isTaskAssignee,
    isMoneyRequestReport,
    chatIncludesChronos,
    getNewMarkerReportActionID,
    canSeeDefaultRoom,
    getDefaultWorkspaceAvatar,
    getCommentLength,
    getParsedComment,
    getMoneyRequestOptions,
    canRequestMoney,
    getWhisperDisplayNames,
    getWorkspaceAvatar,
    isThread,
    isChatThread,
    isThreadParent,
    isThreadFirstChat,
    shouldReportShowSubscript,
    isReportDataReady,
    isSettled,
    isAllowedToComment,
    getMoneyRequestAction,
    getBankAccountRoute,
    getParentReport,
    getReportPreviewMessage,
    shouldHideComposer,
    getOriginalReportID,
    canAccessReport,
};<|MERGE_RESOLUTION|>--- conflicted
+++ resolved
@@ -1494,16 +1494,9 @@
                 type: CONST.REPORT.MESSAGE.TYPE.COMMENT,
             },
         ],
-<<<<<<< HEAD
         created: DateUtils.getDBTime(),
         accountID: iouReport.managerID || 0,
         actorAccountID: iouReport.managerID || 0,
-=======
-        originalMessage: {
-            linkedReportID: iouReportID,
-        },
-        actorAccountID: currentUserAccountID,
->>>>>>> f9a8529f
     };
 }
 
