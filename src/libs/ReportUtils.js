import _ from 'underscore';
import Str from 'expensify-common/lib/str';
import lodashGet from 'lodash/get';
import lodashIntersection from 'lodash/intersection';
import Onyx from 'react-native-onyx';
import ExpensiMark from 'expensify-common/lib/ExpensiMark';
import ONYXKEYS from '../ONYXKEYS';
import CONST from '../CONST';
import * as Localize from './Localize';
import * as Expensicons from '../components/Icon/Expensicons';
import Navigation from './Navigation/Navigation';
import ROUTES from '../ROUTES';
import * as NumberUtils from './NumberUtils';
import * as NumberFormatUtils from './NumberFormatUtils';
import * as ReportActionsUtils from './ReportActionsUtils';
import Permissions from './Permissions';
import DateUtils from './DateUtils';
import linkingConfig from './Navigation/linkingConfig';
import isReportMessageAttachment from './isReportMessageAttachment';
import * as defaultWorkspaceAvatars from '../components/Icon/WorkspaceDefaultAvatars';
import * as CurrencyUtils from './CurrencyUtils';
import * as UserUtils from './UserUtils';

let currentUserEmail;
let currentUserAccountID;
Onyx.connect({
    key: ONYXKEYS.SESSION,
    callback: (val) => {
        // When signed out, val is undefined
        if (!val) {
            return;
        }

        currentUserEmail = val.email;
        currentUserAccountID = val.accountID;
    },
});

let loginList;
Onyx.connect({
    key: ONYXKEYS.LOGIN_LIST,
    callback: (val) => (loginList = _.isEmpty(val) ? [] : _.keys(val)),
});

let preferredLocale = CONST.LOCALES.DEFAULT;
Onyx.connect({
    key: ONYXKEYS.NVP_PREFERRED_LOCALE,
    callback: (val) => {
        if (!val) {
            return;
        }
        preferredLocale = val;
    },
});

let allPersonalDetails;
let currentUserPersonalDetails;
Onyx.connect({
    key: ONYXKEYS.PERSONAL_DETAILS_LIST,
    callback: (val) => {
        currentUserPersonalDetails = lodashGet(val, currentUserAccountID, {});
        allPersonalDetails = val || {};
    },
});

let allReports;
Onyx.connect({
    key: ONYXKEYS.COLLECTION.REPORT,
    waitForCollectionCallback: true,
    callback: (val) => (allReports = val),
});

let doesDomainHaveApprovedAccountant;
Onyx.connect({
    key: ONYXKEYS.ACCOUNT,
    waitForCollectionCallback: true,
    callback: (val) => (doesDomainHaveApprovedAccountant = lodashGet(val, 'doesDomainHaveApprovedAccountant', false)),
});

let allPolicies;
Onyx.connect({
    key: ONYXKEYS.COLLECTION.POLICY,
    waitForCollectionCallback: true,
    callback: (val) => (allPolicies = val),
});

function getChatType(report) {
    return report ? report.chatType : '';
}

/**
 * Returns the concatenated title for the PrimaryLogins of a report
 *
 * @param {Array} accountIDs
 * @returns {string}
 */
function getReportParticipantsTitle(accountIDs) {
    return (
        _.chain(accountIDs)

            // Somehow it's possible for the logins coming from report.participantAccountIDs to contain undefined values so we use compact to remove them.
            .compact()
            .value()
            .join(', ')
    );
}

/**
 * Checks if a report is a chat report.
 *
 * @param {Object} report
 * @returns {Boolean}
 */
function isChatReport(report) {
    return lodashGet(report, 'type') === CONST.REPORT.TYPE.CHAT;
}

/**
 * Checks if a report is an Expense report.
 *
 * @param {Object} report
 * @returns {Boolean}
 */
function isExpenseReport(report) {
    return lodashGet(report, 'type') === CONST.REPORT.TYPE.EXPENSE;
}

/**
 * Checks if a report is an IOU report.
 *
 * @param {Object} report
 * @returns {Boolean}
 */
function isIOUReport(report) {
    return lodashGet(report, 'type') === CONST.REPORT.TYPE.IOU;
}

/**
 * Checks if a report is a task report.
 *
 * @param {Object} report
 * @returns {Boolean}
 */
function isTaskReport(report) {
    return lodashGet(report, 'type') === CONST.REPORT.TYPE.TASK;
}

/**
 * Checks if a task is completed
 *
 * @param {Object} report
 * @returns {Boolean}
 */
function isTaskCompleted(report) {
    return lodashGet(report, 'stateNum') === CONST.REPORT.STATE_NUM.SUBMITTED && lodashGet(report, 'statusNum') === CONST.REPORT.STATUS.APPROVED;
}

/**
 * Checks if the current user is assigned to the task report
 *
 * @param {Object} report
 * @returns {Boolean}
 */
function isTaskAssignee(report) {
    return lodashGet(report, 'managerEmail') === currentUserEmail;
}

/**
 * Checks if a report is an IOU or expense report.
 *
 * @param {Object|String} reportOrID
 * @returns {Boolean}
 */
function isMoneyRequestReport(reportOrID) {
    const report = _.isObject(reportOrID) ? reportOrID : allReports[`${ONYXKEYS.COLLECTION.REPORT}${reportOrID}`];
    return isIOUReport(report) || isExpenseReport(report);
}

/**
 * Given a collection of reports returns them sorted by last read
 *
 * @param {Object} reports
 * @returns {Array}
 */
function sortReportsByLastRead(reports) {
    return _.chain(reports)
        .toArray()
        .filter((report) => report && report.reportID && !isIOUReport(report))
        .sortBy('lastReadTime')
        .value();
}

/**
 * Can only edit if:
 *
 * - It was written by the current user
 * - It's an ADDCOMMENT that is not an attachment
 * - It's not pending deletion
 *
 * @param {Object} reportAction
 * @returns {Boolean}
 */
function canEditReportAction(reportAction) {
    return (
        reportAction.actorAccountID === currentUserAccountID &&
        reportAction.actionName === CONST.REPORT.ACTIONS.TYPE.ADDCOMMENT &&
        !isReportMessageAttachment(lodashGet(reportAction, ['message', 0], {})) &&
        !ReportActionsUtils.isDeletedAction(reportAction) &&
        !ReportActionsUtils.isCreatedTaskReportAction(reportAction) &&
        reportAction.pendingAction !== CONST.RED_BRICK_ROAD_PENDING_ACTION.DELETE
    );
}

/**
 * Whether the Money Request report is settled
 *
 * @param {String} reportID
 * @returns {Boolean}
 */
function isSettled(reportID) {
    return !lodashGet(allReports, [`${ONYXKEYS.COLLECTION.REPORT}${reportID}`, 'hasOutstandingIOU']);
}

/**
 * Can only delete if the author is this user and the action is an ADDCOMMENT action or an IOU action in an unsettled report, or if the user is a
 * policy admin
 *
 * @param {Object} reportAction
 * @param {String} reportID
 * @returns {Boolean}
 */
function canDeleteReportAction(reportAction, reportID) {
    if (
        reportAction.actionName !== CONST.REPORT.ACTIONS.TYPE.ADDCOMMENT ||
        reportAction.pendingAction === CONST.RED_BRICK_ROAD_PENDING_ACTION.DELETE ||
        ReportActionsUtils.isCreatedTaskReportAction(reportAction) ||
        (ReportActionsUtils.isMoneyRequestAction(reportAction) && isSettled(reportAction.originalMessage.IOUReportID))
    ) {
        return false;
    }
    if (reportAction.actorAccountID === currentUserAccountID) {
        return true;
    }
    const report = lodashGet(allReports, `${ONYXKEYS.COLLECTION.REPORT}${reportID}`, {});
    const policy = lodashGet(allPolicies, `${ONYXKEYS.COLLECTION.POLICY}${report.policyID}`) || {};
    return policy.role === CONST.POLICY.ROLE.ADMIN;
}

/**
 * Whether the provided report is an Admin room
 * @param {Object} report
 * @param {String} report.chatType
 * @returns {Boolean}
 */
function isAdminRoom(report) {
    return getChatType(report) === CONST.REPORT.CHAT_TYPE.POLICY_ADMINS;
}

/**
 * Whether the provided report is a Announce room
 * @param {Object} report
 * @param {String} report.chatType
 * @returns {Boolean}
 */
function isAnnounceRoom(report) {
    return getChatType(report) === CONST.REPORT.CHAT_TYPE.POLICY_ANNOUNCE;
}

/**
 * Whether the provided report is a default room
 * @param {Object} report
 * @param {String} report.chatType
 * @returns {Boolean}
 */
function isDefaultRoom(report) {
    return [CONST.REPORT.CHAT_TYPE.POLICY_ADMINS, CONST.REPORT.CHAT_TYPE.POLICY_ANNOUNCE, CONST.REPORT.CHAT_TYPE.DOMAIN_ALL].indexOf(getChatType(report)) > -1;
}

/**
 * Whether the provided report is a Domain room
 * @param {Object} report
 * @param {String} report.chatType
 * @returns {Boolean}
 */
function isDomainRoom(report) {
    return getChatType(report) === CONST.REPORT.CHAT_TYPE.DOMAIN_ALL;
}

/**
 * Whether the provided report is a user created policy room
 * @param {Object} report
 * @param {String} report.chatType
 * @returns {Boolean}
 */
function isUserCreatedPolicyRoom(report) {
    return getChatType(report) === CONST.REPORT.CHAT_TYPE.POLICY_ROOM;
}

/**
 * Whether the provided report is a Policy Expense chat.
 * @param {Object} report
 * @param {String} report.chatType
 * @returns {Boolean}
 */
function isPolicyExpenseChat(report) {
    return getChatType(report) === CONST.REPORT.CHAT_TYPE.POLICY_EXPENSE_CHAT;
}

/**
 * Whether the provided report is a chat room
 * @param {Object} report
 * @param {String} report.chatType
 * @returns {Boolean}
 */
function isChatRoom(report) {
    return isUserCreatedPolicyRoom(report) || isDefaultRoom(report);
}

/**
 * Whether the provided report is a public room
 * @param {Object} report
 * @param {String} report.visibility
 * @returns {Boolean}
 */
function isPublicRoom(report) {
    const visibility = lodashGet(report, 'visibility', '');
    return visibility === CONST.REPORT.VISIBILITY.PUBLIC || visibility === CONST.REPORT.VISIBILITY.PUBLIC_ANNOUNCE;
}

/**
 * Whether the provided report is a public announce room
 * @param {Object} report
 * @param {String} report.visibility
 * @returns {Boolean}
 */
function isPublicAnnounceRoom(report) {
    const visibility = lodashGet(report, 'visibility', '');
    return visibility === CONST.REPORT.VISIBILITY.PUBLIC_ANNOUNCE;
}

/**
 * Get the policy type from a given report
 * @param {Object} report
 * @param {String} report.policyID
 * @param {Object} policies must have Onyxkey prefix (i.e 'policy_') for keys
 * @returns {String}
 */
function getPolicyType(report, policies) {
    return lodashGet(policies, [`${ONYXKEYS.COLLECTION.POLICY}${report.policyID}`, 'type'], '');
}

/**
 * If the report is a policy expense, the route should be for adding bank account for that policy
 * else since the report is a personal IOU, the route should be for personal bank account.
 * @param {Object} report
 * @returns {String}
 */
function getBankAccountRoute(report) {
    return isPolicyExpenseChat(report) ? ROUTES.getBankAccountRoute('', report.policyID) : ROUTES.SETTINGS_ADD_BANK_ACCOUNT;
}

/**
 * Returns true if report has a parent
 *
 * @param {Object} report
 * @returns {Boolean}
 */
function isThread(report) {
    return Boolean(report && report.parentReportID && report.parentReportActionID);
}

/**
 * Returns true if report is of type chat and has a parent and is therefore a Thread.
 *
 * @param {Object} report
 * @returns {Boolean}
 */
function isChatThread(report) {
    return isThread(report) && report.type === CONST.REPORT.TYPE.CHAT;
}

/**
 * Only returns true if this is our main 1:1 DM report with Concierge
 *
 * @param {Object} report
 * @returns {Boolean}
 */
function isConciergeChatReport(report) {
    return lodashGet(report, 'participantAccountIDs', []).length === 1 && Number(report.participantAccountIDs[0]) === CONST.ACCOUNT_ID.CONCIERGE && !isChatThread(report);
}

/**
 * Returns true if there are any Expensify accounts (i.e. with domain 'expensify.com') in the set of accountIDs
 * by cross-referencing the accountIDs with personalDetails.
 *
 * @param {Array<Number>} accountIDs
 * @return {Boolean}
 */
function hasExpensifyEmails(accountIDs) {
    return _.some(accountIDs, (accountID) => Str.extractEmailDomain(lodashGet(allPersonalDetails, [accountID, 'login'], '')) === CONST.EXPENSIFY_PARTNER_NAME);
}

/**
 * Returns true if there are any guides accounts (team.expensify.com) in a list of accountIDs
 * by cross-referencing the accountIDs with personalDetails since guides that are participants
 * of the user's chats should have their personal details in Onyx.
 * @param {Array<Number>} accountIDs
 * @returns {Boolean}
 */
function hasExpensifyGuidesEmails(accountIDs) {
    return _.some(accountIDs, (accountID) => Str.extractEmailDomain(lodashGet(allPersonalDetails, [accountID, 'login'], '')) === CONST.EMAIL.GUIDES_DOMAIN);
}

/**
 * @param {Record<String, {lastReadTime, reportID}>|Array<{lastReadTime, reportID}>} reports
 * @param {Boolean} [ignoreDomainRooms]
 * @param {Object} policies
 * @param {Boolean} isFirstTimeNewExpensifyUser
 * @param {Boolean} openOnAdminRoom
 * @returns {Object}
 */
function findLastAccessedReport(reports, ignoreDomainRooms, policies, isFirstTimeNewExpensifyUser, openOnAdminRoom = false) {
    // If it's the user's first time using New Expensify, then they could either have:
    //   - just a Concierge report, if so we'll return that
    //   - their Concierge report, and a separate report that must have deeplinked them to the app before they created their account.
    // If it's the latter, we'll use the deeplinked report over the Concierge report,
    // since the Concierge report would be incorrectly selected over the deep-linked report in the logic below.
    let sortedReports = sortReportsByLastRead(reports);

    if (isFirstTimeNewExpensifyUser) {
        if (sortedReports.length === 1) {
            return sortedReports[0];
        }
        return _.find(sortedReports, (report) => !isConciergeChatReport(report));
    }

    if (ignoreDomainRooms) {
        // We allow public announce rooms, admins, and announce rooms through since we bypass the default rooms beta for them.
        // Check where ReportUtils.findLastAccessedReport is called in MainDrawerNavigator.js for more context.
        // Domain rooms are now the only type of default room that are on the defaultRooms beta.
        sortedReports = _.filter(
            sortedReports,
            (report) => !isDomainRoom(report) || getPolicyType(report, policies) === CONST.POLICY.TYPE.FREE || hasExpensifyGuidesEmails(lodashGet(report, ['participantAccountIDs'], [])),
        );
    }

    let adminReport;
    if (openOnAdminRoom) {
        adminReport = _.find(sortedReports, (report) => {
            const chatType = getChatType(report);
            return chatType === CONST.REPORT.CHAT_TYPE.POLICY_ADMINS;
        });
    }

    return adminReport || _.last(sortedReports);
}

/**
 * Whether the provided report is an archived room
 * @param {Object} report
 * @param {Number} report.stateNum
 * @param {Number} report.statusNum
 * @returns {Boolean}
 */
function isArchivedRoom(report) {
    return lodashGet(report, ['statusNum']) === CONST.REPORT.STATUS.CLOSED && lodashGet(report, ['stateNum']) === CONST.REPORT.STATE_NUM.SUBMITTED;
}

/**
 * Get the policy name from a given report
 * @param {Object} report
 * @param {String} report.policyID
 * @param {String} report.oldPolicyName
 * @param {String} report.policyName
 * @param {Boolean} [returnEmptyIfNotFound]
 * @returns {String}
 */
function getPolicyName(report, returnEmptyIfNotFound = false) {
    const noPolicyFound = returnEmptyIfNotFound ? '' : Localize.translateLocal('workspace.common.unavailable');
    if (report === undefined) {
        return noPolicyFound;
    }

    if ((!allPolicies || _.size(allPolicies) === 0) && !report.policyName) {
        return Localize.translateLocal('workspace.common.unavailable');
    }
    const policy = _.get(allPolicies, `${ONYXKEYS.COLLECTION.POLICY}${report.policyID}`);

    //     // Public rooms send back the policy name with the reportSummary,
    //     // since they can also be accessed by people who aren't in the workspace

    return lodashGet(policy, 'name') || report.policyName || report.oldPolicyName || noPolicyFound;
}

/**
 * Checks if the current user is allowed to comment on the given report.
 * @param {Object} report
 * @param {String} [report.writeCapability]
 * @returns {Boolean}
 */
function isAllowedToComment(report) {
    // Default to allowing all users to post
    const capability = lodashGet(report, 'writeCapability', CONST.REPORT.WRITE_CAPABILITIES.ALL) || CONST.REPORT.WRITE_CAPABILITIES.ALL;

    if (capability === CONST.REPORT.WRITE_CAPABILITIES.ALL) {
        return true;
    }

    // If unauthenticated user opens public chat room using deeplink, they do not have policies available and they cannot comment
    if (!allPolicies) {
        return false;
    }

    // If we've made it here, commenting on this report is restricted.
    // If the user is an admin, allow them to post.
    const policy = allPolicies[`${ONYXKEYS.COLLECTION.POLICY}${report.policyID}`];
    return lodashGet(policy, 'role', '') === CONST.POLICY.ROLE.ADMIN;
}

/**
 * Checks if the current user is the admin of the policy given the policy expense chat.
 * @param {Object} report
 * @param {String} report.policyID
 * @param {Object} policies must have OnyxKey prefix (i.e 'policy_') for keys
 * @returns {Boolean}
 */
function isPolicyExpenseChatAdmin(report, policies) {
    if (!isPolicyExpenseChat(report)) {
        return false;
    }

    const policyRole = lodashGet(policies, [`${ONYXKEYS.COLLECTION.POLICY}${report.policyID}`, 'role']);

    return policyRole === CONST.POLICY.ROLE.ADMIN;
}

/**
 * Returns true if report is a DM/Group DM chat.
 *
 * @param {Object} report
 * @returns {Boolean}
 */
function isDM(report) {
    return !getChatType(report);
}

/**
 * If the report is a thread and has a chat type set, it is a workspace chat.
 *
 * @param {Object} report
 * @returns {Boolean}
 */
function isWorkspaceThread(report) {
    return Boolean(isThread(report) && !isDM(report));
}

/**
 * Returns true if reportAction has a child.
 *
 * @param {Object} reportAction
 * @returns {Boolean}
 */
function isThreadParent(reportAction) {
    return reportAction && reportAction.childReportID && reportAction.childReportID !== 0;
}

/**
 * Returns true if reportAction is the first chat preview of a Thread
 *
 * @param {Object} reportAction
 * @param {String} reportID
 * @returns {Boolean}
 */
function isThreadFirstChat(reportAction, reportID) {
    return !_.isUndefined(reportAction.childReportID) && reportAction.childReportID.toString() === reportID;
}

/**
 * An Expense Request is a thread where the parent report is an Expense Report and
 * the parentReportAction is a transaction.
 *
 * @param {Object} report
 * @returns {Boolean}
 */
function isExpenseRequest(report) {
    if (isThread(report)) {
        const parentReportAction = ReportActionsUtils.getParentReportAction(report);
        const parentReport = lodashGet(allReports, [`${ONYXKEYS.COLLECTION.REPORT}${report.parentReportID}`]);
        return isExpenseReport(parentReport) && ReportActionsUtils.isTransactionThread(parentReportAction);
    }
    return false;
}

/**
 * Get welcome message based on room type
 * @param {Object} report
 * @returns {Object}
 */

function getRoomWelcomeMessage(report) {
    const welcomeMessage = {};
    const workspaceName = getPolicyName(report);

    if (isArchivedRoom(report)) {
        welcomeMessage.phrase1 = Localize.translateLocal('reportActionsView.beginningOfArchivedRoomPartOne');
        welcomeMessage.phrase2 = Localize.translateLocal('reportActionsView.beginningOfArchivedRoomPartTwo');
    } else if (isDomainRoom(report)) {
        welcomeMessage.phrase1 = Localize.translateLocal('reportActionsView.beginningOfChatHistoryDomainRoomPartOne', {domainRoom: report.reportName});
        welcomeMessage.phrase2 = Localize.translateLocal('reportActionsView.beginningOfChatHistoryDomainRoomPartTwo');
    } else if (isAdminRoom(report)) {
        welcomeMessage.phrase1 = Localize.translateLocal('reportActionsView.beginningOfChatHistoryAdminRoomPartOne', {workspaceName});
        welcomeMessage.phrase2 = Localize.translateLocal('reportActionsView.beginningOfChatHistoryAdminRoomPartTwo');
    } else if (isAnnounceRoom(report)) {
        welcomeMessage.phrase1 = Localize.translateLocal('reportActionsView.beginningOfChatHistoryAnnounceRoomPartOne', {workspaceName});
        welcomeMessage.phrase2 = Localize.translateLocal('reportActionsView.beginningOfChatHistoryAnnounceRoomPartTwo', {workspaceName});
    } else {
        // Message for user created rooms or other room types.
        welcomeMessage.phrase1 = Localize.translateLocal('reportActionsView.beginningOfChatHistoryUserRoomPartOne');
        welcomeMessage.phrase2 = Localize.translateLocal('reportActionsView.beginningOfChatHistoryUserRoomPartTwo');
    }

    return welcomeMessage;
}

/**
 * Returns true if Concierge is one of the chat participants (1:1 as well as group chats)
 * @param {Object} report
 * @returns {Boolean}
 */
function chatIncludesConcierge(report) {
    return report.participantAccountIDs && _.contains(report.participantAccountIDs, CONST.ACCOUNT_ID.CONCIERGE);
}

/**
 * Returns true if there is any automated expensify account in accountIDs
 * @param {Array} accountIDs
 * @returns {Boolean}
 */
function hasAutomatedExpensifyAccountIDs(accountIDs) {
    return _.intersection(accountIDs, CONST.EXPENSIFY_ACCOUNT_IDS).length > 0;
}

/**
 * Whether the time row should be shown for a report.
 * @param {Array<Object>} personalDetails
 * @param {Object} report
 * @param {Number} accountID
 * @return {Boolean}
 */
function canShowReportRecipientLocalTime(personalDetails, report, accountID) {
    const reportParticipants = _.without(lodashGet(report, 'participantAccountIDs', []), accountID);
    const participantsWithoutExpensifyAccountIDs = _.difference(reportParticipants, CONST.EXPENSIFY_ACCOUNT_IDS);
    const hasMultipleParticipants = participantsWithoutExpensifyAccountIDs.length > 1;
    const reportRecipient = personalDetails[participantsWithoutExpensifyAccountIDs[0]];
    const reportRecipientTimezone = lodashGet(reportRecipient, 'timezone', CONST.DEFAULT_TIME_ZONE);
    const isReportParticipantValidated = lodashGet(reportRecipient, 'validated', false);
    return Boolean(
        !hasMultipleParticipants &&
            !isChatRoom(report) &&
            !isPolicyExpenseChat(report) &&
            reportRecipient &&
            reportRecipientTimezone &&
            reportRecipientTimezone.selected &&
            isReportParticipantValidated,
    );
}

/**
 * Shorten last message text to fixed length and trim spaces.
 * @param {String} lastMessageText
 * @returns {String}
 */
function formatReportLastMessageText(lastMessageText) {
    return String(lastMessageText).trim().replace(CONST.REGEX.AFTER_FIRST_LINE_BREAK, '').substring(0, CONST.REPORT.LAST_MESSAGE_TEXT_MAX_LENGTH).trim();
}

/**
 * Helper method to return the default avatar associated with the given login
 * @param {String} [workspaceName]
 * @returns {String}
 */
function getDefaultWorkspaceAvatar(workspaceName) {
    if (!workspaceName) {
        return defaultWorkspaceAvatars.WorkspaceBuilding;
    }

    // Remove all chars not A-Z or 0-9 including underscore
    const alphaNumeric = workspaceName
        .normalize('NFD')
        .replace(/[^0-9a-z]/gi, '')
        .toUpperCase();

    return !alphaNumeric ? defaultWorkspaceAvatars.WorkspaceBuilding : defaultWorkspaceAvatars[`Workspace${alphaNumeric[0]}`];
}

function getWorkspaceAvatar(report) {
    const workspaceName = getPolicyName(report, allPolicies);
    return lodashGet(allPolicies, [`${ONYXKEYS.COLLECTION.POLICY}${report.policyID}`, 'avatar']) || getDefaultWorkspaceAvatar(workspaceName);
}

/**
 * Returns the appropriate icons for the given chat report using the stored personalDetails.
 * The Avatar sources can be URLs or Icon components according to the chat type.
 *
 * @param {Array} participants
 * @param {Object} personalDetails
 * @returns {Array<*>}
 */
function getIconsForParticipants(participants, personalDetails) {
    const participantDetails = [];
    const participantsList = participants || [];

    for (let i = 0; i < participantsList.length; i++) {
        const accountID = participantsList[i];
        const avatarSource = UserUtils.getAvatar(lodashGet(personalDetails, [accountID, 'avatar'], ''), accountID);
        participantDetails.push([
            accountID,
            lodashGet(personalDetails, [accountID, 'login'], lodashGet(personalDetails, [accountID, 'displayName'], '')),
            lodashGet(personalDetails, [accountID, 'firstName'], ''),
            avatarSource,
        ]);
    }

    // Sort all logins by first name (which is the second element in the array)
    const sortedParticipantDetails = participantDetails.sort((a, b) => a[2] - b[2]);

    // Now that things are sorted, gather only the avatars (third element in the array) and return those
    const avatars = [];
    for (let i = 0; i < sortedParticipantDetails.length; i++) {
        const userIcon = {
            id: sortedParticipantDetails[i][0],
            source: sortedParticipantDetails[i][3],
            type: CONST.ICON_TYPE_AVATAR,
            name: sortedParticipantDetails[i][1],
        };
        avatars.push(userIcon);
    }

    return avatars;
}

/**
 * Given a report, return the associated workspace icon.
 *
 * @param {Object} report
 * @returns {Object}
 */
function getWorkspaceIcon(report) {
    const workspaceName = getPolicyName(report);
    const policyExpenseChatAvatarSource = lodashGet(allPolicies, [`${ONYXKEYS.COLLECTION.POLICY}${report.policyID}`, 'avatar']) || getDefaultWorkspaceAvatar(workspaceName);
    const workspaceIcon = {
        source: policyExpenseChatAvatarSource,
        type: CONST.ICON_TYPE_WORKSPACE,
        name: workspaceName,
        id: -1,
    };
    return workspaceIcon;
}

/**
 * Returns the appropriate icons for the given chat report using the stored personalDetails.
 * The Avatar sources can be URLs or Icon components according to the chat type.
 *
 * @param {Object} report
 * @param {Object} personalDetails
 * @param {*} [defaultIcon]
 * @param {Boolean} [isPayer]
 * @param {String} [defaultName]
 * @param {Number} [defaultAccountID]
 * @returns {Array<*>}
 */
function getIcons(report, personalDetails, defaultIcon = null, isPayer = false) {
    if (_.isEmpty(report)) {
        const fallbackIcon = {
            source: defaultIcon || Expensicons.FallbackAvatar,
            type: CONST.ICON_TYPE_AVATAR,
            name: '',
            id: -1,
        };
        return [fallbackIcon];
    }
    if (isExpenseRequest(report)) {
        const parentReportAction = ReportActionsUtils.getParentReportAction(report);
        const workspaceIcon = getWorkspaceIcon(report);
        const memberIcon = {
            source: UserUtils.getAvatar(lodashGet(personalDetails, [parentReportAction.actorAccountID, 'avatar']), parentReportAction.actorAccountID),
            id: parentReportAction.actorAccountID,
            type: CONST.ICON_TYPE_AVATAR,
            name: lodashGet(personalDetails, [parentReportAction.actorAccountID, 'firstName'], ''),
        };

        return [memberIcon, workspaceIcon];
    }
    if (isChatThread(report)) {
        const parentReportAction = ReportActionsUtils.getParentReportAction(report);

<<<<<<< HEAD
        const actorAccountID = lodashGet(parentReportAction, 'actorAccountID', -1);
        const actorIcon = {
            id: actorAccountID,
            source: UserUtils.getAvatar(lodashGet(personalDetails, [actorAccountID, 'avatar']), actorAccountID),
=======
        const actorAccountID = lodashGet(parentReportAction, 'actorAccountID', 0);
        const actorDisplayName = lodashGet(allPersonalDetails, [actorAccountID, 'displayName'], '');
        const actorIcon = {
            id: actorAccountID,
            source: UserUtils.getAvatar(lodashGet(personalDetails, [actorAccountID, 'avatar']), actorAccountID),
            name: actorDisplayName,
>>>>>>> 15e547e3
            type: CONST.ICON_TYPE_AVATAR,
            name: lodashGet(personalDetails, [actorAccountID, 'firstName'], ''),
        };

        if (isWorkspaceThread(report)) {
            const workspaceIcon = getWorkspaceIcon(report);
            return [actorIcon, workspaceIcon];
        }
        return [actorIcon];
    }
    if (isTaskReport(report)) {
        const ownerIcon = {
            id: report.ownerAccountID,
            source: UserUtils.getAvatar(lodashGet(personalDetails, [report.ownerAccountID, 'avatar']), report.ownerAccountID),
            type: CONST.ICON_TYPE_AVATAR,
            name: lodashGet(personalDetails, [report.ownerAccountID, 'firstName'], ''),
        };

        return [ownerIcon];
    }
    if (isDomainRoom(report)) {
        // Get domain name after the #. Domain Rooms use our default workspace avatar pattern.
        const domainName = report.reportName.substring(1);
        const policyExpenseChatAvatarSource = getDefaultWorkspaceAvatar(domainName);
        const domainIcon = {
            source: policyExpenseChatAvatarSource,
            type: CONST.ICON_TYPE_WORKSPACE,
            name: domainName,
            id: -1,
        };
        return [domainIcon];
    }
    if (isAdminRoom(report) || isAnnounceRoom(report) || isChatRoom(report) || isArchivedRoom(report)) {
        const workspaceIcon = getWorkspaceIcon(report);
        return [workspaceIcon];
    }
    if (isPolicyExpenseChat(report) || isExpenseReport(report)) {
        const workspaceIcon = getWorkspaceIcon(report);
        const memberIcon = {
            source: UserUtils.getAvatar(lodashGet(personalDetails, [report.ownerAccountID, 'avatar']), report.ownerAccountID),
            id: report.ownerAccountID,
            type: CONST.ICON_TYPE_AVATAR,
            name: lodashGet(personalDetails, [report.ownerAccountID, 'firstName'], ''),
        };
        return isExpenseReport(report) ? [memberIcon, workspaceIcon] : [workspaceIcon, memberIcon];
    }
    if (isIOUReport(report)) {
        const managerIcon = {
            source: UserUtils.getAvatar(lodashGet(personalDetails, [report.managerID, 'avatar']), report.managerID),
            id: report.managerID,
            type: CONST.ICON_TYPE_AVATAR,
            name: lodashGet(personalDetails, [report.managerID, 'firstName'], ''),
        };

        const ownerIcon = {
            id: report.ownerAccountID,
            source: UserUtils.getAvatar(lodashGet(personalDetails, [report.ownerAccountID, 'avatar']), report.ownerAccountID),
            type: CONST.ICON_TYPE_AVATAR,
            name: lodashGet(personalDetails, [report.ownerAccountID, 'firstName'], ''),
        };

        return isPayer ? [managerIcon, ownerIcon] : [ownerIcon, managerIcon];
    }
    return getIconsForParticipants(report.participantAccountIDs, personalDetails);
}

/**
 * Gets the personal details for a login by looking in the ONYXKEYS.PERSONAL_DETAILS_LIST Onyx key (stored in the local variable, allPersonalDetails). If it doesn't exist in Onyx,
 * then a default object is constructed.
 * @param {Number} accountID
 * @returns {Object}
 */
function getPersonalDetailsForAccountID(accountID) {
    if (!accountID) {
        return {};
    }
    if (Number(accountID) === CONST.ACCOUNT_ID.CONCIERGE) {
        return {
            accountID,
            displayName: 'Concierge',
            login: CONST.EMAIL.CONCIERGE,
            avatar: UserUtils.getDefaultAvatar(accountID),
        };
    }
    return (
        (allPersonalDetails && allPersonalDetails[accountID]) || {
            avatar: UserUtils.getDefaultAvatar(accountID),
        }
    );
}

/**
 * Get the displayName for a single report participant.
 *
 * @param {Number} accountID
 * @param {Boolean} [shouldUseShortForm]
 * @returns {String}
 */
function getDisplayNameForParticipant(accountID, shouldUseShortForm = false) {
    if (!accountID) {
        return '';
    }
    const personalDetails = getPersonalDetailsForAccountID(accountID);
    const longName = personalDetails.displayName;
    const shortName = personalDetails.firstName || longName;
    return shouldUseShortForm ? shortName : longName;
}

/**
 * @param {Object} personalDetailsList
 * @param {Boolean} isMultipleParticipantReport
 * @returns {Array}
 */
function getDisplayNamesWithTooltips(personalDetailsList, isMultipleParticipantReport) {
    return _.map(personalDetailsList, (user) => {
        const accountID = Number(user.accountID);
        const displayName = getDisplayNameForParticipant(accountID, isMultipleParticipantReport) || user.login || '';
        const avatar = UserUtils.getDefaultAvatar(accountID);

        let pronouns = user.pronouns;
        if (pronouns && pronouns.startsWith(CONST.PRONOUNS.PREFIX)) {
            const pronounTranslationKey = pronouns.replace(CONST.PRONOUNS.PREFIX, '');
            pronouns = Localize.translateLocal(`pronouns.${pronounTranslationKey}`);
        }

        return {
            displayName,
            avatar,
            login: user.login || '',
            accountID,
            pronouns,
        };
    });
}

/**
 * We get the amount, currency and comment money request value from the action.originalMessage.
 * But for the send money action, the above value is put in the IOUDetails object.
 *
 * @param {Object} reportAction
 * @param {Number} reportAction.amount
 * @param {String} reportAction.currency
 * @param {String} reportAction.comment
 * @param {Object} [reportAction.IOUDetails]
 * @returns {Object}
 */
function getMoneyRequestAction(reportAction = {}) {
    const originalMessage = lodashGet(reportAction, 'originalMessage', {});
    let amount = originalMessage.amount || 0;
    let currency = originalMessage.currency || CONST.CURRENCY.USD;
    let comment = originalMessage.comment || '';

    if (_.has(originalMessage, 'IOUDetails')) {
        amount = lodashGet(originalMessage, 'IOUDetails.amount', 0);
        currency = lodashGet(originalMessage, 'IOUDetails.currency', CONST.CURRENCY.USD);
        comment = lodashGet(originalMessage, 'IOUDetails.comment', '');
    }

    return {amount, currency, comment};
}

/**
 * @param {Object} report
 * @param {String} report.iouReportID
 * @param {Object} moneyRequestReports
 * @returns {Number}
 */
function getMoneyRequestTotal(report, moneyRequestReports = {}) {
    if (report.hasOutstandingIOU || isMoneyRequestReport(report)) {
        const moneyRequestReport = moneyRequestReports[`${ONYXKEYS.COLLECTION.REPORT}${report.iouReportID}`] || report;
        const total = lodashGet(moneyRequestReport, 'total', 0);

        if (total !== 0) {
            // There is a possibility that if the Expense report has a negative total.
            // This is because there are instances where you can get a credit back on your card,
            // or you enter a negative expense to “offset” future expenses
            return isExpenseReport(moneyRequestReport) ? total * -1 : Math.abs(total);
        }
    }
    return 0;
}

/**
 * Get the title for a policy expense chat which depends on the role of the policy member seeing this report
 *
 * @param {Object} report
 * @returns {String}
 */
function getPolicyExpenseChatName(report) {
    const reportOwnerDisplayName = getDisplayNameForParticipant(report.ownerAccountID) || report.ownerEmail || report.reportName;

    // If the policy expense chat is owned by this user, use the name of the policy as the report name.
    if (report.isOwnPolicyExpenseChat) {
        return getPolicyName(report);
    }

    const policyExpenseChatRole = lodashGet(allPolicies, [`${ONYXKEYS.COLLECTION.POLICY}${report.policyID}`, 'role']) || 'user';

    // If this user is not admin and this policy expense chat has been archived because of account merging, this must be an old workspace chat
    // of the account which was merged into the current user's account. Use the name of the policy as the name of the report.
    if (isArchivedRoom(report)) {
        const lastAction = ReportActionsUtils.getLastVisibleAction(report.reportID);
        const archiveReason = (lastAction && lastAction.originalMessage && lastAction.originalMessage.reason) || CONST.REPORT.ARCHIVE_REASON.DEFAULT;
        if (archiveReason === CONST.REPORT.ARCHIVE_REASON.ACCOUNT_MERGED && policyExpenseChatRole !== CONST.POLICY.ROLE.ADMIN) {
            return getPolicyName(report);
        }
    }

    // If user can see this report and they are not its owner, they must be an admin and the report name should be the name of the policy member
    return reportOwnerDisplayName;
}

/**
 * Get the title for a IOU or expense chat which will be showing the payer and the amount
 *
 * @param {Object} report
 * @returns  {String}
 */
function getMoneyRequestReportName(report) {
    const formattedAmount = CurrencyUtils.convertToDisplayString(getMoneyRequestTotal(report), report.currency);
    const payerName = isExpenseReport(report) ? getPolicyName(report) : getDisplayNameForParticipant(report.managerID);

    return Localize.translateLocal(report.hasOutstandingIOU ? 'iou.payerOwesAmount' : 'iou.payerPaidAmount', {payer: payerName, amount: formattedAmount});
}

/**
 * Given a parent IOU report action get report name for the LHN.
 *
 * @param {Object} reportAction
 * @returns {String}
 */
function getTransactionReportName(reportAction) {
    return Localize.translateLocal(ReportActionsUtils.isSentMoneyReportAction(reportAction) ? 'iou.threadSentMoneyReportName' : 'iou.threadRequestReportName', {
        formattedAmount: ReportActionsUtils.getFormattedAmount(reportAction),
        comment: lodashGet(reportAction, 'originalMessage.comment'),
    });
}

/**
 * Get money request message for an IOU report
 *
 * @param {Object} report
 * @param {Object} reportAction
 * @returns  {String}
 */
function getReportPreviewMessage(report, reportAction) {
    const reportActionMessage = lodashGet(reportAction, 'message[0].html', '');

    if (_.isEmpty(report) || !report.reportID) {
        // The iouReport is not found locally after SignIn because the OpenApp API won't return iouReports if they're settled
        // As a temporary solution until we know how to solve this the best, we just use the message that returned from BE
        return reportActionMessage;
    }

    const totalAmount = getMoneyRequestTotal(report);
    const payerName = isExpenseReport(report) ? getPolicyName(report) : getDisplayNameForParticipant(report.managerID, true);
    const formattedAmount = CurrencyUtils.convertToDisplayString(totalAmount, report.currency);

    if (isSettled(report.reportID)) {
        // A settled message is in the format of either "paid $1.00 elsewhere" or "paid $1.00 using Paypal.me"
        const isSettledPaypalMe = Boolean(reportActionMessage.match(/ Paypal.me$/));
        const translatePhraseKey = isSettledPaypalMe ? 'iou.settledPaypalMeWithAmount' : 'iou.settledElsewhereWithAmount';
        return Localize.translateLocal(translatePhraseKey, {amount: formattedAmount});
    }
    return Localize.translateLocal('iou.payerOwesAmount', {payer: payerName, amount: formattedAmount});
}

/**
 * Get the title for a report.
 *
 * @param {Object} report
 * @returns {String}
 */
function getReportName(report) {
    let formattedName;
    if (isChatThread(report)) {
        const parentReportAction = ReportActionsUtils.getParentReportAction(report);
        if (ReportActionsUtils.isTransactionThread(parentReportAction)) {
            return getTransactionReportName(parentReportAction);
        }

        const isAttachment = _.has(parentReportAction, 'isAttachment') ? parentReportAction.isAttachment : isReportMessageAttachment(_.last(lodashGet(parentReportAction, 'message', [{}])));
        const parentReportActionMessage = lodashGet(parentReportAction, ['message', 0, 'text'], '').replace(/(\r\n|\n|\r)/gm, ' ');
        if (isAttachment && parentReportActionMessage) {
            return `[${Localize.translateLocal('common.attachment')}]`;
        }
        return parentReportActionMessage || Localize.translateLocal('parentReportAction.deletedMessage');
    }
    if (isChatRoom(report) || isTaskReport(report)) {
        formattedName = report.reportName;
    }

    if (isPolicyExpenseChat(report)) {
        formattedName = getPolicyExpenseChatName(report);
    }

    if (isMoneyRequestReport(report)) {
        formattedName = getMoneyRequestReportName(report);
    }

    if (isArchivedRoom(report)) {
        formattedName += ` (${Localize.translateLocal('common.archived')})`;
    }

    if (formattedName) {
        return formattedName;
    }

    // Not a room or PolicyExpenseChat, generate title from participants
    const participants = (report && report.participantAccountIDs) || [];
    const participantsWithoutCurrentUser = _.without(participants, currentUserAccountID);
    const isMultipleParticipantReport = participantsWithoutCurrentUser.length > 1;

    return _.map(participantsWithoutCurrentUser, (accountID) => getDisplayNameForParticipant(accountID, isMultipleParticipantReport)).join(', ');
}

/**
 * Recursively navigates through thread parents to get the root report and workspace name.
 * The recursion stops when we find a non thread or money request report, whichever comes first.
 * @param {Object} report
 * @returns {Object}
 */
function getRootReportAndWorkspaceName(report) {
    if (isThread(report) && !isMoneyRequestReport(report)) {
        const parentReport = lodashGet(allReports, [`${ONYXKEYS.COLLECTION.REPORT}${report.parentReportID}`]);
        return getRootReportAndWorkspaceName(parentReport);
    }

    if (isIOUReport(report)) {
        return {
            rootReportName: lodashGet(report, 'displayName', ''),
        };
    }
    if (isMoneyRequestReport(report)) {
        return {
            rootReportName: lodashGet(report, 'displayName', ''),
            workspaceName: isIOUReport(report) ? CONST.POLICY.OWNER_EMAIL_FAKE : getPolicyName(report, true),
        };
    }

    return {
        rootReportName: getReportName(report),
        workspaceName: getPolicyName(report, true),
    };
}

/**
 * Get either the policyName or domainName the chat is tied to
 * @param {Object} report
 * @returns {String}
 */
function getChatRoomSubtitle(report) {
    if (isChatThread(report)) {
        return '';
    }
    if (!isDefaultRoom(report) && !isUserCreatedPolicyRoom(report) && !isPolicyExpenseChat(report)) {
        return '';
    }
    if (getChatType(report) === CONST.REPORT.CHAT_TYPE.DOMAIN_ALL) {
        // The domainAll rooms are just #domainName, so we ignore the prefix '#' to get the domainName
        return report.reportName.substring(1);
    }
    if ((isPolicyExpenseChat(report) && report.isOwnPolicyExpenseChat) || isExpenseReport(report)) {
        return Localize.translateLocal('workspace.common.workspace');
    }
    if (isArchivedRoom(report)) {
        return report.oldPolicyName || '';
    }
    return getPolicyName(report);
}

/**
 * Gets the parent navigation subtitle for the report
 * @param {Object} report
 * @returns {String}
 */
function getParentNavigationSubtitle(report) {
    if (isThread(report)) {
        const parentReport = lodashGet(allReports, [`${ONYXKEYS.COLLECTION.REPORT}${report.parentReportID}`]);
        const {rootReportName, workspaceName} = getRootReportAndWorkspaceName(parentReport);
        if (_.isEmpty(rootReportName)) {
            return '';
        }

        return Localize.translateLocal('threads.parentNavigationSummary', {rootReportName, workspaceName});
    }
    return '';
}

/**
 * Get the report for a reportID
 *
 * @param {String} reportID
 * @returns {Object}
 */
function getReport(reportID) {
    return lodashGet(allReports, `${ONYXKEYS.COLLECTION.REPORT}${reportID}`, {});
}

/**
 * Navigate to the details page of a given report
 *
 * @param {Object} report
 */
function navigateToDetailsPage(report) {
    const participantAccountIDs = lodashGet(report, 'participantAccountIDs', []);

    if (isChatRoom(report) || isPolicyExpenseChat(report) || isChatThread(report)) {
        Navigation.navigate(ROUTES.getReportDetailsRoute(report.reportID));
        return;
    }
    if (participantAccountIDs.length === 1) {
        Navigation.navigate(ROUTES.getProfileRoute(participantAccountIDs[0]));
        return;
    }
    Navigation.navigate(ROUTES.getReportParticipantsRoute(report.reportID));
}

/**
 * Generate a random reportID up to 53 bits aka 9,007,199,254,740,991 (Number.MAX_SAFE_INTEGER).
 * There were approximately 98,000,000 reports with sequential IDs generated before we started using this approach, those make up roughly one billionth of the space for these numbers,
 * so we live with the 1 in a billion chance of a collision with an older ID until we can switch to 64-bit IDs.
 *
 * In a test of 500M reports (28 years of reports at our current max rate) we got 20-40 collisions meaning that
 * this is more than random enough for our needs.
 *
 * @returns {String}
 */
function generateReportID() {
    return (Math.floor(Math.random() * 2 ** 21) * 2 ** 32 + Math.floor(Math.random() * 2 ** 32)).toString();
}

/**
 * @param {Object} report
 * @returns {Boolean}
 */
function hasReportNameError(report) {
    return !_.isEmpty(lodashGet(report, 'errorFields.reportName', {}));
}

/**
 * For comments shorter than 10k chars, convert the comment from MD into HTML because that's how it is stored in the database
 * For longer comments, skip parsing, but still escape the text, and display plaintext for performance reasons. It takes over 40s to parse a 100k long string!!
 *
 * @param {String} text
 * @returns {String}
 */
function getParsedComment(text) {
    const parser = new ExpensiMark();
    return text.length < CONST.MAX_MARKUP_LENGTH ? parser.replace(text) : _.escape(text);
}

/**
 * @param {String} [text]
 * @param {File} [file]
 * @returns {Object}
 */
function buildOptimisticAddCommentReportAction(text, file) {
    const parser = new ExpensiMark();
    const commentText = getParsedComment(text);
    const isAttachment = _.isEmpty(text) && file !== undefined;
    const attachmentInfo = isAttachment ? file : {};
    const htmlForNewComment = isAttachment ? CONST.ATTACHMENT_UPLOADING_MESSAGE_HTML : commentText;

    // Remove HTML from text when applying optimistic offline comment
    const textForNewComment = isAttachment ? CONST.ATTACHMENT_MESSAGE_TEXT : parser.htmlToText(htmlForNewComment);

    return {
        commentText,
        reportAction: {
            reportActionID: NumberUtils.rand64(),
            actionName: CONST.REPORT.ACTIONS.TYPE.ADDCOMMENT,
            actorAccountID: currentUserAccountID,
            person: [
                {
                    style: 'strong',
                    text: lodashGet(allPersonalDetails, [currentUserAccountID, 'displayName'], currentUserEmail),
                    type: 'TEXT',
                },
            ],
            automatic: false,
            avatar: lodashGet(allPersonalDetails, [currentUserAccountID, 'avatar'], UserUtils.getDefaultAvatarURL(currentUserAccountID)),
            created: DateUtils.getDBTime(),
            message: [
                {
                    type: CONST.REPORT.MESSAGE.TYPE.COMMENT,
                    html: htmlForNewComment,
                    text: textForNewComment,
                },
            ],
            isFirstItem: false,
            isAttachment,
            attachmentInfo,
            pendingAction: CONST.RED_BRICK_ROAD_PENDING_ACTION.ADD,
            shouldShow: true,
        },
    };
}

/**
 * Builds an optimistic reportAction for the parent report when a task is created
 * @param {String} taskReportID - Report ID of the task
 * @param {String} taskTitle - Title of the task
 * @param {String} taskAssignee - Email of the person assigned to the task
 * @param {Number} taskAssigneeAccountID - AccountID of the person assigned to the task
 * @param {String} text - Text of the comment
 * @param {String} parentReportID - Report ID of the parent report
 * @returns {Object}
 */
function buildOptimisticTaskCommentReportAction(taskReportID, taskTitle, taskAssignee, taskAssigneeAccountID, text, parentReportID) {
    const reportAction = buildOptimisticAddCommentReportAction(text);
    reportAction.reportAction.message[0].taskReportID = taskReportID;

    // These parameters are not saved on the reportAction, but are used to display the task in the UI
    // Added when we fetch the reportActions on a report
    reportAction.reportAction.originalMessage = {
        html: reportAction.reportAction.message[0].html,
        taskReportID: reportAction.reportAction.message[0].taskReportID,
    };
    reportAction.reportAction.childReportID = taskReportID;
    reportAction.reportAction.parentReportID = parentReportID;
    reportAction.reportAction.childType = CONST.REPORT.TYPE.TASK;
    reportAction.reportAction.childReportName = taskTitle;
    reportAction.reportAction.childManagerEmail = taskAssignee;
    reportAction.reportAction.childManagerAccountID = taskAssigneeAccountID;
    reportAction.reportAction.childStatusNum = CONST.REPORT.STATUS.OPEN;
    reportAction.reportAction.childStateNum = CONST.REPORT.STATE_NUM.OPEN;

    return reportAction;
}

/**
 * Builds an optimistic IOU report with a randomly generated reportID
 *
 * @param {String} payeeEmail - Email of the person generating the IOU.
 * @param {Number} payeeAccountID - AccountID of the person generating the IOU.
 * @param {Number} payerAccountID - AccountID of the other person participating in the IOU.
 * @param {Number} total - IOU amount in the smallest unit of the currency.
 * @param {String} chatReportID - Report ID of the chat where the IOU is.
 * @param {String} currency - IOU currency.
 * @param {Boolean} isSendingMoney - If we send money the IOU should be created as settled
 *
 * @returns {Object}
 */
function buildOptimisticIOUReport(payeeEmail, payeeAccountID, payerAccountID, total, chatReportID, currency, isSendingMoney = false) {
    const formattedTotal = CurrencyUtils.convertToDisplayString(total, currency);
    const personalDetails = getPersonalDetailsForAccountID(payerAccountID);
    const payerEmail = personalDetails.login;
    return {
        // If we're sending money, hasOutstandingIOU should be false
        hasOutstandingIOU: !isSendingMoney,
        type: CONST.REPORT.TYPE.IOU,
        cachedTotal: formattedTotal,
        chatReportID,
        currency,
        managerID: payerAccountID,
        ownerEmail: payeeEmail,
        ownerAccountID: payeeAccountID,
        reportID: generateReportID(),
        state: CONST.REPORT.STATE.SUBMITTED,
        stateNum: isSendingMoney ? CONST.REPORT.STATE_NUM.SUBMITTED : CONST.REPORT.STATE_NUM.PROCESSING,
        total,

        // We don't translate reportName because the server response is always in English
        reportName: `${payerEmail} owes ${formattedTotal}`,
    };
}

/**
 * Builds an optimistic Expense report with a randomly generated reportID
 *
 * @param {String} chatReportID - Report ID of the PolicyExpenseChat where the Expense Report is
 * @param {String} policyID - The policy ID of the PolicyExpenseChat
 * @param {String} payeeEmail - Email of the employee (payee)
 * @param {Number} payeeAccountID - AccountID of the employee (payee)
 * @param {Number} total - Amount in cents
 * @param {String} currency
 *
 * @returns {Object}
 */
function buildOptimisticExpenseReport(chatReportID, policyID, payeeEmail, payeeAccountID, total, currency) {
    // The amount for Expense reports are stored as negative value in the database
    const storedTotal = total * -1;
    const policyName = getPolicyName(allReports[`${ONYXKEYS.COLLECTION.REPORT}${chatReportID}`]);
    const formattedTotal = CurrencyUtils.convertToDisplayString(storedTotal, currency);

    // The expense report is always created with the policy's output currency
    const outputCurrency = lodashGet(allPolicies, [`${ONYXKEYS.COLLECTION.POLICY}${policyID}`, 'outputCurrency'], CONST.CURRENCY.USD);

    return {
        reportID: generateReportID(),
        chatReportID,
        policyID,
        type: CONST.REPORT.TYPE.EXPENSE,
        ownerEmail: payeeEmail,
        ownerAccountID: payeeAccountID,
        hasOutstandingIOU: true,
        currency: outputCurrency,

        // We don't translate reportName because the server response is always in English
        reportName: `${policyName} owes ${formattedTotal}`,
        state: CONST.REPORT.STATE.SUBMITTED,
        stateNum: CONST.REPORT.STATE_NUM.PROCESSING,
        total: storedTotal,
    };
}

/**
 * @param {String} type - IOUReportAction type. Can be oneOf(create, decline, cancel, pay, split)
 * @param {Number} total - IOU total in cents
 * @param {String} comment - IOU comment
 * @param {String} currency - IOU currency
 * @param {String} paymentType - IOU paymentMethodType. Can be oneOf(Elsewhere, Expensify, PayPal.me)
 * @param {Boolean} isSettlingUp - Whether we are settling up an IOU
 * @returns {Array}
 */
function getIOUReportActionMessage(type, total, comment, currency, paymentType = '', isSettlingUp = false) {
    const amount = NumberFormatUtils.format(preferredLocale, total / 100, {style: 'currency', currency});
    let paymentMethodMessage;
    switch (paymentType) {
        case CONST.IOU.PAYMENT_TYPE.ELSEWHERE:
            paymentMethodMessage = ' elsewhere';
            break;
        case CONST.IOU.PAYMENT_TYPE.PAYPAL_ME:
            paymentMethodMessage = ' using PayPal.me';
            break;
        default:
            break;
    }

    let iouMessage;
    switch (type) {
        case CONST.IOU.REPORT_ACTION_TYPE.CREATE:
            iouMessage = `requested ${amount}${comment && ` for ${comment}`}`;
            break;
        case CONST.IOU.REPORT_ACTION_TYPE.SPLIT:
            iouMessage = `split ${amount}${comment && ` for ${comment}`}`;
            break;
        case CONST.IOU.REPORT_ACTION_TYPE.DELETE:
            iouMessage = `deleted the ${amount} request${comment && ` for ${comment}`}`;
            break;
        case CONST.IOU.REPORT_ACTION_TYPE.PAY:
            iouMessage = isSettlingUp ? `paid ${amount}${paymentMethodMessage}` : `sent ${amount}${comment && ` for ${comment}`}${paymentMethodMessage}`;
            break;
        default:
            break;
    }

    return [
        {
            html: _.escape(iouMessage),
            text: iouMessage,
            isEdited: false,
            type: CONST.REPORT.MESSAGE.TYPE.COMMENT,
        },
    ];
}

/**
 * Builds an optimistic IOU reportAction object
 *
 * @param {String} type - IOUReportAction type. Can be oneOf(create, delete, pay, split).
 * @param {Number} amount - IOU amount in cents.
 * @param {String} currency
 * @param {String} comment - User comment for the IOU.
 * @param {Array}  participants - An array with participants details.
 * @param {String} transactionID
 * @param {String} [paymentType] - Only required if the IOUReportAction type is 'pay'. Can be oneOf(elsewhere, payPal, Expensify).
 * @param {String} [iouReportID] - Only required if the IOUReportActions type is oneOf(decline, cancel, pay). Generates a randomID as default.
 * @param {Boolean} [isSettlingUp] - Whether we are settling up an IOU.
 * @param {Boolean} [isSendMoneyFlow] - Whether this is send money flow
 * @returns {Object}
 */
function buildOptimisticIOUReportAction(type, amount, currency, comment, participants, transactionID, paymentType = '', iouReportID = '', isSettlingUp = false, isSendMoneyFlow = false) {
    const IOUReportID = iouReportID || generateReportID();

    const originalMessage = {
        amount,
        comment,
        currency,
        IOUTransactionID: transactionID,
        IOUReportID,
        type,
    };

    // We store amount, comment, currency in IOUDetails when type = pay
    if (type === CONST.IOU.REPORT_ACTION_TYPE.PAY && isSendMoneyFlow) {
        _.each(['amount', 'comment', 'currency'], (key) => {
            delete originalMessage[key];
        });
        originalMessage.IOUDetails = {amount, comment, currency};
        originalMessage.paymentType = paymentType;
    }

    // IOUs of type split only exist in group DMs and those don't have an iouReport so we need to delete the IOUReportID key
    if (type === CONST.IOU.REPORT_ACTION_TYPE.SPLIT) {
        delete originalMessage.IOUReportID;
        originalMessage.participants = [currentUserEmail, ..._.pluck(participants, 'login')];
        originalMessage.participantAccountIDs = [currentUserAccountID, ..._.pluck(participants, 'accountID')];
    }

    return {
        actionName: CONST.REPORT.ACTIONS.TYPE.IOU,
        actorAccountID: currentUserAccountID,
        automatic: false,
        avatar: lodashGet(currentUserPersonalDetails, 'avatar', UserUtils.getDefaultAvatar(currentUserAccountID)),
        isAttachment: false,
        originalMessage,
        message: getIOUReportActionMessage(type, amount, comment, currency, paymentType, isSettlingUp),
        person: [
            {
                style: 'strong',
                text: lodashGet(currentUserPersonalDetails, 'displayName', currentUserEmail),
                type: 'TEXT',
            },
        ],
        reportActionID: NumberUtils.rand64(),
        shouldShow: true,
        created: DateUtils.getDBTime(),
        pendingAction: CONST.RED_BRICK_ROAD_PENDING_ACTION.ADD,
    };
}

function buildOptimisticReportPreview(reportID, iouReportID, payeeAccountID) {
    return {
        reportActionID: NumberUtils.rand64(),
        reportID,
        created: DateUtils.getDBTime(),
        actionName: CONST.REPORT.ACTIONS.TYPE.REPORTPREVIEW,
        pendingAction: CONST.RED_BRICK_ROAD_PENDING_ACTION.ADD,
        accountID: payeeAccountID,
        message: [
            {
                html: '',
                text: '',
                isEdited: false,
                type: CONST.REPORT.MESSAGE.TYPE.COMMENT,
            },
        ],
        originalMessage: {
            linkedReportID: iouReportID,
        },
        actorAccountID: currentUserAccountID,
    };
}

function buildOptimisticTaskReportAction(taskReportID, actionName, message = '') {
    const originalMessage = {
        taskReportID,
        type: actionName,
        text: message,
    };

    return {
        actionName,
        actorAccountID: currentUserAccountID,
        automatic: false,
        avatar: lodashGet(currentUserPersonalDetails, 'avatar', UserUtils.getDefaultAvatar(currentUserAccountID)),
        isAttachment: false,
        originalMessage,
        message: [
            {
                text: message,
                taskReportID,
                type: CONST.REPORT.MESSAGE.TYPE.TEXT,
            },
        ],
        person: [
            {
                style: 'strong',
                text: lodashGet(currentUserPersonalDetails, 'displayName', currentUserAccountID),
                type: 'TEXT',
            },
        ],
        reportActionID: NumberUtils.rand64(),
        shouldShow: true,
        created: DateUtils.getDBTime(),
        isFirstItem: false,
        pendingAction: CONST.RED_BRICK_ROAD_PENDING_ACTION.ADD,
    };
}

/**
 * Builds an optimistic chat report with a randomly generated reportID and as much information as we currently have
 *
 * @param {Array} participantList Array of participant accountIDs
 * @param {String} reportName
 * @param {String} chatType
 * @param {String} policyID
 * @param {String} ownerEmail
 * @param {Number} ownerAccountID
 * @param {Boolean} isOwnPolicyExpenseChat
 * @param {String} oldPolicyName
 * @param {String} visibility
 * @param {String} notificationPreference
 * @param {String} parentReportActionID
 * @param {String} parentReportID
 * @returns {Object}
 */
function buildOptimisticChatReport(
    participantList,
    reportName = CONST.REPORT.DEFAULT_REPORT_NAME,
    chatType = '',
    policyID = CONST.POLICY.OWNER_EMAIL_FAKE,
    ownerEmail = CONST.REPORT.OWNER_EMAIL_FAKE,
    ownerAccountID = CONST.REPORT.OWNER_ACCOUNT_ID_FAKE,
    isOwnPolicyExpenseChat = false,
    oldPolicyName = '',
    visibility = undefined,
    notificationPreference = CONST.REPORT.NOTIFICATION_PREFERENCE.ALWAYS,
    parentReportActionID = '',
    parentReportID = '',
) {
    const currentTime = DateUtils.getDBTime();
    return {
        type: CONST.REPORT.TYPE.CHAT,
        chatType,
        hasOutstandingIOU: false,
        isOwnPolicyExpenseChat,
        isPinned: reportName === CONST.REPORT.WORKSPACE_CHAT_ROOMS.ADMINS,
        lastActorEmail: '',
        lastActorAccountID: 0,
        lastMessageHtml: '',
        lastMessageText: null,
        lastReadTime: currentTime,
        lastVisibleActionCreated: currentTime,
        notificationPreference,
        oldPolicyName,
        ownerEmail: ownerEmail || CONST.REPORT.OWNER_EMAIL_FAKE,
        ownerAccountID: ownerAccountID || CONST.REPORT.OWNER_ACCOUNT_ID_FAKE,
        parentReportActionID,
        parentReportID,
        participantAccountIDs: participantList,
        policyID,
        reportID: generateReportID(),
        reportName,
        stateNum: 0,
        statusNum: 0,
        visibility,
        welcomeMessage: '',
    };
}

/**
 * Returns the necessary reportAction onyx data to indicate that the chat has been created optimistically
 * @param {String} ownerEmail
 * @returns {Object}
 */
function buildOptimisticCreatedReportAction(ownerEmail) {
    return {
        reportActionID: NumberUtils.rand64(),
        actionName: CONST.REPORT.ACTIONS.TYPE.CREATED,
        pendingAction: CONST.RED_BRICK_ROAD_PENDING_ACTION.ADD,
        actorAccountID: currentUserAccountID,
        message: [
            {
                type: CONST.REPORT.MESSAGE.TYPE.TEXT,
                style: 'strong',
                text: ownerEmail === currentUserEmail ? 'You' : ownerEmail,
            },
            {
                type: CONST.REPORT.MESSAGE.TYPE.TEXT,
                style: 'normal',
                text: ' created this report',
            },
        ],
        person: [
            {
                type: CONST.REPORT.MESSAGE.TYPE.TEXT,
                style: 'strong',
                text: lodashGet(allPersonalDetails, [currentUserAccountID, 'displayName'], currentUserEmail),
            },
        ],
        automatic: false,
        avatar: lodashGet(allPersonalDetails, [currentUserAccountID, 'avatar'], UserUtils.getDefaultAvatar(currentUserAccountID)),
        created: DateUtils.getDBTime(),
        shouldShow: true,
    };
}

/**
 * Returns the necessary reportAction onyx data to indicate that a task report has been edited
 *
 * @param {String} ownerEmail
 * @returns {Object}
 */

function buildOptimisticEditedTaskReportAction(ownerEmail) {
    return {
        reportActionID: NumberUtils.rand64(),
        actionName: CONST.REPORT.ACTIONS.TYPE.TASKEDITED,
        pendingAction: CONST.RED_BRICK_ROAD_PENDING_ACTION.ADD,
        actorAccountID: currentUserAccountID,
        message: [
            {
                type: CONST.REPORT.MESSAGE.TYPE.TEXT,
                style: 'strong',
                text: ownerEmail === currentUserEmail ? 'You' : ownerEmail,
            },
            {
                type: CONST.REPORT.MESSAGE.TYPE.TEXT,
                style: 'normal',
                text: ' edited this task',
            },
        ],
        person: [
            {
                type: CONST.REPORT.MESSAGE.TYPE.TEXT,
                style: 'strong',
                text: lodashGet(allPersonalDetails, [currentUserAccountID, 'displayName'], currentUserEmail),
            },
        ],
        automatic: false,
        avatar: lodashGet(allPersonalDetails, [currentUserAccountID, 'avatar'], UserUtils.getDefaultAvatar(currentUserAccountID)),
        created: DateUtils.getDBTime(),
        shouldShow: false,
    };
}

/**
 * Returns the necessary reportAction onyx data to indicate that a chat has been archived
 *
 * @param {String} ownerEmail
 * @param {String} policyName
 * @param {String} reason - A reason why the chat has been archived
 * @returns {Object}
 */
function buildOptimisticClosedReportAction(ownerEmail, policyName, reason = CONST.REPORT.ARCHIVE_REASON.DEFAULT) {
    return {
        actionName: CONST.REPORT.ACTIONS.TYPE.CLOSED,
        actorAccountID: currentUserAccountID,
        automatic: false,
        avatar: lodashGet(allPersonalDetails, [currentUserAccountID, 'avatar'], UserUtils.getDefaultAvatar(currentUserAccountID)),
        created: DateUtils.getDBTime(),
        message: [
            {
                type: CONST.REPORT.MESSAGE.TYPE.TEXT,
                style: 'strong',
                text: ownerEmail === currentUserEmail ? 'You' : ownerEmail,
            },
            {
                type: CONST.REPORT.MESSAGE.TYPE.TEXT,
                style: 'normal',
                text: ' closed this report',
            },
        ],
        originalMessage: {
            policyName,
            reason,
        },
        pendingAction: CONST.RED_BRICK_ROAD_PENDING_ACTION.ADD,
        person: [
            {
                type: CONST.REPORT.MESSAGE.TYPE.TEXT,
                style: 'strong',
                text: lodashGet(allPersonalDetails, [currentUserAccountID, 'displayName'], currentUserEmail),
            },
        ],
        reportActionID: NumberUtils.rand64(),
        shouldShow: true,
    };
}

/**
 * @param {String} policyID
 * @param {String} policyName
 * @returns {Object}
 */
function buildOptimisticWorkspaceChats(policyID, policyName) {
    const announceChatData = buildOptimisticChatReport(
        [currentUserAccountID],
        CONST.REPORT.WORKSPACE_CHAT_ROOMS.ANNOUNCE,
        CONST.REPORT.CHAT_TYPE.POLICY_ANNOUNCE,
        policyID,
        null,
        0,
        false,
        policyName,
        null,

        // #announce contains all policy members so notifying always should be opt-in only.
        CONST.REPORT.NOTIFICATION_PREFERENCE.DAILY,
    );
    const announceChatReportID = announceChatData.reportID;
    const announceCreatedAction = buildOptimisticCreatedReportAction(announceChatData.ownerEmail);
    const announceReportActionData = {
        [announceCreatedAction.reportActionID]: announceCreatedAction,
    };

    const adminsChatData = buildOptimisticChatReport(
        [currentUserAccountID],
        CONST.REPORT.WORKSPACE_CHAT_ROOMS.ADMINS,
        CONST.REPORT.CHAT_TYPE.POLICY_ADMINS,
        policyID,
        null,
        0,
        false,
        policyName,
    );
    const adminsChatReportID = adminsChatData.reportID;
    const adminsCreatedAction = buildOptimisticCreatedReportAction(adminsChatData.ownerEmail);
    const adminsReportActionData = {
        [adminsCreatedAction.reportActionID]: adminsCreatedAction,
    };

    const expenseChatData = buildOptimisticChatReport(
        [currentUserAccountID],
        '',
        CONST.REPORT.CHAT_TYPE.POLICY_EXPENSE_CHAT,
        policyID,
        currentUserEmail,
        currentUserAccountID,
        true,
        policyName,
    );
    const expenseChatReportID = expenseChatData.reportID;
    const expenseReportCreatedAction = buildOptimisticCreatedReportAction(expenseChatData.ownerEmail);
    const expenseReportActionData = {
        [expenseReportCreatedAction.reportActionID]: expenseReportCreatedAction,
    };

    return {
        announceChatReportID,
        announceChatData,
        announceReportActionData,
        announceCreatedReportActionID: announceCreatedAction.reportActionID,
        adminsChatReportID,
        adminsChatData,
        adminsReportActionData,
        adminsCreatedReportActionID: adminsCreatedAction.reportActionID,
        expenseChatReportID,
        expenseChatData,
        expenseReportActionData,
        expenseCreatedReportActionID: expenseReportCreatedAction.reportActionID,
    };
}

/**
 * Builds an optimistic Task Report with a randomly generated reportID
 *
 * @param {String} ownerEmail - Email of the person generating the Task.
 * @param {Number} ownerAccountID - Account ID of the person generating the Task.
 * @param {String} assigneeAccountID - AccountID of the other person participating in the Task.
 * @param {String} parentReportID - Report ID of the chat where the Task is.
 * @param {String} title - Task title.
 * @param {String} description - Task description.
 *
 * @returns {Object}
 */

function buildOptimisticTaskReport(ownerEmail, ownerAccountID, assigneeAccountID = 0, parentReportID, title, description) {
    return {
        reportID: generateReportID(),
        reportName: title,
        description,
        ownerEmail,
        ownerAccountID,
        managerID: assigneeAccountID,
        type: CONST.REPORT.TYPE.TASK,
        parentReportID,
        stateNum: CONST.REPORT.STATE_NUM.OPEN,
        statusNum: CONST.REPORT.STATUS.OPEN,
    };
}

/**
 * @param {Object} report
 * @returns {Boolean}
 */
function isUnread(report) {
    if (!report) {
        return false;
    }

    // lastVisibleActionCreated and lastReadTime are both datetime strings and can be compared directly
    const lastVisibleActionCreated = report.lastVisibleActionCreated || '';
    const lastReadTime = report.lastReadTime || '';
    return lastReadTime < lastVisibleActionCreated;
}

/**
 * @param {Object} report
 * @returns {Boolean}
 */
function isUnreadWithMention(report) {
    if (!report) {
        return false;
    }

    // lastMentionedTime and lastReadTime are both datetime strings and can be compared directly
    const lastMentionedTime = report.lastMentionedTime || '';
    const lastReadTime = report.lastReadTime || '';
    return lastReadTime < lastMentionedTime;
}

/**
 * Determines if a report has an outstanding IOU that doesn't belong to the currently logged in user
 *
 * @param {Object} report
 * @param {String} report.iouReportID
 * @param {Object} iouReports
 * @returns {boolean}
 */
function hasOutstandingIOU(report, iouReports) {
    if (!report || !report.iouReportID || _.isUndefined(report.hasOutstandingIOU)) {
        return false;
    }

    const iouReport = iouReports && iouReports[`${ONYXKEYS.COLLECTION.REPORT}${report.iouReportID}`];
    if (!iouReport || !iouReport.ownerAccountID) {
        return false;
    }

    if (iouReport.ownerAccountID === currentUserAccountID) {
        return false;
    }

    return report.hasOutstandingIOU;
}

/**
 * @param {Object} report
 * @param {String} report.iouReportID
 * @param {Object} iouReports
 * @returns {Boolean}
 */
function isIOUOwnedByCurrentUser(report, iouReports = {}) {
    if (report.hasOutstandingIOU) {
        const iouReport = iouReports[`${ONYXKEYS.COLLECTION.REPORT}${report.iouReportID}`];
        if (iouReport) {
            return iouReport.ownerAccountID === currentUserAccountID;
        }
    }
    return false;
}

/**
 * Assuming the passed in report is a default room, lets us know whether we can see it or not, based on permissions and
 * the various subsets of users we've allowed to use default rooms.
 *
 * @param {Object} report
 * @param {Array<Object>} policies
 * @param {Array<String>} betas
 * @return {Boolean}
 */
function canSeeDefaultRoom(report, policies, betas) {
    // Include archived rooms
    if (isArchivedRoom(report)) {
        return true;
    }

    // Include default rooms for free plan policies (domain rooms aren't included in here because they do not belong to a policy)
    if (getPolicyType(report, policies) === CONST.POLICY.TYPE.FREE) {
        return true;
    }

    // Include domain rooms with Partner Managers (Expensify accounts) in them for accounts that are on a domain with an Approved Accountant
    if (isDomainRoom(report) && doesDomainHaveApprovedAccountant && hasExpensifyEmails(lodashGet(report, ['participantAccountIDs'], []))) {
        return true;
    }

    // If the room has an assigned guide, it can be seen.
    if (hasExpensifyGuidesEmails(lodashGet(report, ['participantAccountIDs'], []))) {
        return true;
    }

    // Include any admins and announce rooms, since only non partner-managed domain rooms are on the beta now.
    if (isAdminRoom(report) || isAnnounceRoom(report)) {
        return true;
    }

    // For all other cases, just check that the user belongs to the default rooms beta
    return Permissions.canUseDefaultRooms(betas);
}

/**
 * @param {Object} report
 * @param {Array<Object>} policies
 * @param {Array<String>} betas
 * @returns {Boolean}
 */
function canAccessReport(report, policies, betas) {
    if (isThread(report) && ReportActionsUtils.isPendingRemove(ReportActionsUtils.getParentReportAction(report))) {
        return false;
    }

    // We hide default rooms (it's basically just domain rooms now) from people who aren't on the defaultRooms beta.
    if (isDefaultRoom(report) && !canSeeDefaultRoom(report, policies, betas)) {
        return false;
    }

    return true;
}

/**
 * Takes several pieces of data from Onyx and evaluates if a report should be shown in the option list (either when searching
 * for reports or the reports shown in the LHN).
 *
 * This logic is very specific and the order of the logic is very important. It should fail quickly in most cases and also
 * filter out the majority of reports before filtering out very specific minority of reports.
 *
 * @param {Object} report
 * @param {String} currentReportId
 * @param {Boolean} isInGSDMode
 * @param {Object} iouReports
 * @param {String[]} betas
 * @param {Object} policies
 * @returns {boolean}
 */
function shouldReportBeInOptionList(report, currentReportId, isInGSDMode, iouReports, betas, policies) {
    const isInDefaultMode = !isInGSDMode;

    // Exclude reports that have no data because there wouldn't be anything to show in the option item.
    // This can happen if data is currently loading from the server or a report is in various stages of being created.
    // This can also happen for anyone accessing a public room or archived room for which they don't have access to the underlying policy.
    if (
        !report ||
        !report.reportID ||
        (_.isEmpty(report.participantAccountIDs) && !isChatThread(report) && !isPublicRoom(report) && !isArchivedRoom(report) && !isMoneyRequestReport(report) && !isTaskReport(report))
    ) {
        return false;
    }

    if (!canAccessReport(report, policies, betas)) {
        return false;
    }

    // Include the currently viewed report. If we excluded the currently viewed report, then there
    // would be no way to highlight it in the options list and it would be confusing to users because they lose
    // a sense of context.
    if (report.reportID === currentReportId) {
        return true;
    }

    // Include reports if they have a draft, are pinned, or have an outstanding IOU
    // These are always relevant to the user no matter what view mode the user prefers
    if (report.hasDraft || report.isPinned || hasOutstandingIOU(report, iouReports)) {
        return true;
    }

    // Include reports that have errors from trying to add a workspace
    // If we excluded it, then the red-brock-road pattern wouldn't work for the user to resolve the error
    if (report.errorFields && !_.isEmpty(report.errorFields.addWorkspaceRoom)) {
        return true;
    }

    // All unread chats (even archived ones) in GSD mode will be shown. This is because GSD mode is specifically for focusing the user on the most relevant chats, primarily, the unread ones
    if (isInGSDMode) {
        return isUnread(report);
    }

    // Archived reports should always be shown when in default (most recent) mode. This is because you should still be able to access and search for the chats to find them.
    if (isInDefaultMode && isArchivedRoom(report)) {
        return true;
    }

    // Include policy expense chats if the user isn't in the policy expense chat beta
    if (isPolicyExpenseChat(report) && !Permissions.canUsePolicyExpenseChat(betas)) {
        return false;
    }

    // Hide thread reports that haven't been commented on
    if (isThread(report) && !report.lastMessageText) {
        return false;
    }

    return true;
}

/**
 * Attempts to find a report in onyx with the provided list of participants. Does not include threads
 * @param {Array} newParticipantList
 * @returns {Array|undefined}
 */
function getChatByParticipants(newParticipantList) {
    newParticipantList.sort();
    return _.find(allReports, (report) => {
        // If the report has been deleted, or there are no participants (like an empty #admins room) then skip it
        if (!report || !report.participantAccountIDs || isChatThread(report)) {
            return false;
        }

        // Only return the room if it has all the participants and is not a policy room
        return !isUserCreatedPolicyRoom(report) && _.isEqual(newParticipantList, _.sortBy(report.participantAccountIDs));
    });
}

/**
 * Attempts to find a report in onyx with the provided email list of participants. Does not include threads
 * This is temporary function while migrating from PersonalDetails to PersonalDetailsList
 *
 * @deprecated - use getChatByParticipants()
 *
 * @param {Array} participantsLoginList
 * @returns {Array|undefined}
 */
function getChatByParticipantsByLoginList(participantsLoginList) {
    participantsLoginList.sort();
    return _.find(allReports, (report) => {
        // If the report has been deleted, or there are no participants (like an empty #admins room) then skip it
        if (!report || !report.participants || isThread(report)) {
            return false;
        }

        // Only return the room if it has all the participants and is not a policy room
        return !isUserCreatedPolicyRoom(report) && _.isEqual(participantsLoginList, _.sortBy(report.participants));
    });
}

/**
 * Attempts to find a report in onyx with the provided list of participants in given policy
 * @param {Array} newParticipantList
 * @param {String} policyID
 * @returns {object|undefined}
 */
function getChatByParticipantsAndPolicy(newParticipantList, policyID) {
    newParticipantList.sort();
    return _.find(allReports, (report) => {
        // If the report has been deleted, or there are no participants (like an empty #admins room) then skip it
        if (!report || !report.participantAccountIDs) {
            return false;
        }

        // Only return the room if it has all the participants and is not a policy room
        return report.policyID === policyID && _.isEqual(newParticipantList, _.sortBy(report.participantAccountIDs));
    });
}

/**
 * @param {String} policyID
 * @returns {Array}
 */
function getAllPolicyReports(policyID) {
    return _.filter(allReports, (report) => report && report.policyID === policyID);
}

/**
 * Returns true if Chronos is one of the chat participants (1:1)
 * @param {Object} report
 * @returns {Boolean}
 */
function chatIncludesChronos(report) {
    return report.participantAccountIDs && _.contains(report.participantAccountIDs, CONST.ACCOUNT_ID.CHRONOS);
}

/**
 * Can only flag if:
 *
 * - It was written by someone else
 * - It's an ADDCOMMENT that is not an attachment
 *
 * @param {Object} reportAction
 * @param {number} reportID
 * @returns {Boolean}
 */
function canFlagReportAction(reportAction, reportID) {
    return (
        !loginList.includes(reportAction.actorEmail) &&
        reportAction.actionName === CONST.REPORT.ACTIONS.TYPE.ADDCOMMENT &&
        !ReportActionsUtils.isDeletedAction(reportAction) &&
        !ReportActionsUtils.isCreatedTaskReportAction(reportAction) &&
        isAllowedToComment(getReport(reportID))
    );
}

/**
 * Whether flag comment page should show
 *
 * @param {Object} reportAction
 * @param {Object} report
 * @returns {Boolean}
 */

function shouldShowFlagComment(reportAction, report) {
    return (
        canFlagReportAction(reportAction, report.reportID) &&
        !isArchivedRoom(report) &&
        !chatIncludesChronos(report) &&
        !isConciergeChatReport(report.reportID) &&
        reportAction.actorAccountID !== CONST.ACCOUNT_ID.CONCIERGE
    );
}

/**
 * @param {Object} report
 * @param {String} report.lastReadTime
 * @param {Array} sortedAndFilteredReportActions - reportActions for the report, sorted newest to oldest, and filtered for only those that should be visible
 *
 * @returns {String|null}
 */
function getNewMarkerReportActionID(report, sortedAndFilteredReportActions) {
    if (!isUnread(report)) {
        return '';
    }

    const newMarkerIndex = _.findLastIndex(sortedAndFilteredReportActions, (reportAction) => (reportAction.created || '') > report.lastReadTime);

    return _.has(sortedAndFilteredReportActions[newMarkerIndex], 'reportActionID') ? sortedAndFilteredReportActions[newMarkerIndex].reportActionID : '';
}

/**
 * Performs the markdown conversion, and replaces code points > 127 with C escape sequences
 * Used for compatibility with the backend auth validator for AddComment, and to account for MD in comments
 * @param {String} textComment
 * @returns {Number} The comment's total length as seen from the backend
 */
function getCommentLength(textComment) {
    return getParsedComment(textComment)
        .replace(/[^ -~]/g, '\\u????')
        .trim().length;
}

/**
 * @param {String|null} url
 * @returns {String}
 */
function getRouteFromLink(url) {
    if (!url) {
        return '';
    }

    // Get the reportID from URL
    let route = url;
    _.each(linkingConfig.prefixes, (prefix) => {
        const localWebAndroidRegEx = /^(http:\/\/([0-9]{1,3})\.([0-9]{1,3})\.([0-9]{1,3})\.([0-9]{1,3}))/;
        if (route.startsWith(prefix)) {
            route = route.replace(prefix, '');
        } else if (localWebAndroidRegEx.test(route)) {
            route = route.replace(localWebAndroidRegEx, '');
        } else {
            return;
        }

        // Remove the port if it's a localhost URL
        if (/^:\d+/.test(route)) {
            route = route.replace(/:\d+/, '');
        }

        // Remove the leading slash if exists
        if (route.startsWith('/')) {
            route = route.replace('/', '');
        }
    });
    return route;
}

/**
 * @param {String|null} url
 * @returns {String}
 */
function getReportIDFromLink(url) {
    const route = getRouteFromLink(url);
    const {reportID, isSubReportPageRoute} = ROUTES.parseReportRouteParams(route);
    if (isSubReportPageRoute) {
        // We allow the Sub-Report deep link routes (settings, details, etc.) to be handled by their respective component pages
        return '';
    }
    return reportID;
}

/**
 * Users can request money in policy expense chats only if they are in a role of a member in the chat (in other words, if it's their policy expense chat)
 *
 * @param {Object} report
 * @returns {Boolean}
 */
function canRequestMoney(report) {
    return !isPolicyExpenseChat(report) || report.isOwnPolicyExpenseChat;
}

/**
 * @param {Object} report
 * @param {Array} reportParticipants
 * @param {Array} betas
 * @returns {Array}
 */
function getMoneyRequestOptions(report, reportParticipants, betas) {
    // In any thread, we do not allow any new money requests yet
    if (isChatThread(report)) {
        return [];
    }

    const participants = _.filter(reportParticipants, (accountID) => currentUserPersonalDetails.accountID !== accountID);

    const hasExcludedIOUAccountIDs = lodashIntersection(reportParticipants, CONST.EXPENSIFY_ACCOUNT_IDS).length > 0;
    const hasMultipleParticipants = participants.length > 1;

    if (hasExcludedIOUAccountIDs || (participants.length === 0 && !report.isOwnPolicyExpenseChat) || !Permissions.canUseIOU(betas)) {
        return [];
    }

    // Additional requests should be blocked for money request reports
    if (isMoneyRequestReport(report)) {
        return [];
    }

    // User created policy rooms and default rooms like #admins or #announce will always have the Split Bill option
    // unless there are no participants at all (e.g. #admins room for a policy with only 1 admin)
    // DM chats will have the Split Bill option only when there are at least 3 people in the chat.
    // There is no Split Bill option for Workspace chats
    if (isChatRoom(report) || (hasMultipleParticipants && !isPolicyExpenseChat(report))) {
        return [CONST.IOU.MONEY_REQUEST_TYPE.SPLIT];
    }

    // DM chats that only have 2 people will see the Send / Request money options.
    // Workspace chats should only see the Request money option, as "easy overages" is not available.
    return [
        ...(canRequestMoney(report) ? [CONST.IOU.MONEY_REQUEST_TYPE.REQUEST] : []),

        // Send money option should be visible only in DMs
        ...(Permissions.canUseIOUSend(betas) && isChatReport(report) && !isPolicyExpenseChat(report) && participants.length === 1 ? [CONST.IOU.MONEY_REQUEST_TYPE.SEND] : []),
    ];
}

/**
 * Allows a user to leave a policy room according to the following conditions of the visibility or chatType rNVP:
 * `public` - Anyone can leave (because anybody can join)
 * `public_announce` - Only non-policy members can leave (it's auto-shared with policy members)
 * `policy_admins` - Nobody can leave (it's auto-shared with all policy admins)
 * `policy_announce` - Nobody can leave (it's auto-shared with all policy members)
 * `policy` - Anyone can leave (though only policy members can join)
 * `domain` - Nobody can leave (it's auto-shared with domain members)
 * `dm` - Nobody can leave (it's auto-shared with users)
 * `private` - Anybody can leave (though you can only be invited to join)
 *
 * @param {Object} report
 * @param {String} report.visibility
 * @param {String} report.chatType
 * @param {Boolean} isPolicyMember
 * @returns {Boolean}
 */
function canLeaveRoom(report, isPolicyMember) {
    if (_.isEmpty(report.visibility)) {
        if (
            report.chatType === CONST.REPORT.CHAT_TYPE.POLICY_ADMINS ||
            report.chatType === CONST.REPORT.CHAT_TYPE.POLICY_ANNOUNCE ||
            report.chatType === CONST.REPORT.CHAT_TYPE.DOMAIN_ALL ||
            _.isEmpty(report.chatType)
        ) {
            // DM chats don't have a chatType
            return false;
        }
    } else if (isPublicAnnounceRoom(report) && isPolicyMember) {
        return false;
    }
    return true;
}

/**
 * @param {Number[]} participantAccountIDs
 * @returns {Boolean}
 */
function isCurrentUserTheOnlyParticipant(participantAccountIDs) {
    return participantAccountIDs && participantAccountIDs.length === 1 && participantAccountIDs[0] === currentUserAccountID;
}

/**
 * Returns display names for those that can see the whisper.
 * However, it returns "you" if the current user is the only one who can see it besides the person that sent it.
 *
 * @param {Number[]} participantAccountIDs
 * @returns {string}
 */
function getWhisperDisplayNames(participantAccountIDs) {
    const isWhisperOnlyVisibleToCurrentUser = isCurrentUserTheOnlyParticipant(participantAccountIDs);

    // When the current user is the only participant, the display name needs to be "you" because that's the only person reading it
    if (isWhisperOnlyVisibleToCurrentUser) {
        return Localize.translateLocal('common.youAfterPreposition');
    }

    return _.map(participantAccountIDs, (accountID) => getDisplayNameForParticipant(accountID, !isWhisperOnlyVisibleToCurrentUser)).join(', ');
}

/**
 * Show subscript on workspace chats / threads and expense requests
 * @param {Object} report
 * @returns {Boolean}
 */
function shouldReportShowSubscript(report) {
    if (isArchivedRoom(report)) {
        return false;
    }

<<<<<<< HEAD
    if (isExpenseRequest(report)) {
        return true;
    }

    if (isPolicyExpenseChat(report) && !isThread(report) && !isTaskReport(report)) {
=======
    if (isPolicyExpenseChat(report) && !isChatThread(report) && !isTaskReport(report) && !report.isOwnPolicyExpenseChat) {
>>>>>>> 15e547e3
        return true;
    }

    if (isWorkspaceThread(report)) {
        return true;
    }

    return false;
}

/**
 * Return true if reports data exists
 * @returns {Boolean}
 */
function isReportDataReady() {
    return !_.isEmpty(allReports) && _.some(_.keys(allReports), (key) => allReports[key].reportID);
}

/**
 * Returns the parentReport if the given report is a thread.
 *
 * @param {Object} report
 * @returns {Object}
 */
function getParentReport(report) {
    if (!report || !report.parentReportID) {
        return {};
    }
    return lodashGet(allReports, `${ONYXKEYS.COLLECTION.REPORT}${report.parentReportID}`, {});
}

/**
 * Return true if the composer should be hidden
 * @param {Object} report
 * @param {Object} reportErrors
 * @returns {Boolean}
 */
function shouldHideComposer(report, reportErrors) {
    return isArchivedRoom(report) || !_.isEmpty(reportErrors) || !isAllowedToComment(report);
}

/**
 * Returns ID of the original report from which the given reportAction is first created.
 *
 * @param {String} reportID
 * @param {Object} reportAction
 * @returns {String}
 */
function getOriginalReportID(reportID, reportAction) {
    return isThreadFirstChat(reportAction, reportID) ? lodashGet(allReports, [`${ONYXKEYS.COLLECTION.REPORT}${reportID}`, 'parentReportID']) : reportID;
}

export {
    getReportParticipantsTitle,
    isReportMessageAttachment,
    findLastAccessedReport,
    canEditReportAction,
    canFlagReportAction,
    shouldShowFlagComment,
    canDeleteReportAction,
    canLeaveRoom,
    sortReportsByLastRead,
    isDefaultRoom,
    isAdminRoom,
    isAnnounceRoom,
    isUserCreatedPolicyRoom,
    isChatRoom,
    getChatRoomSubtitle,
    getParentNavigationSubtitle,
    getPolicyName,
    getPolicyType,
    isArchivedRoom,
    isPolicyExpenseChatAdmin,
    isPublicRoom,
    isPublicAnnounceRoom,
    isConciergeChatReport,
    isCurrentUserTheOnlyParticipant,
    hasAutomatedExpensifyAccountIDs,
    hasExpensifyGuidesEmails,
    hasOutstandingIOU,
    isIOUOwnedByCurrentUser,
    getMoneyRequestTotal,
    canShowReportRecipientLocalTime,
    formatReportLastMessageText,
    chatIncludesConcierge,
    isPolicyExpenseChat,
    getIconsForParticipants,
    getIcons,
    getRoomWelcomeMessage,
    getDisplayNamesWithTooltips,
    getReportName,
    getReport,
    getReportIDFromLink,
    getRouteFromLink,
    navigateToDetailsPage,
    generateReportID,
    hasReportNameError,
    isUnread,
    isUnreadWithMention,
    buildOptimisticWorkspaceChats,
    buildOptimisticTaskReport,
    buildOptimisticChatReport,
    buildOptimisticClosedReportAction,
    buildOptimisticCreatedReportAction,
    buildOptimisticEditedTaskReportAction,
    buildOptimisticIOUReport,
    buildOptimisticExpenseReport,
    buildOptimisticIOUReportAction,
    buildOptimisticReportPreview,
    buildOptimisticTaskReportAction,
    buildOptimisticAddCommentReportAction,
    buildOptimisticTaskCommentReportAction,
    shouldReportBeInOptionList,
    getChatByParticipants,
    getChatByParticipantsByLoginList,
    getChatByParticipantsAndPolicy,
    getAllPolicyReports,
    getIOUReportActionMessage,
    getDisplayNameForParticipant,
    isChatReport,
    isExpenseReport,
    isExpenseRequest,
    isIOUReport,
    isTaskReport,
    isTaskCompleted,
    isTaskAssignee,
    isMoneyRequestReport,
    chatIncludesChronos,
    getNewMarkerReportActionID,
    canSeeDefaultRoom,
    getDefaultWorkspaceAvatar,
    getCommentLength,
    getParsedComment,
    getMoneyRequestOptions,
    canRequestMoney,
    getWhisperDisplayNames,
    getWorkspaceAvatar,
    isThread,
    isChatThread,
    isThreadParent,
    isThreadFirstChat,
    shouldReportShowSubscript,
    isReportDataReady,
    isSettled,
    isAllowedToComment,
    getMoneyRequestAction,
    getBankAccountRoute,
    getParentReport,
    getReportPreviewMessage,
    shouldHideComposer,
    getOriginalReportID,
    canAccessReport,
};<|MERGE_RESOLUTION|>--- conflicted
+++ resolved
@@ -794,21 +794,13 @@
     if (isChatThread(report)) {
         const parentReportAction = ReportActionsUtils.getParentReportAction(report);
 
-<<<<<<< HEAD
-        const actorAccountID = lodashGet(parentReportAction, 'actorAccountID', -1);
-        const actorIcon = {
-            id: actorAccountID,
-            source: UserUtils.getAvatar(lodashGet(personalDetails, [actorAccountID, 'avatar']), actorAccountID),
-=======
         const actorAccountID = lodashGet(parentReportAction, 'actorAccountID', 0);
         const actorDisplayName = lodashGet(allPersonalDetails, [actorAccountID, 'displayName'], '');
         const actorIcon = {
             id: actorAccountID,
             source: UserUtils.getAvatar(lodashGet(personalDetails, [actorAccountID, 'avatar']), actorAccountID),
             name: actorDisplayName,
->>>>>>> 15e547e3
             type: CONST.ICON_TYPE_AVATAR,
-            name: lodashGet(personalDetails, [actorAccountID, 'firstName'], ''),
         };
 
         if (isWorkspaceThread(report)) {
@@ -2391,15 +2383,11 @@
         return false;
     }
 
-<<<<<<< HEAD
-    if (isExpenseRequest(report)) {
+    if (isPolicyExpenseChat(report) && !isChatThread(report) && !isTaskReport(report) && !report.isOwnPolicyExpenseChat) {
         return true;
     }
 
     if (isPolicyExpenseChat(report) && !isThread(report) && !isTaskReport(report)) {
-=======
-    if (isPolicyExpenseChat(report) && !isChatThread(report) && !isTaskReport(report) && !report.isOwnPolicyExpenseChat) {
->>>>>>> 15e547e3
         return true;
     }
 
