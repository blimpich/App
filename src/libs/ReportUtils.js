/* eslint-disable rulesdir/prefer-underscore-method */
import _ from 'underscore';
import {format, parseISO} from 'date-fns';
import Str from 'expensify-common/lib/str';
import lodashGet from 'lodash/get';
import lodashIntersection from 'lodash/intersection';
import Onyx from 'react-native-onyx';
import ExpensiMark from 'expensify-common/lib/ExpensiMark';
import ONYXKEYS from '../ONYXKEYS';
import CONST from '../CONST';
import * as Localize from './Localize';
import * as Expensicons from '../components/Icon/Expensicons';
import Navigation from './Navigation/Navigation';
import ROUTES from '../ROUTES';
import * as NumberUtils from './NumberUtils';
import * as ReportActionsUtils from './ReportActionsUtils';
import * as TransactionUtils from './TransactionUtils';
import * as Url from './Url';
import Permissions from './Permissions';
import DateUtils from './DateUtils';
import linkingConfig from './Navigation/linkingConfig';
import isReportMessageAttachment from './isReportMessageAttachment';
import * as defaultWorkspaceAvatars from '../components/Icon/WorkspaceDefaultAvatars';
import * as CurrencyUtils from './CurrencyUtils';
import * as UserUtils from './UserUtils';

let currentUserEmail;
let currentUserAccountID;
let isAnonymousUser;

Onyx.connect({
    key: ONYXKEYS.SESSION,
    callback: (val) => {
        // When signed out, val is undefined
        if (!val) {
            return;
        }

        currentUserEmail = val.email;
        currentUserAccountID = val.accountID;
        isAnonymousUser = val.authTokenType === 'anonymousAccount';
    },
});

let allPersonalDetails;
let currentUserPersonalDetails;
Onyx.connect({
    key: ONYXKEYS.PERSONAL_DETAILS_LIST,
    callback: (val) => {
        currentUserPersonalDetails = lodashGet(val, currentUserAccountID, {});
        allPersonalDetails = val || {};
    },
});

let allReports;
Onyx.connect({
    key: ONYXKEYS.COLLECTION.REPORT,
    waitForCollectionCallback: true,
    callback: (val) => (allReports = val),
});

let doesDomainHaveApprovedAccountant;
Onyx.connect({
    key: ONYXKEYS.ACCOUNT,
    waitForCollectionCallback: true,
    callback: (val) => (doesDomainHaveApprovedAccountant = lodashGet(val, 'doesDomainHaveApprovedAccountant', false)),
});

let allPolicies;
Onyx.connect({
    key: ONYXKEYS.COLLECTION.POLICY,
    waitForCollectionCallback: true,
    callback: (val) => (allPolicies = val),
});

let loginList;
Onyx.connect({
    key: ONYXKEYS.LOGIN_LIST,
    callback: (val) => (loginList = val),
});

function getChatType(report) {
    return report ? report.chatType : '';
}

/**
 * @param {String} policyID
 * @returns {Object}
 */
function getPolicy(policyID) {
    if (!allPolicies || !policyID) {
        return {};
    }
    return allPolicies[`${ONYXKEYS.COLLECTION.POLICY}${policyID}`] || {};
}

/**
 * Get the policy type from a given report
 * @param {Object} report
 * @param {String} report.policyID
 * @param {Object} policies must have Onyxkey prefix (i.e 'policy_') for keys
 * @returns {String}
 */
function getPolicyType(report, policies) {
    return lodashGet(policies, [`${ONYXKEYS.COLLECTION.POLICY}${report.policyID}`, 'type'], '');
}

/**
 * Get the policy name from a given report
 * @param {Object} report
 * @param {String} report.policyID
 * @param {String} report.oldPolicyName
 * @param {String} report.policyName
 * @param {Boolean} [returnEmptyIfNotFound]
 * @param {Object} [policy]
 * @returns {String}
 */
function getPolicyName(report, returnEmptyIfNotFound = false, policy = undefined) {
    const noPolicyFound = returnEmptyIfNotFound ? '' : Localize.translateLocal('workspace.common.unavailable');
    if (_.isEmpty(report)) {
        return noPolicyFound;
    }

    if ((!allPolicies || _.size(allPolicies) === 0) && !report.policyName) {
        return Localize.translateLocal('workspace.common.unavailable');
    }
    const finalPolicy = policy || _.get(allPolicies, `${ONYXKEYS.COLLECTION.POLICY}${report.policyID}`);

    // Public rooms send back the policy name with the reportSummary,
    // since they can also be accessed by people who aren't in the workspace
    const policyName = lodashGet(finalPolicy, 'name') || report.policyName || report.oldPolicyName || noPolicyFound;

    return policyName;
}

/**
 * Returns the concatenated title for the PrimaryLogins of a report
 *
 * @param {Array} accountIDs
 * @returns {string}
 */
function getReportParticipantsTitle(accountIDs) {
    return (
        _.chain(accountIDs)

            // Somehow it's possible for the logins coming from report.participantAccountIDs to contain undefined values so we use compact to remove them.
            .compact()
            .value()
            .join(', ')
    );
}

/**
 * Checks if a report is a chat report.
 *
 * @param {Object} report
 * @returns {Boolean}
 */
function isChatReport(report) {
    return report && report.type === CONST.REPORT.TYPE.CHAT;
}

/**
 * Checks if a report is an Expense report.
 *
 * @param {Object} report
 * @returns {Boolean}
 */
function isExpenseReport(report) {
    return report && report.type === CONST.REPORT.TYPE.EXPENSE;
}

/**
 * Checks if a report is an IOU report.
 *
 * @param {Object} report
 * @returns {Boolean}
 */
function isIOUReport(report) {
    return report && report.type === CONST.REPORT.TYPE.IOU;
}

/**
 * Checks if a report is a task report.
 *
 * @param {Object} report
 * @returns {Boolean}
 */
function isTaskReport(report) {
    return report && report.type === CONST.REPORT.TYPE.TASK;
}

/**
 * Checks if a task has been cancelled
 * When a task is deleted, the parentReportAction is updated to have a isDeletedParentAction deleted flag
 * This is because when you delete a task, we still allow you to chat on the report itself
 * There's another situation where you don't have access to the parentReportAction (because it was created in a chat you don't have access to)
 * In this case, we have added the key to the report itself
 *
 * @param {Object} report
 * @param {Object} parentReportAction
 * @returns {Boolean}
 */
function isCanceledTaskReport(report = {}, parentReportAction = {}) {
    if (!_.isEmpty(parentReportAction) && lodashGet(parentReportAction, ['message', 0, 'isDeletedParentAction'], false)) {
        return true;
    }

    if (!_.isEmpty(report) && report.isDeletedParentAction) {
        return true;
    }

    return false;
}

/**
 * Checks if a report is an open task report.
 *
 * @param {Object} report
 * @param {Object} parentReportAction - The parent report action of the report (Used to check if the task has been canceled)
 * @returns {Boolean}
 */
function isOpenTaskReport(report, parentReportAction = {}) {
    return isTaskReport(report) && !isCanceledTaskReport(report, parentReportAction) && report.stateNum === CONST.REPORT.STATE_NUM.OPEN && report.statusNum === CONST.REPORT.STATUS.OPEN;
}

/**
 * Checks if a report is a completed task report.
 *
 * @param {Object} report
 * @returns {Boolean}
 */
function isCompletedTaskReport(report) {
    return isTaskReport(report) && report.stateNum === CONST.REPORT.STATE_NUM.SUBMITTED && report.statusNum === CONST.REPORT.STATUS.APPROVED;
}

/**
 * Checks if the current user is the manager of the supplied report
 *
 * @param {Object} report
 * @returns {Boolean}
 */
function isReportManager(report) {
    return report && report.managerID === currentUserAccountID;
}

/**
 * Checks if the supplied report has been approved
 *
 * @param {Object} report
 * @returns {Boolean}
 */
function isReportApproved(report) {
    return report && report.stateNum === CONST.REPORT.STATE_NUM.SUBMITTED && report.statusNum === CONST.REPORT.STATUS.APPROVED;
}

/**
 * Given a collection of reports returns them sorted by last read
 *
 * @param {Object} reports
 * @returns {Array}
 */
function sortReportsByLastRead(reports) {
    return _.chain(reports)
        .toArray()
        .filter((report) => report && report.reportID && report.lastReadTime)
        .sortBy('lastReadTime')
        .value();
}

/**
 * Whether the Money Request report is settled
 *
 * @param {String} reportID
 * @returns {Boolean}
 */
function isSettled(reportID) {
    if (!allReports) {
        return false;
    }
    const report = allReports[`${ONYXKEYS.COLLECTION.REPORT}${reportID}`] || {};
    if ((typeof report === 'object' && Object.keys(report).length === 0) || report.isWaitingOnBankAccount) {
        return false;
    }

    return report.statusNum === CONST.REPORT.STATUS.REIMBURSED;
}

/**
 * Whether the current user is the submitter of the report
 *
 * @param {String} reportID
 * @returns {Boolean}
 */
function isCurrentUserSubmitter(reportID) {
    if (!allReports) {
        return false;
    }
    const report = allReports[`${ONYXKEYS.COLLECTION.REPORT}${reportID}`] || {};
    return report && report.ownerEmail === currentUserEmail;
}

/**
 * Whether the provided report is an Admin room
 * @param {Object} report
 * @param {String} report.chatType
 * @returns {Boolean}
 */
function isAdminRoom(report) {
    return getChatType(report) === CONST.REPORT.CHAT_TYPE.POLICY_ADMINS;
}

/**
 * Whether the provided report is an Admin-only posting room
 * @param {Object} report
 * @param {String} report.writeCapability
 * @returns {Boolean}
 */
function isAdminsOnlyPostingRoom(report) {
    return lodashGet(report, 'writeCapability', CONST.REPORT.WRITE_CAPABILITIES.ALL) === CONST.REPORT.WRITE_CAPABILITIES.ADMINS;
}

/**
 * Whether the provided report is a Announce room
 * @param {Object} report
 * @param {String} report.chatType
 * @returns {Boolean}
 */
function isAnnounceRoom(report) {
    return getChatType(report) === CONST.REPORT.CHAT_TYPE.POLICY_ANNOUNCE;
}

/**
 * Whether the provided report is a default room
 * @param {Object} report
 * @param {String} report.chatType
 * @returns {Boolean}
 */
function isDefaultRoom(report) {
    return [CONST.REPORT.CHAT_TYPE.POLICY_ADMINS, CONST.REPORT.CHAT_TYPE.POLICY_ANNOUNCE, CONST.REPORT.CHAT_TYPE.DOMAIN_ALL].indexOf(getChatType(report)) > -1;
}

/**
 * Whether the provided report is a Domain room
 * @param {Object} report
 * @param {String} report.chatType
 * @returns {Boolean}
 */
function isDomainRoom(report) {
    return getChatType(report) === CONST.REPORT.CHAT_TYPE.DOMAIN_ALL;
}

/**
 * Whether the provided report is a user created policy room
 * @param {Object} report
 * @param {String} report.chatType
 * @returns {Boolean}
 */
function isUserCreatedPolicyRoom(report) {
    return getChatType(report) === CONST.REPORT.CHAT_TYPE.POLICY_ROOM;
}

/**
 * Whether the provided report is a Policy Expense chat.
 * @param {Object} report
 * @param {String} report.chatType
 * @returns {Boolean}
 */
function isPolicyExpenseChat(report) {
    return getChatType(report) === CONST.REPORT.CHAT_TYPE.POLICY_EXPENSE_CHAT;
}

/** Wether the provided report belongs to a Control policy and is an epxense chat
 * @param {Object} report
 * @returns {Boolean}
 */
function isControlPolicyExpenseChat(report) {
    return isPolicyExpenseChat(report) && getPolicyType(report, allPolicies) === CONST.POLICY.TYPE.CORPORATE;
}

/** Wether the provided report belongs to a Control policy and is an epxense report
 * @param {Object} report
 * @returns {Boolean}
 */
function isControlPolicyExpenseReport(report) {
    return isExpenseReport(report) && getPolicyType(report, allPolicies) === CONST.POLICY.TYPE.CORPORATE;
}

/**
 * Whether the provided report is a chat room
 * @param {Object} report
 * @param {String} report.chatType
 * @returns {Boolean}
 */
function isChatRoom(report) {
    return isUserCreatedPolicyRoom(report) || isDefaultRoom(report);
}

/**
 * Whether the provided report is a public room
 * @param {Object} report
 * @param {String} report.visibility
 * @returns {Boolean}
 */
function isPublicRoom(report) {
    return report && (report.visibility === CONST.REPORT.VISIBILITY.PUBLIC || report.visibility === CONST.REPORT.VISIBILITY.PUBLIC_ANNOUNCE);
}

/**
 * Whether the provided report is a public announce room
 * @param {Object} report
 * @param {String} report.visibility
 * @returns {Boolean}
 */
function isPublicAnnounceRoom(report) {
    return report && report.visibility === CONST.REPORT.VISIBILITY.PUBLIC_ANNOUNCE;
}

/**
 * If the report is a policy expense, the route should be for adding bank account for that policy
 * else since the report is a personal IOU, the route should be for personal bank account.
 * @param {Object} report
 * @returns {String}
 */
function getBankAccountRoute(report) {
    return isPolicyExpenseChat(report) ? ROUTES.BANK_ACCOUNT_WITH_STEP_TO_OPEN.getRoute('', report.policyID) : ROUTES.SETTINGS_ADD_BANK_ACCOUNT;
}

/**
 * Check if personal detail of accountID is empty or optimistic data
 * @param {String} accountID user accountID
 * @returns {Boolean}
 */
function isOptimisticPersonalDetail(accountID) {
    return _.isEmpty(allPersonalDetails[accountID]) || !!allPersonalDetails[accountID].isOptimisticPersonalDetail;
}

/**
 * Checks if a report is a task report from a policy expense chat.
 *
 * @param {Object} report
 * @returns {Boolean}
 */
function isWorkspaceTaskReport(report) {
    if (!isTaskReport(report)) {
        return false;
    }
    const parentReport = allReports[`${ONYXKEYS.COLLECTION.REPORT}${report.parentReportID}`];
    return isPolicyExpenseChat(parentReport);
}

/**
 * Returns true if report has a parent
 *
 * @param {Object} report
 * @returns {Boolean}
 */
function isThread(report) {
    return Boolean(report && report.parentReportID && report.parentReportActionID);
}

/**
 * Returns true if report is of type chat and has a parent and is therefore a Thread.
 *
 * @param {Object} report
 * @returns {Boolean}
 */
function isChatThread(report) {
    return isThread(report) && report.type === CONST.REPORT.TYPE.CHAT;
}

/**
 * Only returns true if this is our main 1:1 DM report with Concierge
 *
 * @param {Object} report
 * @returns {Boolean}
 */
function isConciergeChatReport(report) {
    return lodashGet(report, 'participantAccountIDs', []).length === 1 && Number(report.participantAccountIDs[0]) === CONST.ACCOUNT_ID.CONCIERGE && !isChatThread(report);
}

/**
 * Check if the report is a single chat report that isn't a thread
 * and personal detail of participant is optimistic data
 * @param {Object} report
 * @param {Array} report.participantAccountIDs
 * @returns {Boolean}
 */
function shouldDisableDetailPage(report) {
    const participantAccountIDs = lodashGet(report, 'participantAccountIDs', []);

    if (isChatRoom(report) || isPolicyExpenseChat(report) || isChatThread(report) || isTaskReport(report)) {
        return false;
    }
    if (participantAccountIDs.length === 1) {
        return isOptimisticPersonalDetail(participantAccountIDs[0]);
    }
    return false;
}

/**
 * Returns true if this report has only one participant and it's an Expensify account.
 * @param {Object} report
 * @returns {Boolean}
 */
function isExpensifyOnlyParticipantInReport(report) {
    const reportParticipants = _.without(lodashGet(report, 'participantAccountIDs', []), currentUserAccountID);
    return reportParticipants.length === 1 && _.some(reportParticipants, (accountID) => _.contains(CONST.EXPENSIFY_ACCOUNT_IDS, accountID));
}

/**
 * Returns true if there are any Expensify accounts (i.e. with domain 'expensify.com') in the set of accountIDs
 * by cross-referencing the accountIDs with personalDetails.
 *
 * @param {Array<Number>} accountIDs
 * @return {Boolean}
 */
function hasExpensifyEmails(accountIDs) {
    return _.some(accountIDs, (accountID) => Str.extractEmailDomain(lodashGet(allPersonalDetails, [accountID, 'login'], '')) === CONST.EXPENSIFY_PARTNER_NAME);
}

/**
 * Returns true if there are any guides accounts (team.expensify.com) in a list of accountIDs
 * by cross-referencing the accountIDs with personalDetails since guides that are participants
 * of the user's chats should have their personal details in Onyx.
 * @param {Array<Number>} accountIDs
 * @returns {Boolean}
 */
function hasExpensifyGuidesEmails(accountIDs) {
    return _.some(accountIDs, (accountID) => Str.extractEmailDomain(lodashGet(allPersonalDetails, [accountID, 'login'], '')) === CONST.EMAIL.GUIDES_DOMAIN);
}

/**
 * @param {Record<String, {lastReadTime, reportID}>|Array<{lastReadTime, reportID}>} reports
 * @param {Boolean} [ignoreDomainRooms]
 * @param {Object} policies
 * @param {Boolean} isFirstTimeNewExpensifyUser
 * @param {Boolean} openOnAdminRoom
 * @returns {Object}
 */
function findLastAccessedReport(reports, ignoreDomainRooms, policies, isFirstTimeNewExpensifyUser, openOnAdminRoom = false) {
    // If it's the user's first time using New Expensify, then they could either have:
    //   - just a Concierge report, if so we'll return that
    //   - their Concierge report, and a separate report that must have deeplinked them to the app before they created their account.
    // If it's the latter, we'll use the deeplinked report over the Concierge report,
    // since the Concierge report would be incorrectly selected over the deep-linked report in the logic below.
    let sortedReports = sortReportsByLastRead(reports);

    let adminReport;
    if (openOnAdminRoom) {
        adminReport = _.find(sortedReports, (report) => {
            const chatType = getChatType(report);
            return chatType === CONST.REPORT.CHAT_TYPE.POLICY_ADMINS;
        });
    }

    if (isFirstTimeNewExpensifyUser) {
        if (sortedReports.length === 1) {
            return sortedReports[0];
        }

        return adminReport || _.find(sortedReports, (report) => !isConciergeChatReport(report));
    }

    if (ignoreDomainRooms) {
        // We allow public announce rooms, admins, and announce rooms through since we bypass the default rooms beta for them.
        // Check where ReportUtils.findLastAccessedReport is called in MainDrawerNavigator.js for more context.
        // Domain rooms are now the only type of default room that are on the defaultRooms beta.
        sortedReports = _.filter(
            sortedReports,
            (report) => !isDomainRoom(report) || getPolicyType(report, policies) === CONST.POLICY.TYPE.FREE || hasExpensifyGuidesEmails(lodashGet(report, ['participantAccountIDs'], [])),
        );
    }

    return adminReport || _.last(sortedReports);
}

/**
 * Whether the provided report is an archived room
 * @param {Object} report
 * @param {Number} report.stateNum
 * @param {Number} report.statusNum
 * @returns {Boolean}
 */
function isArchivedRoom(report) {
    return report && report.statusNum === CONST.REPORT.STATUS.CLOSED && report.stateNum === CONST.REPORT.STATE_NUM.SUBMITTED;
}

/**
 * Checks if the current user is allowed to comment on the given report.
 * @param {Object} report
 * @param {String} [report.writeCapability]
 * @returns {Boolean}
 */
function isAllowedToComment(report) {
    // Default to allowing all users to post
    const capability = lodashGet(report, 'writeCapability', CONST.REPORT.WRITE_CAPABILITIES.ALL) || CONST.REPORT.WRITE_CAPABILITIES.ALL;

    if (capability === CONST.REPORT.WRITE_CAPABILITIES.ALL) {
        return true;
    }

    // If unauthenticated user opens public chat room using deeplink, they do not have policies available and they cannot comment
    if (!allPolicies) {
        return false;
    }

    // If we've made it here, commenting on this report is restricted.
    // If the user is an admin, allow them to post.
    const policy = allPolicies[`${ONYXKEYS.COLLECTION.POLICY}${report.policyID}`];
    return lodashGet(policy, 'role', '') === CONST.POLICY.ROLE.ADMIN;
}

/**
 * Checks if the current user is the admin of the policy given the policy expense chat.
 * @param {Object} report
 * @param {String} report.policyID
 * @param {Object} policies must have OnyxKey prefix (i.e 'policy_') for keys
 * @returns {Boolean}
 */
function isPolicyExpenseChatAdmin(report, policies) {
    if (!isPolicyExpenseChat(report)) {
        return false;
    }

    const policyRole = lodashGet(policies, [`${ONYXKEYS.COLLECTION.POLICY}${report.policyID}`, 'role']);

    return policyRole === CONST.POLICY.ROLE.ADMIN;
}

/**
 * Checks if the current user is the admin of the policy.
 * @param {String} policyID
 * @param {Object} policies must have OnyxKey prefix (i.e 'policy_') for keys
 * @returns {Boolean}
 */
function isPolicyAdmin(policyID, policies) {
    const policyRole = lodashGet(policies, [`${ONYXKEYS.COLLECTION.POLICY}${policyID}`, 'role']);

    return policyRole === CONST.POLICY.ROLE.ADMIN;
}

/**
 * Returns true if report is a DM/Group DM chat.
 *
 * @param {Object} report
 * @returns {Boolean}
 */
function isDM(report) {
    return !getChatType(report);
}

/**
 * Returns true if report has a single participant.
 *
 * @param {Object} report
 * @returns {Boolean}
 */
function hasSingleParticipant(report) {
    return report.participantAccountIDs && report.participantAccountIDs.length === 1;
}

/**
 * If the report is a thread and has a chat type set, it is a workspace chat.
 *
 * @param {Object} report
 * @returns {Boolean}
 */
function isWorkspaceThread(report) {
    return Boolean(isThread(report) && !isDM(report));
}

/**
 * Returns true if reportAction has a child.
 *
 * @param {Object} reportAction
 * @returns {Boolean}
 */
function isThreadParent(reportAction) {
    return reportAction && reportAction.childReportID && reportAction.childReportID !== 0;
}

/**
 * Returns true if reportAction is the first chat preview of a Thread
 *
 * @param {Object} reportAction
 * @param {String} reportID
 * @returns {Boolean}
 */
function isThreadFirstChat(reportAction, reportID) {
    return !_.isUndefined(reportAction.childReportID) && reportAction.childReportID.toString() === reportID;
}

/**
 * Checks if a report is a child report.
 *
 * @param {Object} report
 * @returns {Boolean}
 */
function isChildReport(report) {
    return isThread(report) || isTaskReport(report);
}

/**
 * An Expense Request is a thread where the parent report is an Expense Report and
 * the parentReportAction is a transaction.
 *
 * @param {Object} report
 * @returns {Boolean}
 */
function isExpenseRequest(report) {
    if (isThread(report)) {
        const parentReportAction = ReportActionsUtils.getParentReportAction(report);
        const parentReport = lodashGet(allReports, [`${ONYXKEYS.COLLECTION.REPORT}${report.parentReportID}`]);
        return isExpenseReport(parentReport) && ReportActionsUtils.isTransactionThread(parentReportAction);
    }
    return false;
}

/**
 * An IOU Request is a thread where the parent report is an IOU Report and
 * the parentReportAction is a transaction.
 *
 * @param {Object} report
 * @returns {Boolean}
 */
function isIOURequest(report) {
    if (isThread(report)) {
        const parentReportAction = ReportActionsUtils.getParentReportAction(report);
        const parentReport = allReports[`${ONYXKEYS.COLLECTION.REPORT}${report.parentReportID}`];
        return isIOUReport(parentReport) && ReportActionsUtils.isTransactionThread(parentReportAction);
    }
    return false;
}

/**
 * Checks if a report is an IOU or expense request.
 *
 * @param {Object|String} reportOrID
 * @returns {Boolean}
 */
function isMoneyRequest(reportOrID) {
    const report = _.isObject(reportOrID) ? reportOrID : allReports[`${ONYXKEYS.COLLECTION.REPORT}${reportOrID}`];
    return isIOURequest(report) || isExpenseRequest(report);
}

/**
 * Checks if a report is an IOU or expense report.
 *
 * @param {Object|String} reportOrID
 * @returns {Boolean}
 */
function isMoneyRequestReport(reportOrID) {
    const report = typeof reportOrID === 'object' ? reportOrID : allReports[`${ONYXKEYS.COLLECTION.REPORT}${reportOrID}`];
    return isIOUReport(report) || isExpenseReport(report);
}

/**
 * Can only delete if the author is this user and the action is an ADDCOMMENT action or an IOU action in an unsettled report, or if the user is a
 * policy admin
 *
 * @param {Object} reportAction
 * @param {String} reportID
 * @returns {Boolean}
 */
function canDeleteReportAction(reportAction, reportID) {
    // For now, users cannot delete split actions
    if (ReportActionsUtils.isMoneyRequestAction(reportAction) && lodashGet(reportAction, 'originalMessage.type') === CONST.IOU.REPORT_ACTION_TYPE.SPLIT) {
        return false;
    }
    const isActionOwner = reportAction.actorAccountID === currentUserAccountID;
    if (isActionOwner && ReportActionsUtils.isMoneyRequestAction(reportAction) && !isSettled(reportAction.originalMessage.IOUReportID)) {
        return true;
    }
    if (
        reportAction.actionName !== CONST.REPORT.ACTIONS.TYPE.ADDCOMMENT ||
        reportAction.pendingAction === CONST.RED_BRICK_ROAD_PENDING_ACTION.DELETE ||
        ReportActionsUtils.isCreatedTaskReportAction(reportAction) ||
        (ReportActionsUtils.isMoneyRequestAction(reportAction) && isSettled(reportAction.originalMessage.IOUReportID)) ||
        reportAction.actorAccountID === CONST.ACCOUNT_ID.CONCIERGE
    ) {
        return false;
    }
    if (isActionOwner) {
        return true;
    }
    const report = lodashGet(allReports, `${ONYXKEYS.COLLECTION.REPORT}${reportID}`, {});
    const policy = lodashGet(allPolicies, `${ONYXKEYS.COLLECTION.POLICY}${report.policyID}`) || {};
    return policy.role === CONST.POLICY.ROLE.ADMIN && !isDM(report);
}

/**
 * Get welcome message based on room type
 * @param {Object} report
 * @param {Boolean} isUserPolicyAdmin
 * @returns {Object}
 */

function getRoomWelcomeMessage(report, isUserPolicyAdmin) {
    const welcomeMessage = {showReportName: true};
    const workspaceName = getPolicyName(report);

    if (isArchivedRoom(report)) {
        welcomeMessage.phrase1 = Localize.translateLocal('reportActionsView.beginningOfArchivedRoomPartOne');
        welcomeMessage.phrase2 = Localize.translateLocal('reportActionsView.beginningOfArchivedRoomPartTwo');
    } else if (isDomainRoom(report)) {
        welcomeMessage.phrase1 = Localize.translateLocal('reportActionsView.beginningOfChatHistoryDomainRoomPartOne', {domainRoom: report.reportName});
        welcomeMessage.phrase2 = Localize.translateLocal('reportActionsView.beginningOfChatHistoryDomainRoomPartTwo');
    } else if (isAdminRoom(report)) {
        welcomeMessage.phrase1 = Localize.translateLocal('reportActionsView.beginningOfChatHistoryAdminRoomPartOne', {workspaceName});
        welcomeMessage.phrase2 = Localize.translateLocal('reportActionsView.beginningOfChatHistoryAdminRoomPartTwo');
    } else if (isAdminsOnlyPostingRoom(report) && !isUserPolicyAdmin) {
        welcomeMessage.phrase1 = Localize.translateLocal('reportActionsView.beginningOfChatHistoryAdminOnlyPostingRoom');
        welcomeMessage.showReportName = false;
    } else if (isAnnounceRoom(report)) {
        welcomeMessage.phrase1 = Localize.translateLocal('reportActionsView.beginningOfChatHistoryAnnounceRoomPartOne', {workspaceName});
        welcomeMessage.phrase2 = Localize.translateLocal('reportActionsView.beginningOfChatHistoryAnnounceRoomPartTwo', {workspaceName});
    } else {
        // Message for user created rooms or other room types.
        welcomeMessage.phrase1 = Localize.translateLocal('reportActionsView.beginningOfChatHistoryUserRoomPartOne');
        welcomeMessage.phrase2 = Localize.translateLocal('reportActionsView.beginningOfChatHistoryUserRoomPartTwo');
    }

    return welcomeMessage;
}

/**
 * Returns true if Concierge is one of the chat participants (1:1 as well as group chats)
 * @param {Object} report
 * @returns {Boolean}
 */
function chatIncludesConcierge(report) {
    return !_.isEmpty(report.participantAccountIDs) && _.contains(report.participantAccountIDs, CONST.ACCOUNT_ID.CONCIERGE);
}

/**
 * Returns true if there is any automated expensify account `in accountIDs
 * @param {Array} accountIDs
 * @returns {Boolean}
 */
function hasAutomatedExpensifyAccountIDs(accountIDs) {
    return _.intersection(accountIDs, CONST.EXPENSIFY_ACCOUNT_IDS).length > 0;
}

/**
 * @param {Object} report
 * @param {Number} currentLoginAccountID
 * @returns {Array}
 */
function getReportRecipientAccountIDs(report, currentLoginAccountID) {
    let finalReport = report;
    // In 1:1 chat threads, the participants will be the same as parent report. If a report is specifically a 1:1 chat thread then we will
    // get parent report and use its participants array.
    if (isThread(report) && !(isTaskReport(report) || isMoneyRequestReport(report))) {
        const parentReport = lodashGet(allReports, [`${ONYXKEYS.COLLECTION.REPORT}${report.parentReportID}`]);
        if (hasSingleParticipant(parentReport)) {
            finalReport = parentReport;
        }
    }

    let finalParticipantAccountIDs = [];
    if (isMoneyRequestReport(report)) {
        // For money requests i.e the IOU (1:1 person) and Expense (1:* person) reports, use the full `initialParticipantAccountIDs` array
        // and add the `ownerAccountId`. Money request reports don't add `ownerAccountId` in `participantAccountIDs` array
        finalParticipantAccountIDs = _.union(lodashGet(finalReport, 'participantAccountIDs'), [report.ownerAccountID]);
    } else if (isTaskReport(report)) {
        // Task reports `managerID` will change when assignee is changed, in that case the old `managerID` is still present in `participantAccountIDs`
        // array along with the new one. We only need the `managerID` as a participant here.
        finalParticipantAccountIDs = [report.managerID];
    } else {
        finalParticipantAccountIDs = lodashGet(finalReport, 'participantAccountIDs');
    }

    const reportParticipants = _.without(finalParticipantAccountIDs, currentLoginAccountID);
    const participantsWithoutExpensifyAccountIDs = _.difference(reportParticipants, CONST.EXPENSIFY_ACCOUNT_IDS);
    return participantsWithoutExpensifyAccountIDs;
}

/**
 * Whether the time row should be shown for a report.
 * @param {Array<Object>} personalDetails
 * @param {Object} report
 * @param {Number} accountID
 * @return {Boolean}
 */
function canShowReportRecipientLocalTime(personalDetails, report, accountID) {
    const reportRecipientAccountIDs = getReportRecipientAccountIDs(report, accountID);
    const hasMultipleParticipants = reportRecipientAccountIDs.length > 1;
    const reportRecipient = personalDetails[reportRecipientAccountIDs[0]];
    const reportRecipientTimezone = lodashGet(reportRecipient, 'timezone', CONST.DEFAULT_TIME_ZONE);
    const isReportParticipantValidated = lodashGet(reportRecipient, 'validated', false);
    return Boolean(
        !hasMultipleParticipants &&
            !isChatRoom(report) &&
            !isPolicyExpenseChat(report) &&
            reportRecipient &&
            reportRecipientTimezone &&
            reportRecipientTimezone.selected &&
            isReportParticipantValidated,
    );
}

/**
 * Shorten last message text to fixed length and trim spaces.
 * @param {String} lastMessageText
 * @returns {String}
 */
function formatReportLastMessageText(lastMessageText) {
    return String(lastMessageText).trim().replace(CONST.REGEX.AFTER_FIRST_LINE_BREAK, '').substring(0, CONST.REPORT.LAST_MESSAGE_TEXT_MAX_LENGTH).trim();
}

/**
 * Helper method to return the default avatar associated with the given login
 * @param {String} [workspaceName]
 * @returns {String}
 */
function getDefaultWorkspaceAvatar(workspaceName) {
    if (!workspaceName) {
        return defaultWorkspaceAvatars.WorkspaceBuilding;
    }

    // Remove all chars not A-Z or 0-9 including underscore
    const alphaNumeric = workspaceName
        .normalize('NFD')
        .replace(/[^0-9a-z]/gi, '')
        .toUpperCase();

    return !alphaNumeric ? defaultWorkspaceAvatars.WorkspaceBuilding : defaultWorkspaceAvatars[`Workspace${alphaNumeric[0]}`];
}

function getWorkspaceAvatar(report) {
    const workspaceName = getPolicyName(report, allPolicies);
    return lodashGet(allPolicies, [`${ONYXKEYS.COLLECTION.POLICY}${report.policyID}`, 'avatar']) || getDefaultWorkspaceAvatar(workspaceName);
}

/**
 * Returns the appropriate icons for the given chat report using the stored personalDetails.
 * The Avatar sources can be URLs or Icon components according to the chat type.
 *
 * @param {Array} participants
 * @param {Object} personalDetails
 * @returns {Array<*>}
 */
function getIconsForParticipants(participants, personalDetails) {
    const participantDetails = [];
    const participantsList = participants || [];

    for (let i = 0; i < participantsList.length; i++) {
        const accountID = participantsList[i];
        const avatarSource = UserUtils.getAvatar(lodashGet(personalDetails, [accountID, 'avatar'], ''), accountID);
        const displayNameLogin = lodashGet(personalDetails, [accountID, 'displayName']) || lodashGet(personalDetails, [accountID, 'login'], '');
        participantDetails.push([accountID, displayNameLogin, avatarSource, lodashGet(personalDetails, [accountID, 'fallBackIcon'])]);
    }

    const sortedParticipantDetails = _.chain(participantDetails)
        .sort((first, second) => {
            // First sort by displayName/login
            const displayNameLoginOrder = first[1].localeCompare(second[1]);
            if (displayNameLoginOrder !== 0) {
                return displayNameLoginOrder;
            }

            // Then fallback on accountID as the final sorting criteria.
            // This will ensure that the order of avatars with same login/displayName
            // stay consistent across all users and devices
            return first[0] > second[0];
        })
        .value();

    // Now that things are sorted, gather only the avatars (second element in the array) and return those
    const avatars = [];
    for (let i = 0; i < sortedParticipantDetails.length; i++) {
        const userIcon = {
            id: sortedParticipantDetails[i][0],
            source: sortedParticipantDetails[i][2],
            type: CONST.ICON_TYPE_AVATAR,
            name: sortedParticipantDetails[i][1],
            fallBackIcon: sortedParticipantDetails[i][3],
        };
        avatars.push(userIcon);
    }

    return avatars;
}

/**
 * Given a report, return the associated workspace icon.
 *
 * @param {Object} report
 * @param {Object} [policy]
 * @returns {Object}
 */
function getWorkspaceIcon(report, policy = undefined) {
    const workspaceName = getPolicyName(report, false, policy);
    const policyExpenseChatAvatarSource = lodashGet(allPolicies, [`${ONYXKEYS.COLLECTION.POLICY}${report.policyID}`, 'avatar']) || getDefaultWorkspaceAvatar(workspaceName);
    const workspaceIcon = {
        source: policyExpenseChatAvatarSource,
        type: CONST.ICON_TYPE_WORKSPACE,
        name: workspaceName,
        id: -1,
    };
    return workspaceIcon;
}

/**
 * Returns the appropriate icons for the given chat report using the stored personalDetails.
 * The Avatar sources can be URLs or Icon components according to the chat type.
 *
 * @param {Object} report
 * @param {Object} personalDetails
 * @param {*} [defaultIcon]
 * @param {String} [defaultName]
 * @param {Number} [defaultAccountID]
 * @param {Object} [policy]
 * @returns {Array<*>}
 */
function getIcons(report, personalDetails, defaultIcon = null, defaultName = '', defaultAccountID = -1, policy = undefined) {
    if (_.isEmpty(report)) {
        const fallbackIcon = {
            source: defaultIcon || Expensicons.FallbackAvatar,
            type: CONST.ICON_TYPE_AVATAR,
            name: defaultName,
            id: defaultAccountID,
        };
        return [fallbackIcon];
    }
    if (isExpenseRequest(report)) {
        const parentReportAction = ReportActionsUtils.getParentReportAction(report);
        const workspaceIcon = getWorkspaceIcon(report, policy);
        const memberIcon = {
            source: UserUtils.getAvatar(lodashGet(personalDetails, [parentReportAction.actorAccountID, 'avatar']), parentReportAction.actorAccountID),
            id: parentReportAction.actorAccountID,
            type: CONST.ICON_TYPE_AVATAR,
            name: lodashGet(personalDetails, [parentReportAction.actorAccountID, 'displayName'], ''),
            fallbackIcon: lodashGet(personalDetails, [parentReportAction.actorAccountID, 'fallbackIcon']),
        };

        return [memberIcon, workspaceIcon];
    }
    if (isChatThread(report)) {
        const parentReportAction = ReportActionsUtils.getParentReportAction(report);

        const actorAccountID = lodashGet(parentReportAction, 'actorAccountID', -1);
        const actorDisplayName = lodashGet(allPersonalDetails, [actorAccountID, 'displayName'], '');
        const actorIcon = {
            id: actorAccountID,
            source: UserUtils.getAvatar(lodashGet(personalDetails, [actorAccountID, 'avatar']), actorAccountID),
            name: actorDisplayName,
            type: CONST.ICON_TYPE_AVATAR,
            fallbackIcon: lodashGet(personalDetails, [parentReportAction.actorAccountID, 'fallbackIcon']),
        };

        if (isWorkspaceThread(report)) {
            const workspaceIcon = getWorkspaceIcon(report, policy);
            return [actorIcon, workspaceIcon];
        }
        return [actorIcon];
    }
    if (isTaskReport(report)) {
        const ownerIcon = {
            id: report.ownerAccountID,
            source: UserUtils.getAvatar(lodashGet(personalDetails, [report.ownerAccountID, 'avatar']), report.ownerAccountID),
            type: CONST.ICON_TYPE_AVATAR,
            name: lodashGet(personalDetails, [report.ownerAccountID, 'displayName'], ''),
            fallbackIcon: lodashGet(personalDetails, [report.ownerAccountID, 'fallbackIcon']),
        };

        if (isWorkspaceTaskReport(report)) {
            const workspaceIcon = getWorkspaceIcon(report, policy);
            return [ownerIcon, workspaceIcon];
        }

        return [ownerIcon];
    }
    if (isDomainRoom(report)) {
        // Get domain name after the #. Domain Rooms use our default workspace avatar pattern.
        const domainName = report.reportName.substring(1);
        const policyExpenseChatAvatarSource = getDefaultWorkspaceAvatar(domainName);
        const domainIcon = {
            source: policyExpenseChatAvatarSource,
            type: CONST.ICON_TYPE_WORKSPACE,
            name: domainName,
            id: -1,
        };
        return [domainIcon];
    }
    if (isAdminRoom(report) || isAnnounceRoom(report) || isChatRoom(report) || isArchivedRoom(report)) {
        const workspaceIcon = getWorkspaceIcon(report, policy);
        return [workspaceIcon];
    }
    if (isPolicyExpenseChat(report) || isExpenseReport(report)) {
        const workspaceIcon = getWorkspaceIcon(report, policy);
        const memberIcon = {
            source: UserUtils.getAvatar(lodashGet(personalDetails, [report.ownerAccountID, 'avatar']), report.ownerAccountID),
            id: report.ownerAccountID,
            type: CONST.ICON_TYPE_AVATAR,
            name: lodashGet(personalDetails, [report.ownerAccountID, 'displayName'], ''),
            fallbackIcon: lodashGet(personalDetails, [report.ownerAccountID, 'fallbackIcon']),
        };
        return isExpenseReport(report) ? [memberIcon, workspaceIcon] : [workspaceIcon, memberIcon];
    }
    if (isIOUReport(report)) {
        const managerIcon = {
            source: UserUtils.getAvatar(lodashGet(personalDetails, [report.managerID, 'avatar']), report.managerID),
            id: report.managerID,
            type: CONST.ICON_TYPE_AVATAR,
            name: lodashGet(personalDetails, [report.managerID, 'displayName'], ''),
            fallbackIcon: lodashGet(personalDetails, [report.managerID, 'fallbackIcon']),
        };
        const ownerIcon = {
            id: report.ownerAccountID,
            source: UserUtils.getAvatar(lodashGet(personalDetails, [report.ownerAccountID, 'avatar']), report.ownerAccountID),
            type: CONST.ICON_TYPE_AVATAR,
            name: lodashGet(personalDetails, [report.ownerAccountID, 'displayName'], ''),
            fallbackIcon: lodashGet(personalDetails, [report.ownerAccountID, 'fallbackIcon']),
        };
        const isPayer = currentUserAccountID === report.managerID;

        return isPayer ? [managerIcon, ownerIcon] : [ownerIcon, managerIcon];
    }
    return getIconsForParticipants(report.participantAccountIDs, personalDetails);
}

/**
 * Gets the personal details for a login by looking in the ONYXKEYS.PERSONAL_DETAILS_LIST Onyx key (stored in the local variable, allPersonalDetails). If it doesn't exist in Onyx,
 * then a default object is constructed.
 * @param {Number} accountID
 * @returns {Object}
 */
function getPersonalDetailsForAccountID(accountID) {
    if (!accountID) {
        return {};
    }
    if (Number(accountID) === CONST.ACCOUNT_ID.CONCIERGE) {
        return {
            accountID,
            displayName: 'Concierge',
            login: CONST.EMAIL.CONCIERGE,
            avatar: UserUtils.getDefaultAvatar(accountID),
        };
    }
    return (
        (allPersonalDetails && allPersonalDetails[accountID]) || {
            avatar: UserUtils.getDefaultAvatar(accountID),
        }
    );
}

/**
 * Get the displayName for a single report participant.
 *
 * @param {Number} accountID
 * @param {Boolean} [shouldUseShortForm]
 * @returns {String}
 */
function getDisplayNameForParticipant(accountID, shouldUseShortForm = false) {
    if (!accountID) {
        return '';
    }
    const personalDetails = getPersonalDetailsForAccountID(accountID);
    const longName = personalDetails.displayName;
    const shortName = personalDetails.firstName || longName;
    return shouldUseShortForm ? shortName : longName;
}

/**
 * @param {Object} personalDetailsList
 * @param {Boolean} isMultipleParticipantReport
 * @returns {Array}
 */
function getDisplayNamesWithTooltips(personalDetailsList, isMultipleParticipantReport) {
    return _.map(personalDetailsList, (user) => {
        const accountID = Number(user.accountID);
        const displayName = getDisplayNameForParticipant(accountID, isMultipleParticipantReport) || user.login || '';
        const avatar = UserUtils.getDefaultAvatar(accountID);

        let pronouns = user.pronouns;
        if (pronouns && pronouns.startsWith(CONST.PRONOUNS.PREFIX)) {
            const pronounTranslationKey = pronouns.replace(CONST.PRONOUNS.PREFIX, '');
            pronouns = Localize.translateLocal(`pronouns.${pronounTranslationKey}`);
        }

        return {
            displayName,
            avatar,
            login: user.login || '',
            accountID,
            pronouns,
        };
    });
}

/**
 * Get the report given a reportID
 *
 * @param {String} reportID
 * @returns {Object}
 */
function getReport(reportID) {
    // Deleted reports are set to null and lodashGet will still return null in that case, so we need to add an extra check
    return lodashGet(allReports, `${ONYXKEYS.COLLECTION.REPORT}${reportID}`, {}) || {};
}

/**
 * Determines if a report has an IOU that is waiting for an action from the current user (either Pay or Add a credit bank account)
 *
 * @param {Object} report (chatReport or iouReport)
 * @returns {boolean}
 */
function isWaitingForIOUActionFromCurrentUser(report) {
    if (!report) {
        return false;
    }

    if (isArchivedRoom(getReport(report.parentReportID))) {
        return false;
    }

    const policy = getPolicy(report.policyID);
    if (policy.type === CONST.POLICY.TYPE.CORPORATE) {
        // If the report is already settled, there's no action required from any user.
        if (isSettled(report.reportID)) {
            return false;
        }

        // Report is pending approval and the current user is the manager
        if (isReportManager(report) && !isReportApproved(report)) {
            return true;
        }

        // Current user is an admin and the report has been approved but not settled yet
        return policy.role === CONST.POLICY.ROLE.ADMIN && isReportApproved(report);
    }

    // Money request waiting for current user to add their credit bank account
    if (report.hasOutstandingIOU && report.ownerAccountID === currentUserAccountID && report.isWaitingOnBankAccount) {
        return true;
    }

    // Money request waiting for current user to Pay (from expense or iou report)
    if (report.hasOutstandingIOU && report.ownerAccountID && (report.ownerAccountID !== currentUserAccountID || currentUserAccountID === report.managerID)) {
        return true;
    }

    return false;
}

/**
 * Checks if a report is an open task report assigned to current user.
 *
 * @param {Object} report
 * @param {Object} parentReportAction - The parent report action of the report (Used to check if the task has been canceled)
 * @returns {Boolean}
 */
function isWaitingForTaskCompleteFromAssignee(report, parentReportAction = {}) {
    return isTaskReport(report) && isReportManager(report) && isOpenTaskReport(report, parentReportAction);
}

/**
 * @param {Object} report
 * @param {Object} allReportsDict
 * @returns {Number}
 */
function getMoneyRequestTotal(report, allReportsDict = null) {
    const allAvailableReports = allReportsDict || allReports;
    let moneyRequestReport;
    if (isMoneyRequestReport(report)) {
        moneyRequestReport = report;
    }
    if (allAvailableReports && report.hasOutstandingIOU && report.iouReportID) {
        moneyRequestReport = allAvailableReports[`${ONYXKEYS.COLLECTION.REPORT}${report.iouReportID}`];
    }
    if (moneyRequestReport) {
        const total = lodashGet(moneyRequestReport, 'total', 0);

        if (total !== 0) {
            // There is a possibility that if the Expense report has a negative total.
            // This is because there are instances where you can get a credit back on your card,
            // or you enter a negative expense to “offset” future expenses
            return isExpenseReport(moneyRequestReport) ? total * -1 : Math.abs(total);
        }
    }
    return 0;
}

/**
 * Get the title for a policy expense chat which depends on the role of the policy member seeing this report
 *
 * @param {Object} report
 * @param {Object} [policy]
 * @returns {String}
 */
function getPolicyExpenseChatName(report, policy = undefined) {
    const reportOwnerDisplayName = getDisplayNameForParticipant(report.ownerAccountID) || lodashGet(allPersonalDetails, [report.ownerAccountID, 'login']) || report.reportName;

    // If the policy expense chat is owned by this user, use the name of the policy as the report name.
    if (report.isOwnPolicyExpenseChat) {
        return getPolicyName(report, false, policy);
    }

    const policyExpenseChatRole = lodashGet(allPolicies, [`${ONYXKEYS.COLLECTION.POLICY}${report.policyID}`, 'role']) || 'user';

    // If this user is not admin and this policy expense chat has been archived because of account merging, this must be an old workspace chat
    // of the account which was merged into the current user's account. Use the name of the policy as the name of the report.
    if (isArchivedRoom(report)) {
        const lastAction = ReportActionsUtils.getLastVisibleAction(report.reportID);
        const archiveReason = (lastAction && lastAction.originalMessage && lastAction.originalMessage.reason) || CONST.REPORT.ARCHIVE_REASON.DEFAULT;
        if (archiveReason === CONST.REPORT.ARCHIVE_REASON.ACCOUNT_MERGED && policyExpenseChatRole !== CONST.POLICY.ROLE.ADMIN) {
            return getPolicyName(report, false, policy);
        }
    }

    // If user can see this report and they are not its owner, they must be an admin and the report name should be the name of the policy member
    return reportOwnerDisplayName;
}

/**
 * Get the title for a IOU or expense chat which will be showing the payer and the amount
 *
 * @param {Object} report
 * @param {Object} [policy]
 * @returns  {String}
 */
function getMoneyRequestReportName(report, policy = undefined) {
    const formattedAmount = CurrencyUtils.convertToDisplayString(getMoneyRequestTotal(report), report.currency);
    const payerName = isExpenseReport(report) ? getPolicyName(report, false, policy) : getDisplayNameForParticipant(report.managerID);
    const payerPaidAmountMesssage = Localize.translateLocal('iou.payerPaidAmount', {
        payer: payerName,
        amount: formattedAmount,
    });

    if (report.isWaitingOnBankAccount) {
        return `${payerPaidAmountMesssage} • ${Localize.translateLocal('iou.pending')}`;
    }

    if (report.hasOutstandingIOU) {
        return Localize.translateLocal('iou.payerOwesAmount', {payer: payerName, amount: formattedAmount});
    }

    return payerPaidAmountMesssage;
}

/**
 * Gets transaction created, amount, currency and comment
 *
 * @param {Object} transaction
 * @returns {Object}
 */
function getTransactionDetails(transaction) {
    const report = getReport(transaction.reportID);
    return {
        created: TransactionUtils.getCreated(transaction),
        amount: TransactionUtils.getAmount(transaction, isExpenseReport(report)),
        currency: TransactionUtils.getCurrency(transaction),
        comment: TransactionUtils.getDescription(transaction),
        merchant: TransactionUtils.getMerchant(transaction),
        category: TransactionUtils.getCategory(transaction),
        tag: TransactionUtils.getTag(transaction),
    };
}

/**
 * Can only edit if:
 *
 * - in case of IOU report
 *    - the current user is the requestor
 * - in case of expense report
 *    - the current user is the requestor
 *    - or the user is an admin on the policy the expense report is tied to
 *
 * @param {Object} reportAction
 * @returns {Boolean}
 */
function canEditMoneyRequest(reportAction) {
    // If the report action i snot IOU type, return true early
    if (reportAction.actionName !== CONST.REPORT.ACTIONS.TYPE.IOU) {
        return true;
    }
    const moneyRequestReportID = lodashGet(reportAction, 'originalMessage.IOUReportID', 0);
    if (!moneyRequestReportID) {
        return false;
    }
    const moneyRequestReport = getReport(moneyRequestReportID);
    const isReportSettled = isSettled(moneyRequestReport.reportID);
    const isAdmin = isExpenseReport(moneyRequestReport) && lodashGet(getPolicy(moneyRequestReport.policyID), 'role', '') === CONST.POLICY.ROLE.ADMIN;
    const isRequestor = currentUserAccountID === reportAction.actorAccountID;
    return !isReportSettled && (isAdmin || isRequestor);
}

/**
 * Can only edit if:
 *
 * - It was written by the current user
 * - It's an ADDCOMMENT that is not an attachment
 * - It's money request where conditions for editability are defined in canEditMoneyRequest method
 * - It's not pending deletion
 *
 * @param {Object} reportAction
 * @returns {Boolean}
 */
function canEditReportAction(reportAction) {
    const isCommentOrIOU = reportAction.actionName === CONST.REPORT.ACTIONS.TYPE.ADDCOMMENT || reportAction.actionName === CONST.REPORT.ACTIONS.TYPE.IOU;
    return (
        reportAction.actorAccountID === currentUserAccountID &&
        isCommentOrIOU &&
        canEditMoneyRequest(reportAction) && // Returns true for non-IOU actions
        !isReportMessageAttachment(lodashGet(reportAction, ['message', 0], {})) &&
        !ReportActionsUtils.isDeletedAction(reportAction) &&
        !ReportActionsUtils.isCreatedTaskReportAction(reportAction) &&
        reportAction.pendingAction !== CONST.RED_BRICK_ROAD_PENDING_ACTION.DELETE
    );
}

/**
 * Gets all transactions on an IOU report with a receipt
 *
 * @param {Object|null} iouReportID
 * @returns {[Object]}
 */
function getTransactionsWithReceipts(iouReportID) {
    const allTransactions = TransactionUtils.getAllReportTransactions(iouReportID);
    return _.filter(allTransactions, (transaction) => TransactionUtils.hasReceipt(transaction));
}

/**
 * For report previews, we display a "Receipt scan in progress" indicator
 * instead of the report total only when we have no report total ready to show. This is the case when
 * all requests are receipts that are being SmartScanned. As soon as we have a non-receipt request,
 * or as soon as one receipt request is done scanning, we have at least one
 * "ready" money request, and we remove this indicator to show the partial report total.
 *
 * @param {Object|null} iouReportID
 * @param {Object|null} reportPreviewAction the preview action associated with the IOU report
 * @returns {Boolean}
 */
function areAllRequestsBeingSmartScanned(iouReportID, reportPreviewAction) {
    const transactionsWithReceipts = getTransactionsWithReceipts(iouReportID);
    // If we have more requests than requests with receipts, we have some manual requests
    if (ReportActionsUtils.getNumberOfMoneyRequests(reportPreviewAction) > transactionsWithReceipts.length) {
        return false;
    }
    return _.all(transactionsWithReceipts, (transaction) => TransactionUtils.isReceiptBeingScanned(transaction));
}

/**
 * Check if any of the transactions in the report has required missing fields
 *
 * @param {Object|null} iouReportID
 * @returns {Boolean}
 */
function hasMissingSmartscanFields(iouReportID) {
    const transactionsWithReceipts = getTransactionsWithReceipts(iouReportID);
    return _.some(transactionsWithReceipts, (transaction) => TransactionUtils.hasMissingSmartscanFields(transaction));
}

/**
 * Given a parent IOU report action get report name for the LHN.
 *
 * @param {Object} reportAction
 * @returns {String}
 */
function getTransactionReportName(reportAction) {
    if (ReportActionsUtils.isDeletedParentAction(reportAction)) {
        return Localize.translateLocal('parentReportAction.deletedRequest');
    }

    const transaction = TransactionUtils.getLinkedTransaction(reportAction);
    if (TransactionUtils.hasReceipt(transaction) && TransactionUtils.isReceiptBeingScanned(transaction)) {
        return Localize.translateLocal('iou.receiptScanning');
    }

    if (TransactionUtils.hasMissingSmartscanFields(transaction)) {
        return Localize.translateLocal('iou.receiptMissingDetails');
    }

    const {amount, currency, comment} = getTransactionDetails(transaction);

    return Localize.translateLocal(ReportActionsUtils.isSentMoneyReportAction(reportAction) ? 'iou.threadSentMoneyReportName' : 'iou.threadRequestReportName', {
        formattedAmount: CurrencyUtils.convertToDisplayString(amount, currency),
        comment,
    });
}

/**
 * Get money request message for an IOU report
 *
 * @param {Object} report
 * @param {Object} [reportAction={}] This can be either a report preview action or the IOU action
 * @param {Boolean} [shouldConsiderReceiptBeingScanned=false]
 * @returns  {String}
 */
function getReportPreviewMessage(report, reportAction = {}, shouldConsiderReceiptBeingScanned = false) {
    const reportActionMessage = lodashGet(reportAction, 'message[0].html', '');

    if (_.isEmpty(report) || !report.reportID) {
        // The iouReport is not found locally after SignIn because the OpenApp API won't return iouReports if they're settled
        // As a temporary solution until we know how to solve this the best, we just use the message that returned from BE
        return reportActionMessage;
    }

    const totalAmount = getMoneyRequestTotal(report);
    const payerName = isExpenseReport(report) ? getPolicyName(report) : getDisplayNameForParticipant(report.managerID, true);
    const formattedAmount = CurrencyUtils.convertToDisplayString(totalAmount, report.currency);

    if (isReportApproved(report) && getPolicyType(report, allPolicies) === CONST.POLICY.TYPE.CORPORATE) {
        return `approved ${formattedAmount}`;
    }

    if (shouldConsiderReceiptBeingScanned && ReportActionsUtils.isMoneyRequestAction(reportAction)) {
        const linkedTransaction = TransactionUtils.getLinkedTransaction(reportAction);

        if (!_.isEmpty(linkedTransaction) && TransactionUtils.hasReceipt(linkedTransaction) && TransactionUtils.isReceiptBeingScanned(linkedTransaction)) {
            return Localize.translateLocal('iou.receiptScanning');
        }
    }

    if (isSettled(report.reportID)) {
        // A settled report preview message can come in three formats "paid ... elsewhere" or "paid ... with Expensify"
        let translatePhraseKey = 'iou.paidElsewhereWithAmount';
        if (
            _.contains([CONST.IOU.PAYMENT_TYPE.VBBA, CONST.IOU.PAYMENT_TYPE.EXPENSIFY], reportAction.originalMessage.paymentType) ||
            reportActionMessage.match(/ (with Expensify|using Expensify)$/)
        ) {
            translatePhraseKey = 'iou.paidWithExpensifyWithAmount';
        }
        return Localize.translateLocal(translatePhraseKey, {amount: formattedAmount, payer: payerName});
    }

    if (report.isWaitingOnBankAccount) {
        const submitterDisplayName = getDisplayNameForParticipant(report.ownerAccountID, true);
        return Localize.translateLocal('iou.waitingOnBankAccount', {submitterDisplayName});
    }

    return Localize.translateLocal('iou.payerOwesAmount', {payer: payerName, amount: formattedAmount});
}

/**
 * Get the proper message schema for modified expense message.
 *
 * @param {String} newValue
 * @param {String} oldValue
 * @param {String} valueName
 * @param {Boolean} valueInQuotes
 * @returns {String}
 */

function getProperSchemaForModifiedExpenseMessage(newValue, oldValue, valueName, valueInQuotes) {
    const newValueToDisplay = valueInQuotes ? `"${newValue}"` : newValue;
    const oldValueToDisplay = valueInQuotes ? `"${oldValue}"` : oldValue;
    const displayValueName = valueName.toLowerCase();

    if (!oldValue) {
        return Localize.translateLocal('iou.setTheRequest', {valueName: displayValueName, newValueToDisplay});
    }
    if (!newValue) {
        return Localize.translateLocal('iou.removedTheRequest', {valueName: displayValueName, oldValueToDisplay});
    }
    return Localize.translateLocal('iou.updatedTheRequest', {valueName: displayValueName, newValueToDisplay, oldValueToDisplay});
}

/**
 * Get the report action message when expense has been modified.
 *
 * ModifiedExpense::getNewDotComment in Web-Expensify should match this.
 * If we change this function be sure to update the backend as well.
 *
 * @param {Object} reportAction
 * @returns {String}
 */
function getModifiedExpenseMessage(reportAction) {
    const reportActionOriginalMessage = lodashGet(reportAction, 'originalMessage', {});
    if (_.isEmpty(reportActionOriginalMessage)) {
        return Localize.translateLocal('iou.changedTheRequest');
    }

    const hasModifiedAmount =
        _.has(reportActionOriginalMessage, 'oldAmount') &&
        _.has(reportActionOriginalMessage, 'oldCurrency') &&
        _.has(reportActionOriginalMessage, 'amount') &&
        _.has(reportActionOriginalMessage, 'currency');
    if (hasModifiedAmount) {
        const oldCurrency = reportActionOriginalMessage.oldCurrency;
        const oldAmount = CurrencyUtils.convertToDisplayString(reportActionOriginalMessage.oldAmount, oldCurrency);

        const currency = reportActionOriginalMessage.currency;
        const amount = CurrencyUtils.convertToDisplayString(reportActionOriginalMessage.amount, currency);

        return getProperSchemaForModifiedExpenseMessage(amount, oldAmount, Localize.translateLocal('iou.amount'), false);
    }

    const hasModifiedComment = _.has(reportActionOriginalMessage, 'oldComment') && _.has(reportActionOriginalMessage, 'newComment');
    if (hasModifiedComment) {
        return getProperSchemaForModifiedExpenseMessage(reportActionOriginalMessage.newComment, reportActionOriginalMessage.oldComment, Localize.translateLocal('common.description'), true);
    }

    const hasModifiedCreated = _.has(reportActionOriginalMessage, 'oldCreated') && _.has(reportActionOriginalMessage, 'created');
    if (hasModifiedCreated) {
        // Take only the YYYY-MM-DD value as the original date includes timestamp
        let formattedOldCreated = parseISO(reportActionOriginalMessage.oldCreated);
        formattedOldCreated = format(formattedOldCreated, CONST.DATE.FNS_FORMAT_STRING);
        return getProperSchemaForModifiedExpenseMessage(reportActionOriginalMessage.created, formattedOldCreated, Localize.translateLocal('common.date'), false);
    }

    const hasModifiedMerchant = _.has(reportActionOriginalMessage, 'oldMerchant') && _.has(reportActionOriginalMessage, 'merchant');
    if (hasModifiedMerchant) {
        return getProperSchemaForModifiedExpenseMessage(reportActionOriginalMessage.merchant, reportActionOriginalMessage.oldMerchant, Localize.translateLocal('common.merchant'), true);
    }

    const hasModifiedCategory = _.has(reportActionOriginalMessage, 'oldCategory') && _.has(reportActionOriginalMessage, 'category');
    if (hasModifiedCategory) {
        return getProperSchemaForModifiedExpenseMessage(reportActionOriginalMessage.category, reportActionOriginalMessage.oldCategory, Localize.translateLocal('common.category'), true);
    }

    const hasModifiedTag = _.has(reportActionOriginalMessage, 'oldTag') && _.has(reportActionOriginalMessage, 'tag');
    if (hasModifiedTag) {
        return getProperSchemaForModifiedExpenseMessage(reportActionOriginalMessage.tag, reportActionOriginalMessage.oldTag, Localize.translateLocal('common.tag'), true);
    }
}

/**
 * Given the updates user made to the request, compose the originalMessage
 * object of the modified expense action.
 *
 * At the moment, we only allow changing one transaction field at a time.
 *
 * @param {Object} oldTransaction
 * @param {Object} transactionChanges
 * @param {Boolen} isFromExpenseReport
 * @returns {Object}
 */
function getModifiedExpenseOriginalMessage(oldTransaction, transactionChanges, isFromExpenseReport) {
    const originalMessage = {};

    // Remark: Comment field is the only one which has new/old prefixes for the keys (newComment/ oldComment),
    // all others have old/- pattern such as oldCreated/created
    if (_.has(transactionChanges, 'comment')) {
        originalMessage.oldComment = TransactionUtils.getDescription(oldTransaction);
        originalMessage.newComment = transactionChanges.comment;
    }
    if (_.has(transactionChanges, 'created')) {
        originalMessage.oldCreated = TransactionUtils.getCreated(oldTransaction);
        originalMessage.created = transactionChanges.created;
    }
    if (_.has(transactionChanges, 'merchant')) {
        originalMessage.oldMerchant = TransactionUtils.getMerchant(oldTransaction);
        originalMessage.merchant = transactionChanges.merchant;
    }

    // The amount is always a combination of the currency and the number value so when one changes we need to store both
    // to match how we handle the modified expense action in oldDot
    if (_.has(transactionChanges, 'amount') || _.has(transactionChanges, 'currency')) {
        originalMessage.oldAmount = TransactionUtils.getAmount(oldTransaction, isFromExpenseReport);
        originalMessage.amount = lodashGet(transactionChanges, 'amount', originalMessage.oldAmount);
        originalMessage.oldCurrency = TransactionUtils.getCurrency(oldTransaction);
        originalMessage.currency = lodashGet(transactionChanges, 'currency', originalMessage.oldCurrency);
    }

    if (_.has(transactionChanges, 'category')) {
        originalMessage.oldCategory = TransactionUtils.getCategory(oldTransaction);
        originalMessage.category = transactionChanges.category;
    }

    if (_.has(transactionChanges, 'tag')) {
        originalMessage.oldTag = TransactionUtils.getTag(oldTransaction);
        originalMessage.tag = transactionChanges.tag;
    }

    return originalMessage;
}

/**
 * Returns the parentReport if the given report is a thread.
 *
 * @param {Object} report
 * @returns {Object}
 */
function getParentReport(report) {
    if (!report || !report.parentReportID) {
        return {};
    }
    return lodashGet(allReports, `${ONYXKEYS.COLLECTION.REPORT}${report.parentReportID}`, {});
}

/**
 * Returns the root parentReport if the given report is nested.
 * Uses recursion to iterate any depth of nested reports.
 *
 * @param {Object} report
 * @returns {Object}
 */
function getRootParentReport(report) {
    if (!report) {
        return {};
    }

    // Returns the current report as the root report, because it does not have a parentReportID
    if (!report.parentReportID) {
        return report;
    }

    const parentReport = getReport(report.parentReportID);

    // Runs recursion to iterate a parent report
    return getRootParentReport(parentReport);
}

/**
 * Get the title for a report.
 *
 * @param {Object} report
 * @param {Object} [policy]
 * @returns {String}
 */
function getReportName(report, policy = undefined) {
    let formattedName;
    const parentReportAction = ReportActionsUtils.getParentReportAction(report);
    if (isChatThread(report)) {
        if (ReportActionsUtils.isTransactionThread(parentReportAction)) {
            return getTransactionReportName(parentReportAction);
        }

        const isAttachment = ReportActionsUtils.isReportActionAttachment(parentReportAction);
        const parentReportActionMessage = lodashGet(parentReportAction, ['message', 0, 'text'], '').replace(/(\r\n|\n|\r)/gm, ' ');
        if (isAttachment && parentReportActionMessage) {
            return `[${Localize.translateLocal('common.attachment')}]`;
        }
        if (
            lodashGet(parentReportAction, 'message[0].moderationDecision.decision') === CONST.MODERATION.MODERATOR_DECISION_PENDING_HIDE ||
            lodashGet(parentReportAction, 'message[0].moderationDecision.decision') === CONST.MODERATION.MODERATOR_DECISION_HIDDEN
        ) {
            return Localize.translateLocal('parentReportAction.hiddenMessage');
        }
        return parentReportActionMessage || Localize.translateLocal('parentReportAction.deletedMessage');
    }

    if (isTaskReport(report) && isCanceledTaskReport(report, parentReportAction)) {
        return Localize.translateLocal('parentReportAction.deletedTask');
    }

    if (isChatRoom(report) || isTaskReport(report)) {
        formattedName = report.reportName;
    }

    if (isPolicyExpenseChat(report)) {
        formattedName = getPolicyExpenseChatName(report, policy);
    }

    if (isMoneyRequestReport(report)) {
        formattedName = getMoneyRequestReportName(report, policy);
    }

    if (isArchivedRoom(report)) {
        formattedName += ` (${Localize.translateLocal('common.archived')})`;
    }

    if (formattedName) {
        return formattedName;
    }

    // Not a room or PolicyExpenseChat, generate title from participants
    const participantAccountIDs = (report && report.participantAccountIDs) || [];
    const participantsWithoutCurrentUser = _.without(participantAccountIDs, currentUserAccountID);
    const isMultipleParticipantReport = participantsWithoutCurrentUser.length > 1;

    return _.map(participantsWithoutCurrentUser, (accountID) => getDisplayNameForParticipant(accountID, isMultipleParticipantReport)).join(', ');
}

/**
 * Recursively navigates through thread parents to get the root report and workspace name.
 * The recursion stops when we find a non thread or money request report, whichever comes first.
 * @param {Object} report
 * @returns {Object}
 */
function getRootReportAndWorkspaceName(report) {
    if (isChildReport(report) && !isMoneyRequestReport(report) && !isTaskReport(report)) {
        const parentReport = lodashGet(allReports, [`${ONYXKEYS.COLLECTION.REPORT}${report.parentReportID}`]);
        return getRootReportAndWorkspaceName(parentReport);
    }

    if (isIOURequest(report)) {
        return {
            rootReportName: getReportName(report),
        };
    }
    if (isExpenseRequest(report)) {
        return {
            rootReportName: getReportName(report),
            workspaceName: isIOUReport(report) ? CONST.POLICY.OWNER_EMAIL_FAKE : getPolicyName(report, true),
        };
    }

    return {
        rootReportName: getReportName(report),
        workspaceName: getPolicyName(report, true),
    };
}

/**
 * Get either the policyName or domainName the chat is tied to
 * @param {Object} report
 * @returns {String}
 */
function getChatRoomSubtitle(report) {
    if (isChatThread(report)) {
        return '';
    }
    if (!isDefaultRoom(report) && !isUserCreatedPolicyRoom(report) && !isPolicyExpenseChat(report)) {
        return '';
    }
    if (getChatType(report) === CONST.REPORT.CHAT_TYPE.DOMAIN_ALL) {
        // The domainAll rooms are just #domainName, so we ignore the prefix '#' to get the domainName
        return report.reportName.substring(1);
    }
    if ((isPolicyExpenseChat(report) && report.isOwnPolicyExpenseChat) || isExpenseReport(report)) {
        return Localize.translateLocal('workspace.common.workspace');
    }
    if (isArchivedRoom(report)) {
        return report.oldPolicyName || '';
    }
    return getPolicyName(report);
}

/**
 * Gets the parent navigation subtitle for the report
 * @param {Object} report
 * @returns {Object}
 */
function getParentNavigationSubtitle(report) {
    if (isThread(report)) {
        const parentReport = lodashGet(allReports, [`${ONYXKEYS.COLLECTION.REPORT}${report.parentReportID}`]);
        const {rootReportName, workspaceName} = getRootReportAndWorkspaceName(parentReport);
        if (_.isEmpty(rootReportName)) {
            return {};
        }

        return {rootReportName, workspaceName};
    }
    return {};
}

/**
 * Navigate to the details page of a given report
 *
 * @param {Object} report
 */
function navigateToDetailsPage(report) {
    const participantAccountIDs = lodashGet(report, 'participantAccountIDs', []);

    if (isChatRoom(report) || isPolicyExpenseChat(report) || isChatThread(report) || isTaskReport(report)) {
        Navigation.navigate(ROUTES.REPORT_WITH_ID_DETAILS.getRoute(report.reportID));
        return;
    }
    if (participantAccountIDs.length === 1) {
        Navigation.navigate(ROUTES.PROFILE.getRoute(participantAccountIDs[0]));
        return;
    }
    Navigation.navigate(ROUTES.REPORT_PARTICIPANTS.getRoute(report.reportID));
}

/**
 * Generate a random reportID up to 53 bits aka 9,007,199,254,740,991 (Number.MAX_SAFE_INTEGER).
 * There were approximately 98,000,000 reports with sequential IDs generated before we started using this approach, those make up roughly one billionth of the space for these numbers,
 * so we live with the 1 in a billion chance of a collision with an older ID until we can switch to 64-bit IDs.
 *
 * In a test of 500M reports (28 years of reports at our current max rate) we got 20-40 collisions meaning that
 * this is more than random enough for our needs.
 *
 * @returns {String}
 */
function generateReportID() {
    return (Math.floor(Math.random() * 2 ** 21) * 2 ** 32 + Math.floor(Math.random() * 2 ** 32)).toString();
}

/**
 * @param {Object} report
 * @returns {Boolean}
 */
function hasReportNameError(report) {
    return !_.isEmpty(lodashGet(report, 'errorFields.reportName', {}));
}

/**
 * For comments shorter than or equal to 10k chars, convert the comment from MD into HTML because that's how it is stored in the database
 * For longer comments, skip parsing, but still escape the text, and display plaintext for performance reasons. It takes over 40s to parse a 100k long string!!
 *
 * @param {String} text
 * @returns {String}
 */
function getParsedComment(text) {
    const parser = new ExpensiMark();
    return text.length <= CONST.MAX_MARKUP_LENGTH ? parser.replace(text) : _.escape(text);
}

/**
 * @param {String} [text]
 * @param {File} [file]
 * @returns {Object}
 */
function buildOptimisticAddCommentReportAction(text, file) {
    const parser = new ExpensiMark();
    const commentText = getParsedComment(text);
    const isAttachment = _.isEmpty(text) && file !== undefined;
    const attachmentInfo = isAttachment ? file : {};
    const htmlForNewComment = isAttachment ? CONST.ATTACHMENT_UPLOADING_MESSAGE_HTML : commentText;

    // Remove HTML from text when applying optimistic offline comment
    const textForNewComment = isAttachment ? CONST.ATTACHMENT_MESSAGE_TEXT : parser.htmlToText(htmlForNewComment);

    return {
        commentText,
        reportAction: {
            reportActionID: NumberUtils.rand64(),
            actionName: CONST.REPORT.ACTIONS.TYPE.ADDCOMMENT,
            actorAccountID: currentUserAccountID,
            person: [
                {
                    style: 'strong',
                    text: lodashGet(allPersonalDetails, [currentUserAccountID, 'displayName'], currentUserEmail),
                    type: 'TEXT',
                },
            ],
            automatic: false,
            avatar: lodashGet(allPersonalDetails, [currentUserAccountID, 'avatar'], UserUtils.getDefaultAvatarURL(currentUserAccountID)),
            created: DateUtils.getDBTime(),
            message: [
                {
                    translationKey: isAttachment ? CONST.TRANSLATION_KEYS.ATTACHMENT : '',
                    type: CONST.REPORT.MESSAGE.TYPE.COMMENT,
                    html: htmlForNewComment,
                    text: textForNewComment,
                },
            ],
            isFirstItem: false,
            isAttachment,
            attachmentInfo,
            pendingAction: CONST.RED_BRICK_ROAD_PENDING_ACTION.ADD,
            shouldShow: true,
        },
    };
}

/**
 * update optimistic parent reportAction when a comment is added or remove in the child report
 * @param {String} parentReportAction - Parent report action of the child report
 * @param {String} lastVisibleActionCreated - Last visible action created of the child report
 * @param {String} type - The type of action in the child report
 * @returns {Object}
 */

function updateOptimisticParentReportAction(parentReportAction, lastVisibleActionCreated, type) {
    let childVisibleActionCount = parentReportAction.childVisibleActionCount || 0;
    let childCommenterCount = parentReportAction.childCommenterCount || 0;
    let childOldestFourAccountIDs = parentReportAction.childOldestFourAccountIDs;

    if (type === CONST.RED_BRICK_ROAD_PENDING_ACTION.ADD) {
        childVisibleActionCount += 1;
        const oldestFourAccountIDs = childOldestFourAccountIDs ? childOldestFourAccountIDs.split(',') : [];
        if (oldestFourAccountIDs.length < 4) {
            const index = _.findIndex(oldestFourAccountIDs, (accountID) => accountID === currentUserAccountID.toString());
            if (index === -1) {
                childCommenterCount += 1;
                oldestFourAccountIDs.push(currentUserAccountID);
            }
        }
        childOldestFourAccountIDs = oldestFourAccountIDs.join(',');
    } else if (type === CONST.RED_BRICK_ROAD_PENDING_ACTION.DELETE) {
        if (childVisibleActionCount > 0) {
            childVisibleActionCount -= 1;
        }

        if (childVisibleActionCount === 0) {
            childCommenterCount = 0;
            childOldestFourAccountIDs = '';
        }
    }

    return {
        childVisibleActionCount,
        childCommenterCount,
        childLastVisibleActionCreated: lastVisibleActionCreated,
        childOldestFourAccountIDs,
    };
}

/**
 * Get optimistic data of parent report action
 * @param {String} reportID The reportID of the report that is updated
 * @param {String} lastVisibleActionCreated Last visible action created of the child report
 * @param {String} type The type of action in the child report
 * @param {String} parentReportID Custom reportID to be updated
 * @param {String} parentReportActionID Custom reportActionID to be updated
 * @returns {Object}
 */
function getOptimisticDataForParentReportAction(reportID, lastVisibleActionCreated, type, parentReportID = '', parentReportActionID = '') {
    const report = getReport(reportID);
    const parentReportAction = ReportActionsUtils.getParentReportAction(report);
    if (_.isEmpty(parentReportAction)) {
        return {};
    }

    const optimisticParentReportAction = updateOptimisticParentReportAction(parentReportAction, lastVisibleActionCreated, type);
    return {
        onyxMethod: Onyx.METHOD.MERGE,
        key: `${ONYXKEYS.COLLECTION.REPORT_ACTIONS}${parentReportID || report.parentReportID}`,
        value: {
            [parentReportActionID || report.parentReportActionID]: optimisticParentReportAction,
        },
    };
}

/**
 * Builds an optimistic reportAction for the parent report when a task is created
 * @param {String} taskReportID - Report ID of the task
 * @param {String} taskTitle - Title of the task
 * @param {String} taskAssignee - Email of the person assigned to the task
 * @param {Number} taskAssigneeAccountID - AccountID of the person assigned to the task
 * @param {String} text - Text of the comment
 * @param {String} parentReportID - Report ID of the parent report
 * @returns {Object}
 */
function buildOptimisticTaskCommentReportAction(taskReportID, taskTitle, taskAssignee, taskAssigneeAccountID, text, parentReportID) {
    const reportAction = buildOptimisticAddCommentReportAction(text);
    reportAction.reportAction.message[0].taskReportID = taskReportID;

    // These parameters are not saved on the reportAction, but are used to display the task in the UI
    // Added when we fetch the reportActions on a report
    reportAction.reportAction.originalMessage = {
        html: reportAction.reportAction.message[0].html,
        taskReportID: reportAction.reportAction.message[0].taskReportID,
    };
    reportAction.reportAction.childReportID = taskReportID;
    reportAction.reportAction.parentReportID = parentReportID;
    reportAction.reportAction.childType = CONST.REPORT.TYPE.TASK;
    reportAction.reportAction.childReportName = taskTitle;
    reportAction.reportAction.childManagerAccountID = taskAssigneeAccountID;
    reportAction.reportAction.childStatusNum = CONST.REPORT.STATUS.OPEN;
    reportAction.reportAction.childStateNum = CONST.REPORT.STATE_NUM.OPEN;

    return reportAction;
}

/**
 * Builds an optimistic IOU report with a randomly generated reportID
 *
 * @param {Number} payeeAccountID - AccountID of the person generating the IOU.
 * @param {Number} payerAccountID - AccountID of the other person participating in the IOU.
 * @param {Number} total - IOU amount in the smallest unit of the currency.
 * @param {String} chatReportID - Report ID of the chat where the IOU is.
 * @param {String} currency - IOU currency.
 * @param {Boolean} isSendingMoney - If we send money the IOU should be created as settled
 *
 * @returns {Object}
 */
function buildOptimisticIOUReport(payeeAccountID, payerAccountID, total, chatReportID, currency, isSendingMoney = false) {
    const formattedTotal = CurrencyUtils.convertToDisplayString(total, currency);
    const personalDetails = getPersonalDetailsForAccountID(payerAccountID);
    const payerEmail = personalDetails.login;
    return {
        // If we're sending money, hasOutstandingIOU should be false
        hasOutstandingIOU: !isSendingMoney,
        type: CONST.REPORT.TYPE.IOU,
        cachedTotal: formattedTotal,
        chatReportID,
        currency,
        managerID: payerAccountID,
        ownerAccountID: payeeAccountID,
        reportID: generateReportID(),
        state: CONST.REPORT.STATE.SUBMITTED,
        stateNum: isSendingMoney ? CONST.REPORT.STATE_NUM.SUBMITTED : CONST.REPORT.STATE_NUM.PROCESSING,
        total,

        // We don't translate reportName because the server response is always in English
        reportName: `${payerEmail} owes ${formattedTotal}`,
        parentReportID: chatReportID,
    };
}

/**
 * Builds an optimistic Expense report with a randomly generated reportID
 *
 * @param {String} chatReportID - Report ID of the PolicyExpenseChat where the Expense Report is
 * @param {String} policyID - The policy ID of the PolicyExpenseChat
 * @param {Number} payeeAccountID - AccountID of the employee (payee)
 * @param {Number} total - Amount in cents
 * @param {String} currency
 *
 * @returns {Object}
 */
function buildOptimisticExpenseReport(chatReportID, policyID, payeeAccountID, total, currency) {
    // The amount for Expense reports are stored as negative value in the database
    const storedTotal = total * -1;
    const policyName = getPolicyName(allReports[`${ONYXKEYS.COLLECTION.REPORT}${chatReportID}`]);
    const formattedTotal = CurrencyUtils.convertToDisplayString(storedTotal, currency);

    // The expense report is always created with the policy's output currency
    const outputCurrency = lodashGet(allPolicies, [`${ONYXKEYS.COLLECTION.POLICY}${policyID}`, 'outputCurrency'], CONST.CURRENCY.USD);

    return {
        reportID: generateReportID(),
        chatReportID,
        policyID,
        type: CONST.REPORT.TYPE.EXPENSE,
        ownerAccountID: payeeAccountID,
        hasOutstandingIOU: true,
        currency: outputCurrency,

        // We don't translate reportName because the server response is always in English
        reportName: `${policyName} owes ${formattedTotal}`,
        state: CONST.REPORT.STATE.SUBMITTED,
        stateNum: CONST.REPORT.STATE_NUM.PROCESSING,
        total: storedTotal,
        parentReportID: chatReportID,
    };
}

/**
 * @param {String} iouReportID - the report ID of the IOU report the action belongs to
 * @param {String} type - IOUReportAction type. Can be oneOf(create, decline, cancel, pay, split)
 * @param {Number} total - IOU total in cents
 * @param {String} comment - IOU comment
 * @param {String} currency - IOU currency
 * @param {String} paymentType - IOU paymentMethodType. Can be oneOf(Elsewhere, Expensify)
 * @param {Boolean} isSettlingUp - Whether we are settling up an IOU
 * @returns {Array}
 */
function getIOUReportActionMessage(iouReportID, type, total, comment, currency, paymentType = '', isSettlingUp = false) {
    const amount =
        type === CONST.IOU.REPORT_ACTION_TYPE.PAY
            ? CurrencyUtils.convertToDisplayString(getMoneyRequestTotal(getReport(iouReportID)), currency)
            : CurrencyUtils.convertToDisplayString(total, currency);

    let paymentMethodMessage;
    switch (paymentType) {
        case CONST.IOU.PAYMENT_TYPE.VBBA:
        case CONST.IOU.PAYMENT_TYPE.EXPENSIFY:
            paymentMethodMessage = ' with Expensify';
            break;
        default:
            paymentMethodMessage = ` elsewhere`;
            break;
    }

    let iouMessage;
    switch (type) {
        case CONST.REPORT.ACTIONS.TYPE.APPROVED:
            iouMessage = `approved ${amount}`;
            break;
        case CONST.IOU.REPORT_ACTION_TYPE.CREATE:
            iouMessage = `requested ${amount}${comment && ` for ${comment}`}`;
            break;
        case CONST.IOU.REPORT_ACTION_TYPE.SPLIT:
            iouMessage = `split ${amount}${comment && ` for ${comment}`}`;
            break;
        case CONST.IOU.REPORT_ACTION_TYPE.DELETE:
            iouMessage = `deleted the ${amount} request${comment && ` for ${comment}`}`;
            break;
        case CONST.IOU.REPORT_ACTION_TYPE.PAY:
            iouMessage = isSettlingUp ? `paid ${amount}${paymentMethodMessage}` : `sent ${amount}${comment && ` for ${comment}`}${paymentMethodMessage}`;
            break;
        default:
            break;
    }

    return [
        {
            html: _.escape(iouMessage),
            text: iouMessage,
            isEdited: false,
            type: CONST.REPORT.MESSAGE.TYPE.COMMENT,
        },
    ];
}

/**
 * Builds an optimistic IOU reportAction object
 *
 * @param {String} type - IOUReportAction type. Can be oneOf(create, delete, pay, split).
 * @param {Number} amount - IOU amount in cents.
 * @param {String} currency
 * @param {String} comment - User comment for the IOU.
 * @param {Array}  participants - An array with participants details.
 * @param {String} [transactionID] - Not required if the IOUReportAction type is 'pay'
 * @param {String} [paymentType] - Only required if the IOUReportAction type is 'pay'. Can be oneOf(elsewhere, Expensify).
 * @param {String} [iouReportID] - Only required if the IOUReportActions type is oneOf(decline, cancel, pay). Generates a randomID as default.
 * @param {Boolean} [isSettlingUp] - Whether we are settling up an IOU.
 * @param {Boolean} [isSendMoneyFlow] - Whether this is send money flow
 * @param {Object} [receipt]
 * @param {Boolean} [isOwnPolicyExpenseChat] - Whether this is an expense report create from the current user's policy expense chat
 * @returns {Object}
 */
function buildOptimisticIOUReportAction(
    type,
    amount,
    currency,
    comment,
    participants,
    transactionID = '',
    paymentType = '',
    iouReportID = '',
    isSettlingUp = false,
    isSendMoneyFlow = false,
    receipt = {},
    isOwnPolicyExpenseChat = false,
) {
    const IOUReportID = iouReportID || generateReportID();

    const originalMessage = {
        amount,
        comment,
        currency,
        IOUTransactionID: transactionID,
        IOUReportID,
        type,
    };

    if (type === CONST.IOU.REPORT_ACTION_TYPE.PAY) {
        // In send money flow, we store amount, comment, currency in IOUDetails when type = pay
        if (isSendMoneyFlow) {
            _.each(['amount', 'comment', 'currency'], (key) => {
                delete originalMessage[key];
            });
            originalMessage.IOUDetails = {amount, comment, currency};
            originalMessage.paymentType = paymentType;
        } else {
            // In case of pay money request action, we dont store the comment
            // and there is no single transctionID to link the action to.
            delete originalMessage.IOUTransactionID;
            delete originalMessage.comment;
            originalMessage.paymentType = paymentType;
        }
    }

    // IOUs of type split only exist in group DMs and those don't have an iouReport so we need to delete the IOUReportID key
    if (type === CONST.IOU.REPORT_ACTION_TYPE.SPLIT) {
        delete originalMessage.IOUReportID;
        // Split bill made from a policy expense chat only have the payee's accountID as the participant because the payer could be any policy admin
        if (isOwnPolicyExpenseChat) {
            originalMessage.participantAccountIDs = [currentUserAccountID];
        } else {
            originalMessage.participantAccountIDs = [currentUserAccountID, ..._.pluck(participants, 'accountID')];
        }
    }

    return {
        actionName: CONST.REPORT.ACTIONS.TYPE.IOU,
        actorAccountID: currentUserAccountID,
        automatic: false,
        avatar: lodashGet(currentUserPersonalDetails, 'avatar', UserUtils.getDefaultAvatar(currentUserAccountID)),
        isAttachment: false,
        originalMessage,
        message: getIOUReportActionMessage(iouReportID, type, amount, comment, currency, paymentType, isSettlingUp),
        person: [
            {
                style: 'strong',
                text: lodashGet(currentUserPersonalDetails, 'displayName', currentUserEmail),
                type: 'TEXT',
            },
        ],
        reportActionID: NumberUtils.rand64(),
        shouldShow: true,
        created: DateUtils.getDBTime(),
        pendingAction: CONST.RED_BRICK_ROAD_PENDING_ACTION.ADD,
        receipt,
        whisperedToAccountIDs: _.contains([CONST.IOU.RECEIPT_STATE.SCANREADY, CONST.IOU.RECEIPT_STATE.SCANNING], receipt.state) ? [currentUserAccountID] : [],
    };
}
/**
 * Builds an optimistic APPROVED report action with a randomly generated reportActionID.
 *
 * @param {Number} amount
 * @param {String} currency
 * @param {Number} expenseReportID
 *
 * @returns {Object}
 */
function buildOptimisticApprovedReportAction(amount, currency, expenseReportID) {
    const originalMessage = {
        amount,
        currency,
        expenseReportID,
    };

    return {
        actionName: CONST.REPORT.ACTIONS.TYPE.APPROVED,
        actorAccountID: currentUserAccountID,
        automatic: false,
        avatar: lodashGet(currentUserPersonalDetails, 'avatar', UserUtils.getDefaultAvatar(currentUserAccountID)),
        isAttachment: false,
        originalMessage,
        message: getIOUReportActionMessage(expenseReportID, CONST.REPORT.ACTIONS.TYPE.APPROVED, Math.abs(amount), '', currency),
        person: [
            {
                style: 'strong',
                text: lodashGet(currentUserPersonalDetails, 'displayName', currentUserEmail),
                type: 'TEXT',
            },
        ],
        reportActionID: NumberUtils.rand64(),
        shouldShow: true,
        created: DateUtils.getDBTime(),
        pendingAction: CONST.RED_BRICK_ROAD_PENDING_ACTION.ADD,
    };
}

/**
 * Builds an optimistic report preview action with a randomly generated reportActionID.
 *
 * @param {Object} chatReport
 * @param {Object} iouReport
 * @param {String} [comment] - User comment for the IOU.
 * @param {Object} [transaction] - optimistic first transaction of preview
 *
 * @returns {Object}
 */
function buildOptimisticReportPreview(chatReport, iouReport, comment = '', transaction = undefined) {
    const hasReceipt = TransactionUtils.hasReceipt(transaction);
    const isReceiptBeingScanned = hasReceipt && TransactionUtils.isReceiptBeingScanned(transaction);
    const message = getReportPreviewMessage(iouReport);
    return {
        reportActionID: NumberUtils.rand64(),
        reportID: chatReport.reportID,
        actionName: CONST.REPORT.ACTIONS.TYPE.REPORTPREVIEW,
        pendingAction: CONST.RED_BRICK_ROAD_PENDING_ACTION.ADD,
        originalMessage: {
            linkedReportID: iouReport.reportID,
        },
        message: [
            {
                html: message,
                text: message,
                isEdited: false,
                type: CONST.REPORT.MESSAGE.TYPE.COMMENT,
            },
        ],
        created: DateUtils.getDBTime(),
        accountID: iouReport.managerID || 0,
        // The preview is initially whispered if created with a receipt, so the actor is the current user as well
        actorAccountID: hasReceipt ? currentUserAccountID : iouReport.managerID || 0,
        childMoneyRequestCount: 1,
        childLastMoneyRequestComment: comment,
        childLastReceiptTransactionIDs: hasReceipt ? transaction.transactionID : '',
        whisperedToAccountIDs: isReceiptBeingScanned ? [currentUserAccountID] : [],
    };
}

/**
 * Builds an optimistic modified expense action with a randomly generated reportActionID.
 *
 * @param {Object} transactionThread
 * @param {Object} oldTransaction
 * @param {Object} transactionChanges
 * @param {Object} isFromExpenseReport
 * @returns {Object}
 */
function buildOptimisticModifiedExpenseReportAction(transactionThread, oldTransaction, transactionChanges, isFromExpenseReport) {
    const originalMessage = getModifiedExpenseOriginalMessage(oldTransaction, transactionChanges, isFromExpenseReport);
    return {
        actionName: CONST.REPORT.ACTIONS.TYPE.MODIFIEDEXPENSE,
        actorAccountID: currentUserAccountID,
        automatic: false,
        avatar: lodashGet(currentUserPersonalDetails, 'avatar', UserUtils.getDefaultAvatar(currentUserAccountID)),
        created: DateUtils.getDBTime(),
        isAttachment: false,
        message: [
            {
                // Currently we are composing the message from the originalMessage and message is only used in OldDot and not in the App
                text: 'You',
                style: 'strong',
                type: CONST.REPORT.MESSAGE.TYPE.TEXT,
            },
        ],
        originalMessage,
        person: [
            {
                style: 'strong',
                text: lodashGet(currentUserPersonalDetails, 'displayName', currentUserAccountID),
                type: 'TEXT',
            },
        ],
        pendingAction: CONST.RED_BRICK_ROAD_PENDING_ACTION.ADD,
        reportActionID: NumberUtils.rand64(),
        reportID: transactionThread.reportID,
        shouldShow: true,
    };
}

/**
 * Updates a report preview action that exists for an IOU report.
 *
 * @param {Object} iouReport
 * @param {Object} reportPreviewAction
 * @param {Boolean} isPayRequest
 * @param {String} [comment] - User comment for the IOU.
 * @param {Object} [transaction] - optimistic newest transaction of a report preview
 *
 * @returns {Object}
 */
function updateReportPreview(iouReport, reportPreviewAction, isPayRequest = false, comment = '', transaction = undefined) {
    const hasReceipt = TransactionUtils.hasReceipt(transaction);
    const lastReceiptTransactionIDs = lodashGet(reportPreviewAction, 'childLastReceiptTransactionIDs', '');
    const previousTransactionIDs = lastReceiptTransactionIDs.split(',').slice(0, 2);

    const message = getReportPreviewMessage(iouReport, reportPreviewAction);
    return {
        ...reportPreviewAction,
        created: DateUtils.getDBTime(),
        message: [
            {
                html: message,
                text: message,
                isEdited: false,
                type: CONST.REPORT.MESSAGE.TYPE.COMMENT,
            },
        ],
        childLastMoneyRequestComment: comment || reportPreviewAction.childLastMoneyRequestComment,
        childMoneyRequestCount: reportPreviewAction.childMoneyRequestCount + (isPayRequest ? 0 : 1),
        childLastReceiptTransactionIDs: hasReceipt ? [transaction.transactionID, ...previousTransactionIDs].join(',') : lastReceiptTransactionIDs,
        // As soon as we add a transaction without a receipt to the report, it will have ready money requests,
        // so we remove the whisper
        whisperedToAccountIDs: hasReceipt ? reportPreviewAction.whisperedToAccountIDs : [],
    };
}

function buildOptimisticTaskReportAction(taskReportID, actionName, message = '') {
    const originalMessage = {
        taskReportID,
        type: actionName,
        text: message,
    };

    return {
        actionName,
        actorAccountID: currentUserAccountID,
        automatic: false,
        avatar: lodashGet(currentUserPersonalDetails, 'avatar', UserUtils.getDefaultAvatar(currentUserAccountID)),
        isAttachment: false,
        originalMessage,
        message: [
            {
                text: message,
                taskReportID,
                type: CONST.REPORT.MESSAGE.TYPE.TEXT,
            },
        ],
        person: [
            {
                style: 'strong',
                text: lodashGet(currentUserPersonalDetails, 'displayName', currentUserAccountID),
                type: 'TEXT',
            },
        ],
        reportActionID: NumberUtils.rand64(),
        shouldShow: true,
        created: DateUtils.getDBTime(),
        isFirstItem: false,
        pendingAction: CONST.RED_BRICK_ROAD_PENDING_ACTION.ADD,
    };
}

/**
 * Builds an optimistic chat report with a randomly generated reportID and as much information as we currently have
 *
 * @param {Array} participantList Array of participant accountIDs
 * @param {String} reportName
 * @param {String} chatType
 * @param {String} policyID
 * @param {Number} ownerAccountID
 * @param {Boolean} isOwnPolicyExpenseChat
 * @param {String} oldPolicyName
 * @param {String} visibility
 * @param {String} writeCapability
 * @param {String} notificationPreference
 * @param {String} parentReportActionID
 * @param {String} parentReportID
 * @returns {Object}
 */
function buildOptimisticChatReport(
    participantList,
    reportName = CONST.REPORT.DEFAULT_REPORT_NAME,
    chatType = '',
    policyID = CONST.POLICY.OWNER_EMAIL_FAKE,
    ownerAccountID = CONST.REPORT.OWNER_ACCOUNT_ID_FAKE,
    isOwnPolicyExpenseChat = false,
    oldPolicyName = '',
    visibility = undefined,
    writeCapability = undefined,
    notificationPreference = CONST.REPORT.NOTIFICATION_PREFERENCE.ALWAYS,
    parentReportActionID = '',
    parentReportID = '',
) {
    const currentTime = DateUtils.getDBTime();
    return {
        type: CONST.REPORT.TYPE.CHAT,
        chatType,
        hasOutstandingIOU: false,
        isOwnPolicyExpenseChat,
        isPinned: reportName === CONST.REPORT.WORKSPACE_CHAT_ROOMS.ADMINS,
        lastActorAccountID: 0,
        lastMessageTranslationKey: '',
        lastMessageHtml: '',
        lastMessageText: null,
        lastReadTime: currentTime,
        lastVisibleActionCreated: currentTime,
        notificationPreference,
        oldPolicyName,
        ownerAccountID: ownerAccountID || CONST.REPORT.OWNER_ACCOUNT_ID_FAKE,
        parentReportActionID,
        parentReportID,
        participantAccountIDs: participantList,
        policyID,
        reportID: generateReportID(),
        reportName,
        stateNum: 0,
        statusNum: 0,
        visibility,
        welcomeMessage: '',
        writeCapability,
    };
}

/**
 * Returns the necessary reportAction onyx data to indicate that the chat has been created optimistically
 * @param {String} emailCreatingAction
 * @returns {Object}
 */
function buildOptimisticCreatedReportAction(emailCreatingAction) {
    return {
        reportActionID: NumberUtils.rand64(),
        actionName: CONST.REPORT.ACTIONS.TYPE.CREATED,
        pendingAction: CONST.RED_BRICK_ROAD_PENDING_ACTION.ADD,
        actorAccountID: currentUserAccountID,
        message: [
            {
                type: CONST.REPORT.MESSAGE.TYPE.TEXT,
                style: 'strong',
                text: emailCreatingAction === currentUserEmail ? 'You' : emailCreatingAction,
            },
            {
                type: CONST.REPORT.MESSAGE.TYPE.TEXT,
                style: 'normal',
                text: ' created this report',
            },
        ],
        person: [
            {
                type: CONST.REPORT.MESSAGE.TYPE.TEXT,
                style: 'strong',
                text: lodashGet(allPersonalDetails, [currentUserAccountID, 'displayName'], currentUserEmail),
            },
        ],
        automatic: false,
        avatar: lodashGet(allPersonalDetails, [currentUserAccountID, 'avatar'], UserUtils.getDefaultAvatar(currentUserAccountID)),
        created: DateUtils.getDBTime(),
        shouldShow: true,
    };
}

/**
 * Returns the necessary reportAction onyx data to indicate that a task report has been edited
 *
 * @param {String} emailEditingTask
 * @returns {Object}
 */

function buildOptimisticEditedTaskReportAction(emailEditingTask) {
    return {
        reportActionID: NumberUtils.rand64(),
        actionName: CONST.REPORT.ACTIONS.TYPE.TASKEDITED,
        pendingAction: CONST.RED_BRICK_ROAD_PENDING_ACTION.ADD,
        actorAccountID: currentUserAccountID,
        message: [
            {
                type: CONST.REPORT.MESSAGE.TYPE.TEXT,
                style: 'strong',
                text: emailEditingTask === currentUserEmail ? 'You' : emailEditingTask,
            },
            {
                type: CONST.REPORT.MESSAGE.TYPE.TEXT,
                style: 'normal',
                text: ' edited this task',
            },
        ],
        person: [
            {
                type: CONST.REPORT.MESSAGE.TYPE.TEXT,
                style: 'strong',
                text: lodashGet(allPersonalDetails, [currentUserAccountID, 'displayName'], currentUserEmail),
            },
        ],
        automatic: false,
        avatar: lodashGet(allPersonalDetails, [currentUserAccountID, 'avatar'], UserUtils.getDefaultAvatar(currentUserAccountID)),
        created: DateUtils.getDBTime(),
        shouldShow: false,
    };
}

/**
 * Returns the necessary reportAction onyx data to indicate that a chat has been archived
 *
 * @param {String} emailClosingReport
 * @param {String} policyName
 * @param {String} reason - A reason why the chat has been archived
 * @returns {Object}
 */
function buildOptimisticClosedReportAction(emailClosingReport, policyName, reason = CONST.REPORT.ARCHIVE_REASON.DEFAULT) {
    return {
        actionName: CONST.REPORT.ACTIONS.TYPE.CLOSED,
        actorAccountID: currentUserAccountID,
        automatic: false,
        avatar: lodashGet(allPersonalDetails, [currentUserAccountID, 'avatar'], UserUtils.getDefaultAvatar(currentUserAccountID)),
        created: DateUtils.getDBTime(),
        message: [
            {
                type: CONST.REPORT.MESSAGE.TYPE.TEXT,
                style: 'strong',
                text: emailClosingReport === currentUserEmail ? 'You' : emailClosingReport,
            },
            {
                type: CONST.REPORT.MESSAGE.TYPE.TEXT,
                style: 'normal',
                text: ' closed this report',
            },
        ],
        originalMessage: {
            policyName,
            reason,
        },
        pendingAction: CONST.RED_BRICK_ROAD_PENDING_ACTION.ADD,
        person: [
            {
                type: CONST.REPORT.MESSAGE.TYPE.TEXT,
                style: 'strong',
                text: lodashGet(allPersonalDetails, [currentUserAccountID, 'displayName'], currentUserEmail),
            },
        ],
        reportActionID: NumberUtils.rand64(),
        shouldShow: true,
    };
}

/**
 * @param {String} policyID
 * @param {String} policyName
 * @returns {Object}
 */
function buildOptimisticWorkspaceChats(policyID, policyName) {
    const announceChatData = buildOptimisticChatReport(
        [currentUserAccountID],
        CONST.REPORT.WORKSPACE_CHAT_ROOMS.ANNOUNCE,
        CONST.REPORT.CHAT_TYPE.POLICY_ANNOUNCE,
        policyID,
        CONST.POLICY.OWNER_ACCOUNT_ID_FAKE,
        false,
        policyName,
        null,
        undefined,

        // #announce contains all policy members so notifying always should be opt-in only.
        CONST.REPORT.NOTIFICATION_PREFERENCE.DAILY,
    );
    const announceChatReportID = announceChatData.reportID;
    const announceCreatedAction = buildOptimisticCreatedReportAction(CONST.POLICY.OWNER_EMAIL_FAKE);
    const announceReportActionData = {
        [announceCreatedAction.reportActionID]: announceCreatedAction,
    };

    const adminsChatData = buildOptimisticChatReport(
        [currentUserAccountID],
        CONST.REPORT.WORKSPACE_CHAT_ROOMS.ADMINS,
        CONST.REPORT.CHAT_TYPE.POLICY_ADMINS,
        policyID,
        CONST.POLICY.OWNER_ACCOUNT_ID_FAKE,
        false,
        policyName,
    );
    const adminsChatReportID = adminsChatData.reportID;
    const adminsCreatedAction = buildOptimisticCreatedReportAction(CONST.POLICY.OWNER_EMAIL_FAKE);
    const adminsReportActionData = {
        [adminsCreatedAction.reportActionID]: adminsCreatedAction,
    };

    const expenseChatData = buildOptimisticChatReport([currentUserAccountID], '', CONST.REPORT.CHAT_TYPE.POLICY_EXPENSE_CHAT, policyID, currentUserAccountID, true, policyName);
    const expenseChatReportID = expenseChatData.reportID;
    const expenseReportCreatedAction = buildOptimisticCreatedReportAction(currentUserEmail);
    const expenseReportActionData = {
        [expenseReportCreatedAction.reportActionID]: expenseReportCreatedAction,
    };

    return {
        announceChatReportID,
        announceChatData,
        announceReportActionData,
        announceCreatedReportActionID: announceCreatedAction.reportActionID,
        adminsChatReportID,
        adminsChatData,
        adminsReportActionData,
        adminsCreatedReportActionID: adminsCreatedAction.reportActionID,
        expenseChatReportID,
        expenseChatData,
        expenseReportActionData,
        expenseCreatedReportActionID: expenseReportCreatedAction.reportActionID,
    };
}

/**
 * Builds an optimistic Task Report with a randomly generated reportID
 *
 * @param {Number} ownerAccountID - Account ID of the person generating the Task.
 * @param {String} assigneeAccountID - AccountID of the other person participating in the Task.
 * @param {String} parentReportID - Report ID of the chat where the Task is.
 * @param {String} title - Task title.
 * @param {String} description - Task description.
 * @param {String} policyID - PolicyID of the parent report
 *
 * @returns {Object}
 */

function buildOptimisticTaskReport(ownerAccountID, assigneeAccountID = 0, parentReportID, title, description, policyID = CONST.POLICY.OWNER_EMAIL_FAKE) {
    return {
        reportID: generateReportID(),
        reportName: title,
        description,
        ownerAccountID,
        participantAccountIDs: assigneeAccountID && assigneeAccountID !== ownerAccountID ? [assigneeAccountID] : [],
        managerID: assigneeAccountID,
        type: CONST.REPORT.TYPE.TASK,
        parentReportID,
        policyID,
        stateNum: CONST.REPORT.STATE_NUM.OPEN,
        statusNum: CONST.REPORT.STATUS.OPEN,
    };
}

/**
 * A helper method to create transaction thread
 *
 * @param {Object} reportAction - the parent IOU report action from which to create the thread
 *
 * @param {String} moneyRequestReportID - the reportID which the report action belong to
 *
 * @returns {Object}
 */
function buildTransactionThread(reportAction, moneyRequestReportID) {
    const participantAccountIDs = _.uniq([currentUserAccountID, Number(reportAction.actorAccountID)]);
    return buildOptimisticChatReport(
        participantAccountIDs,
        getTransactionReportName(reportAction),
        '',
        lodashGet(getReport(moneyRequestReportID), 'policyID', CONST.POLICY.OWNER_EMAIL_FAKE),
        CONST.POLICY.OWNER_ACCOUNT_ID_FAKE,
        false,
        '',
        undefined,
        undefined,
        CONST.REPORT.NOTIFICATION_PREFERENCE.ALWAYS,
        reportAction.reportActionID,
        moneyRequestReportID,
    );
}

/**
 * @param {Object} report
 * @returns {Boolean}
 */
function isUnread(report) {
    if (!report) {
        return false;
    }

    // lastVisibleActionCreated and lastReadTime are both datetime strings and can be compared directly
    const lastVisibleActionCreated = report.lastVisibleActionCreated || '';
    const lastReadTime = report.lastReadTime || '';
    return lastReadTime < lastVisibleActionCreated;
}

/**
 * @param {Object} report
 * @returns {Boolean}
 */
function isUnreadWithMention(report) {
    if (!report) {
        return false;
    }

    // lastMentionedTime and lastReadTime are both datetime strings and can be compared directly
    const lastMentionedTime = report.lastMentionedTime || '';
    const lastReadTime = report.lastReadTime || '';
    return lastReadTime < lastMentionedTime;
}

/**
 * @param {Object} report
 * @param {Object} allReportsDict
 * @returns {Boolean}
 */
function isIOUOwnedByCurrentUser(report, allReportsDict = null) {
    const allAvailableReports = allReportsDict || allReports;
    if (!report || !allAvailableReports) {
        return false;
    }

    let reportToLook = report;
    if (report.iouReportID) {
        const iouReport = allAvailableReports[`${ONYXKEYS.COLLECTION.REPORT}${report.iouReportID}`];
        if (iouReport) {
            reportToLook = iouReport;
        }
    }

    return reportToLook.ownerAccountID === currentUserAccountID;
}

/**
 * Should return true only for personal 1:1 report
 *
 * @param {Object} report (chatReport or iouReport)
 * @returns {boolean}
 */
function isOneOnOneChat(report) {
    const isChatRoomValue = lodashGet(report, 'isChatRoom', false);
    const participantsListValue = lodashGet(report, 'participantsList', []);
    return (
        !isThread(report) &&
        !isChatRoom(report) &&
        !isChatRoomValue &&
        !isExpenseRequest(report) &&
        !isMoneyRequestReport(report) &&
        !isPolicyExpenseChat(report) &&
        !isTaskReport(report) &&
        isDM(report) &&
        !isIOUReport(report) &&
        participantsListValue.length === 1
    );
}

/**
 * Assuming the passed in report is a default room, lets us know whether we can see it or not, based on permissions and
 * the various subsets of users we've allowed to use default rooms.
 *
 * @param {Object} report
 * @param {Array<Object>} policies
 * @param {Array<String>} betas
 * @return {Boolean}
 */
function canSeeDefaultRoom(report, policies, betas) {
    // Include archived rooms
    if (isArchivedRoom(report)) {
        return true;
    }

    // Include default rooms for free plan policies (domain rooms aren't included in here because they do not belong to a policy)
    if (getPolicyType(report, policies) === CONST.POLICY.TYPE.FREE) {
        return true;
    }

    // Include domain rooms with Partner Managers (Expensify accounts) in them for accounts that are on a domain with an Approved Accountant
    if (isDomainRoom(report) && doesDomainHaveApprovedAccountant && hasExpensifyEmails(lodashGet(report, ['participantAccountIDs'], []))) {
        return true;
    }

    // If the room has an assigned guide, it can be seen.
    if (hasExpensifyGuidesEmails(lodashGet(report, ['participantAccountIDs'], []))) {
        return true;
    }

    // Include any admins and announce rooms, since only non partner-managed domain rooms are on the beta now.
    if (isAdminRoom(report) || isAnnounceRoom(report)) {
        return true;
    }

    // For all other cases, just check that the user belongs to the default rooms beta
    return Permissions.canUseDefaultRooms(betas);
}

/**
 * @param {Object} report
 * @param {Array<Object>} policies
 * @param {Array<String>} betas
 * @param {Object} allReportActions
 * @returns {Boolean}
 */
function canAccessReport(report, policies, betas, allReportActions) {
    if (isThread(report) && ReportActionsUtils.isPendingRemove(ReportActionsUtils.getParentReportAction(report, allReportActions))) {
        return false;
    }

    // We hide default rooms (it's basically just domain rooms now) from people who aren't on the defaultRooms beta.
    if (isDefaultRoom(report) && !canSeeDefaultRoom(report, policies, betas)) {
        return false;
    }

    return true;
}
/**
 * Check if the report is the parent report of the currently viewed report or at least one child report has report action
 * @param {Object} report
 * @param {String} currentReportId
 * @returns {Boolean}
 */
function shouldHideReport(report, currentReportId) {
    const parentReport = getParentReport(getReport(currentReportId));
    const reportActions = ReportActionsUtils.getAllReportActions(report.reportID);
    const isChildReportHasComment = _.some(reportActions, (reportAction) => (reportAction.childVisibleActionCount || 0) > 0);
    return parentReport.reportID !== report.reportID && !isChildReportHasComment;
}

/**
 * Takes several pieces of data from Onyx and evaluates if a report should be shown in the option list (either when searching
 * for reports or the reports shown in the LHN).
 *
 * This logic is very specific and the order of the logic is very important. It should fail quickly in most cases and also
 * filter out the majority of reports before filtering out very specific minority of reports.
 *
 * @param {Object} report
 * @param {String} currentReportId
 * @param {Boolean} isInGSDMode
 * @param {String[]} betas
 * @param {Object} policies
 * @param {Object} allReportActions
 * @param {Boolean} excludeEmptyChats
 * @returns {boolean}
 */
function shouldReportBeInOptionList(report, currentReportId, isInGSDMode, betas, policies, allReportActions, excludeEmptyChats = false) {
    const isInDefaultMode = !isInGSDMode;

    // Exclude reports that have no data because there wouldn't be anything to show in the option item.
    // This can happen if data is currently loading from the server or a report is in various stages of being created.
    // This can also happen for anyone accessing a public room or archived room for which they don't have access to the underlying policy.
    if (
        !report ||
        !report.reportID ||
        report.isHidden ||
        (report.participantAccountIDs &&
            report.participantAccountIDs.length === 0 &&
            !isChatThread(report) &&
            !isPublicRoom(report) &&
            !isArchivedRoom(report) &&
            !isMoneyRequestReport(report) &&
            !isTaskReport(report))
    ) {
        return false;
    }

    if (!canAccessReport(report, policies, betas, allReportActions)) {
        return false;
    }

    // Include the currently viewed report. If we excluded the currently viewed report, then there
    // would be no way to highlight it in the options list and it would be confusing to users because they lose
    // a sense of context.
    if (report.reportID === currentReportId) {
        return true;
    }

    // Include reports that are relevant to the user in any view mode. Criteria include having a draft, having an outstanding IOU, or being assigned to an open task.
    if (report.hasDraft || isWaitingForIOUActionFromCurrentUser(report) || isWaitingForTaskCompleteFromAssignee(report)) {
        return true;
    }
    const lastVisibleMessage = ReportActionsUtils.getLastVisibleMessage(report.reportID);
    const isEmptyChat = !report.lastMessageText && !report.lastMessageTranslationKey && !lastVisibleMessage.lastMessageText && !lastVisibleMessage.lastMessageTranslationKey;
    const canHideReport = shouldHideReport(report, currentReportId);

    // Hide only chat threads that haven't been commented on (other threads are actionable)
    if (isChatThread(report) && canHideReport && isEmptyChat) {
        return false;
    }

    // Include reports if they are pinned
    if (report.isPinned) {
        return true;
    }

    // Include reports that have errors from trying to add a workspace
    // If we excluded it, then the red-brock-road pattern wouldn't work for the user to resolve the error
    if (report.errorFields && report.errorFields.addWorkspaceRoom) {
        return true;
    }

    // All unread chats (even archived ones) in GSD mode will be shown. This is because GSD mode is specifically for focusing the user on the most relevant chats, primarily, the unread ones
    if (isInGSDMode) {
        return isUnread(report);
    }

    // Archived reports should always be shown when in default (most recent) mode. This is because you should still be able to access and search for the chats to find them.
    if (isInDefaultMode && isArchivedRoom(report)) {
        return true;
    }

    // Hide chats between two users that haven't been commented on from the LNH
    if (excludeEmptyChats && isEmptyChat && isChatReport(report) && !isChatRoom(report) && !isPolicyExpenseChat(report) && canHideReport) {
        return false;
    }

    return true;
}

/**
 * Attempts to find a report in onyx with the provided list of participants. Does not include threads, task, money request, room, and policy expense chat.
 * @param {Array<Number>} newParticipantList
 * @returns {Array|undefined}
 */
function getChatByParticipants(newParticipantList) {
    newParticipantList.sort();
    return _.find(allReports, (report) => {
        // If the report has been deleted, or there are no participants (like an empty #admins room) then skip it
        if (
            !report ||
            _.isEmpty(report.participantAccountIDs) ||
            isChatThread(report) ||
            isTaskReport(report) ||
            isMoneyRequestReport(report) ||
            isChatRoom(report) ||
            isPolicyExpenseChat(report)
        ) {
            return false;
        }

        // Only return the chat if it has all the participants
        return _.isEqual(newParticipantList, _.sortBy(report.participantAccountIDs));
    });
}

/**
 * Attempts to find a report in onyx with the provided list of participants in given policy
 * @param {Array} newParticipantList
 * @param {String} policyID
 * @returns {object|undefined}
 */
function getChatByParticipantsAndPolicy(newParticipantList, policyID) {
    newParticipantList.sort();
    return _.find(allReports, (report) => {
        // If the report has been deleted, or there are no participants (like an empty #admins room) then skip it
        if (!report || !report.participantAccountIDs) {
            return false;
        }

        // Only return the room if it has all the participants and is not a policy room
        return report.policyID === policyID && _.isEqual(newParticipantList, _.sortBy(report.participantAccountIDs));
    });
}

/**
 * @param {String} policyID
 * @returns {Array}
 */
function getAllPolicyReports(policyID) {
    return _.filter(allReports, (report) => report && report.policyID === policyID);
}

/**
 * Returns true if Chronos is one of the chat participants (1:1)
 * @param {Object} report
 * @returns {Boolean}
 */
function chatIncludesChronos(report) {
    return report.participantAccountIDs && _.contains(report.participantAccountIDs, CONST.ACCOUNT_ID.CHRONOS);
}

/**
 * Can only flag if:
 *
 * - It was written by someone else
 * - It's an ADDCOMMENT that is not an attachment
 *
 * @param {Object} reportAction
 * @param {number} reportID
 * @returns {Boolean}
 */
function canFlagReportAction(reportAction, reportID) {
    return (
        reportAction.actorAccountID !== currentUserAccountID &&
        reportAction.actionName === CONST.REPORT.ACTIONS.TYPE.ADDCOMMENT &&
        !ReportActionsUtils.isDeletedAction(reportAction) &&
        !ReportActionsUtils.isCreatedTaskReportAction(reportAction) &&
        isAllowedToComment(getReport(reportID))
    );
}

/**
 * Whether flag comment page should show
 *
 * @param {Object} reportAction
 * @param {Object} report
 * @returns {Boolean}
 */

function shouldShowFlagComment(reportAction, report) {
    return (
        canFlagReportAction(reportAction, report.reportID) &&
        !isArchivedRoom(report) &&
        !chatIncludesChronos(report) &&
        !isConciergeChatReport(report.reportID) &&
        reportAction.actorAccountID !== CONST.ACCOUNT_ID.CONCIERGE
    );
}

/**
 * @param {Object} report
 * @param {String} report.lastReadTime
 * @param {Array} sortedAndFilteredReportActions - reportActions for the report, sorted newest to oldest, and filtered for only those that should be visible
 *
 * @returns {String|null}
 */
function getNewMarkerReportActionID(report, sortedAndFilteredReportActions) {
    if (!isUnread(report)) {
        return '';
    }

    const newMarkerIndex = _.findLastIndex(sortedAndFilteredReportActions, (reportAction) => (reportAction.created || '') > report.lastReadTime);

    return _.has(sortedAndFilteredReportActions[newMarkerIndex], 'reportActionID') ? sortedAndFilteredReportActions[newMarkerIndex].reportActionID : '';
}

/**
 * Performs the markdown conversion, and replaces code points > 127 with C escape sequences
 * Used for compatibility with the backend auth validator for AddComment, and to account for MD in comments
 * @param {String} textComment
 * @returns {Number} The comment's total length as seen from the backend
 */
function getCommentLength(textComment) {
    return getParsedComment(textComment)
        .replace(/[^ -~]/g, '\\u????')
        .trim().length;
}

/**
 * @param {String|null} url
 * @returns {String}
 */
function getRouteFromLink(url) {
    if (!url) {
        return '';
    }

    // Get the reportID from URL
    let route = url;
    _.each(linkingConfig.prefixes, (prefix) => {
        const localWebAndroidRegEx = /^(http:\/\/([0-9]{1,3})\.([0-9]{1,3})\.([0-9]{1,3})\.([0-9]{1,3}))/;
        if (route.startsWith(prefix)) {
            route = route.replace(prefix, '');
        } else if (localWebAndroidRegEx.test(route)) {
            route = route.replace(localWebAndroidRegEx, '');
        } else {
            return;
        }

        // Remove the port if it's a localhost URL
        if (/^:\d+/.test(route)) {
            route = route.replace(/:\d+/, '');
        }

        // Remove the leading slash if exists
        if (route.startsWith('/')) {
            route = route.replace('/', '');
        }
    });
    return route;
}

/**
 * @param {String} route
 * @returns {Object}
 */
function parseReportRouteParams(route) {
    let parsingRoute = route;
    if (parsingRoute.at(0) === '/') {
        // remove the first slash
        parsingRoute = parsingRoute.slice(1);
    }

    if (!parsingRoute.startsWith(Url.addTrailingForwardSlash('r'))) {
        return {reportID: '', isSubReportPageRoute: false};
    }

    const pathSegments = parsingRoute.split('/');
    return {
        reportID: pathSegments[1],
        isSubReportPageRoute: pathSegments.length > 2,
    };
}

/**
 * @param {String|null} url
 * @returns {String}
 */
function getReportIDFromLink(url) {
    const route = getRouteFromLink(url);
    const {reportID, isSubReportPageRoute} = parseReportRouteParams(route);
    if (isSubReportPageRoute) {
        // We allow the Sub-Report deep link routes (settings, details, etc.) to be handled by their respective component pages
        return '';
    }
    return reportID;
}

/**
 * Check if the chat report is linked to an iou that is waiting for the current user to add a credit bank account.
 *
 * @param {Object} chatReport
 * @returns {Boolean}
 */
function hasIOUWaitingOnCurrentUserBankAccount(chatReport) {
    if (chatReport.iouReportID) {
        const iouReport = allReports[`${ONYXKEYS.COLLECTION.REPORT}${chatReport.iouReportID}`];
        if (iouReport && iouReport.isWaitingOnBankAccount && iouReport.ownerAccountID === currentUserAccountID) {
            return true;
        }
    }

    return false;
}

/**
 * Users can request money in policy expense chats only if they are in a role of a member in the chat (in other words, if it's their policy expense chat)
 *
 * @param {Object} report
 * @returns {Boolean}
 */
function canRequestMoney(report) {
    // Prevent requesting money if pending iou waiting for their bank account already exists.
    if (hasIOUWaitingOnCurrentUserBankAccount(report)) {
        return false;
    }
    return !isPolicyExpenseChat(report) || report.isOwnPolicyExpenseChat;
}

/**
 * @param {Object} report
 * @param {Array<Number>} reportParticipants
 * @param {Array} betas
 * @returns {Array}
 */
function getMoneyRequestOptions(report, reportParticipants, betas) {
    // In any thread or task report, we do not allow any new money requests yet
    if (isChatThread(report) || isTaskReport(report)) {
        return [];
    }

    const participants = _.filter(reportParticipants, (accountID) => currentUserPersonalDetails.accountID !== accountID);

    const hasExcludedIOUAccountIDs = lodashIntersection(reportParticipants, CONST.EXPENSIFY_ACCOUNT_IDS).length > 0;
    const hasSingleParticipantInReport = participants.length === 1;
    const hasMultipleParticipants = participants.length > 1;

    if (hasExcludedIOUAccountIDs || (participants.length === 0 && !report.isOwnPolicyExpenseChat)) {
        return [];
    }

    // Additional requests should be blocked for money request reports if it is approved or reimbursed
    if (isMoneyRequestReport(report) && (isReportApproved(report) || isSettled(report.reportID))) {
        return [];
    }

    // User created policy rooms and default rooms like #admins or #announce will always have the Split Bill option
    // unless there are no participants at all (e.g. #admins room for a policy with only 1 admin)
    // DM chats will have the Split Bill option only when there are at least 3 people in the chat.
    // There is no Split Bill option for Workspace chats
    if (isChatRoom(report) || (hasMultipleParticipants && !isPolicyExpenseChat(report)) || isControlPolicyExpenseChat(report)) {
        return [CONST.IOU.MONEY_REQUEST_TYPE.SPLIT];
    }

    // DM chats that only have 2 people will see the Send / Request money options.
    // Workspace chats should only see the Request money option, as "easy overages" is not available.
    return [
        ...(canRequestMoney(report) ? [CONST.IOU.MONEY_REQUEST_TYPE.REQUEST] : []),

        // Send money option should be visible only in DMs
        ...(Permissions.canUseIOUSend(betas) && isChatReport(report) && !isPolicyExpenseChat(report) && hasSingleParticipantInReport ? [CONST.IOU.MONEY_REQUEST_TYPE.SEND] : []),
    ];
}

/**
 * Allows a user to leave a policy room according to the following conditions of the visibility or chatType rNVP:
 * `public` - Anyone can leave (because anybody can join)
 * `public_announce` - Only non-policy members can leave (it's auto-shared with policy members)
 * `policy_admins` - Nobody can leave (it's auto-shared with all policy admins)
 * `policy_announce` - Nobody can leave (it's auto-shared with all policy members)
 * `policyExpenseChat` - Nobody can leave (it's auto-shared with all policy members)
 * `policy` - Anyone can leave (though only policy members can join)
 * `domain` - Nobody can leave (it's auto-shared with domain members)
 * `dm` - Nobody can leave (it's auto-shared with users)
 * `private` - Anybody can leave (though you can only be invited to join)
 *
 * @param {Object} report
 * @param {String} report.visibility
 * @param {String} report.chatType
 * @param {Boolean} isPolicyMember
 * @returns {Boolean}
 */
function canLeaveRoom(report, isPolicyMember) {
    if (_.isEmpty(report.visibility)) {
        if (
            report.chatType === CONST.REPORT.CHAT_TYPE.POLICY_ADMINS ||
            report.chatType === CONST.REPORT.CHAT_TYPE.POLICY_ANNOUNCE ||
            report.chatType === CONST.REPORT.CHAT_TYPE.POLICY_EXPENSE_CHAT ||
            report.chatType === CONST.REPORT.CHAT_TYPE.DOMAIN_ALL ||
            _.isEmpty(report.chatType)
        ) {
            // DM chats don't have a chatType
            return false;
        }
    } else if (isPublicAnnounceRoom(report) && isPolicyMember) {
        return false;
    }
    return true;
}

/**
 * @param {Number[]} participantAccountIDs
 * @returns {Boolean}
 */
function isCurrentUserTheOnlyParticipant(participantAccountIDs) {
    return participantAccountIDs && participantAccountIDs.length === 1 && participantAccountIDs[0] === currentUserAccountID;
}

/**
 * Returns display names for those that can see the whisper.
 * However, it returns "you" if the current user is the only one who can see it besides the person that sent it.
 *
 * @param {Number[]} participantAccountIDs
 * @returns {string}
 */
function getWhisperDisplayNames(participantAccountIDs) {
    const isWhisperOnlyVisibleToCurrentUser = isCurrentUserTheOnlyParticipant(participantAccountIDs);

    // When the current user is the only participant, the display name needs to be "you" because that's the only person reading it
    if (isWhisperOnlyVisibleToCurrentUser) {
        return Localize.translateLocal('common.youAfterPreposition');
    }

    return _.map(participantAccountIDs, (accountID) => getDisplayNameForParticipant(accountID, !isWhisperOnlyVisibleToCurrentUser)).join(', ');
}

/**
 * Show subscript on workspace chats / threads and expense requests
 * @param {Object} report
 * @returns {Boolean}
 */
function shouldReportShowSubscript(report) {
    if (isArchivedRoom(report)) {
        return false;
    }

    if (isPolicyExpenseChat(report) && !isChatThread(report) && !isTaskReport(report) && !report.isOwnPolicyExpenseChat) {
        return true;
    }

    if (isPolicyExpenseChat(report) && !isThread(report) && !isTaskReport(report)) {
        return true;
    }

    if (isExpenseRequest(report)) {
        return true;
    }

    if (isWorkspaceTaskReport(report)) {
        return true;
    }

    if (isWorkspaceThread(report)) {
        return true;
    }

    return false;
}

/**
 * Return true if reports data exists
 * @returns {Boolean}
 */
function isReportDataReady() {
    return !_.isEmpty(allReports) && _.some(_.keys(allReports), (key) => allReports[key].reportID);
}

/**
 * Find the parent report action in assignee report for a task report
 * Returns an empty object if assignee report is the same as the share destination report
 *
 * @param {Object} taskReport
 * @returns {Object}
 */
function getTaskParentReportActionIDInAssigneeReport(taskReport) {
    const assigneeChatReportID = lodashGet(getChatByParticipants(isReportManager(taskReport) ? [taskReport.ownerAccountID] : [taskReport.managerID]), 'reportID');
    if (!assigneeChatReportID || assigneeChatReportID === taskReport.parentReportID) {
        return {};
    }

    const clonedParentReportActionID = lodashGet(ReportActionsUtils.getParentReportActionInReport(taskReport.reportID, assigneeChatReportID), 'reportActionID');
    if (!clonedParentReportActionID) {
        return {};
    }

    return {
        reportID: assigneeChatReportID,
        reportActionID: clonedParentReportActionID,
    };
}

/**
 * Return the errors we have when creating a chat or a workspace room
 * @param {Object} report
 * @returns {Object} errors
 */
function getAddWorkspaceRoomOrChatReportErrors(report) {
    // We are either adding a workspace room, or we're creating a chat, it isn't possible for both of these to have errors for the same report at the same time, so
    // simply looking up the first truthy value will get the relevant property if it's set.
    return lodashGet(report, 'errorFields.addWorkspaceRoom') || lodashGet(report, 'errorFields.createChat');
}

/**
 * Returns true if write actions like assign task, money request, send message should be disabled on a report
 * @param {Object} report
 * @returns {Boolean}
 */
function shouldDisableWriteActions(report) {
    const reportErrors = getAddWorkspaceRoomOrChatReportErrors(report);
    return isArchivedRoom(report) || !_.isEmpty(reportErrors) || !isAllowedToComment(report) || isAnonymousUser;
}

/**
 * Returns ID of the original report from which the given reportAction is first created.
 *
 * @param {String} reportID
 * @param {Object} reportAction
 * @returns {String}
 */
function getOriginalReportID(reportID, reportAction) {
    return isThreadFirstChat(reportAction, reportID) ? lodashGet(allReports, [`${ONYXKEYS.COLLECTION.REPORT}${reportID}`, 'parentReportID']) : reportID;
}

/**
 * Return the pendingAction and the errors we have when creating a chat or a workspace room offline
 * @param {Object} report
 * @returns {Object} pending action , errors
 */
function getReportOfflinePendingActionAndErrors(report) {
    // We are either adding a workspace room, or we're creating a chat, it isn't possible for both of these to be pending, or to have errors for the same report at the same time, so
    // simply looking up the first truthy value for each case will get the relevant property if it's set.
    const addWorkspaceRoomOrChatPendingAction = lodashGet(report, 'pendingFields.addWorkspaceRoom') || lodashGet(report, 'pendingFields.createChat');
    const addWorkspaceRoomOrChatErrors = getAddWorkspaceRoomOrChatReportErrors(report);
    return {addWorkspaceRoomOrChatPendingAction, addWorkspaceRoomOrChatErrors};
}

/**
 * @param {String} policyOwner
 * @returns {String|null}
 */
function getPolicyExpenseChatReportIDByOwner(policyOwner) {
    const policyWithOwner = _.find(allPolicies, (policy) => policy.owner === policyOwner);
    if (!policyWithOwner) {
        return null;
    }

    const expenseChat = _.find(allReports, (report) => isPolicyExpenseChat(report) && report.policyID === policyWithOwner.id);
    if (!expenseChat) {
        return null;
    }
    return expenseChat.reportID;
}

/*
 * @param {Object|null} report
 * @returns {Boolean}
 */
function shouldDisableSettings(report) {
    return !isPolicyExpenseChat(report) && !isChatRoom(report) && !isChatThread(report);
}

/**
 * @param {Object|null} report
 * @param {Object|null} policy - the workspace the report is on, null if the user isn't a member of the workspace
 * @returns {Boolean}
 */
function shouldDisableRename(report, policy) {
    if (isDefaultRoom(report) || isArchivedRoom(report) || isChatThread(report)) {
        return true;
    }

    // if the linked workspace is null, that means the person isn't a member of the workspace the report is in
    // which means this has to be a public room we want to disable renaming for
    if (!policy) {
        return true;
    }

    // If there is a linked workspace, that means the user is a member of the workspace the report is in.
    // Still, we only want policy owners and admins to be able to modify the name.
    return !_.keys(loginList).includes(policy.owner) && policy.role !== CONST.POLICY.ROLE.ADMIN;
}

/**
 * Returns the onyx data needed for the task assignee chat
 * @param {Number} accountID
 * @param {String} assigneeEmail
 * @param {Number} assigneeAccountID
 * @param {String} taskReportID
 * @param {String} assigneeChatReportID
 * @param {String} parentReportID
 * @param {String} title
 * @param {Object} assigneeChatReport
 * @returns {Object}
 */
function getTaskAssigneeChatOnyxData(accountID, assigneeEmail, assigneeAccountID, taskReportID, assigneeChatReportID, parentReportID, title, assigneeChatReport) {
    // Set if we need to add a comment to the assignee chat notifying them that they have been assigned a task
    let optimisticAssigneeAddComment;
    // Set if this is a new chat that needs to be created for the assignee
    let optimisticChatCreatedReportAction;
    const currentTime = DateUtils.getDBTime();
    const optimisticData = [];
    const successData = [];
    const failureData = [];

    // You're able to assign a task to someone you haven't chatted with before - so we need to optimistically create the chat and the chat reportActions
    // Only add the assignee chat report to onyx if we haven't already set it optimistically
    if (assigneeChatReport.isOptimisticReport && lodashGet(assigneeChatReport, 'pendingFields.createChat') !== CONST.RED_BRICK_ROAD_PENDING_ACTION.ADD) {
        optimisticChatCreatedReportAction = buildOptimisticCreatedReportAction(assigneeChatReportID);
        optimisticData.push(
            {
                onyxMethod: Onyx.METHOD.MERGE,
                key: `${ONYXKEYS.COLLECTION.REPORT}${assigneeChatReportID}`,
                value: {
                    pendingFields: {
                        createChat: CONST.RED_BRICK_ROAD_PENDING_ACTION.ADD,
                    },
                    isHidden: false,
                },
            },
            {
                onyxMethod: Onyx.METHOD.MERGE,
                key: `${ONYXKEYS.COLLECTION.REPORT_ACTIONS}${assigneeChatReportID}`,
                value: {[optimisticChatCreatedReportAction.reportActionID]: optimisticChatCreatedReportAction},
            },
        );

        successData.push({
            onyxMethod: Onyx.METHOD.MERGE,
            key: `${ONYXKEYS.COLLECTION.REPORT}${assigneeChatReportID}`,
            value: {
                pendingFields: {
                    createChat: null,
                },
                isOptimisticReport: false,
            },
        });

        failureData.push(
            {
                onyxMethod: Onyx.METHOD.SET,
                key: `${ONYXKEYS.COLLECTION.REPORT}${assigneeChatReportID}`,
                value: null,
            },
            {
                onyxMethod: Onyx.METHOD.MERGE,
                key: `${ONYXKEYS.COLLECTION.REPORT_ACTIONS}${assigneeChatReportID}`,
                value: {[optimisticChatCreatedReportAction.reportActionID]: {pendingAction: null}},
            },
            // If we failed, we want to remove the optimistic personal details as it was likely due to an invalid login
            {
                onyxMethod: Onyx.METHOD.MERGE,
                key: ONYXKEYS.PERSONAL_DETAILS_LIST,
                value: {
                    [assigneeAccountID]: null,
                },
            },
        );
    }

    // If you're choosing to share the task in the same DM as the assignee then we don't need to create another reportAction indicating that you've been assigned
    if (assigneeChatReportID !== parentReportID) {
        optimisticAssigneeAddComment = buildOptimisticTaskCommentReportAction(taskReportID, title, assigneeEmail, assigneeAccountID, `Assigned a task to you: ${title}`, parentReportID);

        const lastAssigneeCommentText = formatReportLastMessageText(optimisticAssigneeAddComment.reportAction.message[0].text);
        const optimisticAssigneeReport = {
            lastVisibleActionCreated: currentTime,
            lastMessageText: lastAssigneeCommentText,
            lastActorAccountID: accountID,
            lastReadTime: currentTime,
        };

        optimisticData.push(
            {
                onyxMethod: Onyx.METHOD.MERGE,
                key: `${ONYXKEYS.COLLECTION.REPORT_ACTIONS}${assigneeChatReportID}`,
                value: {[optimisticAssigneeAddComment.reportAction.reportActionID]: optimisticAssigneeAddComment.reportAction},
            },
            {
                onyxMethod: Onyx.METHOD.MERGE,
                key: `${ONYXKEYS.COLLECTION.REPORT}${assigneeChatReportID}`,
                value: optimisticAssigneeReport,
            },
        );
        failureData.push({
            onyxMethod: Onyx.METHOD.MERGE,
            key: `${ONYXKEYS.COLLECTION.REPORT_ACTIONS}${assigneeChatReportID}`,
            value: {[optimisticAssigneeAddComment.reportAction.reportActionID]: {pendingAction: null}},
        });
    }

    return {
        optimisticData,
        successData,
        failureData,
        optimisticAssigneeAddComment,
        optimisticChatCreatedReportAction,
    };
}

/**
 * Get the last 3 transactions with receipts of an IOU report that will be displayed on the report preview
 *
 * @param {Object} reportPreviewAction
 * @returns {Object}
 */
function getReportPreviewDisplayTransactions(reportPreviewAction) {
    const transactionIDs = lodashGet(reportPreviewAction, ['childLastReceiptTransactionIDs'], '').split(',');
    return _.reduce(
        transactionIDs,
        (transactions, transactionID) => {
            const transaction = TransactionUtils.getTransaction(transactionID);
            if (TransactionUtils.hasReceipt(transaction)) {
                transactions.push(transaction);
            }
            return transactions;
        },
        [],
    );
}

/**
 * Return iou report action display message
 *
 * @param {Object} reportAction report action
 * @returns {String}
 */
function getIOUReportActionDisplayMessage(reportAction) {
    const originalMessage = _.get(reportAction, 'originalMessage', {});
    let displayMessage;
    if (originalMessage.type === CONST.IOU.REPORT_ACTION_TYPE.PAY) {
        const {amount, currency, IOUReportID} = originalMessage;
        const formattedAmount = CurrencyUtils.convertToDisplayString(amount, currency);
        const iouReport = getReport(IOUReportID);
        const payerName = isExpenseReport(iouReport) ? getPolicyName(iouReport) : getDisplayNameForParticipant(iouReport.managerID);
        let translationKey;
        switch (originalMessage.paymentType) {
            case CONST.IOU.PAYMENT_TYPE.ELSEWHERE:
                translationKey = 'iou.paidElsewhereWithAmount';
                break;
            case CONST.IOU.PAYMENT_TYPE.EXPENSIFY:
            case CONST.IOU.PAYMENT_TYPE.VBBA:
                translationKey = 'iou.paidUsingExpensifyWithAmount';
                break;
            default:
                translationKey = '';
                break;
        }
        displayMessage = Localize.translateLocal(translationKey, {amount: formattedAmount, payer: payerName});
    } else {
        const transaction = TransactionUtils.getTransaction(originalMessage.IOUTransactionID);
        const {amount, currency, comment} = getTransactionDetails(transaction);
        const formattedAmount = CurrencyUtils.convertToDisplayString(amount, currency);
        displayMessage = Localize.translateLocal('iou.requestedAmount', {
            formattedAmount,
            comment,
        });
    }
    return displayMessage;
}

export {
    getReportParticipantsTitle,
    isReportMessageAttachment,
    findLastAccessedReport,
    canEditReportAction,
    canFlagReportAction,
    shouldShowFlagComment,
    canDeleteReportAction,
    canLeaveRoom,
    sortReportsByLastRead,
    isDefaultRoom,
    isAdminRoom,
    isAdminsOnlyPostingRoom,
    isAnnounceRoom,
    isUserCreatedPolicyRoom,
    isChatRoom,
    getChatRoomSubtitle,
    getParentNavigationSubtitle,
    getPolicyName,
    getPolicyType,
    isArchivedRoom,
    isExpensifyOnlyParticipantInReport,
    isPolicyExpenseChatAdmin,
    isPolicyAdmin,
    isPublicRoom,
    isPublicAnnounceRoom,
    isConciergeChatReport,
    isCurrentUserTheOnlyParticipant,
    hasAutomatedExpensifyAccountIDs,
    hasExpensifyGuidesEmails,
    isWaitingForIOUActionFromCurrentUser,
    isIOUOwnedByCurrentUser,
    getMoneyRequestTotal,
    canShowReportRecipientLocalTime,
    formatReportLastMessageText,
    chatIncludesConcierge,
    isPolicyExpenseChat,
    isControlPolicyExpenseChat,
    isControlPolicyExpenseReport,
    getIconsForParticipants,
    getIcons,
    getRoomWelcomeMessage,
    getDisplayNamesWithTooltips,
    getReportName,
    getReport,
    getReportIDFromLink,
    getRouteFromLink,
    navigateToDetailsPage,
    generateReportID,
    hasReportNameError,
    isUnread,
    isUnreadWithMention,
    buildOptimisticWorkspaceChats,
    buildOptimisticTaskReport,
    buildOptimisticChatReport,
    buildOptimisticClosedReportAction,
    buildOptimisticCreatedReportAction,
    buildOptimisticEditedTaskReportAction,
    buildOptimisticIOUReport,
    buildOptimisticApprovedReportAction,
    buildOptimisticExpenseReport,
    buildOptimisticIOUReportAction,
    buildOptimisticReportPreview,
    buildOptimisticModifiedExpenseReportAction,
    updateReportPreview,
    buildOptimisticTaskReportAction,
    buildOptimisticAddCommentReportAction,
    buildOptimisticTaskCommentReportAction,
    updateOptimisticParentReportAction,
    getOptimisticDataForParentReportAction,
    shouldReportBeInOptionList,
    getChatByParticipants,
    getChatByParticipantsAndPolicy,
    getAllPolicyReports,
    getIOUReportActionMessage,
    getDisplayNameForParticipant,
    getWorkspaceIcon,
    isOptimisticPersonalDetail,
    shouldDisableDetailPage,
    isChatReport,
    isCurrentUserSubmitter,
    isExpenseReport,
    isExpenseRequest,
    isIOUReport,
    isTaskReport,
    isOpenTaskReport,
    isCanceledTaskReport,
    isCompletedTaskReport,
    isReportManager,
    isReportApproved,
    isMoneyRequestReport,
    isMoneyRequest,
    chatIncludesChronos,
    getNewMarkerReportActionID,
    canSeeDefaultRoom,
    getDefaultWorkspaceAvatar,
    getCommentLength,
    getParsedComment,
    getMoneyRequestOptions,
    hasIOUWaitingOnCurrentUserBankAccount,
    canRequestMoney,
    getWhisperDisplayNames,
    getWorkspaceAvatar,
    isThread,
    isChatThread,
    isThreadParent,
    isThreadFirstChat,
    isChildReport,
    shouldReportShowSubscript,
    isReportDataReady,
    isSettled,
    isAllowedToComment,
    getBankAccountRoute,
    getParentReport,
    getRootParentReport,
    getTaskParentReportActionIDInAssigneeReport,
    getReportPreviewMessage,
    getModifiedExpenseMessage,
    shouldDisableWriteActions,
    getOriginalReportID,
    canAccessReport,
    getAddWorkspaceRoomOrChatReportErrors,
    getReportOfflinePendingActionAndErrors,
    isDM,
    getPolicy,
    getPolicyExpenseChatReportIDByOwner,
    shouldDisableSettings,
    shouldDisableRename,
    hasSingleParticipant,
    getReportRecipientAccountIDs,
    isOneOnOneChat,
    getTransactionReportName,
    getTransactionDetails,
    getTaskAssigneeChatOnyxData,
    canEditMoneyRequest,
    buildTransactionThread,
    areAllRequestsBeingSmartScanned,
    getReportPreviewDisplayTransactions,
    getTransactionsWithReceipts,
    hasMissingSmartscanFields,
<<<<<<< HEAD
    getIOUReportActionDisplayMessage,
=======
    isWaitingForTaskCompleteFromAssignee,
>>>>>>> 34866488
};<|MERGE_RESOLUTION|>--- conflicted
+++ resolved
@@ -3805,9 +3805,6 @@
     getReportPreviewDisplayTransactions,
     getTransactionsWithReceipts,
     hasMissingSmartscanFields,
-<<<<<<< HEAD
     getIOUReportActionDisplayMessage,
-=======
     isWaitingForTaskCompleteFromAssignee,
->>>>>>> 34866488
 };