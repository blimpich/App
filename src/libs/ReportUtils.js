--- conflicted
+++ resolved
@@ -1951,13 +1951,13 @@
         return false;
     }
 
-<<<<<<< HEAD
-    // Exclude empty chats between two users
-    if (excludeEmptyChats && _.isEmpty(report.lastMessageText) && _.isEmpty(report.lastMessageHtml) && isChatReport(report) && !isChatRoom(report) && !isThread(report)) {
-=======
     // Hide thread reports that haven't been commented on
-    if (isThread(report) && !report.lastMessageText) {
->>>>>>> ecfcd832
+    if (isThread(report) && _.isEmpty(report.lastMessageText)) {
+        return false;
+    }
+
+    // Hide chats between two users that haven't been commented on
+    if (excludeEmptyChats && _.isEmpty(report.lastMessageText) && isChatReport(report) && !isChatRoom(report)) {
         return false;
     }
 
