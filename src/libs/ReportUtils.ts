import {findFocusedRoute} from '@react-navigation/native';
import {format} from 'date-fns';
import {Str} from 'expensify-common';
import {deepEqual} from 'fast-equals';
import lodashEscape from 'lodash/escape';
import lodashIntersection from 'lodash/intersection';
import isEmpty from 'lodash/isEmpty';
import isNumber from 'lodash/isNumber';
import mapValues from 'lodash/mapValues';
import lodashMaxBy from 'lodash/maxBy';
import type {OnyxCollection, OnyxEntry, OnyxUpdate} from 'react-native-onyx';
import Onyx from 'react-native-onyx';
import type {SvgProps} from 'react-native-svg';
import type {OriginalMessageChangePolicy, OriginalMessageExportIntegration, OriginalMessageModifiedExpense} from 'src/types/onyx/OriginalMessage';
import type {SetRequired, TupleToUnion, ValueOf} from 'type-fest';
import {FallbackAvatar, IntacctSquare, NetSuiteExport, NetSuiteSquare, QBDSquare, QBOExport, QBOSquare, SageIntacctExport, XeroExport, XeroSquare} from '@components/Icon/Expensicons';
import * as defaultGroupAvatars from '@components/Icon/GroupDefaultAvatars';
import * as defaultWorkspaceAvatars from '@components/Icon/WorkspaceDefaultAvatars';
import type {LocaleContextProps} from '@components/LocaleContextProvider';
import type {MoneyRequestAmountInputProps} from '@components/MoneyRequestAmountInput';
import type {FileObject} from '@pages/media/AttachmentModalScreen/types';
import type {IOUAction, IOUType, OnboardingAccounting} from '@src/CONST';
import CONST from '@src/CONST';
import type {ParentNavigationSummaryParams} from '@src/languages/params';
import type {TranslationPaths} from '@src/languages/types';
import NAVIGATORS from '@src/NAVIGATORS';
import ONYXKEYS from '@src/ONYXKEYS';
import type {Route} from '@src/ROUTES';
import ROUTES from '@src/ROUTES';
import SCREENS from '@src/SCREENS';
import type {
    Beta,
    IntroSelected,
    NewGroupChatDraft,
    OnyxInputOrEntry,
    OutstandingReportsByPolicyIDDerivedValue,
    PersonalDetails,
    PersonalDetailsList,
    Policy,
    PolicyCategories,
    PolicyCategory,
    PolicyReportField,
    PolicyTagLists,
    Report,
    ReportAction,
    ReportAttributesDerivedValue,
    ReportMetadata,
    ReportNameValuePairs,
    ReportViolationName,
    ReportViolations,
    Session,
    Task,
    Transaction,
    TransactionViolation,
    TransactionViolations,
} from '@src/types/onyx';
import type {Attendee, Participant} from '@src/types/onyx/IOU';
import type {SelectedParticipant} from '@src/types/onyx/NewGroupChatDraft';
import type {OriginalMessageExportedToIntegration} from '@src/types/onyx/OldDotAction';
import type Onboarding from '@src/types/onyx/Onboarding';
import type {ErrorFields, Errors, Icon, PendingAction} from '@src/types/onyx/OnyxCommon';
import type {OriginalMessageChangeLog, PaymentMethodType} from '@src/types/onyx/OriginalMessage';
import type {Status} from '@src/types/onyx/PersonalDetails';
import type {AllConnectionName, ConnectionName} from '@src/types/onyx/Policy';
import type {InvoiceReceiverType, NotificationPreference, Participants, Participant as ReportParticipant} from '@src/types/onyx/Report';
import type {Message, OldDotReportAction, ReportActions} from '@src/types/onyx/ReportAction';
import type {PendingChatMember} from '@src/types/onyx/ReportMetadata';
import type {OnyxData} from '@src/types/onyx/Request';
import type {SearchPolicy, SearchReport, SearchTransaction} from '@src/types/onyx/SearchResults';
import type {Comment, TransactionChanges, WaypointCollection} from '@src/types/onyx/Transaction';
import {isEmptyObject} from '@src/types/utils/EmptyObject';
import type IconAsset from '@src/types/utils/IconAsset';
import {createDraftTransaction, getIOUReportActionToApproveOrPay, setMoneyRequestParticipants, unholdRequest} from './actions/IOU';
import {createDraftWorkspace} from './actions/Policy/Policy';
import {hasCreditBankAccount} from './actions/ReimbursementAccount/store';
import {handleReportChanged} from './actions/Report';
import type {GuidedSetupData, TaskForParameters} from './actions/Report';
import {isAnonymousUser as isAnonymousUserSession} from './actions/Session';
import {getOnboardingMessages} from './actions/Welcome/OnboardingFlow';
import type {OnboardingCompanySize, OnboardingMessage, OnboardingPurpose, OnboardingTaskLinks} from './actions/Welcome/OnboardingFlow';
import type {AddCommentOrAttachmentParams} from './API/parameters';
import {convertToDisplayString} from './CurrencyUtils';
import DateUtils from './DateUtils';
import {hasValidDraftComment} from './DraftCommentUtils';
import {getEnvironment, getEnvironmentURL} from './Environment/Environment';
import type EnvironmentType from './Environment/getEnvironment/types';
import {getMicroSecondOnyxErrorWithTranslationKey, isReceiptError} from './ErrorUtils';
import getAttachmentDetails from './fileDownload/getAttachmentDetails';
import {isReportMessageAttachment} from './isReportMessageAttachment';
import localeCompareLibs from './LocaleCompare';
import {formatPhoneNumber} from './LocalePhoneNumber';
import {translateLocal} from './Localize';
import Log from './Log';
import {isEmailPublicDomain} from './LoginUtils';
// eslint-disable-next-line import/no-cycle
import ModifiedExpenseMessage from './ModifiedExpenseMessage';
import getStateFromPath from './Navigation/helpers/getStateFromPath';
import {isFullScreenName} from './Navigation/helpers/isNavigatorName';
import {linkingConfig} from './Navigation/linkingConfig';
import Navigation, {navigationRef} from './Navigation/Navigation';
import type {MoneyRequestNavigatorParamList, ReportsSplitNavigatorParamList} from './Navigation/types';
import {rand64} from './NumberUtils';
import Parser from './Parser';
import {getParsedMessageWithShortMentions} from './ParsingUtils';
import Permissions from './Permissions';
import {
    getAccountIDsByLogins,
    getDisplayNameOrDefault,
    getEffectiveDisplayName,
    getLoginByAccountID,
    getLoginsByAccountIDs,
    getPersonalDetailByEmail,
    getPersonalDetailsByIDs,
    getShortMentionIfFound,
} from './PersonalDetailsUtils';
import {
    arePaymentsEnabled,
    canSendInvoiceFromWorkspace,
    getActivePolicies,
    getCleanedTagName,
    getForwardsToAccount,
    getManagerAccountEmail,
    getManagerAccountID,
    getPolicyEmployeeListByIdWithoutCurrentUser,
    getPolicyNameByID,
    getPolicyRole,
    getRuleApprovers,
    getSubmitToAccountID,
    hasDependentTags as hasDependentTagsPolicyUtils,
    isExpensifyTeam,
    isInstantSubmitEnabled,
    isPaidGroupPolicy as isPaidGroupPolicyPolicyUtils,
    isPolicyAdmin as isPolicyAdminPolicyUtils,
    isPolicyAuditor,
    isPolicyMember,
    isPolicyOwner,
    isSubmitAndClose,
    shouldShowPolicy,
} from './PolicyUtils';
import {
    formatLastMessageText,
    getActionableJoinRequestPendingReportAction,
    getAllReportActions,
    getCardIssuedMessage,
    getDismissedViolationMessageText,
    getExportIntegrationLastMessageText,
    getIntegrationSyncFailedMessage,
    getIOUReportIDFromReportActionPreview,
    getJoinRequestMessage,
    getLastClosedReportAction,
    getLastVisibleAction,
    getLastVisibleAction as getLastVisibleActionReportActionsUtils,
    getLastVisibleMessage as getLastVisibleMessageActionUtils,
    getLastVisibleMessage as getLastVisibleMessageReportActionsUtils,
    getMessageOfOldDotReportAction,
    getNumberOfMoneyRequests,
    getOneTransactionThreadReportID,
    getOriginalMessage,
    getPolicyChangeLogDefaultBillableMessage,
    getPolicyChangeLogDefaultReimbursableMessage,
    getPolicyChangeLogDefaultTitleEnforcedMessage,
    getPolicyChangeLogMaxExpenseAmountNoReceiptMessage,
    getRenamedAction,
    getReopenedMessage,
    getReportAction,
    getReportActionHtml,
    getReportActionMessage as getReportActionMessageReportUtils,
    getReportActionMessageText,
    getReportActionText,
    getRetractedMessage,
    getTravelUpdateMessage,
    getWorkspaceCurrencyUpdateMessage,
    getWorkspaceFrequencyUpdateMessage,
    getWorkspaceReportFieldAddMessage,
    getWorkspaceReportFieldDeleteMessage,
    getWorkspaceReportFieldUpdateMessage,
    getWorkspaceTagUpdateMessage,
    getWorkspaceUpdateFieldMessage,
    isActionableJoinRequest,
    isActionableJoinRequestPending,
    isActionableTrackExpense,
    isActionOfType,
    isApprovedOrSubmittedReportAction,
    isCardIssuedAction,
    isClosedAction,
    isCreatedTaskReportAction,
    isCurrentActionUnread,
    isDeletedAction,
    isDeletedParentAction,
    isExportIntegrationAction,
    isIntegrationMessageAction,
    isMarkAsClosedAction,
    isModifiedExpenseAction,
    isMoneyRequestAction,
    isMovedAction,
    isOldDotReportAction,
    isPendingRemove,
    isPolicyChangeLogAction,
    isReimbursementDeQueuedOrCanceledAction,
    isReimbursementQueuedAction,
    isRenamedAction,
    isReopenedAction,
    isReportActionAttachment,
    isReportPreviewAction,
    isRetractedAction,
    isReversedTransaction,
    isRoomChangeLogAction,
    isSentMoneyReportAction,
    isSplitBillAction as isSplitBillReportAction,
    isTagModificationAction,
    isThreadParentMessage,
    isTrackExpenseAction,
    isTransactionThread,
    isTripPreview,
    isUnapprovedAction,
    isWhisperAction,
    shouldReportActionBeVisible,
    wasActionTakenByCurrentUser,
} from './ReportActionsUtils';
import type {LastVisibleMessage} from './ReportActionsUtils';
import {shouldRestrictUserBillableActions} from './SubscriptionUtils';
import {
    getAttendees,
    getBillable,
    getCardID,
    getCardName,
    getCategory,
    getCurrency,
    getDescription,
    getFormattedCreated,
    getFormattedPostedDate,
    getMCCGroup,
    getMerchant,
    getMerchantOrDescription,
    getOriginalAmount,
    getOriginalCurrency,
    getRateID,
    getRecentTransactions,
    getReimbursable,
    getTag,
    getTaxAmount,
    getTaxCode,
    getAmount as getTransactionAmount,
    getWaypoints,
    hasMissingSmartscanFields as hasMissingSmartscanFieldsTransactionUtils,
    hasNoticeTypeViolation,
    hasReceipt as hasReceiptTransactionUtils,
    hasViolation,
    hasWarningTypeViolation,
    isCardTransaction as isCardTransactionTransactionUtils,
    isDemoTransaction,
    isDistanceRequest,
    isExpensifyCardTransaction,
    isFetchingWaypointsFromServer,
    isOnHold as isOnHoldTransactionUtils,
    isPayAtEndExpense,
    isPending,
    isPerDiemRequest,
    isReceiptBeingScanned,
    isScanning,
    isScanRequest as isScanRequestTransactionUtils,
} from './TransactionUtils';
import {addTrailingForwardSlash} from './Url';
import type {AvatarSource} from './UserUtils';
import {generateAccountID, getDefaultAvatarURL} from './UserUtils';
import ViolationsUtils from './Violations/ViolationsUtils';

// Dynamic Import to avoid circular dependency
const UnreadIndicatorUpdaterHelper = () => import('./UnreadIndicatorUpdater');

type AvatarRange = 1 | 2 | 3 | 4 | 5 | 6 | 7 | 8 | 9 | 10 | 11 | 12 | 13 | 14 | 15 | 16 | 17 | 18;

type SpendBreakdown = {
    nonReimbursableSpend: number;
    reimbursableSpend: number;
    totalDisplaySpend: number;
};

type ParticipantDetails = [number, string, AvatarSource, AvatarSource];

type OptimisticAddCommentReportAction = Pick<
    ReportAction<typeof CONST.REPORT.ACTIONS.TYPE.ADD_COMMENT>,
    | 'reportActionID'
    | 'reportID'
    | 'actionName'
    | 'actorAccountID'
    | 'person'
    | 'automatic'
    | 'avatar'
    | 'created'
    | 'message'
    | 'isFirstItem'
    | 'isAttachmentOnly'
    | 'isAttachmentWithText'
    | 'pendingAction'
    | 'shouldShow'
    | 'originalMessage'
    | 'childReportID'
    | 'parentReportID'
    | 'childType'
    | 'childReportName'
    | 'childManagerAccountID'
    | 'childStatusNum'
    | 'childStateNum'
    | 'errors'
    | 'childVisibleActionCount'
    | 'childCommenterCount'
    | 'childLastVisibleActionCreated'
    | 'childOldestFourAccountIDs'
    | 'delegateAccountID'
> & {isOptimisticAction: boolean};

type OptimisticReportAction = {
    commentText: string;
    reportAction: OptimisticAddCommentReportAction;
};

type UpdateOptimisticParentReportAction = {
    childVisibleActionCount: number;
    childCommenterCount: number;
    childLastVisibleActionCreated: string;
    childOldestFourAccountIDs: string | undefined;
};

type OptimisticExpenseReport = Pick<
    Report,
    | 'reportID'
    | 'chatReportID'
    | 'policyID'
    | 'type'
    | 'ownerAccountID'
    | 'managerID'
    | 'currency'
    | 'reportName'
    | 'stateNum'
    | 'statusNum'
    | 'total'
    | 'unheldTotal'
    | 'nonReimbursableTotal'
    | 'unheldNonReimbursableTotal'
    | 'parentReportID'
    | 'lastVisibleActionCreated'
    | 'parentReportActionID'
    | 'participants'
    | 'fieldList'
>;

type OptimisticNewReport = Pick<
    Report,
    | 'reportID'
    | 'policyID'
    | 'type'
    | 'ownerAccountID'
    | 'reportName'
    | 'stateNum'
    | 'statusNum'
    | 'currency'
    | 'total'
    | 'nonReimbursableTotal'
    | 'parentReportID'
    | 'lastVisibleActionCreated'
    | 'parentReportActionID'
    | 'participants'
    | 'managerID'
    | 'pendingFields'
    | 'chatReportID'
> & {reportName: string};

type BuildOptimisticIOUReportActionParams = {
    type: ValueOf<typeof CONST.IOU.REPORT_ACTION_TYPE>;
    amount: number;
    currency: string;
    comment: string;
    participants: Participant[];
    transactionID: string;
    paymentType?: PaymentMethodType;
    iouReportID?: string;
    isSettlingUp?: boolean;
    isSendMoneyFlow?: boolean;
    isOwnPolicyExpenseChat?: boolean;
    created?: string;
    linkedExpenseReportAction?: OnyxEntry<ReportAction>;
    payAsBusiness?: boolean;
    bankAccountID?: number | undefined;
    isPersonalTrackingExpense?: boolean;
    reportActionID?: string;
};

type OptimisticIOUReportAction = Pick<
    ReportAction,
    | 'actionName'
    | 'actorAccountID'
    | 'automatic'
    | 'avatar'
    | 'isAttachmentOnly'
    | 'originalMessage'
    | 'message'
    | 'person'
    | 'reportActionID'
    | 'shouldShow'
    | 'created'
    | 'pendingAction'
    | 'receipt'
    | 'childReportID'
    | 'childVisibleActionCount'
    | 'childCommenterCount'
    | 'delegateAccountID'
>;

type PartialReportAction =
    | OnyxInputOrEntry<ReportAction>
    | Partial<ReportAction>
    | OptimisticIOUReportAction
    | OptimisticApprovedReportAction
    | OptimisticSubmittedReportAction
    | OptimisticConciergeCategoryOptionsAction
    | undefined;

type ReportRouteParams = {
    reportID: string;
    isSubReportPageRoute: boolean;
};

type ReportOfflinePendingActionAndErrors = {
    reportPendingAction: PendingAction | undefined;
    reportErrors: Errors | null | undefined;
};

type OptimisticApprovedReportAction = Pick<
    ReportAction<typeof CONST.REPORT.ACTIONS.TYPE.APPROVED>,
    | 'actionName'
    | 'actorAccountID'
    | 'automatic'
    | 'avatar'
    | 'isAttachmentOnly'
    | 'originalMessage'
    | 'message'
    | 'person'
    | 'reportActionID'
    | 'shouldShow'
    | 'created'
    | 'pendingAction'
    | 'delegateAccountID'
>;

type OptimisticUnapprovedReportAction = Pick<
    ReportAction<typeof CONST.REPORT.ACTIONS.TYPE.UNAPPROVED>,
    | 'actionName'
    | 'actorAccountID'
    | 'automatic'
    | 'avatar'
    | 'isAttachmentOnly'
    | 'originalMessage'
    | 'message'
    | 'person'
    | 'reportActionID'
    | 'shouldShow'
    | 'created'
    | 'pendingAction'
    | 'delegateAccountID'
>;

type OptimisticSubmittedReportAction = Pick<
    ReportAction<typeof CONST.REPORT.ACTIONS.TYPE.SUBMITTED>,
    | 'actionName'
    | 'actorAccountID'
    | 'adminAccountID'
    | 'automatic'
    | 'avatar'
    | 'isAttachmentOnly'
    | 'originalMessage'
    | 'message'
    | 'person'
    | 'reportActionID'
    | 'shouldShow'
    | 'created'
    | 'pendingAction'
    | 'delegateAccountID'
>;

type OptimisticHoldReportAction = Pick<
    ReportAction,
    'actionName' | 'actorAccountID' | 'automatic' | 'avatar' | 'isAttachmentOnly' | 'originalMessage' | 'message' | 'person' | 'reportActionID' | 'shouldShow' | 'created' | 'pendingAction'
>;

type OptimisticReopenedReportAction = Pick<
    ReportAction,
    'actionName' | 'actorAccountID' | 'automatic' | 'avatar' | 'isAttachmentOnly' | 'originalMessage' | 'message' | 'person' | 'reportActionID' | 'shouldShow' | 'created' | 'pendingAction'
>;

type OptimisticRetractedReportAction = Pick<
    ReportAction,
    'actionName' | 'actorAccountID' | 'automatic' | 'avatar' | 'isAttachmentOnly' | 'originalMessage' | 'message' | 'person' | 'reportActionID' | 'shouldShow' | 'created' | 'pendingAction'
>;

type OptimisticCancelPaymentReportAction = Pick<
    ReportAction,
    'actionName' | 'actorAccountID' | 'message' | 'originalMessage' | 'person' | 'reportActionID' | 'shouldShow' | 'created' | 'pendingAction'
>;

type OptimisticChangeFieldAction = Pick<
    OldDotReportAction & ReportAction,
    'actionName' | 'actorAccountID' | 'originalMessage' | 'person' | 'reportActionID' | 'created' | 'pendingAction' | 'message'
>;

type OptimisticEditedTaskReportAction = Pick<
    ReportAction,
    'reportActionID' | 'actionName' | 'pendingAction' | 'actorAccountID' | 'automatic' | 'avatar' | 'created' | 'shouldShow' | 'message' | 'person' | 'delegateAccountID'
>;

type OptimisticClosedReportAction = Pick<
    ReportAction<typeof CONST.REPORT.ACTIONS.TYPE.CLOSED>,
    'actionName' | 'actorAccountID' | 'automatic' | 'avatar' | 'created' | 'message' | 'originalMessage' | 'pendingAction' | 'person' | 'reportActionID' | 'shouldShow'
>;

type OptimisticCardAssignedReportAction = Pick<
    ReportAction<typeof CONST.REPORT.ACTIONS.TYPE.CARD_ASSIGNED>,
    'actionName' | 'actorAccountID' | 'automatic' | 'avatar' | 'created' | 'message' | 'originalMessage' | 'pendingAction' | 'person' | 'reportActionID' | 'shouldShow'
>;

type OptimisticDismissedViolationReportAction = Pick<
    ReportAction,
    'actionName' | 'actorAccountID' | 'avatar' | 'created' | 'message' | 'originalMessage' | 'person' | 'reportActionID' | 'shouldShow' | 'pendingAction'
>;

type OptimisticCreatedReportAction = Pick<
    ReportAction<typeof CONST.REPORT.ACTIONS.TYPE.CREATED>,
    'actorAccountID' | 'automatic' | 'avatar' | 'created' | 'message' | 'person' | 'reportActionID' | 'shouldShow' | 'pendingAction' | 'actionName' | 'delegateAccountID'
>;

type OptimisticConciergeCategoryOptionsAction = Pick<
    ReportAction<typeof CONST.REPORT.ACTIONS.TYPE.CONCIERGE_CATEGORY_OPTIONS>,
    'reportActionID' | 'actionName' | 'actorAccountID' | 'person' | 'automatic' | 'avatar' | 'created' | 'message' | 'pendingAction' | 'shouldShow' | 'originalMessage' | 'errors'
> & {isOptimisticAction: boolean};

type OptimisticRenamedReportAction = Pick<
    ReportAction<typeof CONST.REPORT.ACTIONS.TYPE.RENAMED>,
    'actorAccountID' | 'automatic' | 'avatar' | 'created' | 'message' | 'person' | 'reportActionID' | 'shouldShow' | 'pendingAction' | 'actionName' | 'originalMessage'
>;

type OptimisticRoomDescriptionUpdatedReportAction = Pick<
    ReportAction<typeof CONST.REPORT.ACTIONS.TYPE.ROOM_CHANGE_LOG.UPDATE_ROOM_DESCRIPTION>,
    'actorAccountID' | 'created' | 'message' | 'person' | 'reportActionID' | 'pendingAction' | 'actionName' | 'originalMessage'
>;

type OptimisticChatReport = Pick<
    Report,
    | 'type'
    | 'chatType'
    | 'chatReportID'
    | 'iouReportID'
    | 'isOwnPolicyExpenseChat'
    | 'isPinned'
    | 'lastActorAccountID'
    | 'lastMessageHtml'
    | 'lastMessageText'
    | 'lastReadTime'
    | 'lastVisibleActionCreated'
    | 'oldPolicyName'
    | 'ownerAccountID'
    | 'pendingFields'
    | 'parentReportActionID'
    | 'parentReportID'
    | 'participants'
    | 'policyID'
    | 'reportID'
    | 'reportName'
    | 'stateNum'
    | 'statusNum'
    | 'visibility'
    | 'description'
    | 'writeCapability'
    | 'avatarUrl'
    | 'invoiceReceiver'
>;

type OptimisticExportIntegrationAction = OriginalMessageExportedToIntegration &
    Pick<
        ReportAction<typeof CONST.REPORT.ACTIONS.TYPE.EXPORTED_TO_INTEGRATION>,
        'reportActionID' | 'actorAccountID' | 'avatar' | 'created' | 'lastModified' | 'message' | 'person' | 'shouldShow' | 'pendingAction' | 'errors' | 'automatic'
    >;

type OptimisticTaskReportAction = Pick<
    ReportAction,
    | 'reportActionID'
    | 'actionName'
    | 'actorAccountID'
    | 'automatic'
    | 'avatar'
    | 'created'
    | 'isAttachmentOnly'
    | 'message'
    | 'originalMessage'
    | 'person'
    | 'pendingAction'
    | 'shouldShow'
    | 'isFirstItem'
    | 'previousMessage'
    | 'errors'
    | 'linkMetadata'
    | 'delegateAccountID'
>;

type AnnounceRoomOnyxData = {
    onyxOptimisticData: OnyxUpdate[];
    onyxSuccessData: OnyxUpdate[];
    onyxFailureData: OnyxUpdate[];
};

type OptimisticAnnounceChat = {
    announceChatReportID: string;
    announceChatReportActionID: string;
    announceChatData: AnnounceRoomOnyxData;
};

type OptimisticWorkspaceChats = {
    adminsChatReportID: string;
    adminsChatData: OptimisticChatReport;
    adminsReportActionData: Record<string, OptimisticCreatedReportAction>;
    adminsCreatedReportActionID: string;
    expenseChatReportID: string;
    expenseChatData: OptimisticChatReport;
    expenseReportActionData: Record<string, OptimisticCreatedReportAction>;
    expenseCreatedReportActionID: string;
    pendingChatMembers: PendingChatMember[];
};

type OptimisticModifiedExpenseReportAction = Pick<
    ReportAction<typeof CONST.REPORT.ACTIONS.TYPE.MODIFIED_EXPENSE>,
    | 'actionName'
    | 'actorAccountID'
    | 'automatic'
    | 'avatar'
    | 'created'
    | 'isAttachmentOnly'
    | 'message'
    | 'originalMessage'
    | 'person'
    | 'pendingAction'
    | 'reportActionID'
    | 'shouldShow'
    | 'delegateAccountID'
> & {reportID?: string};

type BaseOptimisticMoneyRequestEntities = {
    iouReport: Report;
    type: ValueOf<typeof CONST.IOU.REPORT_ACTION_TYPE>;
    amount: number;
    currency: string;
    comment: string;
    payeeEmail: string;
    participants: Participant[];
    transactionID: string;
    paymentType?: PaymentMethodType;
    isSettlingUp?: boolean;
    isSendMoneyFlow?: boolean;
    isOwnPolicyExpenseChat?: boolean;
    isPersonalTrackingExpense?: boolean;
    existingTransactionThreadReportID?: string;
    linkedTrackedExpenseReportAction?: ReportAction;
    optimisticCreatedReportActionID?: string;
};

type OptimisticMoneyRequestEntities = BaseOptimisticMoneyRequestEntities & {shouldGenerateTransactionThreadReport?: boolean};
type OptimisticMoneyRequestEntitiesWithTransactionThreadFlag = BaseOptimisticMoneyRequestEntities & {shouldGenerateTransactionThreadReport: boolean};
type OptimisticMoneyRequestEntitiesWithoutTransactionThreadFlag = BaseOptimisticMoneyRequestEntities;

type OptimisticTaskReport = SetRequired<
    Pick<
        Report,
        | 'reportID'
        | 'reportName'
        | 'description'
        | 'ownerAccountID'
        | 'participants'
        | 'managerID'
        | 'type'
        | 'parentReportID'
        | 'policyID'
        | 'stateNum'
        | 'statusNum'
        | 'parentReportActionID'
        | 'lastVisibleActionCreated'
        | 'hasParentAccess'
    >,
    'parentReportID'
>;

type TransactionDetails = {
    created: string;
    amount: number;
    attendees: Attendee[] | string;
    taxAmount?: number;
    taxCode?: string;
    currency: string;
    merchant: string;
    waypoints?: WaypointCollection | string;
    customUnitRateID?: string;
    comment: string;
    category: string;
    reimbursable: boolean;
    billable: boolean;
    tag: string;
    mccGroup?: ValueOf<typeof CONST.MCC_GROUPS>;
    description?: string;
    cardID: number;
    cardName?: string;
    originalAmount: number;
    originalCurrency: string;
    postedDate: string;
};

type OptimisticIOUReport = Pick<
    Report,
    | 'type'
    | 'chatReportID'
    | 'currency'
    | 'managerID'
    | 'policyID'
    | 'ownerAccountID'
    | 'participants'
    | 'reportID'
    | 'stateNum'
    | 'statusNum'
    | 'total'
    | 'unheldTotal'
    | 'nonReimbursableTotal'
    | 'unheldNonReimbursableTotal'
    | 'reportName'
    | 'parentReportID'
    | 'lastVisibleActionCreated'
    | 'fieldList'
    | 'parentReportActionID'
>;
type DisplayNameWithTooltips = Array<Pick<PersonalDetails, 'accountID' | 'pronouns' | 'displayName' | 'login' | 'avatar'>>;

type CustomIcon = {
    src: IconAsset;
    color?: string;
};

type OptionData = {
    text?: string;
    alternateText?: string;
    allReportErrors?: Errors;
    brickRoadIndicator?: ValueOf<typeof CONST.BRICK_ROAD_INDICATOR_STATUS> | '' | null;
    tooltipText?: string | null;
    alternateTextMaxLines?: number;
    boldStyle?: boolean;
    customIcon?: CustomIcon;
    subtitle?: string;
    login?: string;
    accountID?: number;
    pronouns?: string;
    status?: Status | null;
    phoneNumber?: string;
    isUnread?: boolean | null;
    isUnreadWithMention?: boolean | null;
    hasDraftComment?: boolean | null;
    keyForList?: string;
    searchText?: string;
    isIOUReportOwner?: boolean | null;
    shouldShowSubscript?: boolean | null;
    isPolicyExpenseChat?: boolean;
    isMoneyRequestReport?: boolean | null;
    isInvoiceReport?: boolean;
    isExpenseRequest?: boolean | null;
    isAllowedToComment?: boolean | null;
    isThread?: boolean | null;
    isTaskReport?: boolean | null;
    parentReportAction?: OnyxEntry<ReportAction>;
    displayNamesWithTooltips?: DisplayNameWithTooltips | null;
    isDefaultRoom?: boolean;
    isInvoiceRoom?: boolean;
    isExpenseReport?: boolean;
    isOptimisticPersonalDetail?: boolean;
    selected?: boolean;
    isOptimisticAccount?: boolean;
    isSelected?: boolean;
    descriptiveText?: string;
    notificationPreference?: NotificationPreference | null;
    isDisabled?: boolean | null;
    name?: string | null;
    isSelfDM?: boolean;
    isOneOnOneChat?: boolean;
    reportID?: string;
    enabled?: boolean;
    code?: string;
    transactionThreadReportID?: string | null;
    shouldShowAmountInput?: boolean;
    amountInputProps?: MoneyRequestAmountInputProps;
    tabIndex?: 0 | -1;
    isConciergeChat?: boolean;
    isBold?: boolean;
    lastIOUCreationDate?: string;
    isChatRoom?: boolean;
    participantsList?: PersonalDetails[];
    icons?: Icon[];
    iouReportAmount?: number;
    displayName?: string;
    firstName?: string;
    lastName?: string;
    avatar?: AvatarSource;
} & Report &
    ReportNameValuePairs;

type OnyxDataTaskAssigneeChat = {
    optimisticData: OnyxUpdate[];
    successData: OnyxUpdate[];
    failureData: OnyxUpdate[];
    optimisticAssigneeAddComment?: OptimisticReportAction;
    optimisticChatCreatedReportAction?: OptimisticCreatedReportAction;
};

type Ancestor = {
    report: Report;
    reportAction: ReportAction;
    shouldDisplayNewMarker: boolean;
};

type AncestorIDs = {
    reportIDs: string[];
    reportActionsIDs: string[];
};

type MissingPaymentMethod = 'bankAccount' | 'wallet';

type OutstandingChildRequest = {
    hasOutstandingChildRequest?: boolean;
};

type ParsingDetails = {
    /**
     * this param is deprecated
     * Currently there are no calls/reference that use this param
     * This should be removed after https://github.com/Expensify/App/issues/50724 as a followup
     */
    shouldEscapeText?: boolean;
    reportID?: string;
    policyID?: string;
};

type NonHeldAndFullAmount = {
    nonHeldAmount: string;
    fullAmount: string;
    /**
     * nonHeldAmount is valid if not negative;
     * It can be negative if the unheld transaction comes from the current user
     */
    hasValidNonHeldAmount: boolean;
};

type Thread = {
    parentReportID: string;
    parentReportActionID: string;
} & Report;

type GetChatRoomSubtitleConfig = {
    isCreateExpenseFlow?: boolean;
};

type SelfDMParameters = {
    reportID?: string;
    createdReportActionID?: string;
};

type GetPolicyNameParams = {
    report: OnyxInputOrEntry<Report>;
    returnEmptyIfNotFound?: boolean;
    policy?: OnyxInputOrEntry<Policy> | SearchPolicy;
    policies?: SearchPolicy[];
    reports?: SearchReport[];
};

type GetReportNameParams = {
    report: OnyxEntry<Report>;
    policy?: OnyxEntry<Policy> | SearchPolicy;
    parentReportActionParam?: OnyxInputOrEntry<ReportAction>;
    personalDetails?: Partial<PersonalDetailsList>;
    invoiceReceiverPolicy?: OnyxEntry<Policy> | SearchPolicy;
    transactions?: SearchTransaction[];
    reports?: SearchReport[];
    draftReports?: OnyxCollection<Report>;
    reportNameValuePairs?: OnyxCollection<ReportNameValuePairs>;
    policies?: SearchPolicy[];
};

type ReportByPolicyMap = Record<string, OnyxCollection<Report>>;

let currentUserEmail: string | undefined;
let currentUserPrivateDomain: string | undefined;
let currentUserAccountID: number | undefined;
let isAnonymousUser = false;

let environmentURL: string;
getEnvironmentURL().then((url: string) => (environmentURL = url));
let environment: EnvironmentType;
getEnvironment().then((env) => {
    environment = env;
});

// This cache is used to save parse result of report action html message into text
// to prevent unnecessary parsing when the report action is not changed/modified.
// Example case: when we need to get a report name of a thread which is dependent on a report action message.
const parsedReportActionMessageCache: Record<string, string> = {};

let conciergeReportID: OnyxEntry<string>;
Onyx.connect({
    key: ONYXKEYS.CONCIERGE_REPORT_ID,
    callback: (value) => {
        conciergeReportID = value;
    },
});

const defaultAvatarBuildingIconTestID = 'SvgDefaultAvatarBuilding Icon';
Onyx.connect({
    key: ONYXKEYS.SESSION,
    callback: (value) => {
        // When signed out, val is undefined
        if (!value) {
            return;
        }

        currentUserEmail = value.email;
        currentUserAccountID = value.accountID;
        isAnonymousUser = value.authTokenType === CONST.AUTH_TOKEN_TYPES.ANONYMOUS;
        currentUserPrivateDomain = isEmailPublicDomain(currentUserEmail ?? '') ? '' : Str.extractEmailDomain(currentUserEmail ?? '');
    },
});

let allPersonalDetails: OnyxEntry<PersonalDetailsList>;
let allPersonalDetailLogins: string[];
let currentUserPersonalDetails: OnyxEntry<PersonalDetails>;
Onyx.connect({
    key: ONYXKEYS.PERSONAL_DETAILS_LIST,
    callback: (value) => {
        if (currentUserAccountID) {
            currentUserPersonalDetails = value?.[currentUserAccountID] ?? undefined;
        }
        allPersonalDetails = value ?? {};
        allPersonalDetailLogins = Object.values(allPersonalDetails).map((personalDetail) => personalDetail?.login ?? '');
    },
});

let allReportsDraft: OnyxCollection<Report>;
Onyx.connect({
    key: ONYXKEYS.COLLECTION.REPORT_DRAFT,
    waitForCollectionCallback: true,
    callback: (value) => (allReportsDraft = value),
});

let allPolicies: OnyxCollection<Policy>;
Onyx.connect({
    key: ONYXKEYS.COLLECTION.POLICY,
    waitForCollectionCallback: true,
    callback: (value) => (allPolicies = value),
});

let allReports: OnyxCollection<Report>;
let reportsByPolicyID: ReportByPolicyMap;
Onyx.connect({
    key: ONYXKEYS.COLLECTION.REPORT,
    waitForCollectionCallback: true,
    callback: (value) => {
        allReports = value;
        UnreadIndicatorUpdaterHelper().then((module) => {
            module.triggerUnreadUpdate();
        });

        if (!value) {
            return;
        }

        reportsByPolicyID = Object.entries(value).reduce<ReportByPolicyMap>((acc, [reportID, report]) => {
            if (!report) {
                return acc;
            }

            handleReportChanged(report);

            // Get all reports, which are the ones that are:
            // - Owned by the same user
            // - Are either open or submitted
            // - Belong to the same workspace
            if (report.policyID && report.ownerAccountID === currentUserAccountID && (report.stateNum ?? 0) <= 1) {
                if (!acc[report.policyID]) {
                    acc[report.policyID] = {};
                }

                acc[report.policyID] = {
                    ...acc[report.policyID],
                    [reportID]: report,
                };
            }

            return acc;
        }, {});
    },
});

let allBetas: OnyxEntry<Beta[]>;
Onyx.connect({
    key: ONYXKEYS.BETAS,
    callback: (value) => (allBetas = value),
});

let allTransactions: OnyxCollection<Transaction> = {};
let reportsTransactions: Record<string, Transaction[]> = {};
Onyx.connect({
    key: ONYXKEYS.COLLECTION.TRANSACTION,
    waitForCollectionCallback: true,
    callback: (value) => {
        if (!value) {
            return;
        }
        allTransactions = Object.fromEntries(Object.entries(value).filter(([, transaction]) => transaction));

        reportsTransactions = Object.values(value).reduce<Record<string, Transaction[]>>((all, transaction) => {
            const reportsMap = all;
            if (!transaction?.reportID) {
                return reportsMap;
            }

            if (!reportsMap[transaction.reportID]) {
                reportsMap[transaction.reportID] = [];
            }
            reportsMap[transaction.reportID].push(transaction);

            return all;
        }, {});
    },
});

let allReportActions: OnyxCollection<ReportActions>;
Onyx.connect({
    key: ONYXKEYS.COLLECTION.REPORT_ACTIONS,
    waitForCollectionCallback: true,
    callback: (actions) => {
        if (!actions) {
            return;
        }
        allReportActions = actions;
    },
});

let allReportMetadata: OnyxCollection<ReportMetadata>;
const allReportMetadataKeyValue: Record<string, ReportMetadata> = {};
Onyx.connect({
    key: ONYXKEYS.COLLECTION.REPORT_METADATA,
    waitForCollectionCallback: true,
    callback: (value) => {
        if (!value) {
            return;
        }
        allReportMetadata = value;

        Object.entries(value).forEach(([reportID, reportMetadata]) => {
            if (!reportMetadata) {
                return;
            }

            const [, id] = reportID.split('_');
            allReportMetadataKeyValue[id] = reportMetadata;
        });
    },
});

let allReportNameValuePair: OnyxCollection<ReportNameValuePairs>;
Onyx.connect({
    key: ONYXKEYS.COLLECTION.REPORT_NAME_VALUE_PAIRS,
    waitForCollectionCallback: true,
    callback: (value) => {
        if (!value) {
            return;
        }
        allReportNameValuePair = value;
    },
});

let allReportsViolations: OnyxCollection<ReportViolations>;
Onyx.connect({
    key: ONYXKEYS.COLLECTION.REPORT_VIOLATIONS,
    waitForCollectionCallback: true,
    callback: (value) => {
        if (!value) {
            return;
        }
        allReportsViolations = value;
    },
});

let onboarding: OnyxEntry<Onboarding>;
Onyx.connect({
    key: ONYXKEYS.NVP_ONBOARDING,
    callback: (value) => (onboarding = value),
});

let delegateEmail = '';
Onyx.connect({
    key: ONYXKEYS.ACCOUNT,
    callback: (value) => {
        delegateEmail = value?.delegatedAccess?.delegate ?? '';
    },
});

let activePolicyID: OnyxEntry<string>;
Onyx.connect({
    key: ONYXKEYS.NVP_ACTIVE_POLICY_ID,
    callback: (value) => (activePolicyID = value),
});

let reportAttributesDerivedValue: ReportAttributesDerivedValue['reports'];
Onyx.connect({
    key: ONYXKEYS.DERIVED.REPORT_ATTRIBUTES,
    callback: (value) => {
        reportAttributesDerivedValue = value?.reports ?? {};
    },
});

let newGroupChatDraft: OnyxEntry<NewGroupChatDraft>;
Onyx.connect({
    key: ONYXKEYS.NEW_GROUP_CHAT_DRAFT,
    callback: (value) => (newGroupChatDraft = value),
});

let onboardingCompanySize: OnyxEntry<OnboardingCompanySize>;
Onyx.connect({
    key: ONYXKEYS.ONBOARDING_COMPANY_SIZE,
    callback: (value) => {
        onboardingCompanySize = value;
    },
});

let hiddenTranslation = '';
let unavailableTranslation = '';

Onyx.connect({
    key: ONYXKEYS.ARE_TRANSLATIONS_LOADING,
    initWithStoredValues: false,
    callback: (value) => {
        if (value ?? true) {
            return;
        }
        hiddenTranslation = translateLocal('common.hidden');
        unavailableTranslation = translateLocal('workspace.common.unavailable');
    },
});

function getCurrentUserAvatar(): AvatarSource | undefined {
    return currentUserPersonalDetails?.avatar;
}

function getCurrentUserDisplayNameOrEmail(): string | undefined {
    return currentUserPersonalDetails?.displayName ?? currentUserEmail;
}

function getChatType(report: OnyxInputOrEntry<Report> | Participant): ValueOf<typeof CONST.REPORT.CHAT_TYPE> | undefined {
    return report?.chatType;
}

/**
 * Get the report or draft report given a reportID
 */
function getReportOrDraftReport(reportID: string | undefined, searchReports?: SearchReport[]): OnyxEntry<Report> | SearchReport {
    const searchReport = searchReports?.find((report) => report.reportID === reportID);
    const onyxReport = allReports?.[`${ONYXKEYS.COLLECTION.REPORT}${reportID}`];
    return searchReport ?? onyxReport ?? allReportsDraft?.[`${ONYXKEYS.COLLECTION.REPORT_DRAFT}${reportID}`];
}

function reportTransactionsSelector(transactions: OnyxCollection<Transaction>, reportID: string | undefined): Transaction[] {
    if (!transactions || !reportID) {
        return [];
    }

    return Object.values(transactions).filter((transaction): transaction is Transaction => !!transaction && transaction.reportID === reportID);
}

function getReportTransactions(reportID: string | undefined, allReportsTransactions: Record<string, Transaction[]> = reportsTransactions): Transaction[] {
    if (!reportID) {
        return [];
    }

    return allReportsTransactions[reportID] ?? [];
}

/**
 * Check if a report is a draft report
 */
function isDraftReport(reportID: string | undefined): boolean {
    const draftReport = allReportsDraft?.[`${ONYXKEYS.COLLECTION.REPORT_DRAFT}${reportID}`];

    return !!draftReport;
}
/**
 * @private
 */
function isSearchReportArray(object: SearchReport[] | OnyxCollection<Report>): object is SearchReport[] {
    if (!Array.isArray(object)) {
        return false;
    }
    const firstItem = object.at(0);
    return firstItem !== undefined && 'private_isArchived' in firstItem;
}

/**
 * @private
 * Returns the report
 */
function getReport(reportID: string, reports: SearchReport[] | OnyxCollection<Report>): OnyxEntry<Report> | SearchReport {
    if (isSearchReportArray(reports)) {
        reports?.find((report) => report.reportID === reportID);
    } else {
        return reports?.[`${ONYXKEYS.COLLECTION.REPORT}${reportID}`];
    }
}

/**
 * Returns the report
 * @deprecated Get the data straight from Onyx
 */
function getReportNameValuePairs(reportID?: string, reportNameValuePairs: OnyxCollection<ReportNameValuePairs> = allReportNameValuePair): OnyxEntry<ReportNameValuePairs> {
    return reportNameValuePairs?.[`${ONYXKEYS.COLLECTION.REPORT_NAME_VALUE_PAIRS}${reportID}`];
}

/**
 * Returns the parentReport if the given report is a thread
 */
function getParentReport(report: OnyxEntry<Report>): OnyxEntry<Report> {
    if (!report?.parentReportID) {
        return undefined;
    }
    return getReport(report.parentReportID, allReports);
}

/**
 * Returns the root parentReport if the given report is nested.
 * Uses recursion to iterate any depth of nested reports.
 */

function getRootParentReport({
    report,
    reports,
    visitedReportIDs = new Set<string>(),
}: {
    report: OnyxEntry<Report>;
    reports?: SearchReport[];
    visitedReportIDs?: Set<string>;
}): OnyxEntry<Report> {
    if (!report) {
        return undefined;
    }

    // Returns the current report as the root report, because it does not have a parentReportID
    if (!report?.parentReportID) {
        return report;
    }

    // Detect and prevent an infinite loop caused by a cycle in the ancestry. This should normally
    // never happen
    if (visitedReportIDs.has(report.reportID)) {
        Log.alert('Report ancestry cycle detected.', {reportID: report.reportID, ancestry: Array.from(visitedReportIDs)});
        return undefined;
    }
    visitedReportIDs.add(report.reportID);

    const parentReport = getReportOrDraftReport(report?.parentReportID, reports);

    // Runs recursion to iterate a parent report
    return getRootParentReport({report: !isEmptyObject(parentReport) ? parentReport : undefined, visitedReportIDs, reports});
}

/**
 * Returns the policy of the report
 * @deprecated Get the data straight from Onyx - This will be fixed as part of https://github.com/Expensify/Expensify/issues/507850
 */
function getPolicy(policyID: string | undefined): OnyxEntry<Policy> {
    if (!allPolicies || !policyID) {
        return undefined;
    }
    return allPolicies[`${ONYXKEYS.COLLECTION.POLICY}${policyID}`];
}

/**
 * Get the policy type from a given report
 * @param policies must have Onyxkey prefix (i.e 'policy_') for keys
 */
function getPolicyType(report: OnyxInputOrEntry<Report>, policies: OnyxCollection<Policy>): string {
    return policies?.[`${ONYXKEYS.COLLECTION.POLICY}${report?.policyID}`]?.type ?? '';
}

/**
 * Get the policy name from a given report
 */
function getPolicyName({report, returnEmptyIfNotFound = false, policy, policies, reports}: GetPolicyNameParams): string {
    const noPolicyFound = returnEmptyIfNotFound ? '' : unavailableTranslation;
    if (isEmptyObject(report) || (isEmptyObject(policies) && isEmptyObject(allPolicies) && !report?.policyName)) {
        return noPolicyFound;
    }
    const finalPolicy = (() => {
        if (isEmptyObject(policy)) {
            if (policies) {
                return policies.find((p) => p.id === report.policyID);
            }
            return allPolicies?.[`${ONYXKEYS.COLLECTION.POLICY}${report.policyID}`];
        }
        return policy ?? policies?.find((p) => p.id === report.policyID);
    })();

    const parentReport = getRootParentReport({report, reports});

    // Rooms send back the policy name with the reportSummary,
    // since they can also be accessed by people who aren't in the workspace
    // eslint-disable-next-line @typescript-eslint/prefer-nullish-coalescing
    const policyName = finalPolicy?.name || report?.policyName || report?.oldPolicyName || parentReport?.oldPolicyName || noPolicyFound;

    return policyName;
}

/**
 * Returns the concatenated title for the PrimaryLogins of a report
 */
function getReportParticipantsTitle(accountIDs: number[]): string {
    // Somehow it's possible for the logins coming from report.participantAccountIDs to contain undefined values so we use .filter(Boolean) to remove them.
    return accountIDs.filter(Boolean).join(', ');
}

/**
 * Checks if a report is a chat report.
 */
function isChatReport(report: OnyxEntry<Report>): boolean {
    return report?.type === CONST.REPORT.TYPE.CHAT;
}

function isInvoiceReport(reportOrID: OnyxInputOrEntry<Report> | SearchReport | string): boolean {
    const report = typeof reportOrID === 'string' ? (getReport(reportOrID, allReports) ?? null) : reportOrID;
    return report?.type === CONST.REPORT.TYPE.INVOICE;
}

function isFinancialReportsForBusinesses(report: OnyxEntry<Report>): boolean {
    return report?.type === CONST.REPORT.TYPE.EXPENSE || report?.type === CONST.REPORT.TYPE.INVOICE;
}

function isNewDotInvoice(invoiceRoomID: string | undefined): boolean {
    if (!invoiceRoomID) {
        return false;
    }

    return isInvoiceRoom(getReport(invoiceRoomID, allReports));
}

/**
 * Checks if the report with supplied ID has been approved or not
 */
function isReportIDApproved(reportID: string | undefined) {
    if (!reportID) {
        return;
    }
    const report = getReport(reportID, allReports);
    if (!report) {
        return;
    }
    return isReportApproved({report});
}

/**
 * Checks if a report is an Expense report.
 */
function isExpenseReport(reportOrID: OnyxInputOrEntry<Report> | SearchReport | string): boolean {
    const report = typeof reportOrID === 'string' ? (getReport(reportOrID, allReports) ?? null) : reportOrID;
    return report?.type === CONST.REPORT.TYPE.EXPENSE;
}

/**
 * Checks if a report is an IOU report using report or reportID
 */
function isIOUReport(reportOrID: OnyxInputOrEntry<Report> | SearchReport | string): boolean {
    const report = typeof reportOrID === 'string' ? (getReport(reportOrID, allReports) ?? null) : reportOrID;
    return report?.type === CONST.REPORT.TYPE.IOU;
}

/**
 * Checks if a report is an IOU report using report
 */
function isIOUReportUsingReport(report: OnyxEntry<Report>): report is Report {
    return report?.type === CONST.REPORT.TYPE.IOU;
}
/**
 * Checks if a report is a task report.
 */
function isTaskReport(report: OnyxInputOrEntry<Report>): boolean {
    return report?.type === CONST.REPORT.TYPE.TASK;
}

/**
 * Checks if a task has been cancelled
 * When a task is deleted, the parentReportAction is updated to have a isDeletedParentAction deleted flag
 * This is because when you delete a task, we still allow you to chat on the report itself
 * There's another situation where you don't have access to the parentReportAction (because it was created in a chat you don't have access to)
 * In this case, we have added the key to the report itself
 */
function isCanceledTaskReport(report: OnyxInputOrEntry<Report>, parentReportAction: OnyxInputOrEntry<ReportAction> = null): boolean {
    if (!isEmptyObject(parentReportAction) && (getReportActionMessageReportUtils(parentReportAction)?.isDeletedParentAction ?? false)) {
        return true;
    }

    if (!isEmptyObject(report) && report?.isDeletedParentAction) {
        return true;
    }

    return false;
}

/**
 * Checks if a report is an open task report.
 *
 * @param parentReportAction - The parent report action of the report (Used to check if the task has been canceled)
 */
function isOpenTaskReport(report: OnyxInputOrEntry<Report>, parentReportAction: OnyxInputOrEntry<ReportAction> = null): boolean {
    return (
        isTaskReport(report) && !isCanceledTaskReport(report, parentReportAction) && report?.stateNum === CONST.REPORT.STATE_NUM.OPEN && report?.statusNum === CONST.REPORT.STATUS_NUM.OPEN
    );
}

/**
 * Checks if a report is a completed task report.
 */
function isCompletedTaskReport(report: OnyxEntry<Report>): boolean {
    return isTaskReport(report) && report?.stateNum === CONST.REPORT.STATE_NUM.APPROVED && report?.statusNum === CONST.REPORT.STATUS_NUM.APPROVED;
}

/**
 * Checks if the current user is the manager of the supplied report
 */
function isReportManager(report: OnyxEntry<Report>): boolean {
    return !!(report && report.managerID === currentUserAccountID);
}

/**
 * Checks if the supplied report has been approved
 */
function isReportApproved({report, parentReportAction = undefined}: {report: OnyxInputOrEntry<Report>; parentReportAction?: OnyxEntry<ReportAction> | undefined}): boolean {
    if (!report) {
        return parentReportAction?.childStateNum === CONST.REPORT.STATE_NUM.APPROVED && parentReportAction?.childStatusNum === CONST.REPORT.STATUS_NUM.APPROVED;
    }
    return report?.stateNum === CONST.REPORT.STATE_NUM.APPROVED && report?.statusNum === CONST.REPORT.STATUS_NUM.APPROVED;
}

/**
 * Checks if the supplied report has been manually reimbursed
 */
function isReportManuallyReimbursed(report: OnyxEntry<Report>): boolean {
    return report?.stateNum === CONST.REPORT.STATE_NUM.APPROVED && report?.statusNum === CONST.REPORT.STATUS_NUM.REIMBURSED;
}

/**
 * Checks if the supplied report is an expense report in Open state and status.
 */
function isOpenExpenseReport(report: OnyxInputOrEntry<Report>): boolean {
    return isExpenseReport(report) && report?.stateNum === CONST.REPORT.STATE_NUM.OPEN && report?.statusNum === CONST.REPORT.STATUS_NUM.OPEN;
}

/**
 * Checks if the supplied report has a member with the array passed in params.
 */
function hasParticipantInArray(report: OnyxEntry<Report>, memberAccountIDs: number[]) {
    if (!report?.participants) {
        return false;
    }

    const memberAccountIDsSet = new Set(memberAccountIDs);

    for (const accountID in report.participants) {
        if (memberAccountIDsSet.has(Number(accountID))) {
            return true;
        }
    }

    return false;
}

/**
 * Whether the Money Request report is settled
 */
function isSettled(reportOrID: OnyxInputOrEntry<Report> | SearchReport | string | undefined, reports?: SearchReport[] | OnyxCollection<Report>): boolean {
    if (!reportOrID) {
        return false;
    }
    const report = typeof reportOrID === 'string' ? (getReport(reportOrID, reports ?? allReports) ?? null) : reportOrID;
    if (!report) {
        return false;
    }

    if (isEmptyObject(report)) {
        return false;
    }

    // In case the payment is scheduled and we are waiting for the payee to set up their wallet,
    // consider the report as paid as well.
    if (report.isWaitingOnBankAccount && report.statusNum === CONST.REPORT.STATUS_NUM.APPROVED) {
        return false;
    }

    return report?.statusNum === CONST.REPORT.STATUS_NUM.REIMBURSED;
}

/**
 * Whether the current user is the submitter of the report
 */
function isCurrentUserSubmitter(report: OnyxEntry<Report>): boolean {
    return !!report && report.ownerAccountID === currentUserAccountID;
}

/**
 * Whether the provided report is an Admin room
 */
function isAdminRoom(report: OnyxEntry<Report>): boolean {
    return getChatType(report) === CONST.REPORT.CHAT_TYPE.POLICY_ADMINS;
}

/**
 * Whether the provided report is an Admin-only posting room
 */
function isAdminsOnlyPostingRoom(report: OnyxEntry<Report>): boolean {
    return report?.writeCapability === CONST.REPORT.WRITE_CAPABILITIES.ADMINS;
}

/**
 * Whether the provided report is a Announce room
 */
function isAnnounceRoom(report: OnyxEntry<Report>): boolean {
    return getChatType(report) === CONST.REPORT.CHAT_TYPE.POLICY_ANNOUNCE;
}

/**
 * Whether the provided report is a default room
 */
function isDefaultRoom(report: OnyxEntry<Report>): boolean {
    return CONST.DEFAULT_POLICY_ROOM_CHAT_TYPES.some((type) => type === getChatType(report));
}

/**
 * Whether the provided report is a Domain room
 */
function isDomainRoom(report: OnyxEntry<Report>): boolean {
    return getChatType(report) === CONST.REPORT.CHAT_TYPE.DOMAIN_ALL;
}

/**
 * Whether the provided report is a user created policy room
 */
function isUserCreatedPolicyRoom(report: OnyxEntry<Report>): boolean {
    return getChatType(report) === CONST.REPORT.CHAT_TYPE.POLICY_ROOM;
}

/**
 * Whether the provided report is a Policy Expense chat.
 */
function isPolicyExpenseChat(option: OnyxInputOrEntry<Report> | OptionData | Participant): boolean {
    return getChatType(option) === CONST.REPORT.CHAT_TYPE.POLICY_EXPENSE_CHAT || !!(option && typeof option === 'object' && 'isPolicyExpenseChat' in option && option.isPolicyExpenseChat);
}

function isInvoiceRoom(report: OnyxEntry<Report>): boolean {
    return getChatType(report) === CONST.REPORT.CHAT_TYPE.INVOICE;
}

function isInvoiceRoomWithID(reportID?: string): boolean {
    if (!reportID) {
        return false;
    }
    const report = getReport(reportID, allReports);
    return isInvoiceRoom(report);
}

/**
 * Checks if a report is a completed task report.
 */
function isTripRoom(report: OnyxEntry<Report>): boolean {
    return isChatReport(report) && getChatType(report) === CONST.REPORT.CHAT_TYPE.TRIP_ROOM;
}

function isIndividualInvoiceRoom(report: OnyxEntry<Report>): boolean {
    return isInvoiceRoom(report) && report?.invoiceReceiver?.type === CONST.REPORT.INVOICE_RECEIVER_TYPE.INDIVIDUAL;
}

function isBusinessInvoiceRoom(report: OnyxEntry<Report>): boolean {
    return isInvoiceRoom(report) && report?.invoiceReceiver?.type === CONST.REPORT.INVOICE_RECEIVER_TYPE.BUSINESS;
}

function isCurrentUserInvoiceReceiver(report: OnyxEntry<Report>): boolean {
    if (report?.invoiceReceiver?.type === CONST.REPORT.INVOICE_RECEIVER_TYPE.INDIVIDUAL) {
        return currentUserAccountID === report.invoiceReceiver.accountID;
    }

    if (report?.invoiceReceiver?.type === CONST.REPORT.INVOICE_RECEIVER_TYPE.BUSINESS) {
        // This will be fixed as part of https://github.com/Expensify/Expensify/issues/507850
        // eslint-disable-next-line deprecation/deprecation
        const policy = getPolicy(report.invoiceReceiver.policyID);
        return isPolicyAdminPolicyUtils(policy);
    }

    return false;
}

/**
 * Whether the provided report belongs to a Control policy and is an expense chat
 */
function isControlPolicyExpenseChat(report: OnyxEntry<Report>): boolean {
    return isPolicyExpenseChat(report) && getPolicyType(report, allPolicies) === CONST.POLICY.TYPE.CORPORATE;
}

/**
 * Whether the provided policyType is a Free, Collect or Control policy type
 */
function isGroupPolicy(policyType: string): boolean {
    return policyType === CONST.POLICY.TYPE.CORPORATE || policyType === CONST.POLICY.TYPE.TEAM;
}

/**
 * Whether the provided report belongs to a Free, Collect or Control policy
 */
function isReportInGroupPolicy(report: OnyxInputOrEntry<Report>, policy?: OnyxInputOrEntry<Policy>): boolean {
    const policyType = policy?.type ?? getPolicyType(report, allPolicies);
    return isGroupPolicy(policyType);
}

/**
 * Whether the provided report belongs to a Control or Collect policy
 */
function isPaidGroupPolicy(report: OnyxEntry<Report>): boolean {
    const policyType = getPolicyType(report, allPolicies);
    return policyType === CONST.POLICY.TYPE.CORPORATE || policyType === CONST.POLICY.TYPE.TEAM;
}

/**
 * Whether the provided report belongs to a Control or Collect policy and is an expense chat
 */
function isPaidGroupPolicyExpenseChat(report: OnyxEntry<Report>): boolean {
    return isPolicyExpenseChat(report) && isPaidGroupPolicy(report);
}

/**
 * Whether the provided report belongs to a Control policy and is an expense report
 */
function isControlPolicyExpenseReport(report: OnyxEntry<Report>): boolean {
    return isExpenseReport(report) && getPolicyType(report, allPolicies) === CONST.POLICY.TYPE.CORPORATE;
}

/**
 * Whether the provided report belongs to a Control or Collect policy and is an expense report
 */
function isPaidGroupPolicyExpenseReport(report: OnyxEntry<Report>): boolean {
    return isExpenseReport(report) && isPaidGroupPolicy(report);
}

/**
 * Checks if the supplied report is an invoice report in Open state and status.
 */
function isOpenInvoiceReport(report: OnyxEntry<Report>): boolean {
    return isInvoiceReport(report) && report?.statusNum === CONST.REPORT.STATUS_NUM.OPEN;
}

/**
 * Whether the provided report is a chat room
 */
function isChatRoom(report: OnyxEntry<Report>): boolean {
    return isUserCreatedPolicyRoom(report) || isDefaultRoom(report) || isInvoiceRoom(report) || isTripRoom(report);
}

/**
 * Whether the provided report is a public room
 */
function isPublicRoom(report: OnyxEntry<Report>): boolean {
    return report?.visibility === CONST.REPORT.VISIBILITY.PUBLIC || report?.visibility === CONST.REPORT.VISIBILITY.PUBLIC_ANNOUNCE;
}

/**
 * Whether the provided report is a public announce room
 */
function isPublicAnnounceRoom(report: OnyxEntry<Report>): boolean {
    return report?.visibility === CONST.REPORT.VISIBILITY.PUBLIC_ANNOUNCE;
}

/**
 * If the report is a policy expense, the route should be for adding bank account for that policy
 * else since the report is a personal IOU, the route should be for personal bank account.
 */
function getBankAccountRoute(report: OnyxEntry<Report>): Route {
    if (isPolicyExpenseChat(report)) {
        return ROUTES.BANK_ACCOUNT_WITH_STEP_TO_OPEN.getRoute(report?.policyID, undefined, Navigation.getActiveRoute());
    }

    if (isInvoiceRoom(report) && report?.invoiceReceiver?.type === CONST.REPORT.INVOICE_RECEIVER_TYPE.BUSINESS) {
        const invoiceReceiverPolicy = allPolicies?.[`${ONYXKEYS.COLLECTION.POLICY}${report?.invoiceReceiver?.policyID}`];
        if (invoiceReceiverPolicy?.areInvoicesEnabled) {
            return ROUTES.WORKSPACE_INVOICES.getRoute(report?.invoiceReceiver?.policyID);
        }
    }

    return ROUTES.SETTINGS_ADD_BANK_ACCOUNT.route;
}

/**
 * Check if personal detail of accountID is empty or optimistic data
 */
function isOptimisticPersonalDetail(accountID: number): boolean {
    return isEmptyObject(allPersonalDetails?.[accountID]) || !!allPersonalDetails?.[accountID]?.isOptimisticPersonalDetail;
}

/**
 * Checks if a report is a task report from a policy expense chat.
 */
function isWorkspaceTaskReport(report: OnyxEntry<Report>): boolean {
    if (!isTaskReport(report)) {
        return false;
    }
    const parentReport = report?.parentReportID ? getReport(report?.parentReportID, allReports) : undefined;
    return isPolicyExpenseChat(parentReport);
}

/**
 * Returns true if report has a parent
 */
function isThread(report: OnyxInputOrEntry<Report>): report is Thread {
    return !!(report?.parentReportID && report?.parentReportActionID);
}

/**
 * Returns true if report is of type chat and has a parent and is therefore a Thread.
 */
function isChatThread(report: OnyxInputOrEntry<Report>): report is Thread {
    return isThread(report) && report?.type === CONST.REPORT.TYPE.CHAT;
}

function isDM(report: OnyxEntry<Report>): boolean {
    return isChatReport(report) && !getChatType(report) && !isThread(report);
}

function isSelfDM(report: OnyxInputOrEntry<Report>): boolean {
    return getChatType(report) === CONST.REPORT.CHAT_TYPE.SELF_DM;
}

function isGroupChat(report: OnyxEntry<Report> | Partial<Report>): boolean {
    return getChatType(report) === CONST.REPORT.CHAT_TYPE.GROUP;
}

/**
 * Only returns true if this is the Expensify DM report.
 *
 * Note that this chat is no longer used for new users. We still need this function for users who have this chat.
 */
function isSystemChat(report: OnyxEntry<Report>): boolean {
    return getChatType(report) === CONST.REPORT.CHAT_TYPE.SYSTEM;
}

function getDefaultNotificationPreferenceForReport(report: OnyxEntry<Report>): ValueOf<typeof CONST.REPORT.NOTIFICATION_PREFERENCE> {
    if (isAnnounceRoom(report)) {
        return CONST.REPORT.NOTIFICATION_PREFERENCE.ALWAYS;
    }
    if (isPublicRoom(report)) {
        return CONST.REPORT.NOTIFICATION_PREFERENCE.DAILY;
    }
    if (!getChatType(report) || isGroupChat(report)) {
        return CONST.REPORT.NOTIFICATION_PREFERENCE.ALWAYS;
    }
    if (isAdminRoom(report) || isPolicyExpenseChat(report) || isInvoiceRoom(report)) {
        return CONST.REPORT.NOTIFICATION_PREFERENCE.ALWAYS;
    }
    if (isSelfDM(report)) {
        return CONST.REPORT.NOTIFICATION_PREFERENCE.MUTE;
    }
    return CONST.REPORT.NOTIFICATION_PREFERENCE.DAILY;
}

/**
 * Get the notification preference given a report. This should ALWAYS default to 'hidden'. Do not change this!
 */
function getReportNotificationPreference(report: OnyxEntry<Report>): ValueOf<typeof CONST.REPORT.NOTIFICATION_PREFERENCE> {
    const participant = currentUserAccountID ? report?.participants?.[currentUserAccountID] : undefined;
    return participant?.notificationPreference ?? CONST.REPORT.NOTIFICATION_PREFERENCE.HIDDEN;
}

/**
 * Only returns true if this is our main 1:1 DM report with Concierge.
 */
function isConciergeChatReport(report: OnyxInputOrEntry<Report>): boolean {
    return !!report && report?.reportID === conciergeReportID;
}

function findSelfDMReportID(): string | undefined {
    if (!allReports) {
        return;
    }

    const selfDMReport = Object.values(allReports).find((report) => isSelfDM(report) && !isThread(report));
    return selfDMReport?.reportID;
}

/**
 * Checks if the supplied report is from a policy or is an invoice report from a policy
 */
function isPolicyRelatedReport(report: OnyxEntry<Report>, policyID?: string) {
    return report?.policyID === policyID || !!(report?.invoiceReceiver && 'policyID' in report.invoiceReceiver && report.invoiceReceiver.policyID === policyID);
}

/**
 * Checks if the supplied report belongs to workspace based on the provided params. If the report's policyID is _FAKE_ or has no value, it means this report is a DM.
 * In this case report and workspace members must be compared to determine whether the report belongs to the workspace.
 */
function doesReportBelongToWorkspace(report: OnyxEntry<Report>, policyMemberAccountIDs: number[], policyID?: string) {
    return (
        isConciergeChatReport(report) ||
        (report?.policyID === CONST.POLICY.ID_FAKE || !report?.policyID ? hasParticipantInArray(report, policyMemberAccountIDs) : isPolicyRelatedReport(report, policyID))
    );
}

/**
 * Given an array of reports, return them filtered by a policyID and policyMemberAccountIDs.
 */
function filterReportsByPolicyIDAndMemberAccountIDs(reports: Array<OnyxEntry<Report>>, policyMemberAccountIDs: number[] = [], policyID?: string) {
    return reports.filter((report) => !!report && doesReportBelongToWorkspace(report, policyMemberAccountIDs, policyID));
}

/**
 * Returns true if report is still being processed
 */
function isProcessingReport(report: OnyxEntry<Report>): boolean {
    return report?.stateNum === CONST.REPORT.STATE_NUM.SUBMITTED && report?.statusNum === CONST.REPORT.STATUS_NUM.SUBMITTED;
}

function isOpenReport(report: OnyxEntry<Report>): boolean {
    return report?.stateNum === CONST.REPORT.STATE_NUM.OPEN && report?.statusNum === CONST.REPORT.STATUS_NUM.OPEN;
}

function isAwaitingFirstLevelApproval(report: OnyxEntry<Report>): boolean {
    if (!report) {
        return false;
    }

    // This will be fixed as part of https://github.com/Expensify/Expensify/issues/507850
    // eslint-disable-next-line deprecation/deprecation
    const submitsToAccountID = getSubmitToAccountID(getPolicy(report.policyID), report);

    return isProcessingReport(report) && submitsToAccountID === report.managerID;
}

/**
 * Pushes optimistic transaction violations to OnyxData for the given policy and categories onyx update.
 *
 * @param policyUpdate Changed policy properties, if none pass empty object
 * @param policyCategoriesUpdate Changed categories properties, if none pass empty object
 */
function pushTransactionViolationsOnyxData(
    onyxData: OnyxData,
    policyID: string,
    policyTagLists: PolicyTagLists,
    policyCategories: PolicyCategories,
    allTransactionViolations: OnyxCollection<TransactionViolations>,
    policyUpdate: Partial<Policy> = {},
    policyCategoriesUpdate: Record<string, Partial<PolicyCategory>> = {},
): OnyxData {
    if (isEmptyObject(policyUpdate) && isEmptyObject(policyCategoriesUpdate)) {
        return onyxData;
    }
    const optimisticPolicyCategories = Object.keys(policyCategories).reduce<Record<string, PolicyCategory>>((acc, categoryName) => {
        acc[categoryName] = {...policyCategories[categoryName], ...(policyCategoriesUpdate?.[categoryName] ?? {})};
        return acc;
    }, {}) as PolicyCategories;

    const optimisticPolicy = {...allPolicies?.[`${ONYXKEYS.COLLECTION.POLICY}${policyID}`], ...policyUpdate} as Policy;
    const hasDependentTags = hasDependentTagsPolicyUtils(optimisticPolicy, policyTagLists);

    getAllPolicyReports(policyID).forEach((report) => {
        const isReportAnInvoice = isInvoiceReport(report);
        if (!report?.reportID || isReportAnInvoice) {
            return;
        }

        getReportTransactions(report.reportID).forEach((transaction: Transaction) => {
            const transactionViolations = allTransactionViolations?.[`${ONYXKEYS.COLLECTION.TRANSACTION_VIOLATIONS}${transaction.transactionID}`] ?? [];

            const optimisticTransactionViolations = ViolationsUtils.getViolationsOnyxData(
                transaction,
                transactionViolations,
                optimisticPolicy,
                policyTagLists,
                optimisticPolicyCategories,
                hasDependentTags,
                isReportAnInvoice,
            );

            if (optimisticTransactionViolations) {
                onyxData?.optimisticData?.push(optimisticTransactionViolations);
                onyxData?.failureData?.push({
                    onyxMethod: Onyx.METHOD.SET,
                    key: `${ONYXKEYS.COLLECTION.TRANSACTION_VIOLATIONS}${transaction.transactionID}`,
                    value: transactionViolations,
                });
            }
        });
    });
    return onyxData;
}

/**
 * Check if the report is a single chat report that isn't a thread
 * and personal detail of participant is optimistic data
 */
function shouldDisableDetailPage(report: OnyxEntry<Report>): boolean {
    if (isChatRoom(report) || isPolicyExpenseChat(report) || isChatThread(report) || isTaskReport(report)) {
        return false;
    }
    if (isOneOnOneChat(report)) {
        const participantAccountIDs = Object.keys(report?.participants ?? {})
            .map(Number)
            .filter((accountID) => accountID !== currentUserAccountID);
        return isOptimisticPersonalDetail(participantAccountIDs.at(0) ?? -1);
    }
    return false;
}

/**
 * Returns true if this report has only one participant and it's an Expensify account.
 */
function isExpensifyOnlyParticipantInReport(report: OnyxEntry<Report>): boolean {
    const otherParticipants = Object.keys(report?.participants ?? {})
        .map(Number)
        .filter((accountID) => accountID !== currentUserAccountID);
    return otherParticipants.length === 1 && otherParticipants.some((accountID) => CONST.EXPENSIFY_ACCOUNT_IDS.includes(accountID));
}

/**
 * Returns whether a given report can have tasks created in it.
 * We only prevent the task option if it's a DM/group-DM and the other users are all special Expensify accounts
 *
 */
function canCreateTaskInReport(report: OnyxEntry<Report>): boolean {
    const otherParticipants = Object.keys(report?.participants ?? {})
        .map(Number)
        .filter((accountID) => accountID !== currentUserAccountID);
    const areExpensifyAccountsOnlyOtherParticipants = otherParticipants.length >= 1 && otherParticipants.every((accountID) => CONST.EXPENSIFY_ACCOUNT_IDS.includes(accountID));
    if (areExpensifyAccountsOnlyOtherParticipants && isDM(report)) {
        return false;
    }

    return true;
}

/**
 * For all intents and purposes a report that has no notificationPreference at all should be considered "hidden".
 * We will remove the 'hidden' field entirely once the backend changes for https://github.com/Expensify/Expensify/issues/450891 are done.
 */
function isHiddenForCurrentUser(notificationPreference: string | null | undefined): boolean;
function isHiddenForCurrentUser(report: OnyxEntry<Report>): boolean;
function isHiddenForCurrentUser(reportOrPreference: OnyxEntry<Report> | string | null | undefined): boolean {
    if (typeof reportOrPreference === 'object' && reportOrPreference !== null) {
        const notificationPreference = getReportNotificationPreference(reportOrPreference);
        return isHiddenForCurrentUser(notificationPreference);
    }
    if (reportOrPreference === undefined || reportOrPreference === null || reportOrPreference === '') {
        return true;
    }
    return reportOrPreference === CONST.REPORT.NOTIFICATION_PREFERENCE.HIDDEN;
}

/**
 * Returns true if there are any guides accounts (team.expensify.com) in a list of accountIDs
 * by cross-referencing the accountIDs with personalDetails since guides that are participants
 * of the user's chats should have their personal details in Onyx.
 */
function hasExpensifyGuidesEmails(accountIDs: number[]): boolean {
    return accountIDs.some((accountID) => Str.extractEmailDomain(allPersonalDetails?.[accountID]?.login ?? '') === CONST.EMAIL.GUIDES_DOMAIN);
}

function getMostRecentlyVisitedReport(reports: Array<OnyxEntry<Report>>, reportMetadata: OnyxCollection<ReportMetadata>): OnyxEntry<Report> {
    const filteredReports = reports.filter((report) => {
        const shouldKeep = !isChatThread(report) || !isHiddenForCurrentUser(report);
        return shouldKeep && !!report?.reportID && !!(reportMetadata?.[`${ONYXKEYS.COLLECTION.REPORT_METADATA}${report.reportID}`]?.lastVisitTime ?? report?.lastReadTime);
    });
    return lodashMaxBy(filteredReports, (a) => [reportMetadata?.[`${ONYXKEYS.COLLECTION.REPORT_METADATA}${a?.reportID}`]?.lastVisitTime ?? '', a?.lastReadTime ?? '']);
}

/**
 * This function is used to find the last accessed report and we don't need to subscribe the data in the UI.
 * So please use `Onyx.connectWithoutView()` to get the necessary data when we remove the `Onyx.connect()`
 */
function findLastAccessedReport(ignoreDomainRooms: boolean, openOnAdminRoom = false, policyID?: string, excludeReportID?: string): OnyxEntry<Report> {
    // If it's the user's first time using New Expensify, then they could either have:
    //   - just a Concierge report, if so we'll return that
    //   - their Concierge report, and a separate report that must have deeplinked them to the app before they created their account.
    // If it's the latter, we'll use the deeplinked report over the Concierge report,
    // since the Concierge report would be incorrectly selected over the deep-linked report in the logic below.

    const policyMemberAccountIDs = getPolicyEmployeeListByIdWithoutCurrentUser(allPolicies, policyID, currentUserAccountID);

    let reportsValues = Object.values(allReports ?? {});

    if (!!policyID || policyMemberAccountIDs.length > 0) {
        reportsValues = filterReportsByPolicyIDAndMemberAccountIDs(reportsValues, policyMemberAccountIDs, policyID);
    }

    let adminReport: OnyxEntry<Report>;
    if (openOnAdminRoom) {
        adminReport = reportsValues.find((report) => {
            const chatType = getChatType(report);
            return chatType === CONST.REPORT.CHAT_TYPE.POLICY_ADMINS;
        });
    }
    if (adminReport) {
        return adminReport;
    }

    // eslint-disable-next-line @typescript-eslint/prefer-nullish-coalescing
    const shouldFilter = excludeReportID || ignoreDomainRooms;
    if (shouldFilter) {
        reportsValues = reportsValues.filter((report) => {
            if (excludeReportID && report?.reportID === excludeReportID) {
                return false;
            }

            // We allow public announce rooms, admins, and announce rooms through since we bypass the default rooms beta for them.
            // Check where findLastAccessedReport is called in MainDrawerNavigator.js for more context.
            // Domain rooms are now the only type of default room that are on the defaultRooms beta.
            if (ignoreDomainRooms && isDomainRoom(report) && !hasExpensifyGuidesEmails(Object.keys(report?.participants ?? {}).map(Number))) {
                return false;
            }

            return true;
        });
    }

    // Filter out the system chat (Expensify chat) because the composer is disabled in it,
    // and it prompts the user to use the Concierge chat instead.
    reportsValues =
        reportsValues.filter((report) => {
            const reportNameValuePairs = allReportNameValuePair?.[`${ONYXKEYS.COLLECTION.REPORT_NAME_VALUE_PAIRS}${report?.reportID}`];
            return !isSystemChat(report) && !isArchivedReport(reportNameValuePairs);
        }) ?? [];

    // At least two reports remain: self DM and Concierge chat.
    // Return the most recently visited report. Get the last read report from the report metadata.
    // If allReportMetadata is empty we'll return most recent report owned by user
    if (isEmptyObject(allReportMetadata)) {
        const ownedReports = reportsValues.filter((report) => report?.ownerAccountID === currentUserAccountID);
        if (ownedReports.length > 0) {
            return lodashMaxBy(ownedReports, (a) => a?.lastReadTime ?? '');
        }
        return lodashMaxBy(reportsValues, (a) => a?.lastReadTime ?? '');
    }
    return getMostRecentlyVisitedReport(reportsValues, allReportMetadata);
}

/**
 * Whether the provided report has expenses
 */
function hasExpenses(reportID?: string, transactions?: SearchTransaction[] | Array<OnyxEntry<Transaction>>): boolean {
    if (transactions) {
        return !!transactions?.find((transaction) => transaction?.reportID === reportID);
    }
    return !!Object.values(allTransactions ?? {}).find((transaction) => transaction?.reportID === reportID);
}

/**
 * Whether the provided report is a closed expense report with no expenses
 */
function isClosedExpenseReportWithNoExpenses(report: OnyxEntry<Report>, transactions?: SearchTransaction[] | Array<OnyxEntry<Transaction>>): boolean {
    return report?.statusNum === CONST.REPORT.STATUS_NUM.CLOSED && isExpenseReport(report) && !hasExpenses(report.reportID, transactions);
}

/**
 * Whether the provided report is an archived room
 */
function isArchivedNonExpenseReport(report: OnyxInputOrEntry<Report> | SearchReport, isReportArchived = false): boolean {
    return isReportArchived && !(isExpenseReport(report) || isExpenseRequest(report));
}

/**
 * Whether the provided report is an archived report
 */
// eslint-disable-next-line @typescript-eslint/no-unused-vars
function isArchivedReport(reportNameValuePairs?: OnyxInputOrEntry<ReportNameValuePairs>): boolean {
    return !!reportNameValuePairs?.private_isArchived;
}

/**
 * Whether the report with the provided reportID is an archived non-expense report
 */
function isArchivedNonExpenseReportWithID(report?: OnyxInputOrEntry<Report>, isReportArchived = false) {
    if (!report) {
        return false;
    }
    return !(isExpenseReport(report) || isExpenseRequest(report)) && isReportArchived;
}

/**
 * Whether the provided report is a closed report
 */
function isClosedReport(report: OnyxInputOrEntry<Report> | SearchReport): boolean {
    return report?.statusNum === CONST.REPORT.STATUS_NUM.CLOSED;
}
/**
 * Whether the provided report is the admin's room
 */
function isJoinRequestInAdminRoom(report: OnyxEntry<Report>): boolean {
    if (!report) {
        return false;
    }
    // If this policy isn't owned by Expensify,
    // Account manager/guide should not have the workspace join request pinned to their LHN,
    // since they are not a part of the company, and should not action it on their behalf.
    if (report.policyID) {
        // This will be fixed as part of https://github.com/Expensify/Expensify/issues/507850
        // eslint-disable-next-line deprecation/deprecation
        const policy = getPolicy(report.policyID);
        if (!isExpensifyTeam(policy?.owner) && isExpensifyTeam(currentUserPersonalDetails?.login)) {
            return false;
        }
    }
    return isActionableJoinRequestPending(report.reportID);
}

/**
 * Checks if the user has auditor permission in the provided report
 */
function isAuditor(report: OnyxEntry<Report>): boolean {
    if (report?.policyID) {
        // This will be fixed as part of https://github.com/Expensify/Expensify/issues/507850
        // eslint-disable-next-line deprecation/deprecation
        const policy = getPolicy(report.policyID);
        return isPolicyAuditor(policy);
    }

    if (Array.isArray(report?.permissions) && report?.permissions.length > 0) {
        return report?.permissions?.includes(CONST.REPORT.PERMISSIONS.AUDITOR);
    }

    return false;
}

/**
 * Checks if the user can write in the provided report
 */
function canWriteInReport(report: OnyxEntry<Report>): boolean {
    if (Array.isArray(report?.permissions) && report?.permissions.length > 0 && !report?.permissions?.includes(CONST.REPORT.PERMISSIONS.AUDITOR)) {
        return report?.permissions?.includes(CONST.REPORT.PERMISSIONS.WRITE);
    }

    return true;
}

/**
 * Checks if the current user is allowed to comment on the given report.
 */
function isAllowedToComment(report: OnyxEntry<Report>): boolean {
    if (!canWriteInReport(report)) {
        return false;
    }

    // Default to allowing all users to post
    const capability = report?.writeCapability ?? CONST.REPORT.WRITE_CAPABILITIES.ALL;

    if (capability === CONST.REPORT.WRITE_CAPABILITIES.ALL) {
        return true;
    }

    // If unauthenticated user opens public chat room using deeplink, they do not have policies available and they cannot comment
    if (!allPolicies) {
        return false;
    }

    // If we've made it here, commenting on this report is restricted.
    // If the user is an admin, allow them to post.
    const policy = allPolicies[`${ONYXKEYS.COLLECTION.POLICY}${report?.policyID}`];
    return policy?.role === CONST.POLICY.ROLE.ADMIN;
}

/**
 * Checks if the current user is the admin of the policy given the policy expense chat.
 */
function isPolicyExpenseChatAdmin(report: OnyxEntry<Report>, policies: OnyxCollection<Policy>): boolean {
    if (!isPolicyExpenseChat(report)) {
        return false;
    }

    const policyRole = policies?.[`${ONYXKEYS.COLLECTION.POLICY}${report?.policyID}`]?.role;

    return policyRole === CONST.POLICY.ROLE.ADMIN;
}

/**
 * Checks if the current user is the admin of the policy.
 */
function isPolicyAdmin(policyID: string | undefined, policies: OnyxCollection<Policy>): boolean {
    if (!policyID) {
        return false;
    }

    const policyRole = policies?.[`${ONYXKEYS.COLLECTION.POLICY}${policyID}`]?.role;

    return policyRole === CONST.POLICY.ROLE.ADMIN;
}

/**
 * Checks whether all the transactions linked to the IOU report are of the Distance Request type with pending routes
 */
function hasOnlyTransactionsWithPendingRoutes(iouReportID: string | undefined): boolean {
    const transactions = getReportTransactions(iouReportID);

    // Early return false in case not having any transaction
    if (!transactions || transactions.length === 0) {
        return false;
    }

    return transactions.every((transaction) => isFetchingWaypointsFromServer(transaction));
}

/**
 * If the report is a thread and has a chat type set, it is a expense chat.
 */
function isWorkspaceThread(report: OnyxEntry<Report>): boolean {
    const chatType = getChatType(report);
    return isThread(report) && isChatReport(report) && CONST.WORKSPACE_ROOM_TYPES.some((type) => chatType === type);
}

/**
 * Checks if a report is a child report.
 */
function isChildReport(report: OnyxEntry<Report>): boolean {
    return isThread(report) || isTaskReport(report);
}

/**
 * An Expense Request is a thread where the parent report is an Expense Report and
 * the parentReportAction is a transaction.
 */
function isExpenseRequest(report: OnyxInputOrEntry<Report>): report is Thread {
    if (isThread(report)) {
        const parentReportAction = allReportActions?.[`${ONYXKEYS.COLLECTION.REPORT_ACTIONS}${report.parentReportID}`]?.[report.parentReportActionID];
        const parentReport = getReport(report?.parentReportID, allReports);
        return isExpenseReport(parentReport) && !isEmptyObject(parentReportAction) && isTransactionThread(parentReportAction);
    }
    return false;
}

/**
 * An IOU Request is a thread where the parent report is an IOU Report and
 * the parentReportAction is a transaction.
 */
function isIOURequest(report: OnyxInputOrEntry<Report>): boolean {
    if (isThread(report)) {
        const parentReportAction = allReportActions?.[`${ONYXKEYS.COLLECTION.REPORT_ACTIONS}${report.parentReportID}`]?.[report.parentReportActionID];
        const parentReport = getReport(report?.parentReportID, allReports);
        return isIOUReport(parentReport) && !isEmptyObject(parentReportAction) && isTransactionThread(parentReportAction);
    }
    return false;
}

/**
 * A Track Expense Report is a thread where the parent the parentReportAction is a transaction, and
 * parentReportAction has type of track.
 */
function isTrackExpenseReport(report: OnyxInputOrEntry<Report>): boolean {
    if (isThread(report)) {
        const selfDMReportID = findSelfDMReportID();
        const parentReportAction = allReportActions?.[`${ONYXKEYS.COLLECTION.REPORT_ACTIONS}${report.parentReportID}`]?.[report.parentReportActionID];
        return !isEmptyObject(parentReportAction) && selfDMReportID === report.parentReportID && isTrackExpenseAction(parentReportAction);
    }
    return false;
}

/**
 * Checks if a report is an IOU or expense request.
 */
function isMoneyRequest(reportOrID: OnyxEntry<Report> | string): boolean {
    const report = typeof reportOrID === 'string' ? (getReport(reportOrID, allReports) ?? null) : reportOrID;
    return isIOURequest(report) || isExpenseRequest(report);
}

/**
 * Checks if a report is an IOU or expense report.
 */
function isMoneyRequestReport(reportOrID: OnyxInputOrEntry<Report> | SearchReport | string, reports?: SearchReport[] | OnyxCollection<Report>): boolean {
    const report = typeof reportOrID === 'string' ? (getReport(reportOrID, reports ?? allReports) ?? null) : reportOrID;
    return isIOUReport(report) || isExpenseReport(report);
}

/**
 * Determines the Help Panel report type based on the given report.
 */
function getHelpPaneReportType(report: OnyxEntry<Report>): ValueOf<typeof CONST.REPORT.HELP_TYPE> | undefined {
    if (!report) {
        return undefined;
    }

    if (isConciergeChatReport(report)) {
        return CONST.REPORT.HELP_TYPE.CHAT_CONCIERGE;
    }

    if (report?.chatType) {
        return getChatType(report);
    }

    switch (report?.type) {
        case CONST.REPORT.TYPE.EXPENSE:
            return CONST.REPORT.HELP_TYPE.EXPENSE_REPORT;
        case CONST.REPORT.TYPE.CHAT:
            return CONST.REPORT.HELP_TYPE.CHAT;
        case CONST.REPORT.TYPE.IOU:
            return CONST.REPORT.HELP_TYPE.IOU;
        case CONST.REPORT.TYPE.INVOICE:
            return CONST.REPORT.HELP_TYPE.INVOICE;
        case CONST.REPORT.TYPE.TASK:
            return CONST.REPORT.HELP_TYPE.TASK;
        default:
            return undefined;
    }
}

/**
 * Checks if a report contains only Non-Reimbursable transactions
 */
function hasOnlyNonReimbursableTransactions(iouReportID: string | undefined): boolean {
    const transactions = getReportTransactions(iouReportID);
    if (!transactions || transactions.length === 0) {
        return false;
    }

    return transactions.every((transaction) => !getReimbursable(transaction));
}

/**
 * Checks if a report has only one transaction associated with it
 */
function isOneTransactionReport(report: OnyxEntry<Report>): boolean {
    const reportActions = allReportActions?.[`${ONYXKEYS.COLLECTION.REPORT_ACTIONS}${report?.reportID}`] ?? ([] as ReportAction[]);
    const chatReport = allReports?.[`${ONYXKEYS.COLLECTION.REPORT}${report?.chatReportID}`];
    return !!getOneTransactionThreadReportID(report, chatReport, reportActions);
}

/*
 * Whether the report contains only one expense and the expense should be paid later
 */
function isPayAtEndExpenseReport(report: OnyxEntry<Report>, transactions: Transaction[] | undefined): boolean {
    if ((!!transactions && transactions.length !== 1) || !isOneTransactionReport(report)) {
        return false;
    }

    return isPayAtEndExpense(transactions?.[0] ?? getReportTransactions(report?.reportID).at(0));
}
/**
 * Checks if a report is a transaction thread associated with a report that has only one transaction
 */
function isOneTransactionThread(report: OnyxEntry<Report>, parentReport: OnyxEntry<Report>, threadParentReportAction: OnyxEntry<ReportAction>) {
    if (!report || !parentReport) {
        return false;
    }

    const parentReportActions = allReportActions?.[`${ONYXKEYS.COLLECTION.REPORT_ACTIONS}${parentReport?.reportID}`] ?? ([] as ReportAction[]);

    const chatReport = allReports?.[`${ONYXKEYS.COLLECTION.REPORT}${parentReport?.chatReportID}`];
    const transactionThreadReportID = getOneTransactionThreadReportID(parentReport, chatReport, parentReportActions);
    return report?.reportID === transactionThreadReportID && !isSentMoneyReportAction(threadParentReportAction);
}

/**
 * Checks if given report is a transaction thread
 */
function isReportTransactionThread(report: OnyxEntry<Report>) {
    return isMoneyRequest(report) || isTrackExpenseReport(report);
}

/**
 * Get displayed report ID, it will be parentReportID if the report is one transaction thread
 */
function getDisplayedReportID(reportID: string): string {
    const report = getReport(reportID, allReports);
    const parentReportID = report?.parentReportID;
    const parentReport = allReports?.[`${ONYXKEYS.COLLECTION.REPORT}${parentReportID}`];
    const parentReportAction = getReportAction(parentReportID, report?.parentReportActionID);
    return parentReportID && isOneTransactionThread(report, parentReport, parentReportAction) ? parentReportID : reportID;
}

/**
 * Should return true only for personal 1:1 report
 *
 */
function isOneOnOneChat(report: OnyxEntry<Report>): boolean {
    const participants = report?.participants ?? {};
    const participant = currentUserAccountID ? participants[currentUserAccountID] : undefined;
    const isCurrentUserParticipant = participant ? 1 : 0;
    const participantAmount = Object.keys(participants).length - isCurrentUserParticipant;
    if (participantAmount !== 1) {
        return false;
    }
    return (
        (report?.policyID === CONST.POLICY.ID_FAKE || !report?.policyID) &&
        !isChatRoom(report) &&
        !isExpenseRequest(report) &&
        !isMoneyRequestReport(report) &&
        !isPolicyExpenseChat(report) &&
        !isTaskReport(report) &&
        isDM(report) &&
        !isIOUReport(report)
    );
}

/**
 * Checks if the current user is a payer of the expense
 */

function isPayer(session: OnyxEntry<Session>, iouReport: OnyxEntry<Report>, onlyShowPayElsewhere = false, reportPolicy?: OnyxInputOrEntry<Policy> | SearchPolicy) {
    const isApproved = isReportApproved({report: iouReport});
    const policy = reportPolicy ?? allPolicies?.[`${ONYXKEYS.COLLECTION.POLICY}${iouReport?.policyID}`] ?? null;
    const policyType = policy?.type;
    const isAdmin = policyType !== CONST.POLICY.TYPE.PERSONAL && policy?.role === CONST.POLICY.ROLE.ADMIN;
    const isManager = iouReport?.managerID === session?.accountID;
    if (isPaidGroupPolicy(iouReport)) {
        if (policy?.reimbursementChoice === CONST.POLICY.REIMBURSEMENT_CHOICES.REIMBURSEMENT_YES) {
            if (!policy?.achAccount?.reimburser) {
                // If there is a manager assigned, only allow payment if the user is both an admin and the manager.
                // Otherwise, if there is no reimburser and no manager, only allow payment if the user is an admin.
                if (iouReport?.managerID) {
                    return isAdmin && isManager;
                }
                return isAdmin;
            }

            // If we are the reimburser and the report is approved or we are the manager then we can pay it.
            const isReimburser = session?.email === policy?.achAccount?.reimburser;
            return isReimburser && (isApproved || isManager);
        }
        if (policy?.reimbursementChoice === CONST.POLICY.REIMBURSEMENT_CHOICES.REIMBURSEMENT_MANUAL || onlyShowPayElsewhere) {
            return isAdmin && (isApproved || isManager);
        }
        return false;
    }
    return isAdmin || (isMoneyRequestReport(iouReport) && isManager);
}

/**
 * Checks if the current user is the action's author
 */
function isActionCreator(reportAction: OnyxInputOrEntry<ReportAction> | Partial<ReportAction>): boolean {
    return reportAction?.actorAccountID === currentUserAccountID;
}

/**
 * Returns the notification preference of the action's child report if it exists.
 * Otherwise, calculates it based on the action's authorship.
 */
function getChildReportNotificationPreference(reportAction: OnyxInputOrEntry<ReportAction> | Partial<ReportAction>): NotificationPreference {
    const childReportNotificationPreference = reportAction?.childReportNotificationPreference ?? '';
    if (childReportNotificationPreference) {
        return childReportNotificationPreference;
    }

    return isActionCreator(reportAction) ? CONST.REPORT.NOTIFICATION_PREFERENCE.ALWAYS : CONST.REPORT.NOTIFICATION_PREFERENCE.HIDDEN;
}

function canAddOrDeleteTransactions(moneyRequestReport: OnyxEntry<Report>, isReportArchived = false): boolean {
    if (!isMoneyRequestReport(moneyRequestReport) || isReportArchived) {
        return false;
    }
    // This will be fixed as part of https://github.com/Expensify/Expensify/issues/507850
    // eslint-disable-next-line deprecation/deprecation
    const policy = getPolicy(moneyRequestReport?.policyID);

    if (isInstantSubmitEnabled(policy) && isSubmitAndClose(policy) && !arePaymentsEnabled(policy)) {
        return false;
    }

    if (isInstantSubmitEnabled(policy) && isProcessingReport(moneyRequestReport)) {
        return isAwaitingFirstLevelApproval(moneyRequestReport);
    }

    if (isReportApproved({report: moneyRequestReport}) || isClosedReport(moneyRequestReport) || isSettled(moneyRequestReport?.reportID)) {
        return false;
    }

    return true;
}

/**
 * Checks whether the supplied report supports adding more transactions to it.
 * Return true if:
 * - report is a non-settled IOU
 * - report is a draft
 * Returns false if:
 * - if current user is not the submitter of an expense report
 */
function canAddTransaction(moneyRequestReport: OnyxEntry<Report>, isReportArchived = false): boolean {
    if (!isMoneyRequestReport(moneyRequestReport) || (isExpenseReport(moneyRequestReport) && !isCurrentUserSubmitter(moneyRequestReport))) {
        return false;
    }
    // This will be fixed as part of https://github.com/Expensify/Expensify/issues/507850
    // eslint-disable-next-line deprecation/deprecation
    const policy = getPolicy(moneyRequestReport?.policyID);
    if (isInstantSubmitEnabled(policy) && isSubmitAndClose(policy) && hasOnlyNonReimbursableTransactions(moneyRequestReport?.reportID)) {
        return false;
    }

    return canAddOrDeleteTransactions(moneyRequestReport, isReportArchived);
}

/**
 * Checks whether the supplied report supports deleting more transactions from it.
 * Return true if:
 * - report is a non-settled IOU
 * - report is a non-approved IOU
 */
function canDeleteTransaction(moneyRequestReport: OnyxEntry<Report>, isReportArchived = false): boolean {
    return canAddOrDeleteTransactions(moneyRequestReport, isReportArchived);
}

/**
 * Determines whether a money request report is eligible for merging transactions based on the user's role and permissions.
 * Rules:
 * - **Admins**: reports that are in "Open" or "Processing" status
 * - **Submitters**: IOUs, unreported expenses, and expenses on Open or Processing reports at the first level of approval
 * - **Managers**: Expenses on Open or Processing reports
 *
 * @param reportID - The ID of the money request report to check for merge eligibility
 * @param isAdmin - Whether the current user is an admin of the policy associated with the target report
 *
 * @returns True if the report is eligible for merging transactions, false otherwise
 */
function isMoneyRequestReportEligibleForMerge(reportID: string, isAdmin: boolean): boolean {
    const report = getReportOrDraftReport(reportID);

    if (!isMoneyRequestReport(report)) {
        return false;
    }

    const isManager = isReportManager(report);
    const isSubmitter = isReportOwner(report);

    if (isAdmin) {
        return isOpenReport(report) || isProcessingReport(report);
    }

    if (isSubmitter) {
        return isOpenReport(report) || (isIOUReport(report) && isProcessingReport(report)) || isAwaitingFirstLevelApproval(report);
    }

    return isManager && isExpenseReport(report) && isProcessingReport(report);
}

/**
 * Checks whether the card transaction support deleting based on liability type
 */
function canDeleteCardTransactionByLiabilityType(transaction: OnyxEntry<Transaction>): boolean {
    const isCardTransaction = isCardTransactionTransactionUtils(transaction);
    if (!isCardTransaction) {
        return true;
    }
    return transaction?.comment?.liabilityType === CONST.TRANSACTION.LIABILITY_TYPE.ALLOW;
}

/**
 * Can only delete if the author is this user and the action is an ADD_COMMENT action or an IOU action in an unsettled report, or if the user is a
 * policy admin
 */
function canDeleteReportAction(reportAction: OnyxInputOrEntry<ReportAction>, reportID: string | undefined, transaction: OnyxEntry<Transaction> | undefined): boolean {
    const report = getReportOrDraftReport(reportID);
    const isActionOwner = reportAction?.actorAccountID === currentUserAccountID;
    const policy = allPolicies?.[`${ONYXKEYS.COLLECTION.POLICY}${report?.policyID}`] ?? null;

    if (isDemoTransaction(transaction)) {
        return true;
    }

    if (isMoneyRequestAction(reportAction)) {
        const isCardTransactionCanBeDeleted = canDeleteCardTransactionByLiabilityType(transaction);
        // For now, users cannot delete split actions
        const isSplitAction = getOriginalMessage(reportAction)?.type === CONST.IOU.REPORT_ACTION_TYPE.SPLIT;

        if (isSplitAction) {
            return false;
        }

        if (isActionOwner) {
            if (!isEmptyObject(report) && (isMoneyRequestReport(report) || isInvoiceReport(report))) {
                return canDeleteTransaction(report) && isCardTransactionCanBeDeleted;
            }
            return true;
        }
    }

    if (
        reportAction?.actionName !== CONST.REPORT.ACTIONS.TYPE.ADD_COMMENT ||
        reportAction?.pendingAction === CONST.RED_BRICK_ROAD_PENDING_ACTION.DELETE ||
        isCreatedTaskReportAction(reportAction) ||
        reportAction?.actorAccountID === CONST.ACCOUNT_ID.CONCIERGE
    ) {
        return false;
    }

    const isAdmin = policy?.type !== CONST.POLICY.TYPE.PERSONAL && policy?.role === CONST.POLICY.ROLE.ADMIN && !isEmptyObject(report);

    return isActionOwner || isAdmin;
}

/**
 * Returns true if Concierge is one of the chat participants (1:1 as well as group chats)
 */
function chatIncludesConcierge(report: Partial<OnyxEntry<Report>>): boolean {
    const participantAccountIDs = Object.keys(report?.participants ?? {}).map(Number);
    return participantAccountIDs.includes(CONST.ACCOUNT_ID.CONCIERGE);
}

/**
 * Returns true if there is any automated expensify account `in accountIDs
 */
function hasAutomatedExpensifyAccountIDs(accountIDs: number[]): boolean {
    return accountIDs.some((accountID) => CONST.EXPENSIFY_ACCOUNT_IDS.includes(accountID));
}

function getReportRecipientAccountIDs(report: OnyxEntry<Report>, currentLoginAccountID: number): number[] {
    let finalReport: OnyxEntry<Report> = report;
    // In 1:1 chat threads, the participants will be the same as parent report. If a report is specifically a 1:1 chat thread then we will
    // get parent report and use its participants array.
    if (isThread(report) && !(isTaskReport(report) || isMoneyRequestReport(report))) {
        const parentReport = getReport(report?.parentReportID, allReports);
        if (isOneOnOneChat(parentReport)) {
            finalReport = parentReport;
        }
    }

    let finalParticipantAccountIDs: number[] = [];
    if (isTaskReport(report)) {
        // Task reports `managerID` will change when assignee is changed, in that case the old `managerID` is still present in `participants`
        // along with the new one. We only need the `managerID` as a participant here.
        finalParticipantAccountIDs = report?.managerID ? [report?.managerID] : [];
    } else {
        finalParticipantAccountIDs = Object.keys(finalReport?.participants ?? {}).map(Number);
    }

    const otherParticipantsWithoutExpensifyAccountIDs = finalParticipantAccountIDs.filter((accountID) => {
        if (accountID === currentLoginAccountID) {
            return false;
        }
        if (CONST.EXPENSIFY_ACCOUNT_IDS.includes(accountID)) {
            return false;
        }
        return true;
    });

    return otherParticipantsWithoutExpensifyAccountIDs;
}

/**
 * Whether the time row should be shown for a report.
 */
function canShowReportRecipientLocalTime(personalDetails: OnyxEntry<PersonalDetailsList>, report: OnyxEntry<Report>, accountID: number): boolean {
    const reportRecipientAccountIDs = getReportRecipientAccountIDs(report, accountID);
    const hasMultipleParticipants = reportRecipientAccountIDs.length > 1;
    const reportRecipient = personalDetails?.[reportRecipientAccountIDs[0]];
    const reportRecipientTimezone = reportRecipient?.timezone ?? CONST.DEFAULT_TIME_ZONE;
    const isReportParticipantValidated = reportRecipient?.validated ?? false;
    return !!(
        !hasMultipleParticipants &&
        !isChatRoom(report) &&
        !isPolicyExpenseChat(getRootParentReport({report})) &&
        reportRecipient &&
        reportRecipientTimezone?.selected &&
        isReportParticipantValidated
    );
}

/**
 * Shorten last message text to fixed length and trim spaces.
 */
function formatReportLastMessageText(lastMessageText: string | undefined, isModifiedExpenseMessage = false): string {
    if (isModifiedExpenseMessage) {
        return String(lastMessageText).trim().replace(CONST.REGEX.LINE_BREAK, '').trim();
    }

    return formatLastMessageText(lastMessageText);
}

/**
 * Helper method to return the default avatar associated with the given login
 */
function getDefaultWorkspaceAvatar(workspaceName?: string): React.FC<SvgProps> {
    if (!workspaceName) {
        return defaultWorkspaceAvatars.WorkspaceBuilding;
    }

    // Remove all chars not A-Z or 0-9 including underscore
    const alphaNumeric = workspaceName
        .normalize('NFD')
        .replace(/[^0-9a-z]/gi, '')
        .toUpperCase();

    const workspace = `Workspace${alphaNumeric[0]}` as keyof typeof defaultWorkspaceAvatars;
    const defaultWorkspaceAvatar = defaultWorkspaceAvatars[workspace];

    return !alphaNumeric ? defaultWorkspaceAvatars.WorkspaceBuilding : defaultWorkspaceAvatar;
}

/**
 * Helper method to return the default avatar testID associated with the given login
 */
function getDefaultWorkspaceAvatarTestID(workspaceName: string): string {
    if (!workspaceName) {
        return defaultAvatarBuildingIconTestID;
    }

    // Remove all chars not A-Z or 0-9 including underscore
    const alphaNumeric = workspaceName
        .normalize('NFD')
        .replace(/[^0-9a-z]/gi, '')
        .toLowerCase();

    return !alphaNumeric ? defaultAvatarBuildingIconTestID : `SvgDefaultAvatar_${alphaNumeric[0]} Icon`;
}

/**
 * Helper method to return the default avatar associated with the given reportID
 */
function getDefaultGroupAvatar(reportID?: string): IconAsset {
    if (!reportID) {
        return defaultGroupAvatars.Avatar1;
    }
    const reportIDHashBucket: AvatarRange = ((Number(reportID) % CONST.DEFAULT_GROUP_AVATAR_COUNT) + 1) as AvatarRange;
    return defaultGroupAvatars[`Avatar${reportIDHashBucket}`];
}

/**
 * Returns the appropriate icons for the given chat report using the stored personalDetails.
 * The Avatar sources can be URLs or Icon components according to the chat type.
 */
function getIconsForParticipants(participants: number[], personalDetails: OnyxInputOrEntry<PersonalDetailsList>): Icon[] {
    const participantDetails: ParticipantDetails[] = [];
    const participantsList = participants || [];

    for (const accountID of participantsList) {
        const avatarSource = personalDetails?.[accountID]?.avatar ?? FallbackAvatar;
        const displayNameLogin = personalDetails?.[accountID]?.displayName ? personalDetails?.[accountID]?.displayName : personalDetails?.[accountID]?.login;
        participantDetails.push([accountID, displayNameLogin ?? '', avatarSource, personalDetails?.[accountID]?.fallbackIcon ?? '']);
    }

    const sortedParticipantDetails = participantDetails.sort((first, second) => {
        // First sort by displayName/login
        const displayNameLoginOrder = localeCompareLibs(first[1], second[1]);
        if (displayNameLoginOrder !== 0) {
            return displayNameLoginOrder;
        }

        // Then fallback on accountID as the final sorting criteria.
        // This will ensure that the order of avatars with same login/displayName
        // stay consistent across all users and devices
        return first[0] - second[0];
    });

    // Now that things are sorted, gather only the avatars (second element in the array) and return those
    const avatars: Icon[] = [];

    for (const sortedParticipantDetail of sortedParticipantDetails) {
        const userIcon = {
            id: sortedParticipantDetail[0],
            source: sortedParticipantDetail[2],
            type: CONST.ICON_TYPE_AVATAR,
            name: sortedParticipantDetail[1],
            fallbackIcon: sortedParticipantDetail[3],
        };
        avatars.push(userIcon);
    }

    return avatars;
}

/**
 * Cache the workspace icons
 */
const workSpaceIconsCache = new Map<string, {name: string; icon: Icon}>();

/**
 * Given a report, return the associated workspace icon.
 */
function getWorkspaceIcon(report: OnyxInputOrEntry<Report>, policy?: OnyxInputOrEntry<Policy>): Icon {
    const workspaceName = getPolicyName({report, policy});
    const cacheKey = report?.policyID ?? workspaceName;
    const iconFromCache = workSpaceIconsCache.get(cacheKey);
    const reportPolicy = policy ?? allPolicies?.[`${ONYXKEYS.COLLECTION.POLICY}${report?.policyID}`];
    const policyAvatarURL = reportPolicy ? reportPolicy?.avatarURL : report?.policyAvatar;
    // eslint-disable-next-line @typescript-eslint/prefer-nullish-coalescing
    const policyExpenseChatAvatarSource = policyAvatarURL || getDefaultWorkspaceAvatar(workspaceName);

    const isSameAvatarURL = iconFromCache?.icon?.source === policyExpenseChatAvatarSource;
    const hasWorkSpaceNameChanged = iconFromCache?.name !== workspaceName;

    if (iconFromCache && (isSameAvatarURL || policyAvatarURL === undefined) && !hasWorkSpaceNameChanged) {
        return iconFromCache.icon;
    }

    const workspaceIcon: Icon = {
        source: policyExpenseChatAvatarSource ?? '',
        type: CONST.ICON_TYPE_WORKSPACE,
        name: workspaceName,
        id: report?.policyID,
    };
    workSpaceIconsCache.set(cacheKey, {name: workspaceName, icon: workspaceIcon});
    return workspaceIcon;
}

/**
 * Gets the personal details for a login by looking in the ONYXKEYS.PERSONAL_DETAILS_LIST Onyx key (stored in the local variable, allPersonalDetails). If it doesn't exist in Onyx,
 * then a default object is constructed.
 */
function getPersonalDetailsForAccountID(accountID: number | undefined, personalDetailsData?: Partial<PersonalDetailsList>): Partial<PersonalDetails> {
    if (!accountID) {
        return {};
    }

    const defaultDetails = {
        isOptimisticPersonalDetail: true,
    };

    if (!personalDetailsData) {
        return allPersonalDetails?.[accountID] ?? defaultDetails;
    }

    return personalDetailsData?.[accountID] ?? defaultDetails;
}

/**
 * Returns the personal details or a default object if the personal details are not available.
 */
function getPersonalDetailsOrDefault(personalDetails: Partial<PersonalDetails> | undefined | null): Partial<PersonalDetails> {
    return personalDetails ?? {isOptimisticPersonalDetail: true};
}

const phoneNumberCache: Record<string, string> = {};

/**
 * Get the displayName for a single report participant.
 */
function getDisplayNameForParticipant({
    accountID,
    shouldUseShortForm = false,
    shouldFallbackToHidden = true,
    shouldAddCurrentUserPostfix = false,
    personalDetailsData = allPersonalDetails,
    shouldRemoveDomain = false,
}: {
    accountID?: number;
    shouldUseShortForm?: boolean;
    shouldFallbackToHidden?: boolean;
    shouldAddCurrentUserPostfix?: boolean;
    personalDetailsData?: Partial<PersonalDetailsList>;
    shouldRemoveDomain?: boolean;
}): string {
    if (!accountID) {
        return '';
    }

    const personalDetails = getPersonalDetailsOrDefault(personalDetailsData?.[accountID]);
    if (!personalDetails) {
        return '';
    }

    const login = personalDetails.login ?? '';

    // Check if the phone number is already cached
    let formattedLogin = phoneNumberCache[login];
    if (!formattedLogin) {
        formattedLogin = formatPhoneNumber(login);
        // Store the formatted phone number in the cache
        phoneNumberCache[login] = formattedLogin;
    }

    // This is to check if account is an invite/optimistically created one
    // and prevent from falling back to 'Hidden', so a correct value is shown
    // when searching for a new user
    if (personalDetails.isOptimisticPersonalDetail === true) {
        return formattedLogin;
    }

    // For selfDM, we display the user's displayName followed by '(you)' as a postfix
    const shouldAddPostfix = shouldAddCurrentUserPostfix && accountID === currentUserAccountID;

    let longName = getDisplayNameOrDefault(personalDetails, formattedLogin, shouldFallbackToHidden, shouldAddPostfix);

    if (shouldRemoveDomain && longName === formattedLogin) {
        longName = longName.split('@').at(0) ?? '';
    }

    // If the user's personal details (first name) should be hidden, make sure we return "hidden" instead of the short name
    if (shouldFallbackToHidden && longName === hiddenTranslation) {
        return formatPhoneNumber(longName);
    }

    const shortName = personalDetails.firstName ? personalDetails.firstName : longName;
    return shouldUseShortForm ? shortName : longName;
}

function getParticipantsAccountIDsForDisplay(
    report: OnyxEntry<Report>,
    shouldExcludeHidden = false,
    shouldExcludeDeleted = false,
    shouldForceExcludeCurrentUser = false,
    reportMetadataParam?: OnyxEntry<ReportMetadata>,
): number[] {
    const reportParticipants = report?.participants ?? {};
    const reportMetadata = reportMetadataParam ?? getReportMetadata(report?.reportID);
    let participantsEntries = Object.entries(reportParticipants);

    // We should not show participants that have an optimistic entry with the same login in the personal details
    const nonOptimisticLoginMap: Record<string, boolean | undefined> = {};

    for (const entry of participantsEntries) {
        const [accountID] = entry;
        const personalDetail = allPersonalDetails?.[accountID];
        if (personalDetail?.login && !personalDetail.isOptimisticPersonalDetail) {
            nonOptimisticLoginMap[personalDetail.login] = true;
        }
    }

    participantsEntries = participantsEntries.filter(([accountID]) => {
        const personalDetail = allPersonalDetails?.[accountID];
        if (personalDetail?.login && personalDetail.isOptimisticPersonalDetail) {
            return !nonOptimisticLoginMap[personalDetail.login];
        }
        return true;
    });

    let participantsIds = participantsEntries.map(([accountID]) => Number(accountID));

    // For 1:1 chat, we don't want to include the current user as a participant in order to not mark 1:1 chats as having multiple participants
    // For system chat, we want to display Expensify as the only participant
    const shouldExcludeCurrentUser = isOneOnOneChat(report) || isSystemChat(report) || shouldForceExcludeCurrentUser;

    if (shouldExcludeCurrentUser || shouldExcludeHidden || shouldExcludeDeleted) {
        participantsIds = participantsIds.filter((accountID) => {
            if (shouldExcludeCurrentUser && accountID === currentUserAccountID) {
                return false;
            }

            if (shouldExcludeHidden && isHiddenForCurrentUser(reportParticipants[accountID]?.notificationPreference)) {
                return false;
            }

            if (
                shouldExcludeDeleted &&
                reportMetadata?.pendingChatMembers?.findLast((member) => Number(member.accountID) === accountID)?.pendingAction === CONST.RED_BRICK_ROAD_PENDING_ACTION.DELETE
            ) {
                return false;
            }

            return true;
        });
    }

    return participantsIds.filter((accountID) => isNumber(accountID));
}

function getParticipantsList(report: Report, personalDetails: OnyxEntry<PersonalDetailsList>, isRoomMembersList = false, reportMetadata: OnyxEntry<ReportMetadata> = undefined): number[] {
    const isReportGroupChat = isGroupChat(report);
    const shouldExcludeHiddenParticipants = !isReportGroupChat && !isInvoiceReport(report) && !isMoneyRequestReport(report) && !isMoneyRequest(report);
    const chatParticipants = getParticipantsAccountIDsForDisplay(report, isRoomMembersList || shouldExcludeHiddenParticipants, false, false, reportMetadata);

    return chatParticipants.filter((accountID) => {
        const details = personalDetails?.[accountID];

        if (!isRoomMembersList) {
            if (!details) {
                Log.hmmm(`[ReportParticipantsPage] no personal details found for Group chat member with accountID: ${accountID}`);
                return false;
            }
        } else {
            // When adding a new member to a room (whose personal detail does not exist in Onyx), an optimistic personal detail
            // is created. However, when the real personal detail is returned from the backend, a duplicate member may appear
            // briefly before the optimistic personal detail is deleted. To address this, we filter out the optimistically created
            // member here.
            const isDuplicateOptimisticDetail =
                details?.isOptimisticPersonalDetail && chatParticipants.some((accID) => accID !== accountID && details.login === personalDetails?.[accID]?.login);

            if (!details || isDuplicateOptimisticDetail) {
                Log.hmmm(`[RoomMembersPage] no personal details found for room member with accountID: ${accountID}`);
                return false;
            }
        }
        return true;
    });
}

function buildParticipantsFromAccountIDs(accountIDs: number[]): Participants {
    const finalParticipants: Participants = {};
    return accountIDs.reduce((participants, accountID) => {
        // eslint-disable-next-line no-param-reassign
        participants[accountID] = {notificationPreference: CONST.REPORT.NOTIFICATION_PREFERENCE.ALWAYS};
        return participants;
    }, finalParticipants);
}

/**
 * Returns the report name if the report is a group chat
 */
function getGroupChatName(participants?: SelectedParticipant[], shouldApplyLimit = false, report?: OnyxEntry<Report>, reportMetadataParam?: OnyxEntry<ReportMetadata>): string | undefined {
    // If we have a report always try to get the name from the report.
    if (report?.reportName) {
        return report.reportName;
    }

    const reportMetadata = reportMetadataParam ?? getReportMetadata(report?.reportID);

    const pendingMemberAccountIDs = new Set(
        reportMetadata?.pendingChatMembers?.filter((member) => member.pendingAction === CONST.RED_BRICK_ROAD_PENDING_ACTION.DELETE).map((member) => member.accountID),
    );
    let participantAccountIDs =
        participants?.map((participant) => participant.accountID) ??
        Object.keys(report?.participants ?? {})
            .map(Number)
            .filter((accountID) => !pendingMemberAccountIDs.has(accountID.toString()));
    const shouldAddEllipsis = participantAccountIDs.length > CONST.DISPLAY_PARTICIPANTS_LIMIT && shouldApplyLimit;
    if (shouldApplyLimit) {
        participantAccountIDs = participantAccountIDs.slice(0, CONST.DISPLAY_PARTICIPANTS_LIMIT);
    }
    const isMultipleParticipantReport = participantAccountIDs.length > 1;

    if (isMultipleParticipantReport) {
        return participantAccountIDs
            .map(
                (participantAccountID, index) =>
                    getDisplayNameForParticipant({accountID: participantAccountID, shouldUseShortForm: isMultipleParticipantReport}) || formatPhoneNumber(participants?.[index]?.login ?? ''),
            )
            .sort((first, second) => localeCompareLibs(first ?? '', second ?? ''))
            .filter(Boolean)
            .join(', ')
            .slice(0, CONST.REPORT_NAME_LIMIT)
            .concat(shouldAddEllipsis ? '...' : '');
    }

    return translateLocal('groupChat.defaultReportName', {displayName: getDisplayNameForParticipant({accountID: participantAccountIDs.at(0)})});
}

function getParticipants(reportID: string) {
    const report = getReportOrDraftReport(reportID);
    if (!report) {
        return {};
    }

    return report.participants;
}

function getParticipantIcon(accountID: number | undefined, personalDetails: OnyxInputOrEntry<PersonalDetailsList>, shouldUseShortForm = false): Icon {
    if (!accountID) {
        return {
            id: CONST.DEFAULT_NUMBER_ID,
            source: FallbackAvatar,
            type: CONST.ICON_TYPE_AVATAR,
            name: '',
        };
    }
    const details = personalDetails?.[accountID];
    const displayName = getDisplayNameOrDefault(details, '', shouldUseShortForm);

    return {
        id: accountID,
        source: details?.avatar ?? FallbackAvatar,
        type: CONST.ICON_TYPE_AVATAR,
        name: displayName,
        fallbackIcon: details?.fallbackIcon,
    };
}

/**
 * Helper function to get the icons for the invoice receiver. Only to be used in getIcons().
 */
function getInvoiceReceiverIcons(report: OnyxInputOrEntry<Report>, personalDetails: OnyxInputOrEntry<PersonalDetailsList>, invoiceReceiverPolicy: OnyxInputOrEntry<Policy>): Icon[] {
    if (report?.invoiceReceiver?.type === CONST.REPORT.INVOICE_RECEIVER_TYPE.INDIVIDUAL) {
        return getIconsForParticipants([report?.invoiceReceiver.accountID], personalDetails);
    }

    const receiverPolicyID = report?.invoiceReceiver?.policyID;

    // This will be fixed as part of https://github.com/Expensify/Expensify/issues/507850
    // eslint-disable-next-line deprecation/deprecation
    const receiverPolicy = invoiceReceiverPolicy ?? getPolicy(receiverPolicyID);
    if (!isEmptyObject(receiverPolicy)) {
        return [
            {
                source: receiverPolicy?.avatarURL ?? getDefaultWorkspaceAvatar(receiverPolicy.name),
                type: CONST.ICON_TYPE_WORKSPACE,
                name: receiverPolicy.name,
                id: receiverPolicyID,
            },
        ];
    }
    return [];
}

/**
 * Helper function to get the icons for an expense request. Only to be used in getIcons().
 */
function getIconsForExpenseRequest(report: OnyxInputOrEntry<Report>, personalDetails: OnyxInputOrEntry<PersonalDetailsList>, policy: OnyxInputOrEntry<Policy>): Icon[] {
    if (!report || !report?.parentReportID || !report?.parentReportActionID) {
        return [];
    }
    const parentReportAction = allReportActions?.[`${ONYXKEYS.COLLECTION.REPORT_ACTIONS}${report.parentReportID}`]?.[report.parentReportActionID];
    const workspaceIcon = getWorkspaceIcon(report, policy);
    const actorDetails = parentReportAction?.actorAccountID ? personalDetails?.[parentReportAction.actorAccountID] : undefined;
    const memberIcon = {
        source: actorDetails?.avatar ?? FallbackAvatar,
        id: parentReportAction?.actorAccountID,
        type: CONST.ICON_TYPE_AVATAR,
        name: actorDetails?.displayName ?? '',
        fallbackIcon: actorDetails?.fallbackIcon,
    };
    return [memberIcon, workspaceIcon];
}

/**
 * Helper function to get the icons for a chat thread. Only to be used in getIcons().
 */
function getIconsForChatThread(report: OnyxInputOrEntry<Report>, personalDetails: OnyxInputOrEntry<PersonalDetailsList>, policy: OnyxInputOrEntry<Policy>): Icon[] {
    if (!report || !report?.parentReportID || !report?.parentReportActionID) {
        return [];
    }
    const parentReportAction = allReportActions?.[`${ONYXKEYS.COLLECTION.REPORT_ACTIONS}${report.parentReportID}`]?.[report.parentReportActionID];
    const actorAccountID = getReportActionActorAccountID(parentReportAction, report as OnyxEntry<Report>, report as OnyxEntry<Report>);
    const actorDetails = actorAccountID ? personalDetails?.[actorAccountID] : undefined;
    const actorDisplayName = getDisplayNameOrDefault(actorDetails, '', false);
    const actorIcon = {
        id: actorAccountID,
        source: actorDetails?.avatar ?? FallbackAvatar,
        name: formatPhoneNumber(actorDisplayName),
        type: CONST.ICON_TYPE_AVATAR,
        fallbackIcon: actorDetails?.fallbackIcon,
    };

    if (isWorkspaceThread(report)) {
        const workspaceIcon = getWorkspaceIcon(report, policy);
        return [actorIcon, workspaceIcon];
    }
    return [actorIcon];
}

/**
 * Helper function to get the icons for a task report. Only to be used in getIcons().
 */
function getIconsForTaskReport(report: OnyxInputOrEntry<Report>, personalDetails: OnyxInputOrEntry<PersonalDetailsList>, policy: OnyxInputOrEntry<Policy>): Icon[] {
    const ownerIcon = getParticipantIcon(report?.ownerAccountID, personalDetails, true);
    if (report && isWorkspaceTaskReport(report)) {
        const workspaceIcon = getWorkspaceIcon(report, policy);
        return [ownerIcon, workspaceIcon];
    }
    return [ownerIcon];
}

/**
 * Helper function to get the icons for a domain room. Only to be used in getIcons().
 */
function getIconsForDomainRoom(report: OnyxInputOrEntry<Report>): Icon[] {
    const domainName = report?.reportName?.substring(1);
    const policyExpenseChatAvatarSource = getDefaultWorkspaceAvatar(domainName);
    const domainIcon: Icon = {
        source: policyExpenseChatAvatarSource,
        type: CONST.ICON_TYPE_WORKSPACE,
        name: domainName ?? '',
        id: report?.policyID,
    };
    return [domainIcon];
}

/**
 * Helper function to get the icons for a policy room. Only to be used in getIcons().
 */
function getIconsForPolicyRoom(
    report: OnyxInputOrEntry<Report>,
    personalDetails: OnyxInputOrEntry<PersonalDetailsList>,
    policy: OnyxInputOrEntry<Policy>,
    invoiceReceiverPolicy: OnyxInputOrEntry<Policy>,
): Icon[] {
    if (!report) {
        return [];
    }
    const icons = [getWorkspaceIcon(report, policy)];
    if (report && isInvoiceRoom(report)) {
        icons.push(...getInvoiceReceiverIcons(report, personalDetails, invoiceReceiverPolicy));
    }
    return icons;
}

/**
 * Helper function to get the icons for a policy expense chat. Only to be used in getIcons().
 */
function getIconsForPolicyExpenseChat(report: OnyxInputOrEntry<Report>, personalDetails: OnyxInputOrEntry<PersonalDetailsList>, policy: OnyxInputOrEntry<Policy>): Icon[] {
    if (!report) {
        return [];
    }
    const workspaceIcon = getWorkspaceIcon(report, policy);
    const memberIcon = getParticipantIcon(report?.ownerAccountID, personalDetails, true);
    return [workspaceIcon, memberIcon];
}

/**
 * Helper function to get the icons for an expense report. Only to be used in getIcons().
 */
function getIconsForExpenseReport(report: OnyxInputOrEntry<Report>, personalDetails: OnyxInputOrEntry<PersonalDetailsList>, policy: OnyxInputOrEntry<Policy>): Icon[] {
    if (!report) {
        return [];
    }
    const workspaceIcon = getWorkspaceIcon(report, policy);
    const memberIcon = getParticipantIcon(report?.ownerAccountID, personalDetails, true);
    return [memberIcon, workspaceIcon];
}

/**
 * Helper function to get the icons for an iou report. Only to be used in getIcons().
 */
function getIconsForIOUReport(report: OnyxInputOrEntry<Report>, personalDetails: OnyxInputOrEntry<PersonalDetailsList>): Icon[] {
    if (!report) {
        return [];
    }

    const managerDetails = report?.managerID ? personalDetails?.[report.managerID] : undefined;
    const ownerDetails = report?.ownerAccountID ? personalDetails?.[report.ownerAccountID] : undefined;
    const managerIcon = {
        source: managerDetails?.avatar ?? FallbackAvatar,
        id: report?.managerID,
        type: CONST.ICON_TYPE_AVATAR,
        name: managerDetails?.displayName ?? '',
        fallbackIcon: managerDetails?.fallbackIcon,
    };
    const ownerIcon = {
        id: report?.ownerAccountID,
        source: ownerDetails?.avatar ?? FallbackAvatar,
        type: CONST.ICON_TYPE_AVATAR,
        name: ownerDetails?.displayName ?? '',
        fallbackIcon: ownerDetails?.fallbackIcon,
    };
    const isManager = currentUserAccountID === report?.managerID;

    // For one transaction IOUs, display a simplified report icon
    if (isOneTransactionReport(report)) {
        return [ownerIcon];
    }

    return isManager ? [managerIcon, ownerIcon] : [ownerIcon, managerIcon];
}

/**
 * Helper function to get the icons for a group chat. Only to be used in getIcons().
 */
function getIconsForGroupChat(report: OnyxInputOrEntry<Report>): Icon[] {
    if (!report) {
        return [];
    }
    const groupChatIcon = {
        // eslint-disable-next-line @typescript-eslint/prefer-nullish-coalescing
        source: report.avatarUrl || getDefaultGroupAvatar(report.reportID),
        id: -1,
        type: CONST.ICON_TYPE_AVATAR,
        name: getGroupChatName(undefined, true, report),
    };
    return [groupChatIcon];
}

/**
 * Helper function to get the icons for an invoice report. Only to be used in getIcons().
 */
function getIconsForInvoiceReport(
    report: OnyxInputOrEntry<Report>,
    personalDetails: OnyxInputOrEntry<PersonalDetailsList>,
    policy: OnyxInputOrEntry<Policy>,
    invoiceReceiverPolicy: OnyxInputOrEntry<Policy>,
): Icon[] {
    if (!report) {
        return [];
    }
    const invoiceRoomReport = getReportOrDraftReport(report.chatReportID);
    const icons = [getWorkspaceIcon(invoiceRoomReport, policy)];

    if (invoiceRoomReport?.invoiceReceiver?.type === CONST.REPORT.INVOICE_RECEIVER_TYPE.INDIVIDUAL) {
        icons.push(...getIconsForParticipants([invoiceRoomReport?.invoiceReceiver.accountID], personalDetails));
        return icons;
    }

    const receiverPolicyID = invoiceRoomReport?.invoiceReceiver?.policyID;
    // This will be fixed as part of https://github.com/Expensify/Expensify/issues/507850
    // eslint-disable-next-line deprecation/deprecation
    const receiverPolicy = invoiceReceiverPolicy ?? getPolicy(receiverPolicyID);

    if (!isEmptyObject(receiverPolicy)) {
        icons.push({
            source: receiverPolicy?.avatarURL ?? getDefaultWorkspaceAvatar(receiverPolicy.name),
            type: CONST.ICON_TYPE_WORKSPACE,
            name: receiverPolicy.name,
            id: receiverPolicyID,
        });
    }

    return icons;
}

/**
 * Returns the appropriate icons for the given chat report using the stored personalDetails.
 * The Avatar sources can be URLs or Icon components according to the chat type.
 */
function getIcons(
    report: OnyxInputOrEntry<Report>,
    personalDetails: OnyxInputOrEntry<PersonalDetailsList> = allPersonalDetails,
    defaultIcon: AvatarSource | null = null,
    defaultName = '',
    defaultAccountID = -1,
    policy?: OnyxInputOrEntry<Policy>,
    invoiceReceiverPolicy?: OnyxInputOrEntry<Policy>,
    isReportArchived = false,
): Icon[] {
    if (isEmptyObject(report)) {
        return [
            {
                source: defaultIcon ?? FallbackAvatar,
                type: CONST.ICON_TYPE_AVATAR,
                name: defaultName,
                id: defaultAccountID,
            },
        ];
    }
    if (isExpenseRequest(report)) {
        return getIconsForExpenseRequest(report, personalDetails, policy);
    }
    if (isChatThread(report)) {
        return getIconsForChatThread(report, personalDetails, policy);
    }
    if (isTaskReport(report)) {
        return getIconsForTaskReport(report, personalDetails, policy);
    }
    if (isDomainRoom(report)) {
        return getIconsForDomainRoom(report);
    }
    if (isAdminRoom(report) || isAnnounceRoom(report) || isChatRoom(report) || (isArchivedNonExpenseReport(report, isReportArchived) && !chatIncludesConcierge(report))) {
        return getIconsForPolicyRoom(report, personalDetails, policy, invoiceReceiverPolicy);
    }
    if (isPolicyExpenseChat(report)) {
        return getIconsForPolicyExpenseChat(report, personalDetails, policy);
    }
    if (isExpenseReport(report)) {
        return getIconsForExpenseReport(report, personalDetails, policy);
    }
    if (isIOUReport(report)) {
        return getIconsForIOUReport(report, personalDetails);
    }
    if (isSelfDM(report)) {
        return getIconsForParticipants(currentUserAccountID ? [currentUserAccountID] : [], personalDetails);
    }
    if (isSystemChat(report)) {
        return getIconsForParticipants([CONST.ACCOUNT_ID.NOTIFICATIONS ?? 0], personalDetails);
    }
    if (isGroupChat(report)) {
        return getIconsForGroupChat(report);
    }
    if (isInvoiceReport(report)) {
        return getIconsForInvoiceReport(report, personalDetails, policy, invoiceReceiverPolicy);
    }
    if (isOneOnOneChat(report)) {
        const otherParticipantsAccountIDs = Object.keys(report.participants ?? {})
            .map(Number)
            .filter((accountID) => accountID !== currentUserAccountID);
        return getIconsForParticipants(otherParticipantsAccountIDs, personalDetails);
    }
    const participantAccountIDs = Object.keys(report.participants ?? {}).map(Number);
    return getIconsForParticipants(participantAccountIDs, personalDetails);
}

function getDisplayNamesWithTooltips(
    personalDetailsList: PersonalDetails[] | PersonalDetailsList | OptionData[],
    shouldUseShortForm: boolean,
    localeCompare: LocaleContextProps['localeCompare'],
    shouldFallbackToHidden = true,
    shouldAddCurrentUserPostfix = false,
): DisplayNameWithTooltips {
    const personalDetailsListArray = Array.isArray(personalDetailsList) ? personalDetailsList : Object.values(personalDetailsList);

    return personalDetailsListArray
        .map((user) => {
            const accountID = Number(user?.accountID);
            // eslint-disable-next-line @typescript-eslint/prefer-nullish-coalescing
            const displayName = getDisplayNameForParticipant({accountID, shouldUseShortForm, shouldFallbackToHidden, shouldAddCurrentUserPostfix}) || user?.login || '';
            const avatar = user && 'avatar' in user ? user.avatar : undefined;

            let pronouns = user?.pronouns ?? undefined;
            if (pronouns?.startsWith(CONST.PRONOUNS.PREFIX)) {
                const pronounTranslationKey = pronouns.replace(CONST.PRONOUNS.PREFIX, '');
                pronouns = translateLocal(`pronouns.${pronounTranslationKey}` as TranslationPaths);
            }

            return {
                displayName,
                avatar,
                login: user?.login ?? '',
                accountID,
                pronouns,
            };
        })
        .sort((first, second) => {
            // First sort by displayName/login
            const displayNameLoginOrder = localeCompare(first.displayName, second.displayName);
            if (displayNameLoginOrder !== 0) {
                return displayNameLoginOrder;
            }

            // Then fallback on accountID as the final sorting criteria.
            return first.accountID - second.accountID;
        });
}

/**
 * Returns the the display names of the given user accountIDs
 */
function getUserDetailTooltipText(accountID: number, fallbackUserDisplayName = ''): string {
    const displayNameForParticipant = getDisplayNameForParticipant({accountID});
    return displayNameForParticipant || fallbackUserDisplayName;
}

/**
 * For a deleted parent report action within a chat report,
 * let us return the appropriate display message
 *
 * @param reportAction - The deleted report action of a chat report for which we need to return message.
 */
function getDeletedParentActionMessageForChatReport(reportAction: OnyxEntry<ReportAction>): string {
    // By default, let us display [Deleted message]
    let deletedMessageText = translateLocal('parentReportAction.deletedMessage');
    if (isCreatedTaskReportAction(reportAction)) {
        // For canceled task report, let us display [Deleted task]
        deletedMessageText = translateLocal('parentReportAction.deletedTask');
    }
    return deletedMessageText;
}

/**
 * Returns the preview message for `REIMBURSEMENT_QUEUED` action
 */
function getReimbursementQueuedActionMessage({
    reportAction,
    reportOrID,
    shouldUseShortDisplayName = true,
    reports,
    personalDetails,
}: {
    reportAction: OnyxEntry<ReportAction<typeof CONST.REPORT.ACTIONS.TYPE.REIMBURSEMENT_QUEUED>>;
    reportOrID: OnyxEntry<Report> | string | SearchReport;
    shouldUseShortDisplayName?: boolean;
    reports?: SearchReport[];
    personalDetails?: Partial<PersonalDetailsList>;
}): string {
    const report = typeof reportOrID === 'string' ? getReport(reportOrID, reports ?? allReports) : reportOrID;
    const submitterDisplayName = getDisplayNameForParticipant({accountID: report?.ownerAccountID, shouldUseShortForm: shouldUseShortDisplayName, personalDetailsData: personalDetails}) ?? '';
    const originalMessage = getOriginalMessage(reportAction);
    let messageKey: TranslationPaths;
    if (originalMessage?.paymentType === CONST.IOU.PAYMENT_TYPE.EXPENSIFY) {
        messageKey = 'iou.waitingOnEnabledWallet';
    } else {
        messageKey = 'iou.waitingOnBankAccount';
    }

    return translateLocal(messageKey, {submitterDisplayName});
}

/**
 * Returns the preview message for `REIMBURSEMENT_DEQUEUED` or `REIMBURSEMENT_ACH_CANCELED` action
 */
function getReimbursementDeQueuedOrCanceledActionMessage(
    reportAction: OnyxEntry<ReportAction<typeof CONST.REPORT.ACTIONS.TYPE.REIMBURSEMENT_DEQUEUED | typeof CONST.REPORT.ACTIONS.TYPE.REIMBURSEMENT_ACH_CANCELED>>,
    reportOrID: OnyxEntry<Report> | string | SearchReport,
    isLHNPreview = false,
): string {
    const report = typeof reportOrID === 'string' ? getReport(reportOrID, allReports) : reportOrID;
    const originalMessage = getOriginalMessage(reportAction);
    const amount = originalMessage?.amount;
    const currency = originalMessage?.currency;
    const formattedAmount = convertToDisplayString(amount, currency);
    if (originalMessage?.cancellationReason === CONST.REPORT.CANCEL_PAYMENT_REASONS.ADMIN || originalMessage?.cancellationReason === CONST.REPORT.CANCEL_PAYMENT_REASONS.USER) {
        const payerOrApproverName = report?.managerID === currentUserAccountID || !isLHNPreview ? '' : getDisplayNameForParticipant({accountID: report?.managerID, shouldUseShortForm: true});
        return translateLocal('iou.adminCanceledRequest', {manager: payerOrApproverName, amount: formattedAmount});
    }
    const submitterDisplayName = getDisplayNameForParticipant({accountID: report?.ownerAccountID, shouldUseShortForm: true}) ?? '';
    return translateLocal('iou.canceledRequest', {submitterDisplayName, amount: formattedAmount});
}

/**
 * Builds an optimistic REIMBURSEMENT_DEQUEUED report action with a randomly generated reportActionID.
 *
 */
function buildOptimisticChangeFieldAction(reportField: PolicyReportField, previousReportField: PolicyReportField): OptimisticChangeFieldAction {
    return {
        actionName: CONST.REPORT.ACTIONS.TYPE.CHANGE_FIELD,
        actorAccountID: currentUserAccountID,
        message: [
            {
                type: 'TEXT',
                style: 'strong',
                text: 'You',
            },
            {
                type: 'TEXT',
                style: 'normal',
                text: ` modified field '${reportField.name}'.`,
            },
            {
                type: 'TEXT',
                style: 'normal',
                text: ` New value is '${reportField.value}'`,
            },
            {
                type: 'TEXT',
                style: 'normal',
                text: ` (previously '${previousReportField.value}').`,
            },
        ],
        originalMessage: {
            fieldName: reportField.name,
            newType: reportField.type,
            newValue: reportField.value,
            oldType: previousReportField.type,
            oldValue: previousReportField.value,
        },
        person: [
            {
                style: 'strong',
                text: getCurrentUserDisplayNameOrEmail(),
                type: 'TEXT',
            },
        ],
        reportActionID: rand64(),
        created: DateUtils.getDBTime(),
        pendingAction: CONST.RED_BRICK_ROAD_PENDING_ACTION.ADD,
    };
}

/**
 * Builds an optimistic REIMBURSEMENT_DEQUEUED report action with a randomly generated reportActionID.
 *
 */
function buildOptimisticCancelPaymentReportAction(expenseReportID: string, amount: number, currency: string): OptimisticCancelPaymentReportAction {
    return {
        actionName: CONST.REPORT.ACTIONS.TYPE.REIMBURSEMENT_DEQUEUED,
        actorAccountID: currentUserAccountID,
        message: [
            {
                cancellationReason: CONST.REPORT.CANCEL_PAYMENT_REASONS.ADMIN,
                expenseReportID,
                type: CONST.REPORT.MESSAGE.TYPE.COMMENT,
                text: '',
                amount,
                currency,
            },
        ],
        originalMessage: {
            cancellationReason: CONST.REPORT.CANCEL_PAYMENT_REASONS.ADMIN,
            expenseReportID,
            amount,
            currency,
        },
        person: [
            {
                style: 'strong',
                text: getCurrentUserDisplayNameOrEmail(),
                type: 'TEXT',
            },
        ],
        reportActionID: rand64(),
        shouldShow: true,
        created: DateUtils.getDBTime(),
        pendingAction: CONST.RED_BRICK_ROAD_PENDING_ACTION.ADD,
    };
}

/**
 * Returns the last visible message for a given report after considering the given optimistic actions
 *
 * @param reportID - the report for which last visible message has to be fetched
 * @param [actionsToMerge] - the optimistic merge actions that needs to be considered while fetching last visible message

 */
function getLastVisibleMessage(reportID: string | undefined, actionsToMerge: ReportActions = {}): LastVisibleMessage {
    const report = getReportOrDraftReport(reportID);
    const lastVisibleAction = getLastVisibleActionReportActionsUtils(reportID, canUserPerformWriteAction(report), actionsToMerge);

    // For Chat Report with deleted parent actions, let us fetch the correct message
    if (isDeletedParentAction(lastVisibleAction) && !isEmptyObject(report) && isChatReport(report)) {
        const lastMessageText = getDeletedParentActionMessageForChatReport(lastVisibleAction);
        return {
            lastMessageText,
        };
    }

    // Fetch the last visible message for report represented by reportID and based on actions to merge.
    return getLastVisibleMessageReportActionsUtils(reportID, canUserPerformWriteAction(report), actionsToMerge);
}

/**
 * Checks if a report is waiting for the manager to complete an action.
 * Example: the assignee of an open task report or the manager of a processing expense report.
 *
 * @param [parentReportAction] - The parent report action of the report (Used to check if the task has been canceled)
 */
function isWaitingForAssigneeToCompleteAction(report: OnyxEntry<Report>, parentReportAction: OnyxEntry<ReportAction>): boolean {
    if (report?.hasOutstandingChildTask) {
        return true;
    }

    if (report?.hasParentAccess === false && isReportManager(report)) {
        if (isOpenTaskReport(report, parentReportAction)) {
            return true;
        }

        if (isProcessingReport(report) && isExpenseReport(report)) {
            return true;
        }
    }

    return false;
}

function isUnreadWithMention(reportOrOption: OnyxEntry<Report> | OptionData): boolean {
    if (!reportOrOption) {
        return false;
    }
    // lastMentionedTime and lastReadTime are both datetime strings and can be compared directly
    const lastMentionedTime = reportOrOption.lastMentionedTime ?? '';
    const lastReadTime = reportOrOption.lastReadTime ?? '';
    return !!('isUnreadWithMention' in reportOrOption && reportOrOption.isUnreadWithMention) || lastReadTime < lastMentionedTime;
}

type ReasonAndReportActionThatRequiresAttention = {
    reason: ValueOf<typeof CONST.REQUIRES_ATTENTION_REASONS>;
    reportAction?: OnyxEntry<ReportAction>;
};

function getReasonAndReportActionThatRequiresAttention(
    optionOrReport: OnyxEntry<Report> | OptionData,
    parentReportAction?: OnyxEntry<ReportAction>,
    isReportArchived = false,
): ReasonAndReportActionThatRequiresAttention | null {
    if (!optionOrReport) {
        return null;
    }

    const reportActions = getAllReportActions(optionOrReport.reportID);

    if (isJoinRequestInAdminRoom(optionOrReport)) {
        return {
            reason: CONST.REQUIRES_ATTENTION_REASONS.HAS_JOIN_REQUEST,
            reportAction: getActionableJoinRequestPendingReportAction(optionOrReport.reportID),
        };
    }

    if (isReportArchived) {
        return null;
    }

    if (isUnreadWithMention(optionOrReport)) {
        return {
            reason: CONST.REQUIRES_ATTENTION_REASONS.IS_UNREAD_WITH_MENTION,
        };
    }

    if (isWaitingForAssigneeToCompleteAction(optionOrReport, parentReportAction)) {
        return {
            reason: CONST.REQUIRES_ATTENTION_REASONS.IS_WAITING_FOR_ASSIGNEE_TO_COMPLETE_ACTION,
            reportAction: Object.values(reportActions).find((action) => action.childType === CONST.REPORT.TYPE.TASK),
        };
    }

    const iouReportActionToApproveOrPay = getIOUReportActionToApproveOrPay(optionOrReport, undefined);
    const iouReportID = getIOUReportIDFromReportActionPreview(iouReportActionToApproveOrPay);
    const transactions = getReportTransactions(iouReportID);
    const hasOnlyPendingTransactions = transactions.length > 0 && transactions.every((t) => isExpensifyCardTransaction(t) && isPending(t));

    // Has a child report that is awaiting action (e.g. approve, pay, add bank account) from current user
    // This will be fixed as part of https://github.com/Expensify/Expensify/issues/507850
    // eslint-disable-next-line deprecation/deprecation
    const policy = getPolicy(optionOrReport.policyID);
    if (
        (optionOrReport.hasOutstandingChildRequest === true || iouReportActionToApproveOrPay?.reportActionID) &&
        (policy?.reimbursementChoice !== CONST.POLICY.REIMBURSEMENT_CHOICES.REIMBURSEMENT_NO || !hasOnlyPendingTransactions)
    ) {
        return {
            reason: CONST.REQUIRES_ATTENTION_REASONS.HAS_CHILD_REPORT_AWAITING_ACTION,
            reportAction: iouReportActionToApproveOrPay,
        };
    }

    if (hasMissingInvoiceBankAccount(optionOrReport.reportID) && !isSettled(optionOrReport.reportID)) {
        return {
            reason: CONST.REQUIRES_ATTENTION_REASONS.HAS_MISSING_INVOICE_BANK_ACCOUNT,
        };
    }

    if (isInvoiceRoom(optionOrReport)) {
        const reportAction = Object.values(reportActions).find(
            (action) =>
                action.actionName === CONST.REPORT.ACTIONS.TYPE.REPORT_PREVIEW &&
                action.childReportID &&
                hasMissingInvoiceBankAccount(action.childReportID) &&
                !isSettled(action.childReportID),
        );

        return reportAction
            ? {
                  reason: CONST.REQUIRES_ATTENTION_REASONS.HAS_MISSING_INVOICE_BANK_ACCOUNT,
                  reportAction,
              }
            : null;
    }

    return null;
}

/**
 * Determines if the option requires action from the current user. This can happen when it:
 *  - is unread and the user was mentioned in one of the unread comments
 *  - is for an outstanding task waiting on the user
 *  - has an outstanding child expense that is waiting for an action from the current user (e.g. pay, approve, add bank account)
 *  - is either the system or concierge chat, the user free trial has ended and it didn't add a payment card yet
 *
 * @param option (report or optionItem)
 * @param parentReportAction (the report action the current report is a thread of)
 */
function requiresAttentionFromCurrentUser(optionOrReport: OnyxEntry<Report> | OptionData, parentReportAction?: OnyxEntry<ReportAction>, isReportArchived = false) {
    return !!getReasonAndReportActionThatRequiresAttention(optionOrReport, parentReportAction, isReportArchived);
}

/**
 * Checks if the report contains at least one Non-Reimbursable transaction
 */
function hasNonReimbursableTransactions(iouReportID: string | undefined, reportsTransactionsParam: Record<string, Transaction[]> = reportsTransactions): boolean {
    const transactions = getReportTransactions(iouReportID, reportsTransactionsParam);
    return transactions.filter((transaction) => transaction.reimbursable === false).length > 0;
}

function getMoneyRequestSpendBreakdown(report: OnyxInputOrEntry<Report>, searchReports?: SearchReport[]): SpendBreakdown {
    const reports = searchReports ?? allReports;
    let moneyRequestReport: OnyxEntry<Report>;
    if (report && (isMoneyRequestReport(report, searchReports) || isInvoiceReport(report))) {
        moneyRequestReport = report;
    }
    if (reports && report?.iouReportID) {
        moneyRequestReport = getReport(report.iouReportID, allReports);
    }
    if (moneyRequestReport) {
        let nonReimbursableSpend = moneyRequestReport.nonReimbursableTotal ?? 0;
        let totalSpend = moneyRequestReport.total ?? 0;

        if (nonReimbursableSpend + totalSpend !== 0) {
            // There is a possibility that if the Expense report has a negative total.
            // This is because there are instances where you can get a credit back on your card,
            // or you enter a negative expense to "offset" future expenses
            nonReimbursableSpend = isExpenseReport(moneyRequestReport) ? nonReimbursableSpend * -1 : Math.abs(nonReimbursableSpend);
            totalSpend = isExpenseReport(moneyRequestReport) ? totalSpend * -1 : Math.abs(totalSpend);

            const totalDisplaySpend = totalSpend;
            const reimbursableSpend = totalDisplaySpend - nonReimbursableSpend;

            return {
                nonReimbursableSpend,
                reimbursableSpend,
                totalDisplaySpend,
            };
        }
    }
    return {
        nonReimbursableSpend: 0,
        reimbursableSpend: 0,
        totalDisplaySpend: 0,
    };
}

/**
 * Get the title for a policy expense chat which depends on the role of the policy member seeing this report
 */
function getPolicyExpenseChatName({
    report,
    policy,
    personalDetailsList = allPersonalDetails,
    policies,
    reports,
}: {
    report: OnyxEntry<Report>;
    policy?: OnyxEntry<Policy> | SearchPolicy;
    personalDetailsList?: Partial<PersonalDetailsList>;
    policies?: SearchPolicy[];
    reports?: SearchReport[];
}): string | undefined {
    const ownerAccountID = report?.ownerAccountID;
    const personalDetails = ownerAccountID ? personalDetailsList?.[ownerAccountID] : undefined;
    const login = personalDetails ? personalDetails.login : null;
    // eslint-disable-next-line @typescript-eslint/prefer-nullish-coalescing
    const reportOwnerDisplayName = getDisplayNameForParticipant({accountID: ownerAccountID, shouldRemoveDomain: true}) || login;

    if (reportOwnerDisplayName) {
        return translateLocal('workspace.common.policyExpenseChatName', {displayName: reportOwnerDisplayName});
    }

    let policyExpenseChatRole = 'user';

    const policyItem = policies ? policies.find((p) => p.id === report?.policyID) : allPolicies?.[`${ONYXKEYS.COLLECTION.POLICY}${report?.policyID}`];
    if (policyItem) {
        policyExpenseChatRole = policyItem.role || 'user';
    }

    // If this user is not admin and this policy expense chat has been archived because of account merging, this must be an old expense chat
    // of the account which was merged into the current user's account. Use the name of the policy as the name of the report.
    // This will get removed as part of https://github.com/Expensify/App/issues/59961
    // eslint-disable-next-line deprecation/deprecation
    if (isArchivedNonExpenseReport(report, !!getReportNameValuePairs(report?.reportID)?.private_isArchived)) {
        const lastAction = getLastVisibleActionReportActionsUtils(report?.reportID);
        const archiveReason = isClosedAction(lastAction) ? getOriginalMessage(lastAction)?.reason : CONST.REPORT.ARCHIVE_REASON.DEFAULT;
        if (archiveReason === CONST.REPORT.ARCHIVE_REASON.ACCOUNT_MERGED && policyExpenseChatRole !== CONST.POLICY.ROLE.ADMIN) {
            return getPolicyName({report, policy, policies, reports});
        }
    }
    return report?.reportName;
}

function getArchiveReason(reportActions: OnyxEntry<ReportActions>): ValueOf<typeof CONST.REPORT.ARCHIVE_REASON> | undefined {
    const lastClosedReportAction = getLastClosedReportAction(reportActions);

    if (!lastClosedReportAction) {
        return undefined;
    }

    return isClosedAction(lastClosedReportAction) ? getOriginalMessage(lastClosedReportAction)?.reason : CONST.REPORT.ARCHIVE_REASON.DEFAULT;
}

/**
 * Given a report field, check if the field is for the report title.
 */
function isReportFieldOfTypeTitle(reportField: OnyxEntry<PolicyReportField>): boolean {
    return reportField?.fieldID === CONST.REPORT_FIELD_TITLE_FIELD_ID;
}

/**
 * Check if Report has any held expenses
 */
function isHoldCreator(transaction: OnyxEntry<Transaction>, reportID: string | undefined): boolean {
    const holdReportAction = getReportAction(reportID, `${transaction?.comment?.hold ?? ''}`);
    return isActionCreator(holdReportAction);
}

/**
 * Given a report field, check if the field can be edited or not.
 * For title fields, its considered disabled if `deletable` prop is `true` (https://github.com/Expensify/App/issues/35043#issuecomment-1911275433)
 * For non title fields, its considered disabled if:
 * 1. The user is not admin of the report
 * 2. Report is settled or it is closed
 */
function isReportFieldDisabled(report: OnyxEntry<Report>, reportField: OnyxEntry<PolicyReportField>, policy: OnyxEntry<Policy>): boolean {
    if (isInvoiceReport(report)) {
        return true;
    }
    const isReportSettled = isSettled(report?.reportID);
    const isReportClosed = isClosedReport(report);
    const isTitleField = isReportFieldOfTypeTitle(reportField);
    const isAdmin = isPolicyAdmin(report?.policyID, {[`${ONYXKEYS.COLLECTION.POLICY}${policy?.id}`]: policy});
    const isApproved = isReportApproved({report});
    if (!isAdmin && (isReportSettled || isReportClosed || isApproved)) {
        return true;
    }

    if (isTitleField) {
        return !reportField?.deletable;
    }

    return false;
}

/**
 * Given a set of report fields, return the field that refers to title
 */
function getTitleReportField(reportFields: Record<string, PolicyReportField>) {
    return Object.values(reportFields).find((field) => isReportFieldOfTypeTitle(field));
}

/**
 * Get the key for a report field
 */
function getReportFieldKey(reportFieldId: string | undefined) {
    if (!reportFieldId) {
        return '';
    }

    // We don't need to add `expensify_` prefix to the title field key, because backend stored title under a unique key `text_title`,
    // and all the other report field keys are stored under `expensify_FIELD_ID`.
    if (reportFieldId === CONST.REPORT_FIELD_TITLE_FIELD_ID) {
        return reportFieldId;
    }

    return `expensify_${reportFieldId}`;
}

/**
 * Get the report fields attached to the policy given policyID
 */
function getReportFieldsByPolicyID(policyID: string | undefined): Record<string, PolicyReportField> {
    if (!policyID) {
        return {};
    }

    const policyReportFields = Object.entries(allPolicies ?? {}).find(([key]) => key.replace(ONYXKEYS.COLLECTION.POLICY, '') === policyID);
    const fieldList = policyReportFields?.[1]?.fieldList;

    if (!policyReportFields || !fieldList) {
        return {};
    }

    return fieldList;
}

/**
 * Get the report fields that we should display a MoneyReportView gets opened
 */

function getAvailableReportFields(report: OnyxEntry<Report>, policyReportFields: PolicyReportField[]): PolicyReportField[] {
    // Get the report fields that are attached to a report. These will persist even if a field is deleted from the policy.
    const reportFields = Object.values(report?.fieldList ?? {});
    const reportIsSettled = isSettled(report?.reportID);

    // If the report is settled, we don't want to show any new field that gets added to the policy.
    if (reportIsSettled) {
        return reportFields;
    }

    // If the report is unsettled, we want to merge the new fields that get added to the policy with the fields that
    // are attached to the report.
    const mergedFieldIds = Array.from(new Set([...policyReportFields.map(({fieldID}) => fieldID), ...reportFields.map(({fieldID}) => fieldID)]));

    const fields = mergedFieldIds.map((id) => {
        const field = report?.fieldList?.[getReportFieldKey(id)];

        if (field) {
            return field;
        }

        const policyReportField = policyReportFields.find(({fieldID}) => fieldID === id);

        if (policyReportField) {
            return policyReportField;
        }

        return null;
    });

    return fields.filter(Boolean) as PolicyReportField[];
}

/**
 * Get the title for an IOU or expense chat which will be showing the payer and the amount
 */
function getMoneyRequestReportName({
    report,
    policy,
    invoiceReceiverPolicy,
}: {
    report: OnyxEntry<Report>;
    policy?: OnyxEntry<Policy> | SearchPolicy;
    invoiceReceiverPolicy?: OnyxEntry<Policy> | SearchPolicy;
}): string {
    if (report?.reportName && isExpenseReport(report)) {
        return report.reportName;
    }

    const moneyRequestTotal = getMoneyRequestSpendBreakdown(report).totalDisplaySpend;
    const formattedAmount = convertToDisplayString(moneyRequestTotal, report?.currency);

    let payerOrApproverName;
    if (isExpenseReport(report)) {
        const parentReport = getParentReport(report);
        payerOrApproverName = getPolicyName({report: parentReport ?? report, policy});
    } else if (isInvoiceReport(report)) {
        const chatReport = getReportOrDraftReport(report?.chatReportID);
        payerOrApproverName = getInvoicePayerName(chatReport, invoiceReceiverPolicy);
    } else {
        payerOrApproverName = getDisplayNameForParticipant({accountID: report?.managerID}) ?? '';
    }

    const payerPaidAmountMessage = translateLocal('iou.payerPaidAmount', {
        payer: payerOrApproverName,
        amount: formattedAmount,
    });

    if (isReportApproved({report})) {
        return translateLocal('iou.managerApprovedAmount', {
            manager: payerOrApproverName,
            amount: formattedAmount,
        });
    }

    if (report?.isWaitingOnBankAccount) {
        return `${payerPaidAmountMessage} ${CONST.DOT_SEPARATOR} ${translateLocal('iou.pending')}`;
    }

    if (!isSettled(report?.reportID) && hasNonReimbursableTransactions(report?.reportID)) {
        payerOrApproverName = getDisplayNameForParticipant({accountID: report?.ownerAccountID}) ?? '';
        return translateLocal('iou.payerSpentAmount', {payer: payerOrApproverName, amount: formattedAmount});
    }

    if (isProcessingReport(report) || isOpenExpenseReport(report) || isOpenInvoiceReport(report) || moneyRequestTotal === 0) {
        return translateLocal('iou.payerOwesAmount', {payer: payerOrApproverName, amount: formattedAmount});
    }

    return payerPaidAmountMessage;
}

/**
 * Gets transaction created, amount, currency, comment, and waypoints (for distance expense)
 * into a flat object. Used for displaying transactions and sending them in API commands
 */

function getTransactionDetails(
    transaction: OnyxInputOrEntry<Transaction>,
    createdDateFormat: string = CONST.DATE.FNS_FORMAT_STRING,
    policy: OnyxEntry<Policy> = undefined,
): TransactionDetails | undefined {
    if (!transaction) {
        return;
    }
    const report = getReportOrDraftReport(transaction?.reportID);
    return {
        created: getFormattedCreated(transaction, createdDateFormat),
        amount: getTransactionAmount(transaction, !isEmptyObject(report) && isExpenseReport(report), transaction?.reportID === CONST.REPORT.UNREPORTED_REPORT_ID),
        attendees: getAttendees(transaction),
        taxAmount: getTaxAmount(transaction, !isEmptyObject(report) && isExpenseReport(report)),
        taxCode: getTaxCode(transaction),
        currency: getCurrency(transaction),
        comment: getDescription(transaction),
        merchant: getMerchant(transaction, policy),
        waypoints: getWaypoints(transaction),
        customUnitRateID: getRateID(transaction),
        category: getCategory(transaction),
        reimbursable: getReimbursable(transaction),
        billable: getBillable(transaction),
        tag: getTag(transaction),
        mccGroup: getMCCGroup(transaction),
        cardID: getCardID(transaction),
        cardName: getCardName(transaction),
        originalAmount: getOriginalAmount(transaction),
        originalCurrency: getOriginalCurrency(transaction),
        postedDate: getFormattedPostedDate(transaction),
    };
}

function getTransactionCommentObject(transaction: OnyxEntry<Transaction>): Comment {
    return {
        ...transaction?.comment,
        comment: Parser.htmlToMarkdown(transaction?.comment?.comment ?? ''),
        waypoints: getWaypoints(transaction),
    };
}

function isWorkspacePayer(memberLogin: string, policy: OnyxEntry<Policy>): boolean {
    const isAdmin = policy?.employeeList?.[memberLogin]?.role === CONST.POLICY.ROLE.ADMIN;
    if (isPaidGroupPolicyPolicyUtils(policy)) {
        if (policy?.reimbursementChoice === CONST.POLICY.REIMBURSEMENT_CHOICES.REIMBURSEMENT_YES) {
            // If we get here without a reimburser only admin is the payer.
            if (!policy?.achAccount?.reimburser) {
                return isAdmin;
            }

            // If we are the reimburser then we are the payer.
            const isReimburser = memberLogin === policy?.achAccount?.reimburser;
            return isReimburser;
        }
        if (policy?.reimbursementChoice === CONST.POLICY.REIMBURSEMENT_CHOICES.REIMBURSEMENT_MANUAL) {
            return isAdmin;
        }
        return false;
    }
    return false;
}

/**
 * Can only edit if:
 *
 * - in case of IOU report
 *    - the current user is the requestor and is not settled yet
 * - in case of expense report
 *    - the current user is the requestor and is not settled yet
 *    - the current user is the manager of the report
 *    - or the current user is an admin on the policy the expense report is tied to
 *
 *    This is used in conjunction with canEditRestrictedField to control editing of specific fields like amount, currency, created, receipt, and distance.
 *    On its own, it only controls allowing/disallowing navigating to the editing pages or showing/hiding the 'Edit' icon on report actions
 */
function canEditMoneyRequest(
    reportAction: OnyxInputOrEntry<ReportAction<typeof CONST.REPORT.ACTIONS.TYPE.IOU>>,
    linkedTransaction?: OnyxEntry<Transaction>,
    isChatReportArchived = false,
): boolean {
    const isDeleted = isDeletedAction(reportAction);

    if (isDeleted) {
        return false;
    }

    const allowedReportActionType: Array<ValueOf<typeof CONST.IOU.REPORT_ACTION_TYPE>> = [CONST.IOU.REPORT_ACTION_TYPE.TRACK, CONST.IOU.REPORT_ACTION_TYPE.CREATE];
    const originalMessage = getOriginalMessage(reportAction);
    const actionType = originalMessage?.type;

    if (!actionType || !(allowedReportActionType.includes(actionType) || (actionType === CONST.IOU.REPORT_ACTION_TYPE.PAY && !!originalMessage.IOUDetails))) {
        return false;
    }

    const transaction = linkedTransaction ?? getLinkedTransaction(reportAction ?? undefined);

    // In case the transaction is failed to be created, we should disable editing the money request
    if (!transaction?.transactionID || (transaction?.pendingAction === CONST.RED_BRICK_ROAD_PENDING_ACTION.ADD && !isEmptyObject(transaction.errors))) {
        return false;
    }

    const moneyRequestReportID = originalMessage?.IOUReportID;

    if (!moneyRequestReportID) {
        return actionType === CONST.IOU.REPORT_ACTION_TYPE.TRACK;
    }

    const moneyRequestReport = getReportOrDraftReport(String(moneyRequestReportID));
    const isRequestor = currentUserAccountID === reportAction?.actorAccountID;

    const isSubmitted = isProcessingReport(moneyRequestReport);
    if (isIOUReport(moneyRequestReport)) {
        return isSubmitted && isRequestor;
    }
    // This will be fixed as part of https://github.com/Expensify/Expensify/issues/507850
    // eslint-disable-next-line deprecation/deprecation
    const policy = getPolicy(moneyRequestReport?.policyID);
    const isAdmin = policy?.role === CONST.POLICY.ROLE.ADMIN;
    const isManager = currentUserAccountID === moneyRequestReport?.managerID;

    if (isInvoiceReport(moneyRequestReport) && (isManager || isChatReportArchived)) {
        return false;
    }

    // Admin & managers can always edit coding fields such as tag, category, billable, etc.
    if (isAdmin || isManager) {
        return true;
    }

    if (policy?.type === CONST.POLICY.TYPE.CORPORATE && moneyRequestReport && isSubmitted && isCurrentUserSubmitter(moneyRequestReport)) {
        const isForwarded = getSubmitToAccountID(policy, moneyRequestReport) !== moneyRequestReport.managerID;
        return !isForwarded;
    }

    return !isReportApproved({report: moneyRequestReport}) && !isSettled(moneyRequestReport?.reportID) && !isClosedReport(moneyRequestReport) && isRequestor;
}

function getNextApproverAccountID(report: OnyxEntry<Report>, isUnapproved = false) {
    // This will be fixed as part of https://github.com/Expensify/Expensify/issues/507850
    // eslint-disable-next-line deprecation/deprecation
    const policy = getPolicy(report?.policyID);
    const approvalChain = getApprovalChain(policy, report);
    const submitToAccountID = getSubmitToAccountID(policy, report);

    if (isUnapproved) {
        if (approvalChain.includes(currentUserEmail ?? '')) {
            return currentUserAccountID;
        }

        return report?.managerID;
    }

    if (approvalChain.length === 0) {
        return submitToAccountID;
    }

    const nextApproverEmail = approvalChain.length === 1 ? approvalChain.at(0) : approvalChain.at(approvalChain.indexOf(currentUserEmail ?? '') + 1);
    if (!nextApproverEmail) {
        return submitToAccountID;
    }

    return getAccountIDsByLogins([nextApproverEmail]).at(0);
}

function canEditReportPolicy(report: OnyxEntry<Report>, reportPolicy: OnyxEntry<Policy>): boolean {
    const isAdmin = isPolicyAdminPolicyUtils(reportPolicy);
    const isManager = isReportManager(report);
    const isSubmitter = isReportOwner(report);
    const isReportAuditor = isAuditor(report);
    const isIOUType = isIOUReport(report);
    const isInvoiceType = isInvoiceReport(report);
    const isExpenseType = isExpenseReport(report);
    const isOpen = isOpenReport(report);
    const isSubmitted = isProcessingReport(report);
    const isReimbursed = isReportManuallyReimbursed(report);

    if (isIOUType) {
        return isOpen || isSubmitted || isReimbursed;
    }

    if (isInvoiceType) {
        return isOpen && !isReportAuditor;
    }

    if (isExpenseType) {
        if (isOpen) {
            return isSubmitter || isAdmin;
        }

        if (isSubmitted) {
            return (isSubmitter && isAwaitingFirstLevelApproval(report)) || isManager || isAdmin;
        }

        return isManager || isAdmin;
    }

    return false;
}

/**
 * Checks if the current user can edit the provided property of an expense
 *
 */
function canEditFieldOfMoneyRequest(
    reportAction: OnyxInputOrEntry<ReportAction>,
    fieldToEdit: ValueOf<typeof CONST.EDIT_REQUEST_FIELD>,
    isDeleteAction?: boolean,
    isChatReportArchived = false,
    outstandingReportsByPolicyID?: OutstandingReportsByPolicyIDDerivedValue,
): boolean {
    // A list of fields that cannot be edited by anyone, once an expense has been settled
    const restrictedFields: string[] = [
        CONST.EDIT_REQUEST_FIELD.AMOUNT,
        CONST.EDIT_REQUEST_FIELD.CURRENCY,
        CONST.EDIT_REQUEST_FIELD.MERCHANT,
        CONST.EDIT_REQUEST_FIELD.DATE,
        CONST.EDIT_REQUEST_FIELD.RECEIPT,
        CONST.EDIT_REQUEST_FIELD.DISTANCE,
        CONST.EDIT_REQUEST_FIELD.DISTANCE_RATE,
        CONST.EDIT_REQUEST_FIELD.REIMBURSABLE,
        CONST.EDIT_REQUEST_FIELD.REPORT,
    ];

    if (!isMoneyRequestAction(reportAction) || !canEditMoneyRequest(reportAction, undefined, isChatReportArchived)) {
        return false;
    }

    // If we're editing fields such as category, tag, description, etc. the check above should be enough for handling the permission
    if (!restrictedFields.includes(fieldToEdit)) {
        return true;
    }

    const iouMessage = getOriginalMessage(reportAction);
    const moneyRequestReport = iouMessage?.IOUReportID ? (getReport(iouMessage?.IOUReportID, allReports) ?? ({} as Report)) : ({} as Report);
    const transaction = allTransactions?.[`${ONYXKEYS.COLLECTION.TRANSACTION}${iouMessage?.IOUTransactionID}`] ?? ({} as Transaction);

    if (isSettled(String(moneyRequestReport.reportID)) || isReportIDApproved(String(moneyRequestReport.reportID))) {
        return false;
    }

    if (
        (fieldToEdit === CONST.EDIT_REQUEST_FIELD.AMOUNT || fieldToEdit === CONST.EDIT_REQUEST_FIELD.CURRENCY || fieldToEdit === CONST.EDIT_REQUEST_FIELD.DATE) &&
        isCardTransactionTransactionUtils(transaction)
    ) {
        return false;
    }

    if (fieldToEdit === CONST.EDIT_REQUEST_FIELD.REIMBURSABLE && isClosedReport(moneyRequestReport)) {
        return false;
    }

    // This will be fixed as part of https://github.com/Expensify/Expensify/issues/507850
    // eslint-disable-next-line deprecation/deprecation
    const policy = getPolicy(moneyRequestReport?.policyID);
    const isAdmin = isExpenseReport(moneyRequestReport) && policy?.role === CONST.POLICY.ROLE.ADMIN;
    const isManager = isExpenseReport(moneyRequestReport) && currentUserAccountID === moneyRequestReport?.managerID;
    const isRequestor = currentUserAccountID === reportAction?.actorAccountID;

    if (fieldToEdit === CONST.EDIT_REQUEST_FIELD.REIMBURSABLE) {
        return isAdmin || isManager || isRequestor;
    }

    if ((fieldToEdit === CONST.EDIT_REQUEST_FIELD.AMOUNT || fieldToEdit === CONST.EDIT_REQUEST_FIELD.CURRENCY) && isDistanceRequest(transaction)) {
        return isAdmin || isManager;
    }

    if (
        (fieldToEdit === CONST.EDIT_REQUEST_FIELD.AMOUNT || fieldToEdit === CONST.EDIT_REQUEST_FIELD.CURRENCY || fieldToEdit === CONST.EDIT_REQUEST_FIELD.MERCHANT) &&
        isPerDiemRequest(transaction)
    ) {
        return false;
    }

    if (fieldToEdit === CONST.EDIT_REQUEST_FIELD.RECEIPT) {
        return (
            !isInvoiceReport(moneyRequestReport) &&
            !isReceiptBeingScanned(transaction) &&
            !isDistanceRequest(transaction) &&
            !isPerDiemRequest(transaction) &&
            (isAdmin || isManager || isRequestor) &&
            (isDeleteAction ? isRequestor : true)
        );
    }

    if (fieldToEdit === CONST.EDIT_REQUEST_FIELD.DISTANCE_RATE) {
        // The distance rate can be modified only on the distance expense reports
        return isExpenseReport(moneyRequestReport) && isDistanceRequest(transaction);
    }

    if (fieldToEdit === CONST.EDIT_REQUEST_FIELD.REPORT) {
        const isRequestIOU = isIOUReport(moneyRequestReport);
        if (isRequestIOU) {
            return false;
        }
        const isOwner = moneyRequestReport?.ownerAccountID === currentUserAccountID;

        // Unreported transaction from OldDot can have the reportID as an empty string
        const isUnreportedExpense = !transaction?.reportID || transaction?.reportID === CONST.REPORT.UNREPORTED_REPORT_ID;

        if (isInvoiceReport(moneyRequestReport) && !isUnreportedExpense) {
            return (
                getOutstandingReportsForUser(
                    moneyRequestReport?.policyID,
                    moneyRequestReport?.ownerAccountID,
                    outstandingReportsByPolicyID?.[moneyRequestReport?.policyID ?? CONST.DEFAULT_NUMBER_ID] ?? {},
                ).length > 0
            );
        }
        const isSubmitter = isCurrentUserSubmitter(moneyRequestReport);

        // If the report is Open, then only submitters, admins can move expenses
        const isOpen = isOpenExpenseReport(moneyRequestReport);
        if (!isUnreportedExpense && isOpen && !isSubmitter && !isAdmin) {
            return false;
        }

        return isUnreportedExpense
            ? Object.values(allPolicies ?? {}).flatMap((currentPolicy) =>
                  getOutstandingReportsForUser(currentPolicy?.id, currentUserAccountID, outstandingReportsByPolicyID?.[currentPolicy?.id ?? CONST.DEFAULT_NUMBER_ID] ?? {}),
              ).length > 0
            : Object.values(allPolicies ?? {}).flatMap((currentPolicy) =>
                  getOutstandingReportsForUser(currentPolicy?.id, moneyRequestReport?.ownerAccountID, outstandingReportsByPolicyID?.[currentPolicy?.id ?? CONST.DEFAULT_NUMBER_ID] ?? {}),
              ).length > 1 ||
                  (isOwner && isReportOutstanding(moneyRequestReport, moneyRequestReport.policyID));
    }

    return true;
}

/**
 * Can only edit if:
 *
 * - It was written by the current user
 * - It's an ADD_COMMENT that is not an attachment
 * - It's an expense where conditions for modifications are defined in canEditMoneyRequest method
 * - It's not pending deletion
 */
function canEditReportAction(reportAction: OnyxInputOrEntry<ReportAction>): boolean {
    const isCommentOrIOU = reportAction?.actionName === CONST.REPORT.ACTIONS.TYPE.ADD_COMMENT || reportAction?.actionName === CONST.REPORT.ACTIONS.TYPE.IOU;
    const message = reportAction ? getReportActionMessageReportUtils(reportAction) : undefined;

    return !!(
        reportAction?.actorAccountID === currentUserAccountID &&
        isCommentOrIOU &&
        (!isMoneyRequestAction(reportAction) || canEditMoneyRequest(reportAction)) && // Returns true for non-IOU actions
        !isReportMessageAttachment(message) &&
        ((!reportAction.isAttachmentWithText && !reportAction.isAttachmentOnly) || !reportAction.isOptimisticAction) &&
        !isDeletedAction(reportAction) &&
        !isCreatedTaskReportAction(reportAction) &&
        reportAction?.pendingAction !== CONST.RED_BRICK_ROAD_PENDING_ACTION.DELETE
    );
}

/**
 * This function is needed due to the fact that when we first create an empty report, its preview action has an actorAccountID of '0'.
 * This is not the case when the report is automatically created by adding expenses to the chat where no open report is available.
 * Can be simplified by comparing actorAccountID to accountID when mentioned issue is no longer a thing on a BE side.
 */
function isActionOrReportPreviewOwner(report: Report) {
    const parentAction = getReportAction(report.parentReportID, report.parentReportActionID);
    const {accountID} = currentUserPersonalDetails ?? {};
    const {actorAccountID, actionName, childOwnerAccountID} = parentAction ?? {};
    if (typeof accountID === 'number' && typeof actorAccountID === 'number' && accountID === actorAccountID) {
        return true;
    }
    return actionName === CONST.REPORT.ACTIONS.TYPE.REPORT_PREVIEW && childOwnerAccountID === accountID;
}

function canHoldUnholdReportAction(reportAction: OnyxInputOrEntry<ReportAction>): {canHoldRequest: boolean; canUnholdRequest: boolean} {
    if (!isMoneyRequestAction(reportAction)) {
        return {canHoldRequest: false, canUnholdRequest: false};
    }

    const moneyRequestReportID = getOriginalMessage(reportAction)?.IOUReportID;
    const moneyRequestReport = getReportOrDraftReport(String(moneyRequestReportID));

    if (!moneyRequestReportID || !moneyRequestReport) {
        return {canHoldRequest: false, canUnholdRequest: false};
    }

    if (isInvoiceReport(moneyRequestReport)) {
        return {
            canHoldRequest: false,
            canUnholdRequest: false,
        };
    }

    const isRequestSettled = isSettled(moneyRequestReport?.reportID);
    const isApproved = isReportApproved({report: moneyRequestReport});
    const transactionID = moneyRequestReport ? getOriginalMessage(reportAction)?.IOUTransactionID : undefined;
    const transaction = allTransactions?.[`${ONYXKEYS.COLLECTION.TRANSACTION}${transactionID}`] ?? ({} as Transaction);

    const parentReportAction = isThread(moneyRequestReport)
        ? allReportActions?.[`${ONYXKEYS.COLLECTION.REPORT_ACTIONS}${moneyRequestReport.parentReportID}`]?.[moneyRequestReport.parentReportActionID]
        : undefined;

    const isRequestIOU = isIOUReport(moneyRequestReport);
    const isHoldActionCreator = isHoldCreator(transaction, reportAction.childReportID);

    const isTrackExpenseMoneyReport = isTrackExpenseReport(moneyRequestReport);
    const isActionOwner = isActionOrReportPreviewOwner(moneyRequestReport);
    const isApprover = isMoneyRequestReport(moneyRequestReport) && moneyRequestReport?.managerID !== null && currentUserPersonalDetails?.accountID === moneyRequestReport?.managerID;
    const isAdmin = isPolicyAdmin(moneyRequestReport.policyID, allPolicies);
    const isOnHold = isOnHoldTransactionUtils(transaction);
    const isClosed = isClosedReport(moneyRequestReport);

    const isSubmitted = isProcessingReport(moneyRequestReport);
    const canModifyStatus = !isTrackExpenseMoneyReport && (isAdmin || isActionOwner || isApprover);
    const canModifyUnholdStatus = !isTrackExpenseMoneyReport && (isAdmin || (isActionOwner && isHoldActionCreator) || isApprover);
    const isDeletedParentActionLocal = isEmptyObject(parentReportAction) || isDeletedAction(parentReportAction);

    const canHoldOrUnholdRequest = !isRequestSettled && !isApproved && !isDeletedParentActionLocal && !isClosed && !isDeletedParentAction(reportAction);
    const canHoldRequest = canHoldOrUnholdRequest && !isOnHold && (isRequestIOU || canModifyStatus) && !isScanning(transaction) && (isSubmitted || isActionOwner);
    const canUnholdRequest = !!(canHoldOrUnholdRequest && isOnHold && (isRequestIOU ? isHoldActionCreator : canModifyUnholdStatus));

    return {canHoldRequest, canUnholdRequest};
}

const changeMoneyRequestHoldStatus = (reportAction: OnyxEntry<ReportAction>): void => {
    if (!isMoneyRequestAction(reportAction)) {
        return;
    }
    const moneyRequestReportID = getOriginalMessage(reportAction)?.IOUReportID;

    const moneyRequestReport = getReportOrDraftReport(String(moneyRequestReportID));
    if (!moneyRequestReportID || !moneyRequestReport) {
        return;
    }

    const transactionID = getOriginalMessage(reportAction)?.IOUTransactionID;

    if (!transactionID) {
        Log.warn('Missing transactionID during the change of the money request hold status');
        return;
    }

    const transaction = allTransactions?.[`${ONYXKEYS.COLLECTION.TRANSACTION}${transactionID}`] ?? ({} as Transaction);
    const isOnHold = isOnHoldTransactionUtils(transaction);
    const policy = allPolicies?.[`${ONYXKEYS.COLLECTION.POLICY}${moneyRequestReport.policyID}`] ?? null;

    if (isOnHold) {
        if (reportAction.childReportID) {
            unholdRequest(transactionID, reportAction.childReportID);
        } else {
            Log.warn('Missing reportAction.childReportID during money request unhold');
        }
    } else {
        const activeRoute = encodeURIComponent(Navigation.getActiveRoute());
        Navigation.navigate(ROUTES.MONEY_REQUEST_HOLD_REASON.getRoute(policy?.type ?? CONST.POLICY.TYPE.PERSONAL, transactionID, reportAction.childReportID, activeRoute));
    }
};

/**
 * Gets all transactions on an IOU report with a receipt
 */
function getTransactionsWithReceipts(iouReportID: string | undefined): Transaction[] {
    const transactions = getReportTransactions(iouReportID);
    return transactions.filter((transaction) => hasReceiptTransactionUtils(transaction));
}

/**
 * For report previews, we display a "Receipt scan in progress" indicator
 * instead of the report total only when we have no report total ready to show. This is the case when
 * all requests are receipts that are being SmartScanned. As soon as we have a non-receipt request,
 * or as soon as one receipt request is done scanning, we have at least one
 * "ready" expense, and we remove this indicator to show the partial report total.
 */
function areAllRequestsBeingSmartScanned(iouReportID: string | undefined, reportPreviewAction: OnyxEntry<ReportAction>): boolean {
    const transactionsWithReceipts = getTransactionsWithReceipts(iouReportID);
    // If we have more requests than requests with receipts, we have some manual requests
    if (getNumberOfMoneyRequests(reportPreviewAction) > transactionsWithReceipts.length) {
        return false;
    }
    return transactionsWithReceipts.every((transaction) => isScanning(transaction));
}

/**
 * Get the transactions related to a report preview with receipts
 * Get the details linked to the IOU reportAction
 *
 * NOTE: This method is only meant to be used inside this action file. Do not export and use it elsewhere. Use withOnyx or Onyx.connect() instead.
 */
function getLinkedTransaction(reportAction: OnyxEntry<ReportAction | OptimisticIOUReportAction>, transactions?: SearchTransaction[]): OnyxEntry<Transaction> | SearchTransaction {
    let transactionID: string | undefined;

    if (isMoneyRequestAction(reportAction)) {
        transactionID = getOriginalMessage(reportAction)?.IOUTransactionID;
    }

    return transactions ? transactions.find((transaction) => transaction.transactionID === transactionID) : allTransactions?.[`${ONYXKEYS.COLLECTION.TRANSACTION}${transactionID}`];
}

/**
 * Check if any of the transactions in the report has required missing fields
 */
function hasMissingSmartscanFields(iouReportID: string | undefined, transactions?: Transaction[]): boolean {
    const reportTransactions = transactions ?? getReportTransactions(iouReportID);

    return reportTransactions.some(hasMissingSmartscanFieldsTransactionUtils);
}

/**
 * Get report action which is missing smartscan fields
 */
function getReportActionWithMissingSmartscanFields(iouReportID: string | undefined): ReportAction | undefined {
    const reportActions = Object.values(getAllReportActions(iouReportID));
    return reportActions.find((action) => {
        if (!isMoneyRequestAction(action)) {
            return false;
        }
        const transaction = getLinkedTransaction(action);
        if (isEmptyObject(transaction)) {
            return false;
        }
        if (!wasActionTakenByCurrentUser(action)) {
            return false;
        }
        return hasMissingSmartscanFieldsTransactionUtils(transaction);
    });
}

/**
 * Check if iouReportID has required missing fields
 */
function shouldShowRBRForMissingSmartscanFields(iouReportID: string | undefined): boolean {
    return !!getReportActionWithMissingSmartscanFields(iouReportID);
}

/**
 * Given a parent IOU report action get report name for the LHN.
 */
function getTransactionReportName({
    reportAction,
    transactions,
    reports,
}: {
    reportAction: OnyxEntry<ReportAction | OptimisticIOUReportAction>;
    transactions?: SearchTransaction[];
    reports?: SearchReport[];
}): string {
    if (isReversedTransaction(reportAction)) {
        return translateLocal('parentReportAction.reversedTransaction');
    }

    if (isDeletedAction(reportAction)) {
        return translateLocal('parentReportAction.deletedExpense');
    }

    const transaction = getLinkedTransaction(reportAction, transactions);

    if (isEmptyObject(transaction)) {
        // Transaction data might be empty on app's first load, if so we fallback to Expense/Track Expense
        return isTrackExpenseAction(reportAction) ? translateLocal('iou.createExpense') : translateLocal('iou.expense');
    }

    if (isScanning(transaction)) {
        return translateLocal('iou.receiptScanning', {count: 1});
    }

    if (hasMissingSmartscanFieldsTransactionUtils(transaction)) {
        return translateLocal('iou.receiptMissingDetails');
    }

    if (isFetchingWaypointsFromServer(transaction) && getMerchant(transaction) === translateLocal('iou.fieldPending')) {
        return translateLocal('iou.fieldPending');
    }

    if (isSentMoneyReportAction(reportAction)) {
        return getIOUReportActionDisplayMessage(reportAction as ReportAction, transaction);
    }

    const report = getReportOrDraftReport(transaction?.reportID, reports);
    const amount = getTransactionAmount(transaction, !isEmptyObject(report) && isExpenseReport(report), transaction?.reportID === CONST.REPORT.UNREPORTED_REPORT_ID) ?? 0;
    const formattedAmount = convertToDisplayString(amount, getCurrency(transaction)) ?? '';
    const comment = getMerchantOrDescription(transaction);

    return translateLocal('iou.threadExpenseReportName', {formattedAmount, comment: Parser.htmlToText(comment)});
}

/**
 * Get expense message for an IOU report
 *
 * @param [iouReportAction] This is always an IOU action. When necessary, report preview actions will be unwrapped and the child iou report action is passed here (the original report preview
 *     action will be passed as `originalReportAction` in this case).
 * @param [originalReportAction] This can be either a report preview action or the IOU action. This will be the original report preview action in cases where `iouReportAction` was unwrapped
 *     from a report preview action. Otherwise, it will be the same as `iouReportAction`.
 */
function getReportPreviewMessage(
    reportOrID: OnyxInputOrEntry<Report> | string,
    iouReportAction: OnyxInputOrEntry<ReportAction> = null,
    shouldConsiderScanningReceiptOrPendingRoute = false,
    isPreviewMessageForParentChatReport = false,
    policy?: OnyxInputOrEntry<Policy>,
    isForListPreview = false,
    originalReportAction: OnyxInputOrEntry<ReportAction> = iouReportAction,
): string {
    const report = typeof reportOrID === 'string' ? getReport(reportOrID, allReports) : reportOrID;
    const reportActionMessage = getReportActionHtml(iouReportAction);

    if (isEmptyObject(report) || !report?.reportID) {
        // This iouReport may be unavailable for one of the following reasons:
        // 1. After SignIn, the OpenApp API won't return iouReports if they're settled.
        // 2. The iouReport exists in local storage but hasn't been loaded into the allReports. It will be loaded automatically when the user opens the iouReport.
        // Until we know how to solve this the best, we just display the report action message.
        return reportActionMessage;
    }

    const allReportTransactions = getReportTransactions(report.reportID);
    const transactionsWithReceipts = allReportTransactions.filter(hasReceiptTransactionUtils);
    const numberOfScanningReceipts = transactionsWithReceipts.filter(isScanning).length;

    if (!isEmptyObject(iouReportAction) && !isIOUReport(report) && iouReportAction && isSplitBillReportAction(iouReportAction)) {
        // This covers group chats where the last action is a split expense action
        const linkedTransaction = getLinkedTransaction(iouReportAction);
        if (isEmptyObject(linkedTransaction)) {
            return reportActionMessage;
        }

        if (!isEmptyObject(linkedTransaction)) {
            if (isScanning(linkedTransaction)) {
                return translateLocal('iou.receiptScanning', {count: 1});
            }

            if (hasMissingSmartscanFieldsTransactionUtils(linkedTransaction)) {
                return translateLocal('iou.receiptMissingDetails');
            }

            const amount = getTransactionAmount(linkedTransaction, !isEmptyObject(report) && isExpenseReport(report), linkedTransaction?.reportID === CONST.REPORT.UNREPORTED_REPORT_ID) ?? 0;
            const formattedAmount = convertToDisplayString(amount, getCurrency(linkedTransaction)) ?? '';
            return translateLocal('iou.didSplitAmount', {formattedAmount, comment: getMerchantOrDescription(linkedTransaction)});
        }
    }

    if (!isEmptyObject(iouReportAction) && !isIOUReport(report) && !isExpenseReport(report) && iouReportAction && isTrackExpenseAction(iouReportAction)) {
        // This covers group chats where the last action is a track expense action
        const linkedTransaction = getLinkedTransaction(iouReportAction);
        if (isEmptyObject(linkedTransaction)) {
            return reportActionMessage;
        }

        if (!isEmptyObject(linkedTransaction)) {
            if (isScanning(linkedTransaction)) {
                return translateLocal('iou.receiptScanning', {count: 1});
            }

            if (hasMissingSmartscanFieldsTransactionUtils(linkedTransaction)) {
                return translateLocal('iou.receiptMissingDetails');
            }

            const amount = getTransactionAmount(linkedTransaction, !isEmptyObject(report) && isExpenseReport(report), linkedTransaction?.reportID === CONST.REPORT.UNREPORTED_REPORT_ID) ?? 0;
            const formattedAmount = convertToDisplayString(amount, getCurrency(linkedTransaction)) ?? '';
            return translateLocal('iou.trackedAmount', {formattedAmount, comment: getMerchantOrDescription(linkedTransaction)});
        }
    }

    const containsNonReimbursable = hasNonReimbursableTransactions(report.reportID);
    const {totalDisplaySpend: totalAmount} = getMoneyRequestSpendBreakdown(report);

    const parentReport = getParentReport(report);
    const policyName = getPolicyName({report: parentReport ?? report, policy});
    const payerName = isExpenseReport(report) ? policyName : getDisplayNameForParticipant({accountID: report.managerID, shouldUseShortForm: !isPreviewMessageForParentChatReport});

    const formattedAmount = convertToDisplayString(totalAmount, report.currency);

    if (isReportApproved({report}) && isPaidGroupPolicy(report)) {
        return translateLocal('iou.managerApprovedAmount', {
            manager: payerName ?? '',
            amount: formattedAmount,
        });
    }

    const reportPolicy = allPolicies?.[`${ONYXKEYS.COLLECTION.POLICY}${report.policyID}`];

    let linkedTransaction;
    if (!isEmptyObject(iouReportAction) && shouldConsiderScanningReceiptOrPendingRoute && iouReportAction && isMoneyRequestAction(iouReportAction)) {
        linkedTransaction = getLinkedTransaction(iouReportAction);
    }

    if (!isEmptyObject(linkedTransaction) && isScanning(linkedTransaction)) {
        return translateLocal('iou.receiptScanning', {count: numberOfScanningReceipts});
    }

    if (!isEmptyObject(linkedTransaction) && isFetchingWaypointsFromServer(linkedTransaction) && !getTransactionAmount(linkedTransaction)) {
        return translateLocal('iou.fieldPending');
    }

    const originalMessage = !isEmptyObject(iouReportAction) && isMoneyRequestAction(iouReportAction) ? getOriginalMessage(iouReportAction) : undefined;

    // Show Paid preview message if it's settled or if the amount is paid & stuck at receivers end for only chat reports.
    if (isSettled(report.reportID) || (report.isWaitingOnBankAccount && isPreviewMessageForParentChatReport)) {
        // A settled report preview message can come in three formats "paid ... elsewhere" or "paid ... with Expensify"
        let translatePhraseKey: TranslationPaths = 'iou.paidElsewhere';
        if (isPreviewMessageForParentChatReport) {
            translatePhraseKey = 'iou.payerPaidAmount';
        } else if (
            [CONST.IOU.PAYMENT_TYPE.VBBA, CONST.IOU.PAYMENT_TYPE.EXPENSIFY].some((paymentType) => paymentType === originalMessage?.paymentType) ||
            !!reportActionMessage.match(/ (with Expensify|using Expensify)$/) ||
            report.isWaitingOnBankAccount
        ) {
            translatePhraseKey = 'iou.paidWithExpensify';
            if (originalMessage?.automaticAction) {
                translatePhraseKey = 'iou.automaticallyPaidWithExpensify';
            }

            if (originalMessage?.paymentType === CONST.IOU.PAYMENT_TYPE.VBBA) {
                translatePhraseKey = 'iou.businessBankAccount';
            }
        }

        let actualPayerName = report.managerID === currentUserAccountID ? '' : getDisplayNameForParticipant({accountID: report.managerID, shouldUseShortForm: true});

        actualPayerName = actualPayerName && isForListPreview && !isPreviewMessageForParentChatReport ? `${actualPayerName}:` : actualPayerName;
        const payerDisplayName = isPreviewMessageForParentChatReport ? payerName : actualPayerName;

        return translateLocal(translatePhraseKey, {
            amount: '',
            payer: payerDisplayName ?? '',
            last4Digits: reportPolicy?.achAccount?.accountNumber?.slice(-4) ?? '',
        });
    }

    if (report.isWaitingOnBankAccount) {
        const submitterDisplayName = getDisplayNameForParticipant({accountID: report.ownerAccountID, shouldUseShortForm: true}) ?? '';
        return translateLocal('iou.waitingOnBankAccount', {submitterDisplayName});
    }

    const lastActorID = iouReportAction?.actorAccountID;
    let amount = originalMessage?.amount;
    let currency = originalMessage?.currency ? originalMessage?.currency : report.currency;

    if (!isEmptyObject(linkedTransaction)) {
        amount = getTransactionAmount(linkedTransaction, isExpenseReport(report));
        currency = getCurrency(linkedTransaction);
    }

    if (isEmptyObject(linkedTransaction) && !isEmptyObject(iouReportAction)) {
        linkedTransaction = getLinkedTransaction(iouReportAction);
    }

    let comment = !isEmptyObject(linkedTransaction) ? getMerchantOrDescription(linkedTransaction) : undefined;
    if (!isEmptyObject(originalReportAction) && isReportPreviewAction(originalReportAction) && getNumberOfMoneyRequests(originalReportAction) !== 1) {
        comment = undefined;
    }

    // if we have the amount in the originalMessage and lastActorID, we can use that to display the preview message for the latest expense
    if (amount !== undefined && lastActorID && !isPreviewMessageForParentChatReport) {
        const amountToDisplay = convertToDisplayString(Math.abs(amount), currency);

        // We only want to show the actor name in the preview if it's not the current user who took the action
        const requestorName =
            lastActorID && lastActorID !== currentUserAccountID ? getDisplayNameForParticipant({accountID: lastActorID, shouldUseShortForm: !isPreviewMessageForParentChatReport}) : '';
        return `${requestorName ? `${requestorName}: ` : ''}${translateLocal('iou.expenseAmount', {formattedAmount: amountToDisplay, comment})}`;
    }

    if (containsNonReimbursable) {
        return translateLocal('iou.payerSpentAmount', {payer: getDisplayNameForParticipant({accountID: report.ownerAccountID}) ?? '', amount: formattedAmount});
    }

    return translateLocal('iou.payerOwesAmount', {payer: payerName ?? '', amount: formattedAmount, comment});
}

/**
 * Given the updates user made to the expense, compose the originalMessage
 * object of the modified expense action.
 *
 * At the moment, we only allow changing one transaction field at a time.
 */
function getModifiedExpenseOriginalMessage(
    oldTransaction: OnyxInputOrEntry<Transaction>,
    transactionChanges: TransactionChanges,
    isFromExpenseReport: boolean,
    policy: OnyxInputOrEntry<Policy>,
    updatedTransaction?: OnyxInputOrEntry<Transaction>,
): OriginalMessageModifiedExpense {
    const originalMessage: OriginalMessageModifiedExpense = {};
    // Remark: Comment field is the only one which has new/old prefixes for the keys (newComment/ oldComment),
    // all others have old/- pattern such as oldCreated/created
    if ('comment' in transactionChanges) {
        originalMessage.oldComment = getDescription(oldTransaction);
        originalMessage.newComment = transactionChanges?.comment;
    }
    if ('created' in transactionChanges) {
        originalMessage.oldCreated = getFormattedCreated(oldTransaction);
        originalMessage.created = transactionChanges?.created;
    }
    if ('merchant' in transactionChanges) {
        originalMessage.oldMerchant = getMerchant(oldTransaction);
        originalMessage.merchant = transactionChanges?.merchant;
    }
    if ('attendees' in transactionChanges) {
        originalMessage.oldAttendees = getAttendees(oldTransaction);
        originalMessage.newAttendees = transactionChanges?.attendees;
    }

    // The amount is always a combination of the currency and the number value so when one changes we need to store both
    // to match how we handle the modified expense action in oldDot
    const didAmountOrCurrencyChange = 'amount' in transactionChanges || 'currency' in transactionChanges;
    if (didAmountOrCurrencyChange) {
        originalMessage.oldAmount = getTransactionAmount(oldTransaction, isFromExpenseReport);
        originalMessage.amount = transactionChanges?.amount ?? transactionChanges.oldAmount;
        originalMessage.oldCurrency = getCurrency(oldTransaction);
        originalMessage.currency = transactionChanges?.currency ?? transactionChanges.oldCurrency;
    }

    if ('category' in transactionChanges) {
        originalMessage.oldCategory = getCategory(oldTransaction);
        originalMessage.category = transactionChanges?.category;
    }

    if ('tag' in transactionChanges) {
        originalMessage.oldTag = getTag(oldTransaction);
        originalMessage.tag = transactionChanges?.tag;
    }

    // We only want to display a tax rate update system message when tax rate is updated by user.
    // Tax rate can change as a result of currency update. In such cases, we want to skip displaying a system message, as discussed.
    const didTaxCodeChange = 'taxCode' in transactionChanges;
    if (didTaxCodeChange && !didAmountOrCurrencyChange) {
        originalMessage.oldTaxRate = policy?.taxRates?.taxes[getTaxCode(oldTransaction)]?.value;
        originalMessage.taxRate = transactionChanges?.taxCode && policy?.taxRates?.taxes[transactionChanges?.taxCode]?.value;
    }

    // We only want to display a tax amount update system message when tax amount is updated by user.
    // Tax amount can change as a result of amount, currency or tax rate update. In such cases, we want to skip displaying a system message, as discussed.
    if ('taxAmount' in transactionChanges && !(didAmountOrCurrencyChange || didTaxCodeChange)) {
        originalMessage.oldTaxAmount = getTaxAmount(oldTransaction, isFromExpenseReport);
        originalMessage.taxAmount = transactionChanges?.taxAmount;
        originalMessage.currency = getCurrency(oldTransaction);
    }

    if ('reimbursable' in transactionChanges) {
        const oldReimbursable = getReimbursable(oldTransaction);
        originalMessage.oldReimbursable = oldReimbursable ? translateLocal('common.reimbursable').toLowerCase() : translateLocal('iou.nonReimbursable').toLowerCase();
        originalMessage.reimbursable = transactionChanges?.reimbursable ? translateLocal('common.reimbursable').toLowerCase() : translateLocal('iou.nonReimbursable').toLowerCase();
    }

    if ('billable' in transactionChanges) {
        const oldBillable = getBillable(oldTransaction);
        originalMessage.oldBillable = oldBillable ? translateLocal('common.billable').toLowerCase() : translateLocal('common.nonBillable').toLowerCase();
        originalMessage.billable = transactionChanges?.billable ? translateLocal('common.billable').toLowerCase() : translateLocal('common.nonBillable').toLowerCase();
    }

    if ('customUnitRateID' in transactionChanges && updatedTransaction?.comment?.customUnit?.customUnitRateID) {
        originalMessage.oldAmount = getTransactionAmount(oldTransaction, isFromExpenseReport);
        originalMessage.oldCurrency = getCurrency(oldTransaction);
        originalMessage.oldMerchant = getMerchant(oldTransaction);

        // For the originalMessage, we should use the non-negative amount, similar to what getAmount does for oldAmount
        originalMessage.amount = Math.abs(updatedTransaction.modifiedAmount ?? 0);
        originalMessage.currency = updatedTransaction.modifiedCurrency ?? CONST.CURRENCY.USD;
        originalMessage.merchant = updatedTransaction.modifiedMerchant;
    }

    return originalMessage;
}

/**
 * Check if original message is an object and can be used as a ChangeLog type
 * @param originalMessage
 */
function isChangeLogObject(originalMessage?: OriginalMessageChangeLog): OriginalMessageChangeLog | undefined {
    if (originalMessage && typeof originalMessage === 'object') {
        return originalMessage;
    }
    return undefined;
}

/**
 * Build invited usernames for admin chat threads
 * @param parentReportAction
 * @param parentReportActionMessage
 */
function getAdminRoomInvitedParticipants(parentReportAction: OnyxEntry<ReportAction>, parentReportActionMessage: string) {
    if (isEmptyObject(parentReportAction)) {
        return parentReportActionMessage || translateLocal('parentReportAction.deletedMessage');
    }
    if (!getOriginalMessage(parentReportAction)) {
        return parentReportActionMessage || translateLocal('parentReportAction.deletedMessage');
    }
    if (!isPolicyChangeLogAction(parentReportAction) && !isRoomChangeLogAction(parentReportAction)) {
        return parentReportActionMessage || translateLocal('parentReportAction.deletedMessage');
    }

    const originalMessage = isChangeLogObject(getOriginalMessage(parentReportAction));
    const personalDetails = getPersonalDetailsByIDs({accountIDs: originalMessage?.targetAccountIDs ?? [], currentUserAccountID: 0});

    const participants = personalDetails.map((personalDetail) => {
        const name = getEffectiveDisplayName(formatPhoneNumber, personalDetail);
        if (name && name?.length > 0) {
            return name;
        }
        return translateLocal('common.hidden');
    });
    const users = participants.length > 1 ? participants.join(` ${translateLocal('common.and')} `) : participants.at(0);
    if (!users) {
        return parentReportActionMessage;
    }
    const actionType = parentReportAction.actionName;
    const isInviteAction = actionType === CONST.REPORT.ACTIONS.TYPE.ROOM_CHANGE_LOG.INVITE_TO_ROOM || actionType === CONST.REPORT.ACTIONS.TYPE.POLICY_CHANGE_LOG.INVITE_TO_ROOM;

    const verbKey = isInviteAction ? 'workspace.invite.invited' : 'workspace.invite.removed';
    const prepositionKey = isInviteAction ? 'workspace.invite.to' : 'workspace.invite.from';

    const verb = translateLocal(verbKey);
    const preposition = translateLocal(prepositionKey);

    const roomName = originalMessage?.roomName ?? '';

    return roomName ? `${verb} ${users} ${preposition} ${roomName}` : `${verb} ${users}`;
}

/**
 * Get the invoice payer name based on its type:
 * - Individual - a receiver display name.
 * - Policy - a receiver policy name.
 */
function getInvoicePayerName(report: OnyxEntry<Report>, invoiceReceiverPolicy?: OnyxEntry<Policy> | SearchPolicy, invoiceReceiverPersonalDetail?: PersonalDetails | null): string {
    const invoiceReceiver = report?.invoiceReceiver;
    const isIndividual = invoiceReceiver?.type === CONST.REPORT.INVOICE_RECEIVER_TYPE.INDIVIDUAL;

    if (isIndividual) {
        return formatPhoneNumber(getDisplayNameOrDefault(invoiceReceiverPersonalDetail ?? allPersonalDetails?.[invoiceReceiver.accountID]));
    }

    return getPolicyName({report, policy: invoiceReceiverPolicy ?? allPolicies?.[`${ONYXKEYS.COLLECTION.POLICY}${invoiceReceiver?.policyID}`]});
}

/**
 * Parse html of reportAction into text
 */
function parseReportActionHtmlToText(reportAction: OnyxEntry<ReportAction>, reportID: string | undefined, childReportID?: string): string {
    if (!reportAction) {
        return '';
    }
    const key = `${reportID}_${reportAction.reportActionID}_${reportAction.lastModified}`;
    const cachedText = parsedReportActionMessageCache[key];
    if (cachedText !== undefined) {
        return cachedText;
    }

    const {html, text} = getReportActionMessageReportUtils(reportAction) ?? {};

    if (!html) {
        return text ?? '';
    }

    const mentionReportRegex = /<mention-report reportID="?(\d+)"?(?: *\/>|><\/mention-report>)/gi;
    const matches = html.matchAll(mentionReportRegex);

    const reportIDToName: Record<string, string> = {};
    for (const match of matches) {
        if (match[1] !== childReportID) {
            // eslint-disable-next-line @typescript-eslint/no-use-before-define
            reportIDToName[match[1]] = getReportName(getReportOrDraftReport(match[1])) ?? '';
        }
    }

    const mentionUserRegex = /(?:<mention-user accountID="?(\d+)"?(?: *\/>|><\/mention-user>))/gi;
    const accountIDToName: Record<string, string> = {};
    const accountIDs = Array.from(html.matchAll(mentionUserRegex), (mention) => Number(mention[1]));
    const logins = getLoginsByAccountIDs(accountIDs);
    accountIDs.forEach((id, index) => {
        const login = logins.at(index);
        const user = allPersonalDetails?.[id];
        const displayName = formatPhoneNumber(login ?? '') || getDisplayNameOrDefault(user);
        accountIDToName[id] = getShortMentionIfFound(displayName, id.toString(), currentUserPersonalDetails, login) ?? '';
    });

    const textMessage = Str.removeSMSDomain(Parser.htmlToText(html, {reportIDToName, accountIDToName}));
    parsedReportActionMessageCache[key] = textMessage;

    return textMessage;
}

/**
 * Get the report action message for a report action.
 */
function getReportActionMessage({
    reportAction,
    reportID,
    childReportID,
    reports,
    personalDetails,
}: {
    reportAction: OnyxEntry<ReportAction>;
    reportID?: string;
    childReportID?: string;
    reports?: SearchReport[];
    personalDetails?: Partial<PersonalDetailsList>;
}) {
    if (isEmptyObject(reportAction)) {
        return '';
    }
    if (reportAction.actionName === CONST.REPORT.ACTIONS.TYPE.HOLD) {
        return translateLocal('iou.heldExpense');
    }

    if (reportAction.actionName === CONST.REPORT.ACTIONS.TYPE.EXPORTED_TO_INTEGRATION) {
        return getExportIntegrationLastMessageText(reportAction);
    }

    if (reportAction.actionName === CONST.REPORT.ACTIONS.TYPE.UNHOLD) {
        return translateLocal('iou.unheldExpense');
    }
    if (isApprovedOrSubmittedReportAction(reportAction) || isActionOfType(reportAction, CONST.REPORT.ACTIONS.TYPE.REIMBURSED)) {
        return getReportActionMessageText(reportAction);
    }
    if (isReimbursementQueuedAction(reportAction)) {
        return getReimbursementQueuedActionMessage({
            reportAction,
            reportOrID: getReportOrDraftReport(reportID, reports),
            shouldUseShortDisplayName: false,
            reports,
            personalDetails,
        });
    }
    if (reportAction.actionName === CONST.REPORT.ACTIONS.TYPE.RECEIPT_SCAN_FAILED) {
        return translateLocal('iou.receiptScanningFailed');
    }

    if (isReimbursementDeQueuedOrCanceledAction(reportAction)) {
        return getReimbursementDeQueuedOrCanceledActionMessage(reportAction, getReportOrDraftReport(reportID, reports));
    }

    return parseReportActionHtmlToText(reportAction, reportID, childReportID);
}

/**
 * Get the title for an invoice room.
 */
function getInvoicesChatName({
    report,
    receiverPolicy,
    personalDetails,
    policies,
}: {
    report: OnyxEntry<Report>;
    receiverPolicy: OnyxEntry<Policy> | SearchPolicy;
    personalDetails?: Partial<PersonalDetailsList>;
    policies?: SearchPolicy[];
}): string {
    const invoiceReceiver = report?.invoiceReceiver;
    const isIndividual = invoiceReceiver?.type === CONST.REPORT.INVOICE_RECEIVER_TYPE.INDIVIDUAL;
    const invoiceReceiverAccountID = isIndividual ? invoiceReceiver.accountID : CONST.DEFAULT_NUMBER_ID;
    const invoiceReceiverPolicyID = isIndividual ? undefined : invoiceReceiver?.policyID;
    // This will be fixed as part of https://github.com/Expensify/Expensify/issues/507850
    // eslint-disable-next-line deprecation/deprecation
    const invoiceReceiverPolicy = receiverPolicy ?? getPolicy(invoiceReceiverPolicyID);
    const isCurrentUserReceiver = (isIndividual && invoiceReceiverAccountID === currentUserAccountID) || (!isIndividual && isPolicyAdminPolicyUtils(invoiceReceiverPolicy));

    if (isCurrentUserReceiver) {
        return getPolicyName({report, policies});
    }

    if (isIndividual) {
        return formatPhoneNumber(getDisplayNameOrDefault((personalDetails ?? allPersonalDetails)?.[invoiceReceiverAccountID]));
    }

    return getPolicyName({report, policy: invoiceReceiverPolicy, policies});
}

/**
 * Generates a report title using the names of participants, excluding the current user.
 * This function is useful in contexts such as 1:1 direct messages (DMs) or other group chats.
 * It limits to a maximum of 5 participants for the title and uses short names unless there is only one participant.
 */
const buildReportNameFromParticipantNames = ({report, personalDetails: personalDetailsData}: {report: OnyxEntry<Report>; personalDetails?: Partial<PersonalDetailsList>}) =>
    Object.keys(report?.participants ?? {})
        .map(Number)
        .filter((id) => id !== currentUserAccountID)
        .slice(0, 5)
        .map((accountID) => ({
            accountID,
            name: getDisplayNameForParticipant({
                accountID,
                shouldUseShortForm: true,
                personalDetailsData,
            }),
        }))
        .filter((participant) => participant.name)
        .reduce((formattedNames, {name, accountID}, _, array) => {
            // If there is only one participant (if it is 0 or less the function will return empty string), return their full name
            if (array.length < 2) {
                return getDisplayNameForParticipant({
                    accountID,
                    personalDetailsData,
                });
            }
            return formattedNames ? `${formattedNames}, ${name}` : name;
        }, '');

function generateReportName(report: OnyxEntry<Report>): string {
    if (!report) {
        return '';
    }
    return getReportNameInternal({report});
}

/**
 * Get the title for a report.
 */
function getReportName(
    report: OnyxEntry<Report>,
    policy?: OnyxEntry<Policy>,
    parentReportActionParam?: OnyxInputOrEntry<ReportAction>,
    personalDetails?: Partial<PersonalDetailsList>,
    invoiceReceiverPolicy?: OnyxEntry<Policy>,
    reportAttributes?: ReportAttributesDerivedValue['reports'],
    transactions?: SearchTransaction[],
): string {
    // Check if we can use report name in derived values - only when we have report but no other params
    const canUseDerivedValue = report && policy === undefined && parentReportActionParam === undefined && personalDetails === undefined && invoiceReceiverPolicy === undefined;
    const attributes = reportAttributes ?? reportAttributesDerivedValue;
    const derivedNameExists = report && !!attributes?.[report.reportID]?.reportName;
    if (canUseDerivedValue && derivedNameExists) {
        return attributes[report.reportID].reportName;
    }
    return getReportNameInternal({report, policy, parentReportActionParam, personalDetails, invoiceReceiverPolicy, transactions});
}

function getSearchReportName(props: GetReportNameParams): string {
    const {report, policy} = props;
    if (isChatThread(report) && policy?.name) {
        return policy.name;
    }
    return getReportNameInternal(props);
}

function getInvoiceReportName(report: OnyxEntry<Report>, policy?: OnyxEntry<Policy | SearchPolicy>, invoiceReceiverPolicy?: OnyxEntry<Policy | SearchPolicy>): string {
    const moneyRequestReportName = getMoneyRequestReportName({report, policy, invoiceReceiverPolicy});
    const oldDotInvoiceName = report?.reportName ?? moneyRequestReportName;
    return isNewDotInvoice(report?.chatReportID) ? moneyRequestReportName : oldDotInvoiceName;
}

function generateArchivedReportName(reportName: string): string {
    return `${reportName} (${translateLocal('common.archived')}) `;
}

function getReportNameInternal({
    report,
    policy,
    parentReportActionParam,
    personalDetails,
    invoiceReceiverPolicy,
    transactions,
    reports,
    reportNameValuePairs = allReportNameValuePair,
    policies,
}: GetReportNameParams): string {
    let formattedName: string | undefined;
    let parentReportAction: OnyxEntry<ReportAction>;
    const parentReport = allReports?.[`${ONYXKEYS.COLLECTION.REPORT}${report?.parentReportID}`];
    if (parentReportActionParam) {
        parentReportAction = parentReportActionParam;
    } else {
        parentReportAction = isThread(report) ? allReportActions?.[`${ONYXKEYS.COLLECTION.REPORT_ACTIONS}${report.parentReportID}`]?.[report.parentReportActionID] : undefined;
    }
    const parentReportActionMessage = getReportActionMessageReportUtils(parentReportAction);
    const isArchivedNonExpense = isArchivedNonExpenseReport(
        report,
        !!reportNameValuePairs?.[`${ONYXKEYS.COLLECTION.REPORT_NAME_VALUE_PAIRS}${report?.reportID ?? String(CONST.DEFAULT_NUMBER_ID)}`]?.private_isArchived,
    );

    if (
        isActionOfType(parentReportAction, CONST.REPORT.ACTIONS.TYPE.SUBMITTED) ||
        isActionOfType(parentReportAction, CONST.REPORT.ACTIONS.TYPE.SUBMITTED_AND_CLOSED) ||
        isMarkAsClosedAction(parentReportAction)
    ) {
        const harvesting = !isMarkAsClosedAction(parentReportAction) ? (getOriginalMessage(parentReportAction)?.harvesting ?? false) : false;
        if (harvesting) {
            return translateLocal('iou.automaticallySubmitted');
        }
        return translateLocal('iou.submitted', {memo: getOriginalMessage(parentReportAction)?.message});
    }
    if (isActionOfType(parentReportAction, CONST.REPORT.ACTIONS.TYPE.FORWARDED)) {
        const {automaticAction} = getOriginalMessage(parentReportAction) ?? {};
        if (automaticAction) {
            return translateLocal('iou.automaticallyForwarded');
        }
        return translateLocal('iou.forwarded');
    }
    if (parentReportAction?.actionName === CONST.REPORT.ACTIONS.TYPE.REJECTED) {
        return getRejectedReportMessage();
    }
    if (parentReportAction?.actionName === CONST.REPORT.ACTIONS.TYPE.RETRACTED) {
        return getRetractedMessage();
    }
    if (parentReportAction?.actionName === CONST.REPORT.ACTIONS.TYPE.REOPENED) {
        return getReopenedMessage();
    }
    if (parentReportAction?.actionName === CONST.REPORT.ACTIONS.TYPE.POLICY_CHANGE_LOG.CORPORATE_UPGRADE) {
        return getUpgradeWorkspaceMessage();
    }
    if (parentReportAction?.actionName === CONST.REPORT.ACTIONS.TYPE.POLICY_CHANGE_LOG.TEAM_DOWNGRADE) {
        return getDowngradeWorkspaceMessage();
    }
    if (parentReportAction?.actionName === CONST.REPORT.ACTIONS.TYPE.POLICY_CHANGE_LOG.UPDATE_CURRENCY) {
        return getWorkspaceCurrencyUpdateMessage(parentReportAction);
    }
    if (parentReportAction?.actionName === CONST.REPORT.ACTIONS.TYPE.POLICY_CHANGE_LOG.UPDATE_FIELD) {
        return getWorkspaceUpdateFieldMessage(parentReportAction);
    }
    if (parentReportAction?.actionName === CONST.REPORT.ACTIONS.TYPE.MERGED_WITH_CASH_TRANSACTION) {
        return translateLocal('systemMessage.mergedWithCashTransaction');
    }
    if (parentReportAction?.actionName === CONST.REPORT.ACTIONS.TYPE.POLICY_CHANGE_LOG.UPDATE_NAME) {
        return Str.htmlDecode(getWorkspaceNameUpdatedMessage(parentReportAction));
    }
    if (parentReportAction?.actionName === CONST.REPORT.ACTIONS.TYPE.POLICY_CHANGE_LOG.UPDATE_AUTO_REPORTING_FREQUENCY) {
        return getWorkspaceFrequencyUpdateMessage(parentReportAction);
    }
    if (parentReportAction?.actionName === CONST.REPORT.ACTIONS.TYPE.POLICY_CHANGE_LOG.ADD_REPORT_FIELD) {
        return getWorkspaceReportFieldAddMessage(parentReportAction);
    }
    if (parentReportAction?.actionName === CONST.REPORT.ACTIONS.TYPE.POLICY_CHANGE_LOG.UPDATE_REPORT_FIELD) {
        return getWorkspaceReportFieldUpdateMessage(parentReportAction);
    }
    if (parentReportAction?.actionName === CONST.REPORT.ACTIONS.TYPE.POLICY_CHANGE_LOG.DELETE_REPORT_FIELD) {
        return getWorkspaceReportFieldDeleteMessage(parentReportAction);
    }

    if (isActionOfType(parentReportAction, CONST.REPORT.ACTIONS.TYPE.UNREPORTED_TRANSACTION)) {
        return translateLocal('iou.unreportedTransaction');
    }

    if (isActionOfType(parentReportAction, CONST.REPORT.ACTIONS.TYPE.POLICY_CHANGE_LOG.UPDATE_MAX_EXPENSE_AMOUNT_NO_RECEIPT)) {
        return getPolicyChangeLogMaxExpenseAmountNoReceiptMessage(parentReportAction);
    }

    if (isActionOfType(parentReportAction, CONST.REPORT.ACTIONS.TYPE.POLICY_CHANGE_LOG.UPDATE_DEFAULT_BILLABLE)) {
        return getPolicyChangeLogDefaultBillableMessage(parentReportAction);
    }
    if (isActionOfType(parentReportAction, CONST.REPORT.ACTIONS.TYPE.POLICY_CHANGE_LOG.UPDATE_DEFAULT_REIMBURSABLE)) {
        return getPolicyChangeLogDefaultReimbursableMessage(parentReportAction);
    }
    if (isActionOfType(parentReportAction, CONST.REPORT.ACTIONS.TYPE.POLICY_CHANGE_LOG.UPDATE_DEFAULT_TITLE_ENFORCED)) {
        return getPolicyChangeLogDefaultTitleEnforcedMessage(parentReportAction);
    }

    if (isActionOfType(parentReportAction, CONST.REPORT.ACTIONS.TYPE.CHANGE_POLICY)) {
        return getPolicyChangeMessage(parentReportAction);
    }

<<<<<<< HEAD
    if (parentReportAction?.actionName && isTagModificationAction(parentReportAction?.actionName)) {
        return getCleanedTagName(getWorkspaceTagUpdateMessage(parentReportAction) ?? '');
=======
    if (isMovedAction(parentReportAction)) {
        return getMovedActionMessage(parentReportAction, parentReport);
>>>>>>> b7b66783
    }

    if (isMoneyRequestAction(parentReportAction)) {
        const originalMessage = getOriginalMessage(parentReportAction);
        const reportPolicy = allPolicies?.[`${ONYXKEYS.COLLECTION.POLICY}${report?.policyID}`];
        const last4Digits = reportPolicy?.achAccount?.accountNumber?.slice(-4) ?? '';

        if (originalMessage?.type === CONST.IOU.REPORT_ACTION_TYPE.PAY) {
            if (originalMessage.paymentType === CONST.IOU.PAYMENT_TYPE.ELSEWHERE) {
                return translateLocal('iou.paidElsewhere');
            }
            if (originalMessage.paymentType === CONST.IOU.PAYMENT_TYPE.VBBA) {
                if (originalMessage.automaticAction) {
                    return translateLocal('iou.automaticallyPaidWithBusinessBankAccount', {last4Digits});
                }
                return translateLocal('iou.businessBankAccount', {last4Digits});
            }
            if (originalMessage.paymentType === CONST.IOU.PAYMENT_TYPE.EXPENSIFY) {
                if (originalMessage.automaticAction) {
                    return translateLocal('iou.automaticallyPaidWithExpensify');
                }
                return translateLocal('iou.paidWithExpensify');
            }
        }
    }

    if (isActionOfType(parentReportAction, CONST.REPORT.ACTIONS.TYPE.APPROVED)) {
        const {automaticAction} = getOriginalMessage(parentReportAction) ?? {};
        if (automaticAction) {
            return translateLocal('iou.automaticallyApproved');
        }
        return translateLocal('iou.approvedMessage');
    }
    if (isUnapprovedAction(parentReportAction)) {
        return translateLocal('iou.unapproved');
    }

    if (isActionableJoinRequest(parentReportAction)) {
        return getJoinRequestMessage(parentReportAction);
    }

    if (isTaskReport(report) && isCanceledTaskReport(report, parentReportAction)) {
        return translateLocal('parentReportAction.deletedTask');
    }

    if (isTaskReport(report)) {
        return Parser.htmlToText(report?.reportName ?? '').trim();
    }

    if (isActionOfType(parentReportAction, CONST.REPORT.ACTIONS.TYPE.INTEGRATION_SYNC_FAILED)) {
        return getIntegrationSyncFailedMessage(parentReportAction, report?.policyID);
    }

    if (isActionOfType(parentReportAction, CONST.REPORT.ACTIONS.TYPE.TRAVEL_UPDATE)) {
        return getTravelUpdateMessage(parentReportAction);
    }

    if (isChatThread(report)) {
        if (!isEmptyObject(parentReportAction) && isTransactionThread(parentReportAction)) {
            formattedName = getTransactionReportName({reportAction: parentReportAction, transactions, reports});

            // This will get removed as part of https://github.com/Expensify/App/issues/59961
            // eslint-disable-next-line deprecation/deprecation
            if (isArchivedNonExpense) {
                formattedName = generateArchivedReportName(formattedName);
            }
            return formatReportLastMessageText(formattedName);
        }

        if (!isEmptyObject(parentReportAction) && isOldDotReportAction(parentReportAction)) {
            return getMessageOfOldDotReportAction(parentReportAction);
        }

        if (isRenamedAction(parentReportAction)) {
            return getRenamedAction(parentReportAction, isExpenseReport(getReport(report.parentReportID, allReports)));
        }

        if (parentReportActionMessage?.isDeletedParentAction) {
            return translateLocal('parentReportAction.deletedMessage');
        }

        if (parentReportAction?.actionName === CONST.REPORT.ACTIONS.TYPE.RESOLVED_DUPLICATES) {
            return translateLocal('violations.resolvedDuplicates');
        }

        const isAttachment = isReportActionAttachment(!isEmptyObject(parentReportAction) ? parentReportAction : undefined);
        const reportActionMessage = getReportActionMessage({
            reportAction: parentReportAction,
            reportID: report?.parentReportID,
            childReportID: report?.reportID,
            reports,
            personalDetails,
        }).replace(/(\n+|\r\n|\n|\r)/gm, ' ');
        if (isAttachment && reportActionMessage) {
            return `[${translateLocal('common.attachment')}]`;
        }
        if (
            parentReportActionMessage?.moderationDecision?.decision === CONST.MODERATION.MODERATOR_DECISION_PENDING_HIDE ||
            parentReportActionMessage?.moderationDecision?.decision === CONST.MODERATION.MODERATOR_DECISION_HIDDEN ||
            parentReportActionMessage?.moderationDecision?.decision === CONST.MODERATION.MODERATOR_DECISION_PENDING_REMOVE
        ) {
            return translateLocal('parentReportAction.hiddenMessage');
        }
        if (isAdminRoom(report) || isUserCreatedPolicyRoom(report)) {
            return getAdminRoomInvitedParticipants(parentReportAction, reportActionMessage);
        }

        // This will get removed as part of https://github.com/Expensify/App/issues/59961
        // eslint-disable-next-line deprecation/deprecation
        if (reportActionMessage && isArchivedNonExpense) {
            return generateArchivedReportName(reportActionMessage);
        }
        if (!isEmptyObject(parentReportAction) && isModifiedExpenseAction(parentReportAction)) {
            const modifiedMessage = ModifiedExpenseMessage.getForReportAction({reportOrID: report?.reportID, reportAction: parentReportAction, searchReports: reports});
            return formatReportLastMessageText(modifiedMessage);
        }
        if (isTripRoom(report) && report?.reportName !== CONST.REPORT.DEFAULT_REPORT_NAME) {
            return report?.reportName ?? '';
        }
        if (isCardIssuedAction(parentReportAction)) {
            return getCardIssuedMessage({reportAction: parentReportAction});
        }
        return reportActionMessage;
    }

    if (isClosedExpenseReportWithNoExpenses(report, transactions)) {
        return translateLocal('parentReportAction.deletedReport');
    }

    if (isGroupChat(report)) {
        return getGroupChatName(undefined, true, report) ?? '';
    }

    if (isChatRoom(report)) {
        formattedName = report?.reportName;
    }

    if (isPolicyExpenseChat(report)) {
        formattedName = getPolicyExpenseChatName({report, policy, personalDetailsList: personalDetails, reports});
    }

    if (isMoneyRequestReport(report)) {
        formattedName = getMoneyRequestReportName({report, policy});
    }

    if (isInvoiceReport(report)) {
        formattedName = getInvoiceReportName(report, policy, invoiceReceiverPolicy);
    }

    if (isInvoiceRoom(report)) {
        formattedName = getInvoicesChatName({report, receiverPolicy: invoiceReceiverPolicy, personalDetails, policies});
    }

    if (isSelfDM(report)) {
        formattedName = getDisplayNameForParticipant({accountID: currentUserAccountID, shouldAddCurrentUserPostfix: true, personalDetailsData: personalDetails});
    }

    if (isConciergeChatReport(report)) {
        formattedName = CONST.CONCIERGE_DISPLAY_NAME;
    }

    if (formattedName) {
        return formatReportLastMessageText(isArchivedNonExpense ? generateArchivedReportName(formattedName) : formattedName);
    }

    // Not a room or PolicyExpenseChat, generate title from first 5 other participants
    formattedName = buildReportNameFromParticipantNames({report, personalDetails});

    const finalName = formattedName || (report?.reportName ?? '');

    return isArchivedNonExpense ? generateArchivedReportName(finalName) : finalName;
}

/**
 * Get the payee name given a report.
 */
function getPayeeName(report: OnyxEntry<Report>): string | undefined {
    if (isEmptyObject(report)) {
        return undefined;
    }

    const participantsWithoutCurrentUser = Object.keys(report?.participants ?? {})
        .map(Number)
        .filter((accountID) => accountID !== currentUserAccountID);

    if (participantsWithoutCurrentUser.length === 0) {
        return undefined;
    }
    return getDisplayNameForParticipant({accountID: participantsWithoutCurrentUser.at(0), shouldUseShortForm: true});
}

function getReportSubtitlePrefix(report: OnyxEntry<Report>): string {
    if ((!isChatRoom(report) && !isPolicyExpenseChat(report)) || isThread(report)) {
        return '';
    }

    const filteredPolicies = Object.values(allPolicies ?? {}).filter((policy) => shouldShowPolicy(policy, false, currentUserEmail));
    if (filteredPolicies.length < 2) {
        return '';
    }

    const policyName = getPolicyName({report, returnEmptyIfNotFound: true});
    if (!policyName) {
        return '';
    }
    return `${policyName} ${CONST.DOT_SEPARATOR} `;
}

/**
 * Get either the policyName or domainName the chat is tied to
 */
function getChatRoomSubtitle(report: OnyxEntry<Report>, config: GetChatRoomSubtitleConfig = {isCreateExpenseFlow: false}): string | undefined {
    if (isChatThread(report)) {
        return '';
    }
    if (isSelfDM(report)) {
        return translateLocal('reportActionsView.yourSpace');
    }
    if (isInvoiceRoom(report)) {
        return translateLocal('workspace.common.invoices');
    }
    if (isConciergeChatReport(report)) {
        return translateLocal('reportActionsView.conciergeSupport');
    }
    if (!isDefaultRoom(report) && !isUserCreatedPolicyRoom(report) && !isPolicyExpenseChat(report)) {
        return '';
    }
    if (getChatType(report) === CONST.REPORT.CHAT_TYPE.DOMAIN_ALL) {
        // The domainAll rooms are just #domainName, so we ignore the prefix '#' to get the domainName
        return report?.reportName?.substring(1) ?? '';
    }
    if ((isPolicyExpenseChat(report) && !!report?.isOwnPolicyExpenseChat) || isExpenseReport(report)) {
        const policy = allPolicies?.[`${ONYXKEYS.COLLECTION.POLICY}${report?.policyID}`];
        const submitToAccountID = getSubmitToAccountID(policy, report);
        const submitsToAccountDetails = allPersonalDetails?.[submitToAccountID];
        const subtitle = submitsToAccountDetails?.displayName ?? submitsToAccountDetails?.login;

        if (!subtitle || !config.isCreateExpenseFlow) {
            return getPolicyName({report});
        }

        return `${getReportSubtitlePrefix(report)}${translateLocal('iou.submitsTo', {name: subtitle ?? ''})}`;
    }

    // This will get removed as part of https://github.com/Expensify/App/issues/59961
    // eslint-disable-next-line deprecation/deprecation
    if (isArchivedReport(getReportNameValuePairs(report?.reportID))) {
        return report?.oldPolicyName ?? '';
    }
    return getPolicyName({report});
}

/**
 * Get pending members for reports
 */
function getPendingChatMembers(accountIDs: number[], previousPendingChatMembers: PendingChatMember[], pendingAction: PendingAction): PendingChatMember[] {
    const pendingChatMembers = accountIDs.map((accountID) => ({accountID: accountID.toString(), pendingAction}));
    return [...previousPendingChatMembers, ...pendingChatMembers];
}

/**
 * Gets the parent navigation subtitle for the report
 */
function getParentNavigationSubtitle(report: OnyxEntry<Report>): ParentNavigationSummaryParams {
    const parentReport = getParentReport(report);
    if (isEmptyObject(parentReport)) {
        const ownerAccountID = report?.ownerAccountID;
        const personalDetails = ownerAccountID ? allPersonalDetails?.[ownerAccountID] : undefined;
        const login = personalDetails ? personalDetails.login : null;
        // eslint-disable-next-line @typescript-eslint/prefer-nullish-coalescing
        const reportOwnerDisplayName = getDisplayNameForParticipant({accountID: ownerAccountID, shouldRemoveDomain: true}) || login;

        if (isExpenseReport(report)) {
            return {
                reportName: translateLocal('workspace.common.policyExpenseChatName', {displayName: reportOwnerDisplayName ?? ''}),
                workspaceName: getPolicyName({report}),
            };
        }
        if (isIOUReport(report)) {
            return {reportName: reportOwnerDisplayName ?? ''};
        }
        return {};
    }

    if (isInvoiceReport(report) || isInvoiceRoom(parentReport)) {
        let reportName = `${getPolicyName({report: parentReport})} & ${getInvoicePayerName(parentReport)}`;

        // This will get removed as part of https://github.com/Expensify/App/issues/59961
        // eslint-disable-next-line deprecation/deprecation
        if (isArchivedNonExpenseReport(parentReport, !!getReportNameValuePairs(parentReport?.reportID)?.private_isArchived)) {
            reportName += ` (${translateLocal('common.archived')})`;
        }

        return {
            reportName,
        };
    }

    return {
        reportName: getReportName(parentReport),
        workspaceName: getPolicyName({report: parentReport, returnEmptyIfNotFound: true}),
    };
}

/**
 * Navigate to the details page of a given report
 */
function navigateToDetailsPage(report: OnyxEntry<Report>, backTo?: string, shouldUseActiveRoute?: boolean) {
    const isSelfDMReport = isSelfDM(report);
    const isOneOnOneChatReport = isOneOnOneChat(report);
    const participantAccountID = getParticipantsAccountIDsForDisplay(report);

    if (isSelfDMReport || isOneOnOneChatReport) {
        Navigation.navigate(ROUTES.PROFILE.getRoute(participantAccountID.at(0), isSelfDMReport || shouldUseActiveRoute ? Navigation.getActiveRoute() : backTo));
        return;
    }

    if (report?.reportID) {
        Navigation.navigate(ROUTES.REPORT_WITH_ID_DETAILS.getRoute(report?.reportID, backTo));
    }
}

/**
 * Go back to the details page of a given report
 */
function goBackToDetailsPage(report: OnyxEntry<Report>, backTo?: string, shouldGoBackToDetailsPage = false) {
    const isOneOnOneChatReport = isOneOnOneChat(report);
    const participantAccountID = getParticipantsAccountIDsForDisplay(report);

    if (isOneOnOneChatReport) {
        Navigation.goBack(ROUTES.PROFILE.getRoute(participantAccountID.at(0), backTo));
        return;
    }

    if (report?.reportID) {
        if (shouldGoBackToDetailsPage) {
            Navigation.goBack(ROUTES.REPORT_WITH_ID_DETAILS.getRoute(report.reportID, backTo));
        } else {
            Navigation.goBack(ROUTES.REPORT_SETTINGS.getRoute(report.reportID, backTo));
        }
    } else {
        Log.warn('Missing reportID during navigation back to the details page');
    }
}

function navigateBackOnDeleteTransaction(backRoute: Route | undefined, isFromRHP?: boolean) {
    if (!backRoute) {
        return;
    }

    const rootState = navigationRef.current?.getRootState();
    const lastFullScreenRoute = rootState?.routes.findLast((route) => isFullScreenName(route.name));
    if (lastFullScreenRoute?.name === NAVIGATORS.SEARCH_FULLSCREEN_NAVIGATOR) {
        Navigation.dismissModal();
        return;
    }
    if (isFromRHP) {
        Navigation.dismissModal();
    }
    Navigation.isNavigationReady().then(() => {
        Navigation.goBack(backRoute);
    });
}

/**
 * Go back to the previous page from the edit private page of a given report
 */
function goBackFromPrivateNotes(report: OnyxEntry<Report>, accountID?: number, backTo?: string) {
    if (isEmpty(report) || !accountID) {
        return;
    }
    const currentUserPrivateNote = report.privateNotes?.[accountID]?.note ?? '';
    if (isEmpty(currentUserPrivateNote)) {
        const participantAccountIDs = getParticipantsAccountIDsForDisplay(report);

        if (isOneOnOneChat(report)) {
            Navigation.goBack(ROUTES.PROFILE.getRoute(participantAccountIDs.at(0), backTo));
            return;
        }

        if (report?.reportID) {
            Navigation.goBack(ROUTES.REPORT_WITH_ID_DETAILS.getRoute(report?.reportID, backTo));
            return;
        }
    }
    Navigation.goBack(ROUTES.PRIVATE_NOTES_LIST.getRoute(report.reportID, backTo));
}

function navigateOnDeleteExpense(backToRoute: Route) {
    const rootState = navigationRef.getRootState();
    const focusedRoute = findFocusedRoute(rootState);
    if (focusedRoute?.params && 'backTo' in focusedRoute.params) {
        Navigation.goBack(focusedRoute.params.backTo as Route);
        return;
    }

    Navigation.goBack(backToRoute);
}

/**
 * Generate a random reportID up to 53 bits aka 9,007,199,254,740,991 (Number.MAX_SAFE_INTEGER).
 * There were approximately 98,000,000 reports with sequential IDs generated before we started using this approach, those make up roughly one billionth of the space for these numbers,
 * so we live with the 1 in a billion chance of a collision with an older ID until we can switch to 64-bit IDs.
 *
 * In a test of 500M reports (28 years of reports at our current max rate) we got 20-40 collisions meaning that
 * this is more than random enough for our needs.
 */
function generateReportID(): string {
    return (Math.floor(Math.random() * 2 ** 21) * 2 ** 32 + Math.floor(Math.random() * 2 ** 32)).toString();
}

function hasReportNameError(report: OnyxEntry<Report>): boolean {
    return !isEmptyObject(report?.errorFields?.reportName);
}

/**
 * For comments shorter than or equal to 10k chars, convert the comment from MD into HTML because that's how it is stored in the database
 * For longer comments, skip parsing, but still escape the text, and display plaintext for performance reasons. It takes over 40s to parse a 100k long string!!
 */
function getParsedComment(text: string, parsingDetails?: ParsingDetails, mediaAttributes?: Record<string, string>, disabledRules?: string[]): string {
    let isGroupPolicyReport = false;
    if (parsingDetails?.reportID) {
        const currentReport = getReportOrDraftReport(parsingDetails?.reportID);
        isGroupPolicyReport = isReportInGroupPolicy(currentReport);
    }

    if (parsingDetails?.policyID) {
        // This will be fixed as part of https://github.com/Expensify/Expensify/issues/507850
        // eslint-disable-next-line deprecation/deprecation
        const policyType = getPolicy(parsingDetails?.policyID)?.type;
        if (policyType) {
            isGroupPolicyReport = isGroupPolicy(policyType);
        }
    }

    const rules = disabledRules ?? [];

    if (text.length > CONST.MAX_MARKUP_LENGTH) {
        return lodashEscape(text);
    }

    return getParsedMessageWithShortMentions({
        text,
        availableMentionLogins: allPersonalDetailLogins,
        userEmailDomain: currentUserPrivateDomain,
        parserOptions: {
            disabledRules: isGroupPolicyReport ? [...rules] : ['reportMentions', ...rules],
            extras: {mediaAttributeCache: mediaAttributes},
        },
    });
}

function getUploadingAttachmentHtml(file?: FileObject): string {
    if (!file || typeof file.uri !== 'string') {
        return '';
    }

    const dataAttributes = [
        `${CONST.ATTACHMENT_OPTIMISTIC_SOURCE_ATTRIBUTE}="${file.uri}"`,
        `${CONST.ATTACHMENT_SOURCE_ATTRIBUTE}="${file.uri}"`,
        `${CONST.ATTACHMENT_ORIGINAL_FILENAME_ATTRIBUTE}="${file.name}"`,
        'width' in file && `${CONST.ATTACHMENT_THUMBNAIL_WIDTH_ATTRIBUTE}="${file.width}"`,
        'height' in file && `${CONST.ATTACHMENT_THUMBNAIL_HEIGHT_ATTRIBUTE}="${file.height}"`,
    ]
        .filter((x) => !!x)
        .join(' ');

    // file.type is a known mime type like image/png, image/jpeg, video/mp4 etc.
    if (file.type?.startsWith('image')) {
        return `<img src="${file.uri}" alt="${file.name}" ${dataAttributes} />`;
    }
    if (file.type?.startsWith('video')) {
        return `<video src="${file.uri}" ${dataAttributes}>${file.name}</video>`;
    }

    // For all other types, we present a generic download link
    return `<a href="${file.uri}" ${dataAttributes}>${file.name}</a>`;
}

function getReportDescription(report: OnyxEntry<Report>): string {
    if (!report?.description) {
        return '';
    }
    try {
        const reportDescription = report?.description;
        const objectDescription = JSON.parse(reportDescription) as {html: string};
        return objectDescription.html ?? reportDescription ?? '';
    } catch (error) {
        return report?.description ?? '';
    }
}

function getPolicyDescriptionText(policy: OnyxEntry<Policy>): string {
    if (!policy?.description) {
        return '';
    }

    return Parser.htmlToText(policy.description);
}

/**
 * Fixme the `shouldEscapeText` arg is never used (it's always set to undefined)
 * it should be removed after https://github.com/Expensify/App/issues/50724 gets fixed as a followup
 */
function buildOptimisticAddCommentReportAction(
    text?: string,
    file?: FileObject,
    actorAccountID?: number,
    createdOffset = 0,
    shouldEscapeText?: boolean,
    reportID?: string,
    reportActionID: string = rand64(),
): OptimisticReportAction {
    const commentText = getParsedComment(text ?? '', {shouldEscapeText, reportID});
    const attachmentHtml = getUploadingAttachmentHtml(file);

    const htmlForNewComment = `${commentText}${commentText && attachmentHtml ? '<br /><br />' : ''}${attachmentHtml}`;
    const textForNewComment = Parser.htmlToText(htmlForNewComment);

    const isAttachmentOnly = file && !text;
    const isAttachmentWithText = !!text && file !== undefined;
    const accountID = actorAccountID ?? currentUserAccountID ?? CONST.DEFAULT_NUMBER_ID;
    const delegateAccountDetails = getPersonalDetailByEmail(delegateEmail);

    // Remove HTML from text when applying optimistic offline comment
    return {
        commentText,
        reportAction: {
            reportActionID,
            reportID,
            actionName: CONST.REPORT.ACTIONS.TYPE.ADD_COMMENT,
            actorAccountID: accountID,
            person: [
                {
                    style: 'strong',
                    text: allPersonalDetails?.[accountID]?.displayName ?? currentUserEmail,
                    type: 'TEXT',
                },
            ],
            automatic: false,
            avatar: allPersonalDetails?.[accountID]?.avatar,
            created: DateUtils.getDBTimeWithSkew(Date.now() + createdOffset),
            message: [
                {
                    translationKey: isAttachmentOnly ? CONST.TRANSLATION_KEYS.ATTACHMENT : '',
                    type: CONST.REPORT.MESSAGE.TYPE.COMMENT,
                    html: htmlForNewComment,
                    text: textForNewComment,
                },
            ],
            originalMessage: {
                html: htmlForNewComment,
                whisperedTo: [],
            },
            isFirstItem: false,
            isAttachmentOnly,
            isAttachmentWithText,
            pendingAction: CONST.RED_BRICK_ROAD_PENDING_ACTION.ADD,
            shouldShow: true,
            isOptimisticAction: true,
            delegateAccountID: delegateAccountDetails?.accountID,
        },
    };
}

/**
 * update optimistic parent reportAction when a comment is added or remove in the child report
 * @param parentReportAction - Parent report action of the child report
 * @param lastVisibleActionCreated - Last visible action created of the child report
 * @param type - The type of action in the child report
 */

function updateOptimisticParentReportAction(parentReportAction: OnyxEntry<ReportAction>, lastVisibleActionCreated: string, type: string): UpdateOptimisticParentReportAction {
    let childVisibleActionCount = parentReportAction?.childVisibleActionCount ?? 0;
    let childCommenterCount = parentReportAction?.childCommenterCount ?? 0;
    let childOldestFourAccountIDs = parentReportAction?.childOldestFourAccountIDs;

    if (type === CONST.RED_BRICK_ROAD_PENDING_ACTION.ADD) {
        childVisibleActionCount += 1;
        const oldestFourAccountIDs = childOldestFourAccountIDs ? childOldestFourAccountIDs.split(',') : [];
        if (oldestFourAccountIDs.length < 4) {
            const index = oldestFourAccountIDs.findIndex((accountID) => accountID === currentUserAccountID?.toString());
            if (index === -1) {
                childCommenterCount += 1;
                oldestFourAccountIDs.push(currentUserAccountID?.toString() ?? '');
            }
        }
        childOldestFourAccountIDs = oldestFourAccountIDs.join(',');
    } else if (type === CONST.RED_BRICK_ROAD_PENDING_ACTION.DELETE) {
        if (childVisibleActionCount > 0) {
            childVisibleActionCount -= 1;
        }

        if (childVisibleActionCount === 0) {
            childCommenterCount = 0;
            childOldestFourAccountIDs = '';
        }
    }

    return {
        childVisibleActionCount,
        childCommenterCount,
        childLastVisibleActionCreated: lastVisibleActionCreated,
        childOldestFourAccountIDs,
    };
}

/**
 * Builds an optimistic reportAction for the parent report when a task is created
 * @param taskReportID - Report ID of the task
 * @param taskTitle - Title of the task
 * @param taskAssigneeAccountID - AccountID of the person assigned to the task
 * @param text - Text of the comment
 * @param parentReportID - Report ID of the parent report
 * @param createdOffset - The offset for task's created time that created via a loop
 */
function buildOptimisticTaskCommentReportAction(
    taskReportID: string,
    taskTitle: string,
    taskAssigneeAccountID: number,
    text: string,
    parentReportID: string | undefined,
    actorAccountID?: number,
    createdOffset = 0,
): OptimisticReportAction {
    const reportAction = buildOptimisticAddCommentReportAction(text, undefined, undefined, createdOffset, undefined, taskReportID);
    if (Array.isArray(reportAction.reportAction.message)) {
        const message = reportAction.reportAction.message.at(0);
        if (message) {
            message.taskReportID = taskReportID;
        }
    } else if (!Array.isArray(reportAction.reportAction.message) && reportAction.reportAction.message) {
        reportAction.reportAction.message.taskReportID = taskReportID;
    }

    // These parameters are not saved on the reportAction, but are used to display the task in the UI
    // Added when we fetch the reportActions on a report
    // eslint-disable-next-line
    reportAction.reportAction.originalMessage = {
        html: getReportActionHtml(reportAction.reportAction),
        taskReportID: getReportActionMessageReportUtils(reportAction.reportAction)?.taskReportID,
        whisperedTo: [],
    };
    reportAction.reportAction.childReportID = taskReportID;
    reportAction.reportAction.parentReportID = parentReportID;
    reportAction.reportAction.childType = CONST.REPORT.TYPE.TASK;
    reportAction.reportAction.childReportName = taskTitle;
    reportAction.reportAction.childManagerAccountID = taskAssigneeAccountID;
    reportAction.reportAction.childStatusNum = CONST.REPORT.STATUS_NUM.OPEN;
    reportAction.reportAction.childStateNum = CONST.REPORT.STATE_NUM.OPEN;

    if (actorAccountID) {
        reportAction.reportAction.actorAccountID = actorAccountID;
    }

    return reportAction;
}

function buildOptimisticSelfDMReport(created: string): Report {
    return {
        reportID: generateReportID(),
        participants: {
            [currentUserAccountID ?? CONST.DEFAULT_NUMBER_ID]: {
                notificationPreference: CONST.REPORT.NOTIFICATION_PREFERENCE.MUTE,
            },
        },
        type: CONST.REPORT.TYPE.CHAT,
        chatType: CONST.REPORT.CHAT_TYPE.SELF_DM,
        isOwnPolicyExpenseChat: false,
        lastActorAccountID: 0,
        lastMessageHtml: '',
        lastMessageText: undefined,
        lastReadTime: created,
        lastVisibleActionCreated: created,
        ownerAccountID: currentUserAccountID,
        reportName: '',
        stateNum: 0,
        statusNum: 0,
        writeCapability: CONST.REPORT.WRITE_CAPABILITIES.ALL,
    };
}

/**
 * Builds an optimistic IOU report with a randomly generated reportID
 *
 * @param payeeAccountID - AccountID of the person generating the IOU.
 * @param payerAccountID - AccountID of the other person participating in the IOU.
 * @param total - IOU amount in the smallest unit of the currency.
 * @param chatReportID - Report ID of the chat where the IOU is.
 * @param currency - IOU currency.
 * @param isSendingMoney - If we pay someone the IOU should be created as settled
 * @param parentReportActionID - The parent report action ID of the IOU report
 * @param optimisticIOUReportID - Optimistic IOU report id
 */

function buildOptimisticIOUReport(
    payeeAccountID: number,
    payerAccountID: number,
    total: number,
    chatReportID: string | undefined,
    currency: string,
    isSendingMoney = false,
    parentReportActionID?: string,
    optimisticIOUReportID?: string,
): OptimisticIOUReport {
    const formattedTotal = convertToDisplayString(total, currency);
    const personalDetails = getPersonalDetailsForAccountID(payerAccountID);
    const payerEmail = 'login' in personalDetails ? personalDetails.login : '';
    const policyID = chatReportID ? getReport(chatReportID, allReports)?.policyID : undefined;
    // This will be fixed as part of https://github.com/Expensify/Expensify/issues/507850
    // eslint-disable-next-line deprecation/deprecation
    const policy = getPolicy(policyID);

    const participants: Participants = {
        [payeeAccountID]: {notificationPreference: CONST.REPORT.NOTIFICATION_PREFERENCE.HIDDEN},
        [payerAccountID]: {notificationPreference: CONST.REPORT.NOTIFICATION_PREFERENCE.HIDDEN},
    };

    return {
        type: CONST.REPORT.TYPE.IOU,
        chatReportID,
        currency,
        managerID: payerAccountID,
        ownerAccountID: payeeAccountID,
        participants,
        reportID: optimisticIOUReportID ?? generateReportID(),
        stateNum: isSendingMoney ? CONST.REPORT.STATE_NUM.APPROVED : CONST.REPORT.STATE_NUM.SUBMITTED,
        statusNum: isSendingMoney ? CONST.REPORT.STATUS_NUM.REIMBURSED : CONST.REPORT.STATE_NUM.SUBMITTED,
        total,
        unheldTotal: total,
        nonReimbursableTotal: 0,
        unheldNonReimbursableTotal: 0,

        // We don't translate reportName because the server response is always in English
        reportName: `${payerEmail} owes ${formattedTotal}`,
        parentReportID: chatReportID,
        lastVisibleActionCreated: DateUtils.getDBTime(),
        fieldList: policy?.fieldList,
        parentReportActionID,
    };
}

function getHumanReadableStatus(statusNum: number): string {
    const status = Object.keys(CONST.REPORT.STATUS_NUM).find((key) => CONST.REPORT.STATUS_NUM[key as keyof typeof CONST.REPORT.STATUS_NUM] === statusNum);
    return status ? `${status.charAt(0)}${status.slice(1).toLowerCase()}` : '';
}

/**
 * Populates the report field formula with the values from the report and policy.
 * Currently, this only supports optimistic expense reports.
 * Each formula field is either replaced with a value, or removed.
 * If after all replacements the formula is empty, the original formula is returned.
 * See {@link https://help.expensify.com/articles/expensify-classic/insights-and-custom-reporting/Custom-Templates}
 */
function populateOptimisticReportFormula(formula: string, report: OptimisticExpenseReport, policy: OnyxEntry<Policy>): string {
    const createdDate = report.lastVisibleActionCreated ? new Date(report.lastVisibleActionCreated) : undefined;
    const result = formula
        // We don't translate because the server response is always in English
        .replaceAll(/\{report:type\}/gi, 'Expense Report')
        .replaceAll(/\{report:startdate\}/gi, createdDate ? format(createdDate, CONST.DATE.FNS_FORMAT_STRING) : '')
        .replaceAll(/\{report:total\}/gi, report.total !== undefined ? convertToDisplayString(Math.abs(report.total), report.currency).toString() : '')
        .replaceAll(/\{report:currency\}/gi, report.currency ?? '')
        .replaceAll(/\{report:policyname\}/gi, policy?.name ?? '')
        .replaceAll(/\{report:workspacename\}/gi, policy?.name ?? '')
        .replaceAll(/\{report:created\}/gi, createdDate ? format(createdDate, CONST.DATE.FNS_DATE_TIME_FORMAT_STRING) : '')
        .replaceAll(/\{report:created:yyyy-MM-dd\}/gi, createdDate ? format(createdDate, CONST.DATE.FNS_FORMAT_STRING) : '')
        .replaceAll(/\{report:status\}/gi, report.statusNum !== undefined ? getHumanReadableStatus(report.statusNum) : '')
        .replaceAll(/\{user:email\}/gi, currentUserEmail ?? '')
        .replaceAll(/\{user:email\|frontPart\}/gi, (currentUserEmail ? currentUserEmail.split('@').at(0) : '') ?? '')
        .replaceAll(/\{report:(.+)\}/gi, '');

    return result.trim().length ? result : formula;
}

/** Builds an optimistic invoice report with a randomly generated reportID */
function buildOptimisticInvoiceReport(
    chatReportID: string,
    policyID: string | undefined,
    receiverAccountID: number,
    receiverName: string,
    total: number,
    currency: string,
): OptimisticExpenseReport {
    const formattedTotal = convertToDisplayString(total, currency);
    const invoiceReport = {
        reportID: generateReportID(),
        chatReportID,
        policyID,
        type: CONST.REPORT.TYPE.INVOICE,
        ownerAccountID: currentUserAccountID,
        managerID: receiverAccountID,
        currency,
        // We don't translate reportName because the server response is always in English
        reportName: `${receiverName} owes ${formattedTotal}`,
        stateNum: CONST.REPORT.STATE_NUM.SUBMITTED,
        statusNum: CONST.REPORT.STATUS_NUM.OPEN,
        total: total * -1,
        participants: {
            [receiverAccountID]: {
                notificationPreference: CONST.REPORT.NOTIFICATION_PREFERENCE.HIDDEN,
            },
        },
        parentReportID: chatReportID,
        lastVisibleActionCreated: DateUtils.getDBTime(),
    };

    if (currentUserAccountID) {
        invoiceReport.participants[currentUserAccountID] = {notificationPreference: CONST.REPORT.NOTIFICATION_PREFERENCE.HIDDEN};
    }

    return invoiceReport;
}

/**
 * Returns the stateNum and statusNum for an expense report based on the policy settings
 * @param policy
 */
function getExpenseReportStateAndStatus(policy: OnyxEntry<Policy>, isEmptyOptimisticReport = false) {
    const isASAPSubmitBetaEnabled = Permissions.isBetaEnabled(CONST.BETAS.ASAP_SUBMIT, allBetas);
    if (isASAPSubmitBetaEnabled) {
        return {
            stateNum: CONST.REPORT.STATE_NUM.OPEN,
            statusNum: CONST.REPORT.STATUS_NUM.OPEN,
        };
    }
    const isInstantSubmitEnabledLocal = isInstantSubmitEnabled(policy);
    const isSubmitAndCloseLocal = isSubmitAndClose(policy);
    const arePaymentsDisabled = policy?.reimbursementChoice === CONST.POLICY.REIMBURSEMENT_CHOICES.REIMBURSEMENT_NO;

    if (isInstantSubmitEnabledLocal && arePaymentsDisabled && isSubmitAndCloseLocal && !isEmptyOptimisticReport) {
        return {
            stateNum: CONST.REPORT.STATE_NUM.APPROVED,
            statusNum: CONST.REPORT.STATUS_NUM.CLOSED,
        };
    }

    if (isInstantSubmitEnabledLocal) {
        return {
            stateNum: CONST.REPORT.STATE_NUM.SUBMITTED,
            statusNum: CONST.REPORT.STATUS_NUM.SUBMITTED,
        };
    }

    return {
        stateNum: CONST.REPORT.STATE_NUM.OPEN,
        statusNum: CONST.REPORT.STATUS_NUM.OPEN,
    };
}

/**
 * Builds an optimistic Expense report with a randomly generated reportID
 *
 * @param chatReportID - Report ID of the PolicyExpenseChat where the Expense Report is
 * @param policyID - The policy ID of the PolicyExpenseChat
 * @param payeeAccountID - AccountID of the employee (payee)
 * @param total - Amount in cents
 * @param currency
 * @param reimbursable – Whether the expense is reimbursable
 * @param parentReportActionID – The parent ReportActionID of the PolicyExpenseChat
 * @param optimisticIOUReportID – Optimistic IOU report id
 */
function buildOptimisticExpenseReport(
    chatReportID: string | undefined,
    policyID: string | undefined,
    payeeAccountID: number,
    total: number,
    currency: string,
    nonReimbursableTotal = 0,
    parentReportActionID?: string,
    optimisticIOUReportID?: string,
): OptimisticExpenseReport {
    // The amount for Expense reports are stored as negative value in the database
    const storedTotal = total * -1;
    const storedNonReimbursableTotal = nonReimbursableTotal * -1;
    const report = chatReportID ? getReport(chatReportID, allReports) : undefined;
    const policyName = getPolicyName({report});
    const formattedTotal = convertToDisplayString(storedTotal, currency);
    // This will be fixed as part of https://github.com/Expensify/Expensify/issues/507850
    // eslint-disable-next-line deprecation/deprecation
    const policy = getPolicy(policyID);

    const {stateNum, statusNum} = getExpenseReportStateAndStatus(policy);

    const expenseReport: OptimisticExpenseReport = {
        reportID: optimisticIOUReportID ?? generateReportID(),
        chatReportID,
        policyID,
        type: CONST.REPORT.TYPE.EXPENSE,
        ownerAccountID: payeeAccountID,
        currency,
        // We don't translate reportName because the server response is always in English
        reportName: `${policyName} owes ${formattedTotal}`,
        stateNum,
        statusNum,
        total: storedTotal,
        unheldTotal: storedTotal,
        nonReimbursableTotal: storedNonReimbursableTotal,
        unheldNonReimbursableTotal: storedNonReimbursableTotal,
        participants: {
            [payeeAccountID]: {
                notificationPreference: CONST.REPORT.NOTIFICATION_PREFERENCE.HIDDEN,
            },
        },
        parentReportID: chatReportID,
        lastVisibleActionCreated: DateUtils.getDBTime(),
        parentReportActionID,
    };

    // Get the approver/manager for this report to properly display the optimistic data
    const submitToAccountID = getSubmitToAccountID(policy, expenseReport);
    if (submitToAccountID) {
        expenseReport.managerID = submitToAccountID;
    }

    const titleReportField = getTitleReportField(getReportFieldsByPolicyID(policyID) ?? {});
    if (!!titleReportField && isPaidGroupPolicyExpenseReport(expenseReport)) {
        expenseReport.reportName = populateOptimisticReportFormula(titleReportField.defaultValue, expenseReport, policy);
    }

    expenseReport.fieldList = policy?.fieldList;

    return expenseReport;
}

function buildOptimisticEmptyReport(reportID: string, accountID: number, parentReport: OnyxEntry<Report>, parentReportActionID: string, policy: OnyxEntry<Policy>, timeOfCreation: string) {
    const {stateNum, statusNum} = getExpenseReportStateAndStatus(policy, true);
    const titleReportField = getTitleReportField(getReportFieldsByPolicyID(policy?.id) ?? {});
    const optimisticEmptyReport: OptimisticNewReport = {
        reportName: '',
        reportID,
        policyID: policy?.id,
        type: CONST.REPORT.TYPE.EXPENSE,
        currency: policy?.outputCurrency,
        ownerAccountID: accountID,
        stateNum,
        statusNum,
        total: 0,
        nonReimbursableTotal: 0,
        participants: {},
        lastVisibleActionCreated: timeOfCreation,
        pendingFields: {createReport: CONST.RED_BRICK_ROAD_PENDING_ACTION.ADD},
        parentReportID: parentReport?.reportID,
        parentReportActionID,
        chatReportID: parentReport?.reportID,
        managerID: getManagerAccountID(policy, {ownerAccountID: accountID}),
    };

    const optimisticReportName = populateOptimisticReportFormula(titleReportField?.defaultValue ?? CONST.POLICY.DEFAULT_REPORT_NAME_PATTERN, optimisticEmptyReport, policy);
    optimisticEmptyReport.reportName = optimisticReportName;

    optimisticEmptyReport.participants = accountID
        ? {
              [accountID]: {
                  notificationPreference: CONST.REPORT.NOTIFICATION_PREFERENCE.HIDDEN,
              },
          }
        : {};
    optimisticEmptyReport.ownerAccountID = accountID;
    return optimisticEmptyReport;
}

function getRejectedReportMessage() {
    return translateLocal('iou.rejectedThisReport');
}

function getUpgradeWorkspaceMessage() {
    return translateLocal('workspaceActions.upgradedWorkspace');
}

function getDowngradeWorkspaceMessage() {
    return translateLocal('workspaceActions.downgradedWorkspace');
}

function getWorkspaceNameUpdatedMessage(action: ReportAction) {
    const {oldName, newName} = getOriginalMessage(action as ReportAction<typeof CONST.REPORT.ACTIONS.TYPE.POLICY_CHANGE_LOG.UPDATE_NAME>) ?? {};
    const message = oldName && newName ? translateLocal('workspaceActions.renamedWorkspaceNameAction', {oldName, newName}) : getReportActionText(action);
    return Str.htmlEncode(message);
}

function getDeletedTransactionMessage(action: ReportAction) {
    const deletedTransactionOriginalMessage = getOriginalMessage(action as ReportAction<typeof CONST.REPORT.ACTIONS.TYPE.DELETED_TRANSACTION>) ?? {};
    const amount = Math.abs(deletedTransactionOriginalMessage.amount ?? 0);
    const currency = deletedTransactionOriginalMessage.currency ?? '';
    const formattedAmount = convertToDisplayString(amount, currency) ?? '';
    const message = translateLocal('iou.deletedTransaction', {
        amount: formattedAmount,
        merchant: deletedTransactionOriginalMessage.merchant ?? '',
    });
    return message;
}

function getMovedTransactionMessage(report: OnyxEntry<Report>) {
    const reportName = getReportName(report) ?? report?.reportName ?? '';
    const reportUrl = `${environmentURL}/r/${report?.reportID}`;
    const message = translateLocal('iou.movedTransaction', {
        reportUrl,
        reportName,
    });
    return message;
}

function getMovedActionMessage(action: ReportAction, report: OnyxEntry<Report>) {
    if (!isMovedAction(action)) {
        return '';
    }
    const movedActionOriginalMessage = getOriginalMessage(action);

    if (!movedActionOriginalMessage) {
        return '';
    }
    const {toPolicyID, newParentReportID, movedReportID} = movedActionOriginalMessage;
    const toPolicyName = getPolicyNameByID(toPolicyID);
    return translateLocal('iou.movedAction', {
        shouldHideMovedReportUrl: !isDM(report),
        movedReportUrl: `${environmentURL}/r/${movedReportID}`,
        newParentReportUrl: `${environmentURL}/r/${newParentReportID}`,
        toPolicyName,
    });
}

function getPolicyChangeMessage(action: ReportAction) {
    const PolicyChangeOriginalMessage = getOriginalMessage(action as ReportAction<typeof CONST.REPORT.ACTIONS.TYPE.CHANGE_POLICY>) ?? {};
    const {fromPolicy: fromPolicyID, toPolicy: toPolicyID} = PolicyChangeOriginalMessage as OriginalMessageChangePolicy;
    const message = translateLocal('report.actions.type.changeReportPolicy', {
        fromPolicyName: fromPolicyID ? getPolicyNameByID(fromPolicyID) : undefined,
        toPolicyName: getPolicyNameByID(toPolicyID),
    });
    return message;
}

/**
 * @param iouReportID - the report ID of the IOU report the action belongs to
 * @param type - IOUReportAction type. Can be oneOf(create, decline, cancel, pay, split)
 * @param total - IOU total in cents
 * @param comment - IOU comment
 * @param currency - IOU currency
 * @param paymentType - IOU paymentMethodType. Can be oneOf(Elsewhere, Expensify)
 * @param isSettlingUp - Whether we are settling up an IOU
 * @param bankAccountID - Bank account ID
 * @param payAsBusiness - Whether the payment is made as a business
 */
function getIOUReportActionMessage(
    iouReportID: string,
    type: string,
    total: number,
    comment: string,
    currency: string,
    paymentType = '',
    isSettlingUp = false,
    bankAccountID?: number | undefined,
    payAsBusiness = false,
): Message[] {
    const report = getReportOrDraftReport(iouReportID);
    const isInvoice = isInvoiceReport(report);
    const amount =
        type === CONST.IOU.REPORT_ACTION_TYPE.PAY && !isEmptyObject(report)
            ? convertToDisplayString(getMoneyRequestSpendBreakdown(report).totalDisplaySpend, currency)
            : convertToDisplayString(total, currency);

    let paymentMethodMessage;
    switch (paymentType) {
        case CONST.IOU.PAYMENT_TYPE.VBBA:
        case CONST.IOU.PAYMENT_TYPE.EXPENSIFY:
            paymentMethodMessage = ' with Expensify';
            break;
        default:
            paymentMethodMessage = ` elsewhere`;
            break;
    }

    let iouMessage;
    switch (type) {
        case CONST.REPORT.ACTIONS.TYPE.APPROVED:
            iouMessage = `approved ${amount}`;
            break;
        case CONST.REPORT.ACTIONS.TYPE.FORWARDED:
            iouMessage = `approved ${amount}`;
            break;
        case CONST.REPORT.ACTIONS.TYPE.UNAPPROVED:
            iouMessage = `unapproved ${amount}`;
            break;
        case CONST.IOU.REPORT_ACTION_TYPE.CREATE:
            iouMessage = `submitted ${amount}${comment && ` for ${comment}`}`;
            break;
        case CONST.IOU.REPORT_ACTION_TYPE.TRACK:
            iouMessage = `tracking ${amount}${comment && ` for ${comment}`}`;
            break;
        case CONST.IOU.REPORT_ACTION_TYPE.SPLIT:
            iouMessage = `split ${amount}${comment && ` for ${comment}`}`;
            break;
        case CONST.IOU.REPORT_ACTION_TYPE.DELETE:
            iouMessage = `deleted the ${amount} expense${comment && ` for ${comment}`}`;
            break;
        case CONST.IOU.REPORT_ACTION_TYPE.PAY:
            if (isInvoice && isSettlingUp) {
                iouMessage =
                    paymentType === CONST.IOU.PAYMENT_TYPE.ELSEWHERE
                        ? translateLocal('iou.payElsewhere', {formattedAmount: amount})
                        : translateLocal(payAsBusiness ? 'iou.settleInvoiceBusiness' : 'iou.settleInvoicePersonal', {amount, last4Digits: String(bankAccountID).slice(-4)});
            } else {
                iouMessage = isSettlingUp ? `paid ${amount}${paymentMethodMessage}` : `sent ${amount}${comment && ` for ${comment}`}${paymentMethodMessage}`;
            }
            break;
        case CONST.REPORT.ACTIONS.TYPE.SUBMITTED:
            iouMessage = translateLocal('iou.expenseAmount', {formattedAmount: amount});
            break;
        default:
            break;
    }

    return [
        {
            html: lodashEscape(iouMessage),
            text: iouMessage ?? '',
            isEdited: false,
            type: CONST.REPORT.MESSAGE.TYPE.COMMENT,
        },
    ];
}

/**
 * Builds an optimistic IOU reportAction object
 *
 * @param type - IOUReportAction type. Can be oneOf(create, delete, pay, split).
 * @param amount - IOU amount in cents.
 * @param currency
 * @param comment - User comment for the IOU.
 * @param participants - An array with participants details.
 * @param [transactionID] - Not required if the IOUReportAction type is 'pay'
 * @param [paymentType] - Only required if the IOUReportAction type is 'pay'. Can be oneOf(elsewhere, Expensify).
 * @param [iouReportID] - Only required if the IOUReportActions type is oneOf(decline, cancel, pay). Generates a randomID as default.
 * @param [isSettlingUp] - Whether we are settling up an IOU.
 * @param [isSendMoneyFlow] - Whether this is pay someone flow
 * @param [receipt]
 * @param [isOwnPolicyExpenseChat] - Whether this is an expense report create from the current user's policy expense chat
 */
function buildOptimisticIOUReportAction(params: BuildOptimisticIOUReportActionParams): OptimisticIOUReportAction {
    const {
        type,
        amount,
        currency,
        comment,
        participants,
        transactionID,
        paymentType,
        iouReportID = '',
        isSettlingUp = false,
        isSendMoneyFlow = false,
        isOwnPolicyExpenseChat = false,
        created = DateUtils.getDBTime(),
        linkedExpenseReportAction,
        isPersonalTrackingExpense = false,
        payAsBusiness,
        bankAccountID,
        reportActionID,
    } = params;

    const IOUReportID = isPersonalTrackingExpense ? undefined : iouReportID || generateReportID();

    const originalMessage: ReportAction<typeof CONST.REPORT.ACTIONS.TYPE.IOU>['originalMessage'] = {
        amount,
        comment,
        currency,
        IOUTransactionID: transactionID,
        IOUReportID,
        type,
        payAsBusiness,
        bankAccountID,
    };

    const delegateAccountDetails = getPersonalDetailByEmail(delegateEmail);

    if (type === CONST.IOU.REPORT_ACTION_TYPE.PAY) {
        // In pay someone flow, we store amount, comment, currency in IOUDetails when type = pay
        if (isSendMoneyFlow) {
            const keys = ['amount', 'comment', 'currency'] as const;
            keys.forEach((key) => {
                delete originalMessage[key];
            });
            originalMessage.IOUDetails = {amount, comment, currency};
            originalMessage.paymentType = paymentType;
        } else {
            // In case of pay someone action, we dont store the comment
            // and there is no single transactionID to link the action to.
            delete originalMessage.IOUTransactionID;
            delete originalMessage.comment;
            originalMessage.paymentType = paymentType;
        }
    }

    // IOUs of type split only exist in group DMs and those don't have an iouReport so we need to delete the IOUReportID key
    if (type === CONST.IOU.REPORT_ACTION_TYPE.SPLIT) {
        delete originalMessage.IOUReportID;
    }

    if (type !== CONST.IOU.REPORT_ACTION_TYPE.PAY) {
        // Split expense made from a policy expense chat only have the payee's accountID as the participant because the payer could be any policy admin
        if (isOwnPolicyExpenseChat && type === CONST.IOU.REPORT_ACTION_TYPE.SPLIT) {
            originalMessage.participantAccountIDs = currentUserAccountID ? [currentUserAccountID] : [];
        } else {
            originalMessage.participantAccountIDs = currentUserAccountID
                ? [
                      currentUserAccountID,
                      ...participants.filter((participant) => participant.accountID !== currentUserAccountID).map((participant) => participant.accountID ?? CONST.DEFAULT_NUMBER_ID),
                  ]
                : participants.map((participant) => participant.accountID ?? CONST.DEFAULT_NUMBER_ID);
        }
    }

    const iouReportAction = {
        ...linkedExpenseReportAction,
        actionName: CONST.REPORT.ACTIONS.TYPE.IOU,
        actorAccountID: currentUserAccountID,
        automatic: false,
        isAttachmentOnly: false,
        originalMessage,
        reportActionID: reportActionID ?? rand64(),
        shouldShow: true,
        created,
        pendingAction: CONST.RED_BRICK_ROAD_PENDING_ACTION.ADD,
        delegateAccountID: delegateAccountDetails?.accountID,
        person: [
            {
                style: 'strong',
                text: getCurrentUserDisplayNameOrEmail(),
                type: 'TEXT',
            },
        ],
        avatar: getCurrentUserAvatar(),
        message: getIOUReportActionMessage(iouReportID, type, amount, comment, currency, paymentType, isSettlingUp, bankAccountID, payAsBusiness),
    };

    const managerMcTestParticipant = participants.find((participant) => isSelectedManagerMcTest(participant.login));
    if (managerMcTestParticipant) {
        return {
            ...iouReportAction,
            actorAccountID: managerMcTestParticipant.accountID,
            avatar: managerMcTestParticipant.icons?.[0]?.source,
            person: [
                {
                    style: 'strong',
                    text: getDisplayNameForParticipant(managerMcTestParticipant),
                    type: 'TEXT',
                },
            ],
        };
    }

    return iouReportAction;
}

/**
 * Builds an optimistic APPROVED report action with a randomly generated reportActionID.
 */
function buildOptimisticApprovedReportAction(amount: number, currency: string, expenseReportID: string): OptimisticApprovedReportAction {
    const originalMessage = {
        amount,
        currency,
        expenseReportID,
    };
    const delegateAccountDetails = getPersonalDetailByEmail(delegateEmail);

    return {
        actionName: CONST.REPORT.ACTIONS.TYPE.APPROVED,
        actorAccountID: currentUserAccountID,
        automatic: false,
        avatar: getCurrentUserAvatar(),
        isAttachmentOnly: false,
        originalMessage,
        message: getIOUReportActionMessage(expenseReportID, CONST.REPORT.ACTIONS.TYPE.APPROVED, Math.abs(amount), '', currency),
        person: [
            {
                style: 'strong',
                text: getCurrentUserDisplayNameOrEmail(),
                type: 'TEXT',
            },
        ],
        reportActionID: rand64(),
        shouldShow: true,
        created: DateUtils.getDBTime(),
        pendingAction: CONST.RED_BRICK_ROAD_PENDING_ACTION.ADD,
        delegateAccountID: delegateAccountDetails?.accountID,
    };
}

/**
 * Builds an optimistic APPROVED report action with a randomly generated reportActionID.
 */
function buildOptimisticUnapprovedReportAction(amount: number, currency: string, expenseReportID: string): OptimisticUnapprovedReportAction {
    const delegateAccountDetails = getPersonalDetailByEmail(delegateEmail);
    return {
        actionName: CONST.REPORT.ACTIONS.TYPE.UNAPPROVED,
        actorAccountID: currentUserAccountID,
        automatic: false,
        avatar: getCurrentUserAvatar(),
        isAttachmentOnly: false,
        originalMessage: {
            amount,
            currency,
            expenseReportID,
        },
        message: getIOUReportActionMessage(expenseReportID, CONST.REPORT.ACTIONS.TYPE.UNAPPROVED, Math.abs(amount), '', currency),
        person: [
            {
                style: 'strong',
                text: getCurrentUserDisplayNameOrEmail(),
                type: 'TEXT',
            },
        ],
        reportActionID: rand64(),
        shouldShow: true,
        created: DateUtils.getDBTime(),
        pendingAction: CONST.RED_BRICK_ROAD_PENDING_ACTION.ADD,
        delegateAccountID: delegateAccountDetails?.accountID,
    };
}

/**
 * Builds an optimistic MOVED report action with a randomly generated reportActionID.
 * This action is used when we move reports across workspaces.
 */
function buildOptimisticMovedReportAction(
    fromPolicyID: string | undefined,
    toPolicyID: string,
    newParentReportID: string,
    movedReportID: string,
    policyName: string,
    shouldHideMovedReportUrl = false,
): ReportAction {
    const originalMessage = {
        fromPolicyID,
        toPolicyID,
        newParentReportID,
        movedReportID,
    };

    const movedActionMessage = [
        {
            html: shouldHideMovedReportUrl
                ? `moved this <a href='${CONST.NEW_EXPENSIFY_URL}r/${movedReportID}' target='_blank' rel='noreferrer noopener'>report</a> to the <a href='${CONST.NEW_EXPENSIFY_URL}r/${newParentReportID}' target='_blank' rel='noreferrer noopener'>${policyName}</a> workspace`
                : `moved this report to the <a href='${CONST.NEW_EXPENSIFY_URL}r/${newParentReportID}' target='_blank' rel='noreferrer noopener'>${policyName}</a> workspace`,
            text: `moved this report to the ${policyName} workspace`,
            type: CONST.REPORT.MESSAGE.TYPE.COMMENT,
        },
    ];

    return {
        actionName: CONST.REPORT.ACTIONS.TYPE.MOVED,
        actorAccountID: currentUserAccountID,
        automatic: false,
        avatar: getCurrentUserAvatar(),
        isAttachmentOnly: false,
        originalMessage,
        message: movedActionMessage,
        person: [
            {
                style: 'strong',
                text: getCurrentUserDisplayNameOrEmail(),
                type: 'TEXT',
            },
        ],
        reportActionID: rand64(),
        shouldShow: true,
        created: DateUtils.getDBTime(),
        pendingAction: CONST.RED_BRICK_ROAD_PENDING_ACTION.ADD,
    };
}

/**
 * Builds an optimistic CHANGE_POLICY report action with a randomly generated reportActionID.
 * This action is used when we change the workspace of a report.
 */
function buildOptimisticChangePolicyReportAction(fromPolicyID: string | undefined, toPolicyID: string, automaticAction = false): ReportAction {
    const originalMessage = {
        fromPolicy: fromPolicyID,
        toPolicy: toPolicyID,
        automaticAction,
    };

    // This will be fixed as part of https://github.com/Expensify/Expensify/issues/507850
    // eslint-disable-next-line deprecation/deprecation
    const fromPolicy = getPolicy(fromPolicyID);
    // This will be fixed as part of https://github.com/Expensify/Expensify/issues/507850
    // eslint-disable-next-line deprecation/deprecation
    const toPolicy = getPolicy(toPolicyID);

    const changePolicyReportActionMessage = [
        {
            type: CONST.REPORT.MESSAGE.TYPE.TEXT,
            text: `changed the workspace to ${toPolicy?.name}`,
        },
        ...(fromPolicyID
            ? [
                  {
                      type: CONST.REPORT.MESSAGE.TYPE.TEXT,
                      text: ` (previously ${fromPolicy?.name})`,
                  },
              ]
            : []),
    ];

    return {
        actionName: CONST.REPORT.ACTIONS.TYPE.CHANGE_POLICY,
        actorAccountID: currentUserAccountID,
        avatar: getCurrentUserAvatar(),
        created: DateUtils.getDBTime(),
        originalMessage,
        message: changePolicyReportActionMessage,
        person: [
            {
                style: 'strong',
                text: getCurrentUserDisplayNameOrEmail(),
                type: 'TEXT',
            },
        ],
        reportActionID: rand64(),
        shouldShow: true,
        pendingAction: CONST.RED_BRICK_ROAD_PENDING_ACTION.ADD,
    };
}

function buildOptimisticTransactionAction(
    type: typeof CONST.REPORT.ACTIONS.TYPE.MOVED_TRANSACTION | typeof CONST.REPORT.ACTIONS.TYPE.UNREPORTED_TRANSACTION,
    transactionThreadReportID: string | undefined,
    targetReportID: string,
): ReportAction {
    const reportName = allReports?.[targetReportID]?.reportName ?? '';
    const url = `${environmentURL}/r/${targetReportID}`;
    const [actionText, messageHtml] =
        type === CONST.REPORT.ACTIONS.TYPE.MOVED_TRANSACTION
            ? [`moved this expense to ${reportName}`, `moved this expense to <a href='${url}' target='_blank' rel='noreferrer noopener'>${reportName}</a>`]
            : ['moved this expense to your personal space', 'moved this expense to your personal space'];

    return {
        actionName: type,
        reportID: transactionThreadReportID,
        actorAccountID: currentUserAccountID,
        avatar: getCurrentUserAvatar(),
        created: DateUtils.getDBTime(),
        originalMessage: type === CONST.REPORT.ACTIONS.TYPE.MOVED_TRANSACTION ? {toReportID: targetReportID} : {fromReportID: targetReportID},
        message: [
            {
                type: CONST.REPORT.MESSAGE.TYPE.TEXT,
                html: messageHtml,
                text: actionText,
            },
        ],
        person: [
            {
                style: 'strong',
                text: getCurrentUserDisplayNameOrEmail(),
                type: 'TEXT',
            },
        ],
        reportActionID: rand64(),
        shouldShow: true,
        pendingAction: CONST.RED_BRICK_ROAD_PENDING_ACTION.ADD,
    };
}

/**
 * Builds an optimistic MOVED_TRANSACTION report action with a randomly generated reportActionID.
 * This action is used when we change the workspace of a report.
 */
function buildOptimisticMovedTransactionAction(transactionThreadReportID: string | undefined, toReportID: string) {
    return buildOptimisticTransactionAction(CONST.REPORT.ACTIONS.TYPE.MOVED_TRANSACTION, transactionThreadReportID, toReportID);
}

/**
 * Builds an optimistic UNREPORTED_TRANSACTION report action with a randomly generated reportActionID.
 * This action is used when we un-report a transaction.
 */
function buildOptimisticUnreportedTransactionAction(transactionThreadReportID: string | undefined, fromReportID: string) {
    return buildOptimisticTransactionAction(CONST.REPORT.ACTIONS.TYPE.UNREPORTED_TRANSACTION, transactionThreadReportID, fromReportID);
}

/**
 * Builds an optimistic SUBMITTED report action with a randomly generated reportActionID.
 *
 */
function buildOptimisticSubmittedReportAction(amount: number, currency: string, expenseReportID: string, adminAccountID: number | undefined): OptimisticSubmittedReportAction {
    const originalMessage = {
        amount,
        currency,
        expenseReportID,
    };

    const delegateAccountDetails = getPersonalDetailByEmail(delegateEmail);

    return {
        actionName: CONST.REPORT.ACTIONS.TYPE.SUBMITTED,
        actorAccountID: currentUserAccountID,
        adminAccountID,
        automatic: false,
        avatar: getCurrentUserAvatar(),
        isAttachmentOnly: false,
        originalMessage,
        message: getIOUReportActionMessage(expenseReportID, CONST.REPORT.ACTIONS.TYPE.SUBMITTED, Math.abs(amount), '', currency),
        person: [
            {
                style: 'strong',
                text: getCurrentUserDisplayNameOrEmail(),
                type: 'TEXT',
            },
        ],
        reportActionID: rand64(),
        shouldShow: true,
        created: DateUtils.getDBTime(),
        pendingAction: CONST.RED_BRICK_ROAD_PENDING_ACTION.ADD,
        delegateAccountID: delegateAccountDetails?.accountID,
    };
}

/**
 * Builds an optimistic report preview action with a randomly generated reportActionID.
 *
 * @param chatReport
 * @param iouReport
 * @param [comment] - User comment for the IOU.
 * @param [transaction] - optimistic first transaction of preview
 * @param reportActionID
 */
function buildOptimisticReportPreview(
    chatReport: OnyxInputOrEntry<Report>,
    iouReport: Report,
    comment = '',
    transaction: OnyxInputOrEntry<Transaction> = null,
    childReportID?: string,
    reportActionID?: string,
): ReportAction<typeof CONST.REPORT.ACTIONS.TYPE.REPORT_PREVIEW> {
    const hasReceipt = hasReceiptTransactionUtils(transaction);
    const message = getReportPreviewMessage(iouReport);
    const created = DateUtils.getDBTime();
    const reportActorAccountID = (isInvoiceReport(iouReport) || isExpenseReport(iouReport) ? iouReport?.ownerAccountID : iouReport?.managerID) ?? -1;
    const delegateAccountDetails = getPersonalDetailByEmail(delegateEmail);
    const isTestTransaction = isTestTransactionReport(iouReport);
    const isTestDriveTransaction = !!transaction?.receipt?.isTestDriveReceipt;
    const isScanRequest = transaction ? isScanRequestTransactionUtils(transaction) : false;
    return {
        reportActionID: reportActionID ?? rand64(),
        reportID: chatReport?.reportID,
        actionName: CONST.REPORT.ACTIONS.TYPE.REPORT_PREVIEW,
        pendingAction: CONST.RED_BRICK_ROAD_PENDING_ACTION.ADD,
        originalMessage: {
            linkedReportID: iouReport?.reportID,
        },
        message: [
            {
                html: message,
                text: message,
                isEdited: false,
                type: CONST.REPORT.MESSAGE.TYPE.COMMENT,
            },
        ],
        delegateAccountID: delegateAccountDetails?.accountID,
        created,
        accountID: iouReport?.managerID,
        // The preview is initially whispered if created with a receipt, so the actor is the current user as well
        actorAccountID: hasReceipt ? currentUserAccountID : reportActorAccountID,
        childReportID: childReportID ?? iouReport?.reportID,
        childMoneyRequestCount: 1,
        isOptimisticAction: true,
        childLastActorAccountID: currentUserAccountID,
        childLastMoneyRequestComment: comment,
        childRecentReceiptTransactionIDs: hasReceipt && !isEmptyObject(transaction) && transaction?.transactionID ? {[transaction.transactionID]: created} : undefined,
        childOwnerAccountID: iouReport?.ownerAccountID,
        childManagerAccountID: iouReport?.managerID,
        ...((isTestDriveTransaction || isTestTransaction) && !isScanRequest && {childStateNum: 2, childStatusNum: 4}),
    };
}

/**
 * Builds an optimistic ACTIONABLE_TRACK_EXPENSE_WHISPER action with a randomly generated reportActionID.
 */
function buildOptimisticActionableTrackExpenseWhisper(iouAction: OptimisticIOUReportAction, transactionID: string): ReportAction {
    const currentTime = DateUtils.getDBTime();
    const targetEmail = CONST.EMAIL.CONCIERGE;
    const actorAccountID = getAccountIDsByLogins([targetEmail]).at(0);
    const reportActionID = rand64();
    return {
        actionName: CONST.REPORT.ACTIONS.TYPE.ACTIONABLE_TRACK_EXPENSE_WHISPER,
        actorAccountID,
        avatar: getDefaultAvatarURL(actorAccountID),
        created: DateUtils.addMillisecondsFromDateTime(currentTime, 1),
        lastModified: DateUtils.addMillisecondsFromDateTime(currentTime, 1),
        message: [
            {
                html: CONST.ACTIONABLE_TRACK_EXPENSE_WHISPER_MESSAGE,
                text: CONST.ACTIONABLE_TRACK_EXPENSE_WHISPER_MESSAGE,
                whisperedTo: [],
                type: CONST.REPORT.MESSAGE.TYPE.COMMENT,
            },
        ],
        originalMessage: {
            lastModified: DateUtils.addMillisecondsFromDateTime(currentTime, 1),
            transactionID,
        },
        person: [
            {
                text: CONST.DISPLAY_NAME.EXPENSIFY_CONCIERGE,
                type: 'TEXT',
            },
        ],
        reportActionID,
        shouldShow: true,
        pendingAction: CONST.RED_BRICK_ROAD_PENDING_ACTION.ADD,
    };
}

/**
 * Builds an optimistic modified expense action with a randomly generated reportActionID.
 */
function buildOptimisticModifiedExpenseReportAction(
    transactionThread: OnyxInputOrEntry<Report>,
    oldTransaction: OnyxInputOrEntry<Transaction>,
    transactionChanges: TransactionChanges,
    isFromExpenseReport: boolean,
    policy: OnyxInputOrEntry<Policy>,
    updatedTransaction?: OnyxInputOrEntry<Transaction>,
): OptimisticModifiedExpenseReportAction {
    const originalMessage = getModifiedExpenseOriginalMessage(oldTransaction, transactionChanges, isFromExpenseReport, policy, updatedTransaction);
    const delegateAccountDetails = getPersonalDetailByEmail(delegateEmail);

    return {
        actionName: CONST.REPORT.ACTIONS.TYPE.MODIFIED_EXPENSE,
        actorAccountID: currentUserAccountID,
        automatic: false,
        avatar: getCurrentUserAvatar(),
        created: DateUtils.getDBTime(),
        isAttachmentOnly: false,
        message: [
            {
                // Currently we are composing the message from the originalMessage and message is only used in OldDot and not in the App
                text: 'You',
                style: 'strong',
                type: CONST.REPORT.MESSAGE.TYPE.TEXT,
            },
        ],
        originalMessage,
        person: [
            {
                style: 'strong',
                text: currentUserPersonalDetails?.displayName ?? String(currentUserAccountID),
                type: 'TEXT',
            },
        ],
        pendingAction: CONST.RED_BRICK_ROAD_PENDING_ACTION.ADD,
        reportActionID: rand64(),
        reportID: transactionThread?.reportID,
        shouldShow: true,
        delegateAccountID: delegateAccountDetails?.accountID,
    };
}

/**
 * Builds an optimistic DETACH_RECEIPT report action with a randomly generated reportActionID.
 */
function buildOptimisticDetachReceipt(reportID: string | undefined, transactionID: string, merchant: string = CONST.TRANSACTION.PARTIAL_TRANSACTION_MERCHANT) {
    return {
        actionName: CONST.REPORT.ACTIONS.TYPE.MANAGER_DETACH_RECEIPT,
        actorAccountID: currentUserAccountID,
        automatic: false,
        avatar: getCurrentUserAvatar(),
        created: DateUtils.getDBTime(),
        isAttachmentOnly: false,
        originalMessage: {
            transactionID,
            merchant: `${merchant}`,
        },
        message: [
            {
                type: 'COMMENT',
                html: `detached a receipt from expense '${merchant}'`,
                text: `detached a receipt from expense '${merchant}'`,
                whisperedTo: [],
            },
        ],
        person: [
            {
                style: 'strong',
                text: currentUserPersonalDetails?.displayName ?? String(currentUserAccountID),
                type: 'TEXT',
            },
        ],
        pendingAction: CONST.RED_BRICK_ROAD_PENDING_ACTION.ADD,
        reportActionID: rand64(),
        reportID,
        shouldShow: true,
    };
}

/**
 * Updates a report preview action that exists for an IOU report.
 *
 * @param [comment] - User comment for the IOU.
 * @param [transaction] - optimistic newest transaction of a report preview
 *
 */
function updateReportPreview(
    iouReport: OnyxEntry<Report>,
    reportPreviewAction: ReportAction<typeof CONST.REPORT.ACTIONS.TYPE.REPORT_PREVIEW>,
    isPayRequest = false,
    comment = '',
    transaction?: OnyxEntry<Transaction>,
): ReportAction<typeof CONST.REPORT.ACTIONS.TYPE.REPORT_PREVIEW> {
    const hasReceipt = hasReceiptTransactionUtils(transaction);
    const recentReceiptTransactions = reportPreviewAction?.childRecentReceiptTransactionIDs ?? {};
    const transactionsToKeep = getRecentTransactions(recentReceiptTransactions);
    const previousTransactionsArray = Object.entries(recentReceiptTransactions ?? {}).map(([key, value]) => (transactionsToKeep.includes(key) ? {[key]: value} : null));
    const previousTransactions: Record<string, string> = {};

    for (const obj of previousTransactionsArray) {
        for (const key in obj) {
            if (obj) {
                previousTransactions[key] = obj[key];
            }
        }
    }

    const message = getReportPreviewMessage(iouReport, reportPreviewAction);
    const originalMessage = getOriginalMessage(reportPreviewAction);
    return {
        ...reportPreviewAction,
        message: [
            {
                html: message,
                text: message,
                isEdited: false,
                type: CONST.REPORT.MESSAGE.TYPE.COMMENT,
            },
        ],
        childLastMoneyRequestComment: comment || reportPreviewAction?.childLastMoneyRequestComment,
        childMoneyRequestCount: (reportPreviewAction?.childMoneyRequestCount ?? 0) + (isPayRequest ? 0 : 1),
        childRecentReceiptTransactionIDs: hasReceipt
            ? {
                  ...(transaction && {[transaction.transactionID]: transaction?.created}),
                  ...previousTransactions,
              }
            : recentReceiptTransactions,
        // As soon as we add a transaction without a receipt to the report, it will have ready expenses,
        // so we remove the whisper
        originalMessage: originalMessage
            ? {
                  ...originalMessage,
                  whisperedTo: hasReceipt ? originalMessage.whisperedTo : [],
                  linkedReportID: originalMessage.linkedReportID,
              }
            : undefined,
    };
}

function buildOptimisticTaskReportAction(
    taskReportID: string,
    actionName: typeof CONST.REPORT.ACTIONS.TYPE.TASK_COMPLETED | typeof CONST.REPORT.ACTIONS.TYPE.TASK_REOPENED | typeof CONST.REPORT.ACTIONS.TYPE.TASK_CANCELLED,
    message = '',
    actorAccountID = currentUserAccountID,
    createdOffset = 0,
): OptimisticTaskReportAction {
    const originalMessage = {
        taskReportID,
        type: actionName,
        text: message,
        html: message,
        whisperedTo: [],
    };
    const delegateAccountDetails = getPersonalDetailByEmail(delegateEmail);

    return {
        actionName,
        actorAccountID,
        automatic: false,
        avatar: getCurrentUserAvatar(),
        isAttachmentOnly: false,
        originalMessage,
        message: [
            {
                text: message,
                taskReportID,
                type: CONST.REPORT.MESSAGE.TYPE.TEXT,
            },
        ],
        person: [
            {
                style: 'strong',
                text: currentUserPersonalDetails?.displayName ?? String(currentUserAccountID),
                type: 'TEXT',
            },
        ],
        reportActionID: rand64(),
        shouldShow: true,
        created: DateUtils.getDBTimeWithSkew(Date.now() + createdOffset),
        isFirstItem: false,
        pendingAction: CONST.RED_BRICK_ROAD_PENDING_ACTION.ADD,
        delegateAccountID: delegateAccountDetails?.accountID,
    };
}

function isWorkspaceChat(chatType: string) {
    return chatType === CONST.REPORT.CHAT_TYPE.POLICY_ADMINS || chatType === CONST.REPORT.CHAT_TYPE.POLICY_ANNOUNCE || chatType === CONST.REPORT.CHAT_TYPE.POLICY_EXPENSE_CHAT;
}

/**
 * Builds an optimistic chat report with a randomly generated reportID and as much information as we currently have
 */
type BuildOptimisticChatReportParams = {
    participantList: number[];
    reportName?: string;
    chatType?: ValueOf<typeof CONST.REPORT.CHAT_TYPE>;
    policyID?: string;
    ownerAccountID?: number;
    isOwnPolicyExpenseChat?: boolean;
    oldPolicyName?: string;
    visibility?: ValueOf<typeof CONST.REPORT.VISIBILITY>;
    writeCapability?: ValueOf<typeof CONST.REPORT.WRITE_CAPABILITIES>;
    notificationPreference?: NotificationPreference;
    parentReportActionID?: string;
    parentReportID?: string;
    description?: string;
    avatarUrl?: string;
    optimisticReportID?: string;
};

function buildOptimisticChatReport({
    participantList,
    reportName = CONST.REPORT.DEFAULT_REPORT_NAME,
    chatType,
    policyID = CONST.POLICY.OWNER_EMAIL_FAKE,
    ownerAccountID = CONST.REPORT.OWNER_ACCOUNT_ID_FAKE,
    isOwnPolicyExpenseChat = false,
    oldPolicyName = '',
    visibility,
    writeCapability,
    notificationPreference = CONST.REPORT.NOTIFICATION_PREFERENCE.ALWAYS,
    parentReportActionID = '',
    parentReportID = undefined,
    description = '',
    avatarUrl = '',
    optimisticReportID = '',
}: BuildOptimisticChatReportParams): OptimisticChatReport {
    const isWorkspaceChatType = chatType && isWorkspaceChat(chatType);
    const participants = participantList.reduce((reportParticipants: Participants, accountID: number) => {
        const participant: ReportParticipant = {
            notificationPreference,
            ...(!isWorkspaceChatType && {role: accountID === currentUserAccountID ? CONST.REPORT.ROLE.ADMIN : CONST.REPORT.ROLE.MEMBER}),
        };
        // eslint-disable-next-line no-param-reassign
        reportParticipants[accountID] = participant;
        return reportParticipants;
    }, {} as Participants);
    const currentTime = DateUtils.getDBTime();
    const optimisticChatReport: OptimisticChatReport = {
        type: CONST.REPORT.TYPE.CHAT,
        chatType,
        isOwnPolicyExpenseChat,
        isPinned: false,
        lastActorAccountID: 0,
        lastMessageHtml: '',
        lastMessageText: undefined,
        lastReadTime: currentTime,
        lastVisibleActionCreated: currentTime,
        oldPolicyName,
        ownerAccountID: ownerAccountID || CONST.REPORT.OWNER_ACCOUNT_ID_FAKE,
        parentReportActionID,
        parentReportID,
        participants,
        policyID,
        reportID: optimisticReportID || generateReportID(),
        reportName,
        stateNum: 0,
        statusNum: 0,
        visibility,
        description,
        writeCapability,
        avatarUrl,
    };

    if (chatType === CONST.REPORT.CHAT_TYPE.INVOICE) {
        // TODO: update to support workspace as an invoice receiver when workspace-to-workspace invoice room implemented
        optimisticChatReport.invoiceReceiver = {
            type: 'individual',
            accountID: participantList.at(0) ?? -1,
        };
    }

    return optimisticChatReport;
}

function buildOptimisticGroupChatReport(
    participantAccountIDs: number[],
    reportName: string,
    avatarUri: string,
    optimisticReportID?: string,
    notificationPreference?: NotificationPreference,
) {
    return buildOptimisticChatReport({
        participantList: participantAccountIDs,
        reportName,
        chatType: CONST.REPORT.CHAT_TYPE.GROUP,
        notificationPreference,
        avatarUrl: avatarUri,
        optimisticReportID,
    });
}

/**
 * Returns the necessary reportAction onyx data to indicate that the chat has been created optimistically
 * @param [created] - Action created time
 */
function buildOptimisticCreatedReportAction(emailCreatingAction: string, created = DateUtils.getDBTime(), optimisticReportActionID?: string): OptimisticCreatedReportAction {
    return {
        reportActionID: optimisticReportActionID ?? rand64(),
        actionName: CONST.REPORT.ACTIONS.TYPE.CREATED,
        pendingAction: CONST.RED_BRICK_ROAD_PENDING_ACTION.ADD,
        actorAccountID: currentUserAccountID,
        message: [
            {
                type: CONST.REPORT.MESSAGE.TYPE.TEXT,
                style: 'strong',
                text: emailCreatingAction,
            },
            {
                type: CONST.REPORT.MESSAGE.TYPE.TEXT,
                style: 'normal',
                text: ' created this report',
            },
        ],
        person: [
            {
                type: CONST.REPORT.MESSAGE.TYPE.TEXT,
                style: 'strong',
                text: getCurrentUserDisplayNameOrEmail(),
            },
        ],
        automatic: false,
        avatar: getCurrentUserAvatar(),
        created,
        shouldShow: true,
    };
}

/**
 * Returns the necessary reportAction onyx data to indicate that the room has been renamed
 */
function buildOptimisticRenamedRoomReportAction(newName: string, oldName: string): OptimisticRenamedReportAction {
    const now = DateUtils.getDBTime();
    return {
        reportActionID: rand64(),
        actionName: CONST.REPORT.ACTIONS.TYPE.RENAMED,
        pendingAction: CONST.RED_BRICK_ROAD_PENDING_ACTION.ADD,
        actorAccountID: currentUserAccountID,
        message: [
            {
                type: CONST.REPORT.MESSAGE.TYPE.TEXT,
                style: 'strong',
                text: 'You',
            },
            {
                type: CONST.REPORT.MESSAGE.TYPE.TEXT,
                style: 'normal',
                text: ` renamed this report. New title is '${newName}' (previously '${oldName}').`,
            },
        ],
        person: [
            {
                type: CONST.REPORT.MESSAGE.TYPE.TEXT,
                style: 'strong',
                text: getCurrentUserDisplayNameOrEmail(),
            },
        ],
        originalMessage: {
            oldName,
            newName,
            html: `Room renamed to ${newName}`,
            lastModified: now,
        },
        automatic: false,
        avatar: getCurrentUserAvatar(),
        created: now,
        shouldShow: true,
    };
}

/**
 * Returns the necessary reportAction onyx data to indicate that the room description has been updated
 */
function buildOptimisticRoomDescriptionUpdatedReportAction(description: string): OptimisticRoomDescriptionUpdatedReportAction {
    const now = DateUtils.getDBTime();
    return {
        reportActionID: rand64(),
        actionName: CONST.REPORT.ACTIONS.TYPE.ROOM_CHANGE_LOG.UPDATE_ROOM_DESCRIPTION,
        pendingAction: CONST.RED_BRICK_ROAD_PENDING_ACTION.ADD,
        actorAccountID: currentUserAccountID,
        message: [
            {
                type: CONST.REPORT.MESSAGE.TYPE.COMMENT,
                text: description ? `set the room description to: ${Parser.htmlToText(description)}` : 'cleared the room description',
                html: description ? `<muted-text>set the room description to: ${description}</muted-text>` : '<muted-text>cleared the room description</muted-text>',
            },
        ],
        person: [
            {
                type: CONST.REPORT.MESSAGE.TYPE.TEXT,
                style: 'strong',
                text: getCurrentUserDisplayNameOrEmail(),
            },
        ],
        originalMessage: {
            description,
            lastModified: now,
        },
        created: now,
    };
}

/**
 * Returns the necessary reportAction onyx data to indicate that the transaction has been put on hold optimistically
 * @param [created] - Action created time
 */
function buildOptimisticHoldReportAction(created = DateUtils.getDBTime()): OptimisticHoldReportAction {
    return {
        reportActionID: rand64(),
        actionName: CONST.REPORT.ACTIONS.TYPE.HOLD,
        pendingAction: CONST.RED_BRICK_ROAD_PENDING_ACTION.ADD,
        actorAccountID: currentUserAccountID,
        message: [
            {
                type: CONST.REPORT.MESSAGE.TYPE.TEXT,
                style: 'normal',
                text: translateLocal('iou.heldExpense'),
            },
        ],
        person: [
            {
                type: CONST.REPORT.MESSAGE.TYPE.TEXT,
                style: 'strong',
                text: getCurrentUserDisplayNameOrEmail(),
            },
        ],
        automatic: false,
        avatar: getCurrentUserAvatar(),
        created,
        shouldShow: true,
    };
}

/**
 * Returns the necessary reportAction onyx data to indicate that the transaction has been put on hold optimistically
 * @param [created] - Action created time
 */
function buildOptimisticHoldReportActionComment(comment: string, created = DateUtils.getDBTime()): OptimisticHoldReportAction {
    return {
        reportActionID: rand64(),
        actionName: CONST.REPORT.ACTIONS.TYPE.ADD_COMMENT,
        pendingAction: CONST.RED_BRICK_ROAD_PENDING_ACTION.ADD,
        actorAccountID: currentUserAccountID,
        message: [
            {
                type: CONST.REPORT.MESSAGE.TYPE.COMMENT,
                text: comment,
                html: comment, // as discussed on https://github.com/Expensify/App/pull/39452 we will not support HTML for now
            },
        ],
        person: [
            {
                type: CONST.REPORT.MESSAGE.TYPE.TEXT,
                style: 'strong',
                text: getCurrentUserDisplayNameOrEmail(),
            },
        ],
        automatic: false,
        avatar: getCurrentUserAvatar(),
        created,
        shouldShow: true,
    };
}

/**
 * Returns the necessary reportAction onyx data to indicate that the transaction has been removed from hold optimistically
 * @param [created] - Action created time
 */
function buildOptimisticUnHoldReportAction(created = DateUtils.getDBTime()): OptimisticHoldReportAction {
    return {
        reportActionID: rand64(),
        actionName: CONST.REPORT.ACTIONS.TYPE.UNHOLD,
        pendingAction: CONST.RED_BRICK_ROAD_PENDING_ACTION.ADD,
        actorAccountID: currentUserAccountID,
        message: [
            {
                type: CONST.REPORT.MESSAGE.TYPE.TEXT,
                style: 'normal',
                text: translateLocal('iou.unheldExpense'),
            },
        ],
        person: [
            {
                type: CONST.REPORT.MESSAGE.TYPE.TEXT,
                style: 'normal',
                text: getCurrentUserDisplayNameOrEmail(),
            },
        ],
        automatic: false,
        avatar: getCurrentUserAvatar(),
        created,
        shouldShow: true,
    };
}

function buildOptimisticRetractedReportAction(created = DateUtils.getDBTime()): OptimisticRetractedReportAction {
    return {
        reportActionID: rand64(),
        actionName: CONST.REPORT.ACTIONS.TYPE.RETRACTED,
        actorAccountID: currentUserAccountID,
        pendingAction: CONST.RED_BRICK_ROAD_PENDING_ACTION.ADD,
        message: [
            {
                type: CONST.REPORT.MESSAGE.TYPE.COMMENT,
                text: 'retracted',
                html: `<muted-text>retracted</muted-text>`,
            },
        ],
        person: [
            {
                style: 'strong',
                text: getCurrentUserDisplayNameOrEmail(),
                type: CONST.REPORT.MESSAGE.TYPE.TEXT,
            },
        ],
        automatic: false,
        avatar: getCurrentUserAvatar(),
        created,
        shouldShow: true,
    };
}

function buildOptimisticReopenedReportAction(created = DateUtils.getDBTime()): OptimisticReopenedReportAction {
    return {
        reportActionID: rand64(),
        actionName: CONST.REPORT.ACTIONS.TYPE.REOPENED,
        actorAccountID: currentUserAccountID,
        pendingAction: CONST.RED_BRICK_ROAD_PENDING_ACTION.ADD,
        message: [
            {
                type: CONST.REPORT.MESSAGE.TYPE.COMMENT,
                text: 'reopened',
                html: '<muted-text>reopened</muted-text>',
            },
        ],
        person: [
            {
                style: 'strong',
                text: getCurrentUserDisplayNameOrEmail(),
                type: CONST.REPORT.MESSAGE.TYPE.TEXT,
            },
        ],
        automatic: false,
        avatar: getCurrentUserAvatar(),
        created,
        shouldShow: true,
    };
}

function buildOptimisticEditedTaskFieldReportAction({title, description}: Task): OptimisticEditedTaskReportAction {
    // We do not modify title & description in one request, so we need to create a different optimistic action for each field modification
    let field = '';
    let value = '';
    if (title !== undefined) {
        field = 'task title';
        value = title;
    } else if (description !== undefined) {
        field = 'description';
        value = description;
    }

    let changelog = 'edited this task';
    if (field && value) {
        changelog = `updated the ${field} to ${value}`;
    } else if (field) {
        changelog = `removed the ${field}`;
    }
    const delegateAccountDetails = getPersonalDetailByEmail(delegateEmail);

    return {
        reportActionID: rand64(),
        actionName: CONST.REPORT.ACTIONS.TYPE.TASK_EDITED,
        pendingAction: CONST.RED_BRICK_ROAD_PENDING_ACTION.ADD,
        actorAccountID: currentUserAccountID,
        message: [
            {
                type: CONST.REPORT.MESSAGE.TYPE.COMMENT,
                text: changelog,
                html: getParsedComment(changelog, undefined, undefined, title !== undefined ? [...CONST.TASK_TITLE_DISABLED_RULES] : undefined),
            },
        ],
        person: [
            {
                type: CONST.REPORT.MESSAGE.TYPE.TEXT,
                style: 'strong',
                text: getCurrentUserDisplayNameOrEmail(),
            },
        ],
        automatic: false,
        avatar: getCurrentUserAvatar(),
        created: DateUtils.getDBTime(),
        shouldShow: false,
        delegateAccountID: delegateAccountDetails?.accountID,
    };
}

function buildOptimisticCardAssignedReportAction(assigneeAccountID: number): OptimisticCardAssignedReportAction {
    return {
        actionName: CONST.REPORT.ACTIONS.TYPE.CARD_ASSIGNED,
        actorAccountID: currentUserAccountID,
        avatar: getCurrentUserAvatar(),
        created: DateUtils.getDBTime(),
        originalMessage: {assigneeAccountID, cardID: -1},
        message: [{type: CONST.REPORT.MESSAGE.TYPE.COMMENT, text: '', html: ''}],
        pendingAction: CONST.RED_BRICK_ROAD_PENDING_ACTION.ADD,
        person: [
            {
                type: CONST.REPORT.MESSAGE.TYPE.TEXT,
                style: 'strong',
                text: getCurrentUserDisplayNameOrEmail(),
            },
        ],
        reportActionID: rand64(),
        shouldShow: true,
    };
}

function buildOptimisticChangedTaskAssigneeReportAction(assigneeAccountID: number): OptimisticEditedTaskReportAction {
    const delegateAccountDetails = getPersonalDetailByEmail(delegateEmail);

    return {
        reportActionID: rand64(),
        actionName: CONST.REPORT.ACTIONS.TYPE.TASK_EDITED,
        pendingAction: CONST.RED_BRICK_ROAD_PENDING_ACTION.ADD,
        actorAccountID: currentUserAccountID,
        message: [
            {
                type: CONST.REPORT.MESSAGE.TYPE.COMMENT,
                text: `assigned to ${getDisplayNameForParticipant({accountID: assigneeAccountID})}`,
                html: `assigned to <mention-user accountID="${assigneeAccountID}"/>`,
            },
        ],
        person: [
            {
                type: CONST.REPORT.MESSAGE.TYPE.TEXT,
                style: 'strong',
                text: getCurrentUserDisplayNameOrEmail(),
            },
        ],
        automatic: false,
        avatar: getCurrentUserAvatar(),
        created: DateUtils.getDBTime(),
        shouldShow: false,
        delegateAccountID: delegateAccountDetails?.accountID,
    };
}

/**
 * Returns the necessary reportAction onyx data to indicate that a chat has been archived
 *
 * @param reason - A reason why the chat has been archived
 */
function buildOptimisticClosedReportAction(
    emailClosingReport: string,
    policyName: string,
    reason: ValueOf<typeof CONST.REPORT.ARCHIVE_REASON> = CONST.REPORT.ARCHIVE_REASON.DEFAULT,
): OptimisticClosedReportAction {
    return {
        actionName: CONST.REPORT.ACTIONS.TYPE.CLOSED,
        actorAccountID: currentUserAccountID,
        automatic: false,
        avatar: getCurrentUserAvatar(),
        created: DateUtils.getDBTime(),
        message: [
            {
                type: CONST.REPORT.MESSAGE.TYPE.TEXT,
                style: 'strong',
                text: emailClosingReport,
            },
            {
                type: CONST.REPORT.MESSAGE.TYPE.TEXT,
                style: 'normal',
                text: ' closed this report',
            },
        ],
        originalMessage: {
            policyName,
            reason,
        },
        pendingAction: CONST.RED_BRICK_ROAD_PENDING_ACTION.ADD,
        person: [
            {
                type: CONST.REPORT.MESSAGE.TYPE.TEXT,
                style: 'strong',
                text: getCurrentUserDisplayNameOrEmail(),
            },
        ],
        reportActionID: rand64(),
        shouldShow: true,
    };
}

/**
 * Returns an optimistic Dismissed Violation Report Action. Use the originalMessage customize this to the type of
 * violation being dismissed.
 */
function buildOptimisticDismissedViolationReportAction(
    originalMessage: ReportAction<typeof CONST.REPORT.ACTIONS.TYPE.DISMISSED_VIOLATION>['originalMessage'],
): OptimisticDismissedViolationReportAction {
    return {
        actionName: CONST.REPORT.ACTIONS.TYPE.DISMISSED_VIOLATION,
        actorAccountID: currentUserAccountID,
        avatar: getCurrentUserAvatar(),
        created: DateUtils.getDBTime(),
        message: [
            {
                type: CONST.REPORT.MESSAGE.TYPE.TEXT,
                style: 'normal',
                text: getDismissedViolationMessageText(originalMessage),
            },
        ],
        originalMessage,
        pendingAction: CONST.RED_BRICK_ROAD_PENDING_ACTION.ADD,
        person: [
            {
                type: CONST.REPORT.MESSAGE.TYPE.TEXT,
                style: 'strong',
                text: getCurrentUserDisplayNameOrEmail(),
            },
        ],
        reportActionID: rand64(),
        shouldShow: true,
    };
}

function buildOptimisticResolvedDuplicatesReportAction(): OptimisticDismissedViolationReportAction {
    return {
        actionName: CONST.REPORT.ACTIONS.TYPE.RESOLVED_DUPLICATES,
        actorAccountID: currentUserAccountID,
        avatar: getCurrentUserAvatar(),
        created: DateUtils.getDBTime(),
        message: [
            {
                type: CONST.REPORT.MESSAGE.TYPE.TEXT,
                style: 'normal',
                text: translateLocal('violations.resolvedDuplicates'),
            },
        ],
        pendingAction: CONST.RED_BRICK_ROAD_PENDING_ACTION.ADD,
        person: [
            {
                type: CONST.REPORT.MESSAGE.TYPE.TEXT,
                style: 'strong',
                text: getCurrentUserDisplayNameOrEmail(),
            },
        ],
        reportActionID: rand64(),
        shouldShow: true,
    };
}

function buildOptimisticAnnounceChat(policyID: string, accountIDs: number[]): OptimisticAnnounceChat {
    const announceReport = getRoom(CONST.REPORT.CHAT_TYPE.POLICY_ANNOUNCE, policyID);
    // This will be fixed as part of https://github.com/Expensify/Expensify/issues/507850
    // eslint-disable-next-line deprecation/deprecation
    const policy = getPolicy(policyID);
    const announceRoomOnyxData: AnnounceRoomOnyxData = {
        onyxOptimisticData: [],
        onyxSuccessData: [],
        onyxFailureData: [],
    };

    // Do not create #announce room if the room already exists or if there are less than 3 participants in workspace
    if (accountIDs.length < 3 || announceReport) {
        return {
            announceChatReportID: '',
            announceChatReportActionID: '',
            announceChatData: announceRoomOnyxData,
        };
    }

    const announceChatData = buildOptimisticChatReport({
        participantList: accountIDs,
        reportName: CONST.REPORT.WORKSPACE_CHAT_ROOMS.ANNOUNCE,
        chatType: CONST.REPORT.CHAT_TYPE.POLICY_ANNOUNCE,
        policyID,
        ownerAccountID: CONST.POLICY.OWNER_ACCOUNT_ID_FAKE,
        oldPolicyName: policy?.name,
        writeCapability: CONST.REPORT.WRITE_CAPABILITIES.ADMINS,
        notificationPreference: CONST.REPORT.NOTIFICATION_PREFERENCE.ALWAYS,
    });

    const announceCreatedAction = buildOptimisticCreatedReportAction(CONST.POLICY.OWNER_EMAIL_FAKE);
    announceRoomOnyxData.onyxOptimisticData.push(
        {
            onyxMethod: Onyx.METHOD.SET,
            key: `${ONYXKEYS.COLLECTION.REPORT}${announceChatData.reportID}`,
            value: {
                pendingFields: {
                    addWorkspaceRoom: CONST.RED_BRICK_ROAD_PENDING_ACTION.ADD,
                },
                ...announceChatData,
            },
        },
        {
            onyxMethod: Onyx.METHOD.SET,
            key: `${ONYXKEYS.COLLECTION.REPORT_DRAFT}${announceChatData.reportID}`,
            value: null,
        },
        {
            onyxMethod: Onyx.METHOD.SET,
            key: `${ONYXKEYS.COLLECTION.REPORT_ACTIONS}${announceChatData.reportID}`,
            value: {
                [announceCreatedAction.reportActionID]: announceCreatedAction,
            },
        },
    );
    announceRoomOnyxData.onyxSuccessData.push(
        {
            onyxMethod: Onyx.METHOD.MERGE,
            key: `${ONYXKEYS.COLLECTION.REPORT}${announceChatData.reportID}`,
            value: {
                pendingFields: {
                    addWorkspaceRoom: null,
                },
                pendingAction: null,
            },
        },
        {
            onyxMethod: Onyx.METHOD.MERGE,
            key: `${ONYXKEYS.COLLECTION.REPORT_METADATA}${announceChatData.reportID}`,
            value: {
                isOptimisticReport: false,
            },
        },
        {
            onyxMethod: Onyx.METHOD.MERGE,
            key: `${ONYXKEYS.COLLECTION.REPORT_ACTIONS}${announceChatData.reportID}`,
            value: {
                [announceCreatedAction.reportActionID]: {
                    pendingAction: null,
                },
            },
        },
    );
    announceRoomOnyxData.onyxFailureData.push(
        {
            onyxMethod: Onyx.METHOD.MERGE,
            key: `${ONYXKEYS.COLLECTION.REPORT}${announceChatData.reportID}`,
            value: {
                pendingFields: {
                    addWorkspaceRoom: null,
                },
                pendingAction: null,
            },
        },
        {
            onyxMethod: Onyx.METHOD.MERGE,
            key: `${ONYXKEYS.COLLECTION.REPORT_METADATA}${announceChatData.reportID}`,
            value: {
                isOptimisticReport: false,
            },
        },
        {
            onyxMethod: Onyx.METHOD.MERGE,
            key: `${ONYXKEYS.COLLECTION.REPORT_ACTIONS}${announceChatData.reportID}`,
            value: {
                [announceCreatedAction.reportActionID]: {
                    pendingAction: null,
                },
            },
        },
    );
    return {
        announceChatReportID: announceChatData.reportID,
        announceChatReportActionID: announceCreatedAction.reportActionID,
        announceChatData: announceRoomOnyxData,
    };
}

function buildOptimisticWorkspaceChats(policyID: string, policyName: string, expenseReportId?: string): OptimisticWorkspaceChats {
    const pendingChatMembers = getPendingChatMembers(currentUserAccountID ? [currentUserAccountID] : [], [], CONST.RED_BRICK_ROAD_PENDING_ACTION.ADD);
    const adminsChatData = {
        ...buildOptimisticChatReport({
            participantList: currentUserAccountID ? [currentUserAccountID] : [],
            reportName: CONST.REPORT.WORKSPACE_CHAT_ROOMS.ADMINS,
            chatType: CONST.REPORT.CHAT_TYPE.POLICY_ADMINS,
            policyID,
            ownerAccountID: CONST.POLICY.OWNER_ACCOUNT_ID_FAKE,
            oldPolicyName: policyName,
        }),
    };
    const adminsChatReportID = adminsChatData.reportID;
    const adminsCreatedAction = buildOptimisticCreatedReportAction(CONST.POLICY.OWNER_EMAIL_FAKE);
    const adminsReportActionData = {
        [adminsCreatedAction.reportActionID]: adminsCreatedAction,
    };

    const expenseChatData = buildOptimisticChatReport({
        participantList: currentUserAccountID ? [currentUserAccountID] : [],
        reportName: '',
        chatType: CONST.REPORT.CHAT_TYPE.POLICY_EXPENSE_CHAT,
        policyID,
        ownerAccountID: currentUserAccountID,
        isOwnPolicyExpenseChat: true,
        oldPolicyName: policyName,
        optimisticReportID: expenseReportId,
    });

    const expenseChatReportID = expenseChatData.reportID;
    const expenseReportCreatedAction = buildOptimisticCreatedReportAction(currentUserEmail ?? '');
    const expenseReportActionData = {
        [expenseReportCreatedAction.reportActionID]: expenseReportCreatedAction,
    };

    return {
        adminsChatReportID,
        adminsChatData,
        adminsReportActionData,
        adminsCreatedReportActionID: adminsCreatedAction.reportActionID,
        expenseChatReportID,
        expenseChatData,
        expenseReportActionData,
        expenseCreatedReportActionID: expenseReportCreatedAction.reportActionID,
        pendingChatMembers,
    };
}

/**
 * Builds an optimistic Task Report with a randomly generated reportID
 *
 * @param ownerAccountID - Account ID of the person generating the Task.
 * @param assigneeAccountID - AccountID of the other person participating in the Task.
 * @param parentReportID - Report ID of the chat where the Task is.
 * @param title - Task title.
 * @param description - Task description.
 * @param policyID - PolicyID of the parent report
 */

function buildOptimisticTaskReport(
    ownerAccountID: number,
    parentReportID: string,
    assigneeAccountID = 0,
    title?: string,
    description?: string,
    policyID: string = CONST.POLICY.OWNER_EMAIL_FAKE,
    notificationPreference: NotificationPreference = CONST.REPORT.NOTIFICATION_PREFERENCE.HIDDEN,
    mediaAttributes?: Record<string, string>,
): OptimisticTaskReport {
    const participants: Participants = {
        [ownerAccountID]: {
            notificationPreference,
        },
    };

    if (assigneeAccountID) {
        participants[assigneeAccountID] = {notificationPreference};
    }

    return {
        reportID: generateReportID(),
        reportName: getParsedComment(title ?? '', undefined, undefined, [...CONST.TASK_TITLE_DISABLED_RULES]),
        description: getParsedComment(description ?? '', {}, mediaAttributes),
        ownerAccountID,
        participants,
        managerID: assigneeAccountID,
        type: CONST.REPORT.TYPE.TASK,
        parentReportID,
        policyID,
        stateNum: CONST.REPORT.STATE_NUM.OPEN,
        statusNum: CONST.REPORT.STATUS_NUM.OPEN,
        lastVisibleActionCreated: DateUtils.getDBTime(),
        hasParentAccess: true,
    };
}

/**
 * Builds an optimistic EXPORTED_TO_INTEGRATION report action
 *
 * @param integration - The connectionName of the integration
 * @param markedManually - Whether the integration was marked as manually exported
 */
function buildOptimisticExportIntegrationAction(integration: ConnectionName, markedManually = false): OptimisticExportIntegrationAction {
    const label = CONST.POLICY.CONNECTIONS.NAME_USER_FRIENDLY[integration];
    return {
        reportActionID: rand64(),
        actionName: CONST.REPORT.ACTIONS.TYPE.EXPORTED_TO_INTEGRATION,
        pendingAction: CONST.RED_BRICK_ROAD_PENDING_ACTION.ADD,
        actorAccountID: currentUserAccountID,
        message: [],
        person: [
            {
                type: CONST.REPORT.MESSAGE.TYPE.TEXT,
                style: 'strong',
                text: getCurrentUserDisplayNameOrEmail(),
            },
        ],
        automatic: false,
        avatar: getCurrentUserAvatar(),
        created: DateUtils.getDBTime(),
        shouldShow: true,
        originalMessage: {
            label,
            lastModified: DateUtils.getDBTime(),
            markedManually,
            inProgress: true,
        },
    };
}

/**
 * A helper method to create transaction thread
 *
 * @param reportAction - the parent IOU report action from which to create the thread
 * @param moneyRequestReport - the report which the report action belongs to
 */
function buildTransactionThread(
    reportAction: OnyxEntry<ReportAction | OptimisticIOUReportAction>,
    moneyRequestReport: OnyxEntry<Report>,
    existingTransactionThreadReportID?: string,
    optimisticTransactionThreadReportID?: string,
): OptimisticChatReport {
    const participantAccountIDs = [...new Set([currentUserAccountID, Number(reportAction?.actorAccountID)])].filter(Boolean) as number[];
    const existingTransactionThreadReport = getReportOrDraftReport(existingTransactionThreadReportID);

    if (existingTransactionThreadReportID && existingTransactionThreadReport) {
        return {
            ...existingTransactionThreadReport,
            parentReportActionID: reportAction?.reportActionID,
            parentReportID: moneyRequestReport?.reportID,
            reportName: getTransactionReportName({reportAction}),
            policyID: moneyRequestReport?.policyID,
        };
    }

    return buildOptimisticChatReport({
        participantList: participantAccountIDs,
        reportName: getTransactionReportName({reportAction}),
        policyID: moneyRequestReport?.policyID,
        ownerAccountID: CONST.POLICY.OWNER_ACCOUNT_ID_FAKE,
        notificationPreference: CONST.REPORT.NOTIFICATION_PREFERENCE.HIDDEN,
        parentReportActionID: reportAction?.reportActionID,
        parentReportID: moneyRequestReport?.reportID,
        optimisticReportID: optimisticTransactionThreadReportID,
    });
}

/**
 * Build optimistic expense entities:
 *
 * 1. CREATED action for the chatReport
 * 2. CREATED action for the iouReport
 * 3. IOU action for the iouReport linked to the transaction thread via `childReportID`
 * 4. Transaction Thread linked to the IOU action via `parentReportActionID`
 * 5. CREATED action for the Transaction Thread
 */
function buildOptimisticMoneyRequestEntities(
    optimisticMoneyRequestEntities: OptimisticMoneyRequestEntitiesWithoutTransactionThreadFlag,
): [OptimisticCreatedReportAction, OptimisticCreatedReportAction, OptimisticIOUReportAction, OptimisticChatReport, OptimisticCreatedReportAction | null];
function buildOptimisticMoneyRequestEntities(
    optimisticMoneyRequestEntities: OptimisticMoneyRequestEntitiesWithTransactionThreadFlag,
): [OptimisticCreatedReportAction, OptimisticCreatedReportAction, OptimisticIOUReportAction, OptimisticChatReport | undefined, OptimisticCreatedReportAction | null];
function buildOptimisticMoneyRequestEntities({
    iouReport,
    type,
    amount,
    currency,
    comment,
    payeeEmail,
    participants,
    transactionID,
    paymentType,
    isSettlingUp = false,
    isSendMoneyFlow = false,
    isOwnPolicyExpenseChat = false,
    isPersonalTrackingExpense,
    existingTransactionThreadReportID,
    linkedTrackedExpenseReportAction,
    optimisticCreatedReportActionID,
    shouldGenerateTransactionThreadReport = true,
}: OptimisticMoneyRequestEntities): [
    OptimisticCreatedReportAction,
    OptimisticCreatedReportAction,
    OptimisticIOUReportAction,
    OptimisticChatReport | undefined,
    OptimisticCreatedReportAction | null,
] {
    const createdActionForChat = buildOptimisticCreatedReportAction(payeeEmail, undefined, optimisticCreatedReportActionID);

    // The `CREATED` action must be optimistically generated before the IOU action so that it won't appear after the IOU action in the chat.
    const iouActionCreationTime = DateUtils.getDBTime();
    const createdActionForIOUReport = buildOptimisticCreatedReportAction(payeeEmail, DateUtils.subtractMillisecondsFromDateTime(iouActionCreationTime, 1));

    const iouAction = buildOptimisticIOUReportAction({
        type,
        amount,
        currency,
        comment,
        participants,
        transactionID,
        paymentType,
        iouReportID: iouReport.reportID,
        isPersonalTrackingExpense,
        isSettlingUp,
        isSendMoneyFlow,
        isOwnPolicyExpenseChat,
        created: iouActionCreationTime,
        linkedExpenseReportAction: linkedTrackedExpenseReportAction,
    });

    // Create optimistic transactionThread and the `CREATED` action for it, if existingTransactionThreadReportID is undefined
    const transactionThread = shouldGenerateTransactionThreadReport ? buildTransactionThread(iouAction, iouReport, existingTransactionThreadReportID) : undefined;
    const createdActionForTransactionThread = !!existingTransactionThreadReportID || !shouldGenerateTransactionThreadReport ? null : buildOptimisticCreatedReportAction(payeeEmail);

    // The IOU action and the transactionThread are co-dependent as parent-child, so we need to link them together
    iouAction.childReportID = existingTransactionThreadReportID ?? transactionThread?.reportID;

    return [createdActionForChat, createdActionForIOUReport, iouAction, transactionThread, createdActionForTransactionThread];
}

/**
 * Check if the report is empty, meaning it has no visible messages (i.e. only a "created" report action).
 * Added caching mechanism via derived values.
 */
function isEmptyReport(report: OnyxEntry<Report>): boolean {
    if (!report) {
        return true;
    }

    // Get the `isEmpty` state from cached report attributes
    const attributes = reportAttributesDerivedValue?.[report.reportID];
    if (attributes) {
        return attributes.isEmpty;
    }

    return generateIsEmptyReport(report);
}

/**
 * Check if the report is empty, meaning it has no visible messages (i.e. only a "created" report action).
 * No cache implementation which bypasses derived value check.
 */
function generateIsEmptyReport(report: OnyxEntry<Report>): boolean {
    if (!report) {
        return true;
    }

    if (report.lastMessageText) {
        return false;
    }

    const lastVisibleMessage = getLastVisibleMessage(report.reportID);
    return !lastVisibleMessage.lastMessageText;
}

// We need oneTransactionThreadReport to get the correct last visible action created
function isUnread(report: OnyxEntry<Report>, oneTransactionThreadReport: OnyxEntry<Report>): boolean {
    if (!report) {
        return false;
    }

    if (isEmptyReport(report)) {
        return false;
    }
    // lastVisibleActionCreated and lastReadTime are both datetime strings and can be compared directly
    const lastVisibleActionCreated = getReportLastVisibleActionCreated(report, oneTransactionThreadReport);
    const lastReadTime = report.lastReadTime ?? '';
    const lastMentionedTime = report.lastMentionedTime ?? '';

    // If the user was mentioned and the comment got deleted the lastMentionedTime will be more recent than the lastVisibleActionCreated
    return lastReadTime < (lastVisibleActionCreated ?? '') || lastReadTime < lastMentionedTime;
}

function isIOUOwnedByCurrentUser(report: OnyxEntry<Report>, allReportsDict?: OnyxCollection<Report>): boolean {
    const allAvailableReports = allReportsDict ?? allReports;
    if (!report || !allAvailableReports) {
        return false;
    }

    let reportToLook = report;
    if (report.iouReportID) {
        const iouReport = allAvailableReports[`${ONYXKEYS.COLLECTION.REPORT}${report.iouReportID}`];
        if (iouReport) {
            reportToLook = iouReport;
        }
    }

    return reportToLook.ownerAccountID === currentUserAccountID;
}

/**
 * Assuming the passed in report is a default room, lets us know whether we can see it or not, based on permissions and
 * the various subsets of users we've allowed to use default rooms.
 */
function canSeeDefaultRoom(report: OnyxEntry<Report>, betas: OnyxEntry<Beta[]>, isReportArchived = false): boolean {
    // Include archived rooms
    if (isArchivedNonExpenseReport(report, isReportArchived)) {
        return true;
    }

    // If the room has an assigned guide, it can be seen.
    if (hasExpensifyGuidesEmails(Object.keys(report?.participants ?? {}).map(Number))) {
        return true;
    }

    // Include any admins and announce rooms, since only non partner-managed domain rooms are on the beta now.
    if (isAdminRoom(report) || isAnnounceRoom(report)) {
        return true;
    }

    // For all other cases, just check that the user belongs to the default rooms beta
    return Permissions.isBetaEnabled(CONST.BETAS.DEFAULT_ROOMS, betas ?? []);
}

function canAccessReport(report: OnyxEntry<Report>, betas: OnyxEntry<Beta[]>, isReportArchived = false): boolean {
    // We hide default rooms (it's basically just domain rooms now) from people who aren't on the defaultRooms beta.
    if (isDefaultRoom(report) && !canSeeDefaultRoom(report, betas, isReportArchived)) {
        return false;
    }

    if (report?.errorFields?.notFound) {
        return false;
    }

    return true;
}

// eslint-disable-next-line rulesdir/no-negated-variables
function isReportNotFound(report: OnyxEntry<Report>): boolean {
    return !!report?.errorFields?.notFound;
}

/**
 * Check if the report is the parent report of the currently viewed report or at least one child report has report action
 */
function shouldHideReport(report: OnyxEntry<Report>, currentReportId: string | undefined): boolean {
    const currentReport = getReportOrDraftReport(currentReportId);
    const parentReport = getParentReport(!isEmptyObject(currentReport) ? currentReport : undefined);
    const reportActions = allReportActions?.[`${ONYXKEYS.COLLECTION.REPORT_ACTIONS}${report?.reportID}`] ?? {};
    const isChildReportHasComment = Object.values(reportActions ?? {})?.some(
        (reportAction) => (reportAction?.childVisibleActionCount ?? 0) > 0 && shouldReportActionBeVisible(reportAction, reportAction.reportActionID, canUserPerformWriteAction(report)),
    );
    return parentReport?.reportID !== report?.reportID && !isChildReportHasComment;
}

/**
 * Should we display a RBR on the LHN on this report due to violations?
 */
function shouldDisplayViolationsRBRInLHN(report: OnyxEntry<Report>, transactionViolations: OnyxCollection<TransactionViolation[]>): boolean {
    // We only show the RBR in the highest level, which is the expense chat
    if (!report || !isPolicyExpenseChat(report)) {
        return false;
    }

    // We only show the RBR to the submitter
    if (!isCurrentUserSubmitter(report)) {
        return false;
    }
    if (!report.policyID || !reportsByPolicyID) {
        return false;
    }

    // If any report has a violation, then it should have a RBR
    const potentialReports = Object.values(reportsByPolicyID[report.policyID] ?? {}) ?? [];
    return potentialReports.some((potentialReport) => {
        if (!potentialReport) {
            return false;
        }

        return (
            !isInvoiceReport(potentialReport) &&
            (hasViolations(potentialReport.reportID, transactionViolations, true) ||
                hasWarningTypeViolations(potentialReport.reportID, transactionViolations, true) ||
                hasNoticeTypeViolations(potentialReport.reportID, transactionViolations, true))
        );
    });
}

/**
 * Checks to see if a report contains a violation
 */
function hasViolations(
    reportID: string | undefined,
    transactionViolations: OnyxCollection<TransactionViolation[]>,
    shouldShowInReview?: boolean,
    reportTransactions?: SearchTransaction[],
): boolean {
    const transactions = reportTransactions ?? getReportTransactions(reportID);
    return transactions.some((transaction) => hasViolation(transaction, transactionViolations, shouldShowInReview));
}

/**
 * Checks to see if a report contains a violation of type `warning`
 */
function hasWarningTypeViolations(
    reportID: string | undefined,
    transactionViolations: OnyxCollection<TransactionViolation[]>,
    shouldShowInReview?: boolean,
    reportTransactions?: SearchTransaction[],
): boolean {
    const transactions = reportTransactions ?? getReportTransactions(reportID);
    return transactions.some((transaction) => hasWarningTypeViolation(transaction, transactionViolations, shouldShowInReview));
}

/**
 * Checks to see if a transaction contains receipt error
 */
function hasReceiptError(transaction: OnyxInputOrEntry<Transaction>): boolean {
    const errors = {
        ...(transaction?.errorFields?.route ?? transaction?.errorFields?.waypoints ?? transaction?.errors),
    };
    const errorEntries = Object.entries(errors ?? {});
    const errorMessages = mapValues(Object.fromEntries(errorEntries), (error) => error);
    return Object.values(errorMessages).some((error) => isReceiptError(error));
}

/**
 * Checks to see if a report contains receipt error
 */
function hasReceiptErrors(reportID: string | undefined): boolean {
    const transactions = getReportTransactions(reportID);
    return transactions.some(hasReceiptError);
}

/**
 * Checks to see if a report contains a violation of type `notice`
 */
function hasNoticeTypeViolations(
    reportID: string | undefined,
    transactionViolations: OnyxCollection<TransactionViolation[]>,
    shouldShowInReview?: boolean,
    reportTransactions?: SearchTransaction[],
): boolean {
    const transactions = reportTransactions ?? getReportTransactions(reportID);
    return transactions.some((transaction) => hasNoticeTypeViolation(transaction, transactionViolations, shouldShowInReview));
}

/**
 * Checks to see if a report contains any type of violation
 */
function hasAnyViolations(reportID: string | undefined, transactionViolations: OnyxCollection<TransactionViolation[]>, reportTransactions?: SearchTransaction[]) {
    return (
        hasViolations(reportID, transactionViolations, undefined, reportTransactions) ||
        hasNoticeTypeViolations(reportID, transactionViolations, true, reportTransactions) ||
        hasWarningTypeViolations(reportID, transactionViolations, true, reportTransactions)
    );
}

function hasReportViolations(reportID: string | undefined) {
    if (!reportID) {
        return false;
    }
    const reportViolations = allReportsViolations?.[`${ONYXKEYS.COLLECTION.REPORT_VIOLATIONS}${reportID}`];
    return Object.values(reportViolations ?? {}).some((violations) => !isEmptyObject(violations));
}

type ReportErrorsAndReportActionThatRequiresAttention = {
    errors: ErrorFields;
    reportAction?: OnyxEntry<ReportAction>;
};

function getAllReportActionsErrorsAndReportActionThatRequiresAttention(report: OnyxEntry<Report>, reportActions: OnyxEntry<ReportActions>): ReportErrorsAndReportActionThatRequiresAttention {
    const reportActionsArray = Object.values(reportActions ?? {}).filter((action) => !isDeletedAction(action));
    const reportActionErrors: ErrorFields = {};
    let reportAction: OnyxEntry<ReportAction>;

    for (const action of reportActionsArray) {
        if (action && !isEmptyObject(action.errors)) {
            Object.assign(reportActionErrors, action.errors);

            if (!reportAction) {
                reportAction = action;
            }
        }
    }
    const parentReportAction: OnyxEntry<ReportAction> =
        !report?.parentReportID || !report?.parentReportActionID
            ? undefined
            : allReportActions?.[`${ONYXKEYS.COLLECTION.REPORT_ACTIONS}${report.parentReportID}`]?.[report.parentReportActionID];

    // This will get removed as part of https://github.com/Expensify/App/issues/59961
    // eslint-disable-next-line deprecation/deprecation
    const reportNameValuePairs = getReportNameValuePairs(report?.reportID);

    if (!isArchivedReport(reportNameValuePairs)) {
        if (wasActionTakenByCurrentUser(parentReportAction) && isTransactionThread(parentReportAction)) {
            const transactionID = isMoneyRequestAction(parentReportAction) ? getOriginalMessage(parentReportAction)?.IOUTransactionID : null;
            const transaction = allTransactions?.[`${ONYXKEYS.COLLECTION.TRANSACTION}${transactionID}`];
            if (hasMissingSmartscanFieldsTransactionUtils(transaction ?? null) && !isSettled(transaction?.reportID)) {
                reportActionErrors.smartscan = getMicroSecondOnyxErrorWithTranslationKey('iou.error.genericSmartscanFailureMessage');
                reportAction = undefined;
            }
        } else if ((isIOUReport(report) || isExpenseReport(report)) && report?.ownerAccountID === currentUserAccountID) {
            if (shouldShowRBRForMissingSmartscanFields(report?.reportID) && !isSettled(report?.reportID)) {
                reportActionErrors.smartscan = getMicroSecondOnyxErrorWithTranslationKey('iou.error.genericSmartscanFailureMessage');
                reportAction = getReportActionWithMissingSmartscanFields(report?.reportID);
            }
        } else if (hasSmartscanError(reportActionsArray)) {
            reportActionErrors.smartscan = getMicroSecondOnyxErrorWithTranslationKey('iou.error.genericSmartscanFailureMessage');
            reportAction = getReportActionWithSmartscanError(reportActionsArray);
        }
    }

    return {
        errors: reportActionErrors,
        reportAction,
    };
}

/**
 * Get an object of error messages keyed by microtime by combining all error objects related to the report.
 */
function getAllReportErrors(report: OnyxEntry<Report>, reportActions: OnyxEntry<ReportActions>): Errors {
    const reportErrorFields = report?.errorFields ?? {};
    const {errors: reportActionErrors} = getAllReportActionsErrorsAndReportActionThatRequiresAttention(report, reportActions);

    // All error objects related to the report. Each object in the sources contains error messages keyed by microtime
    const errorSources = {
        ...reportErrorFields,
        ...reportActionErrors,
    };

    // Combine all error messages keyed by microtime into one object
    const errorSourcesArray = Object.values(errorSources ?? {});
    const allReportErrors = {};

    for (const errors of errorSourcesArray) {
        if (!isEmptyObject(errors)) {
            Object.assign(allReportErrors, errors);
        }
    }
    return allReportErrors;
}

function hasReportErrorsOtherThanFailedReceipt(
    report: Report,
    chatReport: OnyxEntry<Report>,
    doesReportHaveViolations: boolean,
    transactionViolations: OnyxCollection<TransactionViolation[]>,
    reportAttributes?: ReportAttributesDerivedValue['reports'],
) {
    const allReportErrors = reportAttributes?.[report?.reportID]?.reportErrors ?? {};
    const transactionReportActions = getAllReportActions(report.reportID);
    const oneTransactionThreadReportID = getOneTransactionThreadReportID(report, chatReport, transactionReportActions, undefined);
    let doesTransactionThreadReportHasViolations = false;
    if (oneTransactionThreadReportID) {
        const transactionReport = getReport(oneTransactionThreadReportID, allReports);
        doesTransactionThreadReportHasViolations = !!transactionReport && shouldDisplayViolationsRBRInLHN(transactionReport, transactionViolations);
    }
    return (
        doesTransactionThreadReportHasViolations ||
        doesReportHaveViolations ||
        Object.values(allReportErrors).some((error) => error?.[0] !== translateLocal('iou.error.genericSmartscanFailureMessage'))
    );
}

type ShouldReportBeInOptionListParams = {
    report: OnyxEntry<Report>;
    chatReport: OnyxEntry<Report>;
    currentReportId: string | undefined;
    isInFocusMode: boolean;
    betas: OnyxEntry<Beta[]>;
    excludeEmptyChats: boolean;
    doesReportHaveViolations: boolean;
    includeSelfDM?: boolean;
    login?: string;
    includeDomainEmail?: boolean;
    isReportArchived?: boolean;
};

function reasonForReportToBeInOptionList({
    report,
    chatReport,
    currentReportId,
    isInFocusMode,
    betas,
    excludeEmptyChats,
    doesReportHaveViolations,
    includeSelfDM = false,
    login,
    includeDomainEmail = false,
    isReportArchived = false,
}: ShouldReportBeInOptionListParams): ValueOf<typeof CONST.REPORT_IN_LHN_REASONS> | null {
    const isInDefaultMode = !isInFocusMode;
    // Exclude reports that have no data because there wouldn't be anything to show in the option item.
    // This can happen if data is currently loading from the server or a report is in various stages of being created.
    // This can also happen for anyone accessing a public room or archived room for which they don't have access to the underlying policy.
    // Optionally exclude reports that do not belong to currently active workspace

    const parentReportAction = isThread(report) ? allReportActions?.[`${ONYXKEYS.COLLECTION.REPORT_ACTIONS}${report.parentReportID}`]?.[report.parentReportActionID] : undefined;

    if (
        !report?.reportID ||
        !report?.type ||
        report?.reportName === undefined ||
        (!report?.participants &&
            // We omit sending back participants for chat rooms when searching for reports since they aren't needed to display the results and can get very large.
            // So we allow showing rooms with no participants–in any other circumstances we should never have these reports with no participants in Onyx.
            !isChatRoom(report) &&
            !isChatThread(report) &&
            !isReportArchived &&
            !isMoneyRequestReport(report) &&
            !isTaskReport(report) &&
            !isSelfDM(report) &&
            !isSystemChat(report) &&
            !isGroupChat(report))
    ) {
        return null;
    }

    const currentReportActions = allReportActions?.[`${ONYXKEYS.COLLECTION.REPORT_ACTIONS}${report?.reportID}`] ?? {};
    const reportActionValues = Object.values(currentReportActions);
    const hasOnlyCreatedAction = reportActionValues.length === 1 && reportActionValues.at(0)?.actionName === CONST.REPORT.ACTIONS.TYPE.CREATED;

    // Hide empty reports that have only a `CREATED` action, a total of 0, and are in a submitted state
    // These reports should be hidden because they appear empty to users and there is nothing actionable for them to do
    if (report?.total === 0 && report?.stateNum === CONST.REPORT.STATE_NUM.SUBMITTED && report?.statusNum === CONST.REPORT.STATUS_NUM.SUBMITTED && hasOnlyCreatedAction) {
        return null;
    }

    // We used to use the system DM for A/B testing onboarding tasks, but now only create them in the Concierge chat. We
    // still need to allow existing users who have tasks in the system DM to see them, but otherwise we don't need to
    // show that chat
    if (report?.participants?.[CONST.ACCOUNT_ID.NOTIFICATIONS] && isEmptyReport(report)) {
        return null;
    }

    if (!canAccessReport(report, betas, isReportArchived)) {
        return null;
    }

    const parentReport = allReports?.[`${ONYXKEYS.COLLECTION.REPORT}${report.parentReportID}`];

    // If this is a transaction thread associated with a report that only has one transaction, omit it
    if (isOneTransactionThread(report, parentReport, parentReportAction)) {
        return null;
    }

    if ((Object.values(CONST.REPORT.UNSUPPORTED_TYPE) as string[]).includes(report?.type ?? '')) {
        return null;
    }

    // Include the currently viewed report. If we excluded the currently viewed report, then there
    // would be no way to highlight it in the options list and it would be confusing to users because they lose
    // a sense of context.
    if (report.reportID === currentReportId) {
        return CONST.REPORT_IN_LHN_REASONS.IS_FOCUSED;
    }

    // Retrieve the draft comment for the report and convert it to a boolean
    const hasDraftComment = hasValidDraftComment(report.reportID);

    // Include reports that are relevant to the user in any view mode. Criteria include having a draft or having a GBR showing.
    // eslint-disable-next-line @typescript-eslint/prefer-nullish-coalescing
    if (hasDraftComment) {
        return CONST.REPORT_IN_LHN_REASONS.HAS_DRAFT_COMMENT;
    }

    if (requiresAttentionFromCurrentUser(report, undefined, isReportArchived)) {
        return CONST.REPORT_IN_LHN_REASONS.HAS_GBR;
    }

    const isEmptyChat = isEmptyReport(report);
    const canHideReport = shouldHideReport(report, currentReportId);

    // Include reports if they are pinned
    if (report.isPinned) {
        return CONST.REPORT_IN_LHN_REASONS.PINNED_BY_USER;
    }

    const reportIsSettled = report.statusNum === CONST.REPORT.STATUS_NUM.REIMBURSED;

    // Always show IOU reports with violations unless they are reimbursed
    if (isExpenseRequest(report) && doesReportHaveViolations && !reportIsSettled) {
        return CONST.REPORT_IN_LHN_REASONS.HAS_IOU_VIOLATIONS;
    }

    // Hide only chat threads that haven't been commented on (other threads are actionable)
    if (isChatThread(report) && canHideReport && isEmptyChat) {
        return null;
    }

    // Include reports that have errors from trying to add a workspace
    // If we excluded it, then the red-brock-road pattern wouldn't work for the user to resolve the error
    if (report.errorFields?.addWorkspaceRoom) {
        return CONST.REPORT_IN_LHN_REASONS.HAS_ADD_WORKSPACE_ROOM_ERRORS;
    }

    // All unread chats (even archived ones) in GSD mode will be shown. This is because GSD mode is specifically for focusing the user on the most relevant chats, primarily, the unread ones
    if (isInFocusMode) {
        const oneTransactionThreadReportID = getOneTransactionThreadReportID(report, chatReport, allReportActions?.[`${ONYXKEYS.COLLECTION.REPORT_ACTIONS}${report.reportID}`]);
        const oneTransactionThreadReport = allReports?.[`${ONYXKEYS.COLLECTION.REPORT}${oneTransactionThreadReportID}`];
        return isUnread(report, oneTransactionThreadReport) && getReportNotificationPreference(report) !== CONST.REPORT.NOTIFICATION_PREFERENCE.MUTE
            ? CONST.REPORT_IN_LHN_REASONS.IS_UNREAD
            : null;
    }

    // Archived reports should always be shown when in default (most recent) mode. This is because you should still be able to access and search for the chats to find them.
    if (isInDefaultMode && isArchivedNonExpenseReport(report, isReportArchived)) {
        return CONST.REPORT_IN_LHN_REASONS.IS_ARCHIVED;
    }

    // Hide chats between two users that haven't been commented on from the LNH
    if (excludeEmptyChats && isEmptyChat && isChatReport(report) && !isPolicyExpenseChat(report) && !isSystemChat(report) && canHideReport) {
        return null;
    }

    if (isSelfDM(report)) {
        return includeSelfDM ? CONST.REPORT_IN_LHN_REASONS.IS_SELF_DM : null;
    }

    if (Str.isDomainEmail(login ?? '') && !includeDomainEmail) {
        return null;
    }

    // Hide chat threads where the parent message is pending removal
    if (!isEmptyObject(parentReportAction) && isPendingRemove(parentReportAction) && isThreadParentMessage(parentReportAction, report?.reportID)) {
        return null;
    }

    return CONST.REPORT_IN_LHN_REASONS.DEFAULT;
}

/**
 * Takes several pieces of data from Onyx and evaluates if a report should be shown in the option list (either when searching
 * for reports or the reports shown in the LHN).
 *
 * This logic is very specific and the order of the logic is very important. It should fail quickly in most cases and also
 * filter out the majority of reports before filtering out very specific minority of reports.
 */
function shouldReportBeInOptionList(params: ShouldReportBeInOptionListParams) {
    return reasonForReportToBeInOptionList(params) !== null;
}

/**
 * Attempts to find a report in onyx with the provided list of participants. Does not include threads, task, expense, room, and policy expense chat.
 */
function getChatByParticipants(
    newParticipantList: number[],
    reports: OnyxCollection<Report> = allReports,
    shouldIncludeGroupChats = false,
    shouldExcludeClosedReports = false,
): OnyxEntry<Report> {
    const sortedNewParticipantList = newParticipantList.sort();
    return Object.values(reports ?? {}).find((report) => {
        const participantAccountIDs = Object.keys(report?.participants ?? {});

        // This will get removed as part of https://github.com/Expensify/App/issues/59961
        // eslint-disable-next-line deprecation/deprecation
        const reportNameValuePairs = getReportNameValuePairs(report?.reportID);

        if (shouldExcludeClosedReports && isArchivedReport(reportNameValuePairs)) {
            return false;
        }

        // Skip if it's not a 1:1 chat
        if (!shouldIncludeGroupChats && !isOneOnOneChat(report) && !isSystemChat(report)) {
            return false;
        }

        // If we are looking for a group chat, then skip non-group chat report
        if (shouldIncludeGroupChats && !isGroupChat(report)) {
            return false;
        }

        const sortedParticipantsAccountIDs = participantAccountIDs.map(Number).sort();

        // Only return the chat if it has all the participants
        return deepEqual(sortedNewParticipantList, sortedParticipantsAccountIDs);
    });
}

/**
 * Attempts to find an invoice chat report in onyx with the provided policyID and receiverID.
 */
function getInvoiceChatByParticipants(receiverID: string | number, receiverType: InvoiceReceiverType, policyID?: string, reports: OnyxCollection<Report> = allReports): OnyxEntry<Report> {
    return Object.values(reports ?? {}).find((report) => {
        // This will get removed as part of https://github.com/Expensify/App/issues/59961
        // eslint-disable-next-line deprecation/deprecation
        const reportNameValuePairs = getReportNameValuePairs(report?.reportID);
        const isReportArchived = isArchivedReport(reportNameValuePairs);
        if (!report || !isInvoiceRoom(report) || isArchivedNonExpenseReport(report, isReportArchived)) {
            return false;
        }

        const isSameReceiver =
            report.invoiceReceiver &&
            report.invoiceReceiver.type === receiverType &&
            (('accountID' in report.invoiceReceiver && report.invoiceReceiver.accountID === receiverID) ||
                ('policyID' in report.invoiceReceiver && report.invoiceReceiver.policyID === receiverID));

        return report.policyID === policyID && isSameReceiver;
    });
}

/**
 * Attempts to find a policy expense report in onyx that is owned by ownerAccountID in a given policy
 */
function getPolicyExpenseChat(ownerAccountID: number | undefined, policyID: string | undefined, reports = allReports): OnyxEntry<Report> {
    if (!ownerAccountID || !policyID) {
        return;
    }

    return Object.values(reports ?? {}).find((report: OnyxEntry<Report>) => {
        // If the report has been deleted, then skip it
        if (!report) {
            return false;
        }

        return report.policyID === policyID && isPolicyExpenseChat(report) && !isThread(report) && report.ownerAccountID === ownerAccountID;
    });
}

function getAllPolicyReports(policyID: string): Array<OnyxEntry<Report>> {
    return Object.values(allReports ?? {}).filter((report) => report?.policyID === policyID);
}

/**
 * Returns true if Chronos is one of the chat participants (1:1)
 */
function chatIncludesChronos(report: OnyxInputOrEntry<Report> | SearchReport): boolean {
    const participantAccountIDs = Object.keys(report?.participants ?? {}).map(Number);
    return participantAccountIDs.includes(CONST.ACCOUNT_ID.CHRONOS);
}

function chatIncludesChronosWithID(reportOrID?: string | SearchReport): boolean {
    if (!reportOrID) {
        return false;
    }

    const report = typeof reportOrID === 'string' ? getReport(reportOrID, allReports) : reportOrID;
    return chatIncludesChronos(report);
}

/**
 * Can only flag if:
 *
 * - It was written by someone else and isn't a whisper
 * - It's a welcome message whisper
 * - It's an ADD_COMMENT that is not an attachment
 */
function canFlagReportAction(reportAction: OnyxInputOrEntry<ReportAction>, reportID: string | undefined): boolean {
    const isCurrentUserAction = reportAction?.actorAccountID === currentUserAccountID;
    if (isWhisperAction(reportAction)) {
        // Allow flagging whispers that are sent by other users
        if (!isCurrentUserAction && reportAction?.actorAccountID !== CONST.ACCOUNT_ID.CONCIERGE) {
            return true;
        }

        // Disallow flagging the rest of whisper as they are sent by us
        return false;
    }

    let report = getReportOrDraftReport(reportID);

    // If the childReportID exists in reportAction and is equal to the reportID,
    // the report action being evaluated is the parent report action in a thread, and we should get the parent report to evaluate instead.
    if (reportAction?.childReportID?.toString() === reportID?.toString()) {
        report = getReportOrDraftReport(report?.parentReportID);
    }

    return !!(
        !isCurrentUserAction &&
        reportAction?.actionName === CONST.REPORT.ACTIONS.TYPE.ADD_COMMENT &&
        !isDeletedAction(reportAction) &&
        !isCreatedTaskReportAction(reportAction) &&
        !isEmptyObject(report) &&
        report &&
        isAllowedToComment(report)
    );
}

/**
 * Whether flag comment page should show
 */
function shouldShowFlagComment(reportAction: OnyxInputOrEntry<ReportAction>, report: OnyxInputOrEntry<Report>, isReportArchived = false): boolean {
    return (
        canFlagReportAction(reportAction, report?.reportID) &&
        !isArchivedNonExpenseReport(report, isReportArchived) &&
        !chatIncludesChronos(report) &&
        !isConciergeChatReport(report) &&
        reportAction?.actorAccountID !== CONST.ACCOUNT_ID.CONCIERGE
    );
}

/**
 * Performs the markdown conversion, and replaces code points > 127 with C escape sequences
 * Used for compatibility with the backend auth validator for AddComment, and to account for MD in comments
 * @returns The comment's total length as seen from the backend
 */
function getCommentLength(textComment: string, parsingDetails?: ParsingDetails): number {
    return getParsedComment(textComment, parsingDetails)
        .replace(/[^ -~]/g, '\\u????')
        .trim().length;
}

function getRouteFromLink(url: string | null): string {
    if (!url) {
        return '';
    }

    // Get the reportID from URL
    let route = url;
    const localWebAndroidRegEx = /^(https:\/\/([0-9]{1,3})\.([0-9]{1,3})\.([0-9]{1,3})\.([0-9]{1,3}))/;
    linkingConfig.prefixes.forEach((prefix) => {
        if (route.startsWith(prefix)) {
            route = route.replace(prefix, '');
        } else if (localWebAndroidRegEx.test(route)) {
            route = route.replace(localWebAndroidRegEx, '');
        } else {
            return;
        }

        // Remove the port if it's a localhost URL
        if (/^:\d+/.test(route)) {
            route = route.replace(/:\d+/, '');
        }

        // Remove the leading slash if exists
        if (route.startsWith('/')) {
            route = route.replace('/', '');
        }
    });
    return route;
}

function parseReportRouteParams(route: string): ReportRouteParams {
    let parsingRoute = route;
    if (parsingRoute.at(0) === '/') {
        // remove the first slash
        parsingRoute = parsingRoute.slice(1);
    }

    if (!parsingRoute.startsWith(addTrailingForwardSlash(ROUTES.REPORT))) {
        return {reportID: '', isSubReportPageRoute: false};
    }

    const state = getStateFromPath(parsingRoute as Route);
    const focusedRoute = findFocusedRoute(state);

    const reportID = focusedRoute?.params && 'reportID' in focusedRoute.params ? (focusedRoute?.params?.reportID as string) : '';

    if (!reportID) {
        return {reportID: '', isSubReportPageRoute: false};
    }

    return {
        reportID,
        // We're checking the route start with `r/`, the sub report route is the route that we can open from report screen like `r/:reportID/details`
        isSubReportPageRoute: focusedRoute?.name !== SCREENS.REPORT,
    };
}

function getReportIDFromLink(url: string | null): string {
    const route = getRouteFromLink(url);
    const {reportID, isSubReportPageRoute} = parseReportRouteParams(route);
    if (isSubReportPageRoute) {
        // We allow the Sub-Report deep link routes (settings, details, etc.) to be handled by their respective component pages
        return '';
    }
    return reportID;
}

/**
 * Check if the chat report is linked to an iou that is waiting for the current user to add a credit bank account.
 */
function hasIOUWaitingOnCurrentUserBankAccount(chatReport: OnyxInputOrEntry<Report>): boolean {
    if (chatReport?.iouReportID) {
        const iouReport = getReport(chatReport.iouReportID, allReports);
        if (iouReport?.isWaitingOnBankAccount && iouReport?.ownerAccountID === currentUserAccountID) {
            return true;
        }
    }

    return false;
}

/**
 * Users can submit an expense:
 * - in policy expense chats only if they are in a role of a member in the chat (in other words, if it's their policy expense chat)
 * - in an open or submitted expense report tied to a policy expense chat the user owns
 *     - employee can submit expenses in a submitted expense report only if the policy has Instant Submit settings turned on
 * - in an IOU report, which is not settled yet
 * - in a 1:1 DM chat
 */
function canRequestMoney(report: OnyxEntry<Report>, policy: OnyxEntry<Policy>, otherParticipants: number[]): boolean {
    // User cannot submit expenses in a chat thread, task report or in a chat room
    if (isChatThread(report) || isTaskReport(report) || isChatRoom(report) || isSelfDM(report) || isGroupChat(report)) {
        return false;
    }

    // Users can only submit expenses in DMs if they are a 1:1 DM
    if (isDM(report)) {
        return otherParticipants.length === 1;
    }

    // Prevent requesting money if pending IOU report waiting for their bank account already exists
    if (hasIOUWaitingOnCurrentUserBankAccount(report)) {
        return false;
    }

    let isOwnPolicyExpenseChat = report?.isOwnPolicyExpenseChat ?? false;
    if (isExpenseReport(report) && getParentReport(report)) {
        isOwnPolicyExpenseChat = !!getParentReport(report)?.isOwnPolicyExpenseChat;
    }

    // In case there are no other participants than the current user and it's not user's own policy expense chat, they can't submit expenses from such report
    if (otherParticipants.length === 0 && !isOwnPolicyExpenseChat) {
        return false;
    }

    // Current user must be a manager or owner of this IOU
    if (isIOUReport(report) && currentUserAccountID !== report?.managerID && currentUserAccountID !== report?.ownerAccountID) {
        return false;
    }

    if (isMoneyRequestReport(report)) {
        return canAddTransaction(report);
    }

    // In the case of policy expense chat, users can only submit expenses from their own policy expense chat
    return !isPolicyExpenseChat(report) || isOwnPolicyExpenseChat;
}

function isGroupChatAdmin(report: OnyxEntry<Report>, accountID: number) {
    if (!report?.participants) {
        return false;
    }

    const reportParticipants = report.participants ?? {};
    const participant = reportParticipants[accountID];
    return participant?.role === CONST.REPORT.ROLE.ADMIN;
}

/**
 * Helper method to define what expense options we want to show for particular method.
 * There are 4 expense options: Submit, Split, Pay and Track expense:
 * - Submit option should show for:
 *     - DMs
 *     - own policy expense chats
 *     - open and processing expense reports tied to own policy expense chat
 *     - unsettled IOU reports
 * - Pay option should show for:
 *     - DMs
 * - Split options should show for:
 *     - DMs
 *     - chat/policy rooms with more than 1 participant
 *     - groups chats with 2 and more participants
 *     - corporate expense chats
 * - Track expense option should show for:
 *    - Self DMs
 *    - own policy expense chats
 *    - open and processing expense reports tied to own policy expense chat
 * - Send invoice option should show for:
 *    - invoice rooms if the user is an admin of the sender workspace
 * None of the options should show in chat threads or if there is some special Expensify account
 * as a participant of the report.
 */
function getMoneyRequestOptions(report: OnyxEntry<Report>, policy: OnyxEntry<Policy>, reportParticipants: number[], filterDeprecatedTypes = false, isReportArchived = false): IOUType[] {
    const teacherUnitePolicyID = environment === CONST.ENVIRONMENT.PRODUCTION ? CONST.TEACHERS_UNITE.PROD_POLICY_ID : CONST.TEACHERS_UNITE.TEST_POLICY_ID;
    const isTeachersUniteReport = report?.policyID === teacherUnitePolicyID;

    // In any thread, task report or trip room, we do not allow any new expenses
    if (isChatThread(report) || isTaskReport(report) || isInvoiceReport(report) || isSystemChat(report) || isReportArchived || isTripRoom(report)) {
        return [];
    }

    if (isInvoiceRoom(report)) {
        if (canSendInvoiceFromWorkspace(policy?.id) && isPolicyAdmin(report?.policyID, allPolicies)) {
            return [CONST.IOU.TYPE.INVOICE];
        }
        return [];
    }

    // We don't allow IOU actions if an Expensify account is a participant of the report, unless the policy that the report is on is owned by an Expensify account
    const doParticipantsIncludeExpensifyAccounts = lodashIntersection(reportParticipants, CONST.EXPENSIFY_ACCOUNT_IDS).length > 0;
    // This will be fixed as part of https://github.com/Expensify/Expensify/issues/507850
    // eslint-disable-next-line deprecation/deprecation
    const policyOwnerAccountID = getPolicy(report?.policyID)?.ownerAccountID;
    const isPolicyOwnedByExpensifyAccounts = policyOwnerAccountID ? CONST.EXPENSIFY_ACCOUNT_IDS.includes(policyOwnerAccountID) : false;
    if (doParticipantsIncludeExpensifyAccounts && !isPolicyOwnedByExpensifyAccounts) {
        // Allow create expense option for Manager McTest report
        if (reportParticipants.some((accountID) => accountID === CONST.ACCOUNT_ID.MANAGER_MCTEST) && Permissions.isBetaEnabled(CONST.BETAS.NEWDOT_MANAGER_MCTEST, allBetas)) {
            return [CONST.IOU.TYPE.SUBMIT];
        }
        return [];
    }

    const otherParticipants = reportParticipants.filter((accountID) => currentUserPersonalDetails?.accountID !== accountID);
    const hasSingleParticipantInReport = otherParticipants.length === 1;
    let options: IOUType[] = [];

    if (isSelfDM(report)) {
        options = [CONST.IOU.TYPE.TRACK];
    }

    if (canRequestMoney(report, policy, otherParticipants)) {
        // For Teachers Unite policy, don't show Create Expense option
        if (!isTeachersUniteReport) {
            options = [...options, CONST.IOU.TYPE.SUBMIT];
            if (!filterDeprecatedTypes) {
                options = [...options, CONST.IOU.TYPE.REQUEST];
            }
        }

        // If the user can request money from the workspace report, they can also track expenses
        if (isPolicyExpenseChat(report) || isExpenseReport(report)) {
            options = [...options, CONST.IOU.TYPE.TRACK];
        }
    }

    // For expense reports on Teachers Unite workspace, disable "Create report" option
    if (isExpenseReport(report) && report?.policyID === teacherUnitePolicyID) {
        options = options.filter((option) => option !== CONST.IOU.TYPE.SUBMIT);
    }

    // User created policy rooms and default rooms like #admins or #announce will always have the Split Expense option
    // unless there are no other participants at all (e.g. #admins room for a policy with only 1 admin)
    // DM chats will have the Split Expense option.
    // Your own expense chats will have the split expense option.
    // Only show Split Expense for TU policy
    if (
        (isChatRoom(report) && !isAnnounceRoom(report) && otherParticipants.length > 0) ||
        (isDM(report) && otherParticipants.length > 0) ||
        (isGroupChat(report) && otherParticipants.length > 0) ||
        (isPolicyExpenseChat(report) && report?.isOwnPolicyExpenseChat && isTeachersUniteReport)
    ) {
        options = [...options, CONST.IOU.TYPE.SPLIT];
    }

    // Pay someone option should be visible only in 1:1 DMs
    if (isDM(report) && hasSingleParticipantInReport) {
        options = [...options, CONST.IOU.TYPE.PAY];
        if (!filterDeprecatedTypes) {
            options = [...options, CONST.IOU.TYPE.SEND];
        }
    }

    return options;
}

/**
 * This is a temporary function to help with the smooth transition with the oldDot.
 * This function will be removed once the transition occurs in oldDot to new links.
 */
// eslint-disable-next-line @typescript-eslint/naming-convention
function temporary_getMoneyRequestOptions(
    report: OnyxEntry<Report>,
    policy: OnyxEntry<Policy>,
    reportParticipants: number[],
    isReportArchived = false,
): Array<Exclude<IOUType, typeof CONST.IOU.TYPE.REQUEST | typeof CONST.IOU.TYPE.SEND | typeof CONST.IOU.TYPE.CREATE | typeof CONST.IOU.TYPE.SPLIT_EXPENSE>> {
    return getMoneyRequestOptions(report, policy, reportParticipants, true, isReportArchived) as Array<
        Exclude<IOUType, typeof CONST.IOU.TYPE.REQUEST | typeof CONST.IOU.TYPE.SEND | typeof CONST.IOU.TYPE.CREATE | typeof CONST.IOU.TYPE.SPLIT_EXPENSE>
    >;
}

/**
 * Invoice sender, invoice receiver and auto-invited admins cannot leave
 */
function canLeaveInvoiceRoom(report: OnyxEntry<Report>): boolean {
    if (!report || !report?.invoiceReceiver) {
        return false;
    }

    if (report?.statusNum === CONST.REPORT.STATUS_NUM.CLOSED) {
        return false;
    }
    // This will be fixed as part of https://github.com/Expensify/Expensify/issues/507850
    // eslint-disable-next-line deprecation/deprecation
    const isSenderPolicyAdmin = getPolicy(report.policyID)?.role === CONST.POLICY.ROLE.ADMIN;

    if (isSenderPolicyAdmin) {
        return false;
    }

    if (report.invoiceReceiver.type === CONST.REPORT.INVOICE_RECEIVER_TYPE.INDIVIDUAL) {
        return report?.invoiceReceiver?.accountID !== currentUserAccountID;
    }

    // This will be fixed as part of https://github.com/Expensify/Expensify/issues/507850
    // eslint-disable-next-line deprecation/deprecation
    const isReceiverPolicyAdmin = getPolicy(report.invoiceReceiver.policyID)?.role === CONST.POLICY.ROLE.ADMIN;

    if (isReceiverPolicyAdmin) {
        return false;
    }

    return true;
}

function isCurrentUserTheOnlyParticipant(participantAccountIDs?: number[]): boolean {
    return !!(participantAccountIDs?.length === 1 && participantAccountIDs?.at(0) === currentUserAccountID);
}

/**
 * Returns display names for those that can see the whisper.
 * However, it returns "you" if the current user is the only one who can see it besides the person that sent it.
 */
function getWhisperDisplayNames(participantAccountIDs?: number[]): string | undefined {
    const isWhisperOnlyVisibleToCurrentUser = isCurrentUserTheOnlyParticipant(participantAccountIDs);

    // When the current user is the only participant, the display name needs to be "you" because that's the only person reading it
    if (isWhisperOnlyVisibleToCurrentUser) {
        return translateLocal('common.youAfterPreposition');
    }

    return participantAccountIDs?.map((accountID) => getDisplayNameForParticipant({accountID, shouldUseShortForm: !isWhisperOnlyVisibleToCurrentUser})).join(', ');
}

/**
 * Show subscript on expense chats / threads and expense requests
 */
function shouldReportShowSubscript(report: OnyxEntry<Report>, isReportArchived = false): boolean {
    if (isArchivedNonExpenseReport(report, isReportArchived) && !isWorkspaceThread(report)) {
        return false;
    }

    if (isPolicyExpenseChat(report) && !isChatThread(report) && !isTaskReport(report) && !report?.isOwnPolicyExpenseChat) {
        return true;
    }

    if (isPolicyExpenseChat(report) && !isThread(report) && !isTaskReport(report)) {
        return true;
    }

    if (isExpenseRequest(report)) {
        return true;
    }

    if (isExpenseReport(report)) {
        return true;
    }

    if (isWorkspaceTaskReport(report)) {
        return true;
    }

    if (isWorkspaceThread(report)) {
        return true;
    }

    if (isInvoiceRoom(report) || isInvoiceReport(report)) {
        return true;
    }

    return false;
}

/**
 * Return true if reports data exists
 */
function isReportDataReady(): boolean {
    return !isEmptyObject(allReports) && Object.keys(allReports ?? {}).some((key) => allReports?.[key]?.reportID);
}

/**
 * Return true if reportID from path is valid
 */
function isValidReportIDFromPath(reportIDFromPath: string | undefined): boolean {
    return !!reportIDFromPath && !['', 'null', 'undefined', '0', '-1'].includes(reportIDFromPath);
}

/**
 * Return the errors we have when creating a chat, a workspace room, or a new empty report
 */
function getCreationReportErrors(report: OnyxEntry<Report>): Errors | null | undefined {
    // We are either adding a workspace room, creating a chat, or we're creating a report, it isn't possible for all of these to have errors for the same report at the same time, so
    // simply looking up the first truthy value will get the relevant property if it's set.
    return report?.errorFields?.addWorkspaceRoom ?? report?.errorFields?.createChat ?? report?.errorFields?.createReport;
}

/**
 * Return true if the expense report is marked for deletion.
 */
function isMoneyRequestReportPendingDeletion(reportOrID: OnyxEntry<Report> | string): boolean {
    const report = typeof reportOrID === 'string' ? getReport(reportOrID, allReports) : reportOrID;
    if (!isMoneyRequestReport(report)) {
        return false;
    }

    const parentReportAction = getReportAction(report?.parentReportID, report?.parentReportActionID);
    return parentReportAction?.pendingAction === CONST.RED_BRICK_ROAD_PENDING_ACTION.DELETE;
}

function navigateToLinkedReportAction(ancestor: Ancestor, isInNarrowPaneModal: boolean, canUserPerformWrite: boolean | undefined, isOffline: boolean) {
    if (isInNarrowPaneModal) {
        Navigation.navigate(
            ROUTES.SEARCH_REPORT.getRoute({
                reportID: ancestor.report.reportID,
                reportActionID: ancestor.reportAction.reportActionID,
                backTo: SCREENS.SEARCH.REPORT_RHP,
            }),
        );
        return;
    }

    // Pop the thread report screen before navigating to the chat report.
    Navigation.goBack(ROUTES.REPORT_WITH_ID.getRoute(ancestor.report.reportID));

    const isVisibleAction = shouldReportActionBeVisible(ancestor.reportAction, ancestor.reportAction.reportActionID, canUserPerformWrite);

    if (isVisibleAction && !isOffline) {
        // Pop the chat report screen before navigating to the linked report action.
        Navigation.goBack(ROUTES.REPORT_WITH_ID.getRoute(ancestor.report.reportID, ancestor.reportAction.reportActionID));
    }
}

function canUserPerformWriteAction(report: OnyxEntry<Report>, isReportArchived?: boolean) {
    const reportErrors = getCreationReportErrors(report);

    // If the expense report is marked for deletion, let us prevent any further write action.
    if (isMoneyRequestReportPendingDeletion(report)) {
        return false;
    }

    // This will get removed as part of https://github.com/Expensify/App/issues/59961
    // eslint-disable-next-line deprecation/deprecation
    const reportNameValuePairs = getReportNameValuePairs(report?.reportID);

    return (
        !isArchivedNonExpenseReport(report, isReportArchived ?? !!reportNameValuePairs?.private_isArchived) &&
        isEmptyObject(reportErrors) &&
        report &&
        isAllowedToComment(report) &&
        !isAnonymousUser &&
        canWriteInReport(report)
    );
}

/**
 * Returns ID of the original report from which the given reportAction is first created.
 */
function getOriginalReportID(reportID: string | undefined, reportAction: OnyxInputOrEntry<ReportAction>): string | undefined {
    if (!reportID) {
        return undefined;
    }
    const reportActions = allReportActions?.[`${ONYXKEYS.COLLECTION.REPORT_ACTIONS}${reportID}`];
    const currentReportAction = reportAction?.reportActionID ? reportActions?.[reportAction.reportActionID] : undefined;
    const report = allReports?.[`${ONYXKEYS.COLLECTION.REPORT}${reportID}`];
    const chatReport = allReports?.[`${ONYXKEYS.COLLECTION.REPORT}${report?.chatReportID}`];
    const transactionThreadReportID = getOneTransactionThreadReportID(report, chatReport, reportActions ?? ([] as ReportAction[]));
    const isThreadReportParentAction = reportAction?.childReportID?.toString() === reportID;
    if (Object.keys(currentReportAction ?? {}).length === 0) {
        return isThreadReportParentAction ? getReport(reportID, allReports)?.parentReportID : (transactionThreadReportID ?? reportID);
    }
    return reportID;
}

/**
 * Return the pendingAction and the errors resulting from either
 *
 * - creating a workspace room
 * - starting a chat
 * - paying the expense
 *
 * while being offline
 */
function getReportOfflinePendingActionAndErrors(report: OnyxEntry<Report>): ReportOfflinePendingActionAndErrors {
    // It shouldn't be possible for all of these actions to be pending (or to have errors) for the same report at the same time, so just take the first that exists
    const reportPendingAction = report?.pendingFields?.addWorkspaceRoom ?? report?.pendingFields?.createChat ?? report?.pendingFields?.reimbursed ?? report?.pendingFields?.createReport;
    const reportErrors = getCreationReportErrors(report);
    return {reportPendingAction, reportErrors};
}

/**
 * Check if the report can create the expense with type is iouType
 */
function canCreateRequest(report: OnyxEntry<Report>, policy: OnyxEntry<Policy>, iouType: ValueOf<typeof CONST.IOU.TYPE>, isReportArchived = false): boolean {
    const participantAccountIDs = Object.keys(report?.participants ?? {}).map(Number);

    if (!canUserPerformWriteAction(report)) {
        return false;
    }

    const requestOptions = getMoneyRequestOptions(report, policy, participantAccountIDs, isReportArchived);
    requestOptions.push(CONST.IOU.TYPE.CREATE);

    return requestOptions.includes(iouType);
}

function getWorkspaceChats(policyID: string | undefined, accountIDs: number[], reports: OnyxCollection<Report> = allReports): Array<OnyxEntry<Report>> {
    return Object.values(reports ?? {}).filter(
        (report) => isPolicyExpenseChat(report) && !!policyID && report?.policyID === policyID && report?.ownerAccountID && accountIDs.includes(report?.ownerAccountID),
    );
}

/**
 * Gets all reports that relate to the policy
 *
 * @param policyID - the workspace ID to get all associated reports
 */
function getAllWorkspaceReports(policyID?: string): Array<OnyxEntry<Report>> {
    if (!policyID) {
        return [];
    }
    return Object.values(allReports ?? {}).filter((report) => report?.policyID === policyID);
}

/**
 * @param policy - the workspace the report is on, null if the user isn't a member of the workspace
 */
function shouldDisableRename(report: OnyxEntry<Report>, isReportArchived = false): boolean {
    if (
        isDefaultRoom(report) ||
        isReportArchived ||
        isPublicRoom(report) ||
        isThread(report) ||
        isMoneyRequest(report) ||
        isMoneyRequestReport(report) ||
        isPolicyExpenseChat(report) ||
        isInvoiceRoom(report) ||
        isInvoiceReport(report) ||
        isSystemChat(report)
    ) {
        return true;
    }

    if (isGroupChat(report)) {
        return false;
    }

    if (isDeprecatedGroupDM(report, isReportArchived) || isTaskReport(report)) {
        return true;
    }

    return false;
}

/**
 * @param policy - the workspace the report is on, null if the user isn't a member of the workspace
 */
function canEditWriteCapability(report: OnyxEntry<Report>, policy: OnyxEntry<Policy>, isReportArchived = false): boolean {
    return isPolicyAdminPolicyUtils(policy) && !isAdminRoom(report) && !isReportArchived && !isThread(report) && !isInvoiceRoom(report) && !isPolicyExpenseChat(report);
}

/**
 * @param policy - the workspace the room is on, null if the user isn't a member of the workspace
 * @param isReportArchived - whether the workspace room is archived
 */
function canEditRoomVisibility(policy: OnyxEntry<Policy>, isReportArchived: boolean): boolean {
    return !isReportArchived && isPolicyAdminPolicyUtils(policy);
}

/**
 * Returns the onyx data needed for the task assignee chat
 */
function getTaskAssigneeChatOnyxData(
    accountID: number,
    assigneeAccountID: number,
    taskReportID: string,
    assigneeChatReportID: string,
    parentReportID: string | undefined,
    title: string,
    assigneeChatReport: OnyxEntry<Report>,
): OnyxDataTaskAssigneeChat {
    // Set if we need to add a comment to the assignee chat notifying them that they have been assigned a task
    let optimisticAssigneeAddComment: OptimisticReportAction | undefined;
    // Set if this is a new chat that needs to be created for the assignee
    let optimisticChatCreatedReportAction: OptimisticCreatedReportAction | undefined;
    const assigneeChatReportMetadata = getReportMetadata(assigneeChatReportID);
    const currentTime = DateUtils.getDBTime();
    const optimisticData: OnyxUpdate[] = [];
    const successData: OnyxUpdate[] = [];
    const failureData: OnyxUpdate[] = [];

    // You're able to assign a task to someone you haven't chatted with before - so we need to optimistically create the chat and the chat reportActions
    // Only add the assignee chat report to onyx if we haven't already set it optimistically
    if (assigneeChatReportMetadata?.isOptimisticReport && assigneeChatReport?.pendingFields?.createChat !== CONST.RED_BRICK_ROAD_PENDING_ACTION.ADD) {
        optimisticChatCreatedReportAction = buildOptimisticCreatedReportAction(assigneeChatReportID);
        optimisticData.push(
            {
                onyxMethod: Onyx.METHOD.MERGE,
                key: `${ONYXKEYS.COLLECTION.REPORT}${assigneeChatReportID}`,
                value: {
                    pendingFields: {
                        createChat: CONST.RED_BRICK_ROAD_PENDING_ACTION.ADD,
                    },
                },
            },
            {
                onyxMethod: Onyx.METHOD.MERGE,
                key: `${ONYXKEYS.COLLECTION.REPORT_METADATA}${assigneeChatReportID}`,
                value: {
                    isOptimisticReport: true,
                },
            },
            {
                onyxMethod: Onyx.METHOD.MERGE,
                key: `${ONYXKEYS.COLLECTION.REPORT_ACTIONS}${assigneeChatReportID}`,
                value: {[optimisticChatCreatedReportAction.reportActionID]: optimisticChatCreatedReportAction as Partial<ReportAction>},
            },
        );

        successData.push(
            {
                onyxMethod: Onyx.METHOD.MERGE,
                key: `${ONYXKEYS.COLLECTION.REPORT}${assigneeChatReportID}`,
                value: {
                    pendingFields: {
                        createChat: null,
                    },
                    // BE will send a different participant. We clear the optimistic one to avoid duplicated entries
                    participants: {[assigneeAccountID]: null},
                },
            },
            {
                onyxMethod: Onyx.METHOD.MERGE,
                key: `${ONYXKEYS.COLLECTION.REPORT_METADATA}${assigneeChatReportID}`,
                value: {
                    isOptimisticReport: false,
                },
            },
            {
                onyxMethod: Onyx.METHOD.MERGE,
                key: `${ONYXKEYS.COLLECTION.REPORT_METADATA}${assigneeChatReportID}`,
                value: {
                    isOptimisticReport: false,
                },
            },
        );

        failureData.push(
            {
                onyxMethod: Onyx.METHOD.SET,
                key: `${ONYXKEYS.COLLECTION.REPORT}${assigneeChatReportID}`,
                value: null,
            },
            {
                onyxMethod: Onyx.METHOD.MERGE,
                key: `${ONYXKEYS.COLLECTION.REPORT_ACTIONS}${assigneeChatReportID}`,
                value: {[optimisticChatCreatedReportAction.reportActionID]: {pendingAction: null}},
            },
            // If we failed, we want to remove the optimistic personal details as it was likely due to an invalid login
            {
                onyxMethod: Onyx.METHOD.MERGE,
                key: ONYXKEYS.PERSONAL_DETAILS_LIST,
                value: {
                    [assigneeAccountID]: null,
                },
            },
        );
    }

    // If you're choosing to share the task in the same DM as the assignee then we don't need to create another reportAction indicating that you've been assigned
    if (assigneeChatReportID !== parentReportID) {
        // eslint-disable-next-line @typescript-eslint/prefer-nullish-coalescing
        const displayname = allPersonalDetails?.[assigneeAccountID]?.displayName || allPersonalDetails?.[assigneeAccountID]?.login || '';
        optimisticAssigneeAddComment = buildOptimisticTaskCommentReportAction(taskReportID, title, assigneeAccountID, `assigned to ${displayname}`, parentReportID);
        const lastAssigneeCommentText = formatReportLastMessageText(getReportActionText(optimisticAssigneeAddComment.reportAction as ReportAction));
        const optimisticAssigneeReport = {
            lastVisibleActionCreated: currentTime,
            lastMessageText: lastAssigneeCommentText,
            lastActorAccountID: accountID,
            lastReadTime: currentTime,
        };

        optimisticData.push(
            {
                onyxMethod: Onyx.METHOD.MERGE,
                key: `${ONYXKEYS.COLLECTION.REPORT_ACTIONS}${assigneeChatReportID}`,
                value: {[optimisticAssigneeAddComment.reportAction.reportActionID]: optimisticAssigneeAddComment.reportAction as ReportAction},
            },
            {
                onyxMethod: Onyx.METHOD.MERGE,
                key: `${ONYXKEYS.COLLECTION.REPORT}${assigneeChatReportID}`,
                value: optimisticAssigneeReport,
            },
        );
        successData.push({
            onyxMethod: Onyx.METHOD.MERGE,
            key: `${ONYXKEYS.COLLECTION.REPORT_ACTIONS}${assigneeChatReportID}`,
            value: {[optimisticAssigneeAddComment.reportAction.reportActionID]: {isOptimisticAction: null}},
        });
        failureData.push({
            onyxMethod: Onyx.METHOD.MERGE,
            key: `${ONYXKEYS.COLLECTION.REPORT_ACTIONS}${assigneeChatReportID}`,
            value: {[optimisticAssigneeAddComment.reportAction.reportActionID]: {pendingAction: null}},
        });
    }

    return {
        optimisticData,
        successData,
        failureData,
        optimisticAssigneeAddComment,
        optimisticChatCreatedReportAction,
    };
}

/**
 * Return iou report action display message
 */
function getIOUReportActionDisplayMessage(reportAction: OnyxEntry<ReportAction>, transaction?: OnyxEntry<Transaction>, report?: Report): string {
    if (!isMoneyRequestAction(reportAction)) {
        return '';
    }
    const originalMessage = getOriginalMessage(reportAction);
    const {IOUReportID, automaticAction, payAsBusiness} = originalMessage ?? {};
    const iouReport = getReportOrDraftReport(IOUReportID);
    const isInvoice = isInvoiceReport(iouReport);

    let translationKey: TranslationPaths;
    if (originalMessage?.type === CONST.IOU.REPORT_ACTION_TYPE.PAY) {
        const reportPolicy = allPolicies?.[`${ONYXKEYS.COLLECTION.POLICY}${report?.policyID}`];
        const last4Digits = reportPolicy?.achAccount?.accountNumber?.slice(-4) ?? '';

        switch (originalMessage.paymentType) {
            case CONST.IOU.PAYMENT_TYPE.ELSEWHERE:
                translationKey = hasMissingInvoiceBankAccount(IOUReportID) ? 'iou.payerSettledWithMissingBankAccount' : 'iou.paidElsewhere';
                break;
            case CONST.IOU.PAYMENT_TYPE.EXPENSIFY:
            case CONST.IOU.PAYMENT_TYPE.VBBA:
                if (isInvoice) {
                    return translateLocal(payAsBusiness ? 'iou.settleInvoiceBusiness' : 'iou.settleInvoicePersonal', {amount: '', last4Digits});
                }
                translationKey = 'iou.businessBankAccount';
                if (automaticAction && originalMessage.paymentType === CONST.IOU.PAYMENT_TYPE.EXPENSIFY) {
                    translationKey = 'iou.automaticallyPaidWithExpensify';
                } else {
                    translationKey = 'iou.automaticallyPaidWithBusinessBankAccount';
                }
                break;
            default:
                translationKey = 'iou.payerPaidAmount';
                break;
        }

        return translateLocal(translationKey, {amount: '', payer: '', last4Digits});
    }

    const amount = getTransactionAmount(transaction, !isEmptyObject(iouReport) && isExpenseReport(iouReport), transaction?.reportID === CONST.REPORT.UNREPORTED_REPORT_ID) ?? 0;
    const formattedAmount = convertToDisplayString(amount, getCurrency(transaction)) ?? '';
    const isRequestSettled = isSettled(IOUReportID);
    const isApproved = isReportApproved({report: iouReport});
    if (isRequestSettled) {
        return translateLocal('iou.payerSettled', {
            amount: formattedAmount,
        });
    }
    if (isApproved) {
        return translateLocal('iou.approvedAmount', {
            amount: formattedAmount,
        });
    }
    if (isSplitBillReportAction(reportAction)) {
        translationKey = 'iou.didSplitAmount';
    } else if (isTrackExpenseAction(reportAction)) {
        translationKey = 'iou.trackedAmount';
    } else {
        translationKey = 'iou.expenseAmount';
    }
    return translateLocal(translationKey, {
        formattedAmount,
        comment: getMerchantOrDescription(transaction),
    });
}

/**
 * Checks if a report is a group chat.
 *
 * A report is a group chat if it meets the following conditions:
 * - Not a chat thread.
 * - Not a task report.
 * - Not an expense / IOU report.
 * - Not an archived room.
 * - Not a public / admin / announce chat room (chat type doesn't match any of the specified types).
 * - More than 2 participants.
 *
 */
function isDeprecatedGroupDM(report: OnyxEntry<Report>, isReportArchived = false): boolean {
    return !!(
        report &&
        !isChatThread(report) &&
        !isTaskReport(report) &&
        !isInvoiceReport(report) &&
        !isMoneyRequestReport(report) &&
        !isReportArchived &&
        !Object.values(CONST.REPORT.CHAT_TYPE).some((chatType) => chatType === getChatType(report)) &&
        Object.keys(report.participants ?? {})
            .map(Number)
            .filter((accountID) => accountID !== currentUserAccountID).length > 1
    );
}

/**
 * A "root" group chat is the top level group chat and does not refer to any threads off of a Group Chat
 */
function isRootGroupChat(report: OnyxEntry<Report>, isReportArchived = false): boolean {
    return !isChatThread(report) && (isGroupChat(report) || isDeprecatedGroupDM(report, isReportArchived));
}

/**
 * Assume any report without a reportID is unusable.
 */
function isValidReport(report?: OnyxEntry<Report>): boolean {
    return !!report?.reportID;
}

/**
 * Check to see if we are a participant of this report.
 */
function isReportParticipant(accountID: number | undefined, report: OnyxEntry<Report>): boolean {
    if (!accountID) {
        return false;
    }

    const possibleAccountIDs = Object.keys(report?.participants ?? {}).map(Number);
    if (report?.ownerAccountID) {
        possibleAccountIDs.push(report?.ownerAccountID);
    }
    if (report?.managerID) {
        possibleAccountIDs.push(report?.managerID);
    }
    return possibleAccountIDs.includes(accountID);
}

/**
 * Check to see if the current user has access to view the report.
 */
function canCurrentUserOpenReport(report: OnyxEntry<Report>, isReportArchived = false): boolean {
    return (isReportParticipant(currentUserAccountID, report) || isPublicRoom(report)) && canAccessReport(report, allBetas, isReportArchived);
}

function shouldUseFullTitleToDisplay(report: OnyxEntry<Report>): boolean {
    return (
        isMoneyRequestReport(report) || isPolicyExpenseChat(report) || isChatRoom(report) || isChatThread(report) || isTaskReport(report) || isGroupChat(report) || isInvoiceReport(report)
    );
}

function getRoom(type: ValueOf<typeof CONST.REPORT.CHAT_TYPE>, policyID: string): OnyxEntry<Report> {
    const room = Object.values(allReports ?? {}).find((report) => report?.policyID === policyID && report?.chatType === type && !isThread(report));
    return room;
}

/**
 *  We only want policy members who are members of the report to be able to modify the report description, but not in thread chat.
 */
function canEditReportDescription(report: OnyxEntry<Report>, policy: OnyxEntry<Policy>, isReportArchived = false): boolean {
    return (
        !isMoneyRequestReport(report) &&
        !isReportArchived &&
        isChatRoom(report) &&
        !isChatThread(report) &&
        !isEmpty(policy) &&
        hasParticipantInArray(report, currentUserAccountID ? [currentUserAccountID] : []) &&
        !isAuditor(report)
    );
}

function canEditPolicyDescription(policy: OnyxEntry<Policy>): boolean {
    return isPolicyAdminPolicyUtils(policy);
}

function getReportActionWithSmartscanError(reportActions: ReportAction[]): ReportAction | undefined {
    return reportActions.find((action) => {
        const isReportPreview = isReportPreviewAction(action);
        const isSplitReportAction = isSplitBillReportAction(action);
        if (!isSplitReportAction && !isReportPreview) {
            return false;
        }
        const IOUReportID = getIOUReportIDFromReportActionPreview(action);
        const isReportPreviewError = isReportPreview && shouldShowRBRForMissingSmartscanFields(IOUReportID) && !isSettled(IOUReportID);
        if (isReportPreviewError) {
            return true;
        }

        const transactionID = isMoneyRequestAction(action) ? getOriginalMessage(action)?.IOUTransactionID : undefined;
        const transaction = allTransactions?.[`${ONYXKEYS.COLLECTION.TRANSACTION}${transactionID}`] ?? {};
        const isSplitBillError = isSplitReportAction && hasMissingSmartscanFieldsTransactionUtils(transaction as Transaction);

        return isSplitBillError;
    });
}

/**
 * Checks if report action has error when smart scanning
 */
function hasSmartscanError(reportActions: ReportAction[]): boolean {
    return !!getReportActionWithSmartscanError(reportActions);
}

function shouldAutoFocusOnKeyPress(event: KeyboardEvent): boolean {
    if (event.key.length > 1) {
        return false;
    }

    // If a key is pressed in combination with Meta, Control or Alt do not focus
    if (event.ctrlKey || event.metaKey) {
        return false;
    }

    if (event.code === 'Space') {
        return false;
    }

    return true;
}

/**
 * Navigates to the appropriate screen based on the presence of a private note for the current user.
 */
function navigateToPrivateNotes(report: OnyxEntry<Report>, session: OnyxEntry<Session>, backTo?: string) {
    if (isEmpty(report) || isEmpty(session) || !session.accountID) {
        return;
    }
    const currentUserPrivateNote = report.privateNotes?.[session.accountID]?.note ?? '';
    if (isEmpty(currentUserPrivateNote)) {
        Navigation.navigate(ROUTES.PRIVATE_NOTES_EDIT.getRoute(report.reportID, session.accountID, backTo));
        return;
    }
    Navigation.navigate(ROUTES.PRIVATE_NOTES_LIST.getRoute(report.reportID, backTo));
}

/**
 * Get all held transactions of a iouReport
 */
function getAllHeldTransactions(iouReportID?: string): Transaction[] {
    const transactions = getReportTransactions(iouReportID);
    return transactions.filter((transaction) => isOnHoldTransactionUtils(transaction));
}

/**
 * Check if Report has any held expenses
 */
function hasHeldExpenses(iouReportID?: string, allReportTransactions?: SearchTransaction[]): boolean {
    const iouReportTransactions = getReportTransactions(iouReportID);
    const transactions = allReportTransactions ?? iouReportTransactions;
    return transactions.some((transaction) => isOnHoldTransactionUtils(transaction));
}

/**
 * Check if all expenses in the Report are on hold
 */
function hasOnlyHeldExpenses(iouReportID?: string, allReportTransactions?: SearchTransaction[]): boolean {
    const transactionsByIouReportID = getReportTransactions(iouReportID);
    const reportTransactions = allReportTransactions ?? transactionsByIouReportID;
    return reportTransactions.length > 0 && !reportTransactions.some((transaction) => !isOnHoldTransactionUtils(transaction));
}

/**
 * Checks if thread replies should be displayed
 */
function shouldDisplayThreadReplies(reportAction: OnyxInputOrEntry<ReportAction>, isThreadReportParentAction: boolean): boolean {
    const hasReplies = (reportAction?.childVisibleActionCount ?? 0) > 0;
    return hasReplies && !!reportAction?.childCommenterCount && !isThreadReportParentAction;
}

/**
 * Check if money report has any transactions updated optimistically
 */
function hasUpdatedTotal(report: OnyxInputOrEntry<Report>, policy: OnyxInputOrEntry<Policy>): boolean {
    if (!report) {
        return true;
    }

    const allReportTransactions = getReportTransactions(report.reportID);

    const hasPendingTransaction = allReportTransactions.some((transaction) => !!transaction.pendingAction);
    const hasTransactionWithDifferentCurrency = allReportTransactions.some((transaction) => transaction.currency !== report.currency);
    const hasDifferentWorkspaceCurrency = report.pendingFields?.createChat && isExpenseReport(report) && report.currency !== policy?.outputCurrency;
    const hasOptimisticHeldExpense = hasHeldExpenses(report.reportID) && report?.unheldTotal === undefined;

    return !(hasPendingTransaction && (hasTransactionWithDifferentCurrency || hasDifferentWorkspaceCurrency)) && !hasOptimisticHeldExpense && !report.pendingFields?.total;
}

/**
 * Return held and full amount formatted with used currency
 */
function getNonHeldAndFullAmount(iouReport: OnyxEntry<Report>, shouldExcludeNonReimbursables: boolean): NonHeldAndFullAmount {
    // if the report is an expense report, the total amount should be negated
    const coefficient = isExpenseReport(iouReport) ? -1 : 1;

    let total = iouReport?.total ?? 0;
    let unheldTotal = iouReport?.unheldTotal ?? 0;
    if (shouldExcludeNonReimbursables) {
        total -= iouReport?.nonReimbursableTotal ?? 0;
        unheldTotal -= iouReport?.unheldNonReimbursableTotal ?? 0;
    }

    return {
        nonHeldAmount: convertToDisplayString(unheldTotal * coefficient, iouReport?.currency),
        fullAmount: convertToDisplayString(total * coefficient, iouReport?.currency),
        hasValidNonHeldAmount: unheldTotal * coefficient >= 0,
    };
}

/**
 * Disable reply in thread action if:
 *
 * - The action is listed in the thread-disabled list
 * - The action is a split expense action
 * - The action is deleted and is not threaded
 * - The report is archived and the action is not threaded
 * - The action is a whisper action and it's neither a report preview nor IOU action
 * - The action is the thread's first chat
 */
function shouldDisableThread(reportAction: OnyxInputOrEntry<ReportAction>, reportID: string, isThreadReportParentAction: boolean, isReportArchived = false): boolean {
    const isSplitBillAction = isSplitBillReportAction(reportAction);
    const isDeletedActionLocal = isDeletedAction(reportAction);
    const isReportPreviewActionLocal = isReportPreviewAction(reportAction);
    const isIOUAction = isMoneyRequestAction(reportAction);
    const isWhisperActionLocal = isWhisperAction(reportAction) || isActionableTrackExpense(reportAction);
    const isActionDisabled = CONST.REPORT.ACTIONS.THREAD_DISABLED.some((action: string) => action === reportAction?.actionName);

    return (
        isActionDisabled ||
        isSplitBillAction ||
        (isDeletedActionLocal && !reportAction?.childVisibleActionCount) ||
        (isReportArchived && !reportAction?.childVisibleActionCount) ||
        (isWhisperActionLocal && !isReportPreviewActionLocal && !isIOUAction) ||
        isThreadReportParentAction
    );
}

function getAllAncestorReportActions(report: Report | null | undefined, currentUpdatedReport?: OnyxEntry<Report>): Ancestor[] {
    if (!report) {
        return [];
    }
    const allAncestors: Ancestor[] = [];
    let parentReportID = report.parentReportID;
    let parentReportActionID = report.parentReportActionID;

    while (parentReportID) {
        const parentReport = currentUpdatedReport && currentUpdatedReport.reportID === parentReportID ? currentUpdatedReport : getReportOrDraftReport(parentReportID);
        const parentReportAction = getReportAction(parentReportID, parentReportActionID);

        if (!parentReport || !parentReportAction || (isTransactionThread(parentReportAction) && !isSentMoneyReportAction(parentReportAction)) || isReportPreviewAction(parentReportAction)) {
            break;
        }

        // For threads, we don't want to display trip summary
        if (isTripPreview(parentReportAction) && allAncestors.length > 0) {
            break;
        }

        const isParentReportActionUnread = isCurrentActionUnread(parentReport, parentReportAction);
        allAncestors.push({
            report: parentReport,
            reportAction: parentReportAction,
            shouldDisplayNewMarker: isParentReportActionUnread,
        });

        parentReportID = parentReport?.parentReportID;
        parentReportActionID = parentReport?.parentReportActionID;
    }

    return allAncestors.reverse();
}

function getAllAncestorReportActionIDs(report: Report | null | undefined, includeTransactionThread = false): AncestorIDs {
    if (!report) {
        return {
            reportIDs: [],
            reportActionsIDs: [],
        };
    }

    const allAncestorIDs: AncestorIDs = {
        reportIDs: [],
        reportActionsIDs: [],
    };
    let parentReportID = report.parentReportID;
    let parentReportActionID = report.parentReportActionID;

    while (parentReportID) {
        const parentReport = getReportOrDraftReport(parentReportID);
        const parentReportAction = getReportAction(parentReportID, parentReportActionID);

        if (
            !parentReportAction ||
            (!includeTransactionThread && ((isTransactionThread(parentReportAction) && !isSentMoneyReportAction(parentReportAction)) || isReportPreviewAction(parentReportAction)))
        ) {
            break;
        }

        allAncestorIDs.reportIDs.push(parentReportID);
        if (parentReportActionID) {
            allAncestorIDs.reportActionsIDs.push(parentReportActionID);
        }

        if (!parentReport) {
            break;
        }

        parentReportID = parentReport?.parentReportID;
        parentReportActionID = parentReport?.parentReportActionID;
    }

    return allAncestorIDs;
}

/**
 * Get optimistic data of parent report action
 * @param report The report that is updated
 * @param lastVisibleActionCreated Last visible action created of the child report
 * @param type The type of action in the child report
 */
function getOptimisticDataForParentReportAction(report: Report | undefined, lastVisibleActionCreated: string, type: string): Array<OnyxUpdate | null> {
    if (!report || isEmptyObject(report)) {
        return [];
    }

    const ancestors = getAllAncestorReportActionIDs(report, true);
    const totalAncestor = ancestors.reportIDs.length;

    return Array.from(Array(totalAncestor), (_, index) => {
        const ancestorReport = getReportOrDraftReport(ancestors.reportIDs.at(index));

        if (!ancestorReport || isEmptyObject(ancestorReport)) {
            return null;
        }

        const ancestorReportAction = getReportAction(ancestorReport.reportID, ancestors.reportActionsIDs.at(index) ?? '');

        if (!ancestorReportAction?.reportActionID || isEmptyObject(ancestorReportAction)) {
            return null;
        }

        return {
            onyxMethod: Onyx.METHOD.MERGE,
            key: `${ONYXKEYS.COLLECTION.REPORT_ACTIONS}${ancestorReport.reportID}`,
            value: {
                [ancestorReportAction.reportActionID]: updateOptimisticParentReportAction(ancestorReportAction, lastVisibleActionCreated, type),
            },
        };
    });
}

function canBeAutoReimbursed(report: OnyxInputOrEntry<Report>, policy: OnyxInputOrEntry<Policy> | SearchPolicy): boolean {
    if (isEmptyObject(policy)) {
        return false;
    }
    type CurrencyType = TupleToUnion<typeof CONST.DIRECT_REIMBURSEMENT_CURRENCIES>;
    const reimbursableTotal = getMoneyRequestSpendBreakdown(report).totalDisplaySpend;
    const autoReimbursementLimit = policy?.autoReimbursement?.limit ?? policy?.autoReimbursementLimit ?? 0;
    const isAutoReimbursable =
        isReportInGroupPolicy(report) &&
        policy.reimbursementChoice === CONST.POLICY.REIMBURSEMENT_CHOICES.REIMBURSEMENT_YES &&
        autoReimbursementLimit >= reimbursableTotal &&
        reimbursableTotal > 0 &&
        CONST.DIRECT_REIMBURSEMENT_CURRENCIES.includes(report?.currency as CurrencyType);
    return isAutoReimbursable;
}

/** Check if the current user is an owner of the report */
function isReportOwner(report: OnyxInputOrEntry<Report>): boolean {
    return report?.ownerAccountID === currentUserPersonalDetails?.accountID;
}

function isAllowedToApproveExpenseReport(report: OnyxEntry<Report>, approverAccountID?: number, reportPolicy?: OnyxEntry<Policy> | SearchPolicy): boolean {
    // This will be fixed as part of https://github.com/Expensify/Expensify/issues/507850
    // eslint-disable-next-line deprecation/deprecation
    const policy = reportPolicy ?? getPolicy(report?.policyID);
    const isOwner = (approverAccountID ?? currentUserAccountID) === report?.ownerAccountID;
    return !(policy?.preventSelfApproval && isOwner);
}

function isAllowedToSubmitDraftExpenseReport(report: OnyxEntry<Report>): boolean {
    // This will be fixed as part of https://github.com/Expensify/Expensify/issues/507850
    // eslint-disable-next-line deprecation/deprecation
    const policy = getPolicy(report?.policyID);
    const submitToAccountID = getSubmitToAccountID(policy, report);

    return isAllowedToApproveExpenseReport(report, submitToAccountID);
}

/**
 * What missing payment method does this report action indicate, if any?
 */
function getIndicatedMissingPaymentMethod(userWalletTierName: string | undefined, reportId: string | undefined, reportAction: ReportAction): MissingPaymentMethod | undefined {
    const isSubmitterOfUnsettledReport = reportId && isCurrentUserSubmitter(getReport(reportId, allReports)) && !isSettled(reportId);
    if (!reportId || !isSubmitterOfUnsettledReport || !isReimbursementQueuedAction(reportAction)) {
        return undefined;
    }
    const paymentType = getOriginalMessage(reportAction)?.paymentType;
    if (paymentType === CONST.IOU.PAYMENT_TYPE.EXPENSIFY) {
        return !userWalletTierName || userWalletTierName === CONST.WALLET.TIER_NAME.SILVER ? 'wallet' : undefined;
    }

    return !hasCreditBankAccount() ? 'bankAccount' : undefined;
}

/**
 * Checks if report chat contains missing payment method
 */
function hasMissingPaymentMethod(userWalletTierName: string | undefined, iouReportID: string | undefined): boolean {
    const reportActions = allReportActions?.[`${ONYXKEYS.COLLECTION.REPORT_ACTIONS}${iouReportID}`] ?? {};
    return Object.values(reportActions)
        .filter(Boolean)
        .some((action) => getIndicatedMissingPaymentMethod(userWalletTierName, iouReportID, action) !== undefined);
}

/**
 * Used from expense actions to decide if we need to build an optimistic expense report.
 * Create a new report if:
 * - we don't have an iouReport set in the chatReport
 * - we have one, but it's waiting on the payee adding a bank account
 * - we have one, but we can't add more transactions to it due to: report is approved or settled
 */
function shouldCreateNewMoneyRequestReport(existingIOUReport: OnyxInputOrEntry<Report> | undefined, chatReport: OnyxInputOrEntry<Report>, isScanRequest: boolean): boolean {
    const isASAPSubmitBetaEnabled = Permissions.isBetaEnabled(CONST.BETAS.ASAP_SUBMIT, allBetas);
    return !existingIOUReport || hasIOUWaitingOnCurrentUserBankAccount(chatReport) || !canAddTransaction(existingIOUReport) || (isScanRequest && isASAPSubmitBetaEnabled);
}

function getTripIDFromTransactionParentReportID(transactionParentReportID: string | undefined): string | undefined {
    return (getReportOrDraftReport(transactionParentReportID) as OnyxEntry<Report>)?.tripData?.tripID;
}

/**
 * Checks if report contains actions with errors
 */
function hasActionWithErrorsForTransaction(reportID: string | undefined, transaction: Transaction | undefined): boolean {
    if (!reportID) {
        return false;
    }
    const reportActions = allReportActions?.[`${ONYXKEYS.COLLECTION.REPORT_ACTIONS}${reportID}`] ?? {};
    return Object.values(reportActions)
        .filter(Boolean)
        .some((action) => {
            if (isMoneyRequestAction(action) && getOriginalMessage(action)?.IOUTransactionID) {
                if (getOriginalMessage(action)?.IOUTransactionID === transaction?.transactionID) {
                    return !isEmptyObject(action.errors);
                }
                return false;
            }
            return !isEmptyObject(action.errors);
        });
}

function isNonAdminOrOwnerOfPolicyExpenseChat(report: OnyxInputOrEntry<Report>, policy: OnyxInputOrEntry<Policy>): boolean {
    return isPolicyExpenseChat(report) && !(isPolicyAdminPolicyUtils(policy) || isPolicyOwner(policy, currentUserAccountID) || isReportOwner(report));
}

function isAdminOwnerApproverOrReportOwner(report: OnyxEntry<Report>, policy: OnyxEntry<Policy>): boolean {
    const isApprover = isMoneyRequestReport(report) && report?.managerID !== null && currentUserPersonalDetails?.accountID === report?.managerID;

    return isPolicyAdminPolicyUtils(policy) || isPolicyOwner(policy, currentUserAccountID) || isReportOwner(report) || isApprover;
}

/**
 * Whether the user can join a report
 */
function canJoinChat(report: OnyxEntry<Report>, parentReportAction: OnyxInputOrEntry<ReportAction>, policy: OnyxInputOrEntry<Policy>, isReportArchived = false): boolean {
    // We disabled thread functions for whisper action
    // So we should not show join option for existing thread on whisper message that has already been left, or manually leave it
    if (isWhisperAction(parentReportAction)) {
        return false;
    }

    // If the notification preference of the chat is not hidden that means we have already joined the chat
    if (!isHiddenForCurrentUser(report)) {
        return false;
    }

    const isExpenseChat = isMoneyRequestReport(report) || isMoneyRequest(report) || isInvoiceReport(report) || isTrackExpenseReport(report);
    // Anyone viewing these chat types is already a participant and therefore cannot join
    if (isRootGroupChat(report, isReportArchived) || isSelfDM(report) || isInvoiceRoom(report) || isSystemChat(report) || isExpenseChat) {
        return false;
    }

    // The user who is a member of the workspace has already joined the public announce room.
    if (isPublicAnnounceRoom(report) && !isEmptyObject(policy)) {
        return false;
    }

    if (isReportArchived) {
        return false;
    }

    return isChatThread(report) || isUserCreatedPolicyRoom(report) || isNonAdminOrOwnerOfPolicyExpenseChat(report, policy);
}

/**
 * Whether the user can leave a report
 */
function canLeaveChat(report: OnyxEntry<Report>, policy: OnyxEntry<Policy>, isReportArchived = false): boolean {
    if (isRootGroupChat(report, isReportArchived)) {
        return true;
    }

    if (isPolicyExpenseChat(report) && !report?.isOwnPolicyExpenseChat && !isPolicyAdminPolicyUtils(policy)) {
        return true;
    }

    if (isPublicRoom(report) && isAnonymousUserSession()) {
        return false;
    }

    if (isHiddenForCurrentUser(report)) {
        return false;
    }

    // Anyone viewing these chat types is already a participant and therefore cannot leave
    if (isSelfDM(report)) {
        return false;
    }

    // The user who is a member of the workspace cannot leave the public announce room.
    if (isPublicAnnounceRoom(report) && !isEmptyObject(policy)) {
        return false;
    }

    if (isInvoiceRoom(report)) {
        return canLeaveInvoiceRoom(report);
    }

    return (isChatThread(report) && !!getReportNotificationPreference(report)) || isUserCreatedPolicyRoom(report) || isNonAdminOrOwnerOfPolicyExpenseChat(report, policy);
}

function getReportActionActorAccountID(
    reportAction: OnyxEntry<ReportAction>,
    iouReport: OnyxEntry<Report>,
    report: OnyxEntry<Report>,
    delegatePersonalDetails?: PersonalDetails | undefined | null,
): number | undefined {
    switch (reportAction?.actionName) {
        case CONST.REPORT.ACTIONS.TYPE.REPORT_PREVIEW: {
            const ownerAccountID = iouReport?.ownerAccountID ?? reportAction?.childOwnerAccountID;
            const actorAccountID = iouReport?.managerID ?? reportAction?.childManagerAccountID;

            if (isPolicyExpenseChat(report) || delegatePersonalDetails) {
                return ownerAccountID;
            }

            return actorAccountID;
        }

        case CONST.REPORT.ACTIONS.TYPE.SUBMITTED:
            return reportAction?.adminAccountID ?? reportAction?.actorAccountID;

        default:
            return reportAction?.actorAccountID;
    }
}

function createDraftWorkspaceAndNavigateToConfirmationScreen(transactionID: string, actionName: IOUAction): void {
    const isCategorizing = actionName === CONST.IOU.ACTION.CATEGORIZE;
    const {expenseChatReportID, policyID, policyName} = createDraftWorkspace(currentUserEmail);
    setMoneyRequestParticipants(transactionID, [
        {
            selected: true,
            accountID: 0,
            isPolicyExpenseChat: true,
            reportID: expenseChatReportID,
            policyID,
            searchText: policyName,
        },
    ]);
    if (isCategorizing) {
        Navigation.navigate(ROUTES.MONEY_REQUEST_STEP_CATEGORY.getRoute(actionName, CONST.IOU.TYPE.SUBMIT, transactionID, expenseChatReportID));
    } else {
        Navigation.navigate(ROUTES.MONEY_REQUEST_STEP_CONFIRMATION.getRoute(actionName, CONST.IOU.TYPE.SUBMIT, transactionID, expenseChatReportID, undefined, true));
    }
}

function createDraftTransactionAndNavigateToParticipantSelector(
    transactionID: string | undefined,
    reportID: string | undefined,
    actionName: IOUAction,
    reportActionID: string | undefined,
): void {
    if (!transactionID || !reportID) {
        return;
    }

    const transaction = allTransactions?.[`${ONYXKEYS.COLLECTION.TRANSACTION}${transactionID}`] ?? ({} as Transaction);
    const reportActions = allReportActions?.[`${ONYXKEYS.COLLECTION.REPORT_ACTIONS}${reportID}`] ?? ([] as ReportAction[]);

    if (!transaction || !reportActions) {
        return;
    }

    const linkedTrackedExpenseReportAction = Object.values(reportActions)
        .filter(Boolean)
        .find((action) => isMoneyRequestAction(action) && getOriginalMessage(action)?.IOUTransactionID === transactionID);

    const {created, amount, currency, merchant, mccGroup} = getTransactionDetails(transaction) ?? {};
    const comment = getTransactionCommentObject(transaction);

    createDraftTransaction({
        ...transaction,
        actionableWhisperReportActionID: reportActionID,
        linkedTrackedExpenseReportAction,
        linkedTrackedExpenseReportID: reportID,
        created,
        modifiedCreated: undefined,
        modifiedAmount: undefined,
        modifiedCurrency: undefined,
        amount,
        currency,
        comment,
        merchant,
        modifiedMerchant: '',
        mccGroup,
    } as Transaction);

    const filteredPolicies = Object.values(allPolicies ?? {}).filter((policy) => shouldShowPolicy(policy, false, currentUserEmail));

    if (actionName === CONST.IOU.ACTION.CATEGORIZE) {
        // This will be fixed as part of https://github.com/Expensify/Expensify/issues/507850
        // eslint-disable-next-line deprecation/deprecation
        const activePolicy = getPolicy(activePolicyID);
        if (activePolicy && shouldRestrictUserBillableActions(activePolicy.id)) {
            Navigation.navigate(ROUTES.RESTRICTED_ACTION.getRoute(activePolicy.id));
            return;
        }

        if (shouldShowPolicy(activePolicy, false, currentUserEmail)) {
            const policyExpenseReportID = getPolicyExpenseChat(currentUserAccountID, activePolicyID)?.reportID;
            setMoneyRequestParticipants(transactionID, [
                {
                    selected: true,
                    accountID: 0,
                    isPolicyExpenseChat: true,
                    reportID: policyExpenseReportID,
                    policyID: activePolicyID,
                    searchText: activePolicy?.name,
                },
            ]);
            if (policyExpenseReportID) {
                Navigation.navigate(ROUTES.MONEY_REQUEST_STEP_CATEGORY.getRoute(actionName, CONST.IOU.TYPE.SUBMIT, transactionID, policyExpenseReportID));
            } else {
                Log.warn('policyExpenseReportID is not valid during expense categorizing');
            }
            return;
        }
        if (filteredPolicies.length === 0 || filteredPolicies.length > 1) {
            Navigation.navigate(ROUTES.MONEY_REQUEST_UPGRADE.getRoute(actionName, CONST.IOU.TYPE.SUBMIT, transactionID, reportID));
            return;
        }

        const policyID = filteredPolicies.at(0)?.id;
        const policyExpenseReportID = getPolicyExpenseChat(currentUserAccountID, policyID)?.reportID;
        setMoneyRequestParticipants(transactionID, [
            {
                selected: true,
                accountID: 0,
                isPolicyExpenseChat: true,
                reportID: policyExpenseReportID,
                policyID,
                searchText: activePolicy?.name,
            },
        ]);
        if (policyExpenseReportID) {
            Navigation.navigate(ROUTES.MONEY_REQUEST_STEP_CATEGORY.getRoute(actionName, CONST.IOU.TYPE.SUBMIT, transactionID, policyExpenseReportID));
        } else {
            Log.warn('policyExpenseReportID is not valid during expense categorizing');
        }
        return;
    }

    if (actionName === CONST.IOU.ACTION.SHARE) {
        Navigation.navigate(ROUTES.MONEY_REQUEST_ACCOUNTANT.getRoute(actionName, CONST.IOU.TYPE.SUBMIT, transactionID, reportID, Navigation.getActiveRoute()));
        return;
    }

    if (actionName === CONST.IOU.ACTION.SUBMIT || (allPolicies && filteredPolicies.length > 0)) {
        Navigation.navigate(ROUTES.MONEY_REQUEST_STEP_PARTICIPANTS.getRoute(CONST.IOU.TYPE.SUBMIT, transactionID, reportID, undefined, actionName));
        return;
    }

    return createDraftWorkspaceAndNavigateToConfirmationScreen(transactionID, actionName);
}

/**
 * Check if a report has any forwarded actions
 */
function hasForwardedAction(reportID: string): boolean {
    const reportActions = getAllReportActions(reportID);
    return Object.values(reportActions).some((action) => action?.actionName === CONST.REPORT.ACTIONS.TYPE.FORWARDED);
}

function isReportOutstanding(
    iouReport: OnyxInputOrEntry<Report>,
    policyID: string | undefined,
    reportNameValuePairs: OnyxCollection<ReportNameValuePairs> = allReportNameValuePair,
    allowSubmitted = true,
): boolean {
    if (!iouReport || isEmptyObject(iouReport)) {
        return false;
    }
    const currentRoute = navigationRef.getCurrentRoute();
    const params = currentRoute?.params as MoneyRequestNavigatorParamList[typeof SCREENS.MONEY_REQUEST.STEP_CONFIRMATION] | ReportsSplitNavigatorParamList[typeof SCREENS.REPORT];
    const activeReport = allReports?.[`${ONYXKEYS.COLLECTION.REPORT}${params?.reportID}`];
    const policy = allPolicies?.[`${ONYXKEYS.COLLECTION.POLICY}${policyID}`];
    const reportNameValuePair = reportNameValuePairs?.[`${ONYXKEYS.COLLECTION.REPORT_NAME_VALUE_PAIRS}${iouReport.reportID}`];
    const shouldAllowSubmittedReport = allowSubmitted || isInstantSubmitEnabled(policy) || isProcessingReport(activeReport);
    return (
        isExpenseReport(iouReport) &&
        iouReport?.stateNum !== undefined &&
        iouReport?.statusNum !== undefined &&
        iouReport?.policyID === policyID &&
        (shouldAllowSubmittedReport ? iouReport?.stateNum <= CONST.REPORT.STATE_NUM.SUBMITTED : iouReport?.stateNum < CONST.REPORT.STATE_NUM.SUBMITTED) &&
        (shouldAllowSubmittedReport ? iouReport?.statusNum <= CONST.REPORT.STATE_NUM.SUBMITTED : iouReport?.statusNum < CONST.REPORT.STATE_NUM.SUBMITTED) &&
        !hasForwardedAction(iouReport.reportID) &&
        !isArchivedReport(reportNameValuePair)
    );
}

/**
 * Get outstanding expense reports for a given policy ID
 * @param policyID - The policy ID to filter reports by
 * @param reportOwnerAccountID - The accountID of the report owner
 * @param reports - Collection of reports to filter
 * @returns Array of outstanding expense reports
 */
function getOutstandingReportsForUser(
    policyID: string | undefined,
    reportOwnerAccountID: number | undefined,
    reports: OnyxCollection<Report> = allReports,
    reportNameValuePairs: OnyxCollection<ReportNameValuePairs> = allReportNameValuePair,
    allowSubmitted = true,
): Array<OnyxEntry<Report>> {
    if (!reports) {
        return [];
    }
    return Object.values(reports).filter(
        (report) =>
            report?.pendingFields?.preview !== CONST.RED_BRICK_ROAD_PENDING_ACTION.DELETE &&
            isReportOutstanding(report, policyID, reportNameValuePairs, allowSubmitted) &&
            report?.ownerAccountID === reportOwnerAccountID,
    );
}

/**
 * Sort outstanding reports by their name, while keeping the selected one at the beginning.
 * @param report1 Details of the first report to be compared.
 * @param report2 Details of the second report to be compared.
 * @param selectedReportID ID of the selected report which needs to be at the beginning.
 */
function sortOutstandingReportsBySelected(
    report1: OnyxEntry<Report>,
    report2: OnyxEntry<Report>,
    selectedReportID: string | undefined,
    localeCompare: LocaleContextProps['localeCompare'],
): number {
    if (report1?.reportID === selectedReportID) {
        return -1;
    }
    if (report2?.reportID === selectedReportID) {
        return 1;
    }
    return localeCompare(report1?.reportName?.toLowerCase() ?? '', report2?.reportName?.toLowerCase() ?? '');
}

/**
 * @returns the object to update `report.hasOutstandingChildRequest`
 */
function getOutstandingChildRequest(iouReport: OnyxInputOrEntry<Report>): OutstandingChildRequest {
    if (!iouReport || isEmptyObject(iouReport)) {
        return {};
    }

    if (!isExpenseReport(iouReport)) {
        const {reimbursableSpend} = getMoneyRequestSpendBreakdown(iouReport);
        return {
            hasOutstandingChildRequest: iouReport.managerID === currentUserAccountID && reimbursableSpend !== 0,
        };
    }

    // This will be fixed as part of https://github.com/Expensify/Expensify/issues/507850
    // eslint-disable-next-line deprecation/deprecation
    const policy = getPolicy(iouReport.policyID);
    const shouldBeManuallySubmitted = isPaidGroupPolicyPolicyUtils(policy) && !policy?.harvesting?.enabled;
    if (shouldBeManuallySubmitted) {
        return {
            hasOutstandingChildRequest: true,
        };
    }

    // We don't need to update hasOutstandingChildRequest in this case
    return {};
}

function canReportBeMentionedWithinPolicy(report: OnyxEntry<Report>, policyID: string | undefined): boolean {
    if (!policyID || report?.policyID !== policyID) {
        return false;
    }

    return isChatRoom(report) && !isInvoiceRoom(report) && !isThread(report);
}

function prepareOnboardingOnyxData(
    introSelected: OnyxEntry<IntroSelected>,
    engagementChoice: OnboardingPurpose,
    onboardingMessage: OnboardingMessage,
    adminsChatReportID?: string,
    onboardingPolicyID?: string,
    userReportedIntegration?: OnboardingAccounting,
    wasInvited?: boolean,
    companySize?: OnboardingCompanySize,
) {
    if (engagementChoice === CONST.ONBOARDING_CHOICES.PERSONAL_SPEND) {
        // eslint-disable-next-line no-param-reassign
        onboardingMessage = getOnboardingMessages().onboardingMessages[CONST.ONBOARDING_CHOICES.PERSONAL_SPEND];
    }

    if (engagementChoice === CONST.ONBOARDING_CHOICES.EMPLOYER || engagementChoice === CONST.ONBOARDING_CHOICES.SUBMIT) {
        // eslint-disable-next-line no-param-reassign
        onboardingMessage = getOnboardingMessages().onboardingMessages[CONST.ONBOARDING_CHOICES.SUBMIT];
    }

    // Guides are assigned and tasks are posted in the #admins room for the MANAGE_TEAM and TRACK_WORKSPACE onboarding actions, except for emails that have a '+'.
    type PostTasksInAdminsRoomOnboardingChoices = 'newDotManageTeam' | 'newDotTrackWorkspace';
    const shouldPostTasksInAdminsRoom =
        [CONST.ONBOARDING_CHOICES.MANAGE_TEAM, CONST.ONBOARDING_CHOICES.TRACK_WORKSPACE].includes(engagementChoice as PostTasksInAdminsRoomOnboardingChoices) &&
        !currentUserEmail?.includes('+');
    const adminsChatReport = allReports?.[`${ONYXKEYS.COLLECTION.REPORT}${adminsChatReportID}`];
    const targetChatReport = shouldPostTasksInAdminsRoom
        ? (adminsChatReport ?? {reportID: adminsChatReportID, policyID: onboardingPolicyID})
        : getChatByParticipants([CONST.ACCOUNT_ID.CONCIERGE, currentUserAccountID ?? CONST.DEFAULT_NUMBER_ID], allReports, false, true);
    const {reportID: targetChatReportID = '', policyID: targetChatPolicyID = ''} = targetChatReport ?? {};

    if (!targetChatReportID) {
        Log.warn('Missing reportID for onboarding optimistic data');
        return;
    }

    const integrationName = userReportedIntegration ? CONST.ONBOARDING_ACCOUNTING_MAPPING[userReportedIntegration as keyof typeof CONST.ONBOARDING_ACCOUNTING_MAPPING] : '';
    // This will be fixed as part of https://github.com/Expensify/Expensify/issues/507850
    // eslint-disable-next-line deprecation/deprecation
    const assignedGuideEmail = getPolicy(targetChatPolicyID)?.assignedGuide?.email ?? 'Setup Specialist';
    const assignedGuidePersonalDetail = Object.values(allPersonalDetails ?? {}).find((personalDetail) => personalDetail?.login === assignedGuideEmail);
    let assignedGuideAccountID: number;
    if (assignedGuidePersonalDetail && assignedGuidePersonalDetail.accountID) {
        assignedGuideAccountID = assignedGuidePersonalDetail.accountID;
    } else {
        assignedGuideAccountID = generateAccountID(assignedGuideEmail);
        // eslint-disable-next-line rulesdir/prefer-actions-set-data
        Onyx.merge(ONYXKEYS.PERSONAL_DETAILS_LIST, {
            [assignedGuideAccountID]: {
                isOptimisticPersonalDetail: assignedGuideEmail === CONST.SETUP_SPECIALIST_LOGIN,
                login: assignedGuideEmail,
                displayName: assignedGuideEmail,
            },
        });
    }
    const actorAccountID = shouldPostTasksInAdminsRoom ? assignedGuideAccountID : CONST.ACCOUNT_ID.CONCIERGE;
    const firstAdminPolicy = getActivePolicies(allPolicies, currentUserEmail).find(
        (policy) => policy.type !== CONST.POLICY.TYPE.PERSONAL && getPolicyRole(policy, currentUserEmail) === CONST.POLICY.ROLE.ADMIN,
    );

    let testDriveURL: string;
    if (([CONST.ONBOARDING_CHOICES.MANAGE_TEAM, CONST.ONBOARDING_CHOICES.TEST_DRIVE_RECEIVER, CONST.ONBOARDING_CHOICES.TRACK_WORKSPACE] as OnboardingPurpose[]).includes(engagementChoice)) {
        testDriveURL = ROUTES.TEST_DRIVE_DEMO_ROOT;
    } else if (introSelected?.choice === CONST.ONBOARDING_CHOICES.SUBMIT && introSelected.inviteType === CONST.ONBOARDING_INVITE_TYPES.WORKSPACE) {
        testDriveURL = ROUTES.TEST_DRIVE_DEMO_ROOT;
    } else {
        testDriveURL = ROUTES.TEST_DRIVE_MODAL_ROOT.route;
    }

    const onboardingTaskParams: OnboardingTaskLinks = {
        integrationName,
        onboardingCompanySize: companySize ?? onboardingCompanySize,
        workspaceSettingsLink: `${environmentURL}/${ROUTES.WORKSPACE_INITIAL.getRoute(onboardingPolicyID ?? firstAdminPolicy?.id)}`,
        workspaceCategoriesLink: `${environmentURL}/${ROUTES.WORKSPACE_CATEGORIES.getRoute(onboardingPolicyID)}`,
        workspaceTagsLink: `${environmentURL}/${ROUTES.WORKSPACE_TAGS.getRoute(onboardingPolicyID)}`,
        workspaceMembersLink: `${environmentURL}/${ROUTES.WORKSPACE_MEMBERS.getRoute(onboardingPolicyID)}`,
        workspaceMoreFeaturesLink: `${environmentURL}/${ROUTES.WORKSPACE_MORE_FEATURES.getRoute(onboardingPolicyID)}`,
        workspaceConfirmationLink: `${environmentURL}/${ROUTES.WORKSPACE_CONFIRMATION.getRoute(ROUTES.WORKSPACES_LIST.route)}`,
        testDriveURL: `${environmentURL}/${testDriveURL}`,
        workspaceAccountingLink: `${environmentURL}/${ROUTES.POLICY_ACCOUNTING.getRoute(onboardingPolicyID)}`,
        corporateCardLink: `${environmentURL}/${ROUTES.WORKSPACE_COMPANY_CARDS.getRoute(onboardingPolicyID)}`,
    };

    // Text message
    const message = typeof onboardingMessage.message === 'function' ? onboardingMessage.message(onboardingTaskParams) : onboardingMessage.message;
    const textComment = buildOptimisticAddCommentReportAction(message, undefined, actorAccountID, 1);
    const textCommentAction: OptimisticAddCommentReportAction = textComment.reportAction;
    const textMessage: AddCommentOrAttachmentParams = {
        reportID: targetChatReportID,
        reportActionID: textCommentAction.reportActionID,
        reportComment: textComment.commentText,
    };

    let createWorkspaceTaskReportID;
    const tasksData = onboardingMessage.tasks
        .filter((task) => {
            if (([CONST.ONBOARDING_TASK_TYPE.SETUP_CATEGORIES, CONST.ONBOARDING_TASK_TYPE.SETUP_TAGS] as string[]).includes(task.type) && userReportedIntegration) {
                return false;
            }

            if (([CONST.ONBOARDING_TASK_TYPE.ADD_ACCOUNTING_INTEGRATION, CONST.ONBOARDING_TASK_TYPE.SETUP_CATEGORIES_AND_TAGS] as string[]).includes(task.type) && !userReportedIntegration) {
                return false;
            }
            type SkipViewTourOnboardingChoices = 'newDotSubmit' | 'newDotSplitChat' | 'newDotPersonalSpend' | 'newDotEmployer';
            if (
                task.type === CONST.ONBOARDING_TASK_TYPE.VIEW_TOUR &&
                [
                    CONST.ONBOARDING_CHOICES.EMPLOYER,
                    CONST.ONBOARDING_CHOICES.PERSONAL_SPEND,
                    CONST.ONBOARDING_CHOICES.SUBMIT,
                    CONST.ONBOARDING_CHOICES.CHAT_SPLIT,
                    CONST.ONBOARDING_CHOICES.MANAGE_TEAM,
                ].includes(introSelected?.choice as SkipViewTourOnboardingChoices) &&
                engagementChoice === CONST.ONBOARDING_CHOICES.MANAGE_TEAM
            ) {
                return false;
            }

            // Exclude createWorkspace and viewTour tasks from #admin room, for test drive receivers,
            // since these users already have them in concierge
            if (
                introSelected?.choice === CONST.ONBOARDING_CHOICES.TEST_DRIVE_RECEIVER &&
                ([CONST.ONBOARDING_TASK_TYPE.CREATE_WORKSPACE, CONST.ONBOARDING_TASK_TYPE.VIEW_TOUR] as string[]).includes(task.type) &&
                shouldPostTasksInAdminsRoom
            ) {
                return false;
            }

            return true;
        })
        .map((task, index) => {
            const taskDescription = typeof task.description === 'function' ? task.description(onboardingTaskParams) : task.description;
            const taskTitle = typeof task.title === 'function' ? task.title(onboardingTaskParams) : task.title;
            const currentTask = buildOptimisticTaskReport(
                actorAccountID,
                targetChatReportID,
                currentUserAccountID,
                taskTitle,
                taskDescription,
                targetChatPolicyID,
                CONST.REPORT.NOTIFICATION_PREFERENCE.HIDDEN,
                task.mediaAttributes,
            );
            const emailCreatingAction =
                engagementChoice === CONST.ONBOARDING_CHOICES.MANAGE_TEAM ? (allPersonalDetails?.[actorAccountID]?.login ?? CONST.EMAIL.CONCIERGE) : CONST.EMAIL.CONCIERGE;
            const taskCreatedAction = buildOptimisticCreatedReportAction(emailCreatingAction);
            const taskReportAction = buildOptimisticTaskCommentReportAction(currentTask.reportID, taskTitle, 0, `task for ${taskTitle}`, targetChatReportID, actorAccountID, index + 3);
            currentTask.parentReportActionID = taskReportAction.reportAction.reportActionID;

            let isTaskAutoCompleted: boolean = task.autoCompleted;

            if (task.type === CONST.ONBOARDING_TASK_TYPE.VIEW_TOUR && onboarding?.selfTourViewed) {
                // If the user has already viewed the self tour, we mark the task as auto completed
                isTaskAutoCompleted = true;
            }

            const completedTaskReportAction = isTaskAutoCompleted
                ? buildOptimisticTaskReportAction(currentTask.reportID, CONST.REPORT.ACTIONS.TYPE.TASK_COMPLETED, 'marked as complete', actorAccountID, 2)
                : null;
            if (task.type === CONST.ONBOARDING_TASK_TYPE.CREATE_WORKSPACE) {
                createWorkspaceTaskReportID = currentTask.reportID;
            }

            return {
                task,
                currentTask,
                taskCreatedAction,
                taskReportAction,
                taskDescription: currentTask.description,
                completedTaskReportAction,
            };
        });

    // Sign-off welcome message
    const welcomeSignOffText =
        engagementChoice === CONST.ONBOARDING_CHOICES.MANAGE_TEAM ? translateLocal('onboarding.welcomeSignOffTitleManageTeam') : translateLocal('onboarding.welcomeSignOffTitle');
    const welcomeSignOffComment = buildOptimisticAddCommentReportAction(welcomeSignOffText, undefined, actorAccountID, tasksData.length + 3);
    const welcomeSignOffCommentAction: OptimisticAddCommentReportAction = welcomeSignOffComment.reportAction;
    const welcomeSignOffMessage = {
        reportID: targetChatReportID,
        reportActionID: welcomeSignOffCommentAction.reportActionID,
        reportComment: welcomeSignOffComment.commentText,
    };

    const tasksForParameters = tasksData.map<TaskForParameters>(({task, currentTask, taskCreatedAction, taskReportAction, taskDescription, completedTaskReportAction}) => ({
        type: 'task',
        task: task.type,
        taskReportID: currentTask.reportID,
        parentReportID: currentTask.parentReportID,
        parentReportActionID: taskReportAction.reportAction.reportActionID,
        createdTaskReportActionID: taskCreatedAction.reportActionID,
        completedTaskReportActionID: completedTaskReportAction?.reportActionID,
        title: currentTask.reportName ?? '',
        description: taskDescription ?? '',
    }));

    const hasOutstandingChildTask = tasksData.some((task) => !task.completedTaskReportAction);

    const tasksForOptimisticData = tasksData.reduce<OnyxUpdate[]>((acc, {currentTask, taskCreatedAction, taskReportAction, taskDescription, completedTaskReportAction}) => {
        acc.push(
            {
                onyxMethod: Onyx.METHOD.MERGE,
                key: `${ONYXKEYS.COLLECTION.REPORT_ACTIONS}${targetChatReportID}`,
                value: {
                    [taskReportAction.reportAction.reportActionID]: taskReportAction.reportAction as ReportAction,
                },
            },
            {
                onyxMethod: Onyx.METHOD.SET,
                key: `${ONYXKEYS.COLLECTION.REPORT}${currentTask.reportID}`,
                value: {
                    ...currentTask,
                    description: taskDescription,
                    pendingFields: {
                        createChat: CONST.RED_BRICK_ROAD_PENDING_ACTION.ADD,
                        reportName: CONST.RED_BRICK_ROAD_PENDING_ACTION.ADD,
                        description: CONST.RED_BRICK_ROAD_PENDING_ACTION.ADD,
                        managerID: CONST.RED_BRICK_ROAD_PENDING_ACTION.ADD,
                    },
                    managerID: currentUserAccountID,
                },
            },
            {
                onyxMethod: Onyx.METHOD.MERGE,
                key: `${ONYXKEYS.COLLECTION.REPORT_METADATA}${currentTask.reportID}`,
                value: {
                    isOptimisticReport: true,
                },
            },
            {
                onyxMethod: Onyx.METHOD.MERGE,
                key: `${ONYXKEYS.COLLECTION.REPORT_ACTIONS}${currentTask.reportID}`,
                value: {
                    [taskCreatedAction.reportActionID]: taskCreatedAction as ReportAction,
                },
            },
        );

        if (completedTaskReportAction) {
            acc.push({
                onyxMethod: Onyx.METHOD.MERGE,
                key: `${ONYXKEYS.COLLECTION.REPORT_ACTIONS}${currentTask.reportID}`,
                value: {
                    [completedTaskReportAction.reportActionID]: completedTaskReportAction as ReportAction,
                },
            });

            acc.push({
                onyxMethod: Onyx.METHOD.MERGE,
                key: `${ONYXKEYS.COLLECTION.REPORT}${currentTask.reportID}`,
                value: {
                    stateNum: CONST.REPORT.STATE_NUM.APPROVED,
                    statusNum: CONST.REPORT.STATUS_NUM.APPROVED,
                    managerID: currentUserAccountID,
                },
            });
        }

        return acc;
    }, []);

    const tasksForFailureData = tasksData.reduce<OnyxUpdate[]>((acc, {currentTask, taskReportAction}) => {
        acc.push(
            {
                onyxMethod: Onyx.METHOD.MERGE,
                key: `${ONYXKEYS.COLLECTION.REPORT_ACTIONS}${targetChatReportID}`,
                value: {
                    [taskReportAction.reportAction.reportActionID]: {
                        errors: getMicroSecondOnyxErrorWithTranslationKey('report.genericAddCommentFailureMessage'),
                    } as ReportAction,
                },
            },
            {
                onyxMethod: Onyx.METHOD.MERGE,
                key: `${ONYXKEYS.COLLECTION.REPORT}${currentTask.reportID}`,
                value: null,
            },
            {
                onyxMethod: Onyx.METHOD.MERGE,
                key: `${ONYXKEYS.COLLECTION.REPORT_ACTIONS}${currentTask.reportID}`,
                value: null,
            },
        );

        return acc;
    }, []);

    const tasksForSuccessData = tasksData.reduce<OnyxUpdate[]>((acc, {currentTask, taskCreatedAction, taskReportAction, completedTaskReportAction}) => {
        acc.push(
            {
                onyxMethod: Onyx.METHOD.MERGE,
                key: `${ONYXKEYS.COLLECTION.REPORT_ACTIONS}${targetChatReportID}`,
                value: {
                    [taskReportAction.reportAction.reportActionID]: {pendingAction: null, isOptimisticAction: null},
                },
            },
            {
                onyxMethod: Onyx.METHOD.MERGE,
                key: `${ONYXKEYS.COLLECTION.REPORT}${currentTask.reportID}`,
                value: {
                    pendingFields: {
                        createChat: null,
                        reportName: null,
                        description: null,
                        managerID: null,
                    },
                },
            },
            {
                onyxMethod: Onyx.METHOD.MERGE,
                key: `${ONYXKEYS.COLLECTION.REPORT_METADATA}${currentTask.reportID}`,
                value: {
                    isOptimisticReport: false,
                },
            },
            {
                onyxMethod: Onyx.METHOD.MERGE,
                key: `${ONYXKEYS.COLLECTION.REPORT_ACTIONS}${currentTask.reportID}`,
                value: {
                    [taskCreatedAction.reportActionID]: {pendingAction: null},
                },
            },
        );

        if (completedTaskReportAction) {
            acc.push({
                onyxMethod: Onyx.METHOD.MERGE,
                key: `${ONYXKEYS.COLLECTION.REPORT_ACTIONS}${currentTask.reportID}`,
                value: {
                    [completedTaskReportAction.reportActionID]: {pendingAction: null, isOptimisticAction: null},
                },
            });
        }

        return acc;
    }, []);

    const optimisticData: OnyxUpdate[] = [...tasksForOptimisticData];
    const lastVisibleActionCreated = welcomeSignOffCommentAction.created;
    optimisticData.push(
        {
            onyxMethod: Onyx.METHOD.MERGE,
            key: `${ONYXKEYS.COLLECTION.REPORT}${targetChatReportID}`,
            value: {
                hasOutstandingChildTask,
                lastVisibleActionCreated,
                lastActorAccountID: actorAccountID,
            },
        },
        {
            onyxMethod: Onyx.METHOD.MERGE,
            key: ONYXKEYS.NVP_INTRO_SELECTED,
            value: {
                choice: engagementChoice,
                createWorkspace: createWorkspaceTaskReportID,
            },
        },
    );

    // If we post tasks in the #admins room and introSelected?.choice does not exist, it means that a guide is assigned and all messages except tasks are handled by the backend
    if (!shouldPostTasksInAdminsRoom || !!introSelected?.choice) {
        optimisticData.push({
            onyxMethod: Onyx.METHOD.MERGE,
            key: `${ONYXKEYS.COLLECTION.REPORT_ACTIONS}${targetChatReportID}`,
            value: {
                [textCommentAction.reportActionID]: textCommentAction as ReportAction,
            },
        });
    }

    if (!wasInvited) {
        optimisticData.push({
            onyxMethod: Onyx.METHOD.MERGE,
            key: ONYXKEYS.NVP_ONBOARDING,
            value: {hasCompletedGuidedSetupFlow: true},
        });
    }

    const successData: OnyxUpdate[] = [...tasksForSuccessData];

    // If we post tasks in the #admins room and introSelected?.choice does not exist, it means that a guide is assigned and all messages except tasks are handled by the backend
    if (!shouldPostTasksInAdminsRoom || !!introSelected?.choice) {
        successData.push({
            onyxMethod: Onyx.METHOD.MERGE,
            key: `${ONYXKEYS.COLLECTION.REPORT_ACTIONS}${targetChatReportID}`,
            value: {
                [textCommentAction.reportActionID]: {pendingAction: null, isOptimisticAction: null},
            },
        });
    }

    let failureReport: Partial<Report> = {
        lastMessageText: '',
        lastVisibleActionCreated: '',
        hasOutstandingChildTask: false,
    };
    const report = allReports?.[`${ONYXKEYS.COLLECTION.REPORT}${targetChatReportID}`];
    const canUserPerformWriteAction1 = canUserPerformWriteAction(report);
    const {lastMessageText = ''} = getLastVisibleMessageActionUtils(targetChatReportID, canUserPerformWriteAction1);
    if (lastMessageText) {
        const lastVisibleAction = getLastVisibleAction(targetChatReportID, canUserPerformWriteAction1);
        const prevLastVisibleActionCreated = lastVisibleAction?.created;
        const lastActorAccountID = lastVisibleAction?.actorAccountID;
        failureReport = {
            lastMessageText,
            lastVisibleActionCreated: prevLastVisibleActionCreated,
            lastActorAccountID,
        };
    }

    const failureData: OnyxUpdate[] = [...tasksForFailureData];
    failureData.push(
        {
            onyxMethod: Onyx.METHOD.MERGE,
            key: `${ONYXKEYS.COLLECTION.REPORT}${targetChatReportID}`,
            value: failureReport,
        },

        {
            onyxMethod: Onyx.METHOD.MERGE,
            key: ONYXKEYS.NVP_INTRO_SELECTED,
            value: {
                choice: null,
                createWorkspace: null,
            },
        },
    );
    // If we post tasks in the #admins room and introSelected?.choice does not exist, it means that a guide is assigned and all messages except tasks are handled by the backend
    if (!shouldPostTasksInAdminsRoom || !!introSelected?.choice) {
        failureData.push({
            onyxMethod: Onyx.METHOD.MERGE,
            key: `${ONYXKEYS.COLLECTION.REPORT_ACTIONS}${targetChatReportID}`,
            value: {
                [textCommentAction.reportActionID]: {
                    errors: getMicroSecondOnyxErrorWithTranslationKey('report.genericAddCommentFailureMessage'),
                } as ReportAction,
            },
        });
    }

    if (!wasInvited) {
        failureData.push({
            onyxMethod: Onyx.METHOD.MERGE,
            key: ONYXKEYS.NVP_ONBOARDING,
            value: {hasCompletedGuidedSetupFlow: onboarding?.hasCompletedGuidedSetupFlow ?? null},
        });
    }

    if (userReportedIntegration) {
        const requiresControlPlan: AllConnectionName[] = [CONST.POLICY.CONNECTIONS.NAME.NETSUITE, CONST.POLICY.CONNECTIONS.NAME.QBD, CONST.POLICY.CONNECTIONS.NAME.SAGE_INTACCT];

        optimisticData.push({
            onyxMethod: Onyx.METHOD.MERGE,
            key: `${ONYXKEYS.COLLECTION.POLICY}${onboardingPolicyID}`,
            value: {
                areConnectionsEnabled: true,
                ...(requiresControlPlan.includes(userReportedIntegration as AllConnectionName)
                    ? {
                          type: CONST.POLICY.TYPE.CORPORATE,
                      }
                    : {}),
                pendingFields: {
                    areConnectionsEnabled: CONST.RED_BRICK_ROAD_PENDING_ACTION.UPDATE,
                },
            },
        });
        successData.push({
            onyxMethod: Onyx.METHOD.MERGE,
            key: `${ONYXKEYS.COLLECTION.POLICY}${onboardingPolicyID}`,
            value: {
                pendingFields: {
                    areConnectionsEnabled: null,
                },
            },
        });
        failureData.push({
            onyxMethod: Onyx.METHOD.MERGE,
            key: `${ONYXKEYS.COLLECTION.POLICY}${onboardingPolicyID}`,
            value: {
                // This will be fixed as part of https://github.com/Expensify/Expensify/issues/507850
                // eslint-disable-next-line deprecation/deprecation
                areConnectionsEnabled: getPolicy(onboardingPolicyID)?.areConnectionsEnabled,
                pendingFields: {
                    areConnectionsEnabled: null,
                },
            },
        });
    }

    // If we post tasks in the #admins room and introSelected?.choice does not exist, it means that a guide is assigned and all messages except tasks are handled by the backend
    const guidedSetupData: GuidedSetupData = [];

    if (!shouldPostTasksInAdminsRoom || !!introSelected?.choice) {
        guidedSetupData.push({type: 'message', ...textMessage});
    }

    let selfDMParameters: SelfDMParameters = {};
    if (engagementChoice === CONST.ONBOARDING_CHOICES.PERSONAL_SPEND) {
        const selfDMReportID = findSelfDMReportID();
        let selfDMReport = allReports?.[`${ONYXKEYS.COLLECTION.REPORT}${selfDMReportID}`];
        let createdAction: ReportAction;
        if (!selfDMReport) {
            const currentTime = DateUtils.getDBTime();
            selfDMReport = buildOptimisticSelfDMReport(currentTime);
            createdAction = buildOptimisticCreatedReportAction(currentUserEmail ?? '', currentTime);
            selfDMParameters = {reportID: selfDMReport.reportID, createdReportActionID: createdAction.reportActionID};
            optimisticData.push(
                {
                    onyxMethod: Onyx.METHOD.SET,
                    key: `${ONYXKEYS.COLLECTION.REPORT}${selfDMReport.reportID}`,
                    value: {
                        ...selfDMReport,
                        pendingFields: {
                            createChat: CONST.RED_BRICK_ROAD_PENDING_ACTION.ADD,
                        },
                    },
                },
                {
                    onyxMethod: Onyx.METHOD.MERGE,
                    key: `${ONYXKEYS.COLLECTION.REPORT_METADATA}${selfDMReport.reportID}`,
                    value: {
                        isOptimisticReport: true,
                    },
                },
                {
                    onyxMethod: Onyx.METHOD.SET,
                    key: `${ONYXKEYS.COLLECTION.REPORT_ACTIONS}${selfDMReport.reportID}`,
                    value: {
                        [createdAction.reportActionID]: createdAction,
                    },
                },
            );

            successData.push(
                {
                    onyxMethod: Onyx.METHOD.MERGE,
                    key: `${ONYXKEYS.COLLECTION.REPORT}${selfDMReport.reportID}`,
                    value: {
                        pendingFields: {
                            createChat: null,
                        },
                    },
                },
                {
                    onyxMethod: Onyx.METHOD.MERGE,
                    key: `${ONYXKEYS.COLLECTION.REPORT_METADATA}${selfDMReport.reportID}`,
                    value: {
                        isOptimisticReport: false,
                    },
                },
                {
                    onyxMethod: Onyx.METHOD.MERGE,
                    key: `${ONYXKEYS.COLLECTION.REPORT_ACTIONS}${selfDMReport.reportID}`,
                    value: {
                        [createdAction.reportActionID]: {
                            pendingAction: null,
                        },
                    },
                },
            );
        }
    }

    guidedSetupData.push(...tasksForParameters);

    if (!introSelected?.choice || introSelected.choice === CONST.ONBOARDING_CHOICES.TEST_DRIVE_RECEIVER) {
        optimisticData.push({
            onyxMethod: Onyx.METHOD.MERGE,
            key: `${ONYXKEYS.COLLECTION.REPORT_ACTIONS}${targetChatReportID}`,
            value: {
                [welcomeSignOffCommentAction.reportActionID]: welcomeSignOffCommentAction as ReportAction,
            },
        });

        successData.push({
            onyxMethod: Onyx.METHOD.MERGE,
            key: `${ONYXKEYS.COLLECTION.REPORT_ACTIONS}${targetChatReportID}`,
            value: {
                [welcomeSignOffCommentAction.reportActionID]: {pendingAction: null, isOptimisticAction: null},
            },
        });

        failureData.push({
            onyxMethod: Onyx.METHOD.MERGE,
            key: `${ONYXKEYS.COLLECTION.REPORT_ACTIONS}${targetChatReportID}`,
            value: {
                [welcomeSignOffCommentAction.reportActionID]: {
                    errors: getMicroSecondOnyxErrorWithTranslationKey('report.genericAddCommentFailureMessage'),
                } as ReportAction,
            },
        });
        guidedSetupData.push({type: 'message', ...welcomeSignOffMessage});
    }

    return {optimisticData, successData, failureData, guidedSetupData, actorAccountID, selfDMParameters};
}

/**
 * Whether a given report is used for onboarding tasks. In the past, it could be either the Concierge chat or the system
 * DM, and we saved the report ID in the user's `onboarding` NVP. As a fallback for users who don't have the NVP, we now
 * only use the Concierge chat.
 */
function isChatUsedForOnboarding(optionOrReport: OnyxEntry<Report> | OptionData, onboardingPurposeSelected?: OnboardingPurpose): boolean {
    // onboarding can be an empty object for old accounts and accounts created from olddot
    if (onboarding && !isEmptyObject(onboarding) && onboarding.chatReportID) {
        return onboarding.chatReportID === optionOrReport?.reportID;
    }
    if (isEmptyObject(onboarding)) {
        return (optionOrReport as OptionData)?.isConciergeChat ?? isConciergeChatReport(optionOrReport);
    }

    // Onboarding guides are assigned to signup with emails that do not contain a '+' and select the "Manage my team's expenses" intent.
    // Guides and onboarding tasks are posted to the #admins room to facilitate the onboarding process.
    return onboardingPurposeSelected === CONST.ONBOARDING_CHOICES.MANAGE_TEAM && !currentUserEmail?.includes('+')
        ? isAdminRoom(optionOrReport)
        : ((optionOrReport as OptionData)?.isConciergeChat ?? isConciergeChatReport(optionOrReport));
}

/**
 * Get the report used for the user's onboarding process. For most users it is the Concierge chat, however in the past
 * we also used the system DM for A/B tests.
 */
function getChatUsedForOnboarding(): OnyxEntry<Report> {
    return Object.values(allReports ?? {}).find((report) => isChatUsedForOnboarding(report));
}

/**
 * Checks if given field has any violations and returns name of the first encountered one
 */
function getFieldViolation(violations: OnyxEntry<ReportViolations>, reportField: PolicyReportField): ReportViolationName | undefined {
    if (!violations || !reportField) {
        return undefined;
    }

    return Object.values(CONST.REPORT_VIOLATIONS).find((violation) => !!violations[violation] && violations[violation][reportField.fieldID]);
}

/**
 * Returns translation for given field violation
 */
function getFieldViolationTranslation(reportField: PolicyReportField, violation?: ReportViolationName): string {
    if (!violation) {
        return '';
    }

    switch (violation) {
        case 'fieldRequired':
            return translateLocal('reportViolations.fieldRequired', {fieldName: reportField.name});
        default:
            return '';
    }
}

/**
 * Returns all violations for report
 */
function getReportViolations(reportID: string): ReportViolations | undefined {
    if (!allReportsViolations) {
        return undefined;
    }

    return allReportsViolations[`${ONYXKEYS.COLLECTION.REPORT_VIOLATIONS}${reportID}`];
}

function findPolicyExpenseChatByPolicyID(policyID: string): OnyxEntry<Report> {
    return Object.values(allReports ?? {}).find((report) => isPolicyExpenseChat(report) && report?.policyID === policyID);
}

/**
 * A function to get the report last message. This is usually used to restore the report message preview in LHN after report actions change.
 * @param reportID
 * @param actionsToMerge
 * @param canUserPerformWriteActionInReport
 * @returns containing the calculated message preview data of the report
 */
function getReportLastMessage(reportID: string, actionsToMerge?: ReportActions) {
    let result: Partial<Report> = {
        lastMessageText: '',
        lastVisibleActionCreated: '',
    };

    const {lastMessageText = ''} = getLastVisibleMessage(reportID, actionsToMerge);

    if (lastMessageText) {
        const report = getReport(reportID, allReports);
        const lastVisibleAction = getLastVisibleActionReportActionsUtils(reportID, canUserPerformWriteAction(report), actionsToMerge);
        const lastVisibleActionCreated = lastVisibleAction?.created;
        const lastActorAccountID = lastVisibleAction?.actorAccountID;
        result = {
            lastMessageText,
            lastVisibleActionCreated,
            lastActorAccountID,
        };
    }

    return result;
}

function getReportLastVisibleActionCreated(report: OnyxEntry<Report>, oneTransactionThreadReport: OnyxEntry<Report>) {
    const reportLastVisibleActionCreated = report?.lastVisibleActionCreated ?? '';
    const threadLastVisibleActionCreated = oneTransactionThreadReport?.lastVisibleActionCreated ?? '';
    return reportLastVisibleActionCreated > threadLastVisibleActionCreated ? reportLastVisibleActionCreated : threadLastVisibleActionCreated;
}

function getSourceIDFromReportAction(reportAction: OnyxEntry<ReportAction>): string {
    const message = Array.isArray(reportAction?.message) ? (reportAction?.message?.at(-1) ?? null) : (reportAction?.message ?? null);
    const html = message?.html ?? '';
    const {sourceURL} = getAttachmentDetails(html);
    const sourceID = (sourceURL?.match(CONST.REGEX.ATTACHMENT_ID) ?? [])[1];
    return sourceID;
}

function getIntegrationIcon(connectionName?: ConnectionName) {
    if (connectionName === CONST.POLICY.CONNECTIONS.NAME.XERO) {
        return XeroSquare;
    }
    if (connectionName === CONST.POLICY.CONNECTIONS.NAME.QBO) {
        return QBOSquare;
    }
    if (connectionName === CONST.POLICY.CONNECTIONS.NAME.NETSUITE) {
        return NetSuiteSquare;
    }
    if (connectionName === CONST.POLICY.CONNECTIONS.NAME.SAGE_INTACCT) {
        return IntacctSquare;
    }
    if (connectionName === CONST.POLICY.CONNECTIONS.NAME.QBD) {
        return QBDSquare;
    }

    return undefined;
}

function getIntegrationExportIcon(connectionName?: ConnectionName) {
    if (connectionName === CONST.POLICY.CONNECTIONS.NAME.XERO) {
        return XeroExport;
    }
    if (connectionName === CONST.POLICY.CONNECTIONS.NAME.QBO || connectionName === CONST.POLICY.CONNECTIONS.NAME.QBD) {
        return QBOExport;
    }
    if (connectionName === CONST.POLICY.CONNECTIONS.NAME.NETSUITE) {
        return NetSuiteExport;
    }
    if (connectionName === CONST.POLICY.CONNECTIONS.NAME.SAGE_INTACCT) {
        return SageIntacctExport;
    }

    return undefined;
}

function canBeExported(report: OnyxEntry<Report>) {
    if (!report?.statusNum) {
        return false;
    }
    const isCorrectState = [CONST.REPORT.STATUS_NUM.APPROVED, CONST.REPORT.STATUS_NUM.CLOSED, CONST.REPORT.STATUS_NUM.REIMBURSED].some((status) => status === report.statusNum);
    return isExpenseReport(report) && isCorrectState;
}

function getIntegrationNameFromExportMessage(reportActions: OnyxEntry<ReportActions> | ReportAction[]) {
    if (!reportActions) {
        return '';
    }

    if (Array.isArray(reportActions)) {
        const exportIntegrationAction = reportActions.find((action) => isExportIntegrationAction(action));
        if (!exportIntegrationAction || !isExportIntegrationAction(exportIntegrationAction)) {
            return null;
        }

        const originalMessage = (getOriginalMessage(exportIntegrationAction) ?? {}) as OriginalMessageExportIntegration;
        const {label} = originalMessage;
        return label ?? null;
    }
}

function isExported(reportActions: OnyxEntry<ReportActions> | ReportAction[], report?: OnyxEntry<Report>): boolean {
    // If report object is provided and has the property, use it directly
    if (report?.isExportedToIntegration !== undefined) {
        return report.isExportedToIntegration;
    }

    // Fallback to checking actions for backward compatibility
    if (!reportActions) {
        return false;
    }

    let exportIntegrationActionsCount = 0;
    let integrationMessageActionsCount = 0;

    const reportActionList = Array.isArray(reportActions) ? reportActions : Object.values(reportActions);
    for (const action of reportActionList) {
        if (isExportIntegrationAction(action)) {
            // We consider any reports marked manually as exported to be exported, so we shortcut here.
            if (getOriginalMessage(action)?.markedManually) {
                return true;
            }
            exportIntegrationActionsCount++;
        }
        if (isIntegrationMessageAction(action)) {
            integrationMessageActionsCount++;
        }
    }

    // We need to make sure that there was at least one successful export to consider the report exported.
    // We add one EXPORT_INTEGRATION action to the report when we start exporting it (with pendingAction: 'add') and then another EXPORT_INTEGRATION when the export finishes successfully.
    // If the export fails, we add an INTEGRATIONS_MESSAGE action to the report, but the initial EXPORT_INTEGRATION action is still present, so we compare the counts of these two actions to determine if the report was exported successfully.
    return exportIntegrationActionsCount > integrationMessageActionsCount;
}

function hasExportError(reportActions: OnyxEntry<ReportActions> | ReportAction[], report?: OnyxEntry<Report>) {
    // If report object is provided and has the property, use it directly
    if (report?.hasExportError !== undefined) {
        return report.hasExportError;
    }

    // Fallback to checking actions for backward compatibility
    if (!reportActions) {
        return false;
    }

    if (Array.isArray(reportActions)) {
        return reportActions.some((action) => isIntegrationMessageAction(action));
    }

    return Object.values(reportActions).some((action) => isIntegrationMessageAction(action));
}

function doesReportContainRequestsFromMultipleUsers(iouReport: OnyxEntry<Report>): boolean {
    const transactions = getReportTransactions(iouReport?.reportID);
    // eslint-disable-next-line @typescript-eslint/prefer-nullish-coalescing
    return isIOUReport(iouReport) && transactions.some((transaction) => (transaction?.modifiedAmount || transaction?.amount) < 0);
}

/**
 * Determines whether the report can be moved to the workspace.
 */
function isWorkspaceEligibleForReportChange(newPolicy: OnyxEntry<Policy>, report: OnyxEntry<Report>, policies: OnyxCollection<Policy>): boolean {
    const submitterEmail = getLoginByAccountID(report?.ownerAccountID ?? CONST.DEFAULT_NUMBER_ID);
    const managerLogin = getLoginByAccountID(report?.managerID ?? CONST.DEFAULT_NUMBER_ID);
    // We can't move the iou report to the workspace if both users from the iou report create the expense
    if (doesReportContainRequestsFromMultipleUsers(report)) {
        return false;
    }

    if (!newPolicy?.isPolicyExpenseChatEnabled) {
        return false;
    }

    // We can only move the iou report to the workspace if the manager is the payer of the new policy
    if (isIOUReport(report)) {
        return isPaidGroupPolicyPolicyUtils(newPolicy) && isWorkspacePayer(managerLogin ?? '', newPolicy);
    }
    return isPaidGroupPolicyPolicyUtils(newPolicy) && (isPolicyMember(submitterEmail, newPolicy?.id) || isPolicyAdmin(newPolicy?.id, policies));
}

function getApprovalChain(policy: OnyxEntry<Policy>, expenseReport: OnyxEntry<Report>): string[] {
    const approvalChain: string[] = [];
    const fullApprovalChain: string[] = [];
    const reportTotal = expenseReport?.total ?? 0;
    const submitterEmail = getLoginsByAccountIDs([expenseReport?.ownerAccountID ?? CONST.DEFAULT_NUMBER_ID]).at(0) ?? '';

    if (isSubmitAndClose(policy)) {
        return approvalChain;
    }

    // Get category/tag approver list
    const ruleApprovers = getRuleApprovers(policy, expenseReport);

    // Push rule approvers to approvalChain list before submitsTo/forwardsTo approvers
    ruleApprovers.forEach((ruleApprover) => {
        // Don't push submitter to approve as a rule approver
        if (fullApprovalChain.includes(ruleApprover) || ruleApprover === submitterEmail) {
            return;
        }
        fullApprovalChain.push(ruleApprover);
    });

    let nextApproverEmail = getManagerAccountEmail(policy, expenseReport);

    while (nextApproverEmail && !approvalChain.includes(nextApproverEmail)) {
        approvalChain.push(nextApproverEmail);
        nextApproverEmail = getForwardsToAccount(policy, nextApproverEmail, reportTotal);
    }

    approvalChain.forEach((approver) => {
        if (fullApprovalChain.includes(approver)) {
            return;
        }

        fullApprovalChain.push(approver);
    });

    if (fullApprovalChain.at(-1) === submitterEmail && policy?.preventSelfApproval) {
        fullApprovalChain.pop();
    }
    return fullApprovalChain;
}

/**
 * Checks if the user has missing bank account for the invoice room.
 */
function hasMissingInvoiceBankAccount(iouReportID: string | undefined): boolean {
    if (!iouReportID) {
        return false;
    }

    const invoiceReport = getReport(iouReportID, allReports);

    if (!isInvoiceReport(invoiceReport)) {
        return false;
    }

    // This will be fixed as part of https://github.com/Expensify/Expensify/issues/507850
    // eslint-disable-next-line deprecation/deprecation
    return invoiceReport?.ownerAccountID === currentUserAccountID && !getPolicy(invoiceReport?.policyID)?.invoice?.bankAccount?.transferBankAccountID && isSettled(iouReportID);
}

function hasInvoiceReports() {
    const reports = Object.values(allReports ?? {});
    return reports.some((report) => isInvoiceReport(report));
}

function shouldUnmaskChat(participantsContext: OnyxEntry<PersonalDetailsList>, report: OnyxInputOrEntry<Report>): boolean {
    if (!report?.participants) {
        return true;
    }

    if (isThread(report) && report?.chatType && report?.chatType === CONST.REPORT.CHAT_TYPE.POLICY_EXPENSE_CHAT) {
        return true;
    }

    if (isThread(report) && report?.type === CONST.REPORT.TYPE.EXPENSE) {
        return true;
    }

    if (isAdminRoom(report)) {
        return true;
    }

    const participantAccountIDs = Object.keys(report.participants);

    if (participantAccountIDs.length > 2) {
        return false;
    }

    if (participantsContext) {
        let teamInChat = false;
        let userInChat = false;

        for (const participantAccountID of participantAccountIDs) {
            const id = Number(participantAccountID);
            const contextAccountData = participantsContext[id];

            if (contextAccountData) {
                const login = contextAccountData.login ?? '';

                if (login.endsWith(CONST.EMAIL.EXPENSIFY_EMAIL_DOMAIN) || login.endsWith(CONST.EMAIL.EXPENSIFY_TEAM_EMAIL_DOMAIN)) {
                    teamInChat = true;
                } else {
                    userInChat = true;
                }
            }
        }

        // exclude teamOnly chat
        if (teamInChat && userInChat) {
            return true;
        }
    }

    return false;
}

function getReportMetadata(reportID: string | undefined) {
    return reportID ? allReportMetadataKeyValue[reportID] : undefined;
}

/**
 * Helper method to check if participant email is Manager McTest
 */
function isSelectedManagerMcTest(email: string | null | undefined): boolean {
    return email === CONST.EMAIL.MANAGER_MCTEST;
}

/**
 *  Helper method to check if the report is a test transaction report
 */
function isTestTransactionReport(report: OnyxEntry<Report>): boolean {
    const managerID = report?.managerID ?? CONST.DEFAULT_NUMBER_ID;
    const personalDetails = allPersonalDetails?.[managerID];
    return isSelectedManagerMcTest(personalDetails?.login);
}

function isWaitingForSubmissionFromCurrentUser(chatReport: OnyxEntry<Report>, policy: OnyxEntry<Policy>) {
    return chatReport?.isOwnPolicyExpenseChat && !policy?.harvesting?.enabled;
}

function getGroupChatDraft() {
    return newGroupChatDraft;
}

function getChatListItemReportName(action: ReportAction & {reportName?: string}, report: SearchReport | undefined): string {
    if (report && isInvoiceReport(report)) {
        const properInvoiceReport = report;
        properInvoiceReport.chatReportID = report.parentReportID;

        return getInvoiceReportName(properInvoiceReport);
    }

    if (action?.reportName) {
        return action.reportName;
    }

    if (report?.reportID) {
        return getReportName(getReport(report?.reportID, allReports));
    }

    return getReportName(report);
}

/**
 * Generates report attributes for a report
 * This function should be called only in reportAttributes.ts
 * DO NOT USE THIS FUNCTION ANYWHERE ELSE
 */
function generateReportAttributes({
    report,
    chatReport,
    reportActions,
    transactionViolations,
    reportNameValuePairs,
}: {
    report: OnyxEntry<Report>;
    chatReport: OnyxEntry<Report>;
    reportActions?: OnyxCollection<ReportActions>;
    transactionViolations: OnyxCollection<TransactionViolation[]>;
    reportNameValuePairs: OnyxCollection<ReportNameValuePairs>;
}) {
    const reportActionsList = reportActions?.[`${ONYXKEYS.COLLECTION.REPORT_ACTIONS}${report?.reportID}`];
    const parentReportActionsList = reportActions?.[`${ONYXKEYS.COLLECTION.REPORT_ACTIONS}${report?.parentReportID}`];
    const isReportSettled = isSettled(report);
    const isCurrentUserReportOwner = isReportOwner(report);
    const doesReportHasViolations = hasReportViolations(report?.reportID);
    const hasViolationsToDisplayInLHN = shouldDisplayViolationsRBRInLHN(report, transactionViolations);
    const hasAnyTypeOfViolations = hasViolationsToDisplayInLHN || (!isReportSettled && isCurrentUserReportOwner && doesReportHasViolations);
    const reportErrors = getAllReportErrors(report, reportActionsList);
    const hasErrors = Object.entries(reportErrors ?? {}).length > 0;
    const oneTransactionThreadReportID = getOneTransactionThreadReportID(report, chatReport, reportActionsList);
    const parentReportAction = report?.parentReportActionID ? parentReportActionsList?.[report.parentReportActionID] : undefined;
    const isReportArchived = !!reportNameValuePairs?.[`${ONYXKEYS.COLLECTION.REPORT_NAME_VALUE_PAIRS}${report?.reportID}`]?.private_isArchived;
    const requiresAttention = requiresAttentionFromCurrentUser(report, parentReportAction, isReportArchived);

    return {
        doesReportHasViolations,
        hasViolationsToDisplayInLHN,
        hasAnyViolations: hasAnyTypeOfViolations,
        reportErrors,
        hasErrors,
        oneTransactionThreadReportID,
        parentReportAction,
        requiresAttention,
        isReportArchived,
    };
}

function getReportPersonalDetailsParticipants(report: Report, personalDetailsParam: OnyxEntry<PersonalDetailsList>, reportMetadata: OnyxEntry<ReportMetadata>, isRoomMembersList = false) {
    const chatParticipants = getParticipantsList(report, personalDetailsParam, isRoomMembersList, reportMetadata);
    return {
        chatParticipants,
        personalDetailsParticipants: chatParticipants.reduce<Record<number, PersonalDetails>>((acc, accountID) => {
            const details = personalDetailsParam?.[accountID];
            if (details) {
                acc[accountID] = details;
            }
            return acc;
        }, {}),
    };
}

function findReportIDForAction(action?: ReportAction): string | undefined {
    if (!allReportActions || !action?.reportActionID) {
        return undefined;
    }

    return Object.keys(allReportActions)
        .find((reportActionsKey) => {
            const reportActions = allReportActions?.[reportActionsKey];
            return !!reportActions && !isEmptyObject(reportActions[action.reportActionID]);
        })
        ?.replace(`${ONYXKEYS.COLLECTION.REPORT_ACTIONS}`, '');
}

function hasReportBeenReopened(report: OnyxEntry<Report>, reportActions?: OnyxEntry<ReportActions> | ReportAction[]): boolean {
    // If report object is provided and has the property, use it directly
    if (report?.hasReportBeenReopened !== undefined) {
        return report.hasReportBeenReopened;
    }

    // Fallback to checking actions for backward compatibility
    if (!reportActions) {
        return false;
    }

    const reportActionList = Array.isArray(reportActions) ? reportActions : Object.values(reportActions);
    return reportActionList.some((action) => isReopenedAction(action));
}

function hasReportBeenRetracted(report: OnyxEntry<Report>, reportActions?: OnyxEntry<ReportActions> | ReportAction[]): boolean {
    // If report object is provided and has the property, use it directly
    if (report?.hasReportBeenRetracted !== undefined) {
        return report.hasReportBeenRetracted;
    }

    // Fallback to checking actions for backward compatibility
    if (!reportActions) {
        return false;
    }

    const reportActionList = Array.isArray(reportActions) ? reportActions : Object.values(reportActions);
    return reportActionList.some((action) => isRetractedAction(action));
}

function getMoneyReportPreviewName(action: ReportAction, iouReport: OnyxEntry<Report>, isInvoice?: boolean) {
    if (isInvoice && isActionOfType(action, CONST.REPORT.ACTIONS.TYPE.REPORT_PREVIEW)) {
        const originalMessage = getOriginalMessage(action);
        return originalMessage && translateLocal('iou.invoiceReportName', originalMessage);
    }
    return getReportName(iouReport) || action.childReportName;
}

/**
 * Returns the translated, human-readable status of the report based on its state and status values.
 * The status is determined by the stateNum and statusNum of the report.
 * The mapping is as follows:
 * ========================================
 * State  |  Status  |  What to display?  |
 * 0	  |  0	     |  Draft             |
 * 1	  |  1	     |  Outstanding       |
 * 2	  |  2	     |  Done              |
 * 2	  |  3	     |  Approved          |
 * 2	  |  4	     |  Paid              |
 * 3	  |  4	     |  Paid              |
 * 6      |  4	     |  Paid              |
 * ========================================
 */
function getReportStatusTranslation(stateNum?: number, statusNum?: number): string {
    if (stateNum === undefined || statusNum === undefined) {
        return '';
    }

    if (stateNum === CONST.REPORT.STATE_NUM.OPEN && statusNum === CONST.REPORT.STATUS_NUM.OPEN) {
        return translateLocal('common.draft');
    }
    if (stateNum === CONST.REPORT.STATE_NUM.SUBMITTED && statusNum === CONST.REPORT.STATUS_NUM.SUBMITTED) {
        return translateLocal('common.outstanding');
    }
    if (stateNum === CONST.REPORT.STATE_NUM.APPROVED && statusNum === CONST.REPORT.STATUS_NUM.CLOSED) {
        return translateLocal('common.done');
    }
    if (stateNum === CONST.REPORT.STATE_NUM.APPROVED && statusNum === CONST.REPORT.STATUS_NUM.APPROVED) {
        return translateLocal('iou.approved');
    }
    if (
        (stateNum === CONST.REPORT.STATE_NUM.APPROVED && statusNum === CONST.REPORT.STATUS_NUM.REIMBURSED) ||
        (stateNum === CONST.REPORT.STATE_NUM.BILLING && statusNum === CONST.REPORT.STATUS_NUM.REIMBURSED) ||
        (stateNum === CONST.REPORT.STATE_NUM.AUTOREIMBURSED && statusNum === CONST.REPORT.STATUS_NUM.REIMBURSED)
    ) {
        return translateLocal('iou.settledExpensify');
    }

    return '';
}

export {
    areAllRequestsBeingSmartScanned,
    buildOptimisticAddCommentReportAction,
    buildOptimisticApprovedReportAction,
    buildOptimisticUnapprovedReportAction,
    buildOptimisticCancelPaymentReportAction,
    buildOptimisticChangedTaskAssigneeReportAction,
    buildOptimisticChatReport,
    buildOptimisticClosedReportAction,
    buildOptimisticCreatedReportAction,
    buildOptimisticDismissedViolationReportAction,
    buildOptimisticEditedTaskFieldReportAction,
    buildOptimisticExpenseReport,
    buildOptimisticEmptyReport,
    buildOptimisticGroupChatReport,
    buildOptimisticHoldReportAction,
    buildOptimisticHoldReportActionComment,
    buildOptimisticRetractedReportAction,
    buildOptimisticReopenedReportAction,
    buildOptimisticIOUReport,
    buildOptimisticIOUReportAction,
    buildOptimisticModifiedExpenseReportAction,
    buildOptimisticMoneyRequestEntities,
    buildOptimisticMovedReportAction,
    buildOptimisticChangePolicyReportAction,
    buildOptimisticRenamedRoomReportAction,
    buildOptimisticRoomDescriptionUpdatedReportAction,
    buildOptimisticReportPreview,
    buildOptimisticActionableTrackExpenseWhisper,
    buildOptimisticSubmittedReportAction,
    buildOptimisticTaskCommentReportAction,
    buildOptimisticTaskReport,
    buildOptimisticTaskReportAction,
    buildOptimisticUnHoldReportAction,
    buildOptimisticAnnounceChat,
    buildOptimisticWorkspaceChats,
    buildOptimisticCardAssignedReportAction,
    buildOptimisticDetachReceipt,
    buildParticipantsFromAccountIDs,
    buildReportNameFromParticipantNames,
    buildTransactionThread,
    canAccessReport,
    isReportNotFound,
    canAddTransaction,
    canDeleteTransaction,
    canBeAutoReimbursed,
    canCreateRequest,
    canCreateTaskInReport,
    canCurrentUserOpenReport,
    canDeleteReportAction,
    canHoldUnholdReportAction,
    canEditReportPolicy,
    canEditFieldOfMoneyRequest,
    canEditMoneyRequest,
    canEditPolicyDescription,
    canEditReportAction,
    canEditReportDescription,
    canEditRoomVisibility,
    canEditWriteCapability,
    canFlagReportAction,
    isNonAdminOrOwnerOfPolicyExpenseChat,
    canJoinChat,
    canLeaveChat,
    canReportBeMentionedWithinPolicy,
    canRequestMoney,
    canSeeDefaultRoom,
    canShowReportRecipientLocalTime,
    canUserPerformWriteAction,
    chatIncludesChronos,
    chatIncludesChronosWithID,
    chatIncludesConcierge,
    createDraftTransactionAndNavigateToParticipantSelector,
    doesReportBelongToWorkspace,
    findLastAccessedReport,
    findSelfDMReportID,
    formatReportLastMessageText,
    generateReportID,
    getCreationReportErrors,
    getAllAncestorReportActionIDs,
    getAllAncestorReportActions,
    getAllHeldTransactions,
    getAllPolicyReports,
    getAllWorkspaceReports,
    getAvailableReportFields,
    getBankAccountRoute,
    getChatByParticipants,
    getChatRoomSubtitle,
    getChildReportNotificationPreference,
    getCommentLength,
    getDefaultGroupAvatar,
    getDefaultWorkspaceAvatar,
    getDefaultWorkspaceAvatarTestID,
    getDeletedParentActionMessageForChatReport,
    getDisplayNameForParticipant,
    getDisplayNamesWithTooltips,
    getGroupChatName,
    prepareOnboardingOnyxData,
    getIOUReportActionDisplayMessage,
    getIOUReportActionMessage,
    getRejectedReportMessage,
    getWorkspaceNameUpdatedMessage,
    getDeletedTransactionMessage,
    getUpgradeWorkspaceMessage,
    getDowngradeWorkspaceMessage,
    getIcons,
    getIconsForParticipants,
    getIndicatedMissingPaymentMethod,
    getLastVisibleMessage,
    getMoneyRequestOptions,
    getMoneyRequestSpendBreakdown,
    getNonHeldAndFullAmount,
    getOptimisticDataForParentReportAction,
    getOriginalReportID,
    getOutstandingChildRequest,
    getParentNavigationSubtitle,
    getParsedComment,
    getParticipantsAccountIDsForDisplay,
    getParticipantsList,
    getParticipants,
    getPendingChatMembers,
    getPersonalDetailsForAccountID,
    getPolicyDescriptionText,
    getPolicyExpenseChat,
    getPolicyExpenseChatName,
    getPolicyName,
    getPolicyType,
    getReimbursementDeQueuedOrCanceledActionMessage,
    getReimbursementQueuedActionMessage,
    getReportActionActorAccountID,
    getReportDescription,
    getReportFieldKey,
    getReportIDFromLink,
    getReportName,
    getSearchReportName,
    getReportTransactions,
    reportTransactionsSelector,
    getReportNotificationPreference,
    getReportOfflinePendingActionAndErrors,
    getReportParticipantsTitle,
    getReportPreviewMessage,
    getReportRecipientAccountIDs,
    getParentReport,
    getReportOrDraftReport,
    getRoom,
    getRootParentReport,
    getRouteFromLink,
    canDeleteCardTransactionByLiabilityType,
    getTaskAssigneeChatOnyxData,
    getTransactionDetails,
    getTransactionReportName,
    getDisplayedReportID,
    getTransactionsWithReceipts,
    getUserDetailTooltipText,
    getWhisperDisplayNames,
    getWorkspaceChats,
    getWorkspaceIcon,
    goBackToDetailsPage,
    goBackFromPrivateNotes,
    getInvoicePayerName,
    getInvoicesChatName,
    getPayeeName,
    hasActionWithErrorsForTransaction,
    hasAutomatedExpensifyAccountIDs,
    hasExpensifyGuidesEmails,
    hasHeldExpenses,
    hasIOUWaitingOnCurrentUserBankAccount,
    hasMissingPaymentMethod,
    hasMissingSmartscanFields,
    hasNonReimbursableTransactions,
    hasOnlyHeldExpenses,
    hasOnlyTransactionsWithPendingRoutes,
    hasReceiptError,
    hasReceiptErrors,
    hasReportNameError,
    getReportActionWithSmartscanError,
    hasSmartscanError,
    hasUpdatedTotal,
    hasViolations,
    hasWarningTypeViolations,
    hasNoticeTypeViolations,
    hasAnyViolations,
    isActionCreator,
    isAdminRoom,
    isAdminsOnlyPostingRoom,
    isAllowedToApproveExpenseReport,
    isAllowedToComment,
    isAnnounceRoom,
    isArchivedNonExpenseReport,
    isArchivedReport,
    isArchivedNonExpenseReportWithID,
    isClosedReport,
    isCanceledTaskReport,
    isChatReport,
    isChatRoom,
    isTripRoom,
    isChatThread,
    isChildReport,
    isClosedExpenseReportWithNoExpenses,
    isCompletedTaskReport,
    isConciergeChatReport,
    isControlPolicyExpenseChat,
    isControlPolicyExpenseReport,
    isCurrentUserSubmitter,
    isCurrentUserTheOnlyParticipant,
    isDM,
    isDefaultRoom,
    isDeprecatedGroupDM,
    isEmptyReport,
    generateIsEmptyReport,
    isRootGroupChat,
    isExpenseReport,
    isExpenseRequest,
    isFinancialReportsForBusinesses,
    isExpensifyOnlyParticipantInReport,
    isGroupChat,
    isGroupChatAdmin,
    isGroupPolicy,
    isReportInGroupPolicy,
    isHoldCreator,
    isIOUOwnedByCurrentUser,
    isIOUReport,
    isIOUReportUsingReport,
    isJoinRequestInAdminRoom,
    isDomainRoom,
    isMoneyRequest,
    isMoneyRequestReport,
    isMoneyRequestReportPendingDeletion,
    isOneOnOneChat,
    isOneTransactionThread,
    isOpenExpenseReport,
    isOpenTaskReport,
    isOptimisticPersonalDetail,
    isPaidGroupPolicy,
    isPaidGroupPolicyExpenseChat,
    isPaidGroupPolicyExpenseReport,
    isPayer,
    isPolicyAdmin,
    isPolicyExpenseChat,
    isPolicyExpenseChatAdmin,
    isProcessingReport,
    isOpenReport,
    isReportIDApproved,
    isAwaitingFirstLevelApproval,
    isPublicAnnounceRoom,
    isPublicRoom,
    isReportApproved,
    isReportManuallyReimbursed,
    isReportDataReady,
    isReportFieldDisabled,
    isReportFieldOfTypeTitle,
    isReportManager,
    isReportOwner,
    isReportParticipant,
    isSelfDM,
    isSettled,
    isSystemChat,
    isTaskReport,
    isThread,
    isTrackExpenseReport,
    isUnread,
    isUnreadWithMention,
    isUserCreatedPolicyRoom,
    isValidReport,
    isValidReportIDFromPath,
    isWaitingForAssigneeToCompleteAction,
    isWaitingForSubmissionFromCurrentUser,
    isInvoiceRoom,
    isInvoiceRoomWithID,
    isInvoiceReport,
    isNewDotInvoice,
    isOpenInvoiceReport,
    isReportTransactionThread,
    getDefaultNotificationPreferenceForReport,
    canWriteInReport,
    navigateToDetailsPage,
    navigateToPrivateNotes,
    navigateBackOnDeleteTransaction,
    parseReportRouteParams,
    parseReportActionHtmlToText,
    requiresAttentionFromCurrentUser,
    shouldAutoFocusOnKeyPress,
    shouldCreateNewMoneyRequestReport,
    shouldDisableDetailPage,
    shouldDisableRename,
    shouldDisableThread,
    shouldDisplayThreadReplies,
    shouldDisplayViolationsRBRInLHN,
    shouldReportBeInOptionList,
    shouldReportShowSubscript,
    shouldShowFlagComment,
    sortOutstandingReportsBySelected,
    getReportActionWithMissingSmartscanFields,
    shouldShowRBRForMissingSmartscanFields,
    shouldUseFullTitleToDisplay,
    updateOptimisticParentReportAction,
    updateReportPreview,
    temporary_getMoneyRequestOptions,
    getTripIDFromTransactionParentReportID,
    buildOptimisticInvoiceReport,
    getInvoiceChatByParticipants,
    isCurrentUserInvoiceReceiver,
    isDraftReport,
    changeMoneyRequestHoldStatus,
    isAdminOwnerApproverOrReportOwner,
    createDraftWorkspaceAndNavigateToConfirmationScreen,
    isChatUsedForOnboarding,
    buildOptimisticExportIntegrationAction,
    getChatUsedForOnboarding,
    getFieldViolationTranslation,
    getFieldViolation,
    getReportViolations,
    findPolicyExpenseChatByPolicyID,
    getIntegrationIcon,
    getIntegrationExportIcon,
    canBeExported,
    isExported,
    hasExportError,
    getHelpPaneReportType,
    hasOnlyNonReimbursableTransactions,
    getReportLastMessage,
    getReportLastVisibleActionCreated,
    getMostRecentlyVisitedReport,
    getSourceIDFromReportAction,
    getIntegrationNameFromExportMessage,

    // This will get removed as part of https://github.com/Expensify/App/issues/59961
    // eslint-disable-next-line deprecation/deprecation
    getReportNameValuePairs,
    hasReportViolations,
    isPayAtEndExpenseReport,
    getArchiveReason,
    getApprovalChain,
    isIndividualInvoiceRoom,
    isAuditor,
    hasMissingInvoiceBankAccount,
    reasonForReportToBeInOptionList,
    getReasonAndReportActionThatRequiresAttention,
    buildOptimisticChangeFieldAction,
    isPolicyRelatedReport,
    hasReportErrorsOtherThanFailedReceipt,
    getAllReportErrors,
    getAllReportActionsErrorsAndReportActionThatRequiresAttention,
    hasInvoiceReports,
    shouldUnmaskChat,
    getReportMetadata,
    buildOptimisticSelfDMReport,
    isHiddenForCurrentUser,
    isSelectedManagerMcTest,
    isTestTransactionReport,
    getReportSubtitlePrefix,
    getPolicyChangeMessage,
    getMovedTransactionMessage,
    getExpenseReportStateAndStatus,
    generateReportName,
    navigateToLinkedReportAction,
    buildOptimisticUnreportedTransactionAction,
    isBusinessInvoiceRoom,
    buildOptimisticResolvedDuplicatesReportAction,
    getTitleReportField,
    getReportFieldsByPolicyID,
    getGroupChatDraft,
    getInvoiceReportName,
    getChatListItemReportName,
    buildOptimisticMovedTransactionAction,
    populateOptimisticReportFormula,
    getOutstandingReportsForUser,
    isReportOutstanding,
    generateReportAttributes,
    getReportPersonalDetailsParticipants,
    isAllowedToSubmitDraftExpenseReport,
    findReportIDForAction,
    isWorkspaceEligibleForReportChange,
    pushTransactionViolationsOnyxData,
    navigateOnDeleteExpense,
    hasReportBeenReopened,
    hasReportBeenRetracted,
    getMoneyReportPreviewName,
    getNextApproverAccountID,
    isWorkspaceTaskReport,
    isWorkspaceThread,
    isMoneyRequestReportEligibleForMerge,
    getReportStatusTranslation,
    getMovedActionMessage,
};

export type {
    Ancestor,
    DisplayNameWithTooltips,
    OptimisticAddCommentReportAction,
    OptimisticChatReport,
    OptimisticClosedReportAction,
    OptimisticConciergeCategoryOptionsAction,
    OptimisticCreatedReportAction,
    OptimisticExportIntegrationAction,
    OptimisticIOUReportAction,
    OptimisticTaskReportAction,
    OptionData,
    TransactionDetails,
    PartialReportAction,
    ParsingDetails,
    MissingPaymentMethod,
    OptimisticNewReport,
    SelfDMParameters,
};<|MERGE_RESOLUTION|>--- conflicted
+++ resolved
@@ -5253,13 +5253,12 @@
         return getPolicyChangeMessage(parentReportAction);
     }
 
-<<<<<<< HEAD
     if (parentReportAction?.actionName && isTagModificationAction(parentReportAction?.actionName)) {
         return getCleanedTagName(getWorkspaceTagUpdateMessage(parentReportAction) ?? '');
-=======
+    }
+
     if (isMovedAction(parentReportAction)) {
         return getMovedActionMessage(parentReportAction, parentReport);
->>>>>>> b7b66783
     }
 
     if (isMoneyRequestAction(parentReportAction)) {
