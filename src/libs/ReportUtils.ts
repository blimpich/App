import {findFocusedRoute} from '@react-navigation/native';
import {format} from 'date-fns';
import {Str} from 'expensify-common';
import {deepEqual} from 'fast-equals';
import lodashEscape from 'lodash/escape';
import lodashIntersection from 'lodash/intersection';
import isEmpty from 'lodash/isEmpty';
import isNumber from 'lodash/isNumber';
import mapValues from 'lodash/mapValues';
import lodashMaxBy from 'lodash/maxBy';
import type {OnyxCollection, OnyxEntry, OnyxUpdate} from 'react-native-onyx';
import Onyx from 'react-native-onyx';
import type {SvgProps} from 'react-native-svg';
import type {OriginalMessageChangePolicy, OriginalMessageExportIntegration, OriginalMessageModifiedExpense} from 'src/types/onyx/OriginalMessage';
import type {SetRequired, TupleToUnion, ValueOf} from 'type-fest';
import type {DropdownOption} from '@components/ButtonWithDropdownMenu/types';
import {FallbackAvatar, IntacctSquare, NetSuiteExport, NetSuiteSquare, QBDSquare, QBOExport, QBOSquare, SageIntacctExport, XeroExport, XeroSquare} from '@components/Icon/Expensicons';
import * as Expensicons from '@components/Icon/Expensicons';
import * as defaultGroupAvatars from '@components/Icon/GroupDefaultAvatars';
import * as defaultWorkspaceAvatars from '@components/Icon/WorkspaceDefaultAvatars';
import type {LocaleContextProps} from '@components/LocaleContextProvider';
import type {MoneyRequestAmountInputProps} from '@components/MoneyRequestAmountInput';
import type {FileObject} from '@pages/media/AttachmentModalScreen/types';
import type {IOUAction, IOUType, OnboardingAccounting} from '@src/CONST';
import CONST, {TASK_TO_FEATURE} from '@src/CONST';
import type {ParentNavigationSummaryParams} from '@src/languages/params';
import type {TranslationPaths} from '@src/languages/types';
import NAVIGATORS from '@src/NAVIGATORS';
import ONYXKEYS from '@src/ONYXKEYS';
import type {Route} from '@src/ROUTES';
import ROUTES from '@src/ROUTES';
import SCREENS from '@src/SCREENS';
import type {
    BankAccountList,
    Beta,
    IntroSelected,
    NewGroupChatDraft,
    OnyxInputOrEntry,
    OutstandingReportsByPolicyIDDerivedValue,
    PersonalDetails,
    PersonalDetailsList,
    Policy,
    PolicyCategories,
    PolicyCategory,
    PolicyReportField,
    PolicyTagLists,
    Report,
    ReportAction,
    ReportAttributesDerivedValue,
    ReportMetadata,
    ReportNameValuePairs,
    ReportViolationName,
    ReportViolations,
    Session,
    Task,
    Transaction,
    TransactionViolation,
    TransactionViolations,
} from '@src/types/onyx';
import type {Attendee, Participant} from '@src/types/onyx/IOU';
import type {SelectedParticipant} from '@src/types/onyx/NewGroupChatDraft';
import type {OriginalMessageExportedToIntegration} from '@src/types/onyx/OldDotAction';
import type Onboarding from '@src/types/onyx/Onboarding';
import type {ErrorFields, Errors, Icon, PendingAction} from '@src/types/onyx/OnyxCommon';
import type {OriginalMessageChangeLog, PaymentMethodType} from '@src/types/onyx/OriginalMessage';
import type {Status} from '@src/types/onyx/PersonalDetails';
import type {AllConnectionName, ConnectionName} from '@src/types/onyx/Policy';
import type {NotificationPreference, Participants, Participant as ReportParticipant} from '@src/types/onyx/Report';
import type {Message, OldDotReportAction, ReportActions} from '@src/types/onyx/ReportAction';
import type {PendingChatMember} from '@src/types/onyx/ReportMetadata';
import type {OnyxData} from '@src/types/onyx/Request';
import type {SearchPolicy, SearchReport, SearchTransaction} from '@src/types/onyx/SearchResults';
import type {Comment, TransactionChanges, WaypointCollection} from '@src/types/onyx/Transaction';
import {isEmptyObject} from '@src/types/utils/EmptyObject';
import type IconAsset from '@src/types/utils/IconAsset';
import {
    canApproveIOU,
    canIOUBePaid,
    canSubmitReport,
    createDraftTransaction,
    getIOUReportActionToApproveOrPay,
    setMoneyRequestParticipants,
    startMoneyRequest,
    unholdRequest,
} from './actions/IOU';
import {isApprover as isApproverUtils} from './actions/Policy/Member';
import {createDraftWorkspace} from './actions/Policy/Policy';
import {hasCreditBankAccount} from './actions/ReimbursementAccount/store';
import {handleReportChanged, openUnreportedExpense} from './actions/Report';
import type {GuidedSetupData, TaskForParameters} from './actions/Report';
import {isAnonymousUser as isAnonymousUserSession} from './actions/Session';
import {getOnboardingMessages} from './actions/Welcome/OnboardingFlow';
import type {OnboardingCompanySize, OnboardingMessage, OnboardingPurpose, OnboardingTaskLinks} from './actions/Welcome/OnboardingFlow';
import type {AddCommentOrAttachmentParams} from './API/parameters';
import {convertToDisplayString} from './CurrencyUtils';
import DateUtils from './DateUtils';
import {hasValidDraftComment} from './DraftCommentUtils';
import {getEnvironment, getEnvironmentURL} from './Environment/Environment';
import type EnvironmentType from './Environment/getEnvironment/types';
import {getMicroSecondOnyxErrorWithTranslationKey, isReceiptError} from './ErrorUtils';
import getAttachmentDetails from './fileDownload/getAttachmentDetails';
import {isReportMessageAttachment} from './isReportMessageAttachment';
import localeCompareLibs from './LocaleCompare';
import {formatPhoneNumber} from './LocalePhoneNumber';
import {translateLocal} from './Localize';
import Log from './Log';
import {isEmailPublicDomain} from './LoginUtils';
// eslint-disable-next-line import/no-cycle
import {getForReportAction, getMovedReportID} from './ModifiedExpenseMessage';
import getStateFromPath from './Navigation/helpers/getStateFromPath';
import {isFullScreenName} from './Navigation/helpers/isNavigatorName';
import {linkingConfig} from './Navigation/linkingConfig';
import Navigation, {navigationRef} from './Navigation/Navigation';
import type {MoneyRequestNavigatorParamList, ReportsSplitNavigatorParamList} from './Navigation/types';
import {rand64} from './NumberUtils';
import Parser from './Parser';
import {getParsedMessageWithShortMentions} from './ParsingUtils';
import Permissions from './Permissions';
import {
    getAccountIDsByLogins,
    getDisplayNameOrDefault,
    getEffectiveDisplayName,
    getLoginByAccountID,
    getLoginsByAccountIDs,
    getPersonalDetailByEmail,
    getPersonalDetailsByIDs,
    getShortMentionIfFound,
} from './PersonalDetailsUtils';
import {
    arePaymentsEnabled,
    canSendInvoiceFromWorkspace,
    getActivePolicies,
    getCleanedTagName,
    getConnectedIntegration,
    getForwardsToAccount,
    getManagerAccountEmail,
    getManagerAccountID,
    getPolicyEmployeeListByIdWithoutCurrentUser,
    getPolicyNameByID,
    getPolicyRole,
    getRuleApprovers,
    getSubmitToAccountID,
    hasDependentTags as hasDependentTagsPolicyUtils,
    isExpensifyTeam,
    isInstantSubmitEnabled,
    isPaidGroupPolicy as isPaidGroupPolicyPolicyUtils,
    isPolicyAdmin as isPolicyAdminPolicyUtils,
    isPolicyAuditor,
    isPolicyMember,
    isPolicyOwner,
    isSubmitAndClose,
    shouldShowPolicy,
} from './PolicyUtils';
import {
    formatLastMessageText,
    getActionableJoinRequestPendingReportAction,
    getAllReportActions,
    getCardIssuedMessage,
    getChangedApproverActionMessage,
    getDismissedViolationMessageText,
    getExportIntegrationLastMessageText,
    getIntegrationSyncFailedMessage,
    getIOUReportIDFromReportActionPreview,
    getJoinRequestMessage,
    getLastClosedReportAction,
    getLastVisibleAction,
    getLastVisibleAction as getLastVisibleActionReportActionsUtils,
    getLastVisibleMessage as getLastVisibleMessageActionUtils,
    getLastVisibleMessage as getLastVisibleMessageReportActionsUtils,
    getMessageOfOldDotReportAction,
    getNumberOfMoneyRequests,
    getOneTransactionThreadReportID,
    getOriginalMessage,
    getPolicyChangeLogDefaultBillableMessage,
    getPolicyChangeLogDefaultReimbursableMessage,
    getPolicyChangeLogDefaultTitleEnforcedMessage,
    getPolicyChangeLogMaxExpenseAmountNoReceiptMessage,
    getRenamedAction,
    getReopenedMessage,
    getReportAction,
    getReportActionHtml,
    getReportActionMessage as getReportActionMessageReportUtils,
    getReportActionMessageText,
    getReportActionText,
    getRetractedMessage,
    getTravelUpdateMessage,
    getWorkspaceCurrencyUpdateMessage,
    getWorkspaceFrequencyUpdateMessage,
    getWorkspaceReportFieldAddMessage,
    getWorkspaceReportFieldDeleteMessage,
    getWorkspaceReportFieldUpdateMessage,
    getWorkspaceTagUpdateMessage,
    getWorkspaceUpdateFieldMessage,
    isActionableJoinRequest,
    isActionableJoinRequestPending,
    isActionableTrackExpense,
    isActionOfType,
    isApprovedOrSubmittedReportAction,
    isCardIssuedAction,
    isClosedAction,
    isCreatedTaskReportAction,
    isCurrentActionUnread,
    isDeletedAction,
    isDeletedParentAction,
    isExportIntegrationAction,
    isIntegrationMessageAction,
    isMarkAsClosedAction,
    isModifiedExpenseAction,
    isMoneyRequestAction,
    isMovedAction,
    isOldDotReportAction,
    isPendingRemove,
    isPolicyChangeLogAction,
    isReimbursementDeQueuedOrCanceledAction,
    isReimbursementQueuedAction,
    isRenamedAction,
    isReopenedAction,
    isReportActionAttachment,
    isReportPreviewAction,
    isRetractedAction,
    isReversedTransaction,
    isRoomChangeLogAction,
    isSentMoneyReportAction,
    isSplitBillAction as isSplitBillReportAction,
    isTagModificationAction,
    isThreadParentMessage,
    isTrackExpenseAction,
    isTransactionThread,
    isTripPreview,
    isUnapprovedAction,
    isWhisperAction,
    shouldReportActionBeVisible,
    wasActionTakenByCurrentUser,
} from './ReportActionsUtils';
import type {LastVisibleMessage} from './ReportActionsUtils';
import {getSession} from './SessionUtils';
import {shouldRestrictUserBillableActions} from './SubscriptionUtils';
import {
    getAttendees,
    getBillable,
    getCardID,
    getCardName,
    getCategory,
    getCurrency,
    getDescription,
    getFormattedCreated,
    getFormattedPostedDate,
    getMCCGroup,
    getMerchant,
    getMerchantOrDescription,
    getOriginalAmount,
    getOriginalCurrency,
    getRateID,
    getRecentTransactions,
    getReimbursable,
    getTag,
    getTaxAmount,
    getTaxCode,
    getAmount as getTransactionAmount,
    getWaypoints,
    hasMissingSmartscanFields as hasMissingSmartscanFieldsTransactionUtils,
    hasNoticeTypeViolation,
    hasReceipt as hasReceiptTransactionUtils,
    hasViolation,
    hasWarningTypeViolation,
    isCardTransaction as isCardTransactionTransactionUtils,
    isDemoTransaction,
    isDistanceRequest,
    isExpensifyCardTransaction,
    isFetchingWaypointsFromServer,
    isManualDistanceRequest as isManualDistanceRequestTransactionUtils,
    isOnHold as isOnHoldTransactionUtils,
    isPayAtEndExpense,
    isPending,
    isPerDiemRequest,
    isReceiptBeingScanned,
    isScanning,
    isScanRequest as isScanRequestTransactionUtils,
} from './TransactionUtils';
import addTrailingForwardSlash from './UrlUtils';
import type {AvatarSource} from './UserUtils';
import {generateAccountID, getDefaultAvatarURL} from './UserUtils';
import ViolationsUtils from './Violations/ViolationsUtils';

// Dynamic Import to avoid circular dependency
const UnreadIndicatorUpdaterHelper = () => import('./UnreadIndicatorUpdater');

type AvatarRange = 1 | 2 | 3 | 4 | 5 | 6 | 7 | 8 | 9 | 10 | 11 | 12 | 13 | 14 | 15 | 16 | 17 | 18;

type SpendBreakdown = {
    nonReimbursableSpend: number;
    reimbursableSpend: number;
    totalDisplaySpend: number;
};

type OptimisticAddCommentReportAction = Pick<
    ReportAction<typeof CONST.REPORT.ACTIONS.TYPE.ADD_COMMENT>,
    | 'reportActionID'
    | 'reportID'
    | 'actionName'
    | 'actorAccountID'
    | 'person'
    | 'automatic'
    | 'avatar'
    | 'created'
    | 'message'
    | 'isFirstItem'
    | 'isAttachmentOnly'
    | 'isAttachmentWithText'
    | 'pendingAction'
    | 'shouldShow'
    | 'originalMessage'
    | 'childReportID'
    | 'parentReportID'
    | 'childType'
    | 'childReportName'
    | 'childManagerAccountID'
    | 'childStatusNum'
    | 'childStateNum'
    | 'errors'
    | 'childVisibleActionCount'
    | 'childCommenterCount'
    | 'childLastVisibleActionCreated'
    | 'childOldestFourAccountIDs'
    | 'delegateAccountID'
> & {isOptimisticAction: boolean};

type OptimisticReportAction = {
    commentText: string;
    reportAction: OptimisticAddCommentReportAction;
};

type UpdateOptimisticParentReportAction = {
    childVisibleActionCount: number;
    childCommenterCount: number;
    childLastVisibleActionCreated: string;
    childOldestFourAccountIDs: string | undefined;
};

type OptimisticExpenseReport = Pick<
    Report,
    | 'reportID'
    | 'chatReportID'
    | 'policyID'
    | 'type'
    | 'ownerAccountID'
    | 'managerID'
    | 'currency'
    | 'reportName'
    | 'stateNum'
    | 'statusNum'
    | 'total'
    | 'unheldTotal'
    | 'nonReimbursableTotal'
    | 'unheldNonReimbursableTotal'
    | 'parentReportID'
    | 'lastVisibleActionCreated'
    | 'parentReportActionID'
    | 'participants'
    | 'fieldList'
>;

type OptimisticNewReport = Pick<
    Report,
    | 'reportID'
    | 'policyID'
    | 'type'
    | 'ownerAccountID'
    | 'reportName'
    | 'stateNum'
    | 'statusNum'
    | 'currency'
    | 'total'
    | 'nonReimbursableTotal'
    | 'parentReportID'
    | 'lastVisibleActionCreated'
    | 'parentReportActionID'
    | 'participants'
    | 'managerID'
    | 'pendingFields'
    | 'chatReportID'
> & {reportName: string};

type BuildOptimisticIOUReportActionParams = {
    type: ValueOf<typeof CONST.IOU.REPORT_ACTION_TYPE>;
    amount: number;
    currency: string;
    comment: string;
    participants: Participant[];
    transactionID: string;
    paymentType?: PaymentMethodType;
    iouReportID?: string;
    isSettlingUp?: boolean;
    isSendMoneyFlow?: boolean;
    isOwnPolicyExpenseChat?: boolean;
    created?: string;
    linkedExpenseReportAction?: OnyxEntry<ReportAction>;
    payAsBusiness?: boolean;
    bankAccountID?: number | undefined;
    isPersonalTrackingExpense?: boolean;
    reportActionID?: string;
};

type OptimisticIOUReportAction = Pick<
    ReportAction,
    | 'actionName'
    | 'actorAccountID'
    | 'automatic'
    | 'avatar'
    | 'isAttachmentOnly'
    | 'originalMessage'
    | 'message'
    | 'person'
    | 'reportActionID'
    | 'shouldShow'
    | 'created'
    | 'pendingAction'
    | 'receipt'
    | 'childReportID'
    | 'childVisibleActionCount'
    | 'childCommenterCount'
    | 'delegateAccountID'
>;

type PartialReportAction =
    | OnyxInputOrEntry<ReportAction>
    | Partial<ReportAction>
    | OptimisticIOUReportAction
    | OptimisticApprovedReportAction
    | OptimisticSubmittedReportAction
    | OptimisticConciergeCategoryOptionsAction
    | undefined;

type ReportRouteParams = {
    reportID: string;
    isSubReportPageRoute: boolean;
};

type ReportOfflinePendingActionAndErrors = {
    reportPendingAction: PendingAction | undefined;
    reportErrors: Errors | null | undefined;
};

type OptimisticApprovedReportAction = Pick<
    ReportAction<typeof CONST.REPORT.ACTIONS.TYPE.APPROVED>,
    | 'actionName'
    | 'actorAccountID'
    | 'automatic'
    | 'avatar'
    | 'isAttachmentOnly'
    | 'originalMessage'
    | 'message'
    | 'person'
    | 'reportActionID'
    | 'shouldShow'
    | 'created'
    | 'pendingAction'
    | 'delegateAccountID'
>;

type OptimisticUnapprovedReportAction = Pick<
    ReportAction<typeof CONST.REPORT.ACTIONS.TYPE.UNAPPROVED>,
    | 'actionName'
    | 'actorAccountID'
    | 'automatic'
    | 'avatar'
    | 'isAttachmentOnly'
    | 'originalMessage'
    | 'message'
    | 'person'
    | 'reportActionID'
    | 'shouldShow'
    | 'created'
    | 'pendingAction'
    | 'delegateAccountID'
>;

type OptimisticSubmittedReportAction = Pick<
    ReportAction<typeof CONST.REPORT.ACTIONS.TYPE.SUBMITTED>,
    | 'actionName'
    | 'actorAccountID'
    | 'adminAccountID'
    | 'automatic'
    | 'avatar'
    | 'isAttachmentOnly'
    | 'originalMessage'
    | 'message'
    | 'person'
    | 'reportActionID'
    | 'shouldShow'
    | 'created'
    | 'pendingAction'
    | 'delegateAccountID'
>;

type OptimisticHoldReportAction = Pick<
    ReportAction,
    'actionName' | 'actorAccountID' | 'automatic' | 'avatar' | 'isAttachmentOnly' | 'originalMessage' | 'message' | 'person' | 'reportActionID' | 'shouldShow' | 'created' | 'pendingAction'
>;

type OptimisticRejectReportAction = Pick<
    ReportAction,
    'actionName' | 'actorAccountID' | 'automatic' | 'avatar' | 'isAttachmentOnly' | 'originalMessage' | 'message' | 'person' | 'reportActionID' | 'shouldShow' | 'created' | 'pendingAction'
>;

type OptimisticReopenedReportAction = Pick<
    ReportAction,
    'actionName' | 'actorAccountID' | 'automatic' | 'avatar' | 'isAttachmentOnly' | 'originalMessage' | 'message' | 'person' | 'reportActionID' | 'shouldShow' | 'created' | 'pendingAction'
>;

type OptimisticRetractedReportAction = Pick<
    ReportAction,
    'actionName' | 'actorAccountID' | 'automatic' | 'avatar' | 'isAttachmentOnly' | 'originalMessage' | 'message' | 'person' | 'reportActionID' | 'shouldShow' | 'created' | 'pendingAction'
>;

type OptimisticCancelPaymentReportAction = Pick<
    ReportAction,
    'actionName' | 'actorAccountID' | 'message' | 'originalMessage' | 'person' | 'reportActionID' | 'shouldShow' | 'created' | 'pendingAction'
>;

type OptimisticChangeFieldAction = Pick<
    OldDotReportAction & ReportAction,
    'actionName' | 'actorAccountID' | 'originalMessage' | 'person' | 'reportActionID' | 'created' | 'pendingAction' | 'message'
>;

type OptimisticEditedTaskReportAction = Pick<
    ReportAction,
    'reportActionID' | 'actionName' | 'pendingAction' | 'actorAccountID' | 'automatic' | 'avatar' | 'created' | 'shouldShow' | 'message' | 'person' | 'delegateAccountID'
>;

type OptimisticClosedReportAction = Pick<
    ReportAction<typeof CONST.REPORT.ACTIONS.TYPE.CLOSED>,
    'actionName' | 'actorAccountID' | 'automatic' | 'avatar' | 'created' | 'message' | 'originalMessage' | 'pendingAction' | 'person' | 'reportActionID' | 'shouldShow'
>;

type OptimisticCardAssignedReportAction = Pick<
    ReportAction<typeof CONST.REPORT.ACTIONS.TYPE.CARD_ASSIGNED>,
    'actionName' | 'actorAccountID' | 'automatic' | 'avatar' | 'created' | 'message' | 'originalMessage' | 'pendingAction' | 'person' | 'reportActionID' | 'shouldShow'
>;

type OptimisticDismissedViolationReportAction = Pick<
    ReportAction,
    'actionName' | 'actorAccountID' | 'avatar' | 'created' | 'message' | 'originalMessage' | 'person' | 'reportActionID' | 'shouldShow' | 'pendingAction'
>;

type OptimisticCreatedReportAction = Pick<
    ReportAction<typeof CONST.REPORT.ACTIONS.TYPE.CREATED>,
    'actorAccountID' | 'automatic' | 'avatar' | 'created' | 'message' | 'person' | 'reportActionID' | 'shouldShow' | 'pendingAction' | 'actionName' | 'delegateAccountID'
>;

type OptimisticConciergeCategoryOptionsAction = Pick<
    ReportAction<typeof CONST.REPORT.ACTIONS.TYPE.CONCIERGE_CATEGORY_OPTIONS>,
    'reportActionID' | 'actionName' | 'actorAccountID' | 'person' | 'automatic' | 'avatar' | 'created' | 'message' | 'pendingAction' | 'shouldShow' | 'originalMessage' | 'errors'
> & {isOptimisticAction: boolean};

type OptimisticRenamedReportAction = Pick<
    ReportAction<typeof CONST.REPORT.ACTIONS.TYPE.RENAMED>,
    'actorAccountID' | 'automatic' | 'avatar' | 'created' | 'message' | 'person' | 'reportActionID' | 'shouldShow' | 'pendingAction' | 'actionName' | 'originalMessage'
>;

type OptimisticRoomDescriptionUpdatedReportAction = Pick<
    ReportAction<typeof CONST.REPORT.ACTIONS.TYPE.ROOM_CHANGE_LOG.UPDATE_ROOM_DESCRIPTION>,
    'actorAccountID' | 'created' | 'message' | 'person' | 'reportActionID' | 'pendingAction' | 'actionName' | 'originalMessage'
>;

type OptimisticChatReport = Pick<
    Report,
    | 'type'
    | 'chatType'
    | 'chatReportID'
    | 'iouReportID'
    | 'isOwnPolicyExpenseChat'
    | 'isPinned'
    | 'lastActorAccountID'
    | 'lastMessageHtml'
    | 'lastMessageText'
    | 'lastReadTime'
    | 'lastVisibleActionCreated'
    | 'oldPolicyName'
    | 'ownerAccountID'
    | 'pendingFields'
    | 'parentReportActionID'
    | 'parentReportID'
    | 'participants'
    | 'policyID'
    | 'reportID'
    | 'reportName'
    | 'stateNum'
    | 'statusNum'
    | 'visibility'
    | 'description'
    | 'writeCapability'
    | 'avatarUrl'
    | 'invoiceReceiver'
>;

type OptimisticExportIntegrationAction = OriginalMessageExportedToIntegration &
    Pick<
        ReportAction<typeof CONST.REPORT.ACTIONS.TYPE.EXPORTED_TO_INTEGRATION>,
        'reportActionID' | 'actorAccountID' | 'avatar' | 'created' | 'lastModified' | 'message' | 'person' | 'shouldShow' | 'pendingAction' | 'errors' | 'automatic'
    >;

type OptimisticTaskReportAction = Pick<
    ReportAction,
    | 'reportActionID'
    | 'actionName'
    | 'actorAccountID'
    | 'automatic'
    | 'avatar'
    | 'created'
    | 'isAttachmentOnly'
    | 'message'
    | 'originalMessage'
    | 'person'
    | 'pendingAction'
    | 'shouldShow'
    | 'isFirstItem'
    | 'previousMessage'
    | 'errors'
    | 'linkMetadata'
    | 'delegateAccountID'
>;

type AnnounceRoomOnyxData = {
    onyxOptimisticData: OnyxUpdate[];
    onyxSuccessData: OnyxUpdate[];
    onyxFailureData: OnyxUpdate[];
};

type OptimisticAnnounceChat = {
    announceChatReportID: string;
    announceChatReportActionID: string;
    announceChatData: AnnounceRoomOnyxData;
};

type OptimisticWorkspaceChats = {
    adminsChatReportID: string;
    adminsChatData: OptimisticChatReport;
    adminsReportActionData: Record<string, OptimisticCreatedReportAction>;
    adminsCreatedReportActionID: string;
    expenseChatReportID: string;
    expenseChatData: OptimisticChatReport;
    expenseReportActionData: Record<string, OptimisticCreatedReportAction>;
    expenseCreatedReportActionID: string;
    pendingChatMembers: PendingChatMember[];
};

type OptimisticModifiedExpenseReportAction = Pick<
    ReportAction<typeof CONST.REPORT.ACTIONS.TYPE.MODIFIED_EXPENSE>,
    | 'actionName'
    | 'actorAccountID'
    | 'automatic'
    | 'avatar'
    | 'created'
    | 'isAttachmentOnly'
    | 'message'
    | 'originalMessage'
    | 'person'
    | 'pendingAction'
    | 'reportActionID'
    | 'shouldShow'
    | 'delegateAccountID'
> & {reportID?: string};

type BaseOptimisticMoneyRequestEntities = {
    iouReport: Report;
    type: ValueOf<typeof CONST.IOU.REPORT_ACTION_TYPE>;
    amount: number;
    currency: string;
    comment: string;
    payeeEmail: string;
    participants: Participant[];
    transactionID: string;
    paymentType?: PaymentMethodType;
    isSettlingUp?: boolean;
    isSendMoneyFlow?: boolean;
    isOwnPolicyExpenseChat?: boolean;
    isPersonalTrackingExpense?: boolean;
    existingTransactionThreadReportID?: string;
    linkedTrackedExpenseReportAction?: ReportAction;
    optimisticCreatedReportActionID?: string;
};

type OptimisticMoneyRequestEntities = BaseOptimisticMoneyRequestEntities & {shouldGenerateTransactionThreadReport?: boolean};
type OptimisticMoneyRequestEntitiesWithTransactionThreadFlag = BaseOptimisticMoneyRequestEntities & {shouldGenerateTransactionThreadReport: boolean};
type OptimisticMoneyRequestEntitiesWithoutTransactionThreadFlag = BaseOptimisticMoneyRequestEntities;

type OptimisticTaskReport = SetRequired<
    Pick<
        Report,
        | 'reportID'
        | 'reportName'
        | 'description'
        | 'ownerAccountID'
        | 'participants'
        | 'managerID'
        | 'type'
        | 'parentReportID'
        | 'policyID'
        | 'stateNum'
        | 'statusNum'
        | 'parentReportActionID'
        | 'lastVisibleActionCreated'
        | 'hasParentAccess'
    >,
    'parentReportID'
>;

type TransactionDetails = {
    created: string;
    amount: number;
    attendees: Attendee[] | string;
    taxAmount?: number;
    taxCode?: string;
    currency: string;
    merchant: string;
    waypoints?: WaypointCollection | string;
    customUnitRateID?: string;
    comment: string;
    category: string;
    reimbursable: boolean;
    billable: boolean;
    tag: string;
    mccGroup?: ValueOf<typeof CONST.MCC_GROUPS>;
    description?: string;
    cardID: number;
    cardName?: string;
    originalAmount: number;
    originalCurrency: string;
    postedDate: string;
    distance?: number;
};

type OptimisticIOUReport = Pick<
    Report,
    | 'type'
    | 'chatReportID'
    | 'currency'
    | 'managerID'
    | 'policyID'
    | 'ownerAccountID'
    | 'participants'
    | 'reportID'
    | 'stateNum'
    | 'statusNum'
    | 'total'
    | 'unheldTotal'
    | 'nonReimbursableTotal'
    | 'unheldNonReimbursableTotal'
    | 'reportName'
    | 'parentReportID'
    | 'lastVisibleActionCreated'
    | 'fieldList'
    | 'parentReportActionID'
>;

type OptimisticChangedApproverReportAction = Pick<
    ReportAction,
    'actionName' | 'actorAccountID' | 'avatar' | 'created' | 'message' | 'originalMessage' | 'person' | 'reportActionID' | 'shouldShow' | 'pendingAction' | 'isOptimisticAction'
>;

type DisplayNameWithTooltips = Array<Pick<PersonalDetails, 'accountID' | 'pronouns' | 'displayName' | 'login' | 'avatar'>>;

type CustomIcon = {
    src: IconAsset;
    color?: string;
};

type OptionData = {
    text?: string;
    alternateText?: string;
    allReportErrors?: Errors;
    brickRoadIndicator?: ValueOf<typeof CONST.BRICK_ROAD_INDICATOR_STATUS> | '' | null;
    tooltipText?: string | null;
    alternateTextMaxLines?: number;
    boldStyle?: boolean;
    customIcon?: CustomIcon;
    subtitle?: string;
    login?: string;
    accountID?: number;
    pronouns?: string;
    status?: Status | null;
    phoneNumber?: string;
    isUnread?: boolean | null;
    isUnreadWithMention?: boolean | null;
    hasDraftComment?: boolean | null;
    keyForList?: string;
    searchText?: string;
    isIOUReportOwner?: boolean | null;
    shouldShowSubscript?: boolean | null;
    isPolicyExpenseChat?: boolean;
    isMoneyRequestReport?: boolean | null;
    isInvoiceReport?: boolean;
    isExpenseRequest?: boolean | null;
    isAllowedToComment?: boolean | null;
    isThread?: boolean | null;
    isTaskReport?: boolean | null;
    parentReportAction?: OnyxEntry<ReportAction>;
    displayNamesWithTooltips?: DisplayNameWithTooltips | null;
    isDefaultRoom?: boolean;
    isInvoiceRoom?: boolean;
    isExpenseReport?: boolean;
    isOptimisticPersonalDetail?: boolean;
    selected?: boolean;
    isOptimisticAccount?: boolean;
    isSelected?: boolean;
    descriptiveText?: string;
    notificationPreference?: NotificationPreference | null;
    isDisabled?: boolean | null;
    name?: string | null;
    isSelfDM?: boolean;
    isOneOnOneChat?: boolean;
    reportID?: string;
    enabled?: boolean;
    code?: string;
    transactionThreadReportID?: string | null;
    shouldShowAmountInput?: boolean;
    amountInputProps?: MoneyRequestAmountInputProps;
    tabIndex?: 0 | -1;
    isConciergeChat?: boolean;
    isBold?: boolean;
    lastIOUCreationDate?: string;
    isChatRoom?: boolean;
    participantsList?: PersonalDetails[];
    icons?: Icon[];
    iouReportAmount?: number;
    displayName?: string;
    firstName?: string;
    lastName?: string;
    avatar?: AvatarSource;
} & Report &
    ReportNameValuePairs;

type OnyxDataTaskAssigneeChat = {
    optimisticData: OnyxUpdate[];
    successData: OnyxUpdate[];
    failureData: OnyxUpdate[];
    optimisticAssigneeAddComment?: OptimisticReportAction;
    optimisticChatCreatedReportAction?: OptimisticCreatedReportAction;
};

type Ancestor = {
    report: Report;
    reportAction: ReportAction;
    shouldDisplayNewMarker: boolean;
};

type AncestorIDs = {
    reportIDs: string[];
    reportActionsIDs: string[];
};

type MissingPaymentMethod = 'bankAccount' | 'wallet';

type OutstandingChildRequest = {
    hasOutstandingChildRequest?: boolean;
};

type ParsingDetails = {
    /**
     * this param is deprecated
     * Currently there are no calls/reference that use this param
     * This should be removed after https://github.com/Expensify/App/issues/50724 as a followup
     */
    shouldEscapeText?: boolean;
    reportID?: string;
    policyID?: string;
};

type NonHeldAndFullAmount = {
    nonHeldAmount: string;
    fullAmount: string;
    /**
     * nonHeldAmount is valid if not negative;
     * It can be negative if the unheld transaction comes from the current user
     */
    hasValidNonHeldAmount: boolean;
};

type Thread = {
    parentReportID: string;
    parentReportActionID: string;
} & Report;

type SelfDMParameters = {
    reportID?: string;
    createdReportActionID?: string;
};

type GetPolicyNameParams = {
    report: OnyxInputOrEntry<Report>;
    returnEmptyIfNotFound?: boolean;
    policy?: OnyxInputOrEntry<Policy> | SearchPolicy;
    policies?: SearchPolicy[];
    reports?: SearchReport[];
};

type GetReportNameParams = {
    report: OnyxEntry<Report>;
    policy?: OnyxEntry<Policy> | SearchPolicy;
    parentReportActionParam?: OnyxInputOrEntry<ReportAction>;
    personalDetails?: Partial<PersonalDetailsList>;
    invoiceReceiverPolicy?: OnyxEntry<Policy> | SearchPolicy;
    transactions?: SearchTransaction[];
    reports?: SearchReport[];
    policies?: SearchPolicy[];
    isReportArchived?: boolean;
};

type ReportByPolicyMap = Record<string, OnyxCollection<Report>>;

let currentUserEmail: string | undefined;
let currentUserPrivateDomain: string | undefined;
let currentUserAccountID: number | undefined;
let isAnonymousUser = false;

let environmentURL: string;
getEnvironmentURL().then((url: string) => (environmentURL = url));
let environment: EnvironmentType;
getEnvironment().then((env) => {
    environment = env;
});

// This cache is used to save parse result of report action html message into text
// to prevent unnecessary parsing when the report action is not changed/modified.
// Example case: when we need to get a report name of a thread which is dependent on a report action message.
const parsedReportActionMessageCache: Record<string, string> = {};

let conciergeReportID: OnyxEntry<string>;
Onyx.connect({
    key: ONYXKEYS.CONCIERGE_REPORT_ID,
    callback: (value) => {
        conciergeReportID = value;
    },
});

const defaultAvatarBuildingIconTestID = 'SvgDefaultAvatarBuilding Icon';
Onyx.connect({
    key: ONYXKEYS.SESSION,
    callback: (value) => {
        // When signed out, val is undefined
        if (!value) {
            return;
        }

        currentUserEmail = value.email;
        currentUserAccountID = value.accountID;
        isAnonymousUser = value.authTokenType === CONST.AUTH_TOKEN_TYPES.ANONYMOUS;
        currentUserPrivateDomain = isEmailPublicDomain(currentUserEmail ?? '') ? '' : Str.extractEmailDomain(currentUserEmail ?? '');
    },
});

let allPersonalDetails: OnyxEntry<PersonalDetailsList>;
let allPersonalDetailLogins: string[];
let currentUserPersonalDetails: OnyxEntry<PersonalDetails>;
Onyx.connect({
    key: ONYXKEYS.PERSONAL_DETAILS_LIST,
    callback: (value) => {
        if (currentUserAccountID) {
            currentUserPersonalDetails = value?.[currentUserAccountID] ?? undefined;
        }
        allPersonalDetails = value ?? {};
        allPersonalDetailLogins = Object.values(allPersonalDetails).map((personalDetail) => personalDetail?.login ?? '');
    },
});

let allReportsDraft: OnyxCollection<Report>;
Onyx.connect({
    key: ONYXKEYS.COLLECTION.REPORT_DRAFT,
    waitForCollectionCallback: true,
    callback: (value) => (allReportsDraft = value),
});

let allPolicies: OnyxCollection<Policy>;
Onyx.connect({
    key: ONYXKEYS.COLLECTION.POLICY,
    waitForCollectionCallback: true,
    callback: (value) => (allPolicies = value),
});

let allReports: OnyxCollection<Report>;
let reportsByPolicyID: ReportByPolicyMap;
Onyx.connect({
    key: ONYXKEYS.COLLECTION.REPORT,
    waitForCollectionCallback: true,
    callback: (value) => {
        allReports = value;
        UnreadIndicatorUpdaterHelper().then((module) => {
            module.triggerUnreadUpdate();
        });

        if (!value) {
            return;
        }

        reportsByPolicyID = Object.entries(value).reduce<ReportByPolicyMap>((acc, [reportID, report]) => {
            if (!report) {
                return acc;
            }

            handleReportChanged(report);

            // Get all reports, which are the ones that are:
            // - Owned by the same user
            // - Are either open or submitted
            // - Belong to the same workspace
            if (report.policyID && report.ownerAccountID === currentUserAccountID && (report.stateNum ?? 0) <= 1) {
                if (!acc[report.policyID]) {
                    acc[report.policyID] = {};
                }

                acc[report.policyID] = {
                    ...acc[report.policyID],
                    [reportID]: report,
                };
            }

            return acc;
        }, {});
    },
});

let allBetas: OnyxEntry<Beta[]>;
Onyx.connect({
    key: ONYXKEYS.BETAS,
    callback: (value) => (allBetas = value),
});

let allTransactions: OnyxCollection<Transaction> = {};
let reportsTransactions: Record<string, Transaction[]> = {};
Onyx.connect({
    key: ONYXKEYS.COLLECTION.TRANSACTION,
    waitForCollectionCallback: true,
    callback: (value) => {
        if (!value) {
            return;
        }
        allTransactions = Object.fromEntries(Object.entries(value).filter(([, transaction]) => transaction));

        reportsTransactions = Object.values(value).reduce<Record<string, Transaction[]>>((all, transaction) => {
            const reportsMap = all;
            if (!transaction?.reportID) {
                return reportsMap;
            }

            if (!reportsMap[transaction.reportID]) {
                reportsMap[transaction.reportID] = [];
            }
            reportsMap[transaction.reportID].push(transaction);

            return all;
        }, {});
    },
});

let allReportActions: OnyxCollection<ReportActions>;
Onyx.connect({
    key: ONYXKEYS.COLLECTION.REPORT_ACTIONS,
    waitForCollectionCallback: true,
    callback: (actions) => {
        if (!actions) {
            return;
        }
        allReportActions = actions;
    },
});

let allReportMetadata: OnyxCollection<ReportMetadata>;
const allReportMetadataKeyValue: Record<string, ReportMetadata> = {};
Onyx.connect({
    key: ONYXKEYS.COLLECTION.REPORT_METADATA,
    waitForCollectionCallback: true,
    callback: (value) => {
        if (!value) {
            return;
        }
        allReportMetadata = value;

        Object.entries(value).forEach(([reportID, reportMetadata]) => {
            if (!reportMetadata) {
                return;
            }

            const [, id] = reportID.split('_');
            allReportMetadataKeyValue[id] = reportMetadata;
        });
    },
});

let allReportNameValuePair: OnyxCollection<ReportNameValuePairs>;
Onyx.connect({
    key: ONYXKEYS.COLLECTION.REPORT_NAME_VALUE_PAIRS,
    waitForCollectionCallback: true,
    callback: (value) => {
        if (!value) {
            return;
        }
        allReportNameValuePair = value;
    },
});

let allReportsViolations: OnyxCollection<ReportViolations>;
Onyx.connect({
    key: ONYXKEYS.COLLECTION.REPORT_VIOLATIONS,
    waitForCollectionCallback: true,
    callback: (value) => {
        if (!value) {
            return;
        }
        allReportsViolations = value;
    },
});

let onboarding: OnyxEntry<Onboarding>;
Onyx.connect({
    key: ONYXKEYS.NVP_ONBOARDING,
    callback: (value) => (onboarding = value),
});

let delegateEmail = '';
Onyx.connect({
    key: ONYXKEYS.ACCOUNT,
    callback: (value) => {
        delegateEmail = value?.delegatedAccess?.delegate ?? '';
    },
});

let activePolicyID: OnyxEntry<string>;
Onyx.connect({
    key: ONYXKEYS.NVP_ACTIVE_POLICY_ID,
    callback: (value) => (activePolicyID = value),
});

let reportAttributesDerivedValue: ReportAttributesDerivedValue['reports'];
Onyx.connect({
    key: ONYXKEYS.DERIVED.REPORT_ATTRIBUTES,
    callback: (value) => {
        reportAttributesDerivedValue = value?.reports ?? {};
    },
});

let newGroupChatDraft: OnyxEntry<NewGroupChatDraft>;
Onyx.connect({
    key: ONYXKEYS.NEW_GROUP_CHAT_DRAFT,
    callback: (value) => (newGroupChatDraft = value),
});

let onboardingCompanySize: OnyxEntry<OnboardingCompanySize>;
Onyx.connect({
    key: ONYXKEYS.ONBOARDING_COMPANY_SIZE,
    callback: (value) => {
        onboardingCompanySize = value;
    },
});

let hiddenTranslation = '';
let unavailableTranslation = '';

Onyx.connect({
    key: ONYXKEYS.ARE_TRANSLATIONS_LOADING,
    initWithStoredValues: false,
    callback: (value) => {
        if (value ?? true) {
            return;
        }
        hiddenTranslation = translateLocal('common.hidden');
        unavailableTranslation = translateLocal('workspace.common.unavailable');
    },
});

function getCurrentUserAvatar(): AvatarSource | undefined {
    return currentUserPersonalDetails?.avatar;
}

function getCurrentUserDisplayNameOrEmail(): string | undefined {
    return currentUserPersonalDetails?.displayName ?? currentUserEmail;
}

function getChatType(report: OnyxInputOrEntry<Report> | Participant): ValueOf<typeof CONST.REPORT.CHAT_TYPE> | undefined {
    return report?.chatType;
}

/**
 * Get the report or draft report given a reportID
 */
function getReportOrDraftReport(reportID: string | undefined, searchReports?: SearchReport[]): OnyxEntry<Report> | SearchReport {
    const searchReport = searchReports?.find((report) => report.reportID === reportID);
    const onyxReport = allReports?.[`${ONYXKEYS.COLLECTION.REPORT}${reportID}`];
    return searchReport ?? onyxReport ?? allReportsDraft?.[`${ONYXKEYS.COLLECTION.REPORT_DRAFT}${reportID}`];
}

function reportTransactionsSelector(transactions: OnyxCollection<Transaction>, reportID: string | undefined): Transaction[] {
    if (!transactions || !reportID) {
        return [];
    }

    return Object.values(transactions).filter((transaction): transaction is Transaction => !!transaction && transaction.reportID === reportID);
}

function getReportTransactions(reportID: string | undefined, allReportsTransactions: Record<string, Transaction[]> = reportsTransactions): Transaction[] {
    if (!reportID) {
        return [];
    }

    return allReportsTransactions[reportID] ?? [];
}

/**
 * Check if a report is a draft report
 */
function isDraftReport(reportID: string | undefined): boolean {
    const draftReport = allReportsDraft?.[`${ONYXKEYS.COLLECTION.REPORT_DRAFT}${reportID}`];

    return !!draftReport;
}
/**
 * @private
 */
function isSearchReportArray(object: SearchReport[] | OnyxCollection<Report>): object is SearchReport[] {
    if (!Array.isArray(object)) {
        return false;
    }
    const firstItem = object.at(0);
    return firstItem !== undefined && 'private_isArchived' in firstItem;
}

/**
 * @private
 * Returns the report
 */
function getReport(reportID: string, reports: SearchReport[] | OnyxCollection<Report>): OnyxEntry<Report> | SearchReport {
    if (isSearchReportArray(reports)) {
        reports?.find((report) => report.reportID === reportID);
    } else {
        return reports?.[`${ONYXKEYS.COLLECTION.REPORT}${reportID}`];
    }
}

/**
 * Returns the report
 * @deprecated Get the data straight from Onyx
 */
function getReportNameValuePairs(reportID?: string, reportNameValuePairs: OnyxCollection<ReportNameValuePairs> = allReportNameValuePair): OnyxEntry<ReportNameValuePairs> {
    return reportNameValuePairs?.[`${ONYXKEYS.COLLECTION.REPORT_NAME_VALUE_PAIRS}${reportID}`];
}

/**
 * Returns the parentReport if the given report is a thread
 */
function getParentReport(report: OnyxEntry<Report>): OnyxEntry<Report> {
    if (!report?.parentReportID) {
        return undefined;
    }
    return getReport(report.parentReportID, allReports);
}

/**
 * Returns the root parentReport if the given report is nested.
 * Uses recursion to iterate any depth of nested reports.
 */

function getRootParentReport({
    report,
    reports,
    visitedReportIDs = new Set<string>(),
}: {
    report: OnyxEntry<Report>;
    reports?: SearchReport[];
    visitedReportIDs?: Set<string>;
}): OnyxEntry<Report> {
    if (!report) {
        return undefined;
    }

    // Returns the current report as the root report, because it does not have a parentReportID
    if (!report?.parentReportID) {
        return report;
    }

    // Detect and prevent an infinite loop caused by a cycle in the ancestry. This should normally
    // never happen
    if (visitedReportIDs.has(report.reportID)) {
        Log.alert('Report ancestry cycle detected.', {reportID: report.reportID, ancestry: Array.from(visitedReportIDs)});
        return undefined;
    }
    visitedReportIDs.add(report.reportID);

    const parentReport = getReportOrDraftReport(report?.parentReportID, reports);

    // Runs recursion to iterate a parent report
    return getRootParentReport({report: !isEmptyObject(parentReport) ? parentReport : undefined, visitedReportIDs, reports});
}

/**
 * Returns the policy of the report
 * @deprecated Get the data straight from Onyx - This will be fixed as part of https://github.com/Expensify/Expensify/issues/507850
 */
function getPolicy(policyID: string | undefined): OnyxEntry<Policy> {
    if (!allPolicies || !policyID) {
        return undefined;
    }
    return allPolicies[`${ONYXKEYS.COLLECTION.POLICY}${policyID}`];
}

/**
 * Get the policy type from a given report
 * @param policies must have Onyxkey prefix (i.e 'policy_') for keys
 */
function getPolicyType(report: OnyxInputOrEntry<Report>, policies: OnyxCollection<Policy>): string {
    return policies?.[`${ONYXKEYS.COLLECTION.POLICY}${report?.policyID}`]?.type ?? '';
}

/**
 * Get the policy name from a given report
 */
function getPolicyName({report, returnEmptyIfNotFound = false, policy, policies, reports}: GetPolicyNameParams): string {
    const noPolicyFound = returnEmptyIfNotFound ? '' : unavailableTranslation;
    const parentReport = report ? getRootParentReport({report, reports}) : undefined;

    if (isEmptyObject(report) || (isEmptyObject(policies) && isEmptyObject(allPolicies) && !report?.policyName && !parentReport?.policyName)) {
        return noPolicyFound;
    }
    const finalPolicy = (() => {
        if (isEmptyObject(policy)) {
            if (policies) {
                return policies.find((p) => p.id === report.policyID);
            }
            return allPolicies?.[`${ONYXKEYS.COLLECTION.POLICY}${report.policyID}`];
        }
        return policy ?? policies?.find((p) => p.id === report.policyID);
    })();

    // Rooms send back the policy name with the reportSummary,
    // since they can also be accessed by people who aren't in the workspace
    // eslint-disable-next-line @typescript-eslint/prefer-nullish-coalescing
    const policyName = finalPolicy?.name || report?.policyName || report?.oldPolicyName || parentReport?.policyName || parentReport?.oldPolicyName || noPolicyFound;

    return policyName;
}

/**
 * Returns the concatenated title for the PrimaryLogins of a report
 */
function getReportParticipantsTitle(accountIDs: number[]): string {
    // Somehow it's possible for the logins coming from report.participantAccountIDs to contain undefined values so we use .filter(Boolean) to remove them.
    return accountIDs.filter(Boolean).join(', ');
}

/**
 * Checks if a report is a chat report.
 */
function isChatReport(report: OnyxEntry<Report>): boolean {
    return report?.type === CONST.REPORT.TYPE.CHAT;
}

function isInvoiceReport(reportOrID: OnyxInputOrEntry<Report> | SearchReport | string): boolean {
    const report = typeof reportOrID === 'string' ? (getReport(reportOrID, allReports) ?? null) : reportOrID;
    return report?.type === CONST.REPORT.TYPE.INVOICE;
}

function isFinancialReportsForBusinesses(report: OnyxEntry<Report>): boolean {
    return report?.type === CONST.REPORT.TYPE.EXPENSE || report?.type === CONST.REPORT.TYPE.INVOICE;
}

function isNewDotInvoice(invoiceRoomID: string | undefined): boolean {
    if (!invoiceRoomID) {
        return false;
    }

    return isInvoiceRoom(getReport(invoiceRoomID, allReports));
}

/**
 * Checks if the report with supplied ID has been approved or not
 */
function isReportIDApproved(reportID: string | undefined) {
    if (!reportID) {
        return;
    }
    const report = getReport(reportID, allReports);
    if (!report) {
        return;
    }
    return isReportApproved({report});
}

/**
 * Checks if a report is an Expense report.
 */
function isExpenseReport(reportOrID: OnyxInputOrEntry<Report> | SearchReport | string): boolean {
    const report = typeof reportOrID === 'string' ? (getReport(reportOrID, allReports) ?? null) : reportOrID;
    return report?.type === CONST.REPORT.TYPE.EXPENSE;
}

/**
 * Checks if a report is an IOU report using report or reportID
 */
function isIOUReport(reportOrID: OnyxInputOrEntry<Report> | SearchReport | string): boolean {
    const report = typeof reportOrID === 'string' ? (getReport(reportOrID, allReports) ?? null) : reportOrID;
    return report?.type === CONST.REPORT.TYPE.IOU;
}

/**
 * Checks if a report is an IOU report using report
 */
function isIOUReportUsingReport(report: OnyxEntry<Report>): report is Report {
    return report?.type === CONST.REPORT.TYPE.IOU;
}
/**
 * Checks if a report is a task report.
 */
function isTaskReport(report: OnyxInputOrEntry<Report>): boolean {
    return report?.type === CONST.REPORT.TYPE.TASK;
}

/**
 * Checks if a task has been cancelled
 * When a task is deleted, the parentReportAction is updated to have a isDeletedParentAction deleted flag
 * This is because when you delete a task, we still allow you to chat on the report itself
 * There's another situation where you don't have access to the parentReportAction (because it was created in a chat you don't have access to)
 * In this case, we have added the key to the report itself
 */
function isCanceledTaskReport(report: OnyxInputOrEntry<Report>, parentReportAction: OnyxInputOrEntry<ReportAction> = null): boolean {
    if (!isEmptyObject(parentReportAction) && (getReportActionMessageReportUtils(parentReportAction)?.isDeletedParentAction ?? false)) {
        return true;
    }

    if (!isEmptyObject(report) && report?.isDeletedParentAction) {
        return true;
    }

    return false;
}

/**
 * Checks if a report is an open task report.
 *
 * @param parentReportAction - The parent report action of the report (Used to check if the task has been canceled)
 */
function isOpenTaskReport(report: OnyxInputOrEntry<Report>, parentReportAction: OnyxInputOrEntry<ReportAction> = null): boolean {
    return (
        isTaskReport(report) && !isCanceledTaskReport(report, parentReportAction) && report?.stateNum === CONST.REPORT.STATE_NUM.OPEN && report?.statusNum === CONST.REPORT.STATUS_NUM.OPEN
    );
}

/**
 * Checks if a report is a completed task report.
 */
function isCompletedTaskReport(report: OnyxEntry<Report>): boolean {
    return isTaskReport(report) && report?.stateNum === CONST.REPORT.STATE_NUM.APPROVED && report?.statusNum === CONST.REPORT.STATUS_NUM.APPROVED;
}

/**
 * Checks if the current user is the manager of the supplied report
 */
function isReportManager(report: OnyxEntry<Report>): boolean {
    return !!(report && report.managerID === currentUserAccountID);
}

/**
 * Checks if the supplied report has been approved
 */
function isReportApproved({report, parentReportAction = undefined}: {report: OnyxInputOrEntry<Report>; parentReportAction?: OnyxEntry<ReportAction> | undefined}): boolean {
    if (!report) {
        return parentReportAction?.childStateNum === CONST.REPORT.STATE_NUM.APPROVED && parentReportAction?.childStatusNum === CONST.REPORT.STATUS_NUM.APPROVED;
    }
    return report?.stateNum === CONST.REPORT.STATE_NUM.APPROVED && report?.statusNum === CONST.REPORT.STATUS_NUM.APPROVED;
}

/**
 * Checks if the supplied report has been manually reimbursed
 */
function isReportManuallyReimbursed(report: OnyxEntry<Report>): boolean {
    return report?.stateNum === CONST.REPORT.STATE_NUM.APPROVED && report?.statusNum === CONST.REPORT.STATUS_NUM.REIMBURSED;
}

/**
 * Checks if the supplied report is an expense report in Open state and status.
 */
function isOpenExpenseReport(report: OnyxInputOrEntry<Report>): boolean {
    return isExpenseReport(report) && report?.stateNum === CONST.REPORT.STATE_NUM.OPEN && report?.statusNum === CONST.REPORT.STATUS_NUM.OPEN;
}

/**
 * Checks if the supplied report has a member with the array passed in params.
 */
function hasParticipantInArray(report: OnyxEntry<Report>, memberAccountIDs: number[]) {
    if (!report?.participants) {
        return false;
    }

    const memberAccountIDsSet = new Set(memberAccountIDs);

    for (const accountID in report.participants) {
        if (memberAccountIDsSet.has(Number(accountID))) {
            return true;
        }
    }

    return false;
}

/**
 * Whether the Money Request report is settled
 */
function isSettled(reportOrID: OnyxInputOrEntry<Report> | SearchReport | string | undefined, reports?: SearchReport[] | OnyxCollection<Report>): boolean {
    if (!reportOrID) {
        return false;
    }
    const report = typeof reportOrID === 'string' ? (getReport(reportOrID, reports ?? allReports) ?? null) : reportOrID;
    if (!report) {
        return false;
    }

    if (isEmptyObject(report)) {
        return false;
    }

    // In case the payment is scheduled and we are waiting for the payee to set up their wallet,
    // consider the report as paid as well.
    if (report.isWaitingOnBankAccount && report.statusNum === CONST.REPORT.STATUS_NUM.APPROVED) {
        return false;
    }

    return report?.statusNum === CONST.REPORT.STATUS_NUM.REIMBURSED;
}

/**
 * Whether the current user is the submitter of the report
 */
function isCurrentUserSubmitter(report: OnyxEntry<Report>): boolean {
    return !!report && report.ownerAccountID === currentUserAccountID;
}

/**
 * Whether the provided report is an Admin room
 */
function isAdminRoom(report: OnyxEntry<Report>): boolean {
    return getChatType(report) === CONST.REPORT.CHAT_TYPE.POLICY_ADMINS;
}

/**
 * Whether the provided report is an Admin-only posting room
 */
function isAdminsOnlyPostingRoom(report: OnyxEntry<Report>): boolean {
    return report?.writeCapability === CONST.REPORT.WRITE_CAPABILITIES.ADMINS;
}

/**
 * Whether the provided report is a Announce room
 */
function isAnnounceRoom(report: OnyxEntry<Report>): boolean {
    return getChatType(report) === CONST.REPORT.CHAT_TYPE.POLICY_ANNOUNCE;
}

/**
 * Whether the provided report is a default room
 */
function isDefaultRoom(report: OnyxEntry<Report>): boolean {
    return CONST.DEFAULT_POLICY_ROOM_CHAT_TYPES.some((type) => type === getChatType(report));
}

/**
 * Whether the provided report is a Domain room
 */
function isDomainRoom(report: OnyxEntry<Report>): boolean {
    return getChatType(report) === CONST.REPORT.CHAT_TYPE.DOMAIN_ALL;
}

/**
 * Whether the provided report is a user created policy room
 */
function isUserCreatedPolicyRoom(report: OnyxEntry<Report>): boolean {
    return getChatType(report) === CONST.REPORT.CHAT_TYPE.POLICY_ROOM;
}

/**
 * Whether the provided report is a Policy Expense chat.
 */
function isPolicyExpenseChat(option: OnyxInputOrEntry<Report> | OptionData | Participant): boolean {
    return getChatType(option) === CONST.REPORT.CHAT_TYPE.POLICY_EXPENSE_CHAT || !!(option && typeof option === 'object' && 'isPolicyExpenseChat' in option && option.isPolicyExpenseChat);
}

function isInvoiceRoom(report: OnyxEntry<Report>): boolean {
    return getChatType(report) === CONST.REPORT.CHAT_TYPE.INVOICE;
}

function isInvoiceRoomWithID(reportID?: string): boolean {
    if (!reportID) {
        return false;
    }
    const report = getReport(reportID, allReports);
    return isInvoiceRoom(report);
}

/**
 * Checks if a report is a completed task report.
 */
function isTripRoom(report: OnyxEntry<Report>): boolean {
    return isChatReport(report) && getChatType(report) === CONST.REPORT.CHAT_TYPE.TRIP_ROOM;
}

function isIndividualInvoiceRoom(report: OnyxEntry<Report>): boolean {
    return isInvoiceRoom(report) && report?.invoiceReceiver?.type === CONST.REPORT.INVOICE_RECEIVER_TYPE.INDIVIDUAL;
}

function isBusinessInvoiceRoom(report: OnyxEntry<Report>): boolean {
    return isInvoiceRoom(report) && report?.invoiceReceiver?.type === CONST.REPORT.INVOICE_RECEIVER_TYPE.BUSINESS;
}

function isCurrentUserInvoiceReceiver(report: OnyxEntry<Report>): boolean {
    if (report?.invoiceReceiver?.type === CONST.REPORT.INVOICE_RECEIVER_TYPE.INDIVIDUAL) {
        return currentUserAccountID === report.invoiceReceiver.accountID;
    }

    if (report?.invoiceReceiver?.type === CONST.REPORT.INVOICE_RECEIVER_TYPE.BUSINESS) {
        // This will be fixed as part of https://github.com/Expensify/Expensify/issues/507850
        // eslint-disable-next-line deprecation/deprecation
        const policy = getPolicy(report.invoiceReceiver.policyID);
        return isPolicyAdminPolicyUtils(policy);
    }

    return false;
}

/**
 * Whether the provided report belongs to a Control policy and is an expense chat
 */
function isControlPolicyExpenseChat(report: OnyxEntry<Report>): boolean {
    return isPolicyExpenseChat(report) && getPolicyType(report, allPolicies) === CONST.POLICY.TYPE.CORPORATE;
}

/**
 * Whether the provided policyType is a Free, Collect or Control policy type
 */
function isGroupPolicy(policyType: string): boolean {
    return policyType === CONST.POLICY.TYPE.CORPORATE || policyType === CONST.POLICY.TYPE.TEAM;
}

/**
 * Whether the provided report belongs to a Free, Collect or Control policy
 */
function isReportInGroupPolicy(report: OnyxInputOrEntry<Report>, policy?: OnyxInputOrEntry<Policy>): boolean {
    const policyType = policy?.type ?? getPolicyType(report, allPolicies);
    return isGroupPolicy(policyType);
}

/**
 * Whether the provided report belongs to a Control or Collect policy
 */
function isPaidGroupPolicy(report: OnyxEntry<Report>): boolean {
    const policyType = getPolicyType(report, allPolicies);
    return policyType === CONST.POLICY.TYPE.CORPORATE || policyType === CONST.POLICY.TYPE.TEAM;
}

/**
 * Whether the provided report belongs to a Control or Collect policy and is an expense chat
 */
function isPaidGroupPolicyExpenseChat(report: OnyxEntry<Report>): boolean {
    return isPolicyExpenseChat(report) && isPaidGroupPolicy(report);
}

/**
 * Whether the provided report belongs to a Control policy and is an expense report
 */
function isControlPolicyExpenseReport(report: OnyxEntry<Report>): boolean {
    return isExpenseReport(report) && getPolicyType(report, allPolicies) === CONST.POLICY.TYPE.CORPORATE;
}

/**
 * Whether the provided report belongs to a Control or Collect policy and is an expense report
 */
function isPaidGroupPolicyExpenseReport(report: OnyxEntry<Report>): boolean {
    return isExpenseReport(report) && isPaidGroupPolicy(report);
}

/**
 * Checks if the supplied report is an invoice report in Open state and status.
 */
function isOpenInvoiceReport(report: OnyxEntry<Report>): boolean {
    return isInvoiceReport(report) && report?.statusNum === CONST.REPORT.STATUS_NUM.OPEN;
}

/**
 * Whether the provided report is a chat room
 */
function isChatRoom(report: OnyxEntry<Report>): boolean {
    return isUserCreatedPolicyRoom(report) || isDefaultRoom(report) || isInvoiceRoom(report) || isTripRoom(report);
}

/**
 * Whether the provided report is a public room
 */
function isPublicRoom(report: OnyxEntry<Report>): boolean {
    return report?.visibility === CONST.REPORT.VISIBILITY.PUBLIC || report?.visibility === CONST.REPORT.VISIBILITY.PUBLIC_ANNOUNCE;
}

/**
 * Whether the provided report is a public announce room
 */
function isPublicAnnounceRoom(report: OnyxEntry<Report>): boolean {
    return report?.visibility === CONST.REPORT.VISIBILITY.PUBLIC_ANNOUNCE;
}

/**
 * If the report is a policy expense, the route should be for adding bank account for that policy
 * else since the report is a personal IOU, the route should be for personal bank account.
 */
function getBankAccountRoute(report: OnyxEntry<Report>): Route {
    if (isPolicyExpenseChat(report)) {
        return ROUTES.BANK_ACCOUNT_WITH_STEP_TO_OPEN.getRoute(report?.policyID, undefined, Navigation.getActiveRoute());
    }

    if (isInvoiceRoom(report) && report?.invoiceReceiver?.type === CONST.REPORT.INVOICE_RECEIVER_TYPE.BUSINESS) {
        const invoiceReceiverPolicy = allPolicies?.[`${ONYXKEYS.COLLECTION.POLICY}${report?.invoiceReceiver?.policyID}`];
        if (invoiceReceiverPolicy?.areInvoicesEnabled) {
            return ROUTES.WORKSPACE_INVOICES.getRoute(report?.invoiceReceiver?.policyID);
        }
    }

    return ROUTES.SETTINGS_ADD_BANK_ACCOUNT.route;
}

/**
 * Check if personal detail of accountID is empty or optimistic data
 */
function isOptimisticPersonalDetail(accountID: number): boolean {
    return isEmptyObject(allPersonalDetails?.[accountID]) || !!allPersonalDetails?.[accountID]?.isOptimisticPersonalDetail;
}

/**
 * Checks if a report is a task report from a policy expense chat.
 */
function isWorkspaceTaskReport(report: OnyxEntry<Report>): boolean {
    if (!isTaskReport(report)) {
        return false;
    }
    const parentReport = report?.parentReportID ? getReport(report?.parentReportID, allReports) : undefined;
    return isPolicyExpenseChat(parentReport);
}

/**
 * Returns true if report has a parent
 */
function isThread(report: OnyxInputOrEntry<Report>): report is Thread {
    return !!(report?.parentReportID && report?.parentReportActionID);
}

/**
 * Returns true if report is of type chat and has a parent and is therefore a Thread.
 */
function isChatThread(report: OnyxInputOrEntry<Report>): report is Thread {
    return isThread(report) && report?.type === CONST.REPORT.TYPE.CHAT;
}

function isDM(report: OnyxEntry<Report>): boolean {
    return isChatReport(report) && !getChatType(report) && !isThread(report);
}

function isSelfDM(report: OnyxInputOrEntry<Report>): boolean {
    return getChatType(report) === CONST.REPORT.CHAT_TYPE.SELF_DM;
}

function isGroupChat(report: OnyxEntry<Report> | Partial<Report>): boolean {
    return getChatType(report) === CONST.REPORT.CHAT_TYPE.GROUP;
}

/**
 * Only returns true if this is the Expensify DM report.
 *
 * Note that this chat is no longer used for new users. We still need this function for users who have this chat.
 */
function isSystemChat(report: OnyxEntry<Report>): boolean {
    return getChatType(report) === CONST.REPORT.CHAT_TYPE.SYSTEM;
}

function getDefaultNotificationPreferenceForReport(report: OnyxEntry<Report>): ValueOf<typeof CONST.REPORT.NOTIFICATION_PREFERENCE> {
    if (isAnnounceRoom(report)) {
        return CONST.REPORT.NOTIFICATION_PREFERENCE.ALWAYS;
    }
    if (isPublicRoom(report)) {
        return CONST.REPORT.NOTIFICATION_PREFERENCE.DAILY;
    }
    if (!getChatType(report) || isGroupChat(report)) {
        return CONST.REPORT.NOTIFICATION_PREFERENCE.ALWAYS;
    }
    if (isAdminRoom(report) || isPolicyExpenseChat(report) || isInvoiceRoom(report)) {
        return CONST.REPORT.NOTIFICATION_PREFERENCE.ALWAYS;
    }
    if (isSelfDM(report)) {
        return CONST.REPORT.NOTIFICATION_PREFERENCE.MUTE;
    }
    return CONST.REPORT.NOTIFICATION_PREFERENCE.DAILY;
}

/**
 * Get the notification preference given a report. This should ALWAYS default to 'hidden'. Do not change this!
 */
function getReportNotificationPreference(report: OnyxEntry<Report>): ValueOf<typeof CONST.REPORT.NOTIFICATION_PREFERENCE> {
    const participant = currentUserAccountID ? report?.participants?.[currentUserAccountID] : undefined;
    return participant?.notificationPreference ?? CONST.REPORT.NOTIFICATION_PREFERENCE.HIDDEN;
}

/**
 * Only returns true if this is our main 1:1 DM report with Concierge.
 */
function isConciergeChatReport(report: OnyxInputOrEntry<Report>): boolean {
    return !!report && report?.reportID === conciergeReportID;
}

function findSelfDMReportID(): string | undefined {
    if (!allReports) {
        return;
    }

    const selfDMReport = Object.values(allReports).find((report) => isSelfDM(report) && !isThread(report));
    return selfDMReport?.reportID;
}

/**
 * Checks if the supplied report is from a policy or is an invoice report from a policy
 */
function isPolicyRelatedReport(report: OnyxEntry<Report>, policyID?: string) {
    return report?.policyID === policyID || !!(report?.invoiceReceiver && 'policyID' in report.invoiceReceiver && report.invoiceReceiver.policyID === policyID);
}

/**
 * Checks if the supplied report belongs to workspace based on the provided params. If the report's policyID is _FAKE_ or has no value, it means this report is a DM.
 * In this case report and workspace members must be compared to determine whether the report belongs to the workspace.
 */
function doesReportBelongToWorkspace(report: OnyxEntry<Report>, policyMemberAccountIDs: number[], policyID?: string) {
    return (
        isConciergeChatReport(report) ||
        (report?.policyID === CONST.POLICY.ID_FAKE || !report?.policyID ? hasParticipantInArray(report, policyMemberAccountIDs) : isPolicyRelatedReport(report, policyID))
    );
}

/**
 * Given an array of reports, return them filtered by a policyID and policyMemberAccountIDs.
 */
function filterReportsByPolicyIDAndMemberAccountIDs(reports: Array<OnyxEntry<Report>>, policyMemberAccountIDs: number[] = [], policyID?: string) {
    return reports.filter((report) => !!report && doesReportBelongToWorkspace(report, policyMemberAccountIDs, policyID));
}

/**
 * Returns true if report is still being processed
 */
function isProcessingReport(report: OnyxEntry<Report>): boolean {
    return report?.stateNum === CONST.REPORT.STATE_NUM.SUBMITTED && report?.statusNum === CONST.REPORT.STATUS_NUM.SUBMITTED;
}

function isOpenReport(report: OnyxEntry<Report>): boolean {
    return report?.stateNum === CONST.REPORT.STATE_NUM.OPEN && report?.statusNum === CONST.REPORT.STATUS_NUM.OPEN;
}

function isAwaitingFirstLevelApproval(report: OnyxEntry<Report>): boolean {
    if (!report) {
        return false;
    }

    // This will be fixed as part of https://github.com/Expensify/Expensify/issues/507850
    // eslint-disable-next-line deprecation/deprecation
    const submitsToAccountID = getSubmitToAccountID(getPolicy(report.policyID), report);

    return isProcessingReport(report) && submitsToAccountID === report.managerID;
}

/**
 * Pushes optimistic transaction violations to OnyxData for the given policy and categories onyx update.
 *
 * @param policyUpdate Changed policy properties, if none pass empty object
 * @param policyCategoriesUpdate Changed categories properties, if none pass empty object
 */
function pushTransactionViolationsOnyxData(
    onyxData: OnyxData,
    policyID: string,
    policyTagLists: PolicyTagLists,
    policyCategories: PolicyCategories,
    allTransactionViolations: OnyxCollection<TransactionViolations>,
    policyUpdate: Partial<Policy> = {},
    policyCategoriesUpdate: Record<string, Partial<PolicyCategory>> = {},
): OnyxData {
    if (isEmptyObject(policyUpdate) && isEmptyObject(policyCategoriesUpdate)) {
        return onyxData;
    }
    const optimisticPolicyCategories = Object.keys(policyCategories).reduce<Record<string, PolicyCategory>>((acc, categoryName) => {
        acc[categoryName] = {...policyCategories[categoryName], ...(policyCategoriesUpdate?.[categoryName] ?? {})};
        return acc;
    }, {}) as PolicyCategories;

    const optimisticPolicy = {...allPolicies?.[`${ONYXKEYS.COLLECTION.POLICY}${policyID}`], ...policyUpdate} as Policy;
    const hasDependentTags = hasDependentTagsPolicyUtils(optimisticPolicy, policyTagLists);

    getAllPolicyReports(policyID).forEach((report) => {
        const isReportAnInvoice = isInvoiceReport(report);
        if (!report?.reportID || isReportAnInvoice) {
            return;
        }

        getReportTransactions(report.reportID).forEach((transaction: Transaction) => {
            const transactionViolations = allTransactionViolations?.[`${ONYXKEYS.COLLECTION.TRANSACTION_VIOLATIONS}${transaction.transactionID}`] ?? [];

            const optimisticTransactionViolations = ViolationsUtils.getViolationsOnyxData(
                transaction,
                transactionViolations,
                optimisticPolicy,
                policyTagLists,
                optimisticPolicyCategories,
                hasDependentTags,
                isReportAnInvoice,
            );

            if (optimisticTransactionViolations) {
                onyxData?.optimisticData?.push(optimisticTransactionViolations);
                onyxData?.failureData?.push({
                    onyxMethod: Onyx.METHOD.SET,
                    key: `${ONYXKEYS.COLLECTION.TRANSACTION_VIOLATIONS}${transaction.transactionID}`,
                    value: transactionViolations,
                });
            }
        });
    });
    return onyxData;
}

/**
 * Check if the report is a single chat report that isn't a thread
 * and personal detail of participant is optimistic data
 */
function shouldDisableDetailPage(report: OnyxEntry<Report>): boolean {
    if (isChatRoom(report) || isPolicyExpenseChat(report) || isChatThread(report) || isTaskReport(report)) {
        return false;
    }
    if (isOneOnOneChat(report)) {
        const participantAccountIDs = Object.keys(report?.participants ?? {})
            .map(Number)
            .filter((accountID) => accountID !== currentUserAccountID);
        return isOptimisticPersonalDetail(participantAccountIDs.at(0) ?? -1);
    }
    return false;
}

/**
 * Returns true if this report has only one participant and it's an Expensify account.
 */
function isExpensifyOnlyParticipantInReport(report: OnyxEntry<Report>): boolean {
    const otherParticipants = Object.keys(report?.participants ?? {})
        .map(Number)
        .filter((accountID) => accountID !== currentUserAccountID);
    return otherParticipants.length === 1 && otherParticipants.some((accountID) => CONST.EXPENSIFY_ACCOUNT_IDS.includes(accountID));
}

/**
 * Returns whether a given report can have tasks created in it.
 * We only prevent the task option if it's a DM/group-DM and the other users are all special Expensify accounts
 *
 */
function canCreateTaskInReport(report: OnyxEntry<Report>): boolean {
    const otherParticipants = Object.keys(report?.participants ?? {})
        .map(Number)
        .filter((accountID) => accountID !== currentUserAccountID);
    const areExpensifyAccountsOnlyOtherParticipants = otherParticipants.length >= 1 && otherParticipants.every((accountID) => CONST.EXPENSIFY_ACCOUNT_IDS.includes(accountID));
    if (areExpensifyAccountsOnlyOtherParticipants && isDM(report)) {
        return false;
    }

    return true;
}

/**
 * For all intents and purposes a report that has no notificationPreference at all should be considered "hidden".
 * We will remove the 'hidden' field entirely once the backend changes for https://github.com/Expensify/Expensify/issues/450891 are done.
 */
function isHiddenForCurrentUser(notificationPreference: string | null | undefined): boolean;
function isHiddenForCurrentUser(report: OnyxEntry<Report>): boolean;
function isHiddenForCurrentUser(reportOrPreference: OnyxEntry<Report> | string | null | undefined): boolean {
    if (typeof reportOrPreference === 'object' && reportOrPreference !== null) {
        const notificationPreference = getReportNotificationPreference(reportOrPreference);
        return isHiddenForCurrentUser(notificationPreference);
    }
    if (reportOrPreference === undefined || reportOrPreference === null || reportOrPreference === '') {
        return true;
    }
    return reportOrPreference === CONST.REPORT.NOTIFICATION_PREFERENCE.HIDDEN;
}

/**
 * Returns true if there are any guides accounts (team.expensify.com) in a list of accountIDs
 * by cross-referencing the accountIDs with personalDetails since guides that are participants
 * of the user's chats should have their personal details in Onyx.
 */
function hasExpensifyGuidesEmails(accountIDs: number[]): boolean {
    return accountIDs.some((accountID) => Str.extractEmailDomain(allPersonalDetails?.[accountID]?.login ?? '') === CONST.EMAIL.GUIDES_DOMAIN);
}

function getMostRecentlyVisitedReport(reports: Array<OnyxEntry<Report>>, reportMetadata: OnyxCollection<ReportMetadata>): OnyxEntry<Report> {
    const filteredReports = reports.filter((report) => {
        const shouldKeep = !isChatThread(report) || !isHiddenForCurrentUser(report);
        return shouldKeep && !!report?.reportID && !!(reportMetadata?.[`${ONYXKEYS.COLLECTION.REPORT_METADATA}${report.reportID}`]?.lastVisitTime ?? report?.lastReadTime);
    });
    return lodashMaxBy(filteredReports, (a) => [reportMetadata?.[`${ONYXKEYS.COLLECTION.REPORT_METADATA}${a?.reportID}`]?.lastVisitTime ?? '', a?.lastReadTime ?? '']);
}

/**
 * This function is used to find the last accessed report and we don't need to subscribe the data in the UI.
 * So please use `Onyx.connectWithoutView()` to get the necessary data when we remove the `Onyx.connect()`
 */
function findLastAccessedReport(ignoreDomainRooms: boolean, openOnAdminRoom = false, policyID?: string, excludeReportID?: string): OnyxEntry<Report> {
    // If it's the user's first time using New Expensify, then they could either have:
    //   - just a Concierge report, if so we'll return that
    //   - their Concierge report, and a separate report that must have deeplinked them to the app before they created their account.
    // If it's the latter, we'll use the deeplinked report over the Concierge report,
    // since the Concierge report would be incorrectly selected over the deep-linked report in the logic below.

    const policyMemberAccountIDs = getPolicyEmployeeListByIdWithoutCurrentUser(allPolicies, policyID, currentUserAccountID);

    let reportsValues = Object.values(allReports ?? {});

    if (!!policyID || policyMemberAccountIDs.length > 0) {
        reportsValues = filterReportsByPolicyIDAndMemberAccountIDs(reportsValues, policyMemberAccountIDs, policyID);
    }

    let adminReport: OnyxEntry<Report>;
    if (openOnAdminRoom) {
        adminReport = reportsValues.find((report) => {
            const chatType = getChatType(report);
            return chatType === CONST.REPORT.CHAT_TYPE.POLICY_ADMINS;
        });
    }
    if (adminReport) {
        return adminReport;
    }

    // eslint-disable-next-line @typescript-eslint/prefer-nullish-coalescing
    const shouldFilter = excludeReportID || ignoreDomainRooms;
    if (shouldFilter) {
        reportsValues = reportsValues.filter((report) => {
            if (excludeReportID && report?.reportID === excludeReportID) {
                return false;
            }

            // We allow public announce rooms, admins, and announce rooms through since we bypass the default rooms beta for them.
            // Check where findLastAccessedReport is called in MainDrawerNavigator.js for more context.
            // Domain rooms are now the only type of default room that are on the defaultRooms beta.
            if (ignoreDomainRooms && isDomainRoom(report) && !hasExpensifyGuidesEmails(Object.keys(report?.participants ?? {}).map(Number))) {
                return false;
            }

            return true;
        });
    }

    // Filter out the system chat (Expensify chat) because the composer is disabled in it,
    // and it prompts the user to use the Concierge chat instead.
    reportsValues =
        reportsValues.filter((report) => {
            const reportNameValuePairs = allReportNameValuePair?.[`${ONYXKEYS.COLLECTION.REPORT_NAME_VALUE_PAIRS}${report?.reportID}`];
            return !isSystemChat(report) && !isArchivedReport(reportNameValuePairs);
        }) ?? [];

    // At least two reports remain: self DM and Concierge chat.
    // Return the most recently visited report. Get the last read report from the report metadata.
    // If allReportMetadata is empty we'll return most recent report owned by user
    if (isEmptyObject(allReportMetadata)) {
        const ownedReports = reportsValues.filter((report) => report?.ownerAccountID === currentUserAccountID);
        if (ownedReports.length > 0) {
            return lodashMaxBy(ownedReports, (a) => a?.lastReadTime ?? '');
        }
        return lodashMaxBy(reportsValues, (a) => a?.lastReadTime ?? '');
    }
    return getMostRecentlyVisitedReport(reportsValues, allReportMetadata);
}

/**
 * Whether the provided report has expenses
 */
function hasExpenses(reportID?: string, transactions?: SearchTransaction[] | Array<OnyxEntry<Transaction>>): boolean {
    if (transactions) {
        return !!transactions?.find((transaction) => transaction?.reportID === reportID);
    }
    return !!Object.values(allTransactions ?? {}).find((transaction) => transaction?.reportID === reportID);
}

/**
 * Whether the provided report is a closed expense report with no expenses
 */
function isClosedExpenseReportWithNoExpenses(report: OnyxEntry<Report>, transactions?: SearchTransaction[] | Array<OnyxEntry<Transaction>>): boolean {
    return report?.statusNum === CONST.REPORT.STATUS_NUM.CLOSED && isExpenseReport(report) && !hasExpenses(report.reportID, transactions);
}

/**
 * Whether the provided report is an archived room
 */
function isArchivedNonExpenseReport(report: OnyxInputOrEntry<Report> | SearchReport, isReportArchived = false): boolean {
    return isReportArchived && !(isExpenseReport(report) || isExpenseRequest(report));
}

/**
 * Whether the provided report is an archived report
 */
// eslint-disable-next-line @typescript-eslint/no-unused-vars
function isArchivedReport(reportNameValuePairs?: OnyxInputOrEntry<ReportNameValuePairs>): boolean {
    return !!reportNameValuePairs?.private_isArchived;
}

/**
 * Whether the report with the provided reportID is an archived non-expense report
 */
function isArchivedNonExpenseReportWithID(report?: OnyxInputOrEntry<Report>, isReportArchived = false) {
    if (!report) {
        return false;
    }
    return !(isExpenseReport(report) || isExpenseRequest(report)) && isReportArchived;
}

/**
 * Whether the provided report is a closed report
 */
function isClosedReport(report: OnyxInputOrEntry<Report> | SearchReport): boolean {
    return report?.statusNum === CONST.REPORT.STATUS_NUM.CLOSED;
}
/**
 * Whether the provided report is the admin's room
 */
function isJoinRequestInAdminRoom(report: OnyxEntry<Report>): boolean {
    if (!report) {
        return false;
    }
    // If this policy isn't owned by Expensify,
    // Account manager/guide should not have the workspace join request pinned to their LHN,
    // since they are not a part of the company, and should not action it on their behalf.
    if (report.policyID) {
        // This will be fixed as part of https://github.com/Expensify/Expensify/issues/507850
        // eslint-disable-next-line deprecation/deprecation
        const policy = getPolicy(report.policyID);
        if (!isExpensifyTeam(policy?.owner) && isExpensifyTeam(currentUserPersonalDetails?.login)) {
            return false;
        }
    }
    return isActionableJoinRequestPending(report.reportID);
}

/**
 * Checks if the user has auditor permission in the provided report
 */
function isAuditor(report: OnyxEntry<Report>): boolean {
    if (report?.policyID) {
        // This will be fixed as part of https://github.com/Expensify/Expensify/issues/507850
        // eslint-disable-next-line deprecation/deprecation
        const policy = getPolicy(report.policyID);
        return isPolicyAuditor(policy);
    }

    if (Array.isArray(report?.permissions) && report?.permissions.length > 0) {
        return report?.permissions?.includes(CONST.REPORT.PERMISSIONS.AUDITOR);
    }

    return false;
}

/**
 * Checks if the user can write in the provided report
 */
function canWriteInReport(report: OnyxEntry<Report>): boolean {
    if (Array.isArray(report?.permissions) && report?.permissions.length > 0 && !report?.permissions?.includes(CONST.REPORT.PERMISSIONS.AUDITOR)) {
        return report?.permissions?.includes(CONST.REPORT.PERMISSIONS.WRITE);
    }

    return true;
}

/**
 * Checks if the current user is allowed to comment on the given report.
 */
function isAllowedToComment(report: OnyxEntry<Report>): boolean {
    if (!canWriteInReport(report)) {
        return false;
    }

    // Default to allowing all users to post
    const capability = report?.writeCapability ?? CONST.REPORT.WRITE_CAPABILITIES.ALL;

    if (capability === CONST.REPORT.WRITE_CAPABILITIES.ALL) {
        return true;
    }

    // If unauthenticated user opens public chat room using deeplink, they do not have policies available and they cannot comment
    if (!allPolicies) {
        return false;
    }

    // If we've made it here, commenting on this report is restricted.
    // If the user is an admin, allow them to post.
    const policy = allPolicies[`${ONYXKEYS.COLLECTION.POLICY}${report?.policyID}`];
    return policy?.role === CONST.POLICY.ROLE.ADMIN;
}

/**
 * Checks if the current user is the admin of the policy given the policy expense chat.
 */
function isPolicyExpenseChatAdmin(report: OnyxEntry<Report>, policies: OnyxCollection<Policy>): boolean {
    if (!isPolicyExpenseChat(report)) {
        return false;
    }

    const policyRole = policies?.[`${ONYXKEYS.COLLECTION.POLICY}${report?.policyID}`]?.role;

    return policyRole === CONST.POLICY.ROLE.ADMIN;
}

/**
 * Checks if the current user is the admin of the policy.
 */
function isPolicyAdmin(policyID: string | undefined, policies: OnyxCollection<Policy>): boolean {
    if (!policyID) {
        return false;
    }

    const policyRole = policies?.[`${ONYXKEYS.COLLECTION.POLICY}${policyID}`]?.role;

    return policyRole === CONST.POLICY.ROLE.ADMIN;
}

/**
 * Checks whether all the transactions linked to the IOU report are of the Distance Request type with pending routes
 */
function hasOnlyTransactionsWithPendingRoutes(iouReportID: string | undefined): boolean {
    const transactions = getReportTransactions(iouReportID);

    // Early return false in case not having any transaction
    if (!transactions || transactions.length === 0) {
        return false;
    }

    return transactions.every((transaction) => isFetchingWaypointsFromServer(transaction));
}

/**
 * If the report is a thread and has a chat type set, it is a expense chat.
 */
function isWorkspaceThread(report: OnyxEntry<Report>): boolean {
    const chatType = getChatType(report);
    return isThread(report) && isChatReport(report) && CONST.WORKSPACE_ROOM_TYPES.some((type) => chatType === type);
}

/**
 * Checks if a report is a child report.
 */
function isChildReport(report: OnyxEntry<Report>): boolean {
    return isThread(report) || isTaskReport(report);
}

/**
 * An Expense Request is a thread where the parent report is an Expense Report and
 * the parentReportAction is a transaction.
 */
function isExpenseRequest(report: OnyxInputOrEntry<Report>): report is Thread {
    if (isThread(report)) {
        const parentReportAction = allReportActions?.[`${ONYXKEYS.COLLECTION.REPORT_ACTIONS}${report.parentReportID}`]?.[report.parentReportActionID];
        const parentReport = getReport(report?.parentReportID, allReports);
        return isExpenseReport(parentReport) && !isEmptyObject(parentReportAction) && isTransactionThread(parentReportAction);
    }
    return false;
}

/**
 * An IOU Request is a thread where the parent report is an IOU Report and
 * the parentReportAction is a transaction.
 */
function isIOURequest(report: OnyxInputOrEntry<Report>): boolean {
    if (isThread(report)) {
        const parentReportAction = allReportActions?.[`${ONYXKEYS.COLLECTION.REPORT_ACTIONS}${report.parentReportID}`]?.[report.parentReportActionID];
        const parentReport = getReport(report?.parentReportID, allReports);
        return isIOUReport(parentReport) && !isEmptyObject(parentReportAction) && isTransactionThread(parentReportAction);
    }
    return false;
}

/**
 * A Track Expense Report is a thread where the parent the parentReportAction is a transaction, and
 * parentReportAction has type of track.
 */
function isTrackExpenseReport(report: OnyxInputOrEntry<Report>): boolean {
    if (isThread(report)) {
        const selfDMReportID = findSelfDMReportID();
        const parentReportAction = allReportActions?.[`${ONYXKEYS.COLLECTION.REPORT_ACTIONS}${report.parentReportID}`]?.[report.parentReportActionID];
        return !isEmptyObject(parentReportAction) && selfDMReportID === report.parentReportID && isTrackExpenseAction(parentReportAction);
    }
    return false;
}

/**
 * Checks if a report is an IOU or expense request.
 */
function isMoneyRequest(reportOrID: OnyxEntry<Report> | string): boolean {
    const report = typeof reportOrID === 'string' ? (getReport(reportOrID, allReports) ?? null) : reportOrID;
    return isIOURequest(report) || isExpenseRequest(report);
}

/**
 * Checks if a report is an IOU or expense report.
 */
function isMoneyRequestReport(reportOrID: OnyxInputOrEntry<Report> | SearchReport | string, reports?: SearchReport[] | OnyxCollection<Report>): boolean {
    const report = typeof reportOrID === 'string' ? (getReport(reportOrID, reports ?? allReports) ?? null) : reportOrID;
    return isIOUReport(report) || isExpenseReport(report);
}

/**
 * Determines the Help Panel report type based on the given report.
 */
function getHelpPaneReportType(report: OnyxEntry<Report>): ValueOf<typeof CONST.REPORT.HELP_TYPE> | undefined {
    if (!report) {
        return undefined;
    }

    if (isConciergeChatReport(report)) {
        return CONST.REPORT.HELP_TYPE.CHAT_CONCIERGE;
    }

    if (report?.chatType) {
        return getChatType(report);
    }

    switch (report?.type) {
        case CONST.REPORT.TYPE.EXPENSE:
            return CONST.REPORT.HELP_TYPE.EXPENSE_REPORT;
        case CONST.REPORT.TYPE.CHAT:
            return CONST.REPORT.HELP_TYPE.CHAT;
        case CONST.REPORT.TYPE.IOU:
            return CONST.REPORT.HELP_TYPE.IOU;
        case CONST.REPORT.TYPE.INVOICE:
            return CONST.REPORT.HELP_TYPE.INVOICE;
        case CONST.REPORT.TYPE.TASK:
            return CONST.REPORT.HELP_TYPE.TASK;
        default:
            return undefined;
    }
}

/**
 * Checks if a report contains only Non-Reimbursable transactions
 */
function hasOnlyNonReimbursableTransactions(iouReportID: string | undefined): boolean {
    const transactions = getReportTransactions(iouReportID);
    if (!transactions || transactions.length === 0) {
        return false;
    }

    return transactions.every((transaction) => !getReimbursable(transaction));
}

/**
 * Checks if a report has only one transaction associated with it
 */
function isOneTransactionReport(report: OnyxEntry<Report>): boolean {
    const reportActions = allReportActions?.[`${ONYXKEYS.COLLECTION.REPORT_ACTIONS}${report?.reportID}`] ?? ([] as ReportAction[]);
    const chatReport = allReports?.[`${ONYXKEYS.COLLECTION.REPORT}${report?.chatReportID}`];
    return !!getOneTransactionThreadReportID(report, chatReport, reportActions);
}

/*
 * Whether the report contains only one expense and the expense should be paid later
 */
function isPayAtEndExpenseReport(report: OnyxEntry<Report>, transactions: Transaction[] | undefined): boolean {
    if ((!!transactions && transactions.length !== 1) || !isOneTransactionReport(report)) {
        return false;
    }

    return isPayAtEndExpense(transactions?.[0] ?? getReportTransactions(report?.reportID).at(0));
}
/**
 * Checks if a report is a transaction thread associated with a report that has only one transaction
 */
function isOneTransactionThread(report: OnyxEntry<Report>, parentReport: OnyxEntry<Report>, threadParentReportAction: OnyxEntry<ReportAction>) {
    if (!report || !parentReport) {
        return false;
    }

    const parentReportActions = allReportActions?.[`${ONYXKEYS.COLLECTION.REPORT_ACTIONS}${parentReport?.reportID}`] ?? ([] as ReportAction[]);

    const chatReport = allReports?.[`${ONYXKEYS.COLLECTION.REPORT}${parentReport?.chatReportID}`];
    const transactionThreadReportID = getOneTransactionThreadReportID(parentReport, chatReport, parentReportActions);
    return report?.reportID === transactionThreadReportID && !isSentMoneyReportAction(threadParentReportAction);
}

/**
 * Checks if given report is a transaction thread
 */
function isReportTransactionThread(report: OnyxEntry<Report>) {
    return isMoneyRequest(report) || isTrackExpenseReport(report);
}

/**
 * Get displayed report ID, it will be parentReportID if the report is one transaction thread
 */
function getDisplayedReportID(reportID: string): string {
    const report = getReport(reportID, allReports);
    const parentReportID = report?.parentReportID;
    const parentReport = allReports?.[`${ONYXKEYS.COLLECTION.REPORT}${parentReportID}`];
    const parentReportAction = getReportAction(parentReportID, report?.parentReportActionID);
    return parentReportID && isOneTransactionThread(report, parentReport, parentReportAction) ? parentReportID : reportID;
}

/**
 * Should return true only for personal 1:1 report
 *
 */
function isOneOnOneChat(report: OnyxEntry<Report>): boolean {
    const participants = report?.participants ?? {};
    const participant = currentUserAccountID ? participants[currentUserAccountID] : undefined;
    const isCurrentUserParticipant = participant ? 1 : 0;
    const participantAmount = Object.keys(participants).length - isCurrentUserParticipant;
    if (participantAmount !== 1) {
        return false;
    }
    return (
        (report?.policyID === CONST.POLICY.ID_FAKE || !report?.policyID) &&
        !isChatRoom(report) &&
        !isExpenseRequest(report) &&
        !isMoneyRequestReport(report) &&
        !isPolicyExpenseChat(report) &&
        !isTaskReport(report) &&
        isDM(report) &&
        !isIOUReport(report)
    );
}

/**
 * Checks if the current user is a payer of the expense
 */

function isPayer(session: OnyxEntry<Session>, iouReport: OnyxEntry<Report>, onlyShowPayElsewhere = false, reportPolicy?: OnyxInputOrEntry<Policy> | SearchPolicy) {
    const isApproved = isReportApproved({report: iouReport});
    const policy = reportPolicy ?? allPolicies?.[`${ONYXKEYS.COLLECTION.POLICY}${iouReport?.policyID}`] ?? null;
    const policyType = policy?.type;
    const isAdmin = policyType !== CONST.POLICY.TYPE.PERSONAL && policy?.role === CONST.POLICY.ROLE.ADMIN;
    const isManager = iouReport?.managerID === session?.accountID;
    if (isPaidGroupPolicy(iouReport)) {
        if (policy?.reimbursementChoice === CONST.POLICY.REIMBURSEMENT_CHOICES.REIMBURSEMENT_YES) {
            if (!policy?.achAccount?.reimburser) {
                // If there is a manager assigned, only allow payment if the user is both an admin and the manager.
                // Otherwise, if there is no reimburser and no manager, only allow payment if the user is an admin.
                if (iouReport?.managerID) {
                    return isAdmin && isManager;
                }
                return isAdmin;
            }

            // If we are the reimburser and the report is approved or we are the manager then we can pay it.
            const isReimburser = session?.email === policy?.achAccount?.reimburser;
            return isReimburser && (isApproved || isManager);
        }
        if (policy?.reimbursementChoice === CONST.POLICY.REIMBURSEMENT_CHOICES.REIMBURSEMENT_MANUAL || onlyShowPayElsewhere) {
            return isAdmin && (isApproved || isManager);
        }
        return false;
    }
    return isAdmin || (isMoneyRequestReport(iouReport) && isManager);
}

/**
 * Checks if the current user is the action's author
 */
function isActionCreator(reportAction: OnyxInputOrEntry<ReportAction> | Partial<ReportAction>): boolean {
    return reportAction?.actorAccountID === currentUserAccountID;
}

/**
 * Returns the notification preference of the action's child report if it exists.
 * Otherwise, calculates it based on the action's authorship.
 */
function getChildReportNotificationPreference(reportAction: OnyxInputOrEntry<ReportAction> | Partial<ReportAction>): NotificationPreference {
    const childReportNotificationPreference = reportAction?.childReportNotificationPreference ?? '';
    if (childReportNotificationPreference) {
        return childReportNotificationPreference;
    }

    return isActionCreator(reportAction) ? CONST.REPORT.NOTIFICATION_PREFERENCE.ALWAYS : CONST.REPORT.NOTIFICATION_PREFERENCE.HIDDEN;
}

function canAddOrDeleteTransactions(moneyRequestReport: OnyxEntry<Report>, isReportArchived = false): boolean {
    if (!isMoneyRequestReport(moneyRequestReport) || isReportArchived) {
        return false;
    }
    // This will be fixed as part of https://github.com/Expensify/Expensify/issues/507850
    // eslint-disable-next-line deprecation/deprecation
    const policy = getPolicy(moneyRequestReport?.policyID);

    if (isInstantSubmitEnabled(policy) && isSubmitAndClose(policy) && !arePaymentsEnabled(policy)) {
        return false;
    }

    if (isInstantSubmitEnabled(policy) && isProcessingReport(moneyRequestReport)) {
        return isAwaitingFirstLevelApproval(moneyRequestReport);
    }

    if (isReportApproved({report: moneyRequestReport}) || isClosedReport(moneyRequestReport) || isSettled(moneyRequestReport?.reportID)) {
        return false;
    }

    return true;
}

/**
 * Checks whether the supplied report supports adding more transactions to it.
 * Return true if:
 * - report is a non-settled IOU
 * - report is a draft
 * Returns false if:
 * - if current user is not the submitter of an expense report
 */
function canAddTransaction(moneyRequestReport: OnyxEntry<Report>, isReportArchived = false): boolean {
    if (!isMoneyRequestReport(moneyRequestReport) || (isExpenseReport(moneyRequestReport) && !isCurrentUserSubmitter(moneyRequestReport))) {
        return false;
    }
    // This will be fixed as part of https://github.com/Expensify/Expensify/issues/507850
    // eslint-disable-next-line deprecation/deprecation
    const policy = getPolicy(moneyRequestReport?.policyID);
    if (isInstantSubmitEnabled(policy) && isSubmitAndClose(policy) && hasOnlyNonReimbursableTransactions(moneyRequestReport?.reportID)) {
        return false;
    }

    return canAddOrDeleteTransactions(moneyRequestReport, isReportArchived);
}

/**
 * Checks whether the supplied report supports deleting more transactions from it.
 * Return true if:
 * - report is a non-settled IOU
 * - report is a non-approved IOU
 */
function canDeleteTransaction(moneyRequestReport: OnyxEntry<Report>, isReportArchived = false): boolean {
    return canAddOrDeleteTransactions(moneyRequestReport, isReportArchived);
}

/**
 * Determines whether a money request report is eligible for merging transactions based on the user's role and permissions.
 * Rules:
 * - **Admins**: reports that are in "Open" or "Processing" status
 * - **Submitters**: IOUs, unreported expenses, and expenses on Open or Processing reports at the first level of approval
 * - **Managers**: Expenses on Open or Processing reports
 *
 * @param reportID - The ID of the money request report to check for merge eligibility
 * @param isAdmin - Whether the current user is an admin of the policy associated with the target report
 *
 * @returns True if the report is eligible for merging transactions, false otherwise
 */
function isMoneyRequestReportEligibleForMerge(reportID: string, isAdmin: boolean): boolean {
    const report = getReportOrDraftReport(reportID);

    if (!isMoneyRequestReport(report)) {
        return false;
    }

    const isManager = isReportManager(report);
    const isSubmitter = isReportOwner(report);

    if (isAdmin) {
        return isOpenReport(report) || isProcessingReport(report);
    }

    if (isSubmitter) {
        return isOpenReport(report) || (isIOUReport(report) && isProcessingReport(report)) || isAwaitingFirstLevelApproval(report);
    }

    return isManager && isExpenseReport(report) && isProcessingReport(report);
}

function hasOutstandingChildRequest(chatReport: Report, iouReportOrID: OnyxEntry<Report> | string) {
    const reportActions = getAllReportActions(chatReport.reportID);
    // This will be fixed as part of https://github.com/Expensify/Expensify/issues/507850
    // eslint-disable-next-line deprecation/deprecation
    const policy = getPolicy(chatReport.policyID);
    return Object.values(reportActions).some((action) => {
        const iouReportID = getIOUReportIDFromReportActionPreview(action);
        if (
            !iouReportID ||
            action.pendingAction === CONST.RED_BRICK_ROAD_PENDING_ACTION.DELETE ||
            isDeletedAction(action) ||
            (typeof iouReportOrID === 'string' && iouReportID === iouReportOrID)
        ) {
            return false;
        }

        const iouReport = typeof iouReportOrID !== 'string' && iouReportOrID?.reportID === iouReportID ? iouReportOrID : getReportOrDraftReport(iouReportID);
        const transactions = getReportTransactions(iouReportID);
        return (
            canIOUBePaid(iouReport, chatReport, policy, transactions) ||
            canApproveIOU(iouReport, policy, transactions) ||
            canSubmitReport(currentUserAccountID, iouReport, reportActions, policy, transactions, undefined, false)
        );
    });
}

/**
 * Returns the dropdown options for the add expense button
 * @param iouReport - The IOU report to add an expense to
 * @param policy - The policy of the IOU report
 * @param backToReport - The report to return to after adding an expense
 * @returns The dropdown options for the add expense button
 */
function getAddExpenseDropdownOptions(
    iouReportID: string | undefined,
    policy: OnyxEntry<Policy>,
    iouRequestBackToReport?: string,
    unreportedExpenseBackToReport?: string,
): Array<DropdownOption<ValueOf<typeof CONST.REPORT.ADD_EXPENSE_OPTIONS>>> {
    return [
        {
            value: CONST.REPORT.ADD_EXPENSE_OPTIONS.CREATE_NEW_EXPENSE,
            text: translateLocal('iou.createExpense'),
            icon: Expensicons.Plus,
            onSelected: () => {
                if (!iouReportID) {
                    return;
                }
                if (policy && shouldRestrictUserBillableActions(policy.id)) {
                    Navigation.navigate(ROUTES.RESTRICTED_ACTION.getRoute(policy.id));
                    return;
                }
                startMoneyRequest(CONST.IOU.TYPE.SUBMIT, iouReportID, undefined, false, iouRequestBackToReport);
            },
        },
        {
            value: CONST.REPORT.ADD_EXPENSE_OPTIONS.ADD_UNREPORTED_EXPENSE,
            text: translateLocal('iou.addUnreportedExpense'),
            icon: Expensicons.ReceiptPlus,
            onSelected: () => {
                if (policy && shouldRestrictUserBillableActions(policy.id)) {
                    Navigation.navigate(ROUTES.RESTRICTED_ACTION.getRoute(policy.id));
                    return;
                }
                openUnreportedExpense(iouReportID, unreportedExpenseBackToReport);
            },
        },
    ];
}

/**
 * Checks whether the card transaction support deleting based on liability type
 */
function canDeleteCardTransactionByLiabilityType(transaction: OnyxEntry<Transaction>): boolean {
    const isCardTransaction = isCardTransactionTransactionUtils(transaction);
    if (!isCardTransaction) {
        return true;
    }
    return transaction?.comment?.liabilityType === CONST.TRANSACTION.LIABILITY_TYPE.ALLOW;
}

/**
 * Can only delete if the author is this user and the action is an ADD_COMMENT action or an IOU action in an unsettled report, or if the user is a
 * policy admin
 */
function canDeleteReportAction(reportAction: OnyxInputOrEntry<ReportAction>, reportID: string | undefined, transaction: OnyxEntry<Transaction> | undefined): boolean {
    const report = getReportOrDraftReport(reportID);
    const isActionOwner = reportAction?.actorAccountID === currentUserAccountID;
    const policy = allPolicies?.[`${ONYXKEYS.COLLECTION.POLICY}${report?.policyID}`] ?? null;

    if (isDemoTransaction(transaction)) {
        return true;
    }

    if (isMoneyRequestAction(reportAction)) {
        const isCardTransactionCanBeDeleted = canDeleteCardTransactionByLiabilityType(transaction);
        // For now, users cannot delete split actions
        const isSplitAction = getOriginalMessage(reportAction)?.type === CONST.IOU.REPORT_ACTION_TYPE.SPLIT;

        if (isSplitAction) {
            return false;
        }

        if (isActionOwner) {
            if (!isEmptyObject(report) && (isMoneyRequestReport(report) || isInvoiceReport(report))) {
                return canDeleteTransaction(report) && isCardTransactionCanBeDeleted;
            }
            return true;
        }
    }

    if (
        reportAction?.actionName !== CONST.REPORT.ACTIONS.TYPE.ADD_COMMENT ||
        reportAction?.pendingAction === CONST.RED_BRICK_ROAD_PENDING_ACTION.DELETE ||
        isCreatedTaskReportAction(reportAction) ||
        reportAction?.actorAccountID === CONST.ACCOUNT_ID.CONCIERGE
    ) {
        return false;
    }

    const isAdmin = policy?.type !== CONST.POLICY.TYPE.PERSONAL && policy?.role === CONST.POLICY.ROLE.ADMIN && !isEmptyObject(report);

    return isActionOwner || isAdmin;
}

/**
 * Returns true if Concierge is one of the chat participants (1:1 as well as group chats)
 */
function chatIncludesConcierge(report: Partial<OnyxEntry<Report>>): boolean {
    const participantAccountIDs = Object.keys(report?.participants ?? {}).map(Number);
    return participantAccountIDs.includes(CONST.ACCOUNT_ID.CONCIERGE);
}

/**
 * Returns true if there is any automated expensify account `in accountIDs
 */
function hasAutomatedExpensifyAccountIDs(accountIDs: number[]): boolean {
    return accountIDs.some((accountID) => CONST.EXPENSIFY_ACCOUNT_IDS.includes(accountID));
}

function getReportRecipientAccountIDs(report: OnyxEntry<Report>, currentLoginAccountID: number): number[] {
    let finalReport: OnyxEntry<Report> = report;
    // In 1:1 chat threads, the participants will be the same as parent report. If a report is specifically a 1:1 chat thread then we will
    // get parent report and use its participants array.
    if (isThread(report) && !(isTaskReport(report) || isMoneyRequestReport(report))) {
        const parentReport = getReport(report?.parentReportID, allReports);
        if (isOneOnOneChat(parentReport)) {
            finalReport = parentReport;
        }
    }

    let finalParticipantAccountIDs: number[] = [];
    if (isTaskReport(report)) {
        // Task reports `managerID` will change when assignee is changed, in that case the old `managerID` is still present in `participants`
        // along with the new one. We only need the `managerID` as a participant here.
        finalParticipantAccountIDs = report?.managerID ? [report?.managerID] : [];
    } else {
        finalParticipantAccountIDs = Object.keys(finalReport?.participants ?? {}).map(Number);
    }

    const otherParticipantsWithoutExpensifyAccountIDs = finalParticipantAccountIDs.filter((accountID) => {
        if (accountID === currentLoginAccountID) {
            return false;
        }
        if (CONST.EXPENSIFY_ACCOUNT_IDS.includes(accountID)) {
            return false;
        }
        return true;
    });

    return otherParticipantsWithoutExpensifyAccountIDs;
}

/**
 * Whether the time row should be shown for a report.
 */
function canShowReportRecipientLocalTime(personalDetails: OnyxEntry<PersonalDetailsList>, report: OnyxEntry<Report>, accountID: number): boolean {
    const reportRecipientAccountIDs = getReportRecipientAccountIDs(report, accountID);
    const hasMultipleParticipants = reportRecipientAccountIDs.length > 1;
    const reportRecipient = personalDetails?.[reportRecipientAccountIDs[0]];
    const reportRecipientTimezone = reportRecipient?.timezone ?? CONST.DEFAULT_TIME_ZONE;
    const isReportParticipantValidated = reportRecipient?.validated ?? false;
    return !!(
        !hasMultipleParticipants &&
        !isChatRoom(report) &&
        !isPolicyExpenseChat(getRootParentReport({report})) &&
        reportRecipient &&
        reportRecipientTimezone?.selected &&
        isReportParticipantValidated
    );
}

/**
 * Shorten last message text to fixed length and trim spaces.
 */
function formatReportLastMessageText(lastMessageText: string | undefined, isModifiedExpenseMessage = false): string {
    if (isModifiedExpenseMessage) {
        return String(lastMessageText).trim().replace(CONST.REGEX.LINE_BREAK, '').trim();
    }

    return formatLastMessageText(lastMessageText);
}

/**
 * Helper method to return the default avatar associated with the given login
 */
function getDefaultWorkspaceAvatar(workspaceName?: string): React.FC<SvgProps> {
    if (!workspaceName) {
        return defaultWorkspaceAvatars.WorkspaceBuilding;
    }

    // Remove all chars not A-Z or 0-9 including underscore
    const alphaNumeric = workspaceName
        .normalize('NFD')
        .replace(/[^0-9a-z]/gi, '')
        .toUpperCase();

    const workspace = `Workspace${alphaNumeric[0]}` as keyof typeof defaultWorkspaceAvatars;
    const defaultWorkspaceAvatar = defaultWorkspaceAvatars[workspace];

    return !alphaNumeric ? defaultWorkspaceAvatars.WorkspaceBuilding : defaultWorkspaceAvatar;
}

/**
 * Helper method to return the default avatar testID associated with the given login
 */
function getDefaultWorkspaceAvatarTestID(workspaceName: string): string {
    if (!workspaceName) {
        return defaultAvatarBuildingIconTestID;
    }

    // Remove all chars not A-Z or 0-9 including underscore
    const alphaNumeric = workspaceName
        .normalize('NFD')
        .replace(/[^0-9a-z]/gi, '')
        .toLowerCase();

    return !alphaNumeric ? defaultAvatarBuildingIconTestID : `SvgDefaultAvatar_${alphaNumeric[0]} Icon`;
}

/**
 * Helper method to return the default avatar associated with the given reportID
 */
function getDefaultGroupAvatar(reportID?: string): IconAsset {
    if (!reportID) {
        return defaultGroupAvatars.Avatar1;
    }
    const reportIDHashBucket: AvatarRange = ((Number(reportID) % CONST.DEFAULT_GROUP_AVATAR_COUNT) + 1) as AvatarRange;
    return defaultGroupAvatars[`Avatar${reportIDHashBucket}`];
}

/**
 * Returns the appropriate icons for the given chat report using the stored personalDetails.
 * The Avatar sources can be URLs or Icon components according to the chat type.
 */
function getIconsForParticipants(participants: number[], personalDetails: OnyxInputOrEntry<PersonalDetailsList>): Icon[] {
    const participantsList = participants || [];
    const avatars: Icon[] = [];

    for (const accountID of participantsList) {
        const avatarSource = personalDetails?.[accountID]?.avatar ?? FallbackAvatar;
        const displayNameLogin = personalDetails?.[accountID]?.displayName ? personalDetails?.[accountID]?.displayName : personalDetails?.[accountID]?.login;
        const userIcon = {
            id: accountID,
            source: avatarSource,
            type: CONST.ICON_TYPE_AVATAR,
            name: displayNameLogin ?? '',
            fallbackIcon: personalDetails?.[accountID]?.fallbackIcon ?? '',
        };
        avatars.push(userIcon);
    }

    return avatars;
}

/**
 * Cache the workspace icons
 */
const workSpaceIconsCache = new Map<string, {name: string; icon: Icon}>();

/**
 * Given a report, return the associated workspace icon.
 */
function getWorkspaceIcon(report: OnyxInputOrEntry<Report>, policy?: OnyxInputOrEntry<Policy>): Icon {
    const workspaceName = getPolicyName({report, policy});
    const cacheKey = report?.policyID ?? workspaceName;
    const iconFromCache = workSpaceIconsCache.get(cacheKey);
    const reportPolicy = policy ?? allPolicies?.[`${ONYXKEYS.COLLECTION.POLICY}${report?.policyID}`];
    const policyAvatarURL = reportPolicy ? reportPolicy?.avatarURL : report?.policyAvatar;
    // eslint-disable-next-line @typescript-eslint/prefer-nullish-coalescing
    const policyExpenseChatAvatarSource = policyAvatarURL || getDefaultWorkspaceAvatar(workspaceName);

    const isSameAvatarURL = iconFromCache?.icon?.source === policyExpenseChatAvatarSource;
    const hasWorkSpaceNameChanged = iconFromCache?.name !== workspaceName;

    if (iconFromCache && (isSameAvatarURL || policyAvatarURL === undefined) && !hasWorkSpaceNameChanged) {
        return iconFromCache.icon;
    }

    const workspaceIcon: Icon = {
        source: policyExpenseChatAvatarSource ?? '',
        type: CONST.ICON_TYPE_WORKSPACE,
        name: workspaceName,
        id: report?.policyID,
    };
    workSpaceIconsCache.set(cacheKey, {name: workspaceName, icon: workspaceIcon});
    return workspaceIcon;
}

/**
 * Gets the personal details for a login by looking in the ONYXKEYS.PERSONAL_DETAILS_LIST Onyx key (stored in the local variable, allPersonalDetails). If it doesn't exist in Onyx,
 * then a default object is constructed.
 */
function getPersonalDetailsForAccountID(accountID: number | undefined, personalDetailsData?: Partial<PersonalDetailsList>): Partial<PersonalDetails> {
    if (!accountID) {
        return {};
    }

    const defaultDetails = {
        isOptimisticPersonalDetail: true,
    };

    if (!personalDetailsData) {
        return allPersonalDetails?.[accountID] ?? defaultDetails;
    }

    return personalDetailsData?.[accountID] ?? defaultDetails;
}

/**
 * Returns the personal details or a default object if the personal details are not available.
 */
function getPersonalDetailsOrDefault(personalDetails: Partial<PersonalDetails> | undefined | null): Partial<PersonalDetails> {
    return personalDetails ?? {isOptimisticPersonalDetail: true};
}

const phoneNumberCache: Record<string, string> = {};

/**
 * Get the displayName for a single report participant.
 */
function getDisplayNameForParticipant({
    accountID,
    shouldUseShortForm = false,
    shouldFallbackToHidden = true,
    shouldAddCurrentUserPostfix = false,
    personalDetailsData = allPersonalDetails,
    shouldRemoveDomain = false,
}: {
    accountID?: number;
    shouldUseShortForm?: boolean;
    shouldFallbackToHidden?: boolean;
    shouldAddCurrentUserPostfix?: boolean;
    personalDetailsData?: Partial<PersonalDetailsList>;
    shouldRemoveDomain?: boolean;
}): string {
    if (!accountID) {
        return '';
    }

    const personalDetails = getPersonalDetailsOrDefault(personalDetailsData?.[accountID]);
    if (!personalDetails) {
        return '';
    }

    const login = personalDetails.login ?? '';

    // Check if the phone number is already cached
    let formattedLogin = phoneNumberCache[login];
    if (!formattedLogin) {
        formattedLogin = formatPhoneNumber(login);
        // Store the formatted phone number in the cache
        phoneNumberCache[login] = formattedLogin;
    }

    // This is to check if account is an invite/optimistically created one
    // and prevent from falling back to 'Hidden', so a correct value is shown
    // when searching for a new user
    if (personalDetails.isOptimisticPersonalDetail === true) {
        return formattedLogin;
    }

    // For selfDM, we display the user's displayName followed by '(you)' as a postfix
    const shouldAddPostfix = shouldAddCurrentUserPostfix && accountID === currentUserAccountID;

    let longName = getDisplayNameOrDefault(personalDetails, formattedLogin, shouldFallbackToHidden, shouldAddPostfix);

    if (shouldRemoveDomain && longName === formattedLogin) {
        longName = longName.split('@').at(0) ?? '';
    }

    // If the user's personal details (first name) should be hidden, make sure we return "hidden" instead of the short name
    if (shouldFallbackToHidden && longName === hiddenTranslation) {
        return formatPhoneNumber(longName);
    }

    const shortName = personalDetails.firstName ? personalDetails.firstName : longName;
    return shouldUseShortForm ? shortName : longName;
}

function getParticipantsAccountIDsForDisplay(
    report: OnyxEntry<Report>,
    shouldExcludeHidden = false,
    shouldExcludeDeleted = false,
    shouldForceExcludeCurrentUser = false,
    reportMetadataParam?: OnyxEntry<ReportMetadata>,
): number[] {
    const reportParticipants = report?.participants ?? {};
    const reportMetadata = reportMetadataParam ?? getReportMetadata(report?.reportID);
    let participantsEntries = Object.entries(reportParticipants);

    // We should not show participants that have an optimistic entry with the same login in the personal details
    const nonOptimisticLoginMap: Record<string, boolean | undefined> = {};

    for (const entry of participantsEntries) {
        const [accountID] = entry;
        const personalDetail = allPersonalDetails?.[accountID];
        if (personalDetail?.login && !personalDetail.isOptimisticPersonalDetail) {
            nonOptimisticLoginMap[personalDetail.login] = true;
        }
    }

    participantsEntries = participantsEntries.filter(([accountID]) => {
        const personalDetail = allPersonalDetails?.[accountID];
        if (personalDetail?.login && personalDetail.isOptimisticPersonalDetail) {
            return !nonOptimisticLoginMap[personalDetail.login];
        }
        return true;
    });

    let participantsIds = participantsEntries.map(([accountID]) => Number(accountID));

    // For 1:1 chat, we don't want to include the current user as a participant in order to not mark 1:1 chats as having multiple participants
    // For system chat, we want to display Expensify as the only participant
    const shouldExcludeCurrentUser = isOneOnOneChat(report) || isSystemChat(report) || shouldForceExcludeCurrentUser;

    if (shouldExcludeCurrentUser || shouldExcludeHidden || shouldExcludeDeleted) {
        participantsIds = participantsIds.filter((accountID) => {
            if (shouldExcludeCurrentUser && accountID === currentUserAccountID) {
                return false;
            }

            if (shouldExcludeHidden && isHiddenForCurrentUser(reportParticipants[accountID]?.notificationPreference)) {
                return false;
            }

            if (
                shouldExcludeDeleted &&
                reportMetadata?.pendingChatMembers?.findLast((member) => Number(member.accountID) === accountID)?.pendingAction === CONST.RED_BRICK_ROAD_PENDING_ACTION.DELETE
            ) {
                return false;
            }

            return true;
        });
    }

    return participantsIds.filter((accountID) => isNumber(accountID));
}

function getParticipantsList(report: Report, personalDetails: OnyxEntry<PersonalDetailsList>, isRoomMembersList = false, reportMetadata: OnyxEntry<ReportMetadata> = undefined): number[] {
    const isReportGroupChat = isGroupChat(report);
    const shouldExcludeHiddenParticipants = !isReportGroupChat && !isInvoiceReport(report) && !isMoneyRequestReport(report) && !isMoneyRequest(report);
    const chatParticipants = getParticipantsAccountIDsForDisplay(report, isRoomMembersList || shouldExcludeHiddenParticipants, false, false, reportMetadata);

    return chatParticipants.filter((accountID) => {
        const details = personalDetails?.[accountID];

        if (!isRoomMembersList) {
            if (!details) {
                Log.hmmm(`[ReportParticipantsPage] no personal details found for Group chat member with accountID: ${accountID}`);
                return false;
            }
        } else {
            // When adding a new member to a room (whose personal detail does not exist in Onyx), an optimistic personal detail
            // is created. However, when the real personal detail is returned from the backend, a duplicate member may appear
            // briefly before the optimistic personal detail is deleted. To address this, we filter out the optimistically created
            // member here.
            const isDuplicateOptimisticDetail =
                details?.isOptimisticPersonalDetail && chatParticipants.some((accID) => accID !== accountID && details.login === personalDetails?.[accID]?.login);

            if (!details || isDuplicateOptimisticDetail) {
                Log.hmmm(`[RoomMembersPage] no personal details found for room member with accountID: ${accountID}`);
                return false;
            }
        }
        return true;
    });
}

function buildParticipantsFromAccountIDs(accountIDs: number[]): Participants {
    const finalParticipants: Participants = {};
    return accountIDs.reduce((participants, accountID) => {
        // eslint-disable-next-line no-param-reassign
        participants[accountID] = {notificationPreference: CONST.REPORT.NOTIFICATION_PREFERENCE.ALWAYS};
        return participants;
    }, finalParticipants);
}

/**
 * Returns the report name if the report is a group chat
 */
function getGroupChatName(participants?: SelectedParticipant[], shouldApplyLimit = false, report?: OnyxEntry<Report>, reportMetadataParam?: OnyxEntry<ReportMetadata>): string | undefined {
    // If we have a report always try to get the name from the report.
    if (report?.reportName) {
        return report.reportName;
    }

    const reportMetadata = reportMetadataParam ?? getReportMetadata(report?.reportID);

    const pendingMemberAccountIDs = new Set(
        reportMetadata?.pendingChatMembers?.filter((member) => member.pendingAction === CONST.RED_BRICK_ROAD_PENDING_ACTION.DELETE).map((member) => member.accountID),
    );
    let participantAccountIDs =
        participants?.map((participant) => participant.accountID) ??
        Object.keys(report?.participants ?? {})
            .map(Number)
            .filter((accountID) => !pendingMemberAccountIDs.has(accountID.toString()));
    const shouldAddEllipsis = participantAccountIDs.length > CONST.DISPLAY_PARTICIPANTS_LIMIT && shouldApplyLimit;
    if (shouldApplyLimit) {
        participantAccountIDs = participantAccountIDs.slice(0, CONST.DISPLAY_PARTICIPANTS_LIMIT);
    }
    const isMultipleParticipantReport = participantAccountIDs.length > 1;

    if (isMultipleParticipantReport) {
        return participantAccountIDs
            .map(
                (participantAccountID, index) =>
                    getDisplayNameForParticipant({accountID: participantAccountID, shouldUseShortForm: isMultipleParticipantReport}) || formatPhoneNumber(participants?.[index]?.login ?? ''),
            )
            .sort((first, second) => localeCompareLibs(first ?? '', second ?? ''))
            .filter(Boolean)
            .join(', ')
            .slice(0, CONST.REPORT_NAME_LIMIT)
            .concat(shouldAddEllipsis ? '...' : '');
    }

    return translateLocal('groupChat.defaultReportName', {displayName: getDisplayNameForParticipant({accountID: participantAccountIDs.at(0)})});
}

function getParticipants(reportID: string) {
    const report = getReportOrDraftReport(reportID);
    if (!report) {
        return {};
    }

    return report.participants;
}

function getParticipantIcon(accountID: number | undefined, personalDetails: OnyxInputOrEntry<PersonalDetailsList>, shouldUseShortForm = false): Icon {
    if (!accountID) {
        return {
            id: CONST.DEFAULT_NUMBER_ID,
            source: FallbackAvatar,
            type: CONST.ICON_TYPE_AVATAR,
            name: '',
        };
    }
    const details = personalDetails?.[accountID];
    const displayName = getDisplayNameOrDefault(details, '', shouldUseShortForm);

    return {
        id: accountID,
        source: details?.avatar ?? FallbackAvatar,
        type: CONST.ICON_TYPE_AVATAR,
        name: displayName,
        fallbackIcon: details?.fallbackIcon,
    };
}

/**
 * Helper function to get the icons for the invoice receiver. Only to be used in getIcons().
 */
function getInvoiceReceiverIcons(report: OnyxInputOrEntry<Report>, personalDetails: OnyxInputOrEntry<PersonalDetailsList>, invoiceReceiverPolicy: OnyxInputOrEntry<Policy>): Icon[] {
    if (report?.invoiceReceiver?.type === CONST.REPORT.INVOICE_RECEIVER_TYPE.INDIVIDUAL) {
        return getIconsForParticipants([report?.invoiceReceiver.accountID], personalDetails);
    }

    const receiverPolicyID = report?.invoiceReceiver?.policyID;

    // This will be fixed as part of https://github.com/Expensify/Expensify/issues/507850
    // eslint-disable-next-line deprecation/deprecation
    const receiverPolicy = invoiceReceiverPolicy ?? getPolicy(receiverPolicyID);
    if (!isEmptyObject(receiverPolicy)) {
        return [
            {
                source: receiverPolicy?.avatarURL ?? getDefaultWorkspaceAvatar(receiverPolicy.name),
                type: CONST.ICON_TYPE_WORKSPACE,
                name: receiverPolicy.name,
                id: receiverPolicyID,
            },
        ];
    }
    return [];
}

/**
 * Helper function to get the icons for an expense request. Only to be used in getIcons().
 */
function getIconsForExpenseRequest(report: OnyxInputOrEntry<Report>, personalDetails: OnyxInputOrEntry<PersonalDetailsList>, policy: OnyxInputOrEntry<Policy>): Icon[] {
    if (!report || !report?.parentReportID || !report?.parentReportActionID) {
        return [];
    }
    const parentReportAction = allReportActions?.[`${ONYXKEYS.COLLECTION.REPORT_ACTIONS}${report.parentReportID}`]?.[report.parentReportActionID];
    const workspaceIcon = getWorkspaceIcon(report, policy);
    const actorDetails = parentReportAction?.actorAccountID ? personalDetails?.[parentReportAction.actorAccountID] : undefined;
    const memberIcon = {
        source: actorDetails?.avatar ?? FallbackAvatar,
        id: parentReportAction?.actorAccountID,
        type: CONST.ICON_TYPE_AVATAR,
        name: actorDetails?.displayName ?? '',
        fallbackIcon: actorDetails?.fallbackIcon,
    };
    return [memberIcon, workspaceIcon];
}

/**
 * Helper function to get the icons for a chat thread. Only to be used in getIcons().
 */
function getIconsForChatThread(report: OnyxInputOrEntry<Report>, personalDetails: OnyxInputOrEntry<PersonalDetailsList>, policy: OnyxInputOrEntry<Policy>): Icon[] {
    if (!report || !report?.parentReportID || !report?.parentReportActionID) {
        return [];
    }
    const parentReportAction = allReportActions?.[`${ONYXKEYS.COLLECTION.REPORT_ACTIONS}${report.parentReportID}`]?.[report.parentReportActionID];
    const actorAccountID = getReportActionActorAccountID(parentReportAction, report as OnyxEntry<Report>, report as OnyxEntry<Report>);
    const actorDetails = actorAccountID ? personalDetails?.[actorAccountID] : undefined;
    const actorDisplayName = getDisplayNameOrDefault(actorDetails, '', false);
    const actorIcon = {
        id: actorAccountID,
        source: actorDetails?.avatar ?? FallbackAvatar,
        name: formatPhoneNumber(actorDisplayName),
        type: CONST.ICON_TYPE_AVATAR,
        fallbackIcon: actorDetails?.fallbackIcon,
    };

    if (isWorkspaceThread(report)) {
        const workspaceIcon = getWorkspaceIcon(report, policy);
        return [actorIcon, workspaceIcon];
    }
    return [actorIcon];
}

/**
 * Helper function to get the icons for a task report. Only to be used in getIcons().
 */
function getIconsForTaskReport(report: OnyxInputOrEntry<Report>, personalDetails: OnyxInputOrEntry<PersonalDetailsList>, policy: OnyxInputOrEntry<Policy>): Icon[] {
    const ownerIcon = getParticipantIcon(report?.ownerAccountID, personalDetails, true);
    if (report && isWorkspaceTaskReport(report)) {
        const workspaceIcon = getWorkspaceIcon(report, policy);
        return [ownerIcon, workspaceIcon];
    }
    return [ownerIcon];
}

/**
 * Helper function to get the icons for a domain room. Only to be used in getIcons().
 */
function getIconsForDomainRoom(report: OnyxInputOrEntry<Report>): Icon[] {
    const domainName = report?.reportName?.substring(1);
    const policyExpenseChatAvatarSource = getDefaultWorkspaceAvatar(domainName);
    const domainIcon: Icon = {
        source: policyExpenseChatAvatarSource,
        type: CONST.ICON_TYPE_WORKSPACE,
        name: domainName ?? '',
        id: report?.policyID,
    };
    return [domainIcon];
}

/**
 * Helper function to get the icons for a policy room. Only to be used in getIcons().
 */
function getIconsForPolicyRoom(
    report: OnyxInputOrEntry<Report>,
    personalDetails: OnyxInputOrEntry<PersonalDetailsList>,
    policy: OnyxInputOrEntry<Policy>,
    invoiceReceiverPolicy: OnyxInputOrEntry<Policy>,
): Icon[] {
    if (!report) {
        return [];
    }
    const icons = [getWorkspaceIcon(report, policy)];
    if (report && isInvoiceRoom(report)) {
        icons.push(...getInvoiceReceiverIcons(report, personalDetails, invoiceReceiverPolicy));
    }
    return icons;
}

/**
 * Helper function to get the icons for a policy expense chat. Only to be used in getIcons().
 */
function getIconsForPolicyExpenseChat(report: OnyxInputOrEntry<Report>, personalDetails: OnyxInputOrEntry<PersonalDetailsList>, policy: OnyxInputOrEntry<Policy>): Icon[] {
    if (!report) {
        return [];
    }
    const workspaceIcon = getWorkspaceIcon(report, policy);
    const memberIcon = getParticipantIcon(report?.ownerAccountID, personalDetails, true);
    return [workspaceIcon, memberIcon];
}

/**
 * Helper function to get the icons for an expense report. Only to be used in getIcons().
 */
function getIconsForExpenseReport(report: OnyxInputOrEntry<Report>, personalDetails: OnyxInputOrEntry<PersonalDetailsList>, policy: OnyxInputOrEntry<Policy>): Icon[] {
    if (!report) {
        return [];
    }
    const workspaceIcon = getWorkspaceIcon(report, policy);
    const memberIcon = getParticipantIcon(report?.ownerAccountID, personalDetails, true);
    return [memberIcon, workspaceIcon];
}

/**
 * Helper function to get the icons for an iou report. Only to be used in getIcons().
 */
function getIconsForIOUReport(report: OnyxInputOrEntry<Report>, personalDetails: OnyxInputOrEntry<PersonalDetailsList>): Icon[] {
    if (!report) {
        return [];
    }

    const managerDetails = report?.managerID ? personalDetails?.[report.managerID] : undefined;
    const ownerDetails = report?.ownerAccountID ? personalDetails?.[report.ownerAccountID] : undefined;
    const managerIcon = {
        source: managerDetails?.avatar ?? FallbackAvatar,
        id: report?.managerID,
        type: CONST.ICON_TYPE_AVATAR,
        name: managerDetails?.displayName ?? '',
        fallbackIcon: managerDetails?.fallbackIcon,
    };
    const ownerIcon = {
        id: report?.ownerAccountID,
        source: ownerDetails?.avatar ?? FallbackAvatar,
        type: CONST.ICON_TYPE_AVATAR,
        name: ownerDetails?.displayName ?? '',
        fallbackIcon: ownerDetails?.fallbackIcon,
    };
    const isManager = currentUserAccountID === report?.managerID;

    // For one transaction IOUs, display a simplified report icon
    if (isOneTransactionReport(report)) {
        return [ownerIcon];
    }

    return isManager ? [managerIcon, ownerIcon] : [ownerIcon, managerIcon];
}

/**
 * Helper function to get the icons for a group chat. Only to be used in getIcons().
 */
function getIconsForGroupChat(report: OnyxInputOrEntry<Report>): Icon[] {
    if (!report) {
        return [];
    }
    const groupChatIcon = {
        // eslint-disable-next-line @typescript-eslint/prefer-nullish-coalescing
        source: report.avatarUrl || getDefaultGroupAvatar(report.reportID),
        id: -1,
        type: CONST.ICON_TYPE_AVATAR,
        name: getGroupChatName(undefined, true, report),
    };
    return [groupChatIcon];
}

/**
 * Helper function to get the icons for an invoice report. Only to be used in getIcons().
 */
function getIconsForInvoiceReport(
    report: OnyxInputOrEntry<Report>,
    personalDetails: OnyxInputOrEntry<PersonalDetailsList>,
    policy: OnyxInputOrEntry<Policy>,
    invoiceReceiverPolicy: OnyxInputOrEntry<Policy>,
): Icon[] {
    if (!report) {
        return [];
    }
    const invoiceRoomReport = getReportOrDraftReport(report.chatReportID);
    const icons = [getWorkspaceIcon(invoiceRoomReport, policy)];

    if (invoiceRoomReport?.invoiceReceiver?.type === CONST.REPORT.INVOICE_RECEIVER_TYPE.INDIVIDUAL) {
        icons.push(...getIconsForParticipants([invoiceRoomReport?.invoiceReceiver.accountID], personalDetails));
        return icons;
    }

    const receiverPolicyID = invoiceRoomReport?.invoiceReceiver?.policyID;
    // This will be fixed as part of https://github.com/Expensify/Expensify/issues/507850
    // eslint-disable-next-line deprecation/deprecation
    const receiverPolicy = invoiceReceiverPolicy ?? getPolicy(receiverPolicyID);

    if (!isEmptyObject(receiverPolicy)) {
        icons.push({
            source: receiverPolicy?.avatarURL ?? getDefaultWorkspaceAvatar(receiverPolicy.name),
            type: CONST.ICON_TYPE_WORKSPACE,
            name: receiverPolicy.name,
            id: receiverPolicyID,
        });
    }

    return icons;
}

/**
 * Returns the appropriate icons for the given chat report using the stored personalDetails.
 * The Avatar sources can be URLs or Icon components according to the chat type.
 */
function getIcons(
    report: OnyxInputOrEntry<Report>,
    personalDetails: OnyxInputOrEntry<PersonalDetailsList> = allPersonalDetails,
    defaultIcon: AvatarSource | null = null,
    defaultName = '',
    defaultAccountID = -1,
    policy?: OnyxInputOrEntry<Policy>,
    invoiceReceiverPolicy?: OnyxInputOrEntry<Policy>,
    isReportArchived = false,
): Icon[] {
    if (isEmptyObject(report)) {
        return [
            {
                source: defaultIcon ?? FallbackAvatar,
                type: CONST.ICON_TYPE_AVATAR,
                name: defaultName,
                id: defaultAccountID,
            },
        ];
    }
    if (isExpenseRequest(report)) {
        return getIconsForExpenseRequest(report, personalDetails, policy);
    }
    if (isChatThread(report)) {
        return getIconsForChatThread(report, personalDetails, policy);
    }
    if (isTaskReport(report)) {
        return getIconsForTaskReport(report, personalDetails, policy);
    }
    if (isDomainRoom(report)) {
        return getIconsForDomainRoom(report);
    }
    if (isAdminRoom(report) || isAnnounceRoom(report) || isChatRoom(report) || (isArchivedNonExpenseReport(report, isReportArchived) && !chatIncludesConcierge(report))) {
        return getIconsForPolicyRoom(report, personalDetails, policy, invoiceReceiverPolicy);
    }
    if (isPolicyExpenseChat(report)) {
        return getIconsForPolicyExpenseChat(report, personalDetails, policy);
    }
    if (isExpenseReport(report)) {
        return getIconsForExpenseReport(report, personalDetails, policy);
    }
    if (isIOUReport(report)) {
        return getIconsForIOUReport(report, personalDetails);
    }
    if (isSelfDM(report)) {
        return getIconsForParticipants(currentUserAccountID ? [currentUserAccountID] : [], personalDetails);
    }
    if (isSystemChat(report)) {
        return getIconsForParticipants([CONST.ACCOUNT_ID.NOTIFICATIONS ?? 0], personalDetails);
    }
    if (isGroupChat(report)) {
        return getIconsForGroupChat(report);
    }
    if (isInvoiceReport(report)) {
        return getIconsForInvoiceReport(report, personalDetails, policy, invoiceReceiverPolicy);
    }
    if (isOneOnOneChat(report)) {
        const otherParticipantsAccountIDs = Object.keys(report.participants ?? {})
            .map(Number)
            .filter((accountID) => accountID !== currentUserAccountID);
        return getIconsForParticipants(otherParticipantsAccountIDs, personalDetails);
    }
    const participantAccountIDs = Object.keys(report.participants ?? {}).map(Number);
    return getIconsForParticipants(participantAccountIDs, personalDetails);
}

const getIconDisplayName = (icon: Icon, personalDetails: OnyxInputOrEntry<PersonalDetailsList>) =>
    icon.id ? (personalDetails?.[icon.id]?.displayName ?? personalDetails?.[icon.id]?.login ?? '') : '';

function sortIconsByName(icons: Icon[], personalDetails: OnyxInputOrEntry<PersonalDetailsList>, localeCompare: LocaleContextProps['localeCompare']) {
    return icons.sort((first, second) => {
        // First sort by displayName/login
        const displayNameLoginOrder = localeCompare(getIconDisplayName(first, personalDetails), getIconDisplayName(second, personalDetails));
        if (displayNameLoginOrder !== 0) {
            return displayNameLoginOrder;
        }

        // Then fallback on accountID as the final sorting criteria.
        // This will ensure that the order of avatars with same login/displayName
        // stay consistent across all users and devices
        return Number(first?.id) - Number(second?.id);
    });
}

function getDisplayNamesWithTooltips(
    personalDetailsList: PersonalDetails[] | PersonalDetailsList | OptionData[],
    shouldUseShortForm: boolean,
    localeCompare: LocaleContextProps['localeCompare'],
    shouldFallbackToHidden = true,
    shouldAddCurrentUserPostfix = false,
): DisplayNameWithTooltips {
    const personalDetailsListArray = Array.isArray(personalDetailsList) ? personalDetailsList : Object.values(personalDetailsList);

    return personalDetailsListArray
        .map((user) => {
            const accountID = Number(user?.accountID);
            // eslint-disable-next-line @typescript-eslint/prefer-nullish-coalescing
            const displayName = getDisplayNameForParticipant({accountID, shouldUseShortForm, shouldFallbackToHidden, shouldAddCurrentUserPostfix}) || user?.login || '';
            const avatar = user && 'avatar' in user ? user.avatar : undefined;

            let pronouns = user?.pronouns ?? undefined;
            if (pronouns?.startsWith(CONST.PRONOUNS.PREFIX)) {
                const pronounTranslationKey = pronouns.replace(CONST.PRONOUNS.PREFIX, '');
                pronouns = translateLocal(`pronouns.${pronounTranslationKey}` as TranslationPaths);
            }

            return {
                displayName,
                avatar,
                login: user?.login ?? '',
                accountID,
                pronouns,
            };
        })
        .sort((first, second) => {
            // First sort by displayName/login
            const displayNameLoginOrder = localeCompare(first.displayName, second.displayName);
            if (displayNameLoginOrder !== 0) {
                return displayNameLoginOrder;
            }

            // Then fallback on accountID as the final sorting criteria.
            return first.accountID - second.accountID;
        });
}

/**
 * Returns the the display names of the given user accountIDs
 */
function getUserDetailTooltipText(accountID: number, fallbackUserDisplayName = ''): string {
    const displayNameForParticipant = getDisplayNameForParticipant({accountID});
    return displayNameForParticipant || fallbackUserDisplayName;
}

/**
 * For a deleted parent report action within a chat report,
 * let us return the appropriate display message
 *
 * @param reportAction - The deleted report action of a chat report for which we need to return message.
 */
function getDeletedParentActionMessageForChatReport(reportAction: OnyxEntry<ReportAction>): string {
    // By default, let us display [Deleted message]
    let deletedMessageText = translateLocal('parentReportAction.deletedMessage');
    if (isCreatedTaskReportAction(reportAction)) {
        // For canceled task report, let us display [Deleted task]
        deletedMessageText = translateLocal('parentReportAction.deletedTask');
    }
    return deletedMessageText;
}

/**
 * Returns the preview message for `REIMBURSEMENT_QUEUED` action
 */
function getReimbursementQueuedActionMessage({
    reportAction,
    reportOrID,
    shouldUseShortDisplayName = true,
    reports,
    personalDetails,
}: {
    reportAction: OnyxEntry<ReportAction<typeof CONST.REPORT.ACTIONS.TYPE.REIMBURSEMENT_QUEUED>>;
    reportOrID: OnyxEntry<Report> | string | SearchReport;
    shouldUseShortDisplayName?: boolean;
    reports?: SearchReport[];
    personalDetails?: Partial<PersonalDetailsList>;
}): string {
    const report = typeof reportOrID === 'string' ? getReport(reportOrID, reports ?? allReports) : reportOrID;
    const submitterDisplayName = getDisplayNameForParticipant({accountID: report?.ownerAccountID, shouldUseShortForm: shouldUseShortDisplayName, personalDetailsData: personalDetails}) ?? '';
    const originalMessage = getOriginalMessage(reportAction);
    let messageKey: TranslationPaths;
    if (originalMessage?.paymentType === CONST.IOU.PAYMENT_TYPE.EXPENSIFY) {
        messageKey = 'iou.waitingOnEnabledWallet';
    } else {
        messageKey = 'iou.waitingOnBankAccount';
    }

    return translateLocal(messageKey, {submitterDisplayName});
}

/**
 * Returns the preview message for `REIMBURSEMENT_DEQUEUED` or `REIMBURSEMENT_ACH_CANCELED` action
 */
function getReimbursementDeQueuedOrCanceledActionMessage(
    reportAction: OnyxEntry<ReportAction<typeof CONST.REPORT.ACTIONS.TYPE.REIMBURSEMENT_DEQUEUED | typeof CONST.REPORT.ACTIONS.TYPE.REIMBURSEMENT_ACH_CANCELED>>,
    reportOrID: OnyxEntry<Report> | string | SearchReport,
    isLHNPreview = false,
): string {
    const report = typeof reportOrID === 'string' ? getReport(reportOrID, allReports) : reportOrID;
    const originalMessage = getOriginalMessage(reportAction);
    const amount = originalMessage?.amount;
    const currency = originalMessage?.currency;
    const formattedAmount = convertToDisplayString(amount, currency);
    if (originalMessage?.cancellationReason === CONST.REPORT.CANCEL_PAYMENT_REASONS.ADMIN || originalMessage?.cancellationReason === CONST.REPORT.CANCEL_PAYMENT_REASONS.USER) {
        const payerOrApproverName = report?.managerID === currentUserAccountID || !isLHNPreview ? '' : getDisplayNameForParticipant({accountID: report?.managerID, shouldUseShortForm: true});
        return translateLocal('iou.adminCanceledRequest', {manager: payerOrApproverName, amount: formattedAmount});
    }
    const submitterDisplayName = getDisplayNameForParticipant({accountID: report?.ownerAccountID, shouldUseShortForm: true}) ?? '';
    return translateLocal('iou.canceledRequest', {submitterDisplayName, amount: formattedAmount});
}

/**
 * Builds an optimistic REIMBURSEMENT_DEQUEUED report action with a randomly generated reportActionID.
 *
 */
function buildOptimisticChangeFieldAction(reportField: PolicyReportField, previousReportField: PolicyReportField): OptimisticChangeFieldAction {
    return {
        actionName: CONST.REPORT.ACTIONS.TYPE.CHANGE_FIELD,
        actorAccountID: currentUserAccountID,
        message: [
            {
                type: 'TEXT',
                style: 'strong',
                text: 'You',
            },
            {
                type: 'TEXT',
                style: 'normal',
                text: ` modified field '${reportField.name}'.`,
            },
            {
                type: 'TEXT',
                style: 'normal',
                text: ` New value is '${reportField.value}'`,
            },
            {
                type: 'TEXT',
                style: 'normal',
                text: ` (previously '${previousReportField.value}').`,
            },
        ],
        originalMessage: {
            fieldName: reportField.name,
            newType: reportField.type,
            newValue: reportField.value,
            oldType: previousReportField.type,
            oldValue: previousReportField.value,
        },
        person: [
            {
                style: 'strong',
                text: getCurrentUserDisplayNameOrEmail(),
                type: 'TEXT',
            },
        ],
        reportActionID: rand64(),
        created: DateUtils.getDBTime(),
        pendingAction: CONST.RED_BRICK_ROAD_PENDING_ACTION.ADD,
    };
}

/**
 * Builds an optimistic REIMBURSEMENT_DEQUEUED report action with a randomly generated reportActionID.
 *
 */
function buildOptimisticCancelPaymentReportAction(expenseReportID: string, amount: number, currency: string): OptimisticCancelPaymentReportAction {
    return {
        actionName: CONST.REPORT.ACTIONS.TYPE.REIMBURSEMENT_DEQUEUED,
        actorAccountID: currentUserAccountID,
        message: [
            {
                cancellationReason: CONST.REPORT.CANCEL_PAYMENT_REASONS.ADMIN,
                expenseReportID,
                type: CONST.REPORT.MESSAGE.TYPE.COMMENT,
                text: '',
                amount,
                currency,
            },
        ],
        originalMessage: {
            cancellationReason: CONST.REPORT.CANCEL_PAYMENT_REASONS.ADMIN,
            expenseReportID,
            amount,
            currency,
        },
        person: [
            {
                style: 'strong',
                text: getCurrentUserDisplayNameOrEmail(),
                type: 'TEXT',
            },
        ],
        reportActionID: rand64(),
        shouldShow: true,
        created: DateUtils.getDBTime(),
        pendingAction: CONST.RED_BRICK_ROAD_PENDING_ACTION.ADD,
    };
}

/**
 * Returns the last visible message for a given report after considering the given optimistic actions
 *
 * @param reportID - the report for which last visible message has to be fetched
 * @param [actionsToMerge] - the optimistic merge actions that needs to be considered while fetching last visible message

 */
function getLastVisibleMessage(reportID: string | undefined, actionsToMerge: ReportActions = {}, isReportArchived = false): LastVisibleMessage {
    const report = getReportOrDraftReport(reportID);
    const lastVisibleAction = getLastVisibleActionReportActionsUtils(reportID, canUserPerformWriteAction(report, isReportArchived), actionsToMerge);

    // For Chat Report with deleted parent actions, let us fetch the correct message
    if (isDeletedParentAction(lastVisibleAction) && !isEmptyObject(report) && isChatReport(report)) {
        const lastMessageText = getDeletedParentActionMessageForChatReport(lastVisibleAction);
        return {
            lastMessageText,
        };
    }

    // Fetch the last visible message for report represented by reportID and based on actions to merge.
    return getLastVisibleMessageReportActionsUtils(reportID, canUserPerformWriteAction(report), actionsToMerge);
}

/**
 * Checks if a report is waiting for the manager to complete an action.
 * Example: the assignee of an open task report or the manager of a processing expense report.
 *
 * @param [parentReportAction] - The parent report action of the report (Used to check if the task has been canceled)
 */
function isWaitingForAssigneeToCompleteAction(report: OnyxEntry<Report>, parentReportAction: OnyxEntry<ReportAction>): boolean {
    if (report?.hasOutstandingChildTask) {
        return true;
    }

    if (report?.hasParentAccess === false && isReportManager(report)) {
        if (isOpenTaskReport(report, parentReportAction)) {
            return true;
        }

        if (isProcessingReport(report) && isExpenseReport(report)) {
            return true;
        }
    }

    return false;
}

function isUnreadWithMention(reportOrOption: OnyxEntry<Report> | OptionData): boolean {
    if (!reportOrOption) {
        return false;
    }
    // lastMentionedTime and lastReadTime are both datetime strings and can be compared directly
    const lastMentionedTime = reportOrOption.lastMentionedTime ?? '';
    const lastReadTime = reportOrOption.lastReadTime ?? '';
    return !!('isUnreadWithMention' in reportOrOption && reportOrOption.isUnreadWithMention) || lastReadTime < lastMentionedTime;
}

type ReasonAndReportActionThatRequiresAttention = {
    reason: ValueOf<typeof CONST.REQUIRES_ATTENTION_REASONS>;
    reportAction?: OnyxEntry<ReportAction>;
};

function getReasonAndReportActionThatRequiresAttention(
    optionOrReport: OnyxEntry<Report> | OptionData,
    parentReportAction?: OnyxEntry<ReportAction>,
    isReportArchived = false,
): ReasonAndReportActionThatRequiresAttention | null {
    if (!optionOrReport) {
        return null;
    }

    const reportActions = getAllReportActions(optionOrReport.reportID);

    if (isJoinRequestInAdminRoom(optionOrReport)) {
        return {
            reason: CONST.REQUIRES_ATTENTION_REASONS.HAS_JOIN_REQUEST,
            reportAction: getActionableJoinRequestPendingReportAction(optionOrReport.reportID),
        };
    }

    if (isReportArchived) {
        return null;
    }

    if (isUnreadWithMention(optionOrReport)) {
        return {
            reason: CONST.REQUIRES_ATTENTION_REASONS.IS_UNREAD_WITH_MENTION,
        };
    }

    if (isWaitingForAssigneeToCompleteAction(optionOrReport, parentReportAction)) {
        return {
            reason: CONST.REQUIRES_ATTENTION_REASONS.IS_WAITING_FOR_ASSIGNEE_TO_COMPLETE_ACTION,
            reportAction: Object.values(reportActions).find((action) => action.childType === CONST.REPORT.TYPE.TASK),
        };
    }

    const iouReportActionToApproveOrPay = getIOUReportActionToApproveOrPay(optionOrReport, undefined);
    const iouReportID = getIOUReportIDFromReportActionPreview(iouReportActionToApproveOrPay);
    const transactions = getReportTransactions(iouReportID);
    const hasOnlyPendingTransactions = transactions.length > 0 && transactions.every((t) => isExpensifyCardTransaction(t) && isPending(t));

    // Has a child report that is awaiting action (e.g. approve, pay, add bank account) from current user
    // This will be fixed as part of https://github.com/Expensify/Expensify/issues/507850
    // eslint-disable-next-line deprecation/deprecation
    const policy = getPolicy(optionOrReport.policyID);
    if (optionOrReport.hasOutstandingChildRequest === true && (policy?.reimbursementChoice !== CONST.POLICY.REIMBURSEMENT_CHOICES.REIMBURSEMENT_NO || !hasOnlyPendingTransactions)) {
        return {
            reason: CONST.REQUIRES_ATTENTION_REASONS.HAS_CHILD_REPORT_AWAITING_ACTION,
            reportAction: iouReportActionToApproveOrPay,
        };
    }

    if (hasMissingInvoiceBankAccount(optionOrReport.reportID) && !isSettled(optionOrReport.reportID)) {
        return {
            reason: CONST.REQUIRES_ATTENTION_REASONS.HAS_MISSING_INVOICE_BANK_ACCOUNT,
        };
    }

    if (isInvoiceRoom(optionOrReport)) {
        const reportAction = Object.values(reportActions).find(
            (action) =>
                action.actionName === CONST.REPORT.ACTIONS.TYPE.REPORT_PREVIEW &&
                action.childReportID &&
                hasMissingInvoiceBankAccount(action.childReportID) &&
                !isSettled(action.childReportID),
        );

        return reportAction
            ? {
                  reason: CONST.REQUIRES_ATTENTION_REASONS.HAS_MISSING_INVOICE_BANK_ACCOUNT,
                  reportAction,
              }
            : null;
    }

    return null;
}

/**
 * Determines if the option requires action from the current user. This can happen when it:
 *  - is unread and the user was mentioned in one of the unread comments
 *  - is for an outstanding task waiting on the user
 *  - has an outstanding child expense that is waiting for an action from the current user (e.g. pay, approve, add bank account)
 *  - is either the system or concierge chat, the user free trial has ended and it didn't add a payment card yet
 *
 * @param option (report or optionItem)
 * @param parentReportAction (the report action the current report is a thread of)
 */
function requiresAttentionFromCurrentUser(optionOrReport: OnyxEntry<Report> | OptionData, parentReportAction?: OnyxEntry<ReportAction>, isReportArchived = false) {
    return !!getReasonAndReportActionThatRequiresAttention(optionOrReport, parentReportAction, isReportArchived);
}

/**
 * Checks if the report contains at least one Non-Reimbursable transaction
 */
function hasNonReimbursableTransactions(iouReportID: string | undefined, reportsTransactionsParam: Record<string, Transaction[]> = reportsTransactions): boolean {
    const transactions = getReportTransactions(iouReportID, reportsTransactionsParam);
    return transactions.filter((transaction) => transaction.reimbursable === false).length > 0;
}

function getMoneyRequestSpendBreakdown(report: OnyxInputOrEntry<Report>, searchReports?: SearchReport[]): SpendBreakdown {
    const reports = searchReports ?? allReports;
    let moneyRequestReport: OnyxEntry<Report>;
    if (report && (isMoneyRequestReport(report, searchReports) || isInvoiceReport(report))) {
        moneyRequestReport = report;
    }
    if (reports && report?.iouReportID) {
        moneyRequestReport = getReport(report.iouReportID, allReports);
    }
    if (moneyRequestReport) {
        let nonReimbursableSpend = moneyRequestReport.nonReimbursableTotal ?? 0;
        let totalSpend = moneyRequestReport.total ?? 0;

        if (nonReimbursableSpend + totalSpend !== 0) {
            // There is a possibility that if the Expense report has a negative total.
            // This is because there are instances where you can get a credit back on your card,
            // or you enter a negative expense to "offset" future expenses
            nonReimbursableSpend = isExpenseReport(moneyRequestReport) ? nonReimbursableSpend * -1 : Math.abs(nonReimbursableSpend);
            totalSpend = isExpenseReport(moneyRequestReport) ? totalSpend * -1 : Math.abs(totalSpend);

            const totalDisplaySpend = totalSpend;
            const reimbursableSpend = totalDisplaySpend - nonReimbursableSpend;

            return {
                nonReimbursableSpend,
                reimbursableSpend,
                totalDisplaySpend,
            };
        }
    }
    return {
        nonReimbursableSpend: 0,
        reimbursableSpend: 0,
        totalDisplaySpend: 0,
    };
}

/**
 * Get the title for a policy expense chat
 */
function getPolicyExpenseChatName({report, personalDetailsList}: {report: OnyxEntry<Report>; personalDetailsList?: Partial<PersonalDetailsList>}): string | undefined {
    const ownerAccountID = report?.ownerAccountID;
    const personalDetails = ownerAccountID ? personalDetailsList?.[ownerAccountID] : undefined;
    const login = personalDetails ? personalDetails.login : null;
    // eslint-disable-next-line @typescript-eslint/prefer-nullish-coalescing
    const reportOwnerDisplayName = getDisplayNameForParticipant({accountID: ownerAccountID, shouldRemoveDomain: true}) || login;

    if (reportOwnerDisplayName) {
        return translateLocal('workspace.common.policyExpenseChatName', {displayName: reportOwnerDisplayName});
    }

    return report?.reportName;
}

function getArchiveReason(reportActions: OnyxEntry<ReportActions>): ValueOf<typeof CONST.REPORT.ARCHIVE_REASON> | undefined {
    const lastClosedReportAction = getLastClosedReportAction(reportActions);

    if (!lastClosedReportAction) {
        return undefined;
    }

    return isClosedAction(lastClosedReportAction) ? getOriginalMessage(lastClosedReportAction)?.reason : CONST.REPORT.ARCHIVE_REASON.DEFAULT;
}

/**
 * Given a report field, check if the field is for the report title.
 */
function isReportFieldOfTypeTitle(reportField: OnyxEntry<PolicyReportField>): boolean {
    return reportField?.fieldID === CONST.REPORT_FIELD_TITLE_FIELD_ID;
}

/**
 * Check if Report has any held expenses
 */
function isHoldCreator(transaction: OnyxEntry<Transaction>, reportID: string | undefined): boolean {
    const holdReportAction = getReportAction(reportID, `${transaction?.comment?.hold ?? ''}`);
    return isActionCreator(holdReportAction);
}

/**
 * Given a report field, check if the field can be edited or not.
 * For title fields, its considered disabled if `deletable` prop is `true` (https://github.com/Expensify/App/issues/35043#issuecomment-1911275433)
 * For non title fields, its considered disabled if:
 * 1. The user is not admin of the report
 * 2. Report is settled or it is closed
 */
function isReportFieldDisabled(report: OnyxEntry<Report>, reportField: OnyxEntry<PolicyReportField>, policy: OnyxEntry<Policy>): boolean {
    if (isInvoiceReport(report)) {
        return true;
    }
    const isReportSettled = isSettled(report?.reportID);
    const isReportClosed = isClosedReport(report);
    const isTitleField = isReportFieldOfTypeTitle(reportField);
    const isAdmin = isPolicyAdmin(report?.policyID, {[`${ONYXKEYS.COLLECTION.POLICY}${policy?.id}`]: policy});
    const isApproved = isReportApproved({report});
    if (!isAdmin && (isReportSettled || isReportClosed || isApproved)) {
        return true;
    }

    if (isTitleField) {
        return !reportField?.deletable;
    }

    return false;
}

/**
 * Given a set of report fields, return the field that refers to title
 */
function getTitleReportField(reportFields: Record<string, PolicyReportField>) {
    return Object.values(reportFields).find((field) => isReportFieldOfTypeTitle(field));
}

/**
 * Get the key for a report field
 */
function getReportFieldKey(reportFieldId: string | undefined) {
    if (!reportFieldId) {
        return '';
    }

    // We don't need to add `expensify_` prefix to the title field key, because backend stored title under a unique key `text_title`,
    // and all the other report field keys are stored under `expensify_FIELD_ID`.
    if (reportFieldId === CONST.REPORT_FIELD_TITLE_FIELD_ID) {
        return reportFieldId;
    }

    return `expensify_${reportFieldId}`;
}

/**
 * Get the report fields attached to the policy given policyID
 */
function getReportFieldsByPolicyID(policyID: string | undefined): Record<string, PolicyReportField> {
    if (!policyID) {
        return {};
    }

    const policyReportFields = Object.entries(allPolicies ?? {}).find(([key]) => key.replace(ONYXKEYS.COLLECTION.POLICY, '') === policyID);
    const fieldList = policyReportFields?.[1]?.fieldList;

    if (!policyReportFields || !fieldList) {
        return {};
    }

    return fieldList;
}

/**
 * Get the report fields that we should display a MoneyReportView gets opened
 */

function getAvailableReportFields(report: OnyxEntry<Report>, policyReportFields: PolicyReportField[]): PolicyReportField[] {
    // Get the report fields that are attached to a report. These will persist even if a field is deleted from the policy.
    const reportFields = Object.values(report?.fieldList ?? {});
    const reportIsSettled = isSettled(report?.reportID);

    // If the report is settled, we don't want to show any new field that gets added to the policy.
    if (reportIsSettled) {
        return reportFields;
    }

    // If the report is unsettled, we want to merge the new fields that get added to the policy with the fields that
    // are attached to the report.
    const mergedFieldIds = Array.from(new Set([...policyReportFields.map(({fieldID}) => fieldID), ...reportFields.map(({fieldID}) => fieldID)]));

    const fields = mergedFieldIds.map((id) => {
        const field = report?.fieldList?.[getReportFieldKey(id)];

        if (field) {
            return field;
        }

        const policyReportField = policyReportFields.find(({fieldID}) => fieldID === id);

        if (policyReportField) {
            return policyReportField;
        }

        return null;
    });

    return fields.filter(Boolean) as PolicyReportField[];
}

/**
 * Get the title for an IOU or expense chat which will be showing the payer and the amount
 */
function getMoneyRequestReportName({
    report,
    policy,
    invoiceReceiverPolicy,
}: {
    report: OnyxEntry<Report>;
    policy?: OnyxEntry<Policy> | SearchPolicy;
    invoiceReceiverPolicy?: OnyxEntry<Policy> | SearchPolicy;
}): string {
    if (report?.reportName && isExpenseReport(report)) {
        return report.reportName;
    }

    const moneyRequestTotal = getMoneyRequestSpendBreakdown(report).totalDisplaySpend;
    const formattedAmount = convertToDisplayString(moneyRequestTotal, report?.currency);

    let payerOrApproverName;
    if (isExpenseReport(report)) {
        const parentReport = getParentReport(report);
        payerOrApproverName = getPolicyName({report: parentReport ?? report, policy});
    } else if (isInvoiceReport(report)) {
        const chatReport = getReportOrDraftReport(report?.chatReportID);
        payerOrApproverName = getInvoicePayerName(chatReport, invoiceReceiverPolicy);
    } else {
        payerOrApproverName = getDisplayNameForParticipant({accountID: report?.managerID}) ?? '';
    }

    const payerPaidAmountMessage = translateLocal('iou.payerPaidAmount', {
        payer: payerOrApproverName,
        amount: formattedAmount,
    });

    if (isReportApproved({report})) {
        return translateLocal('iou.managerApprovedAmount', {
            manager: payerOrApproverName,
            amount: formattedAmount,
        });
    }

    if (report?.isWaitingOnBankAccount) {
        return `${payerPaidAmountMessage} ${CONST.DOT_SEPARATOR} ${translateLocal('iou.pending')}`;
    }

    if (!isSettled(report?.reportID) && hasNonReimbursableTransactions(report?.reportID)) {
        payerOrApproverName = getDisplayNameForParticipant({accountID: report?.ownerAccountID}) ?? '';
        return translateLocal('iou.payerSpentAmount', {payer: payerOrApproverName, amount: formattedAmount});
    }

    if (isProcessingReport(report) || isOpenExpenseReport(report) || isOpenInvoiceReport(report) || moneyRequestTotal === 0) {
        return translateLocal('iou.payerOwesAmount', {payer: payerOrApproverName, amount: formattedAmount});
    }

    return payerPaidAmountMessage;
}

/**
 * Gets transaction created, amount, currency, comment, and waypoints (for distance expense)
 * into a flat object. Used for displaying transactions and sending them in API commands
 */

function getTransactionDetails(
    transaction: OnyxInputOrEntry<Transaction>,
    createdDateFormat: string = CONST.DATE.FNS_FORMAT_STRING,
    policy: OnyxEntry<Policy> = undefined,
): TransactionDetails | undefined {
    if (!transaction) {
        return;
    }
    const report = getReportOrDraftReport(transaction?.reportID);
    const isManualDistanceRequest = isManualDistanceRequestTransactionUtils(transaction);

    return {
        created: getFormattedCreated(transaction, createdDateFormat),
        amount: getTransactionAmount(transaction, !isEmptyObject(report) && isExpenseReport(report), transaction?.reportID === CONST.REPORT.UNREPORTED_REPORT_ID),
        attendees: getAttendees(transaction),
        taxAmount: getTaxAmount(transaction, !isEmptyObject(report) && isExpenseReport(report)),
        taxCode: getTaxCode(transaction),
        currency: getCurrency(transaction),
        comment: getDescription(transaction),
        merchant: getMerchant(transaction, policy),
        waypoints: getWaypoints(transaction),
        customUnitRateID: getRateID(transaction),
        category: getCategory(transaction),
        reimbursable: getReimbursable(transaction),
        billable: getBillable(transaction),
        tag: getTag(transaction),
        mccGroup: getMCCGroup(transaction),
        cardID: getCardID(transaction),
        cardName: getCardName(transaction),
        originalAmount: getOriginalAmount(transaction),
        originalCurrency: getOriginalCurrency(transaction),
        postedDate: getFormattedPostedDate(transaction),
        ...(isManualDistanceRequest && {distance: transaction.comment?.customUnit?.quantity ?? undefined}),
    };
}

function getTransactionCommentObject(transaction: OnyxEntry<Transaction>): Comment {
    return {
        ...transaction?.comment,
        comment: Parser.htmlToMarkdown(transaction?.comment?.comment ?? ''),
        waypoints: getWaypoints(transaction),
    };
}

function isWorkspacePayer(memberLogin: string, policy: OnyxEntry<Policy>): boolean {
    const isAdmin = policy?.employeeList?.[memberLogin]?.role === CONST.POLICY.ROLE.ADMIN;
    if (isPaidGroupPolicyPolicyUtils(policy)) {
        if (policy?.reimbursementChoice === CONST.POLICY.REIMBURSEMENT_CHOICES.REIMBURSEMENT_YES) {
            // If we get here without a reimburser only admin is the payer.
            if (!policy?.achAccount?.reimburser) {
                return isAdmin;
            }

            // If we are the reimburser then we are the payer.
            const isReimburser = memberLogin === policy?.achAccount?.reimburser;
            return isReimburser;
        }
        if (policy?.reimbursementChoice === CONST.POLICY.REIMBURSEMENT_CHOICES.REIMBURSEMENT_MANUAL) {
            return isAdmin;
        }
        return false;
    }
    return false;
}

/**
 * Can only edit if:
 *
 * - in case of IOU report
 *    - the current user is the requestor and is not settled yet
 * - in case of expense report
 *    - the current user is the requestor and is not settled yet
 *    - the current user is the manager of the report
 *    - or the current user is an admin on the policy the expense report is tied to
 *
 *    This is used in conjunction with canEditRestrictedField to control editing of specific fields like amount, currency, created, receipt, and distance.
 *    On its own, it only controls allowing/disallowing navigating to the editing pages or showing/hiding the 'Edit' icon on report actions
 */
function canEditMoneyRequest(
    reportAction: OnyxInputOrEntry<ReportAction<typeof CONST.REPORT.ACTIONS.TYPE.IOU>>,
    linkedTransaction?: OnyxEntry<Transaction>,
    isChatReportArchived = false,
): boolean {
    const isDeleted = isDeletedAction(reportAction);

    if (isDeleted) {
        return false;
    }

    const allowedReportActionType: Array<ValueOf<typeof CONST.IOU.REPORT_ACTION_TYPE>> = [CONST.IOU.REPORT_ACTION_TYPE.TRACK, CONST.IOU.REPORT_ACTION_TYPE.CREATE];
    const originalMessage = getOriginalMessage(reportAction);
    const actionType = originalMessage?.type;

    if (!actionType || !(allowedReportActionType.includes(actionType) || (actionType === CONST.IOU.REPORT_ACTION_TYPE.PAY && !!originalMessage.IOUDetails))) {
        return false;
    }

    const transaction = linkedTransaction ?? getLinkedTransaction(reportAction ?? undefined);

    // In case the transaction is failed to be created, we should disable editing the money request
    if (!transaction?.transactionID || (transaction?.pendingAction === CONST.RED_BRICK_ROAD_PENDING_ACTION.ADD && !isEmptyObject(transaction.errors))) {
        return false;
    }

    const moneyRequestReportID = originalMessage?.IOUReportID;

    if (!moneyRequestReportID) {
        return actionType === CONST.IOU.REPORT_ACTION_TYPE.TRACK;
    }

    const moneyRequestReport = getReportOrDraftReport(String(moneyRequestReportID));
    const isRequestor = currentUserAccountID === reportAction?.actorAccountID;

    const isSubmitted = isProcessingReport(moneyRequestReport);
    if (isIOUReport(moneyRequestReport)) {
        return isSubmitted && isRequestor;
    }
    // This will be fixed as part of https://github.com/Expensify/Expensify/issues/507850
    // eslint-disable-next-line deprecation/deprecation
    const policy = getPolicy(moneyRequestReport?.policyID);
    const isAdmin = policy?.role === CONST.POLICY.ROLE.ADMIN;
    const isManager = currentUserAccountID === moneyRequestReport?.managerID;

    if (isInvoiceReport(moneyRequestReport) && (isManager || isChatReportArchived)) {
        return false;
    }

    // Admin & managers can always edit coding fields such as tag, category, billable, etc.
    if (isAdmin || isManager) {
        return true;
    }

    if (policy?.type === CONST.POLICY.TYPE.CORPORATE && moneyRequestReport && isSubmitted && isCurrentUserSubmitter(moneyRequestReport)) {
        const isForwarded = getSubmitToAccountID(policy, moneyRequestReport) !== moneyRequestReport.managerID;
        return !isForwarded;
    }

    return !isReportApproved({report: moneyRequestReport}) && !isSettled(moneyRequestReport?.reportID) && !isClosedReport(moneyRequestReport) && isRequestor;
}

function getNextApproverAccountID(report: OnyxEntry<Report>, isUnapproved = false) {
    // This will be fixed as part of https://github.com/Expensify/Expensify/issues/507850
    // eslint-disable-next-line deprecation/deprecation
    const policy = getPolicy(report?.policyID);
    const approvalChain = getApprovalChain(policy, report);
    const submitToAccountID = getSubmitToAccountID(policy, report);

    if (isUnapproved) {
        if (approvalChain.includes(currentUserEmail ?? '')) {
            return currentUserAccountID;
        }

        return report?.managerID;
    }

    if (approvalChain.length === 0) {
        return submitToAccountID;
    }

    const nextApproverEmail = approvalChain.length === 1 ? approvalChain.at(0) : approvalChain.at(approvalChain.indexOf(currentUserEmail ?? '') + 1);
    if (!nextApproverEmail) {
        return submitToAccountID;
    }

    return getAccountIDsByLogins([nextApproverEmail]).at(0);
}

function canEditReportPolicy(report: OnyxEntry<Report>, reportPolicy: OnyxEntry<Policy>): boolean {
    const isAdmin = isPolicyAdminPolicyUtils(reportPolicy);
    const isManager = isReportManager(report);
    const isSubmitter = isReportOwner(report);
    const isReportAuditor = isAuditor(report);
    const isIOUType = isIOUReport(report);
    const isInvoiceType = isInvoiceReport(report);
    const isExpenseType = isExpenseReport(report);
    const isOpen = isOpenReport(report);
    const isSubmitted = isProcessingReport(report);
    const isReimbursed = isReportManuallyReimbursed(report);

    if (isIOUType) {
        return isOpen || isSubmitted || isReimbursed;
    }

    if (isInvoiceType) {
        return isOpen && !isReportAuditor;
    }

    if (isExpenseType) {
        if (isOpen) {
            return isSubmitter || isAdmin;
        }

        if (isSubmitted) {
            return (isSubmitter && isAwaitingFirstLevelApproval(report)) || isManager || isAdmin;
        }

        return isManager || isAdmin;
    }

    return false;
}

/**
 * Checks if the current user can edit the provided property of an expense
 *
 */
function canEditFieldOfMoneyRequest(
    reportAction: OnyxInputOrEntry<ReportAction>,
    fieldToEdit: ValueOf<typeof CONST.EDIT_REQUEST_FIELD>,
    isDeleteAction?: boolean,
    isChatReportArchived = false,
    outstandingReportsByPolicyID?: OutstandingReportsByPolicyIDDerivedValue,
): boolean {
    // A list of fields that cannot be edited by anyone, once an expense has been settled
    const restrictedFields: string[] = [
        CONST.EDIT_REQUEST_FIELD.AMOUNT,
        CONST.EDIT_REQUEST_FIELD.CURRENCY,
        CONST.EDIT_REQUEST_FIELD.MERCHANT,
        CONST.EDIT_REQUEST_FIELD.DATE,
        CONST.EDIT_REQUEST_FIELD.RECEIPT,
        CONST.EDIT_REQUEST_FIELD.DISTANCE,
        CONST.EDIT_REQUEST_FIELD.DISTANCE_RATE,
        CONST.EDIT_REQUEST_FIELD.REIMBURSABLE,
        CONST.EDIT_REQUEST_FIELD.REPORT,
    ];

    if (!isMoneyRequestAction(reportAction) || !canEditMoneyRequest(reportAction, undefined, isChatReportArchived)) {
        return false;
    }

    // If we're editing fields such as category, tag, description, etc. the check above should be enough for handling the permission
    if (!restrictedFields.includes(fieldToEdit)) {
        return true;
    }

    const iouMessage = getOriginalMessage(reportAction);
    const moneyRequestReport = iouMessage?.IOUReportID ? (getReport(iouMessage?.IOUReportID, allReports) ?? ({} as Report)) : ({} as Report);
    const transaction = allTransactions?.[`${ONYXKEYS.COLLECTION.TRANSACTION}${iouMessage?.IOUTransactionID}`] ?? ({} as Transaction);

    if (isSettled(String(moneyRequestReport.reportID)) || isReportIDApproved(String(moneyRequestReport.reportID))) {
        return false;
    }

    if (
        (fieldToEdit === CONST.EDIT_REQUEST_FIELD.AMOUNT || fieldToEdit === CONST.EDIT_REQUEST_FIELD.CURRENCY || fieldToEdit === CONST.EDIT_REQUEST_FIELD.DATE) &&
        isCardTransactionTransactionUtils(transaction)
    ) {
        return false;
    }

    if (fieldToEdit === CONST.EDIT_REQUEST_FIELD.REIMBURSABLE && isClosedReport(moneyRequestReport)) {
        return false;
    }

    // This will be fixed as part of https://github.com/Expensify/Expensify/issues/507850
    // eslint-disable-next-line deprecation/deprecation
    const policy = getPolicy(moneyRequestReport?.policyID);
    const isAdmin = isExpenseReport(moneyRequestReport) && policy?.role === CONST.POLICY.ROLE.ADMIN;
    const isManager = isExpenseReport(moneyRequestReport) && currentUserAccountID === moneyRequestReport?.managerID;
    const isRequestor = currentUserAccountID === reportAction?.actorAccountID;

    if (fieldToEdit === CONST.EDIT_REQUEST_FIELD.REIMBURSABLE) {
        return isAdmin || isManager || isRequestor;
    }

    if ((fieldToEdit === CONST.EDIT_REQUEST_FIELD.AMOUNT || fieldToEdit === CONST.EDIT_REQUEST_FIELD.CURRENCY) && isDistanceRequest(transaction)) {
        return isAdmin || isManager;
    }

    if (
        (fieldToEdit === CONST.EDIT_REQUEST_FIELD.AMOUNT || fieldToEdit === CONST.EDIT_REQUEST_FIELD.CURRENCY || fieldToEdit === CONST.EDIT_REQUEST_FIELD.MERCHANT) &&
        isPerDiemRequest(transaction)
    ) {
        return false;
    }

    if (fieldToEdit === CONST.EDIT_REQUEST_FIELD.RECEIPT) {
        return (
            !isInvoiceReport(moneyRequestReport) &&
            !isReceiptBeingScanned(transaction) &&
            !isPerDiemRequest(transaction) &&
            (!isDistanceRequest(transaction) || isManualDistanceRequestTransactionUtils(transaction)) &&
            (isAdmin || isManager || isRequestor) &&
            (isDeleteAction ? isRequestor : true)
        );
    }

    if (fieldToEdit === CONST.EDIT_REQUEST_FIELD.DISTANCE_RATE) {
        // The distance rate can be modified only on the distance expense reports
        return isExpenseReport(moneyRequestReport) && isDistanceRequest(transaction);
    }

    if (fieldToEdit === CONST.EDIT_REQUEST_FIELD.REPORT) {
        // Unreported transaction from OldDot can have the reportID as an empty string
        const isUnreportedExpense = !transaction?.reportID || transaction?.reportID === CONST.REPORT.UNREPORTED_REPORT_ID;

        if (!isReportOutstanding(moneyRequestReport, moneyRequestReport.policyID) && !isUnreportedExpense) {
            return false;
        }

        const isRequestIOU = isIOUReport(moneyRequestReport);
        if (isRequestIOU) {
            return false;
        }
        const isOwner = moneyRequestReport?.ownerAccountID === currentUserAccountID;

        if (isInvoiceReport(moneyRequestReport) && !isUnreportedExpense) {
            return (
                getOutstandingReportsForUser(
                    moneyRequestReport?.policyID,
                    moneyRequestReport?.ownerAccountID,
                    outstandingReportsByPolicyID?.[moneyRequestReport?.policyID ?? CONST.DEFAULT_NUMBER_ID] ?? {},
                ).length > 0
            );
        }
        const isSubmitter = isCurrentUserSubmitter(moneyRequestReport);

        // If the report is Open, then only submitters, admins can move expenses
        const isOpen = isOpenExpenseReport(moneyRequestReport);
        if (!isUnreportedExpense && isOpen && !isSubmitter && !isAdmin) {
            return false;
        }

        return isUnreportedExpense
            ? Object.values(allPolicies ?? {}).flatMap((currentPolicy) =>
                  getOutstandingReportsForUser(currentPolicy?.id, currentUserAccountID, outstandingReportsByPolicyID?.[currentPolicy?.id ?? CONST.DEFAULT_NUMBER_ID] ?? {}),
              ).length > 0
            : Object.values(allPolicies ?? {}).flatMap((currentPolicy) =>
                  getOutstandingReportsForUser(currentPolicy?.id, moneyRequestReport?.ownerAccountID, outstandingReportsByPolicyID?.[currentPolicy?.id ?? CONST.DEFAULT_NUMBER_ID] ?? {}),
              ).length > 1 ||
                  (isOwner && isReportOutstanding(moneyRequestReport, moneyRequestReport.policyID));
    }

    return true;
}

/**
 * Can only edit if:
 *
 * - It was written by the current user
 * - It's an ADD_COMMENT that is not an attachment
 * - It's an expense where conditions for modifications are defined in canEditMoneyRequest method
 * - It's not pending deletion
 */
function canEditReportAction(reportAction: OnyxInputOrEntry<ReportAction>): boolean {
    const isCommentOrIOU = reportAction?.actionName === CONST.REPORT.ACTIONS.TYPE.ADD_COMMENT || reportAction?.actionName === CONST.REPORT.ACTIONS.TYPE.IOU;
    const message = reportAction ? getReportActionMessageReportUtils(reportAction) : undefined;

    return !!(
        reportAction?.actorAccountID === currentUserAccountID &&
        isCommentOrIOU &&
        (!isMoneyRequestAction(reportAction) || canEditMoneyRequest(reportAction)) && // Returns true for non-IOU actions
        !isReportMessageAttachment(message) &&
        ((!reportAction.isAttachmentWithText && !reportAction.isAttachmentOnly) || !reportAction.isOptimisticAction) &&
        !isDeletedAction(reportAction) &&
        !isCreatedTaskReportAction(reportAction) &&
        reportAction?.pendingAction !== CONST.RED_BRICK_ROAD_PENDING_ACTION.DELETE
    );
}

/**
 * This function is needed due to the fact that when we first create an empty report, its preview action has an actorAccountID of '0'.
 * This is not the case when the report is automatically created by adding expenses to the chat where no open report is available.
 * Can be simplified by comparing actorAccountID to accountID when mentioned issue is no longer a thing on a BE side.
 */
function isActionOrReportPreviewOwner(report: Report) {
    const parentAction = getReportAction(report.parentReportID, report.parentReportActionID);
    const {accountID} = currentUserPersonalDetails ?? {};
    const {actorAccountID, actionName, childOwnerAccountID} = parentAction ?? {};
    if (typeof accountID === 'number' && typeof actorAccountID === 'number' && accountID === actorAccountID) {
        return true;
    }
    return actionName === CONST.REPORT.ACTIONS.TYPE.REPORT_PREVIEW && childOwnerAccountID === accountID;
}

function canHoldUnholdReportAction(reportAction: OnyxInputOrEntry<ReportAction>): {canHoldRequest: boolean; canUnholdRequest: boolean} {
    if (!isMoneyRequestAction(reportAction)) {
        return {canHoldRequest: false, canUnholdRequest: false};
    }

    const moneyRequestReportID = getOriginalMessage(reportAction)?.IOUReportID;
    const moneyRequestReport = getReportOrDraftReport(String(moneyRequestReportID));

    if (!moneyRequestReportID || !moneyRequestReport) {
        return {canHoldRequest: false, canUnholdRequest: false};
    }

    if (isInvoiceReport(moneyRequestReport)) {
        return {
            canHoldRequest: false,
            canUnholdRequest: false,
        };
    }

    const isRequestSettled = isSettled(moneyRequestReport?.reportID);
    const isApproved = isReportApproved({report: moneyRequestReport});
    const transactionID = moneyRequestReport ? getOriginalMessage(reportAction)?.IOUTransactionID : undefined;
    const transaction = allTransactions?.[`${ONYXKEYS.COLLECTION.TRANSACTION}${transactionID}`] ?? ({} as Transaction);

    const parentReportAction = isThread(moneyRequestReport)
        ? allReportActions?.[`${ONYXKEYS.COLLECTION.REPORT_ACTIONS}${moneyRequestReport.parentReportID}`]?.[moneyRequestReport.parentReportActionID]
        : undefined;

    const isRequestIOU = isIOUReport(moneyRequestReport);
    const isHoldActionCreator = isHoldCreator(transaction, reportAction.childReportID);

    const isTrackExpenseMoneyReport = isTrackExpenseReport(moneyRequestReport);
    const isActionOwner = isActionOrReportPreviewOwner(moneyRequestReport);
    const isApprover = isMoneyRequestReport(moneyRequestReport) && moneyRequestReport?.managerID !== null && currentUserPersonalDetails?.accountID === moneyRequestReport?.managerID;
    const isAdmin = isPolicyAdmin(moneyRequestReport.policyID, allPolicies);
    const isOnHold = isOnHoldTransactionUtils(transaction);
    const isClosed = isClosedReport(moneyRequestReport);

    const isSubmitted = isProcessingReport(moneyRequestReport);
    const canModifyStatus = !isTrackExpenseMoneyReport && (isAdmin || isActionOwner || isApprover);
    const canModifyUnholdStatus = !isTrackExpenseMoneyReport && (isAdmin || (isActionOwner && isHoldActionCreator) || isApprover);
    const isDeletedParentActionLocal = isEmptyObject(parentReportAction) || isDeletedAction(parentReportAction);

    const canHoldOrUnholdRequest = !isRequestSettled && !isApproved && !isDeletedParentActionLocal && !isClosed && !isDeletedParentAction(reportAction);
    const canHoldRequest = canHoldOrUnholdRequest && !isOnHold && (isRequestIOU || canModifyStatus) && !isScanning(transaction) && (isSubmitted || isActionOwner);
    const canUnholdRequest = !!(canHoldOrUnholdRequest && isOnHold && (isRequestIOU ? isHoldActionCreator : canModifyUnholdStatus));

    return {canHoldRequest, canUnholdRequest};
}

const changeMoneyRequestHoldStatus = (reportAction: OnyxEntry<ReportAction>): void => {
    if (!isMoneyRequestAction(reportAction)) {
        return;
    }
    const moneyRequestReportID = getOriginalMessage(reportAction)?.IOUReportID;

    const moneyRequestReport = getReportOrDraftReport(String(moneyRequestReportID));
    if (!moneyRequestReportID || !moneyRequestReport) {
        return;
    }

    const transactionID = getOriginalMessage(reportAction)?.IOUTransactionID;

    if (!transactionID) {
        Log.warn('Missing transactionID during the change of the money request hold status');
        return;
    }

    const transaction = allTransactions?.[`${ONYXKEYS.COLLECTION.TRANSACTION}${transactionID}`] ?? ({} as Transaction);
    const isOnHold = isOnHoldTransactionUtils(transaction);
    const policy = allPolicies?.[`${ONYXKEYS.COLLECTION.POLICY}${moneyRequestReport.policyID}`] ?? null;

    if (isOnHold) {
        if (reportAction.childReportID) {
            unholdRequest(transactionID, reportAction.childReportID);
        } else {
            Log.warn('Missing reportAction.childReportID during money request unhold');
        }
    } else {
        const activeRoute = encodeURIComponent(Navigation.getActiveRoute());
        Navigation.navigate(ROUTES.MONEY_REQUEST_HOLD_REASON.getRoute(policy?.type ?? CONST.POLICY.TYPE.PERSONAL, transactionID, reportAction.childReportID, activeRoute));
    }
};

const rejectMoneyRequestReason = (reportAction: OnyxEntry<ReportAction>): void => {
    if (!Permissions.isBetaEnabled(CONST.BETAS.NEWDOT_REJECT, allBetas)) {
        return;
    }

    if (!isMoneyRequestAction(reportAction)) {
        return;
    }

    const originalMessage = getOriginalMessage(reportAction);
    const moneyRequestReportID = originalMessage?.IOUReportID;
    const transactionID = originalMessage?.IOUTransactionID;

    if (!transactionID || !moneyRequestReportID) {
        Log.warn('Missing transactionID and moneyRequestReportID during the change of the money request hold status');
        return;
    }

    const activeRoute = encodeURIComponent(Navigation.getActiveRoute());
    Navigation.navigate(ROUTES.REJECT_MONEY_REQUEST_REASON.getRoute(transactionID, moneyRequestReportID, activeRoute));
};

/**
 * Gets all transactions on an IOU report with a receipt
 */
function getTransactionsWithReceipts(iouReportID: string | undefined): Transaction[] {
    const transactions = getReportTransactions(iouReportID);
    return transactions.filter((transaction) => hasReceiptTransactionUtils(transaction));
}

/**
 * For report previews, we display a "Receipt scan in progress" indicator
 * instead of the report total only when we have no report total ready to show. This is the case when
 * all requests are receipts that are being SmartScanned. As soon as we have a non-receipt request,
 * or as soon as one receipt request is done scanning, we have at least one
 * "ready" expense, and we remove this indicator to show the partial report total.
 */
function areAllRequestsBeingSmartScanned(iouReportID: string | undefined, reportPreviewAction: OnyxEntry<ReportAction>): boolean {
    const transactionsWithReceipts = getTransactionsWithReceipts(iouReportID);
    // If we have more requests than requests with receipts, we have some manual requests
    if (getNumberOfMoneyRequests(reportPreviewAction) > transactionsWithReceipts.length) {
        return false;
    }
    return transactionsWithReceipts.every((transaction) => isScanning(transaction));
}

/**
 * Get the transactions related to a report preview with receipts
 * Get the details linked to the IOU reportAction
 *
 * NOTE: This method is only meant to be used inside this action file. Do not export and use it elsewhere. Use withOnyx or Onyx.connect() instead.
 */
function getLinkedTransaction(reportAction: OnyxEntry<ReportAction | OptimisticIOUReportAction>, transactions?: SearchTransaction[]): OnyxEntry<Transaction> | SearchTransaction {
    let transactionID: string | undefined;

    if (isMoneyRequestAction(reportAction)) {
        transactionID = getOriginalMessage(reportAction)?.IOUTransactionID;
    }

    return transactions ? transactions.find((transaction) => transaction.transactionID === transactionID) : allTransactions?.[`${ONYXKEYS.COLLECTION.TRANSACTION}${transactionID}`];
}

/**
 * Check if any of the transactions in the report has required missing fields
 */
function hasMissingSmartscanFields(iouReportID: string | undefined, transactions?: Transaction[]): boolean {
    const reportTransactions = transactions ?? getReportTransactions(iouReportID);

    return reportTransactions.some(hasMissingSmartscanFieldsTransactionUtils);
}

/**
 * Get report action which is missing smartscan fields
 */
function getReportActionWithMissingSmartscanFields(iouReportID: string | undefined): ReportAction | undefined {
    const reportActions = Object.values(getAllReportActions(iouReportID));
    return reportActions.find((action) => {
        if (!isMoneyRequestAction(action)) {
            return false;
        }
        const transaction = getLinkedTransaction(action);
        if (isEmptyObject(transaction)) {
            return false;
        }
        if (!wasActionTakenByCurrentUser(action)) {
            return false;
        }
        return hasMissingSmartscanFieldsTransactionUtils(transaction);
    });
}

/**
 * Check if iouReportID has required missing fields
 */
function shouldShowRBRForMissingSmartscanFields(iouReportID: string | undefined): boolean {
    return !!getReportActionWithMissingSmartscanFields(iouReportID);
}

/**
 * Given a parent IOU report action get report name for the LHN.
 */
function getTransactionReportName({
    reportAction,
    transactions,
    reports,
}: {
    reportAction: OnyxEntry<ReportAction | OptimisticIOUReportAction>;
    transactions?: SearchTransaction[];
    reports?: SearchReport[];
}): string {
    if (isReversedTransaction(reportAction)) {
        return translateLocal('parentReportAction.reversedTransaction');
    }

    if (isDeletedAction(reportAction)) {
        return translateLocal('parentReportAction.deletedExpense');
    }

    const transaction = getLinkedTransaction(reportAction, transactions);

    if (isEmptyObject(transaction)) {
        // Transaction data might be empty on app's first load, if so we fallback to Expense/Track Expense
        return isTrackExpenseAction(reportAction) ? translateLocal('iou.createExpense') : translateLocal('iou.expense');
    }

    if (isScanning(transaction)) {
        return translateLocal('iou.receiptScanning', {count: 1});
    }

    if (hasMissingSmartscanFieldsTransactionUtils(transaction)) {
        return translateLocal('iou.receiptMissingDetails');
    }

    if (isFetchingWaypointsFromServer(transaction) && getMerchant(transaction) === translateLocal('iou.fieldPending')) {
        return translateLocal('iou.fieldPending');
    }

    if (isSentMoneyReportAction(reportAction)) {
        return getIOUReportActionDisplayMessage(reportAction as ReportAction, transaction);
    }

    const report = getReportOrDraftReport(transaction?.reportID, reports);
    const amount = getTransactionAmount(transaction, !isEmptyObject(report) && isExpenseReport(report), transaction?.reportID === CONST.REPORT.UNREPORTED_REPORT_ID) ?? 0;
    const formattedAmount = convertToDisplayString(amount, getCurrency(transaction)) ?? '';
    const comment = getMerchantOrDescription(transaction);

    return translateLocal('iou.threadExpenseReportName', {formattedAmount, comment: Parser.htmlToText(comment)});
}

/**
 * Get expense message for an IOU report
 *
 * @param [iouReportAction] This is always an IOU action. When necessary, report preview actions will be unwrapped and the child iou report action is passed here (the original report preview
 *     action will be passed as `originalReportAction` in this case).
 * @param [originalReportAction] This can be either a report preview action or the IOU action. This will be the original report preview action in cases where `iouReportAction` was unwrapped
 *     from a report preview action. Otherwise, it will be the same as `iouReportAction`.
 */
function getReportPreviewMessage(
    reportOrID: OnyxInputOrEntry<Report> | string,
    iouReportAction: OnyxInputOrEntry<ReportAction> = null,
    shouldConsiderScanningReceiptOrPendingRoute = false,
    isPreviewMessageForParentChatReport = false,
    policy?: OnyxInputOrEntry<Policy>,
    isForListPreview = false,
    originalReportAction: OnyxInputOrEntry<ReportAction> = iouReportAction,
): string {
    const report = typeof reportOrID === 'string' ? getReport(reportOrID, allReports) : reportOrID;
    const reportActionMessage = getReportActionHtml(iouReportAction);

    if (isEmptyObject(report) || !report?.reportID) {
        // This iouReport may be unavailable for one of the following reasons:
        // 1. After SignIn, the OpenApp API won't return iouReports if they're settled.
        // 2. The iouReport exists in local storage but hasn't been loaded into the allReports. It will be loaded automatically when the user opens the iouReport.
        // Until we know how to solve this the best, we just display the report action message.
        return reportActionMessage;
    }

    const allReportTransactions = getReportTransactions(report.reportID);
    const transactionsWithReceipts = allReportTransactions.filter(hasReceiptTransactionUtils);
    const numberOfScanningReceipts = transactionsWithReceipts.filter(isScanning).length;

    if (!isEmptyObject(iouReportAction) && !isIOUReport(report) && iouReportAction && isSplitBillReportAction(iouReportAction)) {
        // This covers group chats where the last action is a split expense action
        const linkedTransaction = getLinkedTransaction(iouReportAction);
        if (isEmptyObject(linkedTransaction)) {
            return reportActionMessage;
        }

        if (!isEmptyObject(linkedTransaction)) {
            if (isScanning(linkedTransaction)) {
                return translateLocal('iou.receiptScanning', {count: 1});
            }

            if (hasMissingSmartscanFieldsTransactionUtils(linkedTransaction)) {
                return translateLocal('iou.receiptMissingDetails');
            }

            const amount = getTransactionAmount(linkedTransaction, !isEmptyObject(report) && isExpenseReport(report), linkedTransaction?.reportID === CONST.REPORT.UNREPORTED_REPORT_ID) ?? 0;
            const formattedAmount = convertToDisplayString(amount, getCurrency(linkedTransaction)) ?? '';
            return translateLocal('iou.didSplitAmount', {formattedAmount, comment: getMerchantOrDescription(linkedTransaction)});
        }
    }

    if (!isEmptyObject(iouReportAction) && !isIOUReport(report) && !isExpenseReport(report) && iouReportAction && isTrackExpenseAction(iouReportAction)) {
        // This covers group chats where the last action is a track expense action
        const linkedTransaction = getLinkedTransaction(iouReportAction);
        if (isEmptyObject(linkedTransaction)) {
            return reportActionMessage;
        }

        if (!isEmptyObject(linkedTransaction)) {
            if (isScanning(linkedTransaction)) {
                return translateLocal('iou.receiptScanning', {count: 1});
            }

            if (hasMissingSmartscanFieldsTransactionUtils(linkedTransaction)) {
                return translateLocal('iou.receiptMissingDetails');
            }

            const amount = getTransactionAmount(linkedTransaction, !isEmptyObject(report) && isExpenseReport(report), linkedTransaction?.reportID === CONST.REPORT.UNREPORTED_REPORT_ID) ?? 0;
            const formattedAmount = convertToDisplayString(amount, getCurrency(linkedTransaction)) ?? '';
            return translateLocal('iou.trackedAmount', {formattedAmount, comment: getMerchantOrDescription(linkedTransaction)});
        }
    }

    const containsNonReimbursable = hasNonReimbursableTransactions(report.reportID);
    const {totalDisplaySpend: totalAmount} = getMoneyRequestSpendBreakdown(report);

    const parentReport = getParentReport(report);
    const policyName = getPolicyName({report: parentReport ?? report, policy});
    const payerName = isExpenseReport(report) ? policyName : getDisplayNameForParticipant({accountID: report.managerID, shouldUseShortForm: !isPreviewMessageForParentChatReport});

    const formattedAmount = convertToDisplayString(totalAmount, report.currency);

    if (isReportApproved({report}) && isPaidGroupPolicy(report)) {
        return translateLocal('iou.managerApprovedAmount', {
            manager: payerName ?? '',
            amount: formattedAmount,
        });
    }

    const reportPolicy = allPolicies?.[`${ONYXKEYS.COLLECTION.POLICY}${report.policyID}`];

    let linkedTransaction;
    if (!isEmptyObject(iouReportAction) && shouldConsiderScanningReceiptOrPendingRoute && iouReportAction && isMoneyRequestAction(iouReportAction)) {
        linkedTransaction = getLinkedTransaction(iouReportAction);
    }

    if (!isEmptyObject(linkedTransaction) && isScanning(linkedTransaction)) {
        return translateLocal('iou.receiptScanning', {count: numberOfScanningReceipts});
    }

    if (!isEmptyObject(linkedTransaction) && isFetchingWaypointsFromServer(linkedTransaction) && !getTransactionAmount(linkedTransaction)) {
        return translateLocal('iou.fieldPending');
    }

    const originalMessage = !isEmptyObject(iouReportAction) && isMoneyRequestAction(iouReportAction) ? getOriginalMessage(iouReportAction) : undefined;

    // Show Paid preview message if it's settled or if the amount is paid & stuck at receivers end for only chat reports.
    if (isSettled(report.reportID) || (report.isWaitingOnBankAccount && isPreviewMessageForParentChatReport)) {
        // A settled report preview message can come in three formats "paid ... elsewhere" or "paid ... with Expensify"
        let translatePhraseKey: TranslationPaths = 'iou.paidElsewhere';
        if (isPreviewMessageForParentChatReport) {
            translatePhraseKey = 'iou.payerPaidAmount';
        } else if (
            [CONST.IOU.PAYMENT_TYPE.VBBA, CONST.IOU.PAYMENT_TYPE.EXPENSIFY].some((paymentType) => paymentType === originalMessage?.paymentType) ||
            !!reportActionMessage.match(/ (with Expensify|using Expensify)$/) ||
            report.isWaitingOnBankAccount
        ) {
            translatePhraseKey = 'iou.paidWithExpensify';
            if (originalMessage?.automaticAction) {
                translatePhraseKey = 'iou.automaticallyPaidWithExpensify';
            }

            if (originalMessage?.paymentType === CONST.IOU.PAYMENT_TYPE.VBBA) {
                translatePhraseKey = 'iou.businessBankAccount';
            }
        }

        let actualPayerName = report.managerID === currentUserAccountID ? '' : getDisplayNameForParticipant({accountID: report.managerID, shouldUseShortForm: true});

        actualPayerName = actualPayerName && isForListPreview && !isPreviewMessageForParentChatReport ? `${actualPayerName}:` : actualPayerName;
        const payerDisplayName = isPreviewMessageForParentChatReport ? payerName : actualPayerName;

        return translateLocal(translatePhraseKey, {
            amount: '',
            payer: payerDisplayName ?? '',
            last4Digits: reportPolicy?.achAccount?.accountNumber?.slice(-4) ?? '',
        });
    }

    if (report.isWaitingOnBankAccount) {
        const submitterDisplayName = getDisplayNameForParticipant({accountID: report.ownerAccountID, shouldUseShortForm: true}) ?? '';
        return translateLocal('iou.waitingOnBankAccount', {submitterDisplayName});
    }

    const lastActorID = iouReportAction?.actorAccountID;
    let amount = originalMessage?.amount;
    let currency = originalMessage?.currency ? originalMessage?.currency : report.currency;

    if (!isEmptyObject(linkedTransaction)) {
        amount = getTransactionAmount(linkedTransaction, isExpenseReport(report));
        currency = getCurrency(linkedTransaction);
    }

    if (isEmptyObject(linkedTransaction) && !isEmptyObject(iouReportAction)) {
        linkedTransaction = getLinkedTransaction(iouReportAction);
    }

    let comment = !isEmptyObject(linkedTransaction) ? getMerchantOrDescription(linkedTransaction) : undefined;
    if (!isEmptyObject(originalReportAction) && isReportPreviewAction(originalReportAction) && getNumberOfMoneyRequests(originalReportAction) !== 1) {
        comment = undefined;
    }

    // if we have the amount in the originalMessage and lastActorID, we can use that to display the preview message for the latest expense
    if (amount !== undefined && lastActorID && !isPreviewMessageForParentChatReport) {
        const amountToDisplay = convertToDisplayString(Math.abs(amount), currency);

        // We only want to show the actor name in the preview if it's not the current user who took the action
        const requestorName =
            lastActorID && lastActorID !== currentUserAccountID ? getDisplayNameForParticipant({accountID: lastActorID, shouldUseShortForm: !isPreviewMessageForParentChatReport}) : '';
        return `${requestorName ? `${requestorName}: ` : ''}${translateLocal('iou.expenseAmount', {formattedAmount: amountToDisplay, comment})}`;
    }

    if (containsNonReimbursable) {
        return translateLocal('iou.payerSpentAmount', {payer: getDisplayNameForParticipant({accountID: report.ownerAccountID}) ?? '', amount: formattedAmount});
    }

    return translateLocal('iou.payerOwesAmount', {payer: payerName ?? '', amount: formattedAmount, comment});
}

/**
 * Given the updates user made to the expense, compose the originalMessage
 * object of the modified expense action.
 *
 * At the moment, we only allow changing one transaction field at a time.
 */
function getModifiedExpenseOriginalMessage(
    oldTransaction: OnyxInputOrEntry<Transaction>,
    transactionChanges: TransactionChanges,
    isFromExpenseReport: boolean,
    policy: OnyxInputOrEntry<Policy>,
    updatedTransaction?: OnyxInputOrEntry<Transaction>,
): OriginalMessageModifiedExpense {
    const originalMessage: OriginalMessageModifiedExpense = {};
    // Remark: Comment field is the only one which has new/old prefixes for the keys (newComment/ oldComment),
    // all others have old/- pattern such as oldCreated/created
    if ('comment' in transactionChanges) {
        originalMessage.oldComment = getDescription(oldTransaction);
        originalMessage.newComment = transactionChanges?.comment;
    }
    if ('created' in transactionChanges) {
        originalMessage.oldCreated = getFormattedCreated(oldTransaction);
        originalMessage.created = transactionChanges?.created;
    }
    if ('merchant' in transactionChanges) {
        originalMessage.oldMerchant = getMerchant(oldTransaction);
        originalMessage.merchant = transactionChanges?.merchant;
    }
    if ('attendees' in transactionChanges) {
        originalMessage.oldAttendees = getAttendees(oldTransaction);
        originalMessage.newAttendees = transactionChanges?.attendees;
    }

    // The amount is always a combination of the currency and the number value so when one changes we need to store both
    // to match how we handle the modified expense action in oldDot
    const didAmountOrCurrencyChange = 'amount' in transactionChanges || 'currency' in transactionChanges;
    if (didAmountOrCurrencyChange) {
        originalMessage.oldAmount = getTransactionAmount(oldTransaction, isFromExpenseReport);
        originalMessage.amount = transactionChanges?.amount ?? transactionChanges.oldAmount;
        originalMessage.oldCurrency = getCurrency(oldTransaction);
        originalMessage.currency = transactionChanges?.currency ?? transactionChanges.oldCurrency;
    }

    if ('category' in transactionChanges) {
        originalMessage.oldCategory = getCategory(oldTransaction);
        originalMessage.category = transactionChanges?.category;
    }

    if ('tag' in transactionChanges) {
        originalMessage.oldTag = getTag(oldTransaction);
        originalMessage.tag = transactionChanges?.tag;
    }

    // We only want to display a tax rate update system message when tax rate is updated by user.
    // Tax rate can change as a result of currency update. In such cases, we want to skip displaying a system message, as discussed.
    const didTaxCodeChange = 'taxCode' in transactionChanges;
    if (didTaxCodeChange && !didAmountOrCurrencyChange) {
        originalMessage.oldTaxRate = policy?.taxRates?.taxes[getTaxCode(oldTransaction)]?.value;
        originalMessage.taxRate = transactionChanges?.taxCode && policy?.taxRates?.taxes[transactionChanges?.taxCode]?.value;
    }

    // We only want to display a tax amount update system message when tax amount is updated by user.
    // Tax amount can change as a result of amount, currency or tax rate update. In such cases, we want to skip displaying a system message, as discussed.
    if ('taxAmount' in transactionChanges && !(didAmountOrCurrencyChange || didTaxCodeChange)) {
        originalMessage.oldTaxAmount = getTaxAmount(oldTransaction, isFromExpenseReport);
        originalMessage.taxAmount = transactionChanges?.taxAmount;
        originalMessage.currency = getCurrency(oldTransaction);
    }

    if ('reimbursable' in transactionChanges) {
        const oldReimbursable = getReimbursable(oldTransaction);
        originalMessage.oldReimbursable = oldReimbursable ? translateLocal('common.reimbursable').toLowerCase() : translateLocal('iou.nonReimbursable').toLowerCase();
        originalMessage.reimbursable = transactionChanges?.reimbursable ? translateLocal('common.reimbursable').toLowerCase() : translateLocal('iou.nonReimbursable').toLowerCase();
    }

    if ('billable' in transactionChanges) {
        const oldBillable = getBillable(oldTransaction);
        originalMessage.oldBillable = oldBillable ? translateLocal('common.billable').toLowerCase() : translateLocal('common.nonBillable').toLowerCase();
        originalMessage.billable = transactionChanges?.billable ? translateLocal('common.billable').toLowerCase() : translateLocal('common.nonBillable').toLowerCase();
    }

    if (
        // eslint-disable-next-line @typescript-eslint/prefer-nullish-coalescing
        ('customUnitRateID' in transactionChanges && updatedTransaction?.comment?.customUnit?.customUnitRateID) ||
        ('distance' in transactionChanges && updatedTransaction?.comment?.customUnit?.quantity)
    ) {
        originalMessage.oldAmount = getTransactionAmount(oldTransaction, isFromExpenseReport);
        originalMessage.oldCurrency = getCurrency(oldTransaction);
        originalMessage.oldMerchant = getMerchant(oldTransaction);

        // For the originalMessage, we should use the non-negative amount, similar to what getAmount does for oldAmount
        originalMessage.amount = Math.abs(updatedTransaction?.modifiedAmount ?? 0);
        originalMessage.currency = updatedTransaction?.modifiedCurrency ?? CONST.CURRENCY.USD;
        originalMessage.merchant = updatedTransaction?.modifiedMerchant;
    }

    return originalMessage;
}

/**
 * Check if original message is an object and can be used as a ChangeLog type
 * @param originalMessage
 */
function isChangeLogObject(originalMessage?: OriginalMessageChangeLog): OriginalMessageChangeLog | undefined {
    if (originalMessage && typeof originalMessage === 'object') {
        return originalMessage;
    }
    return undefined;
}

/**
 * Build invited usernames for admin chat threads
 * @param parentReportAction
 * @param parentReportActionMessage
 */
function getAdminRoomInvitedParticipants(parentReportAction: OnyxEntry<ReportAction>, parentReportActionMessage: string) {
    if (isEmptyObject(parentReportAction)) {
        return parentReportActionMessage || translateLocal('parentReportAction.deletedMessage');
    }
    if (!getOriginalMessage(parentReportAction)) {
        return parentReportActionMessage || translateLocal('parentReportAction.deletedMessage');
    }
    if (!isPolicyChangeLogAction(parentReportAction) && !isRoomChangeLogAction(parentReportAction)) {
        return parentReportActionMessage || translateLocal('parentReportAction.deletedMessage');
    }

    const originalMessage = isChangeLogObject(getOriginalMessage(parentReportAction));
    const personalDetails = getPersonalDetailsByIDs({accountIDs: originalMessage?.targetAccountIDs ?? [], currentUserAccountID: 0});

    const participants = personalDetails.map((personalDetail) => {
        const name = getEffectiveDisplayName(formatPhoneNumber, personalDetail);
        if (name && name?.length > 0) {
            return name;
        }
        return translateLocal('common.hidden');
    });
    const users = participants.length > 1 ? participants.join(` ${translateLocal('common.and')} `) : participants.at(0);
    if (!users) {
        return parentReportActionMessage;
    }
    const actionType = parentReportAction.actionName;
    const isInviteAction = actionType === CONST.REPORT.ACTIONS.TYPE.ROOM_CHANGE_LOG.INVITE_TO_ROOM || actionType === CONST.REPORT.ACTIONS.TYPE.POLICY_CHANGE_LOG.INVITE_TO_ROOM;

    const verbKey = isInviteAction ? 'workspace.invite.invited' : 'workspace.invite.removed';
    const prepositionKey = isInviteAction ? 'workspace.invite.to' : 'workspace.invite.from';

    const verb = translateLocal(verbKey);
    const preposition = translateLocal(prepositionKey);

    const roomName = originalMessage?.roomName ?? '';

    return roomName ? `${verb} ${users} ${preposition} ${roomName}` : `${verb} ${users}`;
}

/**
 * Get the invoice payer name based on its type:
 * - Individual - a receiver display name.
 * - Policy - a receiver policy name.
 */
function getInvoicePayerName(report: OnyxEntry<Report>, invoiceReceiverPolicy?: OnyxEntry<Policy> | SearchPolicy, invoiceReceiverPersonalDetail?: PersonalDetails | null): string {
    const invoiceReceiver = report?.invoiceReceiver;
    const isIndividual = invoiceReceiver?.type === CONST.REPORT.INVOICE_RECEIVER_TYPE.INDIVIDUAL;

    if (isIndividual) {
        return formatPhoneNumber(getDisplayNameOrDefault(invoiceReceiverPersonalDetail ?? allPersonalDetails?.[invoiceReceiver.accountID]));
    }

    return getPolicyName({report, policy: invoiceReceiverPolicy ?? allPolicies?.[`${ONYXKEYS.COLLECTION.POLICY}${invoiceReceiver?.policyID}`]});
}

/**
 * Parse html of reportAction into text
 */
function parseReportActionHtmlToText(reportAction: OnyxEntry<ReportAction>, reportID: string | undefined, childReportID?: string): string {
    if (!reportAction) {
        return '';
    }
    const key = `${reportID}_${reportAction.reportActionID}_${reportAction.lastModified}`;
    const cachedText = parsedReportActionMessageCache[key];
    if (cachedText !== undefined) {
        return cachedText;
    }

    const {html, text} = getReportActionMessageReportUtils(reportAction) ?? {};

    if (!html) {
        return text ?? '';
    }

    const mentionReportRegex = /<mention-report reportID="?(\d+)"?(?: *\/>|><\/mention-report>)/gi;
    const matches = html.matchAll(mentionReportRegex);

    const reportIDToName: Record<string, string> = {};
    for (const match of matches) {
        if (match[1] !== childReportID) {
            // eslint-disable-next-line @typescript-eslint/no-use-before-define
            reportIDToName[match[1]] = getReportName(getReportOrDraftReport(match[1])) ?? '';
        }
    }

    const mentionUserRegex = /(?:<mention-user accountID="?(\d+)"?(?: *\/>|><\/mention-user>))/gi;
    const accountIDToName: Record<string, string> = {};
    const accountIDs = Array.from(html.matchAll(mentionUserRegex), (mention) => Number(mention[1]));
    const logins = getLoginsByAccountIDs(accountIDs);
    accountIDs.forEach((id, index) => {
        const login = logins.at(index);
        const user = allPersonalDetails?.[id];
        const displayName = formatPhoneNumber(login ?? '') || getDisplayNameOrDefault(user);
        accountIDToName[id] = getShortMentionIfFound(displayName, id.toString(), currentUserPersonalDetails, login) ?? '';
    });

    const textMessage = Str.removeSMSDomain(Parser.htmlToText(html, {reportIDToName, accountIDToName}));
    parsedReportActionMessageCache[key] = textMessage;

    return textMessage;
}

/**
 * Get the report action message for a report action.
 */
function getReportActionMessage({
    reportAction,
    reportID,
    childReportID,
    reports,
    personalDetails,
}: {
    reportAction: OnyxEntry<ReportAction>;
    reportID?: string;
    childReportID?: string;
    reports?: SearchReport[];
    personalDetails?: Partial<PersonalDetailsList>;
}) {
    if (isEmptyObject(reportAction)) {
        return '';
    }
    if (reportAction.actionName === CONST.REPORT.ACTIONS.TYPE.HOLD) {
        return translateLocal('iou.heldExpense');
    }

    if (reportAction.actionName === CONST.REPORT.ACTIONS.TYPE.EXPORTED_TO_INTEGRATION) {
        return getExportIntegrationLastMessageText(reportAction);
    }

    if (reportAction.actionName === CONST.REPORT.ACTIONS.TYPE.UNHOLD) {
        return translateLocal('iou.unheldExpense');
    }

    if (reportAction.actionName === CONST.REPORT.ACTIONS.TYPE.REJECTEDTRANSACTION_THREAD) {
        return translateLocal('iou.reject.reportActions.rejectedExpense');
    }

    if (reportAction.actionName === CONST.REPORT.ACTIONS.TYPE.REJECTED_TRANSACTION_MARKASRESOLVED) {
        return translateLocal('iou.reject.reportActions.markedAsResolved');
    }

    if (isApprovedOrSubmittedReportAction(reportAction) || isActionOfType(reportAction, CONST.REPORT.ACTIONS.TYPE.REIMBURSED)) {
        return getReportActionMessageText(reportAction);
    }
    if (isReimbursementQueuedAction(reportAction)) {
        return getReimbursementQueuedActionMessage({
            reportAction,
            reportOrID: getReportOrDraftReport(reportID, reports),
            shouldUseShortDisplayName: false,
            reports,
            personalDetails,
        });
    }
    if (reportAction.actionName === CONST.REPORT.ACTIONS.TYPE.RECEIPT_SCAN_FAILED) {
        return translateLocal('iou.receiptScanningFailed');
    }

    if (isReimbursementDeQueuedOrCanceledAction(reportAction)) {
        return getReimbursementDeQueuedOrCanceledActionMessage(reportAction, getReportOrDraftReport(reportID, reports));
    }

    return parseReportActionHtmlToText(reportAction, reportID, childReportID);
}

/**
 * Get the title for an invoice room.
 */
function getInvoicesChatName({
    report,
    receiverPolicy,
    personalDetails,
    policies,
}: {
    report: OnyxEntry<Report>;
    receiverPolicy: OnyxEntry<Policy> | SearchPolicy;
    personalDetails?: Partial<PersonalDetailsList>;
    policies?: SearchPolicy[];
}): string {
    const invoiceReceiver = report?.invoiceReceiver;
    const isIndividual = invoiceReceiver?.type === CONST.REPORT.INVOICE_RECEIVER_TYPE.INDIVIDUAL;
    const invoiceReceiverAccountID = isIndividual ? invoiceReceiver.accountID : CONST.DEFAULT_NUMBER_ID;
    const invoiceReceiverPolicyID = isIndividual ? undefined : invoiceReceiver?.policyID;
    // This will be fixed as part of https://github.com/Expensify/Expensify/issues/507850
    // eslint-disable-next-line deprecation/deprecation
    const invoiceReceiverPolicy = receiverPolicy ?? getPolicy(invoiceReceiverPolicyID);
    const isCurrentUserReceiver = (isIndividual && invoiceReceiverAccountID === currentUserAccountID) || (!isIndividual && isPolicyAdminPolicyUtils(invoiceReceiverPolicy));

    if (isCurrentUserReceiver) {
        return getPolicyName({report, policies});
    }

    if (isIndividual) {
        return formatPhoneNumber(getDisplayNameOrDefault((personalDetails ?? allPersonalDetails)?.[invoiceReceiverAccountID]));
    }

    return getPolicyName({report, policy: invoiceReceiverPolicy, policies});
}

/**
 * Generates a report title using the names of participants, excluding the current user.
 * This function is useful in contexts such as 1:1 direct messages (DMs) or other group chats.
 * It limits to a maximum of 5 participants for the title and uses short names unless there is only one participant.
 */
const buildReportNameFromParticipantNames = ({report, personalDetails: personalDetailsData}: {report: OnyxEntry<Report>; personalDetails?: Partial<PersonalDetailsList>}) =>
    Object.keys(report?.participants ?? {})
        .map(Number)
        .filter((id) => id !== currentUserAccountID)
        .slice(0, 5)
        .map((accountID) => ({
            accountID,
            name: getDisplayNameForParticipant({
                accountID,
                shouldUseShortForm: true,
                personalDetailsData,
            }),
        }))
        .filter((participant) => participant.name)
        .reduce((formattedNames, {name, accountID}, _, array) => {
            // If there is only one participant (if it is 0 or less the function will return empty string), return their full name
            if (array.length < 2) {
                return getDisplayNameForParticipant({
                    accountID,
                    personalDetailsData,
                });
            }
            return formattedNames ? `${formattedNames}, ${name}` : name;
        }, '');

/**
 * Get the title for a report.
 */
function getReportName(
    report: OnyxEntry<Report>,
    policy?: OnyxEntry<Policy> | SearchPolicy,
    parentReportActionParam?: OnyxInputOrEntry<ReportAction>,
    personalDetails?: Partial<PersonalDetailsList>,
    invoiceReceiverPolicy?: OnyxEntry<Policy> | SearchPolicy,
    reportAttributes?: ReportAttributesDerivedValue['reports'],
<<<<<<< HEAD
=======
    transactions?: SearchTransaction[],
    isReportArchived?: boolean,
    reports?: SearchReport[],
    policies?: SearchPolicy[],
>>>>>>> f14fa0cd
): string {
    // Check if we can use report name in derived values - only when we have report but no other params
    const canUseDerivedValue =
        report && policy === undefined && parentReportActionParam === undefined && personalDetails === undefined && invoiceReceiverPolicy === undefined && isReportArchived === undefined;
    const attributes = reportAttributes ?? reportAttributesDerivedValue;
    const derivedNameExists = report && !!attributes?.[report.reportID]?.reportName;
    if (canUseDerivedValue && derivedNameExists) {
        return attributes[report.reportID].reportName;
    }
<<<<<<< HEAD
    return getReportNameInternal({report, policy, parentReportActionParam, personalDetails, invoiceReceiverPolicy});
}

function getSearchReportName(props: GetReportNameParams): string {
    const {report, policy} = props;
    if (isChatThread(report) && policy?.name) {
        return policy.name;
    }
    return getReportNameInternal(props);
}

function getInvoiceReportName(report: OnyxEntry<Report>, policy?: OnyxEntry<Policy | SearchPolicy>, invoiceReceiverPolicy?: OnyxEntry<Policy | SearchPolicy>): string {
    const moneyRequestReportName = getMoneyRequestReportName({report, policy, invoiceReceiverPolicy});
    const oldDotInvoiceName = report?.reportName ?? moneyRequestReportName;
    return isNewDotInvoice(report?.chatReportID) ? moneyRequestReportName : oldDotInvoiceName;
}
=======
>>>>>>> f14fa0cd

    let formattedName: string | undefined;
    let parentReportAction: OnyxEntry<ReportAction>;
    const parentReport = allReports?.[`${ONYXKEYS.COLLECTION.REPORT}${report?.parentReportID}`];
    if (parentReportActionParam) {
        parentReportAction = parentReportActionParam;
    } else {
        parentReportAction = isThread(report) ? allReportActions?.[`${ONYXKEYS.COLLECTION.REPORT_ACTIONS}${report?.parentReportID}`]?.[report.parentReportActionID] : undefined;
    }
    const parentReportActionMessage = getReportActionMessageReportUtils(parentReportAction);
    const isArchivedNonExpense = isArchivedNonExpenseReport(report, isReportArchived);

    if (
        isActionOfType(parentReportAction, CONST.REPORT.ACTIONS.TYPE.SUBMITTED) ||
        isActionOfType(parentReportAction, CONST.REPORT.ACTIONS.TYPE.SUBMITTED_AND_CLOSED) ||
        isMarkAsClosedAction(parentReportAction)
    ) {
        const harvesting = !isMarkAsClosedAction(parentReportAction) ? (getOriginalMessage(parentReportAction)?.harvesting ?? false) : false;
        if (harvesting) {
            return translateLocal('iou.automaticallySubmitted');
        }
        return translateLocal('iou.submitted', {memo: getOriginalMessage(parentReportAction)?.message});
    }
    if (isActionOfType(parentReportAction, CONST.REPORT.ACTIONS.TYPE.FORWARDED)) {
        const {automaticAction} = getOriginalMessage(parentReportAction) ?? {};
        if (automaticAction) {
            return translateLocal('iou.automaticallyForwarded');
        }
        return translateLocal('iou.forwarded');
    }
    if (parentReportAction?.actionName === CONST.REPORT.ACTIONS.TYPE.REJECTED) {
        return getRejectedReportMessage();
    }
    if (parentReportAction?.actionName === CONST.REPORT.ACTIONS.TYPE.RETRACTED) {
        return getRetractedMessage();
    }
    if (parentReportAction?.actionName === CONST.REPORT.ACTIONS.TYPE.REOPENED) {
        return getReopenedMessage();
    }
    if (parentReportAction?.actionName === CONST.REPORT.ACTIONS.TYPE.POLICY_CHANGE_LOG.CORPORATE_UPGRADE) {
        return getUpgradeWorkspaceMessage();
    }
    if (parentReportAction?.actionName === CONST.REPORT.ACTIONS.TYPE.POLICY_CHANGE_LOG.TEAM_DOWNGRADE) {
        return getDowngradeWorkspaceMessage();
    }
    if (parentReportAction?.actionName === CONST.REPORT.ACTIONS.TYPE.POLICY_CHANGE_LOG.UPDATE_CURRENCY) {
        return getWorkspaceCurrencyUpdateMessage(parentReportAction);
    }
    if (parentReportAction?.actionName === CONST.REPORT.ACTIONS.TYPE.POLICY_CHANGE_LOG.UPDATE_FIELD) {
        return getWorkspaceUpdateFieldMessage(parentReportAction);
    }
    if (parentReportAction?.actionName === CONST.REPORT.ACTIONS.TYPE.MERGED_WITH_CASH_TRANSACTION) {
        return translateLocal('systemMessage.mergedWithCashTransaction');
    }
    if (parentReportAction?.actionName === CONST.REPORT.ACTIONS.TYPE.POLICY_CHANGE_LOG.UPDATE_NAME) {
        return Str.htmlDecode(getWorkspaceNameUpdatedMessage(parentReportAction));
    }
    if (parentReportAction?.actionName === CONST.REPORT.ACTIONS.TYPE.POLICY_CHANGE_LOG.UPDATE_AUTO_REPORTING_FREQUENCY) {
        return getWorkspaceFrequencyUpdateMessage(parentReportAction);
    }
    if (parentReportAction?.actionName === CONST.REPORT.ACTIONS.TYPE.POLICY_CHANGE_LOG.ADD_REPORT_FIELD) {
        return getWorkspaceReportFieldAddMessage(parentReportAction);
    }
    if (parentReportAction?.actionName === CONST.REPORT.ACTIONS.TYPE.POLICY_CHANGE_LOG.UPDATE_REPORT_FIELD) {
        return getWorkspaceReportFieldUpdateMessage(parentReportAction);
    }
    if (parentReportAction?.actionName === CONST.REPORT.ACTIONS.TYPE.POLICY_CHANGE_LOG.DELETE_REPORT_FIELD) {
        return getWorkspaceReportFieldDeleteMessage(parentReportAction);
    }

    if (isActionOfType(parentReportAction, CONST.REPORT.ACTIONS.TYPE.UNREPORTED_TRANSACTION)) {
        return getUnreportedTransactionMessage();
    }

    if (isActionOfType(parentReportAction, CONST.REPORT.ACTIONS.TYPE.POLICY_CHANGE_LOG.UPDATE_MAX_EXPENSE_AMOUNT_NO_RECEIPT)) {
        return getPolicyChangeLogMaxExpenseAmountNoReceiptMessage(parentReportAction);
    }

    if (isActionOfType(parentReportAction, CONST.REPORT.ACTIONS.TYPE.POLICY_CHANGE_LOG.UPDATE_DEFAULT_BILLABLE)) {
        return getPolicyChangeLogDefaultBillableMessage(parentReportAction);
    }
    if (isActionOfType(parentReportAction, CONST.REPORT.ACTIONS.TYPE.POLICY_CHANGE_LOG.UPDATE_DEFAULT_REIMBURSABLE)) {
        return getPolicyChangeLogDefaultReimbursableMessage(parentReportAction);
    }
    if (isActionOfType(parentReportAction, CONST.REPORT.ACTIONS.TYPE.POLICY_CHANGE_LOG.UPDATE_DEFAULT_TITLE_ENFORCED)) {
        return getPolicyChangeLogDefaultTitleEnforcedMessage(parentReportAction);
    }

    if (isActionOfType(parentReportAction, CONST.REPORT.ACTIONS.TYPE.CHANGE_POLICY)) {
        return getPolicyChangeMessage(parentReportAction);
    }

    if (isActionOfType(parentReportAction, CONST.REPORT.ACTIONS.TYPE.TAKE_CONTROL) || isActionOfType(parentReportAction, CONST.REPORT.ACTIONS.TYPE.REROUTE)) {
        return getChangedApproverActionMessage(parentReportAction);
    }

    if (parentReportAction?.actionName && isTagModificationAction(parentReportAction?.actionName)) {
        return getCleanedTagName(getWorkspaceTagUpdateMessage(parentReportAction) ?? '');
    }

    if (isMovedAction(parentReportAction)) {
        return getMovedActionMessage(parentReportAction, parentReport);
    }

    if (isMoneyRequestAction(parentReportAction)) {
        const originalMessage = getOriginalMessage(parentReportAction);
        const reportPolicy = allPolicies?.[`${ONYXKEYS.COLLECTION.POLICY}${report?.policyID}`];
        const last4Digits = reportPolicy?.achAccount?.accountNumber?.slice(-4) ?? '';

        if (originalMessage?.type === CONST.IOU.REPORT_ACTION_TYPE.PAY) {
            if (originalMessage.paymentType === CONST.IOU.PAYMENT_TYPE.ELSEWHERE) {
                return translateLocal('iou.paidElsewhere');
            }
            if (originalMessage.paymentType === CONST.IOU.PAYMENT_TYPE.VBBA) {
                if (originalMessage.automaticAction) {
                    return translateLocal('iou.automaticallyPaidWithBusinessBankAccount', {last4Digits});
                }
                return translateLocal('iou.businessBankAccount', {last4Digits});
            }
            if (originalMessage.paymentType === CONST.IOU.PAYMENT_TYPE.EXPENSIFY) {
                if (originalMessage.automaticAction) {
                    return translateLocal('iou.automaticallyPaidWithExpensify');
                }
                return translateLocal('iou.paidWithExpensify');
            }
        }
    }

    if (isActionOfType(parentReportAction, CONST.REPORT.ACTIONS.TYPE.APPROVED)) {
        const {automaticAction} = getOriginalMessage(parentReportAction) ?? {};
        if (automaticAction) {
            return translateLocal('iou.automaticallyApproved');
        }
        return translateLocal('iou.approvedMessage');
    }
    if (isUnapprovedAction(parentReportAction)) {
        return translateLocal('iou.unapproved');
    }

    if (isActionableJoinRequest(parentReportAction)) {
        return getJoinRequestMessage(parentReportAction);
    }

    if (isTaskReport(report) && isCanceledTaskReport(report, parentReportAction)) {
        return translateLocal('parentReportAction.deletedTask');
    }

    if (isTaskReport(report)) {
        return Parser.htmlToText(report?.reportName ?? '').trim();
    }

    if (isActionOfType(parentReportAction, CONST.REPORT.ACTIONS.TYPE.INTEGRATION_SYNC_FAILED)) {
        return getIntegrationSyncFailedMessage(parentReportAction, report?.policyID);
    }

    if (isActionOfType(parentReportAction, CONST.REPORT.ACTIONS.TYPE.TRAVEL_UPDATE)) {
        return getTravelUpdateMessage(parentReportAction);
    }

    if (isChatThread(report)) {
        if (!isEmptyObject(parentReportAction) && isTransactionThread(parentReportAction)) {
            formattedName = getTransactionReportName({reportAction: parentReportAction, transactions, reports});

            if (isArchivedNonExpense) {
                formattedName = generateArchivedReportName(formattedName);
            }
            return formatReportLastMessageText(formattedName);
        }

        if (!isEmptyObject(parentReportAction) && isOldDotReportAction(parentReportAction)) {
            return getMessageOfOldDotReportAction(parentReportAction);
        }

        if (isRenamedAction(parentReportAction)) {
            return getRenamedAction(parentReportAction, isExpenseReport(getReport(report.parentReportID, allReports)));
        }

        if (parentReportActionMessage?.isDeletedParentAction) {
            return translateLocal('parentReportAction.deletedMessage');
        }

        if (parentReportAction?.actionName === CONST.REPORT.ACTIONS.TYPE.RESOLVED_DUPLICATES) {
            return translateLocal('violations.resolvedDuplicates');
        }

        const isAttachment = isReportActionAttachment(!isEmptyObject(parentReportAction) ? parentReportAction : undefined);
        const reportActionMessage = getReportActionMessage({
            reportAction: parentReportAction,
            reportID: report?.parentReportID,
            childReportID: report?.reportID,
            reports,
            personalDetails,
        }).replace(/(\n+|\r\n|\n|\r)/gm, ' ');
        if (isAttachment && reportActionMessage) {
            return `[${translateLocal('common.attachment')}]`;
        }
        if (
            parentReportActionMessage?.moderationDecision?.decision === CONST.MODERATION.MODERATOR_DECISION_PENDING_HIDE ||
            parentReportActionMessage?.moderationDecision?.decision === CONST.MODERATION.MODERATOR_DECISION_HIDDEN ||
            parentReportActionMessage?.moderationDecision?.decision === CONST.MODERATION.MODERATOR_DECISION_PENDING_REMOVE
        ) {
            return translateLocal('parentReportAction.hiddenMessage');
        }
        if (isAdminRoom(report) || isUserCreatedPolicyRoom(report)) {
            return getAdminRoomInvitedParticipants(parentReportAction, reportActionMessage);
        }

        if (reportActionMessage && isArchivedNonExpense) {
            return generateArchivedReportName(reportActionMessage);
        }
        if (!isEmptyObject(parentReportAction) && isModifiedExpenseAction(parentReportAction)) {
            const policyID = reports?.find((r) => r.reportID === report?.reportID)?.policyID;

            const movedFromReport = allReports?.[`${ONYXKEYS.COLLECTION.REPORT}${getMovedReportID(parentReportAction, CONST.REPORT.MOVE_TYPE.FROM)}`];
            const movedToReport = allReports?.[`${ONYXKEYS.COLLECTION.REPORT}${getMovedReportID(parentReportAction, CONST.REPORT.MOVE_TYPE.TO)}`];
            const modifiedMessage = getForReportAction({
                reportAction: parentReportAction,
                policyID,
                movedFromReport,
                movedToReport,
            });
            return formatReportLastMessageText(modifiedMessage);
        }
        if (isTripRoom(report) && report?.reportName !== CONST.REPORT.DEFAULT_REPORT_NAME) {
            return report?.reportName ?? '';
        }
        if (isCardIssuedAction(parentReportAction)) {
            return getCardIssuedMessage({reportAction: parentReportAction});
        }
        return reportActionMessage;
    }

    if (isClosedExpenseReportWithNoExpenses(report, transactions)) {
        return translateLocal('parentReportAction.deletedReport');
    }

    if (isGroupChat(report)) {
        return getGroupChatName(undefined, true, report) ?? '';
    }

    if (isChatRoom(report)) {
        formattedName = report?.reportName;
    }

    if (isPolicyExpenseChat(report)) {
        formattedName = getPolicyExpenseChatName({report, personalDetailsList: personalDetails});
    }

    if (isMoneyRequestReport(report)) {
        formattedName = getMoneyRequestReportName({report, policy});
    }

    if (isInvoiceReport(report)) {
        formattedName = getInvoiceReportName(report, policy, invoiceReceiverPolicy);
    }

    if (isInvoiceRoom(report)) {
        formattedName = getInvoicesChatName({report, receiverPolicy: invoiceReceiverPolicy, personalDetails, policies});
    }

    if (isSelfDM(report)) {
        formattedName = getDisplayNameForParticipant({accountID: currentUserAccountID, shouldAddCurrentUserPostfix: true, personalDetailsData: personalDetails});
    }

    if (isConciergeChatReport(report)) {
        formattedName = CONST.CONCIERGE_DISPLAY_NAME;
    }

    if (formattedName) {
        return formatReportLastMessageText(isArchivedNonExpense ? generateArchivedReportName(formattedName) : formattedName);
    }

    // Not a room or PolicyExpenseChat, generate title from first 5 other participants
    formattedName = buildReportNameFromParticipantNames({report, personalDetails});

    const finalName = formattedName || (report?.reportName ?? '');

    return isArchivedNonExpense ? generateArchivedReportName(finalName) : finalName;
}

function getSearchReportName(props: GetReportNameParams): string {
    const {report, policy} = props;
    if (isChatThread(report) && policy?.name) {
        return policy.name;
    }
    return getReportName(
        report,
        policy,
        props.parentReportActionParam,
        props.personalDetails,
        props.invoiceReceiverPolicy,
        undefined,
        props.transactions,
        props.isReportArchived,
        props.reports,
        props.policies,
    );
}

function getInvoiceReportName(report: OnyxEntry<Report>, policy?: OnyxEntry<Policy | SearchPolicy>, invoiceReceiverPolicy?: OnyxEntry<Policy | SearchPolicy>): string {
    const moneyRequestReportName = getMoneyRequestReportName({report, policy, invoiceReceiverPolicy});
    const oldDotInvoiceName = report?.reportName ?? moneyRequestReportName;
    return isNewDotInvoice(report?.chatReportID) ? moneyRequestReportName : oldDotInvoiceName;
}

function generateArchivedReportName(reportName: string): string {
    return `${reportName} (${translateLocal('common.archived')}) `;
}

/**
 * Get the payee name given a report.
 */
function getPayeeName(report: OnyxEntry<Report>): string | undefined {
    if (isEmptyObject(report)) {
        return undefined;
    }

    const participantsWithoutCurrentUser = Object.keys(report?.participants ?? {})
        .map(Number)
        .filter((accountID) => accountID !== currentUserAccountID);

    if (participantsWithoutCurrentUser.length === 0) {
        return undefined;
    }
    return getDisplayNameForParticipant({accountID: participantsWithoutCurrentUser.at(0), shouldUseShortForm: true});
}

function getReportSubtitlePrefix(report: OnyxEntry<Report>): string {
    if ((!isChatRoom(report) && !isPolicyExpenseChat(report)) || isThread(report)) {
        return '';
    }

    const filteredPolicies = Object.values(allPolicies ?? {}).filter((policy) => shouldShowPolicy(policy, false, currentUserEmail));
    if (filteredPolicies.length < 2) {
        return '';
    }

    const policyName = getPolicyName({report, returnEmptyIfNotFound: true});
    if (!policyName) {
        return '';
    }
    return `${policyName} ${CONST.DOT_SEPARATOR} `;
}

/**
 * Get either the policyName or domainName the chat is tied to
 */
function getChatRoomSubtitle(report: OnyxEntry<Report>, isPolicyNamePreferred = false, isReportArchived = false): string | undefined {
    if (isChatThread(report)) {
        return '';
    }
    if (isSelfDM(report)) {
        return translateLocal('reportActionsView.yourSpace');
    }
    if (isInvoiceRoom(report)) {
        return translateLocal('workspace.common.invoices');
    }
    if (isConciergeChatReport(report)) {
        return translateLocal('reportActionsView.conciergeSupport');
    }
    if (!isDefaultRoom(report) && !isUserCreatedPolicyRoom(report) && !isPolicyExpenseChat(report)) {
        return '';
    }
    if (getChatType(report) === CONST.REPORT.CHAT_TYPE.DOMAIN_ALL) {
        // The domainAll rooms are just #domainName, so we ignore the prefix '#' to get the domainName
        return report?.reportName?.substring(1) ?? '';
    }
    if ((isPolicyExpenseChat(report) && !!report?.isOwnPolicyExpenseChat) || isExpenseReport(report)) {
        const policy = allPolicies?.[`${ONYXKEYS.COLLECTION.POLICY}${report?.policyID}`];
        const submitToAccountID = getSubmitToAccountID(policy, report);
        const submitsToAccountDetails = allPersonalDetails?.[submitToAccountID];
        const subtitle = submitsToAccountDetails?.displayName ?? submitsToAccountDetails?.login;

        if (!subtitle || !isPolicyNamePreferred) {
            return getPolicyName({report});
        }

        return `${getReportSubtitlePrefix(report)}${translateLocal('iou.submitsTo', {name: subtitle ?? ''})}`;
    }

    if (isReportArchived) {
        return report?.oldPolicyName ?? '';
    }
    return getPolicyName({report});
}

/**
 * Get pending members for reports
 */
function getPendingChatMembers(accountIDs: number[], previousPendingChatMembers: PendingChatMember[], pendingAction: PendingAction): PendingChatMember[] {
    const pendingChatMembers = accountIDs.map((accountID) => ({accountID: accountID.toString(), pendingAction}));
    return [...previousPendingChatMembers, ...pendingChatMembers];
}

/**
 * Gets the parent navigation subtitle for the report
 */
function getParentNavigationSubtitle(report: OnyxEntry<Report>, isParentReportArchived = false, reportAttributes?: ReportAttributesDerivedValue['reports']): ParentNavigationSummaryParams {
    const parentReport = getParentReport(report);
    if (isEmptyObject(parentReport)) {
        const ownerAccountID = report?.ownerAccountID;
        const personalDetails = ownerAccountID ? allPersonalDetails?.[ownerAccountID] : undefined;
        const login = personalDetails ? personalDetails.login : null;
        // eslint-disable-next-line @typescript-eslint/prefer-nullish-coalescing
        const reportOwnerDisplayName = getDisplayNameForParticipant({accountID: ownerAccountID, shouldRemoveDomain: true}) || login;

        if (isExpenseReport(report)) {
            return {
                reportName: translateLocal('workspace.common.policyExpenseChatName', {displayName: reportOwnerDisplayName ?? ''}),
                workspaceName: getPolicyName({report}),
            };
        }
        if (isIOUReport(report)) {
            return {reportName: reportOwnerDisplayName ?? ''};
        }
        return {};
    }

    if (isInvoiceReport(report) || isInvoiceRoom(parentReport)) {
        let reportName = `${getPolicyName({report: parentReport})} & ${getInvoicePayerName(parentReport)}`;

        if (isArchivedNonExpenseReport(parentReport, isParentReportArchived)) {
            reportName += ` (${translateLocal('common.archived')})`;
        }

        return {
            reportName,
        };
    }

    return {
        reportName: getReportName(parentReport, undefined, undefined, undefined, undefined, reportAttributes),
        workspaceName: getPolicyName({report: parentReport, returnEmptyIfNotFound: true}),
    };
}

/**
 * Navigate to the details page of a given report
 */
function navigateToDetailsPage(report: OnyxEntry<Report>, backTo?: string, shouldUseActiveRoute?: boolean) {
    const isSelfDMReport = isSelfDM(report);
    const isOneOnOneChatReport = isOneOnOneChat(report);
    const participantAccountID = getParticipantsAccountIDsForDisplay(report);

    if (isSelfDMReport || isOneOnOneChatReport) {
        Navigation.navigate(ROUTES.PROFILE.getRoute(participantAccountID.at(0), isSelfDMReport || shouldUseActiveRoute ? Navigation.getActiveRoute() : backTo));
        return;
    }

    if (report?.reportID) {
        Navigation.navigate(ROUTES.REPORT_WITH_ID_DETAILS.getRoute(report?.reportID, backTo));
    }
}

/**
 * Go back to the details page of a given report
 */
function goBackToDetailsPage(report: OnyxEntry<Report>, backTo?: string, shouldGoBackToDetailsPage = false) {
    const isOneOnOneChatReport = isOneOnOneChat(report);
    const participantAccountID = getParticipantsAccountIDsForDisplay(report);

    if (isOneOnOneChatReport) {
        Navigation.goBack(ROUTES.PROFILE.getRoute(participantAccountID.at(0), backTo));
        return;
    }

    if (report?.reportID) {
        if (shouldGoBackToDetailsPage) {
            Navigation.goBack(ROUTES.REPORT_WITH_ID_DETAILS.getRoute(report.reportID, backTo));
        } else {
            Navigation.goBack(ROUTES.REPORT_SETTINGS.getRoute(report.reportID, backTo));
        }
    } else {
        Log.warn('Missing reportID during navigation back to the details page');
    }
}

function navigateBackOnDeleteTransaction(backRoute: Route | undefined, isFromRHP?: boolean) {
    if (!backRoute) {
        return;
    }

    const rootState = navigationRef.current?.getRootState();
    const lastFullScreenRoute = rootState?.routes.findLast((route) => isFullScreenName(route.name));
    if (lastFullScreenRoute?.name === NAVIGATORS.SEARCH_FULLSCREEN_NAVIGATOR) {
        Navigation.dismissModal();
        return;
    }
    if (isFromRHP) {
        Navigation.dismissModal();
    }
    Navigation.isNavigationReady().then(() => {
        Navigation.goBack(backRoute);
    });
}

/**
 * Go back to the previous page from the edit private page of a given report
 */
function goBackFromPrivateNotes(report: OnyxEntry<Report>, accountID?: number, backTo?: string) {
    if (isEmpty(report) || !accountID) {
        return;
    }
    const currentUserPrivateNote = report.privateNotes?.[accountID]?.note ?? '';
    if (isEmpty(currentUserPrivateNote)) {
        const participantAccountIDs = getParticipantsAccountIDsForDisplay(report);

        if (isOneOnOneChat(report)) {
            Navigation.goBack(ROUTES.PROFILE.getRoute(participantAccountIDs.at(0), backTo));
            return;
        }

        if (report?.reportID) {
            Navigation.goBack(ROUTES.REPORT_WITH_ID_DETAILS.getRoute(report?.reportID, backTo));
            return;
        }
    }
    Navigation.goBack(ROUTES.PRIVATE_NOTES_LIST.getRoute(report.reportID, backTo));
}

function navigateOnDeleteExpense(backToRoute: Route) {
    const rootState = navigationRef.getRootState();
    const focusedRoute = findFocusedRoute(rootState);
    if (focusedRoute?.params && 'backTo' in focusedRoute.params) {
        Navigation.goBack(focusedRoute.params.backTo as Route);
        return;
    }

    Navigation.goBack(backToRoute);
}

/**
 * Generate a random reportID up to 53 bits aka 9,007,199,254,740,991 (Number.MAX_SAFE_INTEGER).
 * There were approximately 98,000,000 reports with sequential IDs generated before we started using this approach, those make up roughly one billionth of the space for these numbers,
 * so we live with the 1 in a billion chance of a collision with an older ID until we can switch to 64-bit IDs.
 *
 * In a test of 500M reports (28 years of reports at our current max rate) we got 20-40 collisions meaning that
 * this is more than random enough for our needs.
 */
function generateReportID(): string {
    return (Math.floor(Math.random() * 2 ** 21) * 2 ** 32 + Math.floor(Math.random() * 2 ** 32)).toString();
}

function hasReportNameError(report: OnyxEntry<Report>): boolean {
    return !isEmptyObject(report?.errorFields?.reportName);
}

/**
 * For comments shorter than or equal to 10k chars, convert the comment from MD into HTML because that's how it is stored in the database
 * For longer comments, skip parsing, but still escape the text, and display plaintext for performance reasons. It takes over 40s to parse a 100k long string!!
 */
function getParsedComment(text: string, parsingDetails?: ParsingDetails, mediaAttributes?: Record<string, string>, disabledRules?: string[]): string {
    let isGroupPolicyReport = false;
    if (parsingDetails?.reportID) {
        const currentReport = getReportOrDraftReport(parsingDetails?.reportID);
        isGroupPolicyReport = isReportInGroupPolicy(currentReport);
    }

    if (parsingDetails?.policyID) {
        // This will be fixed as part of https://github.com/Expensify/Expensify/issues/507850
        // eslint-disable-next-line deprecation/deprecation
        const policyType = getPolicy(parsingDetails?.policyID)?.type;
        if (policyType) {
            isGroupPolicyReport = isGroupPolicy(policyType);
        }
    }

    const rules = disabledRules ?? [];

    if (text.length > CONST.MAX_MARKUP_LENGTH) {
        return lodashEscape(text);
    }

    return getParsedMessageWithShortMentions({
        text,
        availableMentionLogins: allPersonalDetailLogins,
        userEmailDomain: currentUserPrivateDomain,
        parserOptions: {
            disabledRules: isGroupPolicyReport ? [...rules] : ['reportMentions', ...rules],
            extras: {mediaAttributeCache: mediaAttributes},
        },
    });
}

function getUploadingAttachmentHtml(file?: FileObject): string {
    if (!file || typeof file.uri !== 'string') {
        return '';
    }

    const dataAttributes = [
        `${CONST.ATTACHMENT_OPTIMISTIC_SOURCE_ATTRIBUTE}="${file.uri}"`,
        `${CONST.ATTACHMENT_SOURCE_ATTRIBUTE}="${file.uri}"`,
        `${CONST.ATTACHMENT_ORIGINAL_FILENAME_ATTRIBUTE}="${file.name}"`,
        'width' in file && `${CONST.ATTACHMENT_THUMBNAIL_WIDTH_ATTRIBUTE}="${file.width}"`,
        'height' in file && `${CONST.ATTACHMENT_THUMBNAIL_HEIGHT_ATTRIBUTE}="${file.height}"`,
    ]
        .filter((x) => !!x)
        .join(' ');

    // file.type is a known mime type like image/png, image/jpeg, video/mp4 etc.
    if (file.type?.startsWith('image')) {
        return `<img src="${file.uri}" alt="${file.name}" ${dataAttributes} />`;
    }
    if (file.type?.startsWith('video')) {
        return `<video src="${file.uri}" ${dataAttributes}>${file.name}</video>`;
    }

    // For all other types, we present a generic download link
    return `<a href="${file.uri}" ${dataAttributes}>${file.name}</a>`;
}

function getReportDescription(report: OnyxEntry<Report>): string {
    if (!report?.description) {
        return '';
    }
    try {
        const reportDescription = report?.description;
        const objectDescription = JSON.parse(reportDescription) as {html: string};
        return objectDescription.html ?? reportDescription ?? '';
    } catch (error) {
        return report?.description ?? '';
    }
}

function getPolicyDescriptionText(policy: OnyxEntry<Policy>): string {
    if (!policy?.description) {
        return '';
    }

    return Parser.htmlToText(policy.description);
}

/**
 * Fixme the `shouldEscapeText` arg is never used (it's always set to undefined)
 * it should be removed after https://github.com/Expensify/App/issues/50724 gets fixed as a followup
 */
function buildOptimisticAddCommentReportAction(
    text?: string,
    file?: FileObject,
    actorAccountID?: number,
    createdOffset = 0,
    shouldEscapeText?: boolean,
    reportID?: string,
    reportActionID: string = rand64(),
): OptimisticReportAction {
    const commentText = getParsedComment(text ?? '', {shouldEscapeText, reportID});
    const attachmentHtml = getUploadingAttachmentHtml(file);

    const htmlForNewComment = `${commentText}${commentText && attachmentHtml ? '<br /><br />' : ''}${attachmentHtml}`;
    const textForNewComment = Parser.htmlToText(htmlForNewComment);

    const isAttachmentOnly = file && !text;
    const isAttachmentWithText = !!text && file !== undefined;
    const accountID = actorAccountID ?? currentUserAccountID ?? CONST.DEFAULT_NUMBER_ID;
    const delegateAccountDetails = getPersonalDetailByEmail(delegateEmail);

    // Remove HTML from text when applying optimistic offline comment
    return {
        commentText,
        reportAction: {
            reportActionID,
            reportID,
            actionName: CONST.REPORT.ACTIONS.TYPE.ADD_COMMENT,
            actorAccountID: accountID,
            person: [
                {
                    style: 'strong',
                    text: allPersonalDetails?.[accountID]?.displayName ?? currentUserEmail,
                    type: 'TEXT',
                },
            ],
            automatic: false,
            avatar: allPersonalDetails?.[accountID]?.avatar,
            created: DateUtils.getDBTimeWithSkew(Date.now() + createdOffset),
            message: [
                {
                    translationKey: isAttachmentOnly ? CONST.TRANSLATION_KEYS.ATTACHMENT : '',
                    type: CONST.REPORT.MESSAGE.TYPE.COMMENT,
                    html: htmlForNewComment,
                    text: textForNewComment,
                },
            ],
            originalMessage: {
                html: htmlForNewComment,
                whisperedTo: [],
            },
            isFirstItem: false,
            isAttachmentOnly,
            isAttachmentWithText,
            pendingAction: CONST.RED_BRICK_ROAD_PENDING_ACTION.ADD,
            shouldShow: true,
            isOptimisticAction: true,
            delegateAccountID: delegateAccountDetails?.accountID,
        },
    };
}

/**
 * update optimistic parent reportAction when a comment is added or remove in the child report
 * @param parentReportAction - Parent report action of the child report
 * @param lastVisibleActionCreated - Last visible action created of the child report
 * @param type - The type of action in the child report
 */

function updateOptimisticParentReportAction(parentReportAction: OnyxEntry<ReportAction>, lastVisibleActionCreated: string, type: string): UpdateOptimisticParentReportAction {
    let childVisibleActionCount = parentReportAction?.childVisibleActionCount ?? 0;
    let childCommenterCount = parentReportAction?.childCommenterCount ?? 0;
    let childOldestFourAccountIDs = parentReportAction?.childOldestFourAccountIDs;

    if (type === CONST.RED_BRICK_ROAD_PENDING_ACTION.ADD) {
        childVisibleActionCount += 1;
        const oldestFourAccountIDs = childOldestFourAccountIDs ? childOldestFourAccountIDs.split(',') : [];
        if (oldestFourAccountIDs.length < 4) {
            const index = oldestFourAccountIDs.findIndex((accountID) => accountID === currentUserAccountID?.toString());
            if (index === -1) {
                childCommenterCount += 1;
                oldestFourAccountIDs.push(currentUserAccountID?.toString() ?? '');
            }
        }
        childOldestFourAccountIDs = oldestFourAccountIDs.join(',');
    } else if (type === CONST.RED_BRICK_ROAD_PENDING_ACTION.DELETE) {
        if (childVisibleActionCount > 0) {
            childVisibleActionCount -= 1;
        }

        if (childVisibleActionCount === 0) {
            childCommenterCount = 0;
            childOldestFourAccountIDs = '';
        }
    }

    return {
        childVisibleActionCount,
        childCommenterCount,
        childLastVisibleActionCreated: lastVisibleActionCreated,
        childOldestFourAccountIDs,
    };
}

/**
 * Builds an optimistic reportAction for the parent report when a task is created
 * @param taskReportID - Report ID of the task
 * @param taskTitle - Title of the task
 * @param taskAssigneeAccountID - AccountID of the person assigned to the task
 * @param text - Text of the comment
 * @param parentReportID - Report ID of the parent report
 * @param createdOffset - The offset for task's created time that created via a loop
 */
function buildOptimisticTaskCommentReportAction(
    taskReportID: string,
    taskTitle: string,
    taskAssigneeAccountID: number,
    text: string,
    parentReportID: string | undefined,
    actorAccountID?: number,
    createdOffset = 0,
): OptimisticReportAction {
    const reportAction = buildOptimisticAddCommentReportAction(text, undefined, undefined, createdOffset, undefined, taskReportID);
    if (Array.isArray(reportAction.reportAction.message)) {
        const message = reportAction.reportAction.message.at(0);
        if (message) {
            message.taskReportID = taskReportID;
        }
    } else if (!Array.isArray(reportAction.reportAction.message) && reportAction.reportAction.message) {
        reportAction.reportAction.message.taskReportID = taskReportID;
    }

    // These parameters are not saved on the reportAction, but are used to display the task in the UI
    // Added when we fetch the reportActions on a report
    // eslint-disable-next-line
    reportAction.reportAction.originalMessage = {
        html: getReportActionHtml(reportAction.reportAction),
        taskReportID: getReportActionMessageReportUtils(reportAction.reportAction)?.taskReportID,
        whisperedTo: [],
    };
    reportAction.reportAction.childReportID = taskReportID;
    reportAction.reportAction.parentReportID = parentReportID;
    reportAction.reportAction.childType = CONST.REPORT.TYPE.TASK;
    reportAction.reportAction.childReportName = taskTitle;
    reportAction.reportAction.childManagerAccountID = taskAssigneeAccountID;
    reportAction.reportAction.childStatusNum = CONST.REPORT.STATUS_NUM.OPEN;
    reportAction.reportAction.childStateNum = CONST.REPORT.STATE_NUM.OPEN;

    if (actorAccountID) {
        reportAction.reportAction.actorAccountID = actorAccountID;
    }

    return reportAction;
}

function buildOptimisticSelfDMReport(created: string): Report {
    return {
        reportID: generateReportID(),
        participants: {
            [currentUserAccountID ?? CONST.DEFAULT_NUMBER_ID]: {
                notificationPreference: CONST.REPORT.NOTIFICATION_PREFERENCE.MUTE,
            },
        },
        type: CONST.REPORT.TYPE.CHAT,
        chatType: CONST.REPORT.CHAT_TYPE.SELF_DM,
        isOwnPolicyExpenseChat: false,
        lastActorAccountID: 0,
        lastMessageHtml: '',
        lastMessageText: undefined,
        lastReadTime: created,
        lastVisibleActionCreated: created,
        ownerAccountID: currentUserAccountID,
        reportName: '',
        stateNum: 0,
        statusNum: 0,
        writeCapability: CONST.REPORT.WRITE_CAPABILITIES.ALL,
    };
}

/**
 * Builds an optimistic IOU report with a randomly generated reportID
 *
 * @param payeeAccountID - AccountID of the person generating the IOU.
 * @param payerAccountID - AccountID of the other person participating in the IOU.
 * @param total - IOU amount in the smallest unit of the currency.
 * @param chatReportID - Report ID of the chat where the IOU is.
 * @param currency - IOU currency.
 * @param isSendingMoney - If we pay someone the IOU should be created as settled
 * @param parentReportActionID - The parent report action ID of the IOU report
 * @param optimisticIOUReportID - Optimistic IOU report id
 */

function buildOptimisticIOUReport(
    payeeAccountID: number,
    payerAccountID: number,
    total: number,
    chatReportID: string | undefined,
    currency: string,
    isSendingMoney = false,
    parentReportActionID?: string,
    optimisticIOUReportID?: string,
): OptimisticIOUReport {
    const formattedTotal = convertToDisplayString(total, currency);
    const personalDetails = getPersonalDetailsForAccountID(payerAccountID);
    const payerEmail = 'login' in personalDetails ? personalDetails.login : '';
    const policyID = chatReportID ? getReport(chatReportID, allReports)?.policyID : undefined;
    // This will be fixed as part of https://github.com/Expensify/Expensify/issues/507850
    // eslint-disable-next-line deprecation/deprecation
    const policy = getPolicy(policyID);

    const participants: Participants = {
        [payeeAccountID]: {notificationPreference: CONST.REPORT.NOTIFICATION_PREFERENCE.HIDDEN},
        [payerAccountID]: {notificationPreference: CONST.REPORT.NOTIFICATION_PREFERENCE.HIDDEN},
    };

    return {
        type: CONST.REPORT.TYPE.IOU,
        chatReportID,
        currency,
        managerID: payerAccountID,
        ownerAccountID: payeeAccountID,
        participants,
        reportID: optimisticIOUReportID ?? generateReportID(),
        stateNum: isSendingMoney ? CONST.REPORT.STATE_NUM.APPROVED : CONST.REPORT.STATE_NUM.SUBMITTED,
        statusNum: isSendingMoney ? CONST.REPORT.STATUS_NUM.REIMBURSED : CONST.REPORT.STATE_NUM.SUBMITTED,
        total,
        unheldTotal: total,
        nonReimbursableTotal: 0,
        unheldNonReimbursableTotal: 0,

        // We don't translate reportName because the server response is always in English
        reportName: `${payerEmail} owes ${formattedTotal}`,
        parentReportID: chatReportID,
        lastVisibleActionCreated: DateUtils.getDBTime(),
        fieldList: policy?.fieldList,
        parentReportActionID,
    };
}

function getHumanReadableStatus(statusNum: number): string {
    const status = Object.keys(CONST.REPORT.STATUS_NUM).find((key) => CONST.REPORT.STATUS_NUM[key as keyof typeof CONST.REPORT.STATUS_NUM] === statusNum);
    return status ? `${status.charAt(0)}${status.slice(1).toLowerCase()}` : '';
}

/**
 * Populates the report field formula with the values from the report and policy.
 * Currently, this only supports optimistic expense reports.
 * Each formula field is either replaced with a value, or removed.
 * If after all replacements the formula is empty, the original formula is returned.
 * See {@link https://help.expensify.com/articles/expensify-classic/insights-and-custom-reporting/Custom-Templates}
 */
function populateOptimisticReportFormula(formula: string, report: OptimisticExpenseReport, policy: OnyxEntry<Policy>): string {
    const createdDate = report.lastVisibleActionCreated ? new Date(report.lastVisibleActionCreated) : undefined;
    const result = formula
        // We don't translate because the server response is always in English
        .replaceAll(/\{report:type\}/gi, 'Expense Report')
        .replaceAll(/\{report:startdate\}/gi, createdDate ? format(createdDate, CONST.DATE.FNS_FORMAT_STRING) : '')
        .replaceAll(/\{report:total\}/gi, report.total !== undefined ? convertToDisplayString(Math.abs(report.total), report.currency).toString() : '')
        .replaceAll(/\{report:currency\}/gi, report.currency ?? '')
        .replaceAll(/\{report:policyname\}/gi, policy?.name ?? '')
        .replaceAll(/\{report:workspacename\}/gi, policy?.name ?? '')
        .replaceAll(/\{report:created\}/gi, createdDate ? format(createdDate, CONST.DATE.FNS_DATE_TIME_FORMAT_STRING) : '')
        .replaceAll(/\{report:created:yyyy-MM-dd\}/gi, createdDate ? format(createdDate, CONST.DATE.FNS_FORMAT_STRING) : '')
        .replaceAll(/\{report:status\}/gi, report.statusNum !== undefined ? getHumanReadableStatus(report.statusNum) : '')
        .replaceAll(/\{user:email\}/gi, currentUserEmail ?? '')
        .replaceAll(/\{user:email\|frontPart\}/gi, (currentUserEmail ? currentUserEmail.split('@').at(0) : '') ?? '')
        .replaceAll(/\{report:(.+)\}/gi, '');

    return result.trim().length ? result : formula;
}

/** Builds an optimistic invoice report with a randomly generated reportID */
function buildOptimisticInvoiceReport(
    chatReportID: string,
    policyID: string | undefined,
    receiverAccountID: number,
    receiverName: string,
    total: number,
    currency: string,
): OptimisticExpenseReport {
    const formattedTotal = convertToDisplayString(total, currency);
    const invoiceReport = {
        reportID: generateReportID(),
        chatReportID,
        policyID,
        type: CONST.REPORT.TYPE.INVOICE,
        ownerAccountID: currentUserAccountID,
        managerID: receiverAccountID,
        currency,
        // We don't translate reportName because the server response is always in English
        reportName: `${receiverName} owes ${formattedTotal}`,
        stateNum: CONST.REPORT.STATE_NUM.SUBMITTED,
        statusNum: CONST.REPORT.STATUS_NUM.OPEN,
        total: total * -1,
        participants: {
            [receiverAccountID]: {
                notificationPreference: CONST.REPORT.NOTIFICATION_PREFERENCE.HIDDEN,
            },
        },
        parentReportID: chatReportID,
        lastVisibleActionCreated: DateUtils.getDBTime(),
    };

    if (currentUserAccountID) {
        invoiceReport.participants[currentUserAccountID] = {notificationPreference: CONST.REPORT.NOTIFICATION_PREFERENCE.HIDDEN};
    }

    return invoiceReport;
}

/**
 * Returns the stateNum and statusNum for an expense report based on the policy settings
 * @param policy
 */
function getExpenseReportStateAndStatus(policy: OnyxEntry<Policy>, isEmptyOptimisticReport = false) {
    const isASAPSubmitBetaEnabled = Permissions.isBetaEnabled(CONST.BETAS.ASAP_SUBMIT, allBetas);
    if (isASAPSubmitBetaEnabled) {
        return {
            stateNum: CONST.REPORT.STATE_NUM.OPEN,
            statusNum: CONST.REPORT.STATUS_NUM.OPEN,
        };
    }
    const isInstantSubmitEnabledLocal = isInstantSubmitEnabled(policy);
    const isSubmitAndCloseLocal = isSubmitAndClose(policy);
    const arePaymentsDisabled = policy?.reimbursementChoice === CONST.POLICY.REIMBURSEMENT_CHOICES.REIMBURSEMENT_NO;

    if (isInstantSubmitEnabledLocal && arePaymentsDisabled && isSubmitAndCloseLocal && !isEmptyOptimisticReport) {
        return {
            stateNum: CONST.REPORT.STATE_NUM.APPROVED,
            statusNum: CONST.REPORT.STATUS_NUM.CLOSED,
        };
    }

    if (isInstantSubmitEnabledLocal) {
        return {
            stateNum: CONST.REPORT.STATE_NUM.SUBMITTED,
            statusNum: CONST.REPORT.STATUS_NUM.SUBMITTED,
        };
    }

    return {
        stateNum: CONST.REPORT.STATE_NUM.OPEN,
        statusNum: CONST.REPORT.STATUS_NUM.OPEN,
    };
}

/**
 * Builds an optimistic Expense report with a randomly generated reportID
 *
 * @param chatReportID - Report ID of the PolicyExpenseChat where the Expense Report is
 * @param policyID - The policy ID of the PolicyExpenseChat
 * @param payeeAccountID - AccountID of the employee (payee)
 * @param total - Amount in cents
 * @param currency
 * @param reimbursable – Whether the expense is reimbursable
 * @param parentReportActionID – The parent ReportActionID of the PolicyExpenseChat
 * @param optimisticIOUReportID – Optimistic IOU report id
 */
function buildOptimisticExpenseReport(
    chatReportID: string | undefined,
    policyID: string | undefined,
    payeeAccountID: number,
    total: number,
    currency: string,
    nonReimbursableTotal = 0,
    parentReportActionID?: string,
    optimisticIOUReportID?: string,
): OptimisticExpenseReport {
    // The amount for Expense reports are stored as negative value in the database
    const storedTotal = total * -1;
    const storedNonReimbursableTotal = nonReimbursableTotal * -1;
    const report = chatReportID ? getReport(chatReportID, allReports) : undefined;
    const policyName = getPolicyName({report});
    const formattedTotal = convertToDisplayString(storedTotal, currency);
    // This will be fixed as part of https://github.com/Expensify/Expensify/issues/507850
    // eslint-disable-next-line deprecation/deprecation
    const policy = getPolicy(policyID);

    const {stateNum, statusNum} = getExpenseReportStateAndStatus(policy);

    const expenseReport: OptimisticExpenseReport = {
        reportID: optimisticIOUReportID ?? generateReportID(),
        chatReportID,
        policyID,
        type: CONST.REPORT.TYPE.EXPENSE,
        ownerAccountID: payeeAccountID,
        currency,
        // We don't translate reportName because the server response is always in English
        reportName: `${policyName} owes ${formattedTotal}`,
        stateNum,
        statusNum,
        total: storedTotal,
        unheldTotal: storedTotal,
        nonReimbursableTotal: storedNonReimbursableTotal,
        unheldNonReimbursableTotal: storedNonReimbursableTotal,
        participants: {
            [payeeAccountID]: {
                notificationPreference: CONST.REPORT.NOTIFICATION_PREFERENCE.HIDDEN,
            },
        },
        parentReportID: chatReportID,
        lastVisibleActionCreated: DateUtils.getDBTime(),
        parentReportActionID,
    };

    // Get the approver/manager for this report to properly display the optimistic data
    const submitToAccountID = getSubmitToAccountID(policy, expenseReport);
    if (submitToAccountID) {
        expenseReport.managerID = submitToAccountID;
    }

    const titleReportField = getTitleReportField(getReportFieldsByPolicyID(policyID) ?? {});
    if (!!titleReportField && isPaidGroupPolicyExpenseReport(expenseReport)) {
        expenseReport.reportName = populateOptimisticReportFormula(titleReportField.defaultValue, expenseReport, policy);
    }

    expenseReport.fieldList = policy?.fieldList;

    return expenseReport;
}

function buildOptimisticEmptyReport(reportID: string, accountID: number, parentReport: OnyxEntry<Report>, parentReportActionID: string, policy: OnyxEntry<Policy>, timeOfCreation: string) {
    const {stateNum, statusNum} = getExpenseReportStateAndStatus(policy, true);
    const titleReportField = getTitleReportField(getReportFieldsByPolicyID(policy?.id) ?? {});
    const optimisticEmptyReport: OptimisticNewReport = {
        reportName: '',
        reportID,
        policyID: policy?.id,
        type: CONST.REPORT.TYPE.EXPENSE,
        currency: policy?.outputCurrency,
        ownerAccountID: accountID,
        stateNum,
        statusNum,
        total: 0,
        nonReimbursableTotal: 0,
        participants: {},
        lastVisibleActionCreated: timeOfCreation,
        pendingFields: {createReport: CONST.RED_BRICK_ROAD_PENDING_ACTION.ADD},
        parentReportID: parentReport?.reportID,
        parentReportActionID,
        chatReportID: parentReport?.reportID,
        managerID: getManagerAccountID(policy, {ownerAccountID: accountID}),
    };

    const optimisticReportName = populateOptimisticReportFormula(titleReportField?.defaultValue ?? CONST.POLICY.DEFAULT_REPORT_NAME_PATTERN, optimisticEmptyReport, policy);
    optimisticEmptyReport.reportName = optimisticReportName;

    optimisticEmptyReport.participants = accountID
        ? {
              [accountID]: {
                  notificationPreference: CONST.REPORT.NOTIFICATION_PREFERENCE.HIDDEN,
              },
          }
        : {};
    optimisticEmptyReport.ownerAccountID = accountID;
    return optimisticEmptyReport;
}

function getRejectedReportMessage() {
    return translateLocal('iou.rejectedThisReport');
}

function getUpgradeWorkspaceMessage() {
    return translateLocal('workspaceActions.upgradedWorkspace');
}

function getDowngradeWorkspaceMessage() {
    return translateLocal('workspaceActions.downgradedWorkspace');
}

function getWorkspaceNameUpdatedMessage(action: ReportAction) {
    const {oldName, newName} = getOriginalMessage(action as ReportAction<typeof CONST.REPORT.ACTIONS.TYPE.POLICY_CHANGE_LOG.UPDATE_NAME>) ?? {};
    const message = oldName && newName ? translateLocal('workspaceActions.renamedWorkspaceNameAction', {oldName, newName}) : getReportActionText(action);
    return Str.htmlEncode(message);
}

function getDeletedTransactionMessage(action: ReportAction) {
    const deletedTransactionOriginalMessage = getOriginalMessage(action as ReportAction<typeof CONST.REPORT.ACTIONS.TYPE.DELETED_TRANSACTION>) ?? {};
    const amount = Math.abs(deletedTransactionOriginalMessage.amount ?? 0);
    const currency = deletedTransactionOriginalMessage.currency ?? '';
    const formattedAmount = convertToDisplayString(amount, currency) ?? '';
    const message = translateLocal('iou.deletedTransaction', {
        amount: formattedAmount,
        merchant: deletedTransactionOriginalMessage.merchant ?? '',
    });
    return message;
}

function getMovedTransactionMessage(report: OnyxEntry<Report>) {
    const reportName = getReportName(report) ?? report?.reportName ?? '';
    const reportUrl = `${environmentURL}/r/${report?.reportID}`;
    const message = translateLocal('iou.movedTransaction', {
        reportUrl,
        reportName,
    });
    return message;
}

function getUnreportedTransactionMessage() {
    const selfDMReportID = findSelfDMReportID();
    const reportUrl = `${environmentURL}/r/${selfDMReportID}`;
    const message = translateLocal('iou.unreportedTransaction', {
        reportUrl,
    });
    return message;
}

function getMovedActionMessage(action: ReportAction, report: OnyxEntry<Report>) {
    if (!isMovedAction(action)) {
        return '';
    }
    const movedActionOriginalMessage = getOriginalMessage(action);

    if (!movedActionOriginalMessage) {
        return '';
    }
    const {toPolicyID, newParentReportID, movedReportID} = movedActionOriginalMessage;
    const toPolicyName = getPolicyNameByID(toPolicyID);
    return translateLocal('iou.movedAction', {
        shouldHideMovedReportUrl: !isDM(report),
        movedReportUrl: `${environmentURL}/r/${movedReportID}`,
        newParentReportUrl: `${environmentURL}/r/${newParentReportID}`,
        toPolicyName,
    });
}

function getPolicyChangeMessage(action: ReportAction) {
    const PolicyChangeOriginalMessage = getOriginalMessage(action as ReportAction<typeof CONST.REPORT.ACTIONS.TYPE.CHANGE_POLICY>) ?? {};
    const {fromPolicy: fromPolicyID, toPolicy: toPolicyID} = PolicyChangeOriginalMessage as OriginalMessageChangePolicy;
    const message = translateLocal('report.actions.type.changeReportPolicy', {
        fromPolicyName: fromPolicyID ? getPolicyNameByID(fromPolicyID) : undefined,
        toPolicyName: getPolicyNameByID(toPolicyID),
    });
    return message;
}

/**
 * @param iouReportID - the report ID of the IOU report the action belongs to
 * @param type - IOUReportAction type. Can be oneOf(create, decline, cancel, pay, split)
 * @param total - IOU total in cents
 * @param comment - IOU comment
 * @param currency - IOU currency
 * @param paymentType - IOU paymentMethodType. Can be oneOf(Elsewhere, Expensify)
 * @param isSettlingUp - Whether we are settling up an IOU
 * @param bankAccountID - Bank account ID
 * @param payAsBusiness - Whether the payment is made as a business
 */
function getIOUReportActionMessage(
    iouReportID: string,
    type: string,
    total: number,
    comment: string,
    currency: string,
    paymentType = '',
    isSettlingUp = false,
    bankAccountID?: number | undefined,
    payAsBusiness = false,
): Message[] {
    const report = getReportOrDraftReport(iouReportID);
    const isInvoice = isInvoiceReport(report);
    const amount =
        type === CONST.IOU.REPORT_ACTION_TYPE.PAY && !isEmptyObject(report)
            ? convertToDisplayString(getMoneyRequestSpendBreakdown(report).totalDisplaySpend, currency)
            : convertToDisplayString(total, currency);

    let paymentMethodMessage;
    switch (paymentType) {
        case CONST.IOU.PAYMENT_TYPE.VBBA:
        case CONST.IOU.PAYMENT_TYPE.EXPENSIFY:
            paymentMethodMessage = ' with Expensify';
            break;
        default:
            paymentMethodMessage = ` elsewhere`;
            break;
    }

    let iouMessage;
    switch (type) {
        case CONST.REPORT.ACTIONS.TYPE.APPROVED:
            iouMessage = `approved ${amount}`;
            break;
        case CONST.REPORT.ACTIONS.TYPE.FORWARDED:
            iouMessage = `approved ${amount}`;
            break;
        case CONST.REPORT.ACTIONS.TYPE.UNAPPROVED:
            iouMessage = `unapproved ${amount}`;
            break;
        case CONST.IOU.REPORT_ACTION_TYPE.CREATE:
            iouMessage = `submitted ${amount}${comment && ` for ${comment}`}`;
            break;
        case CONST.IOU.REPORT_ACTION_TYPE.TRACK:
            iouMessage = `tracking ${amount}${comment && ` for ${comment}`}`;
            break;
        case CONST.IOU.REPORT_ACTION_TYPE.SPLIT:
            iouMessage = `split ${amount}${comment && ` for ${comment}`}`;
            break;
        case CONST.IOU.REPORT_ACTION_TYPE.DELETE:
            iouMessage = `deleted the ${amount} expense${comment && ` for ${comment}`}`;
            break;
        case CONST.IOU.REPORT_ACTION_TYPE.PAY:
            if (isInvoice && isSettlingUp) {
                iouMessage =
                    paymentType === CONST.IOU.PAYMENT_TYPE.ELSEWHERE
                        ? translateLocal('iou.payElsewhere', {formattedAmount: amount})
                        : translateLocal(payAsBusiness ? 'iou.settleInvoiceBusiness' : 'iou.settleInvoicePersonal', {amount, last4Digits: String(bankAccountID).slice(-4)});
            } else {
                iouMessage = isSettlingUp ? `paid ${amount}${paymentMethodMessage}` : `sent ${amount}${comment && ` for ${comment}`}${paymentMethodMessage}`;
            }
            break;
        case CONST.REPORT.ACTIONS.TYPE.SUBMITTED:
            iouMessage = translateLocal('iou.expenseAmount', {formattedAmount: amount});
            break;
        default:
            break;
    }

    return [
        {
            html: lodashEscape(iouMessage),
            text: iouMessage ?? '',
            isEdited: false,
            type: CONST.REPORT.MESSAGE.TYPE.COMMENT,
        },
    ];
}

/**
 * Builds an optimistic IOU reportAction object
 *
 * @param type - IOUReportAction type. Can be oneOf(create, delete, pay, split).
 * @param amount - IOU amount in cents.
 * @param currency
 * @param comment - User comment for the IOU.
 * @param participants - An array with participants details.
 * @param [transactionID] - Not required if the IOUReportAction type is 'pay'
 * @param [paymentType] - Only required if the IOUReportAction type is 'pay'. Can be oneOf(elsewhere, Expensify).
 * @param [iouReportID] - Only required if the IOUReportActions type is oneOf(decline, cancel, pay). Generates a randomID as default.
 * @param [isSettlingUp] - Whether we are settling up an IOU.
 * @param [isSendMoneyFlow] - Whether this is pay someone flow
 * @param [receipt]
 * @param [isOwnPolicyExpenseChat] - Whether this is an expense report create from the current user's policy expense chat
 */
function buildOptimisticIOUReportAction(params: BuildOptimisticIOUReportActionParams): OptimisticIOUReportAction {
    const {
        type,
        amount,
        currency,
        comment,
        participants,
        transactionID,
        paymentType,
        iouReportID = '',
        isSettlingUp = false,
        isSendMoneyFlow = false,
        isOwnPolicyExpenseChat = false,
        created = DateUtils.getDBTime(),
        linkedExpenseReportAction,
        isPersonalTrackingExpense = false,
        payAsBusiness,
        bankAccountID,
        reportActionID,
    } = params;

    const IOUReportID = isPersonalTrackingExpense ? undefined : iouReportID || generateReportID();

    const originalMessage: ReportAction<typeof CONST.REPORT.ACTIONS.TYPE.IOU>['originalMessage'] = {
        amount,
        comment,
        currency,
        IOUTransactionID: transactionID,
        IOUReportID,
        type,
        payAsBusiness,
        bankAccountID,
    };

    const delegateAccountDetails = getPersonalDetailByEmail(delegateEmail);

    if (type === CONST.IOU.REPORT_ACTION_TYPE.PAY) {
        // In pay someone flow, we store amount, comment, currency in IOUDetails when type = pay
        if (isSendMoneyFlow) {
            const keys = ['amount', 'comment', 'currency'] as const;
            keys.forEach((key) => {
                delete originalMessage[key];
            });
            originalMessage.IOUDetails = {amount, comment, currency};
            originalMessage.paymentType = paymentType;
        } else {
            // In case of pay someone action, we dont store the comment
            // and there is no single transactionID to link the action to.
            delete originalMessage.IOUTransactionID;
            delete originalMessage.comment;
            originalMessage.paymentType = paymentType;
        }
    }

    // IOUs of type split only exist in group DMs and those don't have an iouReport so we need to delete the IOUReportID key
    if (type === CONST.IOU.REPORT_ACTION_TYPE.SPLIT) {
        delete originalMessage.IOUReportID;
    }

    if (type !== CONST.IOU.REPORT_ACTION_TYPE.PAY) {
        // Split expense made from a policy expense chat only have the payee's accountID as the participant because the payer could be any policy admin
        if (isOwnPolicyExpenseChat && type === CONST.IOU.REPORT_ACTION_TYPE.SPLIT) {
            originalMessage.participantAccountIDs = currentUserAccountID ? [currentUserAccountID] : [];
        } else {
            originalMessage.participantAccountIDs = currentUserAccountID
                ? [
                      currentUserAccountID,
                      ...participants.filter((participant) => participant.accountID !== currentUserAccountID).map((participant) => participant.accountID ?? CONST.DEFAULT_NUMBER_ID),
                  ]
                : participants.map((participant) => participant.accountID ?? CONST.DEFAULT_NUMBER_ID);
        }
    }

    const iouReportAction = {
        ...linkedExpenseReportAction,
        actionName: CONST.REPORT.ACTIONS.TYPE.IOU,
        actorAccountID: currentUserAccountID,
        automatic: false,
        isAttachmentOnly: false,
        originalMessage,
        reportActionID: reportActionID ?? rand64(),
        shouldShow: true,
        created,
        pendingAction: CONST.RED_BRICK_ROAD_PENDING_ACTION.ADD,
        delegateAccountID: delegateAccountDetails?.accountID,
        person: [
            {
                style: 'strong',
                text: getCurrentUserDisplayNameOrEmail(),
                type: 'TEXT',
            },
        ],
        avatar: getCurrentUserAvatar(),
        message: getIOUReportActionMessage(iouReportID, type, amount, comment, currency, paymentType, isSettlingUp, bankAccountID, payAsBusiness),
    };

    const managerMcTestParticipant = participants.find((participant) => isSelectedManagerMcTest(participant.login));
    if (managerMcTestParticipant) {
        return {
            ...iouReportAction,
            actorAccountID: managerMcTestParticipant.accountID,
            avatar: managerMcTestParticipant.icons?.[0]?.source,
            person: [
                {
                    style: 'strong',
                    text: getDisplayNameForParticipant(managerMcTestParticipant),
                    type: 'TEXT',
                },
            ],
        };
    }

    return iouReportAction;
}

/**
 * Builds an optimistic APPROVED report action with a randomly generated reportActionID.
 */
function buildOptimisticApprovedReportAction(amount: number, currency: string, expenseReportID: string): OptimisticApprovedReportAction {
    const originalMessage = {
        amount,
        currency,
        expenseReportID,
    };
    const delegateAccountDetails = getPersonalDetailByEmail(delegateEmail);

    return {
        actionName: CONST.REPORT.ACTIONS.TYPE.APPROVED,
        actorAccountID: currentUserAccountID,
        automatic: false,
        avatar: getCurrentUserAvatar(),
        isAttachmentOnly: false,
        originalMessage,
        message: getIOUReportActionMessage(expenseReportID, CONST.REPORT.ACTIONS.TYPE.APPROVED, Math.abs(amount), '', currency),
        person: [
            {
                style: 'strong',
                text: getCurrentUserDisplayNameOrEmail(),
                type: 'TEXT',
            },
        ],
        reportActionID: rand64(),
        shouldShow: true,
        created: DateUtils.getDBTime(),
        pendingAction: CONST.RED_BRICK_ROAD_PENDING_ACTION.ADD,
        delegateAccountID: delegateAccountDetails?.accountID,
    };
}

/**
 * Builds an optimistic APPROVED report action with a randomly generated reportActionID.
 */
function buildOptimisticUnapprovedReportAction(amount: number, currency: string, expenseReportID: string): OptimisticUnapprovedReportAction {
    const delegateAccountDetails = getPersonalDetailByEmail(delegateEmail);
    return {
        actionName: CONST.REPORT.ACTIONS.TYPE.UNAPPROVED,
        actorAccountID: currentUserAccountID,
        automatic: false,
        avatar: getCurrentUserAvatar(),
        isAttachmentOnly: false,
        originalMessage: {
            amount,
            currency,
            expenseReportID,
        },
        message: getIOUReportActionMessage(expenseReportID, CONST.REPORT.ACTIONS.TYPE.UNAPPROVED, Math.abs(amount), '', currency),
        person: [
            {
                style: 'strong',
                text: getCurrentUserDisplayNameOrEmail(),
                type: 'TEXT',
            },
        ],
        reportActionID: rand64(),
        shouldShow: true,
        created: DateUtils.getDBTime(),
        pendingAction: CONST.RED_BRICK_ROAD_PENDING_ACTION.ADD,
        delegateAccountID: delegateAccountDetails?.accountID,
    };
}

/**
 * Builds an optimistic MOVED report action with a randomly generated reportActionID.
 * This action is used when we move reports across workspaces.
 */
function buildOptimisticMovedReportAction(
    fromPolicyID: string | undefined,
    toPolicyID: string,
    newParentReportID: string,
    movedReportID: string,
    policyName: string,
    shouldHideMovedReportUrl = false,
): ReportAction {
    const originalMessage = {
        fromPolicyID,
        toPolicyID,
        newParentReportID,
        movedReportID,
    };

    const movedActionMessage = [
        {
            html: shouldHideMovedReportUrl
                ? `moved this <a href='${CONST.NEW_EXPENSIFY_URL}r/${movedReportID}' target='_blank' rel='noreferrer noopener'>report</a> to the <a href='${CONST.NEW_EXPENSIFY_URL}r/${newParentReportID}' target='_blank' rel='noreferrer noopener'>${policyName}</a> workspace`
                : `moved this report to the <a href='${CONST.NEW_EXPENSIFY_URL}r/${newParentReportID}' target='_blank' rel='noreferrer noopener'>${policyName}</a> workspace`,
            text: `moved this report to the ${policyName} workspace`,
            type: CONST.REPORT.MESSAGE.TYPE.COMMENT,
        },
    ];

    return {
        actionName: CONST.REPORT.ACTIONS.TYPE.MOVED,
        actorAccountID: currentUserAccountID,
        automatic: false,
        avatar: getCurrentUserAvatar(),
        isAttachmentOnly: false,
        originalMessage,
        message: movedActionMessage,
        person: [
            {
                style: 'strong',
                text: getCurrentUserDisplayNameOrEmail(),
                type: 'TEXT',
            },
        ],
        reportActionID: rand64(),
        shouldShow: true,
        created: DateUtils.getDBTime(),
        pendingAction: CONST.RED_BRICK_ROAD_PENDING_ACTION.ADD,
    };
}

/**
 * Builds an optimistic CHANGE_POLICY report action with a randomly generated reportActionID.
 * This action is used when we change the workspace of a report.
 */
function buildOptimisticChangePolicyReportAction(fromPolicyID: string | undefined, toPolicyID: string, automaticAction = false): ReportAction {
    const originalMessage = {
        fromPolicy: fromPolicyID,
        toPolicy: toPolicyID,
        automaticAction,
    };

    // This will be fixed as part of https://github.com/Expensify/Expensify/issues/507850
    // eslint-disable-next-line deprecation/deprecation
    const fromPolicy = getPolicy(fromPolicyID);
    // This will be fixed as part of https://github.com/Expensify/Expensify/issues/507850
    // eslint-disable-next-line deprecation/deprecation
    const toPolicy = getPolicy(toPolicyID);

    const changePolicyReportActionMessage = [
        {
            type: CONST.REPORT.MESSAGE.TYPE.TEXT,
            text: `changed the workspace to ${toPolicy?.name}`,
        },
        ...(fromPolicyID
            ? [
                  {
                      type: CONST.REPORT.MESSAGE.TYPE.TEXT,
                      text: ` (previously ${fromPolicy?.name})`,
                  },
              ]
            : []),
    ];

    return {
        actionName: CONST.REPORT.ACTIONS.TYPE.CHANGE_POLICY,
        actorAccountID: currentUserAccountID,
        avatar: getCurrentUserAvatar(),
        created: DateUtils.getDBTime(),
        originalMessage,
        message: changePolicyReportActionMessage,
        person: [
            {
                style: 'strong',
                text: getCurrentUserDisplayNameOrEmail(),
                type: 'TEXT',
            },
        ],
        reportActionID: rand64(),
        shouldShow: true,
        pendingAction: CONST.RED_BRICK_ROAD_PENDING_ACTION.ADD,
    };
}

function buildOptimisticTransactionAction(
    type: typeof CONST.REPORT.ACTIONS.TYPE.MOVED_TRANSACTION | typeof CONST.REPORT.ACTIONS.TYPE.UNREPORTED_TRANSACTION,
    transactionThreadReportID: string | undefined,
    targetReportID: string,
): ReportAction {
    const reportName = allReports?.[targetReportID]?.reportName ?? '';
    const url = `${environmentURL}/r/${targetReportID}`;
    const [actionText, messageHtml] =
        type === CONST.REPORT.ACTIONS.TYPE.MOVED_TRANSACTION
            ? [`moved this expense to ${reportName}`, `moved this expense to <a href='${url}' target='_blank' rel='noreferrer noopener'>${reportName}</a>`]
            : ['moved this expense to your personal space', 'moved this expense to your personal space'];

    return {
        actionName: type,
        reportID: transactionThreadReportID,
        actorAccountID: currentUserAccountID,
        avatar: getCurrentUserAvatar(),
        created: DateUtils.getDBTime(),
        originalMessage: type === CONST.REPORT.ACTIONS.TYPE.MOVED_TRANSACTION ? {toReportID: targetReportID} : {fromReportID: targetReportID},
        message: [
            {
                type: CONST.REPORT.MESSAGE.TYPE.TEXT,
                html: messageHtml,
                text: actionText,
            },
        ],
        person: [
            {
                style: 'strong',
                text: getCurrentUserDisplayNameOrEmail(),
                type: 'TEXT',
            },
        ],
        reportActionID: rand64(),
        shouldShow: true,
        pendingAction: CONST.RED_BRICK_ROAD_PENDING_ACTION.ADD,
    };
}

/**
 * Builds an optimistic MOVED_TRANSACTION report action with a randomly generated reportActionID.
 * This action is used when we change the workspace of a report.
 */
function buildOptimisticMovedTransactionAction(transactionThreadReportID: string | undefined, toReportID: string) {
    return buildOptimisticTransactionAction(CONST.REPORT.ACTIONS.TYPE.MOVED_TRANSACTION, transactionThreadReportID, toReportID);
}

/**
 * Builds an optimistic UNREPORTED_TRANSACTION report action with a randomly generated reportActionID.
 * This action is used when we un-report a transaction.
 */
function buildOptimisticUnreportedTransactionAction(transactionThreadReportID: string | undefined, fromReportID: string) {
    return buildOptimisticTransactionAction(CONST.REPORT.ACTIONS.TYPE.UNREPORTED_TRANSACTION, transactionThreadReportID, fromReportID);
}

/**
 * Builds an optimistic SUBMITTED report action with a randomly generated reportActionID.
 *
 */
function buildOptimisticSubmittedReportAction(amount: number, currency: string, expenseReportID: string, adminAccountID: number | undefined): OptimisticSubmittedReportAction {
    const originalMessage = {
        amount,
        currency,
        expenseReportID,
    };

    const delegateAccountDetails = getPersonalDetailByEmail(delegateEmail);

    return {
        actionName: CONST.REPORT.ACTIONS.TYPE.SUBMITTED,
        actorAccountID: currentUserAccountID,
        adminAccountID,
        automatic: false,
        avatar: getCurrentUserAvatar(),
        isAttachmentOnly: false,
        originalMessage,
        message: getIOUReportActionMessage(expenseReportID, CONST.REPORT.ACTIONS.TYPE.SUBMITTED, Math.abs(amount), '', currency),
        person: [
            {
                style: 'strong',
                text: getCurrentUserDisplayNameOrEmail(),
                type: 'TEXT',
            },
        ],
        reportActionID: rand64(),
        shouldShow: true,
        created: DateUtils.getDBTime(),
        pendingAction: CONST.RED_BRICK_ROAD_PENDING_ACTION.ADD,
        delegateAccountID: delegateAccountDetails?.accountID,
    };
}

/**
 * Builds an optimistic report preview action with a randomly generated reportActionID.
 *
 * @param chatReport
 * @param iouReport
 * @param [comment] - User comment for the IOU.
 * @param [transaction] - optimistic first transaction of preview
 * @param reportActionID
 */
function buildOptimisticReportPreview(
    chatReport: OnyxInputOrEntry<Report>,
    iouReport: Report,
    comment = '',
    transaction: OnyxInputOrEntry<Transaction> = null,
    childReportID?: string,
    reportActionID?: string,
): ReportAction<typeof CONST.REPORT.ACTIONS.TYPE.REPORT_PREVIEW> {
    const hasReceipt = hasReceiptTransactionUtils(transaction);
    const message = getReportPreviewMessage(iouReport);
    const created = DateUtils.getDBTime();
    const reportActorAccountID = (isInvoiceReport(iouReport) || isExpenseReport(iouReport) ? iouReport?.ownerAccountID : iouReport?.managerID) ?? -1;
    const delegateAccountDetails = getPersonalDetailByEmail(delegateEmail);
    const isTestTransaction = isTestTransactionReport(iouReport);
    const isTestDriveTransaction = !!transaction?.receipt?.isTestDriveReceipt;
    const isScanRequest = transaction ? isScanRequestTransactionUtils(transaction) : false;
    return {
        reportActionID: reportActionID ?? rand64(),
        reportID: chatReport?.reportID,
        actionName: CONST.REPORT.ACTIONS.TYPE.REPORT_PREVIEW,
        pendingAction: CONST.RED_BRICK_ROAD_PENDING_ACTION.ADD,
        originalMessage: {
            linkedReportID: iouReport?.reportID,
        },
        message: [
            {
                html: message,
                text: message,
                isEdited: false,
                type: CONST.REPORT.MESSAGE.TYPE.COMMENT,
            },
        ],
        delegateAccountID: delegateAccountDetails?.accountID,
        created,
        accountID: iouReport?.managerID,
        // The preview is initially whispered if created with a receipt, so the actor is the current user as well
        actorAccountID: hasReceipt ? currentUserAccountID : reportActorAccountID,
        childReportID: childReportID ?? iouReport?.reportID,
        childMoneyRequestCount: 1,
        isOptimisticAction: true,
        childLastActorAccountID: currentUserAccountID,
        childLastMoneyRequestComment: comment,
        childRecentReceiptTransactionIDs: hasReceipt && !isEmptyObject(transaction) && transaction?.transactionID ? {[transaction.transactionID]: created} : undefined,
        childOwnerAccountID: iouReport?.ownerAccountID,
        childManagerAccountID: iouReport?.managerID,
        ...((isTestDriveTransaction || isTestTransaction) && !isScanRequest && {childStateNum: 2, childStatusNum: 4}),
    };
}

/**
 * Builds an optimistic ACTIONABLE_TRACK_EXPENSE_WHISPER action with a randomly generated reportActionID.
 */
function buildOptimisticActionableTrackExpenseWhisper(iouAction: OptimisticIOUReportAction, transactionID: string): ReportAction {
    const currentTime = DateUtils.getDBTime();
    const targetEmail = CONST.EMAIL.CONCIERGE;
    const actorAccountID = getAccountIDsByLogins([targetEmail]).at(0);
    const reportActionID = rand64();
    return {
        actionName: CONST.REPORT.ACTIONS.TYPE.ACTIONABLE_TRACK_EXPENSE_WHISPER,
        actorAccountID,
        avatar: getDefaultAvatarURL(actorAccountID),
        created: DateUtils.addMillisecondsFromDateTime(currentTime, 1),
        lastModified: DateUtils.addMillisecondsFromDateTime(currentTime, 1),
        message: [
            {
                html: CONST.ACTIONABLE_TRACK_EXPENSE_WHISPER_MESSAGE,
                text: CONST.ACTIONABLE_TRACK_EXPENSE_WHISPER_MESSAGE,
                whisperedTo: [],
                type: CONST.REPORT.MESSAGE.TYPE.COMMENT,
            },
        ],
        originalMessage: {
            lastModified: DateUtils.addMillisecondsFromDateTime(currentTime, 1),
            transactionID,
        },
        person: [
            {
                text: CONST.DISPLAY_NAME.EXPENSIFY_CONCIERGE,
                type: 'TEXT',
            },
        ],
        reportActionID,
        shouldShow: true,
        pendingAction: CONST.RED_BRICK_ROAD_PENDING_ACTION.ADD,
    };
}

/**
 * Builds an optimistic modified expense action with a randomly generated reportActionID.
 */
function buildOptimisticModifiedExpenseReportAction(
    transactionThread: OnyxInputOrEntry<Report>,
    oldTransaction: OnyxInputOrEntry<Transaction>,
    transactionChanges: TransactionChanges,
    isFromExpenseReport: boolean,
    policy: OnyxInputOrEntry<Policy>,
    updatedTransaction?: OnyxInputOrEntry<Transaction>,
): OptimisticModifiedExpenseReportAction {
    const originalMessage = getModifiedExpenseOriginalMessage(oldTransaction, transactionChanges, isFromExpenseReport, policy, updatedTransaction);
    const delegateAccountDetails = getPersonalDetailByEmail(delegateEmail);

    return {
        actionName: CONST.REPORT.ACTIONS.TYPE.MODIFIED_EXPENSE,
        actorAccountID: currentUserAccountID,
        automatic: false,
        avatar: getCurrentUserAvatar(),
        created: DateUtils.getDBTime(),
        isAttachmentOnly: false,
        message: [
            {
                // Currently we are composing the message from the originalMessage and message is only used in OldDot and not in the App
                text: 'You',
                style: 'strong',
                type: CONST.REPORT.MESSAGE.TYPE.TEXT,
            },
        ],
        originalMessage,
        person: [
            {
                style: 'strong',
                text: currentUserPersonalDetails?.displayName ?? String(currentUserAccountID),
                type: 'TEXT',
            },
        ],
        pendingAction: CONST.RED_BRICK_ROAD_PENDING_ACTION.ADD,
        reportActionID: rand64(),
        reportID: transactionThread?.reportID,
        shouldShow: true,
        delegateAccountID: delegateAccountDetails?.accountID,
    };
}

/**
 * Builds an optimistic DETACH_RECEIPT report action with a randomly generated reportActionID.
 */
function buildOptimisticDetachReceipt(reportID: string | undefined, transactionID: string, merchant: string = CONST.TRANSACTION.PARTIAL_TRANSACTION_MERCHANT) {
    return {
        actionName: CONST.REPORT.ACTIONS.TYPE.MANAGER_DETACH_RECEIPT,
        actorAccountID: currentUserAccountID,
        automatic: false,
        avatar: getCurrentUserAvatar(),
        created: DateUtils.getDBTime(),
        isAttachmentOnly: false,
        originalMessage: {
            transactionID,
            merchant: `${merchant}`,
        },
        message: [
            {
                type: 'COMMENT',
                html: `detached a receipt from expense '${merchant}'`,
                text: `detached a receipt from expense '${merchant}'`,
                whisperedTo: [],
            },
        ],
        person: [
            {
                style: 'strong',
                text: currentUserPersonalDetails?.displayName ?? String(currentUserAccountID),
                type: 'TEXT',
            },
        ],
        pendingAction: CONST.RED_BRICK_ROAD_PENDING_ACTION.ADD,
        reportActionID: rand64(),
        reportID,
        shouldShow: true,
    };
}

/**
 * Updates a report preview action that exists for an IOU report.
 *
 * @param [comment] - User comment for the IOU.
 * @param [transaction] - optimistic newest transaction of a report preview
 *
 */
function updateReportPreview(
    iouReport: OnyxEntry<Report>,
    reportPreviewAction: ReportAction<typeof CONST.REPORT.ACTIONS.TYPE.REPORT_PREVIEW>,
    isPayRequest = false,
    comment = '',
    transaction?: OnyxEntry<Transaction>,
): ReportAction<typeof CONST.REPORT.ACTIONS.TYPE.REPORT_PREVIEW> {
    const hasReceipt = hasReceiptTransactionUtils(transaction);
    const recentReceiptTransactions = reportPreviewAction?.childRecentReceiptTransactionIDs ?? {};
    const transactionsToKeep = getRecentTransactions(recentReceiptTransactions);
    const previousTransactionsArray = Object.entries(recentReceiptTransactions ?? {}).map(([key, value]) => (transactionsToKeep.includes(key) ? {[key]: value} : null));
    const previousTransactions: Record<string, string> = {};

    for (const obj of previousTransactionsArray) {
        for (const key in obj) {
            if (obj) {
                previousTransactions[key] = obj[key];
            }
        }
    }

    const message = getReportPreviewMessage(iouReport, reportPreviewAction);
    const originalMessage = getOriginalMessage(reportPreviewAction);
    return {
        ...reportPreviewAction,
        message: [
            {
                html: message,
                text: message,
                isEdited: false,
                type: CONST.REPORT.MESSAGE.TYPE.COMMENT,
            },
        ],
        childLastMoneyRequestComment: comment || reportPreviewAction?.childLastMoneyRequestComment,
        childMoneyRequestCount: (reportPreviewAction?.childMoneyRequestCount ?? 0) + (isPayRequest ? 0 : 1),
        childRecentReceiptTransactionIDs: hasReceipt
            ? {
                  ...(transaction && {[transaction.transactionID]: transaction?.created}),
                  ...previousTransactions,
              }
            : recentReceiptTransactions,
        // As soon as we add a transaction without a receipt to the report, it will have ready expenses,
        // so we remove the whisper
        originalMessage: originalMessage
            ? {
                  ...originalMessage,
                  whisperedTo: hasReceipt ? originalMessage.whisperedTo : [],
                  linkedReportID: originalMessage.linkedReportID,
              }
            : undefined,
    };
}

function buildOptimisticTaskReportAction(
    taskReportID: string,
    actionName: typeof CONST.REPORT.ACTIONS.TYPE.TASK_COMPLETED | typeof CONST.REPORT.ACTIONS.TYPE.TASK_REOPENED | typeof CONST.REPORT.ACTIONS.TYPE.TASK_CANCELLED,
    message = '',
    actorAccountID = currentUserAccountID,
    createdOffset = 0,
): OptimisticTaskReportAction {
    const originalMessage = {
        taskReportID,
        type: actionName,
        text: message,
        html: message,
        whisperedTo: [],
    };
    const delegateAccountDetails = getPersonalDetailByEmail(delegateEmail);

    return {
        actionName,
        actorAccountID,
        automatic: false,
        avatar: getCurrentUserAvatar(),
        isAttachmentOnly: false,
        originalMessage,
        message: [
            {
                text: message,
                taskReportID,
                type: CONST.REPORT.MESSAGE.TYPE.TEXT,
            },
        ],
        person: [
            {
                style: 'strong',
                text: currentUserPersonalDetails?.displayName ?? String(currentUserAccountID),
                type: 'TEXT',
            },
        ],
        reportActionID: rand64(),
        shouldShow: true,
        created: DateUtils.getDBTimeWithSkew(Date.now() + createdOffset),
        isFirstItem: false,
        pendingAction: CONST.RED_BRICK_ROAD_PENDING_ACTION.ADD,
        delegateAccountID: delegateAccountDetails?.accountID,
    };
}

function isWorkspaceChat(chatType: string) {
    return chatType === CONST.REPORT.CHAT_TYPE.POLICY_ADMINS || chatType === CONST.REPORT.CHAT_TYPE.POLICY_ANNOUNCE || chatType === CONST.REPORT.CHAT_TYPE.POLICY_EXPENSE_CHAT;
}

/**
 * Builds an optimistic chat report with a randomly generated reportID and as much information as we currently have
 */
type BuildOptimisticChatReportParams = {
    participantList: number[];
    reportName?: string;
    chatType?: ValueOf<typeof CONST.REPORT.CHAT_TYPE>;
    policyID?: string;
    ownerAccountID?: number;
    isOwnPolicyExpenseChat?: boolean;
    oldPolicyName?: string;
    visibility?: ValueOf<typeof CONST.REPORT.VISIBILITY>;
    writeCapability?: ValueOf<typeof CONST.REPORT.WRITE_CAPABILITIES>;
    notificationPreference?: NotificationPreference;
    parentReportActionID?: string;
    parentReportID?: string;
    description?: string;
    avatarUrl?: string;
    optimisticReportID?: string;
};

function buildOptimisticChatReport({
    participantList,
    reportName = CONST.REPORT.DEFAULT_REPORT_NAME,
    chatType,
    policyID = CONST.POLICY.OWNER_EMAIL_FAKE,
    ownerAccountID = CONST.REPORT.OWNER_ACCOUNT_ID_FAKE,
    isOwnPolicyExpenseChat = false,
    oldPolicyName = '',
    visibility,
    writeCapability,
    notificationPreference = CONST.REPORT.NOTIFICATION_PREFERENCE.ALWAYS,
    parentReportActionID = '',
    parentReportID = undefined,
    description = '',
    avatarUrl = '',
    optimisticReportID = '',
}: BuildOptimisticChatReportParams): OptimisticChatReport {
    const isWorkspaceChatType = chatType && isWorkspaceChat(chatType);
    const participants = participantList.reduce((reportParticipants: Participants, accountID: number) => {
        const participant: ReportParticipant = {
            notificationPreference,
            ...(!isWorkspaceChatType && {role: accountID === currentUserAccountID ? CONST.REPORT.ROLE.ADMIN : CONST.REPORT.ROLE.MEMBER}),
        };
        // eslint-disable-next-line no-param-reassign
        reportParticipants[accountID] = participant;
        return reportParticipants;
    }, {} as Participants);
    const currentTime = DateUtils.getDBTime();
    const optimisticChatReport: OptimisticChatReport = {
        type: CONST.REPORT.TYPE.CHAT,
        chatType,
        isOwnPolicyExpenseChat,
        isPinned: false,
        lastActorAccountID: 0,
        lastMessageHtml: '',
        lastMessageText: undefined,
        lastReadTime: currentTime,
        lastVisibleActionCreated: currentTime,
        oldPolicyName,
        ownerAccountID: ownerAccountID || CONST.REPORT.OWNER_ACCOUNT_ID_FAKE,
        parentReportActionID,
        parentReportID,
        participants,
        policyID,
        reportID: optimisticReportID || generateReportID(),
        reportName,
        stateNum: 0,
        statusNum: 0,
        visibility,
        description,
        writeCapability,
        avatarUrl,
    };

    if (chatType === CONST.REPORT.CHAT_TYPE.INVOICE) {
        // TODO: update to support workspace as an invoice receiver when workspace-to-workspace invoice room implemented
        optimisticChatReport.invoiceReceiver = {
            type: 'individual',
            accountID: participantList.at(0) ?? -1,
        };
    }

    return optimisticChatReport;
}

function buildOptimisticGroupChatReport(
    participantAccountIDs: number[],
    reportName: string,
    avatarUri: string,
    optimisticReportID?: string,
    notificationPreference?: NotificationPreference,
) {
    return buildOptimisticChatReport({
        participantList: participantAccountIDs,
        reportName,
        chatType: CONST.REPORT.CHAT_TYPE.GROUP,
        notificationPreference,
        avatarUrl: avatarUri,
        optimisticReportID,
    });
}

/**
 * Returns the necessary reportAction onyx data to indicate that the chat has been created optimistically
 * @param [created] - Action created time
 */
function buildOptimisticCreatedReportAction(emailCreatingAction: string, created = DateUtils.getDBTime(), optimisticReportActionID?: string): OptimisticCreatedReportAction {
    return {
        reportActionID: optimisticReportActionID ?? rand64(),
        actionName: CONST.REPORT.ACTIONS.TYPE.CREATED,
        pendingAction: CONST.RED_BRICK_ROAD_PENDING_ACTION.ADD,
        actorAccountID: currentUserAccountID,
        message: [
            {
                type: CONST.REPORT.MESSAGE.TYPE.TEXT,
                style: 'strong',
                text: emailCreatingAction,
            },
            {
                type: CONST.REPORT.MESSAGE.TYPE.TEXT,
                style: 'normal',
                text: ' created this report',
            },
        ],
        person: [
            {
                type: CONST.REPORT.MESSAGE.TYPE.TEXT,
                style: 'strong',
                text: getCurrentUserDisplayNameOrEmail(),
            },
        ],
        automatic: false,
        avatar: getCurrentUserAvatar(),
        created,
        shouldShow: true,
    };
}

/**
 * Returns the necessary reportAction onyx data to indicate that the room has been renamed
 */
function buildOptimisticRenamedRoomReportAction(newName: string, oldName: string): OptimisticRenamedReportAction {
    const now = DateUtils.getDBTime();
    return {
        reportActionID: rand64(),
        actionName: CONST.REPORT.ACTIONS.TYPE.RENAMED,
        pendingAction: CONST.RED_BRICK_ROAD_PENDING_ACTION.ADD,
        actorAccountID: currentUserAccountID,
        message: [
            {
                type: CONST.REPORT.MESSAGE.TYPE.TEXT,
                style: 'strong',
                text: 'You',
            },
            {
                type: CONST.REPORT.MESSAGE.TYPE.TEXT,
                style: 'normal',
                text: ` renamed this report. New title is '${newName}' (previously '${oldName}').`,
            },
        ],
        person: [
            {
                type: CONST.REPORT.MESSAGE.TYPE.TEXT,
                style: 'strong',
                text: getCurrentUserDisplayNameOrEmail(),
            },
        ],
        originalMessage: {
            oldName,
            newName,
            html: `Room renamed to ${newName}`,
            lastModified: now,
        },
        automatic: false,
        avatar: getCurrentUserAvatar(),
        created: now,
        shouldShow: true,
    };
}

/**
 * Returns the necessary reportAction onyx data to indicate that the room description has been updated
 */
function buildOptimisticRoomDescriptionUpdatedReportAction(description: string): OptimisticRoomDescriptionUpdatedReportAction {
    const now = DateUtils.getDBTime();
    return {
        reportActionID: rand64(),
        actionName: CONST.REPORT.ACTIONS.TYPE.ROOM_CHANGE_LOG.UPDATE_ROOM_DESCRIPTION,
        pendingAction: CONST.RED_BRICK_ROAD_PENDING_ACTION.ADD,
        actorAccountID: currentUserAccountID,
        message: [
            {
                type: CONST.REPORT.MESSAGE.TYPE.COMMENT,
                text: description ? `set the room description to: ${Parser.htmlToText(description)}` : 'cleared the room description',
                html: description ? `<muted-text>set the room description to: ${description}</muted-text>` : '<muted-text>cleared the room description</muted-text>',
            },
        ],
        person: [
            {
                type: CONST.REPORT.MESSAGE.TYPE.TEXT,
                style: 'strong',
                text: getCurrentUserDisplayNameOrEmail(),
            },
        ],
        originalMessage: {
            description,
            lastModified: now,
        },
        created: now,
    };
}

/**
 * Returns the necessary reportAction onyx data to indicate that the transaction has been put on hold optimistically
 * @param [created] - Action created time
 */
function buildOptimisticHoldReportAction(created = DateUtils.getDBTime()): OptimisticHoldReportAction {
    return {
        reportActionID: rand64(),
        actionName: CONST.REPORT.ACTIONS.TYPE.HOLD,
        pendingAction: CONST.RED_BRICK_ROAD_PENDING_ACTION.ADD,
        actorAccountID: currentUserAccountID,
        message: [
            {
                type: CONST.REPORT.MESSAGE.TYPE.TEXT,
                style: 'normal',
                text: translateLocal('iou.heldExpense'),
            },
        ],
        person: [
            {
                type: CONST.REPORT.MESSAGE.TYPE.TEXT,
                style: 'strong',
                text: getCurrentUserDisplayNameOrEmail(),
            },
        ],
        automatic: false,
        avatar: getCurrentUserAvatar(),
        created,
        shouldShow: true,
    };
}

/**
 * Returns the necessary reportAction onyx data to indicate that the transaction has been put on hold optimistically
 * @param [created] - Action created time
 */
function buildOptimisticHoldReportActionComment(comment: string, created = DateUtils.getDBTime()): OptimisticHoldReportAction {
    return {
        reportActionID: rand64(),
        actionName: CONST.REPORT.ACTIONS.TYPE.ADD_COMMENT,
        pendingAction: CONST.RED_BRICK_ROAD_PENDING_ACTION.ADD,
        actorAccountID: currentUserAccountID,
        message: [
            {
                type: CONST.REPORT.MESSAGE.TYPE.COMMENT,
                text: comment,
                html: comment, // as discussed on https://github.com/Expensify/App/pull/39452 we will not support HTML for now
            },
        ],
        person: [
            {
                type: CONST.REPORT.MESSAGE.TYPE.TEXT,
                style: 'strong',
                text: getCurrentUserDisplayNameOrEmail(),
            },
        ],
        automatic: false,
        avatar: getCurrentUserAvatar(),
        created,
        shouldShow: true,
    };
}

/**
 * Returns the necessary reportAction onyx data to indicate that the transaction has been removed from hold optimistically
 * @param [created] - Action created time
 */
function buildOptimisticUnHoldReportAction(created = DateUtils.getDBTime()): OptimisticHoldReportAction {
    return {
        reportActionID: rand64(),
        actionName: CONST.REPORT.ACTIONS.TYPE.UNHOLD,
        pendingAction: CONST.RED_BRICK_ROAD_PENDING_ACTION.ADD,
        actorAccountID: currentUserAccountID,
        message: [
            {
                type: CONST.REPORT.MESSAGE.TYPE.TEXT,
                style: 'normal',
                text: translateLocal('iou.unheldExpense'),
            },
        ],
        person: [
            {
                type: CONST.REPORT.MESSAGE.TYPE.TEXT,
                style: 'normal',
                text: getCurrentUserDisplayNameOrEmail(),
            },
        ],
        automatic: false,
        avatar: getCurrentUserAvatar(),
        created,
        shouldShow: true,
    };
}

function buildOptimisticRetractedReportAction(created = DateUtils.getDBTime()): OptimisticRetractedReportAction {
    return {
        reportActionID: rand64(),
        actionName: CONST.REPORT.ACTIONS.TYPE.RETRACTED,
        actorAccountID: currentUserAccountID,
        pendingAction: CONST.RED_BRICK_ROAD_PENDING_ACTION.ADD,
        message: [
            {
                type: CONST.REPORT.MESSAGE.TYPE.COMMENT,
                text: 'retracted',
                html: `<muted-text>retracted</muted-text>`,
            },
        ],
        person: [
            {
                style: 'strong',
                text: getCurrentUserDisplayNameOrEmail(),
                type: CONST.REPORT.MESSAGE.TYPE.TEXT,
            },
        ],
        automatic: false,
        avatar: getCurrentUserAvatar(),
        created,
        shouldShow: true,
    };
}

function buildOptimisticReopenedReportAction(created = DateUtils.getDBTime()): OptimisticReopenedReportAction {
    return {
        reportActionID: rand64(),
        actionName: CONST.REPORT.ACTIONS.TYPE.REOPENED,
        actorAccountID: currentUserAccountID,
        pendingAction: CONST.RED_BRICK_ROAD_PENDING_ACTION.ADD,
        message: [
            {
                type: CONST.REPORT.MESSAGE.TYPE.COMMENT,
                text: 'reopened',
                html: '<muted-text>reopened</muted-text>',
            },
        ],
        person: [
            {
                style: 'strong',
                text: getCurrentUserDisplayNameOrEmail(),
                type: CONST.REPORT.MESSAGE.TYPE.TEXT,
            },
        ],
        automatic: false,
        avatar: getCurrentUserAvatar(),
        created,
        shouldShow: true,
    };
}

function buildOptimisticEditedTaskFieldReportAction({title, description}: Task): OptimisticEditedTaskReportAction {
    // We do not modify title & description in one request, so we need to create a different optimistic action for each field modification
    let field = '';
    let value = '';
    if (title !== undefined) {
        field = 'task title';
        value = title;
    } else if (description !== undefined) {
        field = 'description';
        value = description;
    }

    let changelog = 'edited this task';
    if (field && value) {
        changelog = `updated the ${field} to ${value}`;
    } else if (field) {
        changelog = `removed the ${field}`;
    }
    const delegateAccountDetails = getPersonalDetailByEmail(delegateEmail);

    return {
        reportActionID: rand64(),
        actionName: CONST.REPORT.ACTIONS.TYPE.TASK_EDITED,
        pendingAction: CONST.RED_BRICK_ROAD_PENDING_ACTION.ADD,
        actorAccountID: currentUserAccountID,
        message: [
            {
                type: CONST.REPORT.MESSAGE.TYPE.COMMENT,
                text: changelog,
                html: getParsedComment(changelog, undefined, undefined, title !== undefined ? [...CONST.TASK_TITLE_DISABLED_RULES] : undefined),
            },
        ],
        person: [
            {
                type: CONST.REPORT.MESSAGE.TYPE.TEXT,
                style: 'strong',
                text: getCurrentUserDisplayNameOrEmail(),
            },
        ],
        automatic: false,
        avatar: getCurrentUserAvatar(),
        created: DateUtils.getDBTime(),
        shouldShow: false,
        delegateAccountID: delegateAccountDetails?.accountID,
    };
}

function buildOptimisticCardAssignedReportAction(assigneeAccountID: number): OptimisticCardAssignedReportAction {
    return {
        actionName: CONST.REPORT.ACTIONS.TYPE.CARD_ASSIGNED,
        actorAccountID: currentUserAccountID,
        avatar: getCurrentUserAvatar(),
        created: DateUtils.getDBTime(),
        originalMessage: {assigneeAccountID, cardID: -1},
        message: [{type: CONST.REPORT.MESSAGE.TYPE.COMMENT, text: '', html: ''}],
        pendingAction: CONST.RED_BRICK_ROAD_PENDING_ACTION.ADD,
        person: [
            {
                type: CONST.REPORT.MESSAGE.TYPE.TEXT,
                style: 'strong',
                text: getCurrentUserDisplayNameOrEmail(),
            },
        ],
        reportActionID: rand64(),
        shouldShow: true,
    };
}

function buildOptimisticChangedTaskAssigneeReportAction(assigneeAccountID: number): OptimisticEditedTaskReportAction {
    const delegateAccountDetails = getPersonalDetailByEmail(delegateEmail);

    return {
        reportActionID: rand64(),
        actionName: CONST.REPORT.ACTIONS.TYPE.TASK_EDITED,
        pendingAction: CONST.RED_BRICK_ROAD_PENDING_ACTION.ADD,
        actorAccountID: currentUserAccountID,
        message: [
            {
                type: CONST.REPORT.MESSAGE.TYPE.COMMENT,
                text: `assigned to ${getDisplayNameForParticipant({accountID: assigneeAccountID})}`,
                html: `assigned to <mention-user accountID="${assigneeAccountID}"/>`,
            },
        ],
        person: [
            {
                type: CONST.REPORT.MESSAGE.TYPE.TEXT,
                style: 'strong',
                text: getCurrentUserDisplayNameOrEmail(),
            },
        ],
        automatic: false,
        avatar: getCurrentUserAvatar(),
        created: DateUtils.getDBTime(),
        shouldShow: false,
        delegateAccountID: delegateAccountDetails?.accountID,
    };
}

/**
 * Returns the necessary reportAction onyx data to indicate that a chat has been archived
 *
 * @param reason - A reason why the chat has been archived
 */
function buildOptimisticClosedReportAction(
    emailClosingReport: string,
    policyName: string,
    reason: ValueOf<typeof CONST.REPORT.ARCHIVE_REASON> = CONST.REPORT.ARCHIVE_REASON.DEFAULT,
): OptimisticClosedReportAction {
    return {
        actionName: CONST.REPORT.ACTIONS.TYPE.CLOSED,
        actorAccountID: currentUserAccountID,
        automatic: false,
        avatar: getCurrentUserAvatar(),
        created: DateUtils.getDBTime(),
        message: [
            {
                type: CONST.REPORT.MESSAGE.TYPE.TEXT,
                style: 'strong',
                text: emailClosingReport,
            },
            {
                type: CONST.REPORT.MESSAGE.TYPE.TEXT,
                style: 'normal',
                text: ' closed this report',
            },
        ],
        originalMessage: {
            policyName,
            reason,
        },
        pendingAction: CONST.RED_BRICK_ROAD_PENDING_ACTION.ADD,
        person: [
            {
                type: CONST.REPORT.MESSAGE.TYPE.TEXT,
                style: 'strong',
                text: getCurrentUserDisplayNameOrEmail(),
            },
        ],
        reportActionID: rand64(),
        shouldShow: true,
    };
}

/**
 * Returns an optimistic Dismissed Violation Report Action. Use the originalMessage customize this to the type of
 * violation being dismissed.
 */
function buildOptimisticDismissedViolationReportAction(
    originalMessage: ReportAction<typeof CONST.REPORT.ACTIONS.TYPE.DISMISSED_VIOLATION>['originalMessage'],
): OptimisticDismissedViolationReportAction {
    return {
        actionName: CONST.REPORT.ACTIONS.TYPE.DISMISSED_VIOLATION,
        actorAccountID: currentUserAccountID,
        avatar: getCurrentUserAvatar(),
        created: DateUtils.getDBTime(),
        message: [
            {
                type: CONST.REPORT.MESSAGE.TYPE.TEXT,
                style: 'normal',
                text: getDismissedViolationMessageText(originalMessage),
            },
        ],
        originalMessage,
        pendingAction: CONST.RED_BRICK_ROAD_PENDING_ACTION.ADD,
        person: [
            {
                type: CONST.REPORT.MESSAGE.TYPE.TEXT,
                style: 'strong',
                text: getCurrentUserDisplayNameOrEmail(),
            },
        ],
        reportActionID: rand64(),
        shouldShow: true,
    };
}

function buildOptimisticResolvedDuplicatesReportAction(): OptimisticDismissedViolationReportAction {
    return {
        actionName: CONST.REPORT.ACTIONS.TYPE.RESOLVED_DUPLICATES,
        actorAccountID: currentUserAccountID,
        avatar: getCurrentUserAvatar(),
        created: DateUtils.getDBTime(),
        message: [
            {
                type: CONST.REPORT.MESSAGE.TYPE.TEXT,
                style: 'normal',
                text: translateLocal('violations.resolvedDuplicates'),
            },
        ],
        pendingAction: CONST.RED_BRICK_ROAD_PENDING_ACTION.ADD,
        person: [
            {
                type: CONST.REPORT.MESSAGE.TYPE.TEXT,
                style: 'strong',
                text: getCurrentUserDisplayNameOrEmail(),
            },
        ],
        reportActionID: rand64(),
        shouldShow: true,
    };
}

function buildOptimisticChangeApproverReportAction(managerID: number, actorAccountID: number): OptimisticChangedApproverReportAction {
    const created = DateUtils.getDBTime();
    return {
        actionName: managerID === actorAccountID ? CONST.REPORT.ACTIONS.TYPE.TAKE_CONTROL : CONST.REPORT.ACTIONS.TYPE.REROUTE,
        actorAccountID,
        avatar: getCurrentUserAvatar(),
        created: DateUtils.getDBTime(),
        message: [
            {
                type: CONST.REPORT.MESSAGE.TYPE.COMMENT,
                text: `changed the approver to ${getDisplayNameForParticipant({accountID: managerID})}`,
                html: `changed the approver to <mention-user accountID="${managerID}"/>`,
            },
        ],
        person: [
            {
                type: CONST.REPORT.MESSAGE.TYPE.TEXT,
                style: 'strong',
                text: getCurrentUserDisplayNameOrEmail(),
            },
        ],
        originalMessage: {
            lastModified: created,
            mentionedAccountIDs: [managerID],
        },
        shouldShow: false,
        pendingAction: CONST.RED_BRICK_ROAD_PENDING_ACTION.ADD,
        isOptimisticAction: true,
        reportActionID: rand64(),
    };
}

function buildOptimisticAnnounceChat(policyID: string, accountIDs: number[]): OptimisticAnnounceChat {
    const announceReport = getRoom(CONST.REPORT.CHAT_TYPE.POLICY_ANNOUNCE, policyID);
    // This will be fixed as part of https://github.com/Expensify/Expensify/issues/507850
    // eslint-disable-next-line deprecation/deprecation
    const policy = getPolicy(policyID);
    const announceRoomOnyxData: AnnounceRoomOnyxData = {
        onyxOptimisticData: [],
        onyxSuccessData: [],
        onyxFailureData: [],
    };

    // Do not create #announce room if the room already exists or if there are less than 3 participants in workspace
    if (accountIDs.length < 3 || announceReport) {
        return {
            announceChatReportID: '',
            announceChatReportActionID: '',
            announceChatData: announceRoomOnyxData,
        };
    }

    const announceChatData = buildOptimisticChatReport({
        participantList: accountIDs,
        reportName: CONST.REPORT.WORKSPACE_CHAT_ROOMS.ANNOUNCE,
        chatType: CONST.REPORT.CHAT_TYPE.POLICY_ANNOUNCE,
        policyID,
        ownerAccountID: CONST.POLICY.OWNER_ACCOUNT_ID_FAKE,
        oldPolicyName: policy?.name,
        writeCapability: CONST.REPORT.WRITE_CAPABILITIES.ADMINS,
        notificationPreference: CONST.REPORT.NOTIFICATION_PREFERENCE.ALWAYS,
    });

    const announceCreatedAction = buildOptimisticCreatedReportAction(CONST.POLICY.OWNER_EMAIL_FAKE);
    announceRoomOnyxData.onyxOptimisticData.push(
        {
            onyxMethod: Onyx.METHOD.SET,
            key: `${ONYXKEYS.COLLECTION.REPORT}${announceChatData.reportID}`,
            value: {
                pendingFields: {
                    addWorkspaceRoom: CONST.RED_BRICK_ROAD_PENDING_ACTION.ADD,
                },
                ...announceChatData,
            },
        },
        {
            onyxMethod: Onyx.METHOD.SET,
            key: `${ONYXKEYS.COLLECTION.REPORT_DRAFT}${announceChatData.reportID}`,
            value: null,
        },
        {
            onyxMethod: Onyx.METHOD.SET,
            key: `${ONYXKEYS.COLLECTION.REPORT_ACTIONS}${announceChatData.reportID}`,
            value: {
                [announceCreatedAction.reportActionID]: announceCreatedAction,
            },
        },
    );
    announceRoomOnyxData.onyxSuccessData.push(
        {
            onyxMethod: Onyx.METHOD.MERGE,
            key: `${ONYXKEYS.COLLECTION.REPORT}${announceChatData.reportID}`,
            value: {
                pendingFields: {
                    addWorkspaceRoom: null,
                },
                pendingAction: null,
            },
        },
        {
            onyxMethod: Onyx.METHOD.MERGE,
            key: `${ONYXKEYS.COLLECTION.REPORT_METADATA}${announceChatData.reportID}`,
            value: {
                isOptimisticReport: false,
            },
        },
        {
            onyxMethod: Onyx.METHOD.MERGE,
            key: `${ONYXKEYS.COLLECTION.REPORT_ACTIONS}${announceChatData.reportID}`,
            value: {
                [announceCreatedAction.reportActionID]: {
                    pendingAction: null,
                },
            },
        },
    );
    announceRoomOnyxData.onyxFailureData.push(
        {
            onyxMethod: Onyx.METHOD.MERGE,
            key: `${ONYXKEYS.COLLECTION.REPORT}${announceChatData.reportID}`,
            value: {
                pendingFields: {
                    addWorkspaceRoom: null,
                },
                pendingAction: null,
            },
        },
        {
            onyxMethod: Onyx.METHOD.MERGE,
            key: `${ONYXKEYS.COLLECTION.REPORT_METADATA}${announceChatData.reportID}`,
            value: {
                isOptimisticReport: false,
            },
        },
        {
            onyxMethod: Onyx.METHOD.MERGE,
            key: `${ONYXKEYS.COLLECTION.REPORT_ACTIONS}${announceChatData.reportID}`,
            value: {
                [announceCreatedAction.reportActionID]: {
                    pendingAction: null,
                },
            },
        },
    );
    return {
        announceChatReportID: announceChatData.reportID,
        announceChatReportActionID: announceCreatedAction.reportActionID,
        announceChatData: announceRoomOnyxData,
    };
}

function buildOptimisticWorkspaceChats(policyID: string, policyName: string, expenseReportId?: string): OptimisticWorkspaceChats {
    const pendingChatMembers = getPendingChatMembers(currentUserAccountID ? [currentUserAccountID] : [], [], CONST.RED_BRICK_ROAD_PENDING_ACTION.ADD);
    const adminsChatData = {
        ...buildOptimisticChatReport({
            participantList: currentUserAccountID ? [currentUserAccountID] : [],
            reportName: CONST.REPORT.WORKSPACE_CHAT_ROOMS.ADMINS,
            chatType: CONST.REPORT.CHAT_TYPE.POLICY_ADMINS,
            policyID,
            ownerAccountID: CONST.POLICY.OWNER_ACCOUNT_ID_FAKE,
            oldPolicyName: policyName,
        }),
    };
    const adminsChatReportID = adminsChatData.reportID;
    const adminsCreatedAction = buildOptimisticCreatedReportAction(CONST.POLICY.OWNER_EMAIL_FAKE);
    const adminsReportActionData = {
        [adminsCreatedAction.reportActionID]: adminsCreatedAction,
    };

    const expenseChatData = buildOptimisticChatReport({
        participantList: currentUserAccountID ? [currentUserAccountID] : [],
        reportName: '',
        chatType: CONST.REPORT.CHAT_TYPE.POLICY_EXPENSE_CHAT,
        policyID,
        ownerAccountID: currentUserAccountID,
        isOwnPolicyExpenseChat: true,
        oldPolicyName: policyName,
        optimisticReportID: expenseReportId,
    });

    const expenseChatReportID = expenseChatData.reportID;
    const expenseReportCreatedAction = buildOptimisticCreatedReportAction(currentUserEmail ?? '');
    const expenseReportActionData = {
        [expenseReportCreatedAction.reportActionID]: expenseReportCreatedAction,
    };

    return {
        adminsChatReportID,
        adminsChatData,
        adminsReportActionData,
        adminsCreatedReportActionID: adminsCreatedAction.reportActionID,
        expenseChatReportID,
        expenseChatData,
        expenseReportActionData,
        expenseCreatedReportActionID: expenseReportCreatedAction.reportActionID,
        pendingChatMembers,
    };
}

/**
 * Builds an optimistic Task Report with a randomly generated reportID
 *
 * @param ownerAccountID - Account ID of the person generating the Task.
 * @param assigneeAccountID - AccountID of the other person participating in the Task.
 * @param parentReportID - Report ID of the chat where the Task is.
 * @param title - Task title.
 * @param description - Task description.
 * @param policyID - PolicyID of the parent report
 */

function buildOptimisticTaskReport(
    ownerAccountID: number,
    parentReportID: string,
    assigneeAccountID = 0,
    title?: string,
    description?: string,
    policyID: string = CONST.POLICY.OWNER_EMAIL_FAKE,
    notificationPreference: NotificationPreference = CONST.REPORT.NOTIFICATION_PREFERENCE.HIDDEN,
    mediaAttributes?: Record<string, string>,
): OptimisticTaskReport {
    const participants: Participants = {
        [ownerAccountID]: {
            notificationPreference,
        },
    };

    if (assigneeAccountID) {
        participants[assigneeAccountID] = {notificationPreference};
    }

    return {
        reportID: generateReportID(),
        reportName: getParsedComment(title ?? '', undefined, undefined, [...CONST.TASK_TITLE_DISABLED_RULES]),
        description: getParsedComment(description ?? '', {}, mediaAttributes),
        ownerAccountID,
        participants,
        managerID: assigneeAccountID,
        type: CONST.REPORT.TYPE.TASK,
        parentReportID,
        policyID,
        stateNum: CONST.REPORT.STATE_NUM.OPEN,
        statusNum: CONST.REPORT.STATUS_NUM.OPEN,
        lastVisibleActionCreated: DateUtils.getDBTime(),
        hasParentAccess: true,
    };
}

/**
 * Builds an optimistic EXPORTED_TO_INTEGRATION report action
 *
 * @param integration - The connectionName of the integration
 * @param markedManually - Whether the integration was marked as manually exported
 */
function buildOptimisticExportIntegrationAction(integration: ConnectionName, markedManually = false): OptimisticExportIntegrationAction {
    const label = CONST.POLICY.CONNECTIONS.NAME_USER_FRIENDLY[integration];
    return {
        reportActionID: rand64(),
        actionName: CONST.REPORT.ACTIONS.TYPE.EXPORTED_TO_INTEGRATION,
        pendingAction: CONST.RED_BRICK_ROAD_PENDING_ACTION.ADD,
        actorAccountID: currentUserAccountID,
        message: [],
        person: [
            {
                type: CONST.REPORT.MESSAGE.TYPE.TEXT,
                style: 'strong',
                text: getCurrentUserDisplayNameOrEmail(),
            },
        ],
        automatic: false,
        avatar: getCurrentUserAvatar(),
        created: DateUtils.getDBTime(),
        shouldShow: true,
        originalMessage: {
            label,
            lastModified: DateUtils.getDBTime(),
            markedManually,
            inProgress: true,
        },
    };
}

/**
 * A helper method to create transaction thread
 *
 * @param reportAction - the parent IOU report action from which to create the thread
 * @param moneyRequestReport - the report which the report action belongs to
 */
function buildTransactionThread(
    reportAction: OnyxEntry<ReportAction | OptimisticIOUReportAction>,
    moneyRequestReport: OnyxEntry<Report>,
    existingTransactionThreadReportID?: string,
    optimisticTransactionThreadReportID?: string,
): OptimisticChatReport {
    const participantAccountIDs = [...new Set([currentUserAccountID, Number(reportAction?.actorAccountID)])].filter(Boolean) as number[];
    const existingTransactionThreadReport = getReportOrDraftReport(existingTransactionThreadReportID);

    if (existingTransactionThreadReportID && existingTransactionThreadReport) {
        return {
            ...existingTransactionThreadReport,
            parentReportActionID: reportAction?.reportActionID,
            parentReportID: moneyRequestReport?.reportID,
            reportName: getTransactionReportName({reportAction}),
            policyID: moneyRequestReport?.policyID,
        };
    }

    return buildOptimisticChatReport({
        participantList: participantAccountIDs,
        reportName: getTransactionReportName({reportAction}),
        policyID: moneyRequestReport?.policyID,
        ownerAccountID: CONST.POLICY.OWNER_ACCOUNT_ID_FAKE,
        notificationPreference: CONST.REPORT.NOTIFICATION_PREFERENCE.HIDDEN,
        parentReportActionID: reportAction?.reportActionID,
        parentReportID: moneyRequestReport?.reportID,
        optimisticReportID: optimisticTransactionThreadReportID,
    });
}

/**
 * Build optimistic expense entities:
 *
 * 1. CREATED action for the chatReport
 * 2. CREATED action for the iouReport
 * 3. IOU action for the iouReport linked to the transaction thread via `childReportID`
 * 4. Transaction Thread linked to the IOU action via `parentReportActionID`
 * 5. CREATED action for the Transaction Thread
 */
function buildOptimisticMoneyRequestEntities(
    optimisticMoneyRequestEntities: OptimisticMoneyRequestEntitiesWithoutTransactionThreadFlag,
): [OptimisticCreatedReportAction, OptimisticCreatedReportAction, OptimisticIOUReportAction, OptimisticChatReport, OptimisticCreatedReportAction | null];
function buildOptimisticMoneyRequestEntities(
    optimisticMoneyRequestEntities: OptimisticMoneyRequestEntitiesWithTransactionThreadFlag,
): [OptimisticCreatedReportAction, OptimisticCreatedReportAction, OptimisticIOUReportAction, OptimisticChatReport | undefined, OptimisticCreatedReportAction | null];
function buildOptimisticMoneyRequestEntities({
    iouReport,
    type,
    amount,
    currency,
    comment,
    payeeEmail,
    participants,
    transactionID,
    paymentType,
    isSettlingUp = false,
    isSendMoneyFlow = false,
    isOwnPolicyExpenseChat = false,
    isPersonalTrackingExpense,
    existingTransactionThreadReportID,
    linkedTrackedExpenseReportAction,
    optimisticCreatedReportActionID,
    shouldGenerateTransactionThreadReport = true,
}: OptimisticMoneyRequestEntities): [
    OptimisticCreatedReportAction,
    OptimisticCreatedReportAction,
    OptimisticIOUReportAction,
    OptimisticChatReport | undefined,
    OptimisticCreatedReportAction | null,
] {
    const createdActionForChat = buildOptimisticCreatedReportAction(payeeEmail, undefined, optimisticCreatedReportActionID);

    // The `CREATED` action must be optimistically generated before the IOU action so that it won't appear after the IOU action in the chat.
    const iouActionCreationTime = DateUtils.getDBTime();
    const createdActionForIOUReport = buildOptimisticCreatedReportAction(payeeEmail, DateUtils.subtractMillisecondsFromDateTime(iouActionCreationTime, 1));

    const iouAction = buildOptimisticIOUReportAction({
        type,
        amount,
        currency,
        comment,
        participants,
        transactionID,
        paymentType,
        iouReportID: iouReport.reportID,
        isPersonalTrackingExpense,
        isSettlingUp,
        isSendMoneyFlow,
        isOwnPolicyExpenseChat,
        created: iouActionCreationTime,
        linkedExpenseReportAction: linkedTrackedExpenseReportAction,
    });

    // Create optimistic transactionThread and the `CREATED` action for it, if existingTransactionThreadReportID is undefined
    const transactionThread = shouldGenerateTransactionThreadReport ? buildTransactionThread(iouAction, iouReport, existingTransactionThreadReportID) : undefined;
    const createdActionForTransactionThread = !!existingTransactionThreadReportID || !shouldGenerateTransactionThreadReport ? null : buildOptimisticCreatedReportAction(payeeEmail);

    // The IOU action and the transactionThread are co-dependent as parent-child, so we need to link them together
    iouAction.childReportID = existingTransactionThreadReportID ?? transactionThread?.reportID;

    return [createdActionForChat, createdActionForIOUReport, iouAction, transactionThread, createdActionForTransactionThread];
}

/**
 * Check if the report is empty, meaning it has no visible messages (i.e. only a "created" report action).
 * Added caching mechanism via derived values.
 */
function isEmptyReport(report: OnyxEntry<Report>, isReportArchived = false): boolean {
    if (!report) {
        return true;
    }

    // Get the `isEmpty` state from cached report attributes
    const attributes = reportAttributesDerivedValue?.[report.reportID];
    if (attributes) {
        return attributes.isEmpty;
    }

    return generateIsEmptyReport(report, isReportArchived);
}

/**
 * Check if the report is empty, meaning it has no visible messages (i.e. only a "created" report action).
 * No cache implementation which bypasses derived value check.
 */
function generateIsEmptyReport(report: OnyxEntry<Report>, isReportArchived = false): boolean {
    if (!report) {
        return true;
    }

    if (report.lastMessageText) {
        return false;
    }

    const lastVisibleMessage = getLastVisibleMessage(report.reportID, {}, isReportArchived);
    return !lastVisibleMessage.lastMessageText;
}

// We need oneTransactionThreadReport to get the correct last visible action created
function isUnread(report: OnyxEntry<Report>, oneTransactionThreadReport: OnyxEntry<Report>, isReportArchived = false): boolean {
    if (!report) {
        return false;
    }

    if (isEmptyReport(report, isReportArchived)) {
        return false;
    }
    // lastVisibleActionCreated and lastReadTime are both datetime strings and can be compared directly
    const lastVisibleActionCreated = getReportLastVisibleActionCreated(report, oneTransactionThreadReport);
    const lastReadTime = report.lastReadTime ?? '';
    const lastMentionedTime = report.lastMentionedTime ?? '';

    // If the user was mentioned and the comment got deleted the lastMentionedTime will be more recent than the lastVisibleActionCreated
    return lastReadTime < (lastVisibleActionCreated ?? '') || lastReadTime < lastMentionedTime;
}

function isIOUOwnedByCurrentUser(report: OnyxEntry<Report>, allReportsDict?: OnyxCollection<Report>): boolean {
    const allAvailableReports = allReportsDict ?? allReports;
    if (!report || !allAvailableReports) {
        return false;
    }

    let reportToLook = report;
    if (report.iouReportID) {
        const iouReport = allAvailableReports[`${ONYXKEYS.COLLECTION.REPORT}${report.iouReportID}`];
        if (iouReport) {
            reportToLook = iouReport;
        }
    }

    return reportToLook.ownerAccountID === currentUserAccountID;
}

/**
 * Assuming the passed in report is a default room, lets us know whether we can see it or not, based on permissions and
 * the various subsets of users we've allowed to use default rooms.
 */
function canSeeDefaultRoom(report: OnyxEntry<Report>, betas: OnyxEntry<Beta[]>, isReportArchived = false): boolean {
    // Include archived rooms
    if (isArchivedNonExpenseReport(report, isReportArchived)) {
        return true;
    }

    // If the room has an assigned guide, it can be seen.
    if (hasExpensifyGuidesEmails(Object.keys(report?.participants ?? {}).map(Number))) {
        return true;
    }

    // Include any admins and announce rooms, since only non partner-managed domain rooms are on the beta now.
    if (isAdminRoom(report) || isAnnounceRoom(report)) {
        return true;
    }

    // For all other cases, just check that the user belongs to the default rooms beta
    return Permissions.isBetaEnabled(CONST.BETAS.DEFAULT_ROOMS, betas ?? []);
}

function canAccessReport(report: OnyxEntry<Report>, betas: OnyxEntry<Beta[]>, isReportArchived = false): boolean {
    // We hide default rooms (it's basically just domain rooms now) from people who aren't on the defaultRooms beta.
    if (isDefaultRoom(report) && !canSeeDefaultRoom(report, betas, isReportArchived)) {
        return false;
    }

    if (report?.errorFields?.notFound) {
        return false;
    }

    return true;
}

// eslint-disable-next-line rulesdir/no-negated-variables
function isReportNotFound(report: OnyxEntry<Report>): boolean {
    return !!report?.errorFields?.notFound;
}

/**
 * Check if the report is the parent report of the currently viewed report or at least one child report has report action
 */
function shouldHideReport(report: OnyxEntry<Report>, currentReportId: string | undefined): boolean {
    const currentReport = getReportOrDraftReport(currentReportId);
    const parentReport = getParentReport(!isEmptyObject(currentReport) ? currentReport : undefined);
    const reportActions = allReportActions?.[`${ONYXKEYS.COLLECTION.REPORT_ACTIONS}${report?.reportID}`] ?? {};
    const isChildReportHasComment = Object.values(reportActions ?? {})?.some(
        (reportAction) => (reportAction?.childVisibleActionCount ?? 0) > 0 && shouldReportActionBeVisible(reportAction, reportAction.reportActionID, canUserPerformWriteAction(report)),
    );
    return parentReport?.reportID !== report?.reportID && !isChildReportHasComment;
}

/**
 * Should we display a RBR on the LHN on this report due to violations?
 */
function shouldDisplayViolationsRBRInLHN(report: OnyxEntry<Report>, transactionViolations: OnyxCollection<TransactionViolation[]>): boolean {
    // We only show the RBR in the highest level, which is the expense chat
    if (!report || !isPolicyExpenseChat(report)) {
        return false;
    }

    // We only show the RBR to the submitter
    if (!isCurrentUserSubmitter(report)) {
        return false;
    }
    if (!report.policyID || !reportsByPolicyID) {
        return false;
    }

    // If any report has a violation, then it should have a RBR
    const potentialReports = Object.values(reportsByPolicyID[report.policyID] ?? {}) ?? [];
    return potentialReports.some((potentialReport) => {
        if (!potentialReport) {
            return false;
        }

        return (
            !isInvoiceReport(potentialReport) &&
            (hasViolations(potentialReport.reportID, transactionViolations, true) ||
                hasWarningTypeViolations(potentialReport.reportID, transactionViolations, true) ||
                hasNoticeTypeViolations(potentialReport.reportID, transactionViolations, true))
        );
    });
}

/**
 * Checks to see if a report contains a violation
 */
function hasViolations(
    reportID: string | undefined,
    transactionViolations: OnyxCollection<TransactionViolation[]>,
    shouldShowInReview?: boolean,
    reportTransactions?: SearchTransaction[],
): boolean {
    const transactions = reportTransactions ?? getReportTransactions(reportID);
    return transactions.some((transaction) => hasViolation(transaction, transactionViolations, shouldShowInReview));
}

/**
 * Checks to see if a report contains a violation of type `warning`
 */
function hasWarningTypeViolations(
    reportID: string | undefined,
    transactionViolations: OnyxCollection<TransactionViolation[]>,
    shouldShowInReview?: boolean,
    reportTransactions?: SearchTransaction[],
): boolean {
    const transactions = reportTransactions ?? getReportTransactions(reportID);
    return transactions.some((transaction) => hasWarningTypeViolation(transaction, transactionViolations, shouldShowInReview));
}

/**
 * Checks to see if a transaction contains receipt error
 */
function hasReceiptError(transaction: OnyxInputOrEntry<Transaction>): boolean {
    const errors = {
        ...(transaction?.errorFields?.route ?? transaction?.errorFields?.waypoints ?? transaction?.errors),
    };
    const errorEntries = Object.entries(errors ?? {});
    const errorMessages = mapValues(Object.fromEntries(errorEntries), (error) => error);
    return Object.values(errorMessages).some((error) => isReceiptError(error));
}

/**
 * Checks to see if a report contains receipt error
 */
function hasReceiptErrors(reportID: string | undefined): boolean {
    const transactions = getReportTransactions(reportID);
    return transactions.some(hasReceiptError);
}

/**
 * Checks to see if a report contains a violation of type `notice`
 */
function hasNoticeTypeViolations(
    reportID: string | undefined,
    transactionViolations: OnyxCollection<TransactionViolation[]>,
    shouldShowInReview?: boolean,
    reportTransactions?: SearchTransaction[],
): boolean {
    const transactions = reportTransactions ?? getReportTransactions(reportID);
    return transactions.some((transaction) => hasNoticeTypeViolation(transaction, transactionViolations, shouldShowInReview));
}

/**
 * Checks to see if a report contains any type of violation
 */
function hasAnyViolations(reportID: string | undefined, transactionViolations: OnyxCollection<TransactionViolation[]>, reportTransactions?: SearchTransaction[]) {
    return (
        hasViolations(reportID, transactionViolations, undefined, reportTransactions) ||
        hasNoticeTypeViolations(reportID, transactionViolations, true, reportTransactions) ||
        hasWarningTypeViolations(reportID, transactionViolations, true, reportTransactions)
    );
}

function hasReportViolations(reportID: string | undefined) {
    if (!reportID) {
        return false;
    }
    const reportViolations = allReportsViolations?.[`${ONYXKEYS.COLLECTION.REPORT_VIOLATIONS}${reportID}`];
    return Object.values(reportViolations ?? {}).some((violations) => !isEmptyObject(violations));
}

type ReportErrorsAndReportActionThatRequiresAttention = {
    errors: ErrorFields;
    reportAction?: OnyxEntry<ReportAction>;
};

function getAllReportActionsErrorsAndReportActionThatRequiresAttention(
    report: OnyxEntry<Report>,
    reportActions: OnyxEntry<ReportActions>,
    isReportArchived = false,
): ReportErrorsAndReportActionThatRequiresAttention {
    const reportActionsArray = Object.values(reportActions ?? {}).filter((action) => !isDeletedAction(action));
    const reportActionErrors: ErrorFields = {};
    let reportAction: OnyxEntry<ReportAction>;

    for (const action of reportActionsArray) {
        if (action && !isEmptyObject(action.errors)) {
            Object.assign(reportActionErrors, action.errors);

            if (!reportAction) {
                reportAction = action;
            }
        }
    }
    const parentReportAction: OnyxEntry<ReportAction> =
        !report?.parentReportID || !report?.parentReportActionID
            ? undefined
            : allReportActions?.[`${ONYXKEYS.COLLECTION.REPORT_ACTIONS}${report.parentReportID}`]?.[report.parentReportActionID];

    if (!isReportArchived) {
        if (wasActionTakenByCurrentUser(parentReportAction) && isTransactionThread(parentReportAction)) {
            const transactionID = isMoneyRequestAction(parentReportAction) ? getOriginalMessage(parentReportAction)?.IOUTransactionID : null;
            const transaction = allTransactions?.[`${ONYXKEYS.COLLECTION.TRANSACTION}${transactionID}`];
            if (hasMissingSmartscanFieldsTransactionUtils(transaction ?? null) && !isSettled(transaction?.reportID)) {
                reportActionErrors.smartscan = getMicroSecondOnyxErrorWithTranslationKey('iou.error.genericSmartscanFailureMessage');
                reportAction = undefined;
            }
        } else if ((isIOUReport(report) || isExpenseReport(report)) && report?.ownerAccountID === currentUserAccountID) {
            if (shouldShowRBRForMissingSmartscanFields(report?.reportID) && !isSettled(report?.reportID)) {
                reportActionErrors.smartscan = getMicroSecondOnyxErrorWithTranslationKey('iou.error.genericSmartscanFailureMessage');
                reportAction = getReportActionWithMissingSmartscanFields(report?.reportID);
            }
        } else if (hasSmartscanError(reportActionsArray)) {
            reportActionErrors.smartscan = getMicroSecondOnyxErrorWithTranslationKey('iou.error.genericSmartscanFailureMessage');
            reportAction = getReportActionWithSmartscanError(reportActionsArray);
        }
    }

    return {
        errors: reportActionErrors,
        reportAction,
    };
}

/**
 * Get an object of error messages keyed by microtime by combining all error objects related to the report.
 */
function getAllReportErrors(report: OnyxEntry<Report>, reportActions: OnyxEntry<ReportActions>, isReportArchived = false): Errors {
    const reportErrorFields = report?.errorFields ?? {};
    const {errors: reportActionErrors} = getAllReportActionsErrorsAndReportActionThatRequiresAttention(report, reportActions, isReportArchived);

    // All error objects related to the report. Each object in the sources contains error messages keyed by microtime
    const errorSources = {
        ...reportErrorFields,
        ...reportActionErrors,
    };

    const reportPolicy = allPolicies?.[`${ONYXKEYS.COLLECTION.POLICY}${report?.policyID}`];
    if (reportErrorFields.export && !getConnectedIntegration(reportPolicy)) {
        delete errorSources.export;
    }

    // Combine all error messages keyed by microtime into one object
    const errorSourcesArray = Object.values(errorSources ?? {});
    const allReportErrors = {};

    for (const errors of errorSourcesArray) {
        if (!isEmptyObject(errors)) {
            Object.assign(allReportErrors, errors);
        }
    }
    return allReportErrors;
}

function hasReportErrorsOtherThanFailedReceipt(
    report: Report,
    chatReport: OnyxEntry<Report>,
    doesReportHaveViolations: boolean,
    transactionViolations: OnyxCollection<TransactionViolation[]>,
    reportAttributes?: ReportAttributesDerivedValue['reports'],
) {
    const allReportErrors = reportAttributes?.[report?.reportID]?.reportErrors ?? {};
    const transactionReportActions = getAllReportActions(report.reportID);
    const oneTransactionThreadReportID = getOneTransactionThreadReportID(report, chatReport, transactionReportActions, undefined);
    let doesTransactionThreadReportHasViolations = false;
    if (oneTransactionThreadReportID) {
        const transactionReport = getReport(oneTransactionThreadReportID, allReports);
        doesTransactionThreadReportHasViolations = !!transactionReport && shouldDisplayViolationsRBRInLHN(transactionReport, transactionViolations);
    }
    return (
        doesTransactionThreadReportHasViolations ||
        doesReportHaveViolations ||
        Object.values(allReportErrors).some((error) => error?.[0] !== translateLocal('iou.error.genericSmartscanFailureMessage'))
    );
}

type ShouldReportBeInOptionListParams = {
    report: OnyxEntry<Report>;
    chatReport: OnyxEntry<Report>;
    currentReportId: string | undefined;
    isInFocusMode: boolean;
    betas: OnyxEntry<Beta[]>;
    excludeEmptyChats: boolean;
    doesReportHaveViolations: boolean;
    includeSelfDM?: boolean;
    login?: string;
    includeDomainEmail?: boolean;
    isReportArchived?: boolean;
};

function reasonForReportToBeInOptionList({
    report,
    chatReport,
    currentReportId,
    isInFocusMode,
    betas,
    excludeEmptyChats,
    doesReportHaveViolations,
    includeSelfDM = false,
    login,
    includeDomainEmail = false,
    isReportArchived = false,
}: ShouldReportBeInOptionListParams): ValueOf<typeof CONST.REPORT_IN_LHN_REASONS> | null {
    const isInDefaultMode = !isInFocusMode;
    // Exclude reports that have no data because there wouldn't be anything to show in the option item.
    // This can happen if data is currently loading from the server or a report is in various stages of being created.
    // This can also happen for anyone accessing a public room or archived room for which they don't have access to the underlying policy.
    // Optionally exclude reports that do not belong to currently active workspace

    const parentReportAction = isThread(report) ? allReportActions?.[`${ONYXKEYS.COLLECTION.REPORT_ACTIONS}${report.parentReportID}`]?.[report.parentReportActionID] : undefined;

    if (
        !report?.reportID ||
        !report?.type ||
        report?.reportName === undefined ||
        (!report?.participants &&
            // We omit sending back participants for chat rooms when searching for reports since they aren't needed to display the results and can get very large.
            // So we allow showing rooms with no participants–in any other circumstances we should never have these reports with no participants in Onyx.
            !isChatRoom(report) &&
            !isChatThread(report) &&
            !isReportArchived &&
            !isMoneyRequestReport(report) &&
            !isTaskReport(report) &&
            !isSelfDM(report) &&
            !isSystemChat(report) &&
            !isGroupChat(report))
    ) {
        return null;
    }

    const currentReportActions = allReportActions?.[`${ONYXKEYS.COLLECTION.REPORT_ACTIONS}${report?.reportID}`] ?? {};
    const reportActionValues = Object.values(currentReportActions);
    const hasOnlyCreatedAction = reportActionValues.length === 1 && reportActionValues.at(0)?.actionName === CONST.REPORT.ACTIONS.TYPE.CREATED;

    // Hide empty reports that have only a `CREATED` action, a total of 0, and are in a submitted state
    // These reports should be hidden because they appear empty to users and there is nothing actionable for them to do
    if (report?.total === 0 && report?.stateNum === CONST.REPORT.STATE_NUM.SUBMITTED && report?.statusNum === CONST.REPORT.STATUS_NUM.SUBMITTED && hasOnlyCreatedAction) {
        return null;
    }

    // We used to use the system DM for A/B testing onboarding tasks, but now only create them in the Concierge chat. We
    // still need to allow existing users who have tasks in the system DM to see them, but otherwise we don't need to
    // show that chat
    if (report?.participants?.[CONST.ACCOUNT_ID.NOTIFICATIONS] && isEmptyReport(report, isReportArchived)) {
        return null;
    }

    if (!canAccessReport(report, betas, isReportArchived)) {
        return null;
    }

    const parentReport = allReports?.[`${ONYXKEYS.COLLECTION.REPORT}${report.parentReportID}`];

    // If this is a transaction thread associated with a report that only has one transaction, omit it
    if (isOneTransactionThread(report, parentReport, parentReportAction)) {
        return null;
    }

    if ((Object.values(CONST.REPORT.UNSUPPORTED_TYPE) as string[]).includes(report?.type ?? '')) {
        return null;
    }

    // Include the currently viewed report. If we excluded the currently viewed report, then there
    // would be no way to highlight it in the options list and it would be confusing to users because they lose
    // a sense of context.
    if (report.reportID === currentReportId) {
        return CONST.REPORT_IN_LHN_REASONS.IS_FOCUSED;
    }

    // Retrieve the draft comment for the report and convert it to a boolean
    const hasDraftComment = hasValidDraftComment(report.reportID);

    // Include reports that are relevant to the user in any view mode. Criteria include having a draft or having a GBR showing.
    // eslint-disable-next-line @typescript-eslint/prefer-nullish-coalescing
    if (hasDraftComment) {
        return CONST.REPORT_IN_LHN_REASONS.HAS_DRAFT_COMMENT;
    }

    if (requiresAttentionFromCurrentUser(report, undefined, isReportArchived)) {
        return CONST.REPORT_IN_LHN_REASONS.HAS_GBR;
    }

    const isEmptyChat = isEmptyReport(report, isReportArchived);
    const canHideReport = shouldHideReport(report, currentReportId);

    // Include reports if they are pinned
    if (report.isPinned) {
        return CONST.REPORT_IN_LHN_REASONS.PINNED_BY_USER;
    }

    const reportIsSettled = report.statusNum === CONST.REPORT.STATUS_NUM.REIMBURSED;

    // Always show IOU reports with violations unless they are reimbursed
    if (isExpenseRequest(report) && doesReportHaveViolations && !reportIsSettled) {
        return CONST.REPORT_IN_LHN_REASONS.HAS_IOU_VIOLATIONS;
    }

    // Hide only chat threads that haven't been commented on (other threads are actionable)
    if (isChatThread(report) && canHideReport && isEmptyChat) {
        return null;
    }

    // Include reports that have errors from trying to add a workspace
    // If we excluded it, then the red-brock-road pattern wouldn't work for the user to resolve the error
    if (report.errorFields?.addWorkspaceRoom) {
        return CONST.REPORT_IN_LHN_REASONS.HAS_ADD_WORKSPACE_ROOM_ERRORS;
    }

    // All unread chats (even archived ones) in GSD mode will be shown. This is because GSD mode is specifically for focusing the user on the most relevant chats, primarily, the unread ones
    if (isInFocusMode) {
        const oneTransactionThreadReportID = getOneTransactionThreadReportID(report, chatReport, allReportActions?.[`${ONYXKEYS.COLLECTION.REPORT_ACTIONS}${report.reportID}`]);
        const oneTransactionThreadReport = allReports?.[`${ONYXKEYS.COLLECTION.REPORT}${oneTransactionThreadReportID}`];
        return isUnread(report, oneTransactionThreadReport, isReportArchived) && getReportNotificationPreference(report) !== CONST.REPORT.NOTIFICATION_PREFERENCE.MUTE
            ? CONST.REPORT_IN_LHN_REASONS.IS_UNREAD
            : null;
    }

    // Archived reports should always be shown when in default (most recent) mode. This is because you should still be able to access and search for the chats to find them.
    if (isInDefaultMode && isArchivedNonExpenseReport(report, isReportArchived)) {
        return CONST.REPORT_IN_LHN_REASONS.IS_ARCHIVED;
    }

    // Hide chats between two users that haven't been commented on from the LNH
    if (excludeEmptyChats && isEmptyChat && isChatReport(report) && !isPolicyExpenseChat(report) && !isTripRoom(report) && !isSystemChat(report) && canHideReport) {
        return null;
    }

    if (isSelfDM(report)) {
        return includeSelfDM ? CONST.REPORT_IN_LHN_REASONS.IS_SELF_DM : null;
    }

    if (Str.isDomainEmail(login ?? '') && !includeDomainEmail) {
        return null;
    }

    // Hide chat threads where the parent message is pending removal
    if (!isEmptyObject(parentReportAction) && isPendingRemove(parentReportAction) && isThreadParentMessage(parentReportAction, report?.reportID)) {
        return null;
    }

    return CONST.REPORT_IN_LHN_REASONS.DEFAULT;
}

/**
 * Takes several pieces of data from Onyx and evaluates if a report should be shown in the option list (either when searching
 * for reports or the reports shown in the LHN).
 *
 * This logic is very specific and the order of the logic is very important. It should fail quickly in most cases and also
 * filter out the majority of reports before filtering out very specific minority of reports.
 */
function shouldReportBeInOptionList(params: ShouldReportBeInOptionListParams) {
    return reasonForReportToBeInOptionList(params) !== null;
}

/**
 * Attempts to find a report in onyx with the provided list of participants. Does not include threads, task, expense, room, and policy expense chat.
 */
function getChatByParticipants(newParticipantList: number[], reports: OnyxCollection<Report> = allReports, shouldIncludeGroupChats = false): OnyxEntry<Report> {
    const sortedNewParticipantList = newParticipantList.sort();
    return Object.values(reports ?? {}).find((report) => {
        const participantAccountIDs = Object.keys(report?.participants ?? {});

        // Skip if it's not a 1:1 chat
        if (!shouldIncludeGroupChats && !isOneOnOneChat(report) && !isSystemChat(report)) {
            return false;
        }

        // If we are looking for a group chat, then skip non-group chat report
        if (shouldIncludeGroupChats && !isGroupChat(report)) {
            return false;
        }

        const sortedParticipantsAccountIDs = participantAccountIDs.map(Number).sort();

        // Only return the chat if it has all the participants
        return deepEqual(sortedNewParticipantList, sortedParticipantsAccountIDs);
    });
}

/**
 * Attempts to find a policy expense report in onyx that is owned by ownerAccountID in a given policy
 */
function getPolicyExpenseChat(ownerAccountID: number | undefined, policyID: string | undefined, reports = allReports): OnyxEntry<Report> {
    if (!ownerAccountID || !policyID) {
        return;
    }

    return Object.values(reports ?? {}).find((report: OnyxEntry<Report>) => {
        // If the report has been deleted, then skip it
        if (!report) {
            return false;
        }

        return report.policyID === policyID && isPolicyExpenseChat(report) && !isThread(report) && report.ownerAccountID === ownerAccountID;
    });
}

function getAllPolicyReports(policyID: string): Array<OnyxEntry<Report>> {
    return Object.values(allReports ?? {}).filter((report) => report?.policyID === policyID);
}

/**
 * Returns true if Chronos is one of the chat participants (1:1)
 */
function chatIncludesChronos(report: OnyxInputOrEntry<Report> | SearchReport): boolean {
    const participantAccountIDs = Object.keys(report?.participants ?? {}).map(Number);
    return participantAccountIDs.includes(CONST.ACCOUNT_ID.CHRONOS);
}

function chatIncludesChronosWithID(reportOrID?: string | SearchReport): boolean {
    if (!reportOrID) {
        return false;
    }

    const report = typeof reportOrID === 'string' ? getReport(reportOrID, allReports) : reportOrID;
    return chatIncludesChronos(report);
}

/**
 * Can only flag if:
 *
 * - It was written by someone else and isn't a whisper
 * - It's a welcome message whisper
 * - It's an ADD_COMMENT that is not an attachment
 */
function canFlagReportAction(reportAction: OnyxInputOrEntry<ReportAction>, reportID: string | undefined): boolean {
    const isCurrentUserAction = reportAction?.actorAccountID === currentUserAccountID;
    if (isWhisperAction(reportAction)) {
        // Allow flagging whispers that are sent by other users
        if (!isCurrentUserAction && reportAction?.actorAccountID !== CONST.ACCOUNT_ID.CONCIERGE) {
            return true;
        }

        // Disallow flagging the rest of whisper as they are sent by us
        return false;
    }

    let report = getReportOrDraftReport(reportID);

    // If the childReportID exists in reportAction and is equal to the reportID,
    // the report action being evaluated is the parent report action in a thread, and we should get the parent report to evaluate instead.
    if (reportAction?.childReportID?.toString() === reportID?.toString()) {
        report = getReportOrDraftReport(report?.parentReportID);
    }

    return !!(
        !isCurrentUserAction &&
        reportAction?.actionName === CONST.REPORT.ACTIONS.TYPE.ADD_COMMENT &&
        !isDeletedAction(reportAction) &&
        !isCreatedTaskReportAction(reportAction) &&
        !isEmptyObject(report) &&
        report &&
        isAllowedToComment(report)
    );
}

/**
 * Whether flag comment page should show
 */
function shouldShowFlagComment(reportAction: OnyxInputOrEntry<ReportAction>, report: OnyxInputOrEntry<Report>, isReportArchived = false): boolean {
    return (
        canFlagReportAction(reportAction, report?.reportID) &&
        !isArchivedNonExpenseReport(report, isReportArchived) &&
        !chatIncludesChronos(report) &&
        !isConciergeChatReport(report) &&
        reportAction?.actorAccountID !== CONST.ACCOUNT_ID.CONCIERGE
    );
}

/**
 * Performs the markdown conversion, and replaces code points > 127 with C escape sequences
 * Used for compatibility with the backend auth validator for AddComment, and to account for MD in comments
 * @returns The comment's total length as seen from the backend
 */
function getCommentLength(textComment: string, parsingDetails?: ParsingDetails): number {
    return getParsedComment(textComment, parsingDetails)
        .replace(/[^ -~]/g, '\\u????')
        .trim().length;
}

function getRouteFromLink(url: string | null): string {
    if (!url) {
        return '';
    }

    // Get the reportID from URL
    let route = url;
    const localWebAndroidRegEx = /^(https:\/\/([0-9]{1,3})\.([0-9]{1,3})\.([0-9]{1,3})\.([0-9]{1,3}))/;
    linkingConfig.prefixes.forEach((prefix) => {
        if (route.startsWith(prefix)) {
            route = route.replace(prefix, '');
        } else if (localWebAndroidRegEx.test(route)) {
            route = route.replace(localWebAndroidRegEx, '');
        } else {
            return;
        }

        // Remove the port if it's a localhost URL
        if (/^:\d+/.test(route)) {
            route = route.replace(/:\d+/, '');
        }

        // Remove the leading slash if exists
        if (route.startsWith('/')) {
            route = route.replace('/', '');
        }
    });
    return route;
}

function parseReportRouteParams(route: string): ReportRouteParams {
    let parsingRoute = route;
    if (parsingRoute.at(0) === '/') {
        // remove the first slash
        parsingRoute = parsingRoute.slice(1);
    }

    if (!parsingRoute.startsWith(addTrailingForwardSlash(ROUTES.REPORT))) {
        return {reportID: '', isSubReportPageRoute: false};
    }

    const state = getStateFromPath(parsingRoute as Route);
    const focusedRoute = findFocusedRoute(state);

    const reportID = focusedRoute?.params && 'reportID' in focusedRoute.params ? (focusedRoute?.params?.reportID as string) : '';

    if (!reportID) {
        return {reportID: '', isSubReportPageRoute: false};
    }

    return {
        reportID,
        // We're checking the route start with `r/`, the sub report route is the route that we can open from report screen like `r/:reportID/details`
        isSubReportPageRoute: focusedRoute?.name !== SCREENS.REPORT,
    };
}

function getReportIDFromLink(url: string | null): string {
    const route = getRouteFromLink(url);
    const {reportID, isSubReportPageRoute} = parseReportRouteParams(route);
    if (isSubReportPageRoute) {
        // We allow the Sub-Report deep link routes (settings, details, etc.) to be handled by their respective component pages
        return '';
    }
    return reportID;
}

/**
 * Check if the chat report is linked to an iou that is waiting for the current user to add a credit bank account.
 */
function hasIOUWaitingOnCurrentUserBankAccount(chatReport: OnyxInputOrEntry<Report>): boolean {
    if (chatReport?.iouReportID) {
        const iouReport = getReport(chatReport.iouReportID, allReports);
        if (iouReport?.isWaitingOnBankAccount && iouReport?.ownerAccountID === currentUserAccountID) {
            return true;
        }
    }

    return false;
}

/**
 * Users can submit an expense:
 * - in policy expense chats only if they are in a role of a member in the chat (in other words, if it's their policy expense chat)
 * - in an open or submitted expense report tied to a policy expense chat the user owns
 *     - employee can submit expenses in a submitted expense report only if the policy has Instant Submit settings turned on
 * - in an IOU report, which is not settled yet
 * - in a 1:1 DM chat
 */
function canRequestMoney(report: OnyxEntry<Report>, policy: OnyxEntry<Policy>, otherParticipants: number[]): boolean {
    // User cannot submit expenses in a chat thread, task report or in a chat room
    if (isChatThread(report) || isTaskReport(report) || isChatRoom(report) || isSelfDM(report) || isGroupChat(report)) {
        return false;
    }

    // Users can only submit expenses in DMs if they are a 1:1 DM
    if (isDM(report)) {
        return otherParticipants.length === 1;
    }

    // Prevent requesting money if pending IOU report waiting for their bank account already exists
    if (hasIOUWaitingOnCurrentUserBankAccount(report)) {
        return false;
    }

    let isOwnPolicyExpenseChat = report?.isOwnPolicyExpenseChat ?? false;
    if (isExpenseReport(report) && getParentReport(report)) {
        isOwnPolicyExpenseChat = !!getParentReport(report)?.isOwnPolicyExpenseChat;
    }

    // In case there are no other participants than the current user and it's not user's own policy expense chat, they can't submit expenses from such report
    if (otherParticipants.length === 0 && !isOwnPolicyExpenseChat) {
        return false;
    }

    // Current user must be a manager or owner of this IOU
    if (isIOUReport(report) && currentUserAccountID !== report?.managerID && currentUserAccountID !== report?.ownerAccountID) {
        return false;
    }

    if (isMoneyRequestReport(report)) {
        return canAddTransaction(report);
    }

    // In the case of policy expense chat, users can only submit expenses from their own policy expense chat
    return !isPolicyExpenseChat(report) || isOwnPolicyExpenseChat;
}

function isGroupChatAdmin(report: OnyxEntry<Report>, accountID: number) {
    if (!report?.participants) {
        return false;
    }

    const reportParticipants = report.participants ?? {};
    const participant = reportParticipants[accountID];
    return participant?.role === CONST.REPORT.ROLE.ADMIN;
}

/**
 * Helper method to define what expense options we want to show for particular method.
 * There are 4 expense options: Submit, Split, Pay and Track expense:
 * - Submit option should show for:
 *     - DMs
 *     - own policy expense chats
 *     - open and processing expense reports tied to own policy expense chat
 *     - unsettled IOU reports
 * - Pay option should show for:
 *     - DMs
 * - Split options should show for:
 *     - DMs
 *     - chat/policy rooms with more than 1 participant
 *     - groups chats with 2 and more participants
 *     - corporate expense chats
 * - Track expense option should show for:
 *    - Self DMs
 *    - own policy expense chats
 *    - open and processing expense reports tied to own policy expense chat
 * - Send invoice option should show for:
 *    - invoice rooms if the user is an admin of the sender workspace
 * None of the options should show in chat threads or if there is some special Expensify account
 * as a participant of the report.
 */
function getMoneyRequestOptions(report: OnyxEntry<Report>, policy: OnyxEntry<Policy>, reportParticipants: number[], filterDeprecatedTypes = false, isReportArchived = false): IOUType[] {
    const teacherUnitePolicyID = environment === CONST.ENVIRONMENT.PRODUCTION ? CONST.TEACHERS_UNITE.PROD_POLICY_ID : CONST.TEACHERS_UNITE.TEST_POLICY_ID;
    const isTeachersUniteReport = report?.policyID === teacherUnitePolicyID;

    // In any thread, task report or trip room, we do not allow any new expenses
    if (isChatThread(report) || isTaskReport(report) || isInvoiceReport(report) || isSystemChat(report) || isReportArchived || isTripRoom(report)) {
        return [];
    }

    if (isInvoiceRoom(report)) {
        if (canSendInvoiceFromWorkspace(policy?.id) && isPolicyAdmin(report?.policyID, allPolicies)) {
            return [CONST.IOU.TYPE.INVOICE];
        }
        return [];
    }

    // We don't allow IOU actions if an Expensify account is a participant of the report, unless the policy that the report is on is owned by an Expensify account
    const doParticipantsIncludeExpensifyAccounts = lodashIntersection(reportParticipants, CONST.EXPENSIFY_ACCOUNT_IDS).length > 0;
    // This will be fixed as part of https://github.com/Expensify/Expensify/issues/507850
    // eslint-disable-next-line deprecation/deprecation
    const policyOwnerAccountID = getPolicy(report?.policyID)?.ownerAccountID;
    const isPolicyOwnedByExpensifyAccounts = policyOwnerAccountID ? CONST.EXPENSIFY_ACCOUNT_IDS.includes(policyOwnerAccountID) : false;
    if (doParticipantsIncludeExpensifyAccounts && !isPolicyOwnedByExpensifyAccounts) {
        // Allow create expense option for Manager McTest report
        if (reportParticipants.some((accountID) => accountID === CONST.ACCOUNT_ID.MANAGER_MCTEST) && Permissions.isBetaEnabled(CONST.BETAS.NEWDOT_MANAGER_MCTEST, allBetas)) {
            return [CONST.IOU.TYPE.SUBMIT];
        }
        return [];
    }

    const otherParticipants = reportParticipants.filter((accountID) => currentUserPersonalDetails?.accountID !== accountID);
    const hasSingleParticipantInReport = otherParticipants.length === 1;
    let options: IOUType[] = [];

    if (isSelfDM(report)) {
        options = [CONST.IOU.TYPE.TRACK];
    }

    if (canRequestMoney(report, policy, otherParticipants)) {
        // For Teachers Unite policy, don't show Create Expense option
        if (!isTeachersUniteReport) {
            options = [...options, CONST.IOU.TYPE.SUBMIT];
            if (!filterDeprecatedTypes) {
                options = [...options, CONST.IOU.TYPE.REQUEST];
            }
        }

        // If the user can request money from the workspace report, they can also track expenses
        if (isPolicyExpenseChat(report) || isExpenseReport(report)) {
            options = [...options, CONST.IOU.TYPE.TRACK];
        }
    }

    // For expense reports on Teachers Unite workspace, disable "Create report" option
    if (isExpenseReport(report) && report?.policyID === teacherUnitePolicyID) {
        options = options.filter((option) => option !== CONST.IOU.TYPE.SUBMIT);
    }

    // User created policy rooms and default rooms like #admins or #announce will always have the Split Expense option
    // unless there are no other participants at all (e.g. #admins room for a policy with only 1 admin)
    // DM chats will have the Split Expense option.
    // Your own expense chats will have the split expense option.
    // Only show Split Expense for TU policy
    if (
        (isChatRoom(report) && !isAnnounceRoom(report) && otherParticipants.length > 0) ||
        (isDM(report) && otherParticipants.length > 0) ||
        (isGroupChat(report) && otherParticipants.length > 0) ||
        (isPolicyExpenseChat(report) && report?.isOwnPolicyExpenseChat && isTeachersUniteReport)
    ) {
        options = [...options, CONST.IOU.TYPE.SPLIT];
    }

    // Pay someone option should be visible only in 1:1 DMs
    if (isDM(report) && hasSingleParticipantInReport) {
        options = [...options, CONST.IOU.TYPE.PAY];
        if (!filterDeprecatedTypes) {
            options = [...options, CONST.IOU.TYPE.SEND];
        }
    }

    return options;
}

/**
 * This is a temporary function to help with the smooth transition with the oldDot.
 * This function will be removed once the transition occurs in oldDot to new links.
 */
// eslint-disable-next-line @typescript-eslint/naming-convention
function temporary_getMoneyRequestOptions(
    report: OnyxEntry<Report>,
    policy: OnyxEntry<Policy>,
    reportParticipants: number[],
    isReportArchived = false,
): Array<Exclude<IOUType, typeof CONST.IOU.TYPE.REQUEST | typeof CONST.IOU.TYPE.SEND | typeof CONST.IOU.TYPE.CREATE | typeof CONST.IOU.TYPE.SPLIT_EXPENSE>> {
    return getMoneyRequestOptions(report, policy, reportParticipants, true, isReportArchived) as Array<
        Exclude<IOUType, typeof CONST.IOU.TYPE.REQUEST | typeof CONST.IOU.TYPE.SEND | typeof CONST.IOU.TYPE.CREATE | typeof CONST.IOU.TYPE.SPLIT_EXPENSE>
    >;
}

/**
 * Invoice sender, invoice receiver and auto-invited admins cannot leave
 */
function canLeaveInvoiceRoom(report: OnyxEntry<Report>): boolean {
    if (!report || !report?.invoiceReceiver) {
        return false;
    }

    if (report?.statusNum === CONST.REPORT.STATUS_NUM.CLOSED) {
        return false;
    }
    // This will be fixed as part of https://github.com/Expensify/Expensify/issues/507850
    // eslint-disable-next-line deprecation/deprecation
    const isSenderPolicyAdmin = getPolicy(report.policyID)?.role === CONST.POLICY.ROLE.ADMIN;

    if (isSenderPolicyAdmin) {
        return false;
    }

    if (report.invoiceReceiver.type === CONST.REPORT.INVOICE_RECEIVER_TYPE.INDIVIDUAL) {
        return report?.invoiceReceiver?.accountID !== currentUserAccountID;
    }

    // This will be fixed as part of https://github.com/Expensify/Expensify/issues/507850
    // eslint-disable-next-line deprecation/deprecation
    const isReceiverPolicyAdmin = getPolicy(report.invoiceReceiver.policyID)?.role === CONST.POLICY.ROLE.ADMIN;

    if (isReceiverPolicyAdmin) {
        return false;
    }

    return true;
}

function isCurrentUserTheOnlyParticipant(participantAccountIDs?: number[]): boolean {
    return !!(participantAccountIDs?.length === 1 && participantAccountIDs?.at(0) === currentUserAccountID);
}

/**
 * Returns display names for those that can see the whisper.
 * However, it returns "you" if the current user is the only one who can see it besides the person that sent it.
 */
function getWhisperDisplayNames(participantAccountIDs?: number[]): string | undefined {
    const isWhisperOnlyVisibleToCurrentUser = isCurrentUserTheOnlyParticipant(participantAccountIDs);

    // When the current user is the only participant, the display name needs to be "you" because that's the only person reading it
    if (isWhisperOnlyVisibleToCurrentUser) {
        return translateLocal('common.youAfterPreposition');
    }

    return participantAccountIDs?.map((accountID) => getDisplayNameForParticipant({accountID, shouldUseShortForm: !isWhisperOnlyVisibleToCurrentUser})).join(', ');
}

/**
 * Show subscript on expense chats / threads and expense requests
 */
function shouldReportShowSubscript(report: OnyxEntry<Report>, isReportArchived = false): boolean {
    if (isArchivedNonExpenseReport(report, isReportArchived) && !isWorkspaceThread(report)) {
        return false;
    }

    if (isPolicyExpenseChat(report) && !isChatThread(report) && !isTaskReport(report) && !report?.isOwnPolicyExpenseChat) {
        return true;
    }

    if (isPolicyExpenseChat(report) && !isThread(report) && !isTaskReport(report)) {
        return true;
    }

    if (isExpenseRequest(report)) {
        return true;
    }

    if (isExpenseReport(report)) {
        return true;
    }

    if (isWorkspaceTaskReport(report)) {
        return true;
    }

    if (isWorkspaceThread(report)) {
        return true;
    }

    if (isInvoiceRoom(report) || isInvoiceReport(report)) {
        return true;
    }

    return false;
}

/**
 * Return true if reports data exists
 */
function isReportDataReady(): boolean {
    return !isEmptyObject(allReports) && Object.keys(allReports ?? {}).some((key) => allReports?.[key]?.reportID);
}

/**
 * Return true if reportID from path is valid
 */
function isValidReportIDFromPath(reportIDFromPath: string | undefined): boolean {
    return !!reportIDFromPath && !['', 'null', 'undefined', '0', '-1'].includes(reportIDFromPath);
}

/**
 * Return the errors we have when creating a chat, a workspace room, or a new empty report
 */
function getCreationReportErrors(report: OnyxEntry<Report>): Errors | null | undefined {
    // We are either adding a workspace room, creating a chat, or we're creating a report, it isn't possible for all of these to have errors for the same report at the same time, so
    // simply looking up the first truthy value will get the relevant property if it's set.
    return report?.errorFields?.addWorkspaceRoom ?? report?.errorFields?.createChat ?? report?.errorFields?.createReport;
}

/**
 * Return true if the expense report is marked for deletion.
 */
function isMoneyRequestReportPendingDeletion(reportOrID: OnyxEntry<Report> | string): boolean {
    const report = typeof reportOrID === 'string' ? getReport(reportOrID, allReports) : reportOrID;
    if (!isMoneyRequestReport(report)) {
        return false;
    }

    const parentReportAction = getReportAction(report?.parentReportID, report?.parentReportActionID);
    return parentReportAction?.pendingAction === CONST.RED_BRICK_ROAD_PENDING_ACTION.DELETE;
}

function navigateToLinkedReportAction(ancestor: Ancestor, isInNarrowPaneModal: boolean, canUserPerformWrite: boolean | undefined, isOffline: boolean) {
    if (isInNarrowPaneModal) {
        Navigation.navigate(
            ROUTES.SEARCH_REPORT.getRoute({
                reportID: ancestor.report.reportID,
                reportActionID: ancestor.reportAction.reportActionID,
                backTo: SCREENS.SEARCH.REPORT_RHP,
            }),
        );
        return;
    }

    // Pop the thread report screen before navigating to the chat report.
    Navigation.goBack(ROUTES.REPORT_WITH_ID.getRoute(ancestor.report.reportID));

    const isVisibleAction = shouldReportActionBeVisible(ancestor.reportAction, ancestor.reportAction.reportActionID, canUserPerformWrite);

    if (isVisibleAction && !isOffline) {
        // Pop the chat report screen before navigating to the linked report action.
        Navigation.goBack(ROUTES.REPORT_WITH_ID.getRoute(ancestor.report.reportID, ancestor.reportAction.reportActionID));
    }
}

function canUserPerformWriteAction(report: OnyxEntry<Report>, isReportArchived?: boolean) {
    const reportErrors = getCreationReportErrors(report);

    // If the expense report is marked for deletion, let us prevent any further write action.
    if (isMoneyRequestReportPendingDeletion(report)) {
        return false;
    }

    // This will get removed as part of https://github.com/Expensify/App/issues/59961
    // eslint-disable-next-line deprecation/deprecation
    const reportNameValuePairs = getReportNameValuePairs(report?.reportID);

    return (
        !isArchivedNonExpenseReport(report, isReportArchived ?? !!reportNameValuePairs?.private_isArchived) &&
        isEmptyObject(reportErrors) &&
        report &&
        isAllowedToComment(report) &&
        !isAnonymousUser &&
        canWriteInReport(report)
    );
}

/**
 * Returns ID of the original report from which the given reportAction is first created.
 */
function getOriginalReportID(reportID: string | undefined, reportAction: OnyxInputOrEntry<ReportAction>): string | undefined {
    if (!reportID) {
        return undefined;
    }
    const reportActions = allReportActions?.[`${ONYXKEYS.COLLECTION.REPORT_ACTIONS}${reportID}`];
    const currentReportAction = reportAction?.reportActionID ? reportActions?.[reportAction.reportActionID] : undefined;
    const report = allReports?.[`${ONYXKEYS.COLLECTION.REPORT}${reportID}`];
    const chatReport = allReports?.[`${ONYXKEYS.COLLECTION.REPORT}${report?.chatReportID}`];
    const transactionThreadReportID = getOneTransactionThreadReportID(report, chatReport, reportActions ?? ([] as ReportAction[]));
    const isThreadReportParentAction = reportAction?.childReportID?.toString() === reportID;
    if (Object.keys(currentReportAction ?? {}).length === 0) {
        return isThreadReportParentAction ? getReport(reportID, allReports)?.parentReportID : (transactionThreadReportID ?? reportID);
    }
    return reportID;
}

/**
 * Return the pendingAction and the errors resulting from either
 *
 * - creating a workspace room
 * - starting a chat
 * - paying the expense
 *
 * while being offline
 */
function getReportOfflinePendingActionAndErrors(report: OnyxEntry<Report>): ReportOfflinePendingActionAndErrors {
    // It shouldn't be possible for all of these actions to be pending (or to have errors) for the same report at the same time, so just take the first that exists
    const reportPendingAction = report?.pendingFields?.addWorkspaceRoom ?? report?.pendingFields?.createChat ?? report?.pendingFields?.reimbursed ?? report?.pendingFields?.createReport;
    const reportErrors = getCreationReportErrors(report);
    return {reportPendingAction, reportErrors};
}

/**
 * Check if the report can create the expense with type is iouType
 */
function canCreateRequest(report: OnyxEntry<Report>, policy: OnyxEntry<Policy>, iouType: ValueOf<typeof CONST.IOU.TYPE>, isReportArchived = false): boolean {
    const participantAccountIDs = Object.keys(report?.participants ?? {}).map(Number);

    if (!canUserPerformWriteAction(report)) {
        return false;
    }

    const requestOptions = getMoneyRequestOptions(report, policy, participantAccountIDs, isReportArchived);
    requestOptions.push(CONST.IOU.TYPE.CREATE);

    return requestOptions.includes(iouType);
}

function getWorkspaceChats(policyID: string | undefined, accountIDs: number[], reports: OnyxCollection<Report> = allReports): Array<OnyxEntry<Report>> {
    return Object.values(reports ?? {}).filter(
        (report) => isPolicyExpenseChat(report) && !!policyID && report?.policyID === policyID && report?.ownerAccountID && accountIDs.includes(report?.ownerAccountID),
    );
}

/**
 * Gets all reports that relate to the policy
 *
 * @param policyID - the workspace ID to get all associated reports
 */
function getAllWorkspaceReports(policyID?: string): Array<OnyxEntry<Report>> {
    if (!policyID) {
        return [];
    }
    return Object.values(allReports ?? {}).filter((report) => report?.policyID === policyID);
}

/**
 * @param policy - the workspace the report is on, null if the user isn't a member of the workspace
 */
function shouldDisableRename(report: OnyxEntry<Report>, isReportArchived = false): boolean {
    if (
        isDefaultRoom(report) ||
        isReportArchived ||
        isPublicRoom(report) ||
        isThread(report) ||
        isMoneyRequest(report) ||
        isMoneyRequestReport(report) ||
        isPolicyExpenseChat(report) ||
        isInvoiceRoom(report) ||
        isInvoiceReport(report) ||
        isSystemChat(report)
    ) {
        return true;
    }

    if (isGroupChat(report)) {
        return false;
    }

    if (isDeprecatedGroupDM(report, isReportArchived) || isTaskReport(report)) {
        return true;
    }

    return false;
}

/**
 * @param policy - the workspace the report is on, null if the user isn't a member of the workspace
 */
function canEditWriteCapability(report: OnyxEntry<Report>, policy: OnyxEntry<Policy>, isReportArchived = false): boolean {
    return isPolicyAdminPolicyUtils(policy) && !isAdminRoom(report) && !isReportArchived && !isThread(report) && !isInvoiceRoom(report) && !isPolicyExpenseChat(report);
}

/**
 * @param policy - the workspace the room is on, null if the user isn't a member of the workspace
 * @param isReportArchived - whether the workspace room is archived
 */
function canEditRoomVisibility(policy: OnyxEntry<Policy>, isReportArchived: boolean): boolean {
    return !isReportArchived && isPolicyAdminPolicyUtils(policy);
}

/**
 * Returns the onyx data needed for the task assignee chat
 */
function getTaskAssigneeChatOnyxData(
    accountID: number,
    assigneeAccountID: number,
    taskReportID: string,
    assigneeChatReportID: string,
    parentReportID: string | undefined,
    title: string,
    assigneeChatReport: OnyxEntry<Report>,
): OnyxDataTaskAssigneeChat {
    // Set if we need to add a comment to the assignee chat notifying them that they have been assigned a task
    let optimisticAssigneeAddComment: OptimisticReportAction | undefined;
    // Set if this is a new chat that needs to be created for the assignee
    let optimisticChatCreatedReportAction: OptimisticCreatedReportAction | undefined;
    const assigneeChatReportMetadata = getReportMetadata(assigneeChatReportID);
    const currentTime = DateUtils.getDBTime();
    const optimisticData: OnyxUpdate[] = [];
    const successData: OnyxUpdate[] = [];
    const failureData: OnyxUpdate[] = [];

    // You're able to assign a task to someone you haven't chatted with before - so we need to optimistically create the chat and the chat reportActions
    // Only add the assignee chat report to onyx if we haven't already set it optimistically
    if (assigneeChatReportMetadata?.isOptimisticReport && assigneeChatReport?.pendingFields?.createChat !== CONST.RED_BRICK_ROAD_PENDING_ACTION.ADD) {
        optimisticChatCreatedReportAction = buildOptimisticCreatedReportAction(assigneeChatReportID);
        optimisticData.push(
            {
                onyxMethod: Onyx.METHOD.MERGE,
                key: `${ONYXKEYS.COLLECTION.REPORT}${assigneeChatReportID}`,
                value: {
                    pendingFields: {
                        createChat: CONST.RED_BRICK_ROAD_PENDING_ACTION.ADD,
                    },
                },
            },
            {
                onyxMethod: Onyx.METHOD.MERGE,
                key: `${ONYXKEYS.COLLECTION.REPORT_METADATA}${assigneeChatReportID}`,
                value: {
                    isOptimisticReport: true,
                },
            },
            {
                onyxMethod: Onyx.METHOD.MERGE,
                key: `${ONYXKEYS.COLLECTION.REPORT_ACTIONS}${assigneeChatReportID}`,
                value: {[optimisticChatCreatedReportAction.reportActionID]: optimisticChatCreatedReportAction as Partial<ReportAction>},
            },
        );

        successData.push(
            {
                onyxMethod: Onyx.METHOD.MERGE,
                key: `${ONYXKEYS.COLLECTION.REPORT}${assigneeChatReportID}`,
                value: {
                    pendingFields: {
                        createChat: null,
                    },
                    // BE will send a different participant. We clear the optimistic one to avoid duplicated entries
                    participants: {[assigneeAccountID]: null},
                },
            },
            {
                onyxMethod: Onyx.METHOD.MERGE,
                key: `${ONYXKEYS.COLLECTION.REPORT_METADATA}${assigneeChatReportID}`,
                value: {
                    isOptimisticReport: false,
                },
            },
            {
                onyxMethod: Onyx.METHOD.MERGE,
                key: `${ONYXKEYS.COLLECTION.REPORT_METADATA}${assigneeChatReportID}`,
                value: {
                    isOptimisticReport: false,
                },
            },
        );

        failureData.push(
            {
                onyxMethod: Onyx.METHOD.SET,
                key: `${ONYXKEYS.COLLECTION.REPORT}${assigneeChatReportID}`,
                value: null,
            },
            {
                onyxMethod: Onyx.METHOD.MERGE,
                key: `${ONYXKEYS.COLLECTION.REPORT_ACTIONS}${assigneeChatReportID}`,
                value: {[optimisticChatCreatedReportAction.reportActionID]: {pendingAction: null}},
            },
            // If we failed, we want to remove the optimistic personal details as it was likely due to an invalid login
            {
                onyxMethod: Onyx.METHOD.MERGE,
                key: ONYXKEYS.PERSONAL_DETAILS_LIST,
                value: {
                    [assigneeAccountID]: null,
                },
            },
        );
    }

    // If you're choosing to share the task in the same DM as the assignee then we don't need to create another reportAction indicating that you've been assigned
    if (assigneeChatReportID !== parentReportID) {
        // eslint-disable-next-line @typescript-eslint/prefer-nullish-coalescing
        const displayname = allPersonalDetails?.[assigneeAccountID]?.displayName || allPersonalDetails?.[assigneeAccountID]?.login || '';
        optimisticAssigneeAddComment = buildOptimisticTaskCommentReportAction(taskReportID, title, assigneeAccountID, `assigned to ${displayname}`, parentReportID);
        const lastAssigneeCommentText = formatReportLastMessageText(getReportActionText(optimisticAssigneeAddComment.reportAction as ReportAction));
        const optimisticAssigneeReport = {
            lastVisibleActionCreated: currentTime,
            lastMessageText: lastAssigneeCommentText,
            lastActorAccountID: accountID,
            lastReadTime: currentTime,
        };

        optimisticData.push(
            {
                onyxMethod: Onyx.METHOD.MERGE,
                key: `${ONYXKEYS.COLLECTION.REPORT_ACTIONS}${assigneeChatReportID}`,
                value: {[optimisticAssigneeAddComment.reportAction.reportActionID]: optimisticAssigneeAddComment.reportAction as ReportAction},
            },
            {
                onyxMethod: Onyx.METHOD.MERGE,
                key: `${ONYXKEYS.COLLECTION.REPORT}${assigneeChatReportID}`,
                value: optimisticAssigneeReport,
            },
        );
        successData.push({
            onyxMethod: Onyx.METHOD.MERGE,
            key: `${ONYXKEYS.COLLECTION.REPORT_ACTIONS}${assigneeChatReportID}`,
            value: {[optimisticAssigneeAddComment.reportAction.reportActionID]: {isOptimisticAction: null}},
        });
        failureData.push({
            onyxMethod: Onyx.METHOD.MERGE,
            key: `${ONYXKEYS.COLLECTION.REPORT_ACTIONS}${assigneeChatReportID}`,
            value: {[optimisticAssigneeAddComment.reportAction.reportActionID]: {pendingAction: null}},
        });
    }

    return {
        optimisticData,
        successData,
        failureData,
        optimisticAssigneeAddComment,
        optimisticChatCreatedReportAction,
    };
}

/**
 * Return iou report action display message
 */
function getIOUReportActionDisplayMessage(reportAction: OnyxEntry<ReportAction>, transaction?: OnyxEntry<Transaction>, report?: Report): string {
    if (!isMoneyRequestAction(reportAction)) {
        return '';
    }
    const originalMessage = getOriginalMessage(reportAction);
    const {IOUReportID, automaticAction, payAsBusiness} = originalMessage ?? {};
    const iouReport = getReportOrDraftReport(IOUReportID);
    const isInvoice = isInvoiceReport(iouReport);

    let translationKey: TranslationPaths;
    if (originalMessage?.type === CONST.IOU.REPORT_ACTION_TYPE.PAY) {
        const reportPolicy = allPolicies?.[`${ONYXKEYS.COLLECTION.POLICY}${report?.policyID}`];
        const last4Digits = reportPolicy?.achAccount?.accountNumber?.slice(-4) ?? '';

        switch (originalMessage.paymentType) {
            case CONST.IOU.PAYMENT_TYPE.ELSEWHERE:
                translationKey = hasMissingInvoiceBankAccount(IOUReportID) ? 'iou.payerSettledWithMissingBankAccount' : 'iou.paidElsewhere';
                break;
            case CONST.IOU.PAYMENT_TYPE.EXPENSIFY:
            case CONST.IOU.PAYMENT_TYPE.VBBA:
                if (isInvoice) {
                    return translateLocal(payAsBusiness ? 'iou.settleInvoiceBusiness' : 'iou.settleInvoicePersonal', {amount: '', last4Digits});
                }
                translationKey = 'iou.businessBankAccount';
                if (automaticAction && originalMessage.paymentType === CONST.IOU.PAYMENT_TYPE.EXPENSIFY) {
                    translationKey = 'iou.automaticallyPaidWithExpensify';
                } else {
                    translationKey = 'iou.automaticallyPaidWithBusinessBankAccount';
                }
                break;
            default:
                translationKey = 'iou.payerPaidAmount';
                break;
        }

        return translateLocal(translationKey, {amount: '', payer: '', last4Digits});
    }

    const amount = getTransactionAmount(transaction, !isEmptyObject(iouReport) && isExpenseReport(iouReport), transaction?.reportID === CONST.REPORT.UNREPORTED_REPORT_ID) ?? 0;
    const formattedAmount = convertToDisplayString(amount, getCurrency(transaction)) ?? '';
    const isRequestSettled = isSettled(IOUReportID);
    const isApproved = isReportApproved({report: iouReport});
    if (isRequestSettled) {
        return translateLocal('iou.payerSettled', {
            amount: formattedAmount,
        });
    }
    if (isApproved) {
        return translateLocal('iou.approvedAmount', {
            amount: formattedAmount,
        });
    }
    if (isSplitBillReportAction(reportAction)) {
        translationKey = 'iou.didSplitAmount';
    } else if (isTrackExpenseAction(reportAction)) {
        translationKey = 'iou.trackedAmount';
    } else {
        translationKey = 'iou.expenseAmount';
    }
    return translateLocal(translationKey, {
        formattedAmount,
        comment: getMerchantOrDescription(transaction),
    });
}

/**
 * Checks if a report is a group chat.
 *
 * A report is a group chat if it meets the following conditions:
 * - Not a chat thread.
 * - Not a task report.
 * - Not an expense / IOU report.
 * - Not an archived room.
 * - Not a public / admin / announce chat room (chat type doesn't match any of the specified types).
 * - More than 2 participants.
 *
 */
function isDeprecatedGroupDM(report: OnyxEntry<Report>, isReportArchived = false): boolean {
    return !!(
        report &&
        !isChatThread(report) &&
        !isTaskReport(report) &&
        !isInvoiceReport(report) &&
        !isMoneyRequestReport(report) &&
        !isReportArchived &&
        !Object.values(CONST.REPORT.CHAT_TYPE).some((chatType) => chatType === getChatType(report)) &&
        Object.keys(report.participants ?? {})
            .map(Number)
            .filter((accountID) => accountID !== currentUserAccountID).length > 1
    );
}

/**
 * A "root" group chat is the top level group chat and does not refer to any threads off of a Group Chat
 */
function isRootGroupChat(report: OnyxEntry<Report>, isReportArchived = false): boolean {
    return !isChatThread(report) && (isGroupChat(report) || isDeprecatedGroupDM(report, isReportArchived));
}

/**
 * Assume any report without a reportID is unusable.
 */
function isValidReport(report?: OnyxEntry<Report>): boolean {
    return !!report?.reportID;
}

/**
 * Check to see if we are a participant of this report.
 */
function isReportParticipant(accountID: number | undefined, report: OnyxEntry<Report>): boolean {
    if (!accountID) {
        return false;
    }

    const possibleAccountIDs = Object.keys(report?.participants ?? {}).map(Number);
    if (report?.ownerAccountID) {
        possibleAccountIDs.push(report?.ownerAccountID);
    }
    if (report?.managerID) {
        possibleAccountIDs.push(report?.managerID);
    }
    return possibleAccountIDs.includes(accountID);
}

/**
 * Check to see if the current user has access to view the report.
 */
function canCurrentUserOpenReport(report: OnyxEntry<Report>, isReportArchived = false): boolean {
    return (isReportParticipant(currentUserAccountID, report) || isPublicRoom(report)) && canAccessReport(report, allBetas, isReportArchived);
}

function shouldUseFullTitleToDisplay(report: OnyxEntry<Report>): boolean {
    return (
        isMoneyRequestReport(report) || isPolicyExpenseChat(report) || isChatRoom(report) || isChatThread(report) || isTaskReport(report) || isGroupChat(report) || isInvoiceReport(report)
    );
}

function getRoom(type: ValueOf<typeof CONST.REPORT.CHAT_TYPE>, policyID: string): OnyxEntry<Report> {
    const room = Object.values(allReports ?? {}).find((report) => report?.policyID === policyID && report?.chatType === type && !isThread(report));
    return room;
}

/**
 *  We only want policy members who are members of the report to be able to modify the report description, but not in thread chat.
 */
function canEditReportDescription(report: OnyxEntry<Report>, policy: OnyxEntry<Policy>, isReportArchived = false): boolean {
    return (
        !isMoneyRequestReport(report) &&
        !isReportArchived &&
        isChatRoom(report) &&
        !isChatThread(report) &&
        !isEmpty(policy) &&
        hasParticipantInArray(report, currentUserAccountID ? [currentUserAccountID] : []) &&
        !isAuditor(report)
    );
}

function canEditPolicyDescription(policy: OnyxEntry<Policy>): boolean {
    return isPolicyAdminPolicyUtils(policy);
}

function getReportActionWithSmartscanError(reportActions: ReportAction[]): ReportAction | undefined {
    return reportActions.find((action) => {
        const isReportPreview = isReportPreviewAction(action);
        const isSplitReportAction = isSplitBillReportAction(action);
        if (!isSplitReportAction && !isReportPreview) {
            return false;
        }
        const IOUReportID = getIOUReportIDFromReportActionPreview(action);
        const isReportPreviewError = isReportPreview && shouldShowRBRForMissingSmartscanFields(IOUReportID) && !isSettled(IOUReportID);
        if (isReportPreviewError) {
            return true;
        }

        const transactionID = isMoneyRequestAction(action) ? getOriginalMessage(action)?.IOUTransactionID : undefined;
        const transaction = allTransactions?.[`${ONYXKEYS.COLLECTION.TRANSACTION}${transactionID}`] ?? {};
        const isSplitBillError = isSplitReportAction && hasMissingSmartscanFieldsTransactionUtils(transaction as Transaction);

        return isSplitBillError;
    });
}

/**
 * Checks if report action has error when smart scanning
 */
function hasSmartscanError(reportActions: ReportAction[]): boolean {
    return !!getReportActionWithSmartscanError(reportActions);
}

function shouldAutoFocusOnKeyPress(event: KeyboardEvent): boolean {
    if (event.key.length > 1) {
        return false;
    }

    // If a key is pressed in combination with Meta, Control or Alt do not focus
    if (event.ctrlKey || event.metaKey) {
        return false;
    }

    if (event.code === 'Space') {
        return false;
    }

    return true;
}

/**
 * Navigates to the appropriate screen based on the presence of a private note for the current user.
 */
function navigateToPrivateNotes(report: OnyxEntry<Report>, session: OnyxEntry<Session>, backTo?: string) {
    if (isEmpty(report) || isEmpty(session) || !session.accountID) {
        return;
    }
    const currentUserPrivateNote = report.privateNotes?.[session.accountID]?.note ?? '';
    if (isEmpty(currentUserPrivateNote)) {
        Navigation.navigate(ROUTES.PRIVATE_NOTES_EDIT.getRoute(report.reportID, session.accountID, backTo));
        return;
    }
    Navigation.navigate(ROUTES.PRIVATE_NOTES_LIST.getRoute(report.reportID, backTo));
}

/**
 * Get all held transactions of a iouReport
 */
function getAllHeldTransactions(iouReportID?: string): Transaction[] {
    const transactions = getReportTransactions(iouReportID);
    return transactions.filter((transaction) => isOnHoldTransactionUtils(transaction));
}

/**
 * Check if Report has any held expenses
 */
function hasHeldExpenses(iouReportID?: string, allReportTransactions?: SearchTransaction[]): boolean {
    const iouReportTransactions = getReportTransactions(iouReportID);
    const transactions = allReportTransactions ?? iouReportTransactions;
    return transactions.some((transaction) => isOnHoldTransactionUtils(transaction));
}

/**
 * Check if all expenses in the Report are on hold
 */
function hasOnlyHeldExpenses(iouReportID?: string, allReportTransactions?: SearchTransaction[]): boolean {
    const transactionsByIouReportID = getReportTransactions(iouReportID);
    const reportTransactions = allReportTransactions ?? transactionsByIouReportID;
    return reportTransactions.length > 0 && !reportTransactions.some((transaction) => !isOnHoldTransactionUtils(transaction));
}

/**
 * Checks if thread replies should be displayed
 */
function shouldDisplayThreadReplies(reportAction: OnyxInputOrEntry<ReportAction>, isThreadReportParentAction: boolean): boolean {
    const hasReplies = (reportAction?.childVisibleActionCount ?? 0) > 0;
    return hasReplies && !!reportAction?.childCommenterCount && !isThreadReportParentAction;
}

/**
 * Check if money report has any transactions updated optimistically
 */
function hasUpdatedTotal(report: OnyxInputOrEntry<Report>, policy: OnyxInputOrEntry<Policy>): boolean {
    if (!report) {
        return true;
    }

    const allReportTransactions = getReportTransactions(report.reportID);

    const hasPendingTransaction = allReportTransactions.some((transaction) => !!transaction.pendingAction);
    const hasTransactionWithDifferentCurrency = allReportTransactions.some((transaction) => transaction.currency !== report.currency);
    const hasDifferentWorkspaceCurrency = report.pendingFields?.createChat && isExpenseReport(report) && report.currency !== policy?.outputCurrency;
    const hasOptimisticHeldExpense = hasHeldExpenses(report.reportID) && report?.unheldTotal === undefined;

    return !(hasPendingTransaction && (hasTransactionWithDifferentCurrency || hasDifferentWorkspaceCurrency)) && !hasOptimisticHeldExpense && !report.pendingFields?.total;
}

/**
 * Return held and full amount formatted with used currency
 */
function getNonHeldAndFullAmount(iouReport: OnyxEntry<Report>, shouldExcludeNonReimbursables: boolean): NonHeldAndFullAmount {
    // if the report is an expense report, the total amount should be negated
    const coefficient = isExpenseReport(iouReport) ? -1 : 1;

    let total = iouReport?.total ?? 0;
    let unheldTotal = iouReport?.unheldTotal ?? 0;
    if (shouldExcludeNonReimbursables) {
        total -= iouReport?.nonReimbursableTotal ?? 0;
        unheldTotal -= iouReport?.unheldNonReimbursableTotal ?? 0;
    }

    return {
        nonHeldAmount: convertToDisplayString(unheldTotal * coefficient, iouReport?.currency),
        fullAmount: convertToDisplayString(total * coefficient, iouReport?.currency),
        hasValidNonHeldAmount: unheldTotal * coefficient >= 0,
    };
}

/**
 * Disable reply in thread action if:
 *
 * - The action is listed in the thread-disabled list
 * - The action is a split expense action
 * - The action is deleted and is not threaded
 * - The report is archived and the action is not threaded
 * - The action is a whisper action and it's neither a report preview nor IOU action
 * - The action is the thread's first chat
 */
function shouldDisableThread(reportAction: OnyxInputOrEntry<ReportAction>, reportID: string, isThreadReportParentAction: boolean, isReportArchived = false): boolean {
    const isSplitBillAction = isSplitBillReportAction(reportAction);
    const isDeletedActionLocal = isDeletedAction(reportAction);
    const isReportPreviewActionLocal = isReportPreviewAction(reportAction);
    const isIOUAction = isMoneyRequestAction(reportAction);
    const isWhisperActionLocal = isWhisperAction(reportAction) || isActionableTrackExpense(reportAction);
    const isActionDisabled = CONST.REPORT.ACTIONS.THREAD_DISABLED.some((action: string) => action === reportAction?.actionName);

    return (
        isActionDisabled ||
        isSplitBillAction ||
        (isDeletedActionLocal && !reportAction?.childVisibleActionCount) ||
        (isReportArchived && !reportAction?.childVisibleActionCount) ||
        (isWhisperActionLocal && !isReportPreviewActionLocal && !isIOUAction) ||
        isThreadReportParentAction
    );
}

function getAllAncestorReportActions(report: Report | null | undefined, currentUpdatedReport?: OnyxEntry<Report>): Ancestor[] {
    if (!report) {
        return [];
    }
    const allAncestors: Ancestor[] = [];
    let parentReportID = report.parentReportID;
    let parentReportActionID = report.parentReportActionID;

    while (parentReportID) {
        const parentReport = currentUpdatedReport && currentUpdatedReport.reportID === parentReportID ? currentUpdatedReport : getReportOrDraftReport(parentReportID);
        const parentReportAction = getReportAction(parentReportID, parentReportActionID);

        if (!parentReport || !parentReportAction || (isTransactionThread(parentReportAction) && !isSentMoneyReportAction(parentReportAction)) || isReportPreviewAction(parentReportAction)) {
            break;
        }

        // For threads, we don't want to display trip summary
        if (isTripPreview(parentReportAction) && allAncestors.length > 0) {
            break;
        }

        const isParentReportActionUnread = isCurrentActionUnread(parentReport, parentReportAction);
        allAncestors.push({
            report: parentReport,
            reportAction: parentReportAction,
            shouldDisplayNewMarker: isParentReportActionUnread,
        });

        parentReportID = parentReport?.parentReportID;
        parentReportActionID = parentReport?.parentReportActionID;
    }

    return allAncestors.reverse();
}

function getAllAncestorReportActionIDs(report: Report | null | undefined, includeTransactionThread = false): AncestorIDs {
    if (!report) {
        return {
            reportIDs: [],
            reportActionsIDs: [],
        };
    }

    const allAncestorIDs: AncestorIDs = {
        reportIDs: [],
        reportActionsIDs: [],
    };
    let parentReportID = report.parentReportID;
    let parentReportActionID = report.parentReportActionID;

    while (parentReportID) {
        const parentReport = getReportOrDraftReport(parentReportID);
        const parentReportAction = getReportAction(parentReportID, parentReportActionID);

        if (
            !parentReportAction ||
            (!includeTransactionThread && ((isTransactionThread(parentReportAction) && !isSentMoneyReportAction(parentReportAction)) || isReportPreviewAction(parentReportAction)))
        ) {
            break;
        }

        allAncestorIDs.reportIDs.push(parentReportID);
        if (parentReportActionID) {
            allAncestorIDs.reportActionsIDs.push(parentReportActionID);
        }

        if (!parentReport) {
            break;
        }

        parentReportID = parentReport?.parentReportID;
        parentReportActionID = parentReport?.parentReportActionID;
    }

    return allAncestorIDs;
}

/**
 * Get optimistic data of parent report action
 * @param report The report that is updated
 * @param lastVisibleActionCreated Last visible action created of the child report
 * @param type The type of action in the child report
 */
function getOptimisticDataForParentReportAction(report: Report | undefined, lastVisibleActionCreated: string, type: string): Array<OnyxUpdate | null> {
    if (!report || isEmptyObject(report)) {
        return [];
    }

    const ancestors = getAllAncestorReportActionIDs(report, true);
    const totalAncestor = ancestors.reportIDs.length;

    return Array.from(Array(totalAncestor), (_, index) => {
        const ancestorReport = getReportOrDraftReport(ancestors.reportIDs.at(index));

        if (!ancestorReport || isEmptyObject(ancestorReport)) {
            return null;
        }

        const ancestorReportAction = getReportAction(ancestorReport.reportID, ancestors.reportActionsIDs.at(index) ?? '');

        if (!ancestorReportAction?.reportActionID || isEmptyObject(ancestorReportAction)) {
            return null;
        }

        return {
            onyxMethod: Onyx.METHOD.MERGE,
            key: `${ONYXKEYS.COLLECTION.REPORT_ACTIONS}${ancestorReport.reportID}`,
            value: {
                [ancestorReportAction.reportActionID]: updateOptimisticParentReportAction(ancestorReportAction, lastVisibleActionCreated, type),
            },
        };
    });
}

function canBeAutoReimbursed(report: OnyxInputOrEntry<Report>, policy: OnyxInputOrEntry<Policy> | SearchPolicy): boolean {
    if (isEmptyObject(policy)) {
        return false;
    }
    type CurrencyType = TupleToUnion<typeof CONST.DIRECT_REIMBURSEMENT_CURRENCIES>;
    const reimbursableTotal = getMoneyRequestSpendBreakdown(report).totalDisplaySpend;
    const autoReimbursementLimit = policy?.autoReimbursement?.limit ?? policy?.autoReimbursementLimit ?? 0;
    const isAutoReimbursable =
        isReportInGroupPolicy(report) &&
        policy.reimbursementChoice === CONST.POLICY.REIMBURSEMENT_CHOICES.REIMBURSEMENT_YES &&
        autoReimbursementLimit >= reimbursableTotal &&
        reimbursableTotal > 0 &&
        CONST.DIRECT_REIMBURSEMENT_CURRENCIES.includes(report?.currency as CurrencyType);
    return isAutoReimbursable;
}

/** Check if the current user is an owner of the report */
function isReportOwner(report: OnyxInputOrEntry<Report>): boolean {
    return report?.ownerAccountID === currentUserPersonalDetails?.accountID;
}

function isAllowedToApproveExpenseReport(report: OnyxEntry<Report>, approverAccountID?: number, reportPolicy?: OnyxEntry<Policy> | SearchPolicy): boolean {
    // This will be fixed as part of https://github.com/Expensify/Expensify/issues/507850
    // eslint-disable-next-line deprecation/deprecation
    const policy = reportPolicy ?? getPolicy(report?.policyID);
    const isOwner = (approverAccountID ?? currentUserAccountID) === report?.ownerAccountID;
    return !(policy?.preventSelfApproval && isOwner);
}

function isAllowedToSubmitDraftExpenseReport(report: OnyxEntry<Report>): boolean {
    // This will be fixed as part of https://github.com/Expensify/Expensify/issues/507850
    // eslint-disable-next-line deprecation/deprecation
    const policy = getPolicy(report?.policyID);
    const submitToAccountID = getSubmitToAccountID(policy, report);

    return isAllowedToApproveExpenseReport(report, submitToAccountID);
}

/**
 * What missing payment method does this report action indicate, if any?
 */
function getIndicatedMissingPaymentMethod(
    userWalletTierName: string | undefined,
    reportId: string | undefined,
    reportAction: ReportAction,
    bankAccountList: OnyxEntry<BankAccountList>,
): MissingPaymentMethod | undefined {
    const isSubmitterOfUnsettledReport = reportId && isCurrentUserSubmitter(getReport(reportId, allReports)) && !isSettled(reportId);
    if (!reportId || !isSubmitterOfUnsettledReport || !isReimbursementQueuedAction(reportAction)) {
        return undefined;
    }
    const paymentType = getOriginalMessage(reportAction)?.paymentType;
    if (paymentType === CONST.IOU.PAYMENT_TYPE.EXPENSIFY) {
        return !userWalletTierName || userWalletTierName === CONST.WALLET.TIER_NAME.SILVER ? 'wallet' : undefined;
    }

    return !hasCreditBankAccount(bankAccountList) ? 'bankAccount' : undefined;
}

/**
 * Checks if report chat contains missing payment method
 */
function hasMissingPaymentMethod(userWalletTierName: string | undefined, iouReportID: string | undefined, bankAccountList: OnyxEntry<BankAccountList>): boolean {
    const reportActions = allReportActions?.[`${ONYXKEYS.COLLECTION.REPORT_ACTIONS}${iouReportID}`] ?? {};
    return Object.values(reportActions)
        .filter(Boolean)
        .some((action) => getIndicatedMissingPaymentMethod(userWalletTierName, iouReportID, action, bankAccountList) !== undefined);
}

/**
 * Used from expense actions to decide if we need to build an optimistic expense report.
 * Create a new report if:
 * - we don't have an iouReport set in the chatReport
 * - we have one, but it's waiting on the payee adding a bank account
 * - we have one, but we can't add more transactions to it due to: report is approved or settled
 */
function shouldCreateNewMoneyRequestReport(existingIOUReport: OnyxInputOrEntry<Report> | undefined, chatReport: OnyxInputOrEntry<Report>, isScanRequest: boolean): boolean {
    if (existingIOUReport && !!existingIOUReport.errorFields?.createChat) {
        return true;
    }

    const isASAPSubmitBetaEnabled = Permissions.isBetaEnabled(CONST.BETAS.ASAP_SUBMIT, allBetas);
    return !existingIOUReport || hasIOUWaitingOnCurrentUserBankAccount(chatReport) || !canAddTransaction(existingIOUReport) || (isScanRequest && isASAPSubmitBetaEnabled);
}

function getTripIDFromTransactionParentReportID(transactionParentReportID: string | undefined): string | undefined {
    return (getReportOrDraftReport(transactionParentReportID) as OnyxEntry<Report>)?.tripData?.tripID;
}

/**
 * Checks if report contains actions with errors
 */
function hasActionWithErrorsForTransaction(reportID: string | undefined, transaction: Transaction | undefined): boolean {
    if (!reportID) {
        return false;
    }
    const reportActions = allReportActions?.[`${ONYXKEYS.COLLECTION.REPORT_ACTIONS}${reportID}`] ?? {};
    return Object.values(reportActions)
        .filter(Boolean)
        .some((action) => {
            if (isMoneyRequestAction(action) && getOriginalMessage(action)?.IOUTransactionID) {
                if (getOriginalMessage(action)?.IOUTransactionID === transaction?.transactionID) {
                    return !isEmptyObject(action.errors);
                }
                return false;
            }
            return !isEmptyObject(action.errors);
        });
}

function isNonAdminOrOwnerOfPolicyExpenseChat(report: OnyxInputOrEntry<Report>, policy: OnyxInputOrEntry<Policy>): boolean {
    return isPolicyExpenseChat(report) && !(isPolicyAdminPolicyUtils(policy) || isPolicyOwner(policy, currentUserAccountID) || isReportOwner(report));
}

function isAdminOwnerApproverOrReportOwner(report: OnyxEntry<Report>, policy: OnyxEntry<Policy>): boolean {
    const isApprover = isMoneyRequestReport(report) && report?.managerID !== null && currentUserPersonalDetails?.accountID === report?.managerID;

    return isPolicyAdminPolicyUtils(policy) || isPolicyOwner(policy, currentUserAccountID) || isReportOwner(report) || isApprover;
}

/**
 * Whether the user can join a report
 */
function canJoinChat(report: OnyxEntry<Report>, parentReportAction: OnyxInputOrEntry<ReportAction>, policy: OnyxInputOrEntry<Policy>, isReportArchived = false): boolean {
    // We disabled thread functions for whisper action
    // So we should not show join option for existing thread on whisper message that has already been left, or manually leave it
    if (isWhisperAction(parentReportAction)) {
        return false;
    }

    // If the notification preference of the chat is not hidden that means we have already joined the chat
    if (!isHiddenForCurrentUser(report)) {
        return false;
    }

    const isExpenseChat = isMoneyRequestReport(report) || isMoneyRequest(report) || isInvoiceReport(report) || isTrackExpenseReport(report);
    // Anyone viewing these chat types is already a participant and therefore cannot join
    if (isRootGroupChat(report, isReportArchived) || isSelfDM(report) || isInvoiceRoom(report) || isSystemChat(report) || isExpenseChat) {
        return false;
    }

    // The user who is a member of the workspace has already joined the public announce room.
    if (isPublicAnnounceRoom(report) && !isEmptyObject(policy)) {
        return false;
    }

    if (isReportArchived) {
        return false;
    }

    return isChatThread(report) || isUserCreatedPolicyRoom(report) || isNonAdminOrOwnerOfPolicyExpenseChat(report, policy);
}

/**
 * Whether the user can leave a report
 */
function canLeaveChat(report: OnyxEntry<Report>, policy: OnyxEntry<Policy>, isReportArchived = false): boolean {
    if (isRootGroupChat(report, isReportArchived)) {
        return true;
    }

    if (isPolicyExpenseChat(report) && !report?.isOwnPolicyExpenseChat && !isPolicyAdminPolicyUtils(policy)) {
        return true;
    }

    if (isPublicRoom(report) && isAnonymousUserSession()) {
        return false;
    }

    if (isHiddenForCurrentUser(report)) {
        return false;
    }

    // Anyone viewing these chat types is already a participant and therefore cannot leave
    if (isSelfDM(report)) {
        return false;
    }

    // The user who is a member of the workspace cannot leave the public announce room.
    if (isPublicAnnounceRoom(report) && !isEmptyObject(policy)) {
        return false;
    }

    if (isInvoiceRoom(report)) {
        return canLeaveInvoiceRoom(report);
    }

    return (isChatThread(report) && !!getReportNotificationPreference(report)) || isUserCreatedPolicyRoom(report) || isNonAdminOrOwnerOfPolicyExpenseChat(report, policy);
}

function getReportActionActorAccountID(
    reportAction: OnyxEntry<ReportAction>,
    iouReport: OnyxEntry<Report>,
    report: OnyxEntry<Report>,
    delegatePersonalDetails?: PersonalDetails | undefined | null,
): number | undefined {
    switch (reportAction?.actionName) {
        case CONST.REPORT.ACTIONS.TYPE.REPORT_PREVIEW: {
            const ownerAccountID = iouReport?.ownerAccountID ?? reportAction?.childOwnerAccountID;
            const actorAccountID = iouReport?.managerID ?? reportAction?.childManagerAccountID;

            if (isPolicyExpenseChat(report) || delegatePersonalDetails) {
                return ownerAccountID;
            }

            return actorAccountID;
        }

        case CONST.REPORT.ACTIONS.TYPE.SUBMITTED:
            return reportAction?.adminAccountID ?? reportAction?.actorAccountID;

        default:
            return reportAction?.actorAccountID;
    }
}

function createDraftWorkspaceAndNavigateToConfirmationScreen(transactionID: string, actionName: IOUAction): void {
    const isCategorizing = actionName === CONST.IOU.ACTION.CATEGORIZE;
    const {expenseChatReportID, policyID, policyName} = createDraftWorkspace(currentUserEmail);
    setMoneyRequestParticipants(transactionID, [
        {
            selected: true,
            accountID: 0,
            isPolicyExpenseChat: true,
            reportID: expenseChatReportID,
            policyID,
            searchText: policyName,
        },
    ]);
    if (isCategorizing) {
        Navigation.navigate(ROUTES.MONEY_REQUEST_STEP_CATEGORY.getRoute(actionName, CONST.IOU.TYPE.SUBMIT, transactionID, expenseChatReportID));
    } else {
        Navigation.navigate(ROUTES.MONEY_REQUEST_STEP_CONFIRMATION.getRoute(actionName, CONST.IOU.TYPE.SUBMIT, transactionID, expenseChatReportID, undefined, true));
    }
}

function createDraftTransactionAndNavigateToParticipantSelector(
    transactionID: string | undefined,
    reportID: string | undefined,
    actionName: IOUAction,
    reportActionID: string | undefined,
): void {
    if (!transactionID || !reportID) {
        return;
    }

    const transaction = allTransactions?.[`${ONYXKEYS.COLLECTION.TRANSACTION}${transactionID}`] ?? ({} as Transaction);
    const reportActions = allReportActions?.[`${ONYXKEYS.COLLECTION.REPORT_ACTIONS}${reportID}`] ?? ([] as ReportAction[]);

    if (!transaction || !reportActions) {
        return;
    }

    const linkedTrackedExpenseReportAction = Object.values(reportActions)
        .filter(Boolean)
        .find((action) => isMoneyRequestAction(action) && getOriginalMessage(action)?.IOUTransactionID === transactionID);

    const {created, amount, currency, merchant, mccGroup} = getTransactionDetails(transaction) ?? {};
    const comment = getTransactionCommentObject(transaction);

    createDraftTransaction({
        ...transaction,
        actionableWhisperReportActionID: reportActionID,
        linkedTrackedExpenseReportAction,
        linkedTrackedExpenseReportID: reportID,
        created,
        modifiedCreated: undefined,
        modifiedAmount: undefined,
        modifiedCurrency: undefined,
        amount,
        currency,
        comment,
        merchant,
        modifiedMerchant: '',
        mccGroup,
    } as Transaction);

    const filteredPolicies = Object.values(allPolicies ?? {}).filter((policy) => shouldShowPolicy(policy, false, currentUserEmail));

    if (actionName === CONST.IOU.ACTION.CATEGORIZE) {
        // This will be fixed as part of https://github.com/Expensify/Expensify/issues/507850
        // eslint-disable-next-line deprecation/deprecation
        const activePolicy = getPolicy(activePolicyID);
        if (activePolicy && shouldRestrictUserBillableActions(activePolicy.id)) {
            Navigation.navigate(ROUTES.RESTRICTED_ACTION.getRoute(activePolicy.id));
            return;
        }

        if (shouldShowPolicy(activePolicy, false, currentUserEmail)) {
            const policyExpenseReportID = getPolicyExpenseChat(currentUserAccountID, activePolicyID)?.reportID;
            setMoneyRequestParticipants(transactionID, [
                {
                    selected: true,
                    accountID: 0,
                    isPolicyExpenseChat: true,
                    reportID: policyExpenseReportID,
                    policyID: activePolicyID,
                    searchText: activePolicy?.name,
                },
            ]);
            if (policyExpenseReportID) {
                Navigation.navigate(ROUTES.MONEY_REQUEST_STEP_CATEGORY.getRoute(actionName, CONST.IOU.TYPE.SUBMIT, transactionID, policyExpenseReportID));
            } else {
                Log.warn('policyExpenseReportID is not valid during expense categorizing');
            }
            return;
        }
        if (filteredPolicies.length === 0 || filteredPolicies.length > 1) {
            Navigation.navigate(ROUTES.MONEY_REQUEST_UPGRADE.getRoute(actionName, CONST.IOU.TYPE.SUBMIT, transactionID, reportID));
            return;
        }

        const policyID = filteredPolicies.at(0)?.id;
        const policyExpenseReportID = getPolicyExpenseChat(currentUserAccountID, policyID)?.reportID;
        setMoneyRequestParticipants(transactionID, [
            {
                selected: true,
                accountID: 0,
                isPolicyExpenseChat: true,
                reportID: policyExpenseReportID,
                policyID,
                searchText: activePolicy?.name,
            },
        ]);
        if (policyExpenseReportID) {
            Navigation.navigate(ROUTES.MONEY_REQUEST_STEP_CATEGORY.getRoute(actionName, CONST.IOU.TYPE.SUBMIT, transactionID, policyExpenseReportID));
        } else {
            Log.warn('policyExpenseReportID is not valid during expense categorizing');
        }
        return;
    }

    if (actionName === CONST.IOU.ACTION.SHARE) {
        Navigation.navigate(ROUTES.MONEY_REQUEST_ACCOUNTANT.getRoute(actionName, CONST.IOU.TYPE.SUBMIT, transactionID, reportID, Navigation.getActiveRoute()));
        return;
    }

    if (actionName === CONST.IOU.ACTION.SUBMIT || (allPolicies && filteredPolicies.length > 0)) {
        Navigation.navigate(ROUTES.MONEY_REQUEST_STEP_PARTICIPANTS.getRoute(CONST.IOU.TYPE.SUBMIT, transactionID, reportID, undefined, actionName));
        return;
    }

    return createDraftWorkspaceAndNavigateToConfirmationScreen(transactionID, actionName);
}

/**
 * Check if a report has any forwarded actions
 */
function hasForwardedAction(reportID: string): boolean {
    const reportActions = getAllReportActions(reportID);
    return Object.values(reportActions).some((action) => action?.actionName === CONST.REPORT.ACTIONS.TYPE.FORWARDED);
}

function isReportOutstanding(
    iouReport: OnyxInputOrEntry<Report>,
    policyID: string | undefined,
    reportNameValuePairs: OnyxCollection<ReportNameValuePairs> = allReportNameValuePair,
    allowSubmitted = true,
): boolean {
    if (!iouReport || isEmptyObject(iouReport)) {
        return false;
    }
    const currentRoute = navigationRef.getCurrentRoute();
    const params = currentRoute?.params as MoneyRequestNavigatorParamList[typeof SCREENS.MONEY_REQUEST.STEP_CONFIRMATION] | ReportsSplitNavigatorParamList[typeof SCREENS.REPORT];
    const activeReport = allReports?.[`${ONYXKEYS.COLLECTION.REPORT}${params?.reportID}`];
    const policy = allPolicies?.[`${ONYXKEYS.COLLECTION.POLICY}${policyID}`];
    const reportNameValuePair = reportNameValuePairs?.[`${ONYXKEYS.COLLECTION.REPORT_NAME_VALUE_PAIRS}${iouReport.reportID}`];
    const shouldAllowSubmittedReport = allowSubmitted || isInstantSubmitEnabled(policy) || isProcessingReport(activeReport);
    return (
        isExpenseReport(iouReport) &&
        iouReport?.stateNum !== undefined &&
        iouReport?.statusNum !== undefined &&
        iouReport?.policyID === policyID &&
        (shouldAllowSubmittedReport ? iouReport?.stateNum <= CONST.REPORT.STATE_NUM.SUBMITTED : iouReport?.stateNum < CONST.REPORT.STATE_NUM.SUBMITTED) &&
        (shouldAllowSubmittedReport ? iouReport?.statusNum <= CONST.REPORT.STATE_NUM.SUBMITTED : iouReport?.statusNum < CONST.REPORT.STATE_NUM.SUBMITTED) &&
        !hasForwardedAction(iouReport.reportID) &&
        !isArchivedReport(reportNameValuePair)
    );
}

/**
 * Get outstanding expense reports for a given policy ID
 * @param policyID - The policy ID to filter reports by
 * @param reportOwnerAccountID - The accountID of the report owner
 * @param reports - Collection of reports to filter
 * @returns Array of outstanding expense reports
 */
function getOutstandingReportsForUser(
    policyID: string | undefined,
    reportOwnerAccountID: number | undefined,
    reports: OnyxCollection<Report> = allReports,
    reportNameValuePairs: OnyxCollection<ReportNameValuePairs> = allReportNameValuePair,
    allowSubmitted = true,
): Array<OnyxEntry<Report>> {
    if (!reports) {
        return [];
    }
    return Object.values(reports).filter(
        (report) =>
            report?.pendingFields?.preview !== CONST.RED_BRICK_ROAD_PENDING_ACTION.DELETE &&
            isReportOutstanding(report, policyID, reportNameValuePairs, allowSubmitted) &&
            report?.ownerAccountID === reportOwnerAccountID,
    );
}

/**
 * Sort outstanding reports by their name, while keeping the selected one at the beginning.
 * @param report1 Details of the first report to be compared.
 * @param report2 Details of the second report to be compared.
 * @param selectedReportID ID of the selected report which needs to be at the beginning.
 */
function sortOutstandingReportsBySelected(
    report1: OnyxEntry<Report>,
    report2: OnyxEntry<Report>,
    selectedReportID: string | undefined,
    localeCompare: LocaleContextProps['localeCompare'],
): number {
    if (report1?.reportID === selectedReportID) {
        return -1;
    }
    if (report2?.reportID === selectedReportID) {
        return 1;
    }
    return localeCompare(report1?.reportName?.toLowerCase() ?? '', report2?.reportName?.toLowerCase() ?? '');
}

/**
 * @returns the object to update `report.hasOutstandingChildRequest`
 */
function getOutstandingChildRequest(iouReport: OnyxInputOrEntry<Report>): OutstandingChildRequest {
    if (!iouReport || isEmptyObject(iouReport)) {
        return {};
    }

    if (!isExpenseReport(iouReport)) {
        const {reimbursableSpend} = getMoneyRequestSpendBreakdown(iouReport);
        return {
            hasOutstandingChildRequest: iouReport.managerID === currentUserAccountID && reimbursableSpend !== 0,
        };
    }

    // This will be fixed as part of https://github.com/Expensify/Expensify/issues/507850
    // eslint-disable-next-line deprecation/deprecation
    const policy = getPolicy(iouReport.policyID);
    const shouldBeManuallySubmitted = isPaidGroupPolicyPolicyUtils(policy) && !policy?.harvesting?.enabled;
    if (shouldBeManuallySubmitted) {
        return {
            hasOutstandingChildRequest: true,
        };
    }

    // We don't need to update hasOutstandingChildRequest in this case
    return {};
}

function canReportBeMentionedWithinPolicy(report: OnyxEntry<Report>, policyID: string | undefined): boolean {
    if (!policyID || report?.policyID !== policyID) {
        return false;
    }

    return isChatRoom(report) && !isInvoiceRoom(report) && !isThread(report);
}

function prepareOnboardingOnyxData(
    introSelected: OnyxEntry<IntroSelected>,
    engagementChoice: OnboardingPurpose,
    onboardingMessage: OnboardingMessage,
    adminsChatReportID?: string,
    onboardingPolicyID?: string,
    userReportedIntegration?: OnboardingAccounting,
    wasInvited?: boolean,
    companySize?: OnboardingCompanySize,
    selectedInterestedFeatures: string[] = [],
) {
    if (engagementChoice === CONST.ONBOARDING_CHOICES.PERSONAL_SPEND) {
        // eslint-disable-next-line no-param-reassign
        onboardingMessage = getOnboardingMessages().onboardingMessages[CONST.ONBOARDING_CHOICES.PERSONAL_SPEND];
    }

    if (engagementChoice === CONST.ONBOARDING_CHOICES.EMPLOYER || engagementChoice === CONST.ONBOARDING_CHOICES.SUBMIT) {
        // eslint-disable-next-line no-param-reassign
        onboardingMessage = getOnboardingMessages().onboardingMessages[CONST.ONBOARDING_CHOICES.SUBMIT];
    }

    // Guides are assigned and tasks are posted in the #admins room for the MANAGE_TEAM and TRACK_WORKSPACE onboarding actions, except for emails that have a '+'.
    const shouldPostTasksInAdminsRoom = isPostingTasksInAdminsRoom(engagementChoice);
    const adminsChatReport = allReports?.[`${ONYXKEYS.COLLECTION.REPORT}${adminsChatReportID}`];
    const targetChatReport = shouldPostTasksInAdminsRoom
        ? (adminsChatReport ?? {reportID: adminsChatReportID, policyID: onboardingPolicyID})
        : getChatByParticipants([CONST.ACCOUNT_ID.CONCIERGE, currentUserAccountID ?? CONST.DEFAULT_NUMBER_ID], allReports, false);
    const {reportID: targetChatReportID = '', policyID: targetChatPolicyID = ''} = targetChatReport ?? {};

    if (!targetChatReportID) {
        Log.warn('Missing reportID for onboarding optimistic data');
        return;
    }

    const integrationName = userReportedIntegration ? CONST.ONBOARDING_ACCOUNTING_MAPPING[userReportedIntegration as keyof typeof CONST.ONBOARDING_ACCOUNTING_MAPPING] : '';
    // This will be fixed as part of https://github.com/Expensify/Expensify/issues/507850
    // eslint-disable-next-line deprecation/deprecation
    const assignedGuideEmail = getPolicy(targetChatPolicyID)?.assignedGuide?.email ?? 'Setup Specialist';
    const assignedGuidePersonalDetail = Object.values(allPersonalDetails ?? {}).find((personalDetail) => personalDetail?.login === assignedGuideEmail);
    let assignedGuideAccountID: number;
    let isOptimisticAssignedGuide = false;
    if (assignedGuidePersonalDetail && assignedGuidePersonalDetail.accountID) {
        isOptimisticAssignedGuide = assignedGuidePersonalDetail.isOptimisticPersonalDetail ?? false;
        assignedGuideAccountID = assignedGuidePersonalDetail.accountID;
    } else {
        assignedGuideAccountID = generateAccountID(assignedGuideEmail);
        isOptimisticAssignedGuide = !assignedGuidePersonalDetail;
        // eslint-disable-next-line rulesdir/prefer-actions-set-data
        Onyx.merge(ONYXKEYS.PERSONAL_DETAILS_LIST, {
            [assignedGuideAccountID]: {
                isOptimisticPersonalDetail: !assignedGuidePersonalDetail,
                login: assignedGuideEmail,
                displayName: assignedGuideEmail,
            },
        });
    }
    const actorAccountID = shouldPostTasksInAdminsRoom ? assignedGuideAccountID : CONST.ACCOUNT_ID.CONCIERGE;
    const firstAdminPolicy = getActivePolicies(allPolicies, currentUserEmail).find(
        (policy) => policy.type !== CONST.POLICY.TYPE.PERSONAL && getPolicyRole(policy, currentUserEmail) === CONST.POLICY.ROLE.ADMIN,
    );

    let testDriveURL: string;
    if (([CONST.ONBOARDING_CHOICES.MANAGE_TEAM, CONST.ONBOARDING_CHOICES.TEST_DRIVE_RECEIVER, CONST.ONBOARDING_CHOICES.TRACK_WORKSPACE] as OnboardingPurpose[]).includes(engagementChoice)) {
        testDriveURL = ROUTES.TEST_DRIVE_DEMO_ROOT;
    } else if (introSelected?.choice === CONST.ONBOARDING_CHOICES.SUBMIT && introSelected.inviteType === CONST.ONBOARDING_INVITE_TYPES.WORKSPACE) {
        testDriveURL = ROUTES.TEST_DRIVE_DEMO_ROOT;
    } else {
        testDriveURL = ROUTES.TEST_DRIVE_MODAL_ROOT.route;
    }

    const onboardingTaskParams: OnboardingTaskLinks = {
        integrationName,
        onboardingCompanySize: companySize ?? onboardingCompanySize,
        workspaceSettingsLink: `${environmentURL}/${ROUTES.WORKSPACE_INITIAL.getRoute(onboardingPolicyID ?? firstAdminPolicy?.id)}`,
        workspaceCategoriesLink: `${environmentURL}/${ROUTES.WORKSPACE_CATEGORIES.getRoute(onboardingPolicyID)}`,
        workspaceTagsLink: `${environmentURL}/${ROUTES.WORKSPACE_TAGS.getRoute(onboardingPolicyID)}`,
        workspaceMembersLink: `${environmentURL}/${ROUTES.WORKSPACE_MEMBERS.getRoute(onboardingPolicyID)}`,
        workspaceMoreFeaturesLink: `${environmentURL}/${ROUTES.WORKSPACE_MORE_FEATURES.getRoute(onboardingPolicyID)}`,
        workspaceConfirmationLink: `${environmentURL}/${ROUTES.WORKSPACE_CONFIRMATION.getRoute(ROUTES.WORKSPACES_LIST.route)}`,
        testDriveURL: `${environmentURL}/${testDriveURL}`,
        workspaceAccountingLink: `${environmentURL}/${ROUTES.POLICY_ACCOUNTING.getRoute(onboardingPolicyID)}`,
        corporateCardLink: `${environmentURL}/${ROUTES.WORKSPACE_COMPANY_CARDS.getRoute(onboardingPolicyID)}`,
    };

    // Text message
    const message = typeof onboardingMessage.message === 'function' ? onboardingMessage.message(onboardingTaskParams) : onboardingMessage.message;
    const textComment = buildOptimisticAddCommentReportAction(message, undefined, actorAccountID, 1);
    const textCommentAction: OptimisticAddCommentReportAction = textComment.reportAction;
    const textMessage: AddCommentOrAttachmentParams = {
        reportID: targetChatReportID,
        reportActionID: textCommentAction.reportActionID,
        reportComment: textComment.commentText,
    };

    let createWorkspaceTaskReportID;
    const tasksData = onboardingMessage.tasks
        .filter((task) => {
            if (engagementChoice === CONST.ONBOARDING_CHOICES.MANAGE_TEAM) {
                if (selectedInterestedFeatures?.length && TASK_TO_FEATURE[task.type] && !selectedInterestedFeatures.includes(TASK_TO_FEATURE[task.type])) {
                    return false;
                }
            }

            if (([CONST.ONBOARDING_TASK_TYPE.SETUP_CATEGORIES, CONST.ONBOARDING_TASK_TYPE.SETUP_TAGS] as string[]).includes(task.type) && userReportedIntegration) {
                return false;
            }

            if (([CONST.ONBOARDING_TASK_TYPE.ADD_ACCOUNTING_INTEGRATION, CONST.ONBOARDING_TASK_TYPE.SETUP_CATEGORIES_AND_TAGS] as string[]).includes(task.type) && !userReportedIntegration) {
                return false;
            }
            type SkipViewTourOnboardingChoices = 'newDotSubmit' | 'newDotSplitChat' | 'newDotPersonalSpend' | 'newDotEmployer';
            if (
                task.type === CONST.ONBOARDING_TASK_TYPE.VIEW_TOUR &&
                [
                    CONST.ONBOARDING_CHOICES.EMPLOYER,
                    CONST.ONBOARDING_CHOICES.PERSONAL_SPEND,
                    CONST.ONBOARDING_CHOICES.SUBMIT,
                    CONST.ONBOARDING_CHOICES.CHAT_SPLIT,
                    CONST.ONBOARDING_CHOICES.MANAGE_TEAM,
                ].includes(introSelected?.choice as SkipViewTourOnboardingChoices) &&
                engagementChoice === CONST.ONBOARDING_CHOICES.MANAGE_TEAM
            ) {
                return false;
            }

            // Exclude createWorkspace and viewTour tasks from #admin room, for test drive receivers,
            // since these users already have them in concierge
            if (
                introSelected?.choice === CONST.ONBOARDING_CHOICES.TEST_DRIVE_RECEIVER &&
                ([CONST.ONBOARDING_TASK_TYPE.CREATE_WORKSPACE, CONST.ONBOARDING_TASK_TYPE.VIEW_TOUR] as string[]).includes(task.type) &&
                shouldPostTasksInAdminsRoom
            ) {
                return false;
            }

            return true;
        })
        .map((task, index) => {
            const taskDescription = typeof task.description === 'function' ? task.description(onboardingTaskParams) : task.description;
            const taskTitle = typeof task.title === 'function' ? task.title(onboardingTaskParams) : task.title;
            const currentTask = buildOptimisticTaskReport(
                actorAccountID,
                targetChatReportID,
                currentUserAccountID,
                taskTitle,
                taskDescription,
                targetChatPolicyID,
                CONST.REPORT.NOTIFICATION_PREFERENCE.HIDDEN,
                task.mediaAttributes,
            );
            const emailCreatingAction =
                engagementChoice === CONST.ONBOARDING_CHOICES.MANAGE_TEAM ? (allPersonalDetails?.[actorAccountID]?.login ?? CONST.EMAIL.CONCIERGE) : CONST.EMAIL.CONCIERGE;
            const taskCreatedAction = buildOptimisticCreatedReportAction(emailCreatingAction);
            const taskReportAction = buildOptimisticTaskCommentReportAction(currentTask.reportID, taskTitle, 0, `task for ${taskTitle}`, targetChatReportID, actorAccountID, index + 3);
            currentTask.parentReportActionID = taskReportAction.reportAction.reportActionID;

            let isTaskAutoCompleted: boolean = task.autoCompleted;

            if (task.type === CONST.ONBOARDING_TASK_TYPE.VIEW_TOUR && onboarding?.selfTourViewed) {
                // If the user has already viewed the self tour, we mark the task as auto completed
                isTaskAutoCompleted = true;
            }

            const completedTaskReportAction = isTaskAutoCompleted
                ? buildOptimisticTaskReportAction(currentTask.reportID, CONST.REPORT.ACTIONS.TYPE.TASK_COMPLETED, 'marked as complete', actorAccountID, 2)
                : null;
            if (task.type === CONST.ONBOARDING_TASK_TYPE.CREATE_WORKSPACE) {
                createWorkspaceTaskReportID = currentTask.reportID;
            }

            return {
                task,
                currentTask,
                taskCreatedAction,
                taskReportAction,
                taskDescription: currentTask.description,
                completedTaskReportAction,
            };
        });

    // Sign-off welcome message
    const welcomeSignOffText =
        engagementChoice === CONST.ONBOARDING_CHOICES.MANAGE_TEAM ? translateLocal('onboarding.welcomeSignOffTitleManageTeam') : translateLocal('onboarding.welcomeSignOffTitle');
    const welcomeSignOffComment = buildOptimisticAddCommentReportAction(welcomeSignOffText, undefined, actorAccountID, tasksData.length + 3);
    const welcomeSignOffCommentAction: OptimisticAddCommentReportAction = welcomeSignOffComment.reportAction;
    const welcomeSignOffMessage = {
        reportID: targetChatReportID,
        reportActionID: welcomeSignOffCommentAction.reportActionID,
        reportComment: welcomeSignOffComment.commentText,
    };

    const tasksForParameters = tasksData.map<TaskForParameters>(({task, currentTask, taskCreatedAction, taskReportAction, taskDescription, completedTaskReportAction}) => ({
        type: 'task',
        task: task.type,
        taskReportID: currentTask.reportID,
        parentReportID: currentTask.parentReportID,
        parentReportActionID: taskReportAction.reportAction.reportActionID,
        createdTaskReportActionID: taskCreatedAction.reportActionID,
        completedTaskReportActionID: completedTaskReportAction?.reportActionID,
        title: currentTask.reportName ?? '',
        description: taskDescription ?? '',
    }));

    const hasOutstandingChildTask = tasksData.some((task) => !task.completedTaskReportAction);

    const tasksForOptimisticData = tasksData.reduce<OnyxUpdate[]>((acc, {currentTask, taskCreatedAction, taskReportAction, taskDescription, completedTaskReportAction}) => {
        acc.push(
            {
                onyxMethod: Onyx.METHOD.MERGE,
                key: `${ONYXKEYS.COLLECTION.REPORT_ACTIONS}${targetChatReportID}`,
                value: {
                    [taskReportAction.reportAction.reportActionID]: taskReportAction.reportAction as ReportAction,
                },
            },
            {
                onyxMethod: Onyx.METHOD.SET,
                key: `${ONYXKEYS.COLLECTION.REPORT}${currentTask.reportID}`,
                value: {
                    ...currentTask,
                    description: taskDescription,
                    pendingFields: {
                        createChat: CONST.RED_BRICK_ROAD_PENDING_ACTION.ADD,
                        reportName: CONST.RED_BRICK_ROAD_PENDING_ACTION.ADD,
                        description: CONST.RED_BRICK_ROAD_PENDING_ACTION.ADD,
                        managerID: CONST.RED_BRICK_ROAD_PENDING_ACTION.ADD,
                    },
                    managerID: currentUserAccountID,
                },
            },
            {
                onyxMethod: Onyx.METHOD.MERGE,
                key: `${ONYXKEYS.COLLECTION.REPORT_METADATA}${currentTask.reportID}`,
                value: {
                    isOptimisticReport: true,
                },
            },
            {
                onyxMethod: Onyx.METHOD.MERGE,
                key: `${ONYXKEYS.COLLECTION.REPORT_ACTIONS}${currentTask.reportID}`,
                value: {
                    [taskCreatedAction.reportActionID]: taskCreatedAction as ReportAction,
                },
            },
        );

        if (completedTaskReportAction) {
            acc.push({
                onyxMethod: Onyx.METHOD.MERGE,
                key: `${ONYXKEYS.COLLECTION.REPORT_ACTIONS}${currentTask.reportID}`,
                value: {
                    [completedTaskReportAction.reportActionID]: completedTaskReportAction as ReportAction,
                },
            });

            acc.push({
                onyxMethod: Onyx.METHOD.MERGE,
                key: `${ONYXKEYS.COLLECTION.REPORT}${currentTask.reportID}`,
                value: {
                    stateNum: CONST.REPORT.STATE_NUM.APPROVED,
                    statusNum: CONST.REPORT.STATUS_NUM.APPROVED,
                    managerID: currentUserAccountID,
                },
            });
        }

        return acc;
    }, []);

    const tasksForFailureData = tasksData.reduce<OnyxUpdate[]>((acc, {currentTask, taskReportAction}) => {
        acc.push(
            {
                onyxMethod: Onyx.METHOD.MERGE,
                key: `${ONYXKEYS.COLLECTION.REPORT_ACTIONS}${targetChatReportID}`,
                value: {
                    [taskReportAction.reportAction.reportActionID]: {
                        errors: getMicroSecondOnyxErrorWithTranslationKey('report.genericAddCommentFailureMessage'),
                    } as ReportAction,
                },
            },
            {
                onyxMethod: Onyx.METHOD.MERGE,
                key: `${ONYXKEYS.COLLECTION.REPORT}${currentTask.reportID}`,
                value: null,
            },
            {
                onyxMethod: Onyx.METHOD.MERGE,
                key: `${ONYXKEYS.COLLECTION.REPORT_ACTIONS}${currentTask.reportID}`,
                value: null,
            },
        );

        return acc;
    }, []);

    const tasksForSuccessData = tasksData.reduce<OnyxUpdate[]>((acc, {currentTask, taskCreatedAction, taskReportAction, completedTaskReportAction}) => {
        acc.push(
            {
                onyxMethod: Onyx.METHOD.MERGE,
                key: `${ONYXKEYS.COLLECTION.REPORT_ACTIONS}${targetChatReportID}`,
                value: {
                    [taskReportAction.reportAction.reportActionID]: {pendingAction: null, isOptimisticAction: null},
                },
            },
            {
                onyxMethod: Onyx.METHOD.MERGE,
                key: `${ONYXKEYS.COLLECTION.REPORT}${currentTask.reportID}`,
                value: {
                    pendingFields: {
                        createChat: null,
                        reportName: null,
                        description: null,
                        managerID: null,
                    },
                },
            },
            {
                onyxMethod: Onyx.METHOD.MERGE,
                key: `${ONYXKEYS.COLLECTION.REPORT_METADATA}${currentTask.reportID}`,
                value: {
                    isOptimisticReport: false,
                },
            },
            {
                onyxMethod: Onyx.METHOD.MERGE,
                key: `${ONYXKEYS.COLLECTION.REPORT_ACTIONS}${currentTask.reportID}`,
                value: {
                    [taskCreatedAction.reportActionID]: {pendingAction: null},
                },
            },
        );

        if (completedTaskReportAction) {
            acc.push({
                onyxMethod: Onyx.METHOD.MERGE,
                key: `${ONYXKEYS.COLLECTION.REPORT_ACTIONS}${currentTask.reportID}`,
                value: {
                    [completedTaskReportAction.reportActionID]: {pendingAction: null, isOptimisticAction: null},
                },
            });
        }

        return acc;
    }, []);

    const optimisticData: OnyxUpdate[] = [...tasksForOptimisticData];
    const lastVisibleActionCreated = welcomeSignOffCommentAction.created;
    optimisticData.push(
        {
            onyxMethod: Onyx.METHOD.MERGE,
            key: `${ONYXKEYS.COLLECTION.REPORT}${targetChatReportID}`,
            value: {
                hasOutstandingChildTask,
                lastVisibleActionCreated,
                lastActorAccountID: actorAccountID,
            },
        },
        {
            onyxMethod: Onyx.METHOD.MERGE,
            key: ONYXKEYS.NVP_INTRO_SELECTED,
            value: {
                choice: engagementChoice,
                createWorkspace: createWorkspaceTaskReportID,
            },
        },
    );

    optimisticData.push({
        onyxMethod: Onyx.METHOD.MERGE,
        key: `${ONYXKEYS.COLLECTION.REPORT_ACTIONS}${targetChatReportID}`,
        value: {
            [textCommentAction.reportActionID]: textCommentAction as ReportAction,
        },
    });

    if (!wasInvited) {
        optimisticData.push({
            onyxMethod: Onyx.METHOD.MERGE,
            key: ONYXKEYS.NVP_ONBOARDING,
            value: {hasCompletedGuidedSetupFlow: true},
        });
    }

    const successData: OnyxUpdate[] = [...tasksForSuccessData];

    successData.push({
        onyxMethod: Onyx.METHOD.MERGE,
        key: `${ONYXKEYS.COLLECTION.REPORT_ACTIONS}${targetChatReportID}`,
        value: {
            [textCommentAction.reportActionID]: {pendingAction: null, isOptimisticAction: null},
        },
    });

    let failureReport: Partial<Report> = {
        lastMessageText: '',
        lastVisibleActionCreated: '',
        hasOutstandingChildTask: false,
    };
    const report = allReports?.[`${ONYXKEYS.COLLECTION.REPORT}${targetChatReportID}`];
    const canUserPerformWriteAction1 = canUserPerformWriteAction(report);
    const {lastMessageText = ''} = getLastVisibleMessageActionUtils(targetChatReportID, canUserPerformWriteAction1);
    if (lastMessageText) {
        const lastVisibleAction = getLastVisibleAction(targetChatReportID, canUserPerformWriteAction1);
        const prevLastVisibleActionCreated = lastVisibleAction?.created;
        const lastActorAccountID = lastVisibleAction?.actorAccountID;
        failureReport = {
            lastMessageText,
            lastVisibleActionCreated: prevLastVisibleActionCreated,
            lastActorAccountID,
        };
    }

    const failureData: OnyxUpdate[] = [...tasksForFailureData];
    failureData.push(
        {
            onyxMethod: Onyx.METHOD.MERGE,
            key: `${ONYXKEYS.COLLECTION.REPORT}${targetChatReportID}`,
            value: failureReport,
        },

        {
            onyxMethod: Onyx.METHOD.MERGE,
            key: ONYXKEYS.NVP_INTRO_SELECTED,
            value: {
                choice: null,
                createWorkspace: null,
            },
        },
    );
    failureData.push({
        onyxMethod: Onyx.METHOD.MERGE,
        key: `${ONYXKEYS.COLLECTION.REPORT_ACTIONS}${targetChatReportID}`,
        value: {
            [textCommentAction.reportActionID]: {
                errors: getMicroSecondOnyxErrorWithTranslationKey('report.genericAddCommentFailureMessage'),
            } as ReportAction,
        },
    });

    if (!wasInvited) {
        failureData.push({
            onyxMethod: Onyx.METHOD.MERGE,
            key: ONYXKEYS.NVP_ONBOARDING,
            value: {hasCompletedGuidedSetupFlow: onboarding?.hasCompletedGuidedSetupFlow ?? null},
        });
    }

    if (userReportedIntegration) {
        const requiresControlPlan: AllConnectionName[] = [CONST.POLICY.CONNECTIONS.NAME.NETSUITE, CONST.POLICY.CONNECTIONS.NAME.QBD, CONST.POLICY.CONNECTIONS.NAME.SAGE_INTACCT];

        optimisticData.push({
            onyxMethod: Onyx.METHOD.MERGE,
            key: `${ONYXKEYS.COLLECTION.POLICY}${onboardingPolicyID}`,
            value: {
                areConnectionsEnabled: true,
                ...(requiresControlPlan.includes(userReportedIntegration as AllConnectionName)
                    ? {
                          type: CONST.POLICY.TYPE.CORPORATE,
                      }
                    : {}),
                pendingFields: {
                    areConnectionsEnabled: CONST.RED_BRICK_ROAD_PENDING_ACTION.UPDATE,
                },
            },
        });
        successData.push({
            onyxMethod: Onyx.METHOD.MERGE,
            key: `${ONYXKEYS.COLLECTION.POLICY}${onboardingPolicyID}`,
            value: {
                pendingFields: {
                    areConnectionsEnabled: null,
                },
            },
        });
        failureData.push({
            onyxMethod: Onyx.METHOD.MERGE,
            key: `${ONYXKEYS.COLLECTION.POLICY}${onboardingPolicyID}`,
            value: {
                // This will be fixed as part of https://github.com/Expensify/Expensify/issues/507850
                // eslint-disable-next-line deprecation/deprecation
                areConnectionsEnabled: getPolicy(onboardingPolicyID)?.areConnectionsEnabled,
                pendingFields: {
                    areConnectionsEnabled: null,
                },
            },
        });
    }

    const guidedSetupData: GuidedSetupData = [];

    guidedSetupData.push({type: 'message', ...textMessage});

    let selfDMParameters: SelfDMParameters = {};
    if (engagementChoice === CONST.ONBOARDING_CHOICES.PERSONAL_SPEND) {
        const selfDMReportID = findSelfDMReportID();
        let selfDMReport = allReports?.[`${ONYXKEYS.COLLECTION.REPORT}${selfDMReportID}`];
        let createdAction: ReportAction;
        if (!selfDMReport) {
            const currentTime = DateUtils.getDBTime();
            selfDMReport = buildOptimisticSelfDMReport(currentTime);
            createdAction = buildOptimisticCreatedReportAction(currentUserEmail ?? '', currentTime);
            selfDMParameters = {reportID: selfDMReport.reportID, createdReportActionID: createdAction.reportActionID};
            optimisticData.push(
                {
                    onyxMethod: Onyx.METHOD.SET,
                    key: `${ONYXKEYS.COLLECTION.REPORT}${selfDMReport.reportID}`,
                    value: {
                        ...selfDMReport,
                        pendingFields: {
                            createChat: CONST.RED_BRICK_ROAD_PENDING_ACTION.ADD,
                        },
                    },
                },
                {
                    onyxMethod: Onyx.METHOD.MERGE,
                    key: `${ONYXKEYS.COLLECTION.REPORT_METADATA}${selfDMReport.reportID}`,
                    value: {
                        isOptimisticReport: true,
                    },
                },
                {
                    onyxMethod: Onyx.METHOD.SET,
                    key: `${ONYXKEYS.COLLECTION.REPORT_ACTIONS}${selfDMReport.reportID}`,
                    value: {
                        [createdAction.reportActionID]: createdAction,
                    },
                },
            );

            successData.push(
                {
                    onyxMethod: Onyx.METHOD.MERGE,
                    key: `${ONYXKEYS.COLLECTION.REPORT}${selfDMReport.reportID}`,
                    value: {
                        pendingFields: {
                            createChat: null,
                        },
                    },
                },
                {
                    onyxMethod: Onyx.METHOD.MERGE,
                    key: `${ONYXKEYS.COLLECTION.REPORT_METADATA}${selfDMReport.reportID}`,
                    value: {
                        isOptimisticReport: false,
                    },
                },
                {
                    onyxMethod: Onyx.METHOD.MERGE,
                    key: `${ONYXKEYS.COLLECTION.REPORT_ACTIONS}${selfDMReport.reportID}`,
                    value: {
                        [createdAction.reportActionID]: {
                            pendingAction: null,
                        },
                    },
                },
            );
        }
    }

    guidedSetupData.push(...tasksForParameters);

    if (!introSelected?.choice || introSelected.choice === CONST.ONBOARDING_CHOICES.TEST_DRIVE_RECEIVER) {
        optimisticData.push({
            onyxMethod: Onyx.METHOD.MERGE,
            key: `${ONYXKEYS.COLLECTION.REPORT_ACTIONS}${targetChatReportID}`,
            value: {
                [welcomeSignOffCommentAction.reportActionID]: welcomeSignOffCommentAction as ReportAction,
            },
        });

        successData.push({
            onyxMethod: Onyx.METHOD.MERGE,
            key: `${ONYXKEYS.COLLECTION.REPORT_ACTIONS}${targetChatReportID}`,
            value: {
                [welcomeSignOffCommentAction.reportActionID]: {pendingAction: null, isOptimisticAction: null},
            },
        });

        failureData.push({
            onyxMethod: Onyx.METHOD.MERGE,
            key: `${ONYXKEYS.COLLECTION.REPORT_ACTIONS}${targetChatReportID}`,
            value: {
                [welcomeSignOffCommentAction.reportActionID]: {
                    errors: getMicroSecondOnyxErrorWithTranslationKey('report.genericAddCommentFailureMessage'),
                } as ReportAction,
            },
        });
        guidedSetupData.push({type: 'message', ...welcomeSignOffMessage});
    }

    if (isOptimisticAssignedGuide) {
        successData.push({
            onyxMethod: Onyx.METHOD.MERGE,
            key: ONYXKEYS.PERSONAL_DETAILS_LIST,
            value: {
                [assignedGuideAccountID]: null,
            },
        });

        failureData.push({
            onyxMethod: Onyx.METHOD.MERGE,
            key: ONYXKEYS.PERSONAL_DETAILS_LIST,
            value: {
                [assignedGuideAccountID]: null,
            },
        });
    }

    return {optimisticData, successData, failureData, guidedSetupData, actorAccountID, selfDMParameters};
}

/**
 * Whether a given report is used for onboarding tasks. In the past, it could be either the Concierge chat or the system
 * DM, and we saved the report ID in the user's `onboarding` NVP. As a fallback for users who don't have the NVP, we now
 * only use the Concierge chat.
 */
function isChatUsedForOnboarding(optionOrReport: OnyxEntry<Report> | OptionData, onboardingPurposeSelected?: OnboardingPurpose): boolean {
    // onboarding can be an empty object for old accounts and accounts created from olddot
    if (onboarding && !isEmptyObject(onboarding) && onboarding.chatReportID) {
        return onboarding.chatReportID === optionOrReport?.reportID;
    }
    if (isEmptyObject(onboarding)) {
        return (optionOrReport as OptionData)?.isConciergeChat ?? isConciergeChatReport(optionOrReport);
    }

    return isPostingTasksInAdminsRoom(onboardingPurposeSelected) ? isAdminRoom(optionOrReport) : ((optionOrReport as OptionData)?.isConciergeChat ?? isConciergeChatReport(optionOrReport));
}

/**
 * Whether onboarding tasks should be posted in the #admins room instead of Concierge.
 * Onboarding guides are assigned to signup with emails that do not contain a '+' and select the "Manage my team's expenses" intent.
 */
function isPostingTasksInAdminsRoom(engagementChoice?: OnboardingPurpose): boolean {
    return (
        engagementChoice !== undefined &&
        [CONST.ONBOARDING_CHOICES.MANAGE_TEAM, CONST.ONBOARDING_CHOICES.TRACK_WORKSPACE].includes(engagementChoice as 'newDotManageTeam' | 'newDotTrackWorkspace') &&
        !currentUserEmail?.includes('+')
    );
}

/**
 * Get the report used for the user's onboarding process. For most users it is the Concierge chat, however in the past
 * we also used the system DM for A/B tests.
 */
function getChatUsedForOnboarding(): OnyxEntry<Report> {
    return Object.values(allReports ?? {}).find((report) => isChatUsedForOnboarding(report));
}

/**
 * Checks if given field has any violations and returns name of the first encountered one
 */
function getFieldViolation(violations: OnyxEntry<ReportViolations>, reportField: PolicyReportField): ReportViolationName | undefined {
    if (!reportField) {
        return undefined;
    }

    if (!violations) {
        return (reportField.value ?? reportField.defaultValue) ? undefined : CONST.REPORT_VIOLATIONS.FIELD_REQUIRED;
    }

    const fieldViolation = Object.values(CONST.REPORT_VIOLATIONS).find((violation) => !!violations[violation] && violations[violation][reportField.fieldID]);

    // If the field has no value or no violation, we return 'fieldRequired' violation
    if (!fieldViolation) {
        return reportField.value ? undefined : CONST.REPORT_VIOLATIONS.FIELD_REQUIRED;
    }

    return fieldViolation;
}

/**
 * Returns translation for given field violation
 */
function getFieldViolationTranslation(reportField: PolicyReportField, violation?: ReportViolationName): string {
    if (!violation) {
        return '';
    }

    switch (violation) {
        case 'fieldRequired':
            return translateLocal('reportViolations.fieldRequired', {fieldName: reportField.name});
        default:
            return '';
    }
}

/**
 * Returns all violations for report
 */
function getReportViolations(reportID: string): ReportViolations | undefined {
    if (!allReportsViolations) {
        return undefined;
    }

    return allReportsViolations[`${ONYXKEYS.COLLECTION.REPORT_VIOLATIONS}${reportID}`];
}

function findPolicyExpenseChatByPolicyID(policyID: string): OnyxEntry<Report> {
    return Object.values(allReports ?? {}).find((report) => isPolicyExpenseChat(report) && report?.policyID === policyID);
}

/**
 * A function to get the report last message. This is usually used to restore the report message preview in LHN after report actions change.
 * @param reportID
 * @param actionsToMerge
 * @param canUserPerformWriteActionInReport
 * @returns containing the calculated message preview data of the report
 */
function getReportLastMessage(reportID: string, actionsToMerge?: ReportActions, isReportArchived = false) {
    let result: Partial<Report> = {
        lastMessageText: '',
        lastVisibleActionCreated: '',
    };

    const {lastMessageText = ''} = getLastVisibleMessage(reportID, actionsToMerge, isReportArchived);

    if (lastMessageText) {
        const report = getReport(reportID, allReports);
        const lastVisibleAction = getLastVisibleActionReportActionsUtils(reportID, canUserPerformWriteAction(report), actionsToMerge);
        const lastVisibleActionCreated = lastVisibleAction?.created;
        const lastActorAccountID = lastVisibleAction?.actorAccountID;
        result = {
            lastMessageText,
            lastVisibleActionCreated,
            lastActorAccountID,
        };
    }

    return result;
}

function getReportLastVisibleActionCreated(report: OnyxEntry<Report>, oneTransactionThreadReport: OnyxEntry<Report>) {
    const reportLastVisibleActionCreated = report?.lastVisibleActionCreated ?? '';
    const threadLastVisibleActionCreated = oneTransactionThreadReport?.lastVisibleActionCreated ?? '';
    return reportLastVisibleActionCreated > threadLastVisibleActionCreated ? reportLastVisibleActionCreated : threadLastVisibleActionCreated;
}

function getSourceIDFromReportAction(reportAction: OnyxEntry<ReportAction>): string {
    const message = Array.isArray(reportAction?.message) ? (reportAction?.message?.at(-1) ?? null) : (reportAction?.message ?? null);
    const html = message?.html ?? '';
    const {sourceURL} = getAttachmentDetails(html);
    const sourceID = (sourceURL?.match(CONST.REGEX.ATTACHMENT_ID) ?? [])[1];
    return sourceID;
}

function getIntegrationIcon(connectionName?: ConnectionName) {
    if (connectionName === CONST.POLICY.CONNECTIONS.NAME.XERO) {
        return XeroSquare;
    }
    if (connectionName === CONST.POLICY.CONNECTIONS.NAME.QBO) {
        return QBOSquare;
    }
    if (connectionName === CONST.POLICY.CONNECTIONS.NAME.NETSUITE) {
        return NetSuiteSquare;
    }
    if (connectionName === CONST.POLICY.CONNECTIONS.NAME.SAGE_INTACCT) {
        return IntacctSquare;
    }
    if (connectionName === CONST.POLICY.CONNECTIONS.NAME.QBD) {
        return QBDSquare;
    }

    return undefined;
}

function getIntegrationExportIcon(connectionName?: ConnectionName) {
    if (connectionName === CONST.POLICY.CONNECTIONS.NAME.XERO) {
        return XeroExport;
    }
    if (connectionName === CONST.POLICY.CONNECTIONS.NAME.QBO || connectionName === CONST.POLICY.CONNECTIONS.NAME.QBD) {
        return QBOExport;
    }
    if (connectionName === CONST.POLICY.CONNECTIONS.NAME.NETSUITE) {
        return NetSuiteExport;
    }
    if (connectionName === CONST.POLICY.CONNECTIONS.NAME.SAGE_INTACCT) {
        return SageIntacctExport;
    }

    return undefined;
}

function canBeExported(report: OnyxEntry<Report>) {
    if (!report?.statusNum) {
        return false;
    }
    const isCorrectState = [CONST.REPORT.STATUS_NUM.APPROVED, CONST.REPORT.STATUS_NUM.CLOSED, CONST.REPORT.STATUS_NUM.REIMBURSED].some((status) => status === report.statusNum);
    return isExpenseReport(report) && isCorrectState;
}

function getIntegrationNameFromExportMessage(reportActions: OnyxEntry<ReportActions> | ReportAction[]) {
    if (!reportActions) {
        return '';
    }

    if (Array.isArray(reportActions)) {
        const exportIntegrationAction = reportActions.find((action) => isExportIntegrationAction(action));
        if (!exportIntegrationAction || !isExportIntegrationAction(exportIntegrationAction)) {
            return null;
        }

        const originalMessage = (getOriginalMessage(exportIntegrationAction) ?? {}) as OriginalMessageExportIntegration;
        const {label} = originalMessage;
        return label ?? null;
    }
}

function isExported(reportActions: OnyxEntry<ReportActions> | ReportAction[], report?: OnyxEntry<Report>): boolean {
    // If report object is provided and has the property, use it directly
    if (report?.isExportedToIntegration !== undefined) {
        return report.isExportedToIntegration;
    }

    // Fallback to checking actions for backward compatibility
    if (!reportActions) {
        return false;
    }

    let exportIntegrationActionsCount = 0;
    let integrationMessageActionsCount = 0;

    const reportActionList = Array.isArray(reportActions) ? reportActions : Object.values(reportActions);
    for (const action of reportActionList) {
        if (isExportIntegrationAction(action)) {
            // We consider any reports marked manually as exported to be exported, so we shortcut here.
            if (getOriginalMessage(action)?.markedManually) {
                return true;
            }
            exportIntegrationActionsCount++;
        }
        if (isIntegrationMessageAction(action)) {
            integrationMessageActionsCount++;
        }
    }

    // We need to make sure that there was at least one successful export to consider the report exported.
    // We add one EXPORT_INTEGRATION action to the report when we start exporting it (with pendingAction: 'add') and then another EXPORT_INTEGRATION when the export finishes successfully.
    // If the export fails, we add an INTEGRATIONS_MESSAGE action to the report, but the initial EXPORT_INTEGRATION action is still present, so we compare the counts of these two actions to determine if the report was exported successfully.
    return exportIntegrationActionsCount > integrationMessageActionsCount;
}

function hasExportError(reportActions: OnyxEntry<ReportActions> | ReportAction[], report?: OnyxEntry<Report>) {
    // If report object is provided and has the property, use it directly
    if (report?.hasExportError !== undefined) {
        return report.hasExportError;
    }

    // Fallback to checking actions for backward compatibility
    if (!reportActions) {
        return false;
    }

    if (Array.isArray(reportActions)) {
        return reportActions.some((action) => isIntegrationMessageAction(action));
    }

    return Object.values(reportActions).some((action) => isIntegrationMessageAction(action));
}

function doesReportContainRequestsFromMultipleUsers(iouReport: OnyxEntry<Report>): boolean {
    const transactions = getReportTransactions(iouReport?.reportID);
    // eslint-disable-next-line @typescript-eslint/prefer-nullish-coalescing
    return isIOUReport(iouReport) && transactions.some((transaction) => (transaction?.modifiedAmount || transaction?.amount) < 0);
}

/**
 * Determines whether the report can be moved to the workspace.
 */
function isWorkspaceEligibleForReportChange(newPolicy: OnyxEntry<Policy>, report: OnyxEntry<Report>, policies: OnyxCollection<Policy>): boolean {
    const submitterEmail = getLoginByAccountID(report?.ownerAccountID ?? CONST.DEFAULT_NUMBER_ID);
    const managerLogin = getLoginByAccountID(report?.managerID ?? CONST.DEFAULT_NUMBER_ID);
    // We can't move the iou report to the workspace if both users from the iou report create the expense
    if (doesReportContainRequestsFromMultipleUsers(report)) {
        return false;
    }

    if (!newPolicy?.isPolicyExpenseChatEnabled) {
        return false;
    }

    // We can only move the iou report to the workspace if the manager is the payer of the new policy
    if (isIOUReport(report)) {
        return isPaidGroupPolicyPolicyUtils(newPolicy) && isWorkspacePayer(managerLogin ?? '', newPolicy);
    }
    return isPaidGroupPolicyPolicyUtils(newPolicy) && (isPolicyMember(newPolicy, submitterEmail) || isPolicyAdmin(newPolicy?.id, policies));
}

function getApprovalChain(policy: OnyxEntry<Policy>, expenseReport: OnyxEntry<Report>): string[] {
    const approvalChain: string[] = [];
    const fullApprovalChain: string[] = [];
    const reportTotal = expenseReport?.total ?? 0;
    const submitterEmail = getLoginsByAccountIDs([expenseReport?.ownerAccountID ?? CONST.DEFAULT_NUMBER_ID]).at(0) ?? '';

    if (isSubmitAndClose(policy)) {
        return approvalChain;
    }

    // Get category/tag approver list
    const ruleApprovers = getRuleApprovers(policy, expenseReport);

    // Push rule approvers to approvalChain list before submitsTo/forwardsTo approvers
    ruleApprovers.forEach((ruleApprover) => {
        // Don't push submitter to approve as a rule approver
        if (fullApprovalChain.includes(ruleApprover) || ruleApprover === submitterEmail) {
            return;
        }
        fullApprovalChain.push(ruleApprover);
    });

    let nextApproverEmail = getManagerAccountEmail(policy, expenseReport);

    while (nextApproverEmail && !approvalChain.includes(nextApproverEmail)) {
        approvalChain.push(nextApproverEmail);
        nextApproverEmail = getForwardsToAccount(policy, nextApproverEmail, reportTotal);
    }

    approvalChain.forEach((approver) => {
        if (fullApprovalChain.includes(approver)) {
            return;
        }

        fullApprovalChain.push(approver);
    });

    if (fullApprovalChain.at(-1) === submitterEmail && policy?.preventSelfApproval) {
        fullApprovalChain.pop();
    }
    return fullApprovalChain;
}

/**
 * Checks if the user has missing bank account for the invoice room.
 */
function hasMissingInvoiceBankAccount(iouReportID: string | undefined): boolean {
    if (!iouReportID) {
        return false;
    }

    const invoiceReport = getReport(iouReportID, allReports);

    if (!isInvoiceReport(invoiceReport)) {
        return false;
    }

    // This will be fixed as part of https://github.com/Expensify/Expensify/issues/507850
    // eslint-disable-next-line deprecation/deprecation
    return invoiceReport?.ownerAccountID === currentUserAccountID && !getPolicy(invoiceReport?.policyID)?.invoice?.bankAccount?.transferBankAccountID && isSettled(iouReportID);
}

function hasInvoiceReports() {
    const reports = Object.values(allReports ?? {});
    return reports.some((report) => isInvoiceReport(report));
}

function shouldUnmaskChat(participantsContext: OnyxEntry<PersonalDetailsList>, report: OnyxInputOrEntry<Report>): boolean {
    if (!report?.participants) {
        return true;
    }

    if (isThread(report) && report?.chatType && report?.chatType === CONST.REPORT.CHAT_TYPE.POLICY_EXPENSE_CHAT) {
        return true;
    }

    if (isThread(report) && report?.type === CONST.REPORT.TYPE.EXPENSE) {
        return true;
    }

    if (isAdminRoom(report)) {
        return true;
    }

    const participantAccountIDs = Object.keys(report.participants);

    if (participantAccountIDs.length > 2) {
        return false;
    }

    if (participantsContext) {
        let teamInChat = false;
        let userInChat = false;

        for (const participantAccountID of participantAccountIDs) {
            const id = Number(participantAccountID);
            const contextAccountData = participantsContext[id];

            if (contextAccountData) {
                const login = contextAccountData.login ?? '';

                if (login.endsWith(CONST.EMAIL.EXPENSIFY_EMAIL_DOMAIN) || login.endsWith(CONST.EMAIL.EXPENSIFY_TEAM_EMAIL_DOMAIN)) {
                    teamInChat = true;
                } else {
                    userInChat = true;
                }
            }
        }

        // exclude teamOnly chat
        if (teamInChat && userInChat) {
            return true;
        }
    }

    return false;
}

function getReportMetadata(reportID: string | undefined) {
    return reportID ? allReportMetadataKeyValue[reportID] : undefined;
}

/**
 * Helper method to check if participant email is Manager McTest
 */
function isSelectedManagerMcTest(email: string | null | undefined): boolean {
    return email === CONST.EMAIL.MANAGER_MCTEST;
}

/**
 *  Helper method to check if the report is a test transaction report
 */
function isTestTransactionReport(report: OnyxEntry<Report>): boolean {
    const managerID = report?.managerID ?? CONST.DEFAULT_NUMBER_ID;
    const personalDetails = allPersonalDetails?.[managerID];
    return isSelectedManagerMcTest(personalDetails?.login);
}

function isWaitingForSubmissionFromCurrentUser(chatReport: OnyxEntry<Report>, policy: OnyxEntry<Policy>) {
    return chatReport?.isOwnPolicyExpenseChat && !policy?.harvesting?.enabled;
}

function getGroupChatDraft() {
    return newGroupChatDraft;
}

function getChatListItemReportName(action: ReportAction & {reportName?: string}, report: SearchReport | undefined): string {
    if (report && isInvoiceReport(report)) {
        const properInvoiceReport = report;
        properInvoiceReport.chatReportID = report.parentReportID;

        return getInvoiceReportName(properInvoiceReport);
    }

    if (action?.reportName) {
        return action.reportName;
    }

    if (report?.reportID) {
        return getReportName(getReport(report?.reportID, allReports));
    }

    return getReportName(report);
}

/**
 * Generates report attributes for a report
 * This function should be called only in reportAttributes.ts
 * DO NOT USE THIS FUNCTION ANYWHERE ELSE
 */
function generateReportAttributes({
    report,
    chatReport,
    reportActions,
    transactionViolations,
    isReportArchived = false,
}: {
    report: OnyxEntry<Report>;
    chatReport: OnyxEntry<Report>;
    reportActions?: OnyxCollection<ReportActions>;
    transactionViolations: OnyxCollection<TransactionViolation[]>;
    isReportArchived: boolean;
}) {
    const reportActionsList = reportActions?.[`${ONYXKEYS.COLLECTION.REPORT_ACTIONS}${report?.reportID}`];
    const parentReportActionsList = reportActions?.[`${ONYXKEYS.COLLECTION.REPORT_ACTIONS}${report?.parentReportID}`];
    const isReportSettled = isSettled(report);
    const isCurrentUserReportOwner = isReportOwner(report);
    const doesReportHasViolations = hasReportViolations(report?.reportID);
    const hasViolationsToDisplayInLHN = shouldDisplayViolationsRBRInLHN(report, transactionViolations);
    const hasAnyTypeOfViolations = hasViolationsToDisplayInLHN || (!isReportSettled && isCurrentUserReportOwner && doesReportHasViolations);
    const reportErrors = getAllReportErrors(report, reportActionsList, isReportArchived);
    const hasErrors = Object.entries(reportErrors ?? {}).length > 0;
    const oneTransactionThreadReportID = getOneTransactionThreadReportID(report, chatReport, reportActionsList);
    const parentReportAction = report?.parentReportActionID ? parentReportActionsList?.[report.parentReportActionID] : undefined;
    const requiresAttention = requiresAttentionFromCurrentUser(report, parentReportAction, isReportArchived);

    return {
        doesReportHasViolations,
        hasViolationsToDisplayInLHN,
        hasAnyViolations: hasAnyTypeOfViolations,
        reportErrors,
        hasErrors,
        oneTransactionThreadReportID,
        parentReportAction,
        requiresAttention,
    };
}

function getReportPersonalDetailsParticipants(report: Report, personalDetailsParam: OnyxEntry<PersonalDetailsList>, reportMetadata: OnyxEntry<ReportMetadata>, isRoomMembersList = false) {
    const chatParticipants = getParticipantsList(report, personalDetailsParam, isRoomMembersList, reportMetadata);
    return {
        chatParticipants,
        personalDetailsParticipants: chatParticipants.reduce<Record<number, PersonalDetails>>((acc, accountID) => {
            const details = personalDetailsParam?.[accountID];
            if (details) {
                acc[accountID] = details;
            }
            return acc;
        }, {}),
    };
}

function findReportIDForAction(action?: ReportAction): string | undefined {
    if (!allReportActions || !action?.reportActionID) {
        return undefined;
    }

    return Object.keys(allReportActions)
        .find((reportActionsKey) => {
            const reportActions = allReportActions?.[reportActionsKey];
            return !!reportActions && !isEmptyObject(reportActions[action.reportActionID]);
        })
        ?.replace(`${ONYXKEYS.COLLECTION.REPORT_ACTIONS}`, '');
}
function canRejectReportAction(report: Report, policy?: Policy): boolean {
    if (!Permissions.isBetaEnabled(CONST.BETAS.NEWDOT_REJECT, allBetas)) {
        return false;
    }

    const isReportApprover = isApproverUtils(policy, currentUserAccountID ?? CONST.DEFAULT_NUMBER_ID);
    const isReportBeingProcessed = isProcessingReport(report);
    const isReportPayer = isPayer(getSession(), report, false, policy);
    const isIOU = isIOUReport(report);
    const isCurrentUserManager = report?.managerID === currentUserAccountID;

    const userCanReject = (isReportApprover && isCurrentUserManager) || isReportPayer;

    if (!userCanReject) {
        return false; // must be approver or payer
    }

    if (isIOU) {
        return true; // IOU reports can always be rejected by approver/payer
    }

    if (isReportBeingProcessed) {
        return true; // non-IOU reports can be rejected while processing
    }

    return false;
}

function hasReportBeenReopened(report: OnyxEntry<Report>, reportActions?: OnyxEntry<ReportActions> | ReportAction[]): boolean {
    // If report object is provided and has the property, use it directly
    if (report?.hasReportBeenReopened !== undefined) {
        return report.hasReportBeenReopened;
    }

    // Fallback to checking actions for backward compatibility
    if (!reportActions) {
        return false;
    }

    const reportActionList = Array.isArray(reportActions) ? reportActions : Object.values(reportActions);
    return reportActionList.some((action) => isReopenedAction(action));
}

function hasReportBeenRetracted(report: OnyxEntry<Report>, reportActions?: OnyxEntry<ReportActions> | ReportAction[]): boolean {
    // If report object is provided and has the property, use it directly
    if (report?.hasReportBeenRetracted !== undefined) {
        return report.hasReportBeenRetracted;
    }

    // Fallback to checking actions for backward compatibility
    if (!reportActions) {
        return false;
    }

    const reportActionList = Array.isArray(reportActions) ? reportActions : Object.values(reportActions);
    return reportActionList.some((action) => isRetractedAction(action));
}

function getMoneyReportPreviewName(action: ReportAction, iouReport: OnyxEntry<Report>, isInvoice?: boolean) {
    if (isInvoice && isActionOfType(action, CONST.REPORT.ACTIONS.TYPE.REPORT_PREVIEW)) {
        const originalMessage = getOriginalMessage(action);
        return originalMessage && translateLocal('iou.invoiceReportName', originalMessage);
    }
    return getReportName(iouReport) || action.childReportName;
}

/**
 * Returns the necessary reportAction onyx data to indicate that the transaction has been rejected optimistically
 * @param [created] - Action created time
 */
function buildOptimisticRejectReportAction(created = DateUtils.getDBTime()): OptimisticRejectReportAction {
    return {
        reportActionID: rand64(),
        actionName: CONST.REPORT.ACTIONS.TYPE.REJECTEDTRANSACTION_THREAD,
        pendingAction: CONST.RED_BRICK_ROAD_PENDING_ACTION.ADD,
        actorAccountID: currentUserAccountID,
        message: [
            {
                type: CONST.REPORT.MESSAGE.TYPE.TEXT,
                style: 'normal',
                text: translateLocal('iou.reject.reportActions.rejectedExpense'),
            },
        ],
        person: [
            {
                type: CONST.REPORT.MESSAGE.TYPE.TEXT,
                style: 'strong',
                text: getCurrentUserDisplayNameOrEmail(),
            },
        ],
        automatic: false,
        avatar: getCurrentUserAvatar(),
        created,
        shouldShow: true,
    };
}

/**
 * Returns the necessary reportAction onyx data to indicate that the transaction has been rejected optimistically
 * @param [created] - Action created time
 */
function buildOptimisticRejectReportActionComment(comment: string, created = DateUtils.getDBTime()): OptimisticRejectReportAction {
    return {
        reportActionID: rand64(),
        actionName: CONST.REPORT.ACTIONS.TYPE.ADD_COMMENT,
        pendingAction: CONST.RED_BRICK_ROAD_PENDING_ACTION.ADD,
        actorAccountID: currentUserAccountID,
        message: [
            {
                type: CONST.REPORT.MESSAGE.TYPE.COMMENT,
                text: comment,
                html: comment,
            },
        ],
        person: [
            {
                type: CONST.REPORT.MESSAGE.TYPE.TEXT,
                style: 'strong',
                text: getCurrentUserDisplayNameOrEmail(),
            },
        ],
        automatic: false,
        avatar: getCurrentUserAvatar(),
        created,
        shouldShow: true,
    };
}

/**
 * Returns the necessary reportAction onyx data to indicate that the transaction has been marked as resolved optimistically
 * @param [created] - Action created time
 */
function buildOptimisticMarkedAsResolvedReportAction(created = DateUtils.getDBTime()): OptimisticRejectReportAction {
    return {
        reportActionID: rand64(),
        actionName: CONST.REPORT.ACTIONS.TYPE.REJECTED_TRANSACTION_MARKASRESOLVED,
        pendingAction: CONST.RED_BRICK_ROAD_PENDING_ACTION.ADD,
        actorAccountID: currentUserAccountID,
        message: [
            {
                type: CONST.REPORT.MESSAGE.TYPE.TEXT,
                style: 'normal',
                text: translateLocal('iou.reject.reportActions.markedAsResolved'),
            },
        ],
        person: [
            {
                type: CONST.REPORT.MESSAGE.TYPE.TEXT,
                style: 'strong',
                text: getCurrentUserDisplayNameOrEmail(),
            },
        ],
        automatic: false,
        avatar: getCurrentUserAvatar(),
        created,
        shouldShow: true,
    };
}

/**
 * Returns the translated, human-readable status of the report based on its state and status values.
 * The status is determined by the stateNum and statusNum of the report.
 * The mapping is as follows:
 * ========================================
 * State  |  Status  |  What to display?  |
 * 0	  |  0	     |  Draft             |
 * 1	  |  1	     |  Outstanding       |
 * 2	  |  2	     |  Done              |
 * 2	  |  3	     |  Approved          |
 * 2	  |  4	     |  Paid              |
 * 3	  |  4	     |  Paid              |
 * 6      |  4	     |  Paid              |
 * ========================================
 */

function getReportStatusTranslation(stateNum?: number, statusNum?: number): string {
    if (stateNum === undefined || statusNum === undefined) {
        return '';
    }

    if (stateNum === CONST.REPORT.STATE_NUM.OPEN && statusNum === CONST.REPORT.STATUS_NUM.OPEN) {
        return translateLocal('common.draft');
    }
    if (stateNum === CONST.REPORT.STATE_NUM.SUBMITTED && statusNum === CONST.REPORT.STATUS_NUM.SUBMITTED) {
        return translateLocal('common.outstanding');
    }
    if (stateNum === CONST.REPORT.STATE_NUM.APPROVED && statusNum === CONST.REPORT.STATUS_NUM.CLOSED) {
        return translateLocal('common.done');
    }
    if (stateNum === CONST.REPORT.STATE_NUM.APPROVED && statusNum === CONST.REPORT.STATUS_NUM.APPROVED) {
        return translateLocal('iou.approved');
    }
    if (
        (stateNum === CONST.REPORT.STATE_NUM.APPROVED && statusNum === CONST.REPORT.STATUS_NUM.REIMBURSED) ||
        (stateNum === CONST.REPORT.STATE_NUM.BILLING && statusNum === CONST.REPORT.STATUS_NUM.REIMBURSED) ||
        (stateNum === CONST.REPORT.STATE_NUM.AUTOREIMBURSED && statusNum === CONST.REPORT.STATUS_NUM.REIMBURSED)
    ) {
        return translateLocal('iou.settledExpensify');
    }

    return '';
}

export {
    areAllRequestsBeingSmartScanned,
    buildOptimisticAddCommentReportAction,
    buildOptimisticApprovedReportAction,
    buildOptimisticUnapprovedReportAction,
    buildOptimisticCancelPaymentReportAction,
    buildOptimisticChangedTaskAssigneeReportAction,
    buildOptimisticChatReport,
    buildOptimisticClosedReportAction,
    buildOptimisticCreatedReportAction,
    buildOptimisticDismissedViolationReportAction,
    buildOptimisticEditedTaskFieldReportAction,
    buildOptimisticExpenseReport,
    buildOptimisticEmptyReport,
    buildOptimisticGroupChatReport,
    buildOptimisticHoldReportAction,
    buildOptimisticHoldReportActionComment,
    buildOptimisticRetractedReportAction,
    buildOptimisticReopenedReportAction,
    buildOptimisticIOUReport,
    buildOptimisticIOUReportAction,
    buildOptimisticModifiedExpenseReportAction,
    buildOptimisticMoneyRequestEntities,
    buildOptimisticMovedReportAction,
    buildOptimisticChangePolicyReportAction,
    buildOptimisticRenamedRoomReportAction,
    buildOptimisticRoomDescriptionUpdatedReportAction,
    buildOptimisticReportPreview,
    buildOptimisticActionableTrackExpenseWhisper,
    buildOptimisticSubmittedReportAction,
    buildOptimisticTaskCommentReportAction,
    buildOptimisticTaskReport,
    buildOptimisticTaskReportAction,
    buildOptimisticUnHoldReportAction,
    buildOptimisticAnnounceChat,
    buildOptimisticWorkspaceChats,
    buildOptimisticCardAssignedReportAction,
    buildOptimisticDetachReceipt,
    buildOptimisticRejectReportAction,
    buildOptimisticRejectReportActionComment,
    buildOptimisticMarkedAsResolvedReportAction,
    buildParticipantsFromAccountIDs,
    buildReportNameFromParticipantNames,
    buildOptimisticChangeApproverReportAction,
    buildTransactionThread,
    canAccessReport,
    isReportNotFound,
    canAddTransaction,
    canDeleteTransaction,
    canBeAutoReimbursed,
    canCreateRequest,
    canCreateTaskInReport,
    canCurrentUserOpenReport,
    canDeleteReportAction,
    canHoldUnholdReportAction,
    canEditReportPolicy,
    canEditFieldOfMoneyRequest,
    canEditMoneyRequest,
    canEditPolicyDescription,
    canEditReportAction,
    canEditReportDescription,
    canEditRoomVisibility,
    canEditWriteCapability,
    canFlagReportAction,
    isNonAdminOrOwnerOfPolicyExpenseChat,
    canJoinChat,
    canLeaveChat,
    canReportBeMentionedWithinPolicy,
    canRequestMoney,
    canSeeDefaultRoom,
    canShowReportRecipientLocalTime,
    canUserPerformWriteAction,
    chatIncludesChronos,
    chatIncludesChronosWithID,
    chatIncludesConcierge,
    createDraftTransactionAndNavigateToParticipantSelector,
    doesReportBelongToWorkspace,
    findLastAccessedReport,
    findSelfDMReportID,
    formatReportLastMessageText,
    generateReportID,
    getCreationReportErrors,
    getAllAncestorReportActionIDs,
    getAllAncestorReportActions,
    getAllHeldTransactions,
    getAllPolicyReports,
    getAllWorkspaceReports,
    getAvailableReportFields,
    getBankAccountRoute,
    getChatByParticipants,
    getChatRoomSubtitle,
    getChildReportNotificationPreference,
    getCommentLength,
    getDefaultGroupAvatar,
    getDefaultWorkspaceAvatar,
    getDefaultWorkspaceAvatarTestID,
    getDeletedParentActionMessageForChatReport,
    getDisplayNameForParticipant,
    getDisplayNamesWithTooltips,
    getGroupChatName,
    prepareOnboardingOnyxData,
    getIOUReportActionDisplayMessage,
    getIOUReportActionMessage,
    getRejectedReportMessage,
    getWorkspaceNameUpdatedMessage,
    getDeletedTransactionMessage,
    getUpgradeWorkspaceMessage,
    getDowngradeWorkspaceMessage,
    getIcons,
    sortIconsByName,
    getIconsForParticipants,
    getIndicatedMissingPaymentMethod,
    getLastVisibleMessage,
    getMoneyRequestOptions,
    getMoneyRequestSpendBreakdown,
    getNonHeldAndFullAmount,
    getOptimisticDataForParentReportAction,
    getOriginalReportID,
    getOutstandingChildRequest,
    getParentNavigationSubtitle,
    getParsedComment,
    getParticipantsAccountIDsForDisplay,
    getParticipantsList,
    getParticipants,
    getPendingChatMembers,
    getPersonalDetailsForAccountID,
    getPolicyDescriptionText,
    getPolicyExpenseChat,
    getPolicyExpenseChatName,
    getPolicyName,
    getPolicyType,
    getReimbursementDeQueuedOrCanceledActionMessage,
    getReimbursementQueuedActionMessage,
    getReportActionActorAccountID,
    getReportDescription,
    getReportFieldKey,
    getReportIDFromLink,
    getSearchReportName,
    getReportTransactions,
    reportTransactionsSelector,
    getReportNotificationPreference,
    getReportOfflinePendingActionAndErrors,
    getReportParticipantsTitle,
    getReportPreviewMessage,
    getReportRecipientAccountIDs,
    getParentReport,
    getReportOrDraftReport,
    getRoom,
    getRootParentReport,
    getRouteFromLink,
    canDeleteCardTransactionByLiabilityType,
    getAddExpenseDropdownOptions,
    getTaskAssigneeChatOnyxData,
    getTransactionDetails,
    getTransactionReportName,
    getDisplayedReportID,
    getTransactionsWithReceipts,
    getUserDetailTooltipText,
    getWhisperDisplayNames,
    getWorkspaceChats,
    getWorkspaceIcon,
    goBackToDetailsPage,
    goBackFromPrivateNotes,
    getInvoicePayerName,
    getInvoicesChatName,
    getPayeeName,
    hasActionWithErrorsForTransaction,
    hasAutomatedExpensifyAccountIDs,
    hasExpensifyGuidesEmails,
    hasHeldExpenses,
    hasIOUWaitingOnCurrentUserBankAccount,
    hasMissingPaymentMethod,
    hasMissingSmartscanFields,
    hasNonReimbursableTransactions,
    hasOnlyHeldExpenses,
    hasOnlyTransactionsWithPendingRoutes,
    hasReceiptError,
    hasReceiptErrors,
    hasReportNameError,
    getReportActionWithSmartscanError,
    hasSmartscanError,
    hasUpdatedTotal,
    hasViolations,
    hasWarningTypeViolations,
    hasNoticeTypeViolations,
    hasAnyViolations,
    isActionCreator,
    isAdminRoom,
    isAdminsOnlyPostingRoom,
    isAllowedToApproveExpenseReport,
    isAllowedToComment,
    isAnnounceRoom,
    isArchivedNonExpenseReport,
    isArchivedReport,
    isArchivedNonExpenseReportWithID,
    isClosedReport,
    isCanceledTaskReport,
    isChatReport,
    isChatRoom,
    isTripRoom,
    isChatThread,
    isChildReport,
    isClosedExpenseReportWithNoExpenses,
    isCompletedTaskReport,
    isConciergeChatReport,
    isControlPolicyExpenseChat,
    isControlPolicyExpenseReport,
    isCurrentUserSubmitter,
    isCurrentUserTheOnlyParticipant,
    isDM,
    isDefaultRoom,
    isDeprecatedGroupDM,
    isEmptyReport,
    generateIsEmptyReport,
    isRootGroupChat,
    isExpenseReport,
    isExpenseRequest,
    isFinancialReportsForBusinesses,
    isExpensifyOnlyParticipantInReport,
    isGroupChat,
    isGroupChatAdmin,
    isGroupPolicy,
    isReportInGroupPolicy,
    isHoldCreator,
    isIOUOwnedByCurrentUser,
    isIOUReport,
    isIOUReportUsingReport,
    isJoinRequestInAdminRoom,
    isDomainRoom,
    isMoneyRequest,
    isMoneyRequestReport,
    isMoneyRequestReportPendingDeletion,
    isOneOnOneChat,
    isOneTransactionThread,
    isOpenExpenseReport,
    isOpenTaskReport,
    isOptimisticPersonalDetail,
    isPaidGroupPolicy,
    isPaidGroupPolicyExpenseChat,
    isPaidGroupPolicyExpenseReport,
    isPayer,
    isPolicyAdmin,
    isPolicyExpenseChat,
    isPolicyExpenseChatAdmin,
    isProcessingReport,
    isOpenReport,
    isReportIDApproved,
    isAwaitingFirstLevelApproval,
    isPublicAnnounceRoom,
    isPublicRoom,
    isReportApproved,
    isReportManuallyReimbursed,
    isReportDataReady,
    isReportFieldDisabled,
    isReportFieldOfTypeTitle,
    isReportManager,
    isReportOwner,
    isReportParticipant,
    isSelfDM,
    isSettled,
    isSystemChat,
    isTaskReport,
    isThread,
    isTrackExpenseReport,
    isUnread,
    isUnreadWithMention,
    isUserCreatedPolicyRoom,
    isValidReport,
    isValidReportIDFromPath,
    isWaitingForAssigneeToCompleteAction,
    isWaitingForSubmissionFromCurrentUser,
    isInvoiceRoom,
    isInvoiceRoomWithID,
    isInvoiceReport,
    isNewDotInvoice,
    isOpenInvoiceReport,
    isReportTransactionThread,
    getDefaultNotificationPreferenceForReport,
    canWriteInReport,
    navigateToDetailsPage,
    navigateToPrivateNotes,
    navigateBackOnDeleteTransaction,
    parseReportRouteParams,
    parseReportActionHtmlToText,
    requiresAttentionFromCurrentUser,
    shouldAutoFocusOnKeyPress,
    shouldCreateNewMoneyRequestReport,
    shouldDisableDetailPage,
    shouldDisableRename,
    shouldDisableThread,
    shouldDisplayThreadReplies,
    shouldDisplayViolationsRBRInLHN,
    shouldReportBeInOptionList,
    shouldReportShowSubscript,
    shouldShowFlagComment,
    sortOutstandingReportsBySelected,
    getReportActionWithMissingSmartscanFields,
    shouldShowRBRForMissingSmartscanFields,
    shouldUseFullTitleToDisplay,
    updateOptimisticParentReportAction,
    updateReportPreview,
    temporary_getMoneyRequestOptions,
    getTripIDFromTransactionParentReportID,
    buildOptimisticInvoiceReport,
    isCurrentUserInvoiceReceiver,
    isDraftReport,
    changeMoneyRequestHoldStatus,
    rejectMoneyRequestReason,
    isAdminOwnerApproverOrReportOwner,
    createDraftWorkspaceAndNavigateToConfirmationScreen,
    isChatUsedForOnboarding,
    buildOptimisticExportIntegrationAction,
    getChatUsedForOnboarding,
    getFieldViolationTranslation,
    getFieldViolation,
    getReportViolations,
    findPolicyExpenseChatByPolicyID,
    getIntegrationIcon,
    getIntegrationExportIcon,
    canBeExported,
    isExported,
    hasExportError,
    getHelpPaneReportType,
    hasOnlyNonReimbursableTransactions,
    getReportLastMessage,
    getReportLastVisibleActionCreated,
    getMostRecentlyVisitedReport,
    getSourceIDFromReportAction,
    getIntegrationNameFromExportMessage,
    // This will get removed as part of https://github.com/Expensify/App/issues/59961
    // eslint-disable-next-line deprecation/deprecation
    getReportNameValuePairs,
    hasReportViolations,
    isPayAtEndExpenseReport,
    getArchiveReason,
    getApprovalChain,
    isIndividualInvoiceRoom,
    hasOutstandingChildRequest,
    isAuditor,
    hasMissingInvoiceBankAccount,
    reasonForReportToBeInOptionList,
    getReasonAndReportActionThatRequiresAttention,
    buildOptimisticChangeFieldAction,
    isPolicyRelatedReport,
    hasReportErrorsOtherThanFailedReceipt,
    getAllReportErrors,
    getAllReportActionsErrorsAndReportActionThatRequiresAttention,
    hasInvoiceReports,
    shouldUnmaskChat,
    getReportMetadata,
    buildOptimisticSelfDMReport,
    isHiddenForCurrentUser,
    isSelectedManagerMcTest,
    isTestTransactionReport,
    getReportSubtitlePrefix,
    getPolicyChangeMessage,
    getMovedTransactionMessage,
    getUnreportedTransactionMessage,
    getExpenseReportStateAndStatus,
    navigateToLinkedReportAction,
    buildOptimisticUnreportedTransactionAction,
    isBusinessInvoiceRoom,
    buildOptimisticResolvedDuplicatesReportAction,
    getTitleReportField,
    getReportFieldsByPolicyID,
    getGroupChatDraft,
    getInvoiceReportName,
    getChatListItemReportName,
    buildOptimisticMovedTransactionAction,
    populateOptimisticReportFormula,
    getOutstandingReportsForUser,
    isReportOutstanding,
    generateReportAttributes,
    getReportPersonalDetailsParticipants,
    isAllowedToSubmitDraftExpenseReport,
    findReportIDForAction,
    isWorkspaceEligibleForReportChange,
    pushTransactionViolationsOnyxData,
    navigateOnDeleteExpense,
    canRejectReportAction,
    hasReportBeenReopened,
    hasReportBeenRetracted,
    getMoneyReportPreviewName,
    getNextApproverAccountID,
    isWorkspaceTaskReport,
    isWorkspaceThread,
    isMoneyRequestReportEligibleForMerge,
    getReportStatusTranslation,
    getMovedActionMessage,
    getReportName,
};
export type {
    Ancestor,
    DisplayNameWithTooltips,
    OptimisticAddCommentReportAction,
    OptimisticChatReport,
    OptimisticClosedReportAction,
    OptimisticConciergeCategoryOptionsAction,
    OptimisticCreatedReportAction,
    OptimisticExportIntegrationAction,
    OptimisticIOUReportAction,
    OptimisticTaskReportAction,
    OptionData,
    TransactionDetails,
    PartialReportAction,
    ParsingDetails,
    MissingPaymentMethod,
    OptimisticNewReport,
    SelfDMParameters,
};<|MERGE_RESOLUTION|>--- conflicted
+++ resolved
@@ -5210,13 +5210,10 @@
     personalDetails?: Partial<PersonalDetailsList>,
     invoiceReceiverPolicy?: OnyxEntry<Policy> | SearchPolicy,
     reportAttributes?: ReportAttributesDerivedValue['reports'],
-<<<<<<< HEAD
-=======
     transactions?: SearchTransaction[],
     isReportArchived?: boolean,
     reports?: SearchReport[],
     policies?: SearchPolicy[],
->>>>>>> f14fa0cd
 ): string {
     // Check if we can use report name in derived values - only when we have report but no other params
     const canUseDerivedValue =
@@ -5226,25 +5223,6 @@
     if (canUseDerivedValue && derivedNameExists) {
         return attributes[report.reportID].reportName;
     }
-<<<<<<< HEAD
-    return getReportNameInternal({report, policy, parentReportActionParam, personalDetails, invoiceReceiverPolicy});
-}
-
-function getSearchReportName(props: GetReportNameParams): string {
-    const {report, policy} = props;
-    if (isChatThread(report) && policy?.name) {
-        return policy.name;
-    }
-    return getReportNameInternal(props);
-}
-
-function getInvoiceReportName(report: OnyxEntry<Report>, policy?: OnyxEntry<Policy | SearchPolicy>, invoiceReceiverPolicy?: OnyxEntry<Policy | SearchPolicy>): string {
-    const moneyRequestReportName = getMoneyRequestReportName({report, policy, invoiceReceiverPolicy});
-    const oldDotInvoiceName = report?.reportName ?? moneyRequestReportName;
-    return isNewDotInvoice(report?.chatReportID) ? moneyRequestReportName : oldDotInvoiceName;
-}
-=======
->>>>>>> f14fa0cd
 
     let formattedName: string | undefined;
     let parentReportAction: OnyxEntry<ReportAction>;
