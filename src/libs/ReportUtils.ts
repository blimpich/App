--- conflicted
+++ resolved
@@ -226,11 +226,8 @@
     isPending,
     isPerDiemRequest,
     isReceiptBeingScanned,
-<<<<<<< HEAD
     isScanning,
-=======
     isScanRequest as isScanRequestTransactionUtils,
->>>>>>> 9eb36559
 } from './TransactionUtils';
 import {addTrailingForwardSlash} from './Url';
 import type {AvatarSource} from './UserUtils';
