--- conflicted
+++ resolved
@@ -6693,11 +6693,7 @@
     description?: string,
     policyID: string = CONST.POLICY.OWNER_EMAIL_FAKE,
     notificationPreference: NotificationPreference = CONST.REPORT.NOTIFICATION_PREFERENCE.HIDDEN,
-<<<<<<< HEAD
     mediaAttributes?: Record<string, string>,
-    shouldEscapeText = true,
-=======
->>>>>>> c5bba74f
 ): OptimisticTaskReport {
     const participants: Participants = {
         [ownerAccountID]: {
@@ -6712,11 +6708,7 @@
     return {
         reportID: generateReportID(),
         reportName: title,
-<<<<<<< HEAD
-        description: getParsedComment(description ?? '', {shouldEscapeText}, mediaAttributes),
-=======
-        description: getParsedComment(description ?? ''),
->>>>>>> c5bba74f
+        description: getParsedComment(description ?? '', {}, mediaAttributes),
         ownerAccountID,
         participants,
         managerID: assigneeAccountID,
