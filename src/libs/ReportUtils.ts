--- conflicted
+++ resolved
@@ -1365,9 +1365,8 @@
  * else since the report is a personal IOU, the route should be for personal bank account.
  */
 function getBankAccountRoute(report: OnyxEntry<Report>): Route {
-<<<<<<< HEAD
     if (isPolicyExpenseChat(report)) {
-        return ROUTES.BANK_ACCOUNT_WITH_STEP_TO_OPEN.getRoute('', report?.policyID);
+        return ROUTES.BANK_ACCOUNT_WITH_STEP_TO_OPEN.getRoute(report?.policyID);
     }
 
     if (isInvoiceRoom(report) && report?.invoiceReceiver?.type === CONST.REPORT.INVOICE_RECEIVER_TYPE.BUSINESS) {
@@ -1375,9 +1374,6 @@
     }
 
     return ROUTES.SETTINGS_ADD_BANK_ACCOUNT;
-=======
-    return isPolicyExpenseChat(report) ? ROUTES.BANK_ACCOUNT_WITH_STEP_TO_OPEN.getRoute(report?.policyID) : ROUTES.SETTINGS_ADD_BANK_ACCOUNT;
->>>>>>> e4111255
 }
 
 /**
