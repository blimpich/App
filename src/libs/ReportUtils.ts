import {format} from 'date-fns';
import ExpensiMark from 'expensify-common/lib/ExpensiMark';
import Str from 'expensify-common/lib/str';
import {isEmpty} from 'lodash';
import lodashEscape from 'lodash/escape';
import lodashFindLastIndex from 'lodash/findLastIndex';
import lodashIntersection from 'lodash/intersection';
import lodashIsEqual from 'lodash/isEqual';
import type {OnyxCollection, OnyxEntry, OnyxUpdate} from 'react-native-onyx';
import Onyx from 'react-native-onyx';
import type {ValueOf} from 'type-fest';
import type {FileObject} from '@components/AttachmentModal';
import * as Expensicons from '@components/Icon/Expensicons';
import * as defaultGroupAvatars from '@components/Icon/GroupDefaultAvatars';
import * as defaultWorkspaceAvatars from '@components/Icon/WorkspaceDefaultAvatars';
import type {IOUAction, IOUType} from '@src/CONST';
import CONST from '@src/CONST';
import type {ParentNavigationSummaryParams, TranslationPaths} from '@src/languages/types';
import ONYXKEYS from '@src/ONYXKEYS';
import type {Route} from '@src/ROUTES';
import ROUTES from '@src/ROUTES';
import type {
    Beta,
    PersonalDetails,
    PersonalDetailsList,
    Policy,
    PolicyReportField,
    Report,
    ReportAction,
    ReportMetadata,
    Session,
    Task,
    TaxRate,
    Transaction,
    TransactionViolation,
    UserWallet,
} from '@src/types/onyx';
import type {Participant} from '@src/types/onyx/IOU';
import type {Errors, Icon, PendingAction} from '@src/types/onyx/OnyxCommon';
import type {
    ChangeLog,
    IOUMessage,
    OriginalMessageActionName,
    OriginalMessageCreated,
    OriginalMessageReimbursementDequeued,
    OriginalMessageRenamed,
    PaymentMethodType,
    ReimbursementDeQueuedMessage,
} from '@src/types/onyx/OriginalMessage';
import type {Status} from '@src/types/onyx/PersonalDetails';
import type {NotificationPreference, Participants, PendingChatMember, Participant as ReportParticipant} from '@src/types/onyx/Report';
import type {Message, ReportActionBase, ReportActions} from '@src/types/onyx/ReportAction';
import type {Receipt, TransactionChanges, WaypointCollection} from '@src/types/onyx/Transaction';
import type {EmptyObject} from '@src/types/utils/EmptyObject';
import {isEmptyObject} from '@src/types/utils/EmptyObject';
import type IconAsset from '@src/types/utils/IconAsset';
import * as IOU from './actions/IOU';
import * as store from './actions/ReimbursementAccount/store';
import * as CurrencyUtils from './CurrencyUtils';
import DateUtils from './DateUtils';
import {hasValidDraftComment} from './DraftCommentUtils';
import originalGetReportPolicyID from './getReportPolicyID';
import isReportMessageAttachment from './isReportMessageAttachment';
import localeCompare from './LocaleCompare';
import * as LocalePhoneNumber from './LocalePhoneNumber';
import * as Localize from './Localize';
import {isEmailPublicDomain} from './LoginUtils';
import ModifiedExpenseMessage from './ModifiedExpenseMessage';
import linkingConfig from './Navigation/linkingConfig';
import Navigation from './Navigation/Navigation';
import * as NumberUtils from './NumberUtils';
import Permissions from './Permissions';
import * as PersonalDetailsUtils from './PersonalDetailsUtils';
import * as PhoneNumber from './PhoneNumber';
import * as PolicyUtils from './PolicyUtils';
import type {LastVisibleMessage} from './ReportActionsUtils';
import * as ReportActionsUtils from './ReportActionsUtils';
import * as TransactionUtils from './TransactionUtils';
import * as Url from './Url';
import * as UserUtils from './UserUtils';

type AvatarRange = 1 | 2 | 3 | 4 | 5 | 6 | 7 | 8 | 9 | 10 | 11 | 12 | 13 | 14 | 15 | 16 | 17 | 18;

type WelcomeMessage = {showReportName: boolean; phrase1?: string; phrase2?: string};

type ExpenseOriginalMessage = {
    oldComment?: string;
    newComment?: string;
    comment?: string;
    merchant?: string;
    oldCreated?: string;
    created?: string;
    oldMerchant?: string;
    oldAmount?: number;
    amount?: number;
    oldCurrency?: string;
    currency?: string;
    category?: string;
    oldCategory?: string;
    tag?: string;
    oldTag?: string;
    billable?: string;
    oldBillable?: string;
    oldTaxAmount?: number;
    taxAmount?: number;
    taxRate?: string;
    oldTaxRate?: string;
};

type SpendBreakdown = {
    nonReimbursableSpend: number;
    reimbursableSpend: number;
    totalDisplaySpend: number;
};

type ParticipantDetails = [number, string, UserUtils.AvatarSource, UserUtils.AvatarSource];

type OptimisticAddCommentReportAction = Pick<
    ReportAction,
    | 'reportActionID'
    | 'actionName'
    | 'actorAccountID'
    | 'person'
    | 'automatic'
    | 'avatar'
    | 'created'
    | 'message'
    | 'isFirstItem'
    | 'isAttachment'
    | 'attachmentInfo'
    | 'pendingAction'
    | 'shouldShow'
    | 'originalMessage'
    | 'childReportID'
    | 'parentReportID'
    | 'childType'
    | 'childReportName'
    | 'childManagerAccountID'
    | 'childStatusNum'
    | 'childStateNum'
    | 'errors'
    | 'childVisibleActionCount'
    | 'childCommenterCount'
    | 'childLastVisibleActionCreated'
    | 'childOldestFourAccountIDs'
> & {isOptimisticAction: boolean};

type OptimisticReportAction = {
    commentText: string;
    reportAction: OptimisticAddCommentReportAction;
};

type UpdateOptimisticParentReportAction = {
    childVisibleActionCount: number;
    childCommenterCount: number;
    childLastVisibleActionCreated: string;
    childOldestFourAccountIDs: string | undefined;
};

type OptimisticExpenseReport = Pick<
    Report,
    | 'reportID'
    | 'chatReportID'
    | 'policyID'
    | 'type'
    | 'ownerAccountID'
    | 'managerID'
    | 'currency'
    | 'reportName'
    | 'stateNum'
    | 'statusNum'
    | 'total'
    | 'nonReimbursableTotal'
    | 'notificationPreference'
    | 'parentReportID'
    | 'lastVisibleActionCreated'
>;

type OptimisticIOUReportAction = Pick<
    ReportAction,
    | 'actionName'
    | 'actorAccountID'
    | 'automatic'
    | 'avatar'
    | 'isAttachment'
    | 'originalMessage'
    | 'message'
    | 'person'
    | 'reportActionID'
    | 'shouldShow'
    | 'created'
    | 'pendingAction'
    | 'receipt'
    | 'whisperedToAccountIDs'
    | 'childReportID'
    | 'childVisibleActionCount'
    | 'childCommenterCount'
>;

type ReportRouteParams = {
    reportID: string;
    isSubReportPageRoute: boolean;
};

type ReportOfflinePendingActionAndErrors = {
    reportPendingAction: PendingAction | undefined;
    reportErrors: Errors | null | undefined;
};

type OptimisticApprovedReportAction = Pick<
    ReportAction,
    'actionName' | 'actorAccountID' | 'automatic' | 'avatar' | 'isAttachment' | 'originalMessage' | 'message' | 'person' | 'reportActionID' | 'shouldShow' | 'created' | 'pendingAction'
>;

type OptimisticSubmittedReportAction = Pick<
    ReportAction,
    | 'actionName'
    | 'actorAccountID'
    | 'adminAccountID'
    | 'automatic'
    | 'avatar'
    | 'isAttachment'
    | 'originalMessage'
    | 'message'
    | 'person'
    | 'reportActionID'
    | 'shouldShow'
    | 'created'
    | 'pendingAction'
>;

type OptimisticHoldReportAction = Pick<
    ReportAction,
    'actionName' | 'actorAccountID' | 'automatic' | 'avatar' | 'isAttachment' | 'originalMessage' | 'message' | 'person' | 'reportActionID' | 'shouldShow' | 'created' | 'pendingAction'
>;

type OptimisticCancelPaymentReportAction = Pick<
    ReportAction,
    'actionName' | 'actorAccountID' | 'message' | 'originalMessage' | 'person' | 'reportActionID' | 'shouldShow' | 'created' | 'pendingAction'
>;

type OptimisticEditedTaskReportAction = Pick<
    ReportAction,
    'reportActionID' | 'actionName' | 'pendingAction' | 'actorAccountID' | 'automatic' | 'avatar' | 'created' | 'shouldShow' | 'message' | 'person'
>;

type OptimisticClosedReportAction = Pick<
    ReportAction,
    'actionName' | 'actorAccountID' | 'automatic' | 'avatar' | 'created' | 'message' | 'originalMessage' | 'pendingAction' | 'person' | 'reportActionID' | 'shouldShow'
>;

type OptimisticCreatedReportAction = OriginalMessageCreated &
    Pick<ReportActionBase, 'actorAccountID' | 'automatic' | 'avatar' | 'created' | 'message' | 'person' | 'reportActionID' | 'shouldShow' | 'pendingAction'>;

type OptimisticRenamedReportAction = OriginalMessageRenamed &
    Pick<ReportActionBase, 'actorAccountID' | 'automatic' | 'avatar' | 'created' | 'message' | 'person' | 'reportActionID' | 'shouldShow' | 'pendingAction'>;

type OptimisticChatReport = Pick<
    Report,
    | 'type'
    | 'chatType'
    | 'chatReportID'
    | 'iouReportID'
    | 'isOwnPolicyExpenseChat'
    | 'isPinned'
    | 'lastActorAccountID'
    | 'lastMessageTranslationKey'
    | 'lastMessageHtml'
    | 'lastMessageText'
    | 'lastReadTime'
    | 'lastVisibleActionCreated'
    | 'notificationPreference'
    | 'oldPolicyName'
    | 'ownerAccountID'
    | 'pendingFields'
    | 'parentReportActionID'
    | 'parentReportID'
    | 'participants'
    | 'participantAccountIDs'
    | 'visibleChatMemberAccountIDs'
    | 'policyID'
    | 'reportID'
    | 'reportName'
    | 'stateNum'
    | 'statusNum'
    | 'visibility'
    | 'description'
    | 'writeCapability'
    | 'avatarUrl'
> & {
    isOptimisticReport: true;
};

type OptimisticTaskReportAction = Pick<
    ReportAction,
    | 'reportActionID'
    | 'actionName'
    | 'actorAccountID'
    | 'automatic'
    | 'avatar'
    | 'created'
    | 'isAttachment'
    | 'message'
    | 'originalMessage'
    | 'person'
    | 'pendingAction'
    | 'shouldShow'
    | 'isFirstItem'
    | 'previousMessage'
    | 'errors'
    | 'linkMetadata'
>;

type OptimisticWorkspaceChats = {
    announceChatReportID: string;
    announceChatData: OptimisticChatReport;
    announceReportActionData: Record<string, OptimisticCreatedReportAction>;
    announceCreatedReportActionID: string;
    adminsChatReportID: string;
    adminsChatData: OptimisticChatReport;
    adminsReportActionData: Record<string, OptimisticCreatedReportAction>;
    adminsCreatedReportActionID: string;
    expenseChatReportID: string;
    expenseChatData: OptimisticChatReport;
    expenseReportActionData: Record<string, OptimisticCreatedReportAction>;
    expenseCreatedReportActionID: string;
};

type OptimisticModifiedExpenseReportAction = Pick<
    ReportAction,
    'actionName' | 'actorAccountID' | 'automatic' | 'avatar' | 'created' | 'isAttachment' | 'message' | 'originalMessage' | 'person' | 'pendingAction' | 'reportActionID' | 'shouldShow'
> & {reportID?: string};

type OptimisticTaskReport = Pick<
    Report,
    | 'reportID'
    | 'reportName'
    | 'description'
    | 'ownerAccountID'
    | 'participantAccountIDs'
    | 'visibleChatMemberAccountIDs'
    | 'managerID'
    | 'type'
    | 'parentReportID'
    | 'policyID'
    | 'stateNum'
    | 'statusNum'
    | 'notificationPreference'
    | 'parentReportActionID'
    | 'lastVisibleActionCreated'
>;

type TransactionDetails = {
    created: string;
    amount: number;
    taxAmount?: number;
    taxCode?: string;
    currency: string;
    merchant: string;
    waypoints?: WaypointCollection | string;
    comment: string;
    category: string;
    billable: boolean;
    tag: string;
    mccGroup?: ValueOf<typeof CONST.MCC_GROUPS>;
    cardID: number;
    originalAmount: number;
    originalCurrency: string;
};

type OptimisticIOUReport = Pick<
    Report,
    | 'cachedTotal'
    | 'type'
    | 'chatReportID'
    | 'currency'
    | 'managerID'
    | 'policyID'
    | 'ownerAccountID'
    | 'participantAccountIDs'
    | 'visibleChatMemberAccountIDs'
    | 'reportID'
    | 'stateNum'
    | 'statusNum'
    | 'total'
    | 'reportName'
    | 'notificationPreference'
    | 'parentReportID'
    | 'lastVisibleActionCreated'
>;
type DisplayNameWithTooltips = Array<Pick<PersonalDetails, 'accountID' | 'pronouns' | 'displayName' | 'login' | 'avatar'>>;

type CustomIcon = {
    src: IconAsset;
    color?: string;
};

type OptionData = {
    text?: string;
    alternateText?: string;
    allReportErrors?: Errors;
    brickRoadIndicator?: ValueOf<typeof CONST.BRICK_ROAD_INDICATOR_STATUS> | '' | null;
    tooltipText?: string | null;
    alternateTextMaxLines?: number;
    boldStyle?: boolean;
    customIcon?: CustomIcon;
    subtitle?: string;
    login?: string;
    accountID?: number;
    pronouns?: string;
    status?: Status | null;
    phoneNumber?: string;
    isUnread?: boolean | null;
    isUnreadWithMention?: boolean | null;
    hasDraftComment?: boolean | null;
    keyForList?: string;
    searchText?: string;
    isIOUReportOwner?: boolean | null;
    isArchivedRoom?: boolean | null;
    shouldShowSubscript?: boolean | null;
    isPolicyExpenseChat?: boolean | null;
    isMoneyRequestReport?: boolean | null;
    isExpenseRequest?: boolean | null;
    isAllowedToComment?: boolean | null;
    isThread?: boolean | null;
    isTaskReport?: boolean | null;
    parentReportAction?: OnyxEntry<ReportAction>;
    displayNamesWithTooltips?: DisplayNameWithTooltips | null;
    isDefaultRoom?: boolean;
    isExpenseReport?: boolean;
    isOptimisticPersonalDetail?: boolean;
    selected?: boolean;
    isOptimisticAccount?: boolean;
    isSelected?: boolean;
    descriptiveText?: string;
    notificationPreference?: NotificationPreference | null;
    isDisabled?: boolean | null;
    name?: string | null;
    isSelfDM?: boolean;
    reportID?: string;
    enabled?: boolean;
    data?: Partial<TaxRate>;
} & Report;

type OnyxDataTaskAssigneeChat = {
    optimisticData: OnyxUpdate[];
    successData: OnyxUpdate[];
    failureData: OnyxUpdate[];
    optimisticAssigneeAddComment?: OptimisticReportAction;
    optimisticChatCreatedReportAction?: OptimisticCreatedReportAction;
};

type Ancestor = {
    report: Report;
    reportAction: ReportAction;
    shouldDisplayNewMarker: boolean;
};

type AncestorIDs = {
    reportIDs: string[];
    reportActionsIDs: string[];
};

type MissingPaymentMethod = 'bankAccount' | 'wallet';

type OutstandingChildRequest = {
    hasOutstandingChildRequest?: boolean;
};

let currentUserEmail: string | undefined;
let currentUserPrivateDomain: string | undefined;
let currentUserAccountID: number | undefined;
let isAnonymousUser = false;

const defaultAvatarBuildingIconTestID = 'SvgDefaultAvatarBuilding Icon';

Onyx.connect({
    key: ONYXKEYS.SESSION,
    callback: (value) => {
        // When signed out, val is undefined
        if (!value) {
            return;
        }

        currentUserEmail = value.email;
        currentUserAccountID = value.accountID;
        isAnonymousUser = value.authTokenType === CONST.AUTH_TOKEN_TYPES.ANONYMOUS;
        currentUserPrivateDomain = isEmailPublicDomain(currentUserEmail ?? '') ? '' : Str.extractEmailDomain(currentUserEmail ?? '');
    },
});

let allPersonalDetails: OnyxCollection<PersonalDetails>;
let allPersonalDetailLogins: string[];
let currentUserPersonalDetails: OnyxEntry<PersonalDetails>;
Onyx.connect({
    key: ONYXKEYS.PERSONAL_DETAILS_LIST,
    callback: (value) => {
        currentUserPersonalDetails = value?.[currentUserAccountID ?? -1] ?? null;
        allPersonalDetails = value ?? {};
        allPersonalDetailLogins = Object.values(allPersonalDetails).map((personalDetail) => personalDetail?.login ?? '');
    },
});

let allReports: OnyxCollection<Report>;
Onyx.connect({
    key: ONYXKEYS.COLLECTION.REPORT,
    waitForCollectionCallback: true,
    callback: (value) => (allReports = value),
});

let allPolicies: OnyxCollection<Policy>;
Onyx.connect({
    key: ONYXKEYS.COLLECTION.POLICY,
    waitForCollectionCallback: true,
    callback: (value) => (allPolicies = value),
});

let allBetas: OnyxEntry<Beta[]>;
Onyx.connect({
    key: ONYXKEYS.BETAS,
    callback: (value) => (allBetas = value),
});

let allTransactions: OnyxCollection<Transaction> = {};
Onyx.connect({
    key: ONYXKEYS.COLLECTION.TRANSACTION,
    waitForCollectionCallback: true,
    callback: (value) => {
        if (!value) {
            return;
        }
        allTransactions = Object.fromEntries(Object.entries(value).filter(([, transaction]) => transaction));
    },
});

let allReportActions: OnyxCollection<ReportActions>;
Onyx.connect({
    key: ONYXKEYS.COLLECTION.REPORT_ACTIONS,
    waitForCollectionCallback: true,
    callback: (actions) => {
        if (!actions) {
            return;
        }
        allReportActions = actions;
    },
});

let lastUpdatedReport: OnyxEntry<Report>;

Onyx.connect({
    key: ONYXKEYS.COLLECTION.REPORT,
    callback: (value) => {
        if (!value) {
            return;
        }

        lastUpdatedReport = value;
    },
});

function getLastUpdatedReport(): OnyxEntry<Report> {
    return lastUpdatedReport;
}

function getCurrentUserAvatarOrDefault(): UserUtils.AvatarSource {
    return currentUserPersonalDetails?.avatar ?? UserUtils.getDefaultAvatarURL(currentUserAccountID);
}

function getCurrentUserDisplayNameOrEmail(): string | undefined {
    return currentUserPersonalDetails?.displayName ?? currentUserEmail;
}

function getChatType(report: OnyxEntry<Report> | Participant | EmptyObject): ValueOf<typeof CONST.REPORT.CHAT_TYPE> | undefined {
    return report?.chatType;
}

/**
 * Get the report given a reportID
 */
function getReport(reportID: string | undefined): OnyxEntry<Report> {
    if (!allReports) {
        return null;
    }

    return allReports?.[`${ONYXKEYS.COLLECTION.REPORT}${reportID}`];
}

/**
 * Returns the parentReport if the given report is a thread
 */
function getParentReport(report: OnyxEntry<Report> | EmptyObject): OnyxEntry<Report> | EmptyObject {
    if (!report?.parentReportID) {
        return {};
    }
    return allReports?.[`${ONYXKEYS.COLLECTION.REPORT}${report.parentReportID}`] ?? {};
}

/**
 * Returns the root parentReport if the given report is nested.
 * Uses recursion to iterate any depth of nested reports.
 */
function getRootParentReport(report: OnyxEntry<Report> | undefined | EmptyObject): OnyxEntry<Report> | EmptyObject {
    if (!report) {
        return {};
    }

    // Returns the current report as the root report, because it does not have a parentReportID
    if (!report?.parentReportID) {
        return report;
    }

    const parentReport = getReport(report?.parentReportID);

    // Runs recursion to iterate a parent report
    return getRootParentReport(!isEmptyObject(parentReport) ? parentReport : null);
}

/**
 * Returns the policy of the report
 */
function getPolicy(policyID: string | undefined): Policy | EmptyObject {
    if (!allPolicies || !policyID) {
        return {};
    }
    return allPolicies[`${ONYXKEYS.COLLECTION.POLICY}${policyID}`] ?? {};
}

/**
 * Get the policy type from a given report
 * @param policies must have Onyxkey prefix (i.e 'policy_') for keys
 */
function getPolicyType(report: OnyxEntry<Report>, policies: OnyxCollection<Policy>): string {
    return policies?.[`${ONYXKEYS.COLLECTION.POLICY}${report?.policyID}`]?.type ?? '';
}

/**
 * Get the policy name from a given report
 */
function getPolicyName(report: OnyxEntry<Report> | undefined | EmptyObject, returnEmptyIfNotFound = false, policy: OnyxEntry<Policy> | undefined = undefined): string {
    const noPolicyFound = returnEmptyIfNotFound ? '' : Localize.translateLocal('workspace.common.unavailable');
    if (isEmptyObject(report)) {
        return noPolicyFound;
    }

    if ((!allPolicies || Object.keys(allPolicies).length === 0) && !report?.policyName) {
        return Localize.translateLocal('workspace.common.unavailable');
    }
    const finalPolicy = policy ?? allPolicies?.[`${ONYXKEYS.COLLECTION.POLICY}${report?.policyID}`];

    const parentReport = getRootParentReport(report);

    // Rooms send back the policy name with the reportSummary,
    // since they can also be accessed by people who aren't in the workspace
    // eslint-disable-next-line @typescript-eslint/prefer-nullish-coalescing
    const policyName = finalPolicy?.name || report?.policyName || report?.oldPolicyName || parentReport?.oldPolicyName || noPolicyFound;

    return policyName;
}

/**
 * Returns the concatenated title for the PrimaryLogins of a report
 */
function getReportParticipantsTitle(accountIDs: number[]): string {
    // Somehow it's possible for the logins coming from report.participantAccountIDs to contain undefined values so we use .filter(Boolean) to remove them.
    return accountIDs.filter(Boolean).join(', ');
}

/**
 * Checks if a report is a chat report.
 */
function isChatReport(report: OnyxEntry<Report> | EmptyObject): boolean {
    return report?.type === CONST.REPORT.TYPE.CHAT;
}

/**
 * Checks if a report is an Expense report.
 */
function isExpenseReport(report: OnyxEntry<Report> | EmptyObject): boolean {
    return report?.type === CONST.REPORT.TYPE.EXPENSE;
}

/**
 * Checks if a report is an IOU report using report or reportID
 */
function isIOUReport(reportOrID: OnyxEntry<Report> | string | EmptyObject): boolean {
    const report = typeof reportOrID === 'string' ? allReports?.[`${ONYXKEYS.COLLECTION.REPORT}${reportOrID}`] ?? null : reportOrID;
    return report?.type === CONST.REPORT.TYPE.IOU;
}

/**
 * Checks if a report is an IOU report using report
 */
function isIOUReportUsingReport(report: OnyxEntry<Report> | EmptyObject): report is Report {
    return report?.type === CONST.REPORT.TYPE.IOU;
}
/**
 * Checks if a report is a task report.
 */
function isTaskReport(report: OnyxEntry<Report>): boolean {
    return report?.type === CONST.REPORT.TYPE.TASK;
}

/**
 * Checks if a task has been cancelled
 * When a task is deleted, the parentReportAction is updated to have a isDeletedParentAction deleted flag
 * This is because when you delete a task, we still allow you to chat on the report itself
 * There's another situation where you don't have access to the parentReportAction (because it was created in a chat you don't have access to)
 * In this case, we have added the key to the report itself
 */
function isCanceledTaskReport(report: OnyxEntry<Report> | EmptyObject = {}, parentReportAction: OnyxEntry<ReportAction> | EmptyObject = {}): boolean {
    if (!isEmptyObject(parentReportAction) && (parentReportAction?.message?.[0]?.isDeletedParentAction ?? false)) {
        return true;
    }

    if (!isEmptyObject(report) && report?.isDeletedParentAction) {
        return true;
    }

    return false;
}

/**
 * Checks if a report is an open task report.
 *
 * @param parentReportAction - The parent report action of the report (Used to check if the task has been canceled)
 */
function isOpenTaskReport(report: OnyxEntry<Report>, parentReportAction: OnyxEntry<ReportAction> | EmptyObject = {}): boolean {
    return (
        isTaskReport(report) && !isCanceledTaskReport(report, parentReportAction) && report?.stateNum === CONST.REPORT.STATE_NUM.OPEN && report?.statusNum === CONST.REPORT.STATUS_NUM.OPEN
    );
}

/**
 * Checks if a report is a completed task report.
 */
function isCompletedTaskReport(report: OnyxEntry<Report>): boolean {
    return isTaskReport(report) && report?.stateNum === CONST.REPORT.STATE_NUM.APPROVED && report?.statusNum === CONST.REPORT.STATUS_NUM.APPROVED;
}

/**
 * Checks if the current user is the manager of the supplied report
 */
function isReportManager(report: OnyxEntry<Report>): boolean {
    return Boolean(report && report.managerID === currentUserAccountID);
}

/**
 * Checks if the supplied report has been approved
 */
function isReportApproved(reportOrID: OnyxEntry<Report> | string | EmptyObject): boolean {
    const report = typeof reportOrID === 'string' ? allReports?.[`${ONYXKEYS.COLLECTION.REPORT}${reportOrID}`] ?? null : reportOrID;
    return report?.stateNum === CONST.REPORT.STATE_NUM.APPROVED && report?.statusNum === CONST.REPORT.STATUS_NUM.APPROVED;
}

/**
 * Checks if the supplied report is an expense report in Open state and status.
 */
function isOpenExpenseReport(report: OnyxEntry<Report> | EmptyObject): boolean {
    return isExpenseReport(report) && report?.stateNum === CONST.REPORT.STATE_NUM.OPEN && report?.statusNum === CONST.REPORT.STATUS_NUM.OPEN;
}

/**
 * Checks if the supplied report has a member with the array passed in params.
 */
function hasParticipantInArray(report: OnyxEntry<Report>, memberAccountIDs: number[]) {
    if (!report?.participants) {
        return false;
    }

    const memberAccountIDsSet = new Set(memberAccountIDs);

    for (const accountID in report.participants) {
        if (memberAccountIDsSet.has(Number(accountID))) {
            return true;
        }
    }

    return false;
}

/**
 * Whether the Money Request report is settled
 */
function isSettled(reportID: string | undefined): boolean {
    if (!allReports || !reportID) {
        return false;
    }
    const report: Report | EmptyObject = allReports[`${ONYXKEYS.COLLECTION.REPORT}${reportID}`] ?? {};
    if (isEmptyObject(report) || report.isWaitingOnBankAccount) {
        return false;
    }

    // In case the payment is scheduled and we are waiting for the payee to set up their wallet,
    // consider the report as paid as well.
    if (report.isWaitingOnBankAccount && report.statusNum === CONST.REPORT.STATUS_NUM.APPROVED) {
        return true;
    }

    return report?.statusNum === CONST.REPORT.STATUS_NUM.REIMBURSED;
}

/**
 * Whether the current user is the submitter of the report
 */
function isCurrentUserSubmitter(reportID: string): boolean {
    if (!allReports) {
        return false;
    }
    const report = allReports[`${ONYXKEYS.COLLECTION.REPORT}${reportID}`];
    return Boolean(report && report.ownerAccountID === currentUserAccountID);
}

/**
 * Whether the provided report is an Admin room
 */
function isAdminRoom(report: OnyxEntry<Report>): boolean {
    return getChatType(report) === CONST.REPORT.CHAT_TYPE.POLICY_ADMINS;
}

/**
 * Whether the provided report is an Admin-only posting room
 */
function isAdminsOnlyPostingRoom(report: OnyxEntry<Report>): boolean {
    return report?.writeCapability === CONST.REPORT.WRITE_CAPABILITIES.ADMINS;
}

/**
 * Whether the provided report is a Announce room
 */
function isAnnounceRoom(report: OnyxEntry<Report>): boolean {
    return getChatType(report) === CONST.REPORT.CHAT_TYPE.POLICY_ANNOUNCE;
}

/**
 * Whether the provided report is a default room
 */
function isDefaultRoom(report: OnyxEntry<Report>): boolean {
    return CONST.DEFAULT_POLICY_ROOM_CHAT_TYPES.some((type) => type === getChatType(report));
}

/**
 * Whether the provided report is a Domain room
 */
function isDomainRoom(report: OnyxEntry<Report>): boolean {
    return getChatType(report) === CONST.REPORT.CHAT_TYPE.DOMAIN_ALL;
}

/**
 * Whether the provided report is a user created policy room
 */
function isUserCreatedPolicyRoom(report: OnyxEntry<Report>): boolean {
    return getChatType(report) === CONST.REPORT.CHAT_TYPE.POLICY_ROOM;
}

/**
 * Whether the provided report is a Policy Expense chat.
 */
function isPolicyExpenseChat(report: OnyxEntry<Report> | Participant | EmptyObject): boolean {
    return getChatType(report) === CONST.REPORT.CHAT_TYPE.POLICY_EXPENSE_CHAT || (report?.isPolicyExpenseChat ?? false);
}

/**
 * Whether the provided report belongs to a Control policy and is an expense chat
 */
function isControlPolicyExpenseChat(report: OnyxEntry<Report>): boolean {
    return isPolicyExpenseChat(report) && getPolicyType(report, allPolicies) === CONST.POLICY.TYPE.CORPORATE;
}

/**
 * Whether the provided report belongs to a Free, Collect or Control policy
 */
function isGroupPolicy(report: OnyxEntry<Report>): boolean {
    const policyType = getPolicyType(report, allPolicies);
    return policyType === CONST.POLICY.TYPE.CORPORATE || policyType === CONST.POLICY.TYPE.TEAM || policyType === CONST.POLICY.TYPE.FREE;
}

/**
 * Whether the provided report belongs to a Control or Collect policy
 */
function isPaidGroupPolicy(report: OnyxEntry<Report>): boolean {
    const policyType = getPolicyType(report, allPolicies);
    return policyType === CONST.POLICY.TYPE.CORPORATE || policyType === CONST.POLICY.TYPE.TEAM;
}

/**
 * Whether the provided report belongs to a Control or Collect policy and is an expense chat
 */
function isPaidGroupPolicyExpenseChat(report: OnyxEntry<Report>): boolean {
    return isPolicyExpenseChat(report) && isPaidGroupPolicy(report);
}

/**
 * Whether the provided report belongs to a Control policy and is an expense report
 */
function isControlPolicyExpenseReport(report: OnyxEntry<Report>): boolean {
    return isExpenseReport(report) && getPolicyType(report, allPolicies) === CONST.POLICY.TYPE.CORPORATE;
}

/**
 * Whether the provided report belongs to a Control or Collect policy and is an expense report
 */
function isPaidGroupPolicyExpenseReport(report: OnyxEntry<Report>): boolean {
    return isExpenseReport(report) && isPaidGroupPolicy(report);
}

/**
 * Whether the provided report is a chat room
 */
function isChatRoom(report: OnyxEntry<Report>): boolean {
    return isUserCreatedPolicyRoom(report) || isDefaultRoom(report);
}

/**
 * Whether the provided report is a public room
 */
function isPublicRoom(report: OnyxEntry<Report>): boolean {
    return report?.visibility === CONST.REPORT.VISIBILITY.PUBLIC || report?.visibility === CONST.REPORT.VISIBILITY.PUBLIC_ANNOUNCE;
}

/**
 * Whether the provided report is a public announce room
 */
function isPublicAnnounceRoom(report: OnyxEntry<Report>): boolean {
    return report?.visibility === CONST.REPORT.VISIBILITY.PUBLIC_ANNOUNCE;
}

/**
 * If the report is a policy expense, the route should be for adding bank account for that policy
 * else since the report is a personal IOU, the route should be for personal bank account.
 */
function getBankAccountRoute(report: OnyxEntry<Report>): Route {
    return isPolicyExpenseChat(report) ? ROUTES.BANK_ACCOUNT_WITH_STEP_TO_OPEN.getRoute('', report?.policyID) : ROUTES.SETTINGS_ADD_BANK_ACCOUNT;
}

/**
 * Check if personal detail of accountID is empty or optimistic data
 */
function isOptimisticPersonalDetail(accountID: number): boolean {
    return isEmptyObject(allPersonalDetails?.[accountID]) || !!allPersonalDetails?.[accountID]?.isOptimisticPersonalDetail;
}

/**
 * Checks if a report is a task report from a policy expense chat.
 */
function isWorkspaceTaskReport(report: OnyxEntry<Report>): boolean {
    if (!isTaskReport(report)) {
        return false;
    }
    const parentReport = allReports?.[`${ONYXKEYS.COLLECTION.REPORT}${report?.parentReportID}`] ?? null;
    return isPolicyExpenseChat(parentReport);
}

/**
 * Returns true if report has a parent
 */
function isThread(report: OnyxEntry<Report>): boolean {
    return Boolean(report?.parentReportID && report?.parentReportActionID);
}

/**
 * Returns true if report is of type chat and has a parent and is therefore a Thread.
 */
function isChatThread(report: OnyxEntry<Report>): boolean {
    return isThread(report) && report?.type === CONST.REPORT.TYPE.CHAT;
}

function isDM(report: OnyxEntry<Report>): boolean {
    return isChatReport(report) && !getChatType(report) && !isThread(report);
}

function isSelfDM(report: OnyxEntry<Report>): boolean {
    return getChatType(report) === CONST.REPORT.CHAT_TYPE.SELF_DM;
}

function isGroupChat(report: OnyxEntry<Report> | Partial<Report>): boolean {
    return getChatType(report) === CONST.REPORT.CHAT_TYPE.GROUP;
}

/**
 * Only returns true if this is our main 1:1 DM report with Concierge
 */
function isConciergeChatReport(report: OnyxEntry<Report>): boolean {
    return report?.participantAccountIDs?.length === 1 && Number(report.participantAccountIDs?.[0]) === CONST.ACCOUNT_ID.CONCIERGE && !isChatThread(report);
}

function findSelfDMReportID(): string | undefined {
    if (!allReports) {
        return;
    }

    const selfDMReport = Object.values(allReports).find((report) => isSelfDM(report) && !isThread(report));
    return selfDMReport?.reportID;
}

/**
 * Checks if the supplied report belongs to workspace based on the provided params. If the report's policyID is _FAKE_ or has no value, it means this report is a DM.
 * In this case report and workspace members must be compared to determine whether the report belongs to the workspace.
 */
function doesReportBelongToWorkspace(report: OnyxEntry<Report>, policyMemberAccountIDs: number[], policyID?: string) {
    return (
        isConciergeChatReport(report) ||
        (report?.policyID === CONST.POLICY.ID_FAKE || !report?.policyID ? hasParticipantInArray(report, policyMemberAccountIDs) : report?.policyID === policyID)
    );
}

/**
 * Given an array of reports, return them filtered by a policyID and policyMemberAccountIDs.
 */
function filterReportsByPolicyIDAndMemberAccountIDs(reports: Report[], policyMemberAccountIDs: number[] = [], policyID?: string) {
    return reports.filter((report) => !!report && doesReportBelongToWorkspace(report, policyMemberAccountIDs, policyID));
}

/**
 * Given an array of reports, return them sorted by the last read timestamp.
 */
function sortReportsByLastRead(reports: Array<OnyxEntry<Report>>, reportMetadata: OnyxCollection<ReportMetadata>): Array<OnyxEntry<Report>> {
    return reports
        .filter((report) => !!report?.reportID && !!(reportMetadata?.[`${ONYXKEYS.COLLECTION.REPORT_METADATA}${report.reportID}`]?.lastVisitTime ?? report?.lastReadTime))
        .sort((a, b) => {
            const aTime = new Date(reportMetadata?.[`${ONYXKEYS.COLLECTION.REPORT_METADATA}${a?.reportID}`]?.lastVisitTime ?? a?.lastReadTime ?? '');
            const bTime = new Date(reportMetadata?.[`${ONYXKEYS.COLLECTION.REPORT_METADATA}${b?.reportID}`]?.lastVisitTime ?? b?.lastReadTime ?? '');

            return aTime.valueOf() - bTime.valueOf();
        });
}

/**
 * Returns true if report is still being processed
 */
function isProcessingReport(report: OnyxEntry<Report> | EmptyObject): boolean {
    return report?.stateNum === CONST.REPORT.STATE_NUM.SUBMITTED && report?.statusNum === CONST.REPORT.STATUS_NUM.SUBMITTED;
}

/**
 * Check if the report is a single chat report that isn't a thread
 * and personal detail of participant is optimistic data
 */
function shouldDisableDetailPage(report: OnyxEntry<Report>): boolean {
    const participantAccountIDs = report?.participantAccountIDs ?? [];

    if (isChatRoom(report) || isPolicyExpenseChat(report) || isChatThread(report) || isTaskReport(report)) {
        return false;
    }
    if (participantAccountIDs.length === 1) {
        return isOptimisticPersonalDetail(participantAccountIDs[0]);
    }
    return false;
}

/**
 * Returns true if this report has only one participant and it's an Expensify account.
 */
function isExpensifyOnlyParticipantInReport(report: OnyxEntry<Report>): boolean {
    const reportParticipants = report?.participantAccountIDs?.filter((accountID) => accountID !== currentUserAccountID) ?? [];
    return reportParticipants.length === 1 && reportParticipants.some((accountID) => CONST.EXPENSIFY_ACCOUNT_IDS.includes(accountID));
}

/**
 * Returns whether a given report can have tasks created in it.
 * We only prevent the task option if it's a DM/group-DM and the other users are all special Expensify accounts
 *
 */
function canCreateTaskInReport(report: OnyxEntry<Report>): boolean {
    const otherReportParticipants = report?.participantAccountIDs?.filter((accountID) => accountID !== currentUserAccountID) ?? [];
    const areExpensifyAccountsOnlyOtherParticipants = otherReportParticipants?.length >= 1 && otherReportParticipants?.every((accountID) => CONST.EXPENSIFY_ACCOUNT_IDS.includes(accountID));
    if (areExpensifyAccountsOnlyOtherParticipants && isDM(report)) {
        return false;
    }

    return true;
}

/**
 * Returns true if there are any guides accounts (team.expensify.com) in a list of accountIDs
 * by cross-referencing the accountIDs with personalDetails since guides that are participants
 * of the user's chats should have their personal details in Onyx.
 */
function hasExpensifyGuidesEmails(accountIDs: number[]): boolean {
    return accountIDs.some((accountID) => Str.extractEmailDomain(allPersonalDetails?.[accountID]?.login ?? '') === CONST.EMAIL.GUIDES_DOMAIN);
}

function findLastAccessedReport(
    reports: OnyxCollection<Report>,
    ignoreDomainRooms: boolean,
    policies: OnyxCollection<Policy>,
    isFirstTimeNewExpensifyUser: boolean,
    openOnAdminRoom = false,
    reportMetadata: OnyxCollection<ReportMetadata> = {},
    policyID?: string,
    policyMemberAccountIDs: number[] = [],
): OnyxEntry<Report> {
    // If it's the user's first time using New Expensify, then they could either have:
    //   - just a Concierge report, if so we'll return that
    //   - their Concierge report, and a separate report that must have deeplinked them to the app before they created their account.
    // If it's the latter, we'll use the deeplinked report over the Concierge report,
    // since the Concierge report would be incorrectly selected over the deep-linked report in the logic below.

    let reportsValues = Object.values(reports ?? {}) as Report[];

    if (!!policyID || policyMemberAccountIDs.length > 0) {
        reportsValues = filterReportsByPolicyIDAndMemberAccountIDs(reportsValues, policyMemberAccountIDs, policyID);
    }

    let sortedReports = sortReportsByLastRead(reportsValues, reportMetadata);

    let adminReport: OnyxEntry<Report> | undefined;
    if (openOnAdminRoom) {
        adminReport = sortedReports.find((report) => {
            const chatType = getChatType(report);
            return chatType === CONST.REPORT.CHAT_TYPE.POLICY_ADMINS;
        });
    }

    if (ignoreDomainRooms) {
        // We allow public announce rooms, admins, and announce rooms through since we bypass the default rooms beta for them.
        // Check where ReportUtils.findLastAccessedReport is called in MainDrawerNavigator.js for more context.
        // Domain rooms are now the only type of default room that are on the defaultRooms beta.
        sortedReports = sortedReports.filter(
            (report) => !isDomainRoom(report) || getPolicyType(report, policies) === CONST.POLICY.TYPE.FREE || hasExpensifyGuidesEmails(report?.participantAccountIDs ?? []),
        );
    }

    if (isFirstTimeNewExpensifyUser) {
        if (sortedReports.length === 1) {
            return sortedReports[0];
        }

        return adminReport ?? sortedReports.find((report) => !isConciergeChatReport(report)) ?? null;
    }

    return adminReport ?? sortedReports.at(-1) ?? null;
}

/**
 * Whether the provided report has expenses
 */
function hasExpenses(reportID?: string): boolean {
    return !!Object.values(allTransactions ?? {}).find((transaction) => `${transaction?.reportID}` === `${reportID}`);
}

/**
 * Whether the provided report is a closed expense report with no expenses
 */
function isClosedExpenseReportWithNoExpenses(report: OnyxEntry<Report>): boolean {
    return report?.statusNum === CONST.REPORT.STATUS_NUM.CLOSED && isExpenseReport(report) && !hasExpenses(report.reportID);
}

/**
 * Whether the provided report is an archived room
 */
function isArchivedRoom(report: OnyxEntry<Report> | EmptyObject): boolean {
    return report?.statusNum === CONST.REPORT.STATUS_NUM.CLOSED && report?.stateNum === CONST.REPORT.STATE_NUM.APPROVED;
}

/**
 * Whether the provided report is the admin's room
 */
function isJoinRequestInAdminRoom(report: OnyxEntry<Report>): boolean {
    if (!report) {
        return false;
    }
    // If this policy isn't owned by Expensify,
    // Account manager/guide should not have the workspace join request pinned to their LHN,
    // since they are not a part of the company, and should not action it on their behalf.
    if (report.policyID) {
        const policy = getPolicy(report.policyID);
        if (!PolicyUtils.isExpensifyTeam(policy.owner) && PolicyUtils.isExpensifyTeam(currentUserPersonalDetails?.login)) {
            return false;
        }
    }
    return ReportActionsUtils.isActionableJoinRequestPending(report.reportID);
}

/**
 * Checks if the current user is allowed to comment on the given report.
 */
function isAllowedToComment(report: OnyxEntry<Report>): boolean {
    // Default to allowing all users to post
    const capability = report?.writeCapability ?? CONST.REPORT.WRITE_CAPABILITIES.ALL;

    if (capability === CONST.REPORT.WRITE_CAPABILITIES.ALL) {
        return true;
    }

    // If unauthenticated user opens public chat room using deeplink, they do not have policies available and they cannot comment
    if (!allPolicies) {
        return false;
    }

    // If we've made it here, commenting on this report is restricted.
    // If the user is an admin, allow them to post.
    const policy = allPolicies[`${ONYXKEYS.COLLECTION.POLICY}${report?.policyID}`];
    return policy?.role === CONST.POLICY.ROLE.ADMIN;
}

/**
 * Checks if the current user is the admin of the policy given the policy expense chat.
 */
function isPolicyExpenseChatAdmin(report: OnyxEntry<Report>, policies: OnyxCollection<Policy>): boolean {
    if (!isPolicyExpenseChat(report)) {
        return false;
    }

    const policyRole = policies?.[`${ONYXKEYS.COLLECTION.POLICY}${report?.policyID}`]?.role;

    return policyRole === CONST.POLICY.ROLE.ADMIN;
}

/**
 * Checks if the current user is the admin of the policy.
 */
function isPolicyAdmin(policyID: string, policies: OnyxCollection<Policy>): boolean {
    const policyRole = policies?.[`${ONYXKEYS.COLLECTION.POLICY}${policyID}`]?.role;

    return policyRole === CONST.POLICY.ROLE.ADMIN;
}

/**
 * Returns true if report has a single participant.
 */
function hasSingleParticipant(report: OnyxEntry<Report>): boolean {
    return report?.participantAccountIDs?.length === 1;
}

/**
 * Checks whether all the transactions linked to the IOU report are of the Distance Request type with pending routes
 */
function hasOnlyTransactionsWithPendingRoutes(iouReportID: string | undefined): boolean {
    const transactions = TransactionUtils.getAllReportTransactions(iouReportID);

    // Early return false in case not having any transaction
    if (!transactions || transactions.length === 0) {
        return false;
    }

    return transactions.every((transaction) => TransactionUtils.isFetchingWaypointsFromServer(transaction));
}

/**
 * If the report is a thread and has a chat type set, it is a workspace chat.
 */
function isWorkspaceThread(report: OnyxEntry<Report>): boolean {
    const chatType = getChatType(report);
    return isThread(report) && isChatReport(report) && CONST.WORKSPACE_ROOM_TYPES.some((type) => chatType === type);
}

/**
 * Returns true if reportAction is the first chat preview of a Thread
 */
function isThreadFirstChat(reportAction: OnyxEntry<ReportAction>, reportID: string): boolean {
    return reportAction?.childReportID?.toString() === reportID;
}

/**
 * Checks if a report is a child report.
 */
function isChildReport(report: OnyxEntry<Report>): boolean {
    return isThread(report) || isTaskReport(report);
}

/**
 * An Expense Request is a thread where the parent report is an Expense Report and
 * the parentReportAction is a transaction.
 */
function isExpenseRequest(report: OnyxEntry<Report>): boolean {
    if (isThread(report)) {
        const parentReportAction = ReportActionsUtils.getParentReportAction(report);
        const parentReport = allReports?.[`${ONYXKEYS.COLLECTION.REPORT}${report?.parentReportID}`] ?? null;
        return isExpenseReport(parentReport) && !isEmptyObject(parentReportAction) && ReportActionsUtils.isTransactionThread(parentReportAction);
    }
    return false;
}

/**
 * An IOU Request is a thread where the parent report is an IOU Report and
 * the parentReportAction is a transaction.
 */
function isIOURequest(report: OnyxEntry<Report>): boolean {
    if (isThread(report)) {
        const parentReportAction = ReportActionsUtils.getParentReportAction(report);
        const parentReport = allReports?.[`${ONYXKEYS.COLLECTION.REPORT}${report?.parentReportID}`] ?? null;
        return isIOUReport(parentReport) && !isEmptyObject(parentReportAction) && ReportActionsUtils.isTransactionThread(parentReportAction);
    }
    return false;
}

/**
 * A Track Expense Report is a thread where the parent the parentReportAction is a transaction, and
 * parentReportAction has type of track.
 */
function isTrackExpenseReport(report: OnyxEntry<Report>): boolean {
    if (isThread(report)) {
        const parentReportAction = ReportActionsUtils.getParentReportAction(report);
        return !isEmptyObject(parentReportAction) && ReportActionsUtils.isTrackExpenseAction(parentReportAction);
    }
    return false;
}

/**
 * Checks if a report is an IOU or expense request.
 */
function isMoneyRequest(reportOrID: OnyxEntry<Report> | string): boolean {
    const report = typeof reportOrID === 'string' ? allReports?.[`${ONYXKEYS.COLLECTION.REPORT}${reportOrID}`] ?? null : reportOrID;
    return isIOURequest(report) || isExpenseRequest(report);
}

/**
 * Checks if a report is an IOU or expense report.
 */
function isMoneyRequestReport(reportOrID: OnyxEntry<Report> | EmptyObject | string): boolean {
    const report = typeof reportOrID === 'object' ? reportOrID : allReports?.[`${ONYXKEYS.COLLECTION.REPORT}${reportOrID}`] ?? null;
    return isIOUReport(report) || isExpenseReport(report);
}

/**
 * Checks if a report has only one transaction associated with it
 */
function isOneTransactionReport(reportID: string): boolean {
    const reportActions = allReportActions?.[`${ONYXKEYS.COLLECTION.REPORT_ACTIONS}${reportID}`] ?? ([] as ReportAction[]);
    return ReportActionsUtils.getOneTransactionThreadReportID(reportID, reportActions) !== null;
}

/**
 * Checks if a report is a transaction thread associated with a report that has only one transaction
 */
function isOneTransactionThread(reportID: string, parentReportID: string): boolean {
    const parentReportActions = allReportActions?.[`${ONYXKEYS.COLLECTION.REPORT_ACTIONS}${parentReportID}`] ?? ([] as ReportAction[]);
    const transactionThreadReportID = ReportActionsUtils.getOneTransactionThreadReportID(parentReportID, parentReportActions);
    return reportID === transactionThreadReportID;
}

/**
 * Should return true only for personal 1:1 report
 *
 */
function isOneOnOneChat(report: OnyxEntry<Report>): boolean {
    const participantAccountIDs = report?.participantAccountIDs ?? [];
    return (
        !isChatRoom(report) &&
        !isExpenseRequest(report) &&
        !isMoneyRequestReport(report) &&
        !isPolicyExpenseChat(report) &&
        !isTaskReport(report) &&
        isDM(report) &&
        !isIOUReport(report) &&
        participantAccountIDs.length === 1
    );
}

/**
 * Checks if the current user is a payer of the expense
 */

function isPayer(session: OnyxEntry<Session>, iouReport: OnyxEntry<Report>) {
    const isApproved = isReportApproved(iouReport);
    const policy = allPolicies?.[`${ONYXKEYS.COLLECTION.POLICY}${iouReport?.policyID}`] ?? null;
    const policyType = policy?.type;
    const isAdmin = policyType !== CONST.POLICY.TYPE.PERSONAL && policy?.role === CONST.POLICY.ROLE.ADMIN;
    const isManager = iouReport?.managerID === session?.accountID;
    if (isPaidGroupPolicy(iouReport)) {
        if (policy?.reimbursementChoice === CONST.POLICY.REIMBURSEMENT_CHOICES.REIMBURSEMENT_YES) {
            const isReimburser = session?.email === policy?.achAccount?.reimburser;
            return (!policy?.achAccount?.reimburser || isReimburser) && (isApproved || isManager);
        }
        if (policy?.reimbursementChoice === CONST.POLICY.REIMBURSEMENT_CHOICES.REIMBURSEMENT_MANUAL) {
            return isAdmin && (isApproved || isManager);
        }
        return false;
    }
    return isAdmin || (isMoneyRequestReport(iouReport) && isManager);
}

/**
 * Get the notification preference given a report
 */
function getReportNotificationPreference(report: OnyxEntry<Report>): string | number {
    return report?.notificationPreference ?? '';
}

/**
 * Checks if the current user is the action's author
 */
function isActionCreator(reportAction: OnyxEntry<ReportAction> | Partial<ReportAction>): boolean {
    return reportAction?.actorAccountID === currentUserAccountID;
}

/**
 * Returns the notification preference of the action's child report if it exists.
 * Otherwise, calculates it based on the action's authorship.
 */
function getChildReportNotificationPreference(reportAction: OnyxEntry<ReportAction> | Partial<ReportAction>): NotificationPreference {
    const childReportNotificationPreference = reportAction?.childReportNotificationPreference ?? '';
    if (childReportNotificationPreference) {
        return childReportNotificationPreference;
    }

    return isActionCreator(reportAction) ? CONST.REPORT.NOTIFICATION_PREFERENCE.ALWAYS : CONST.REPORT.NOTIFICATION_PREFERENCE.HIDDEN;
}

/**
 * Checks whether the supplied report supports adding more transactions to it.
 * Return true if:
 * - report is a non-settled IOU
 * - report is a draft
 * - report is a processing expense report and its policy has Instant reporting frequency
 */
function canAddOrDeleteTransactions(moneyRequestReport: OnyxEntry<Report>): boolean {
    if (!isMoneyRequestReport(moneyRequestReport)) {
        return false;
    }

    if (isReportApproved(moneyRequestReport) || isSettled(moneyRequestReport?.reportID)) {
        return false;
    }

    if (isGroupPolicy(moneyRequestReport) && isProcessingReport(moneyRequestReport) && !PolicyUtils.isInstantSubmitEnabled(getPolicy(moneyRequestReport?.policyID))) {
        return false;
    }

    return true;
}

/**
 * Can only delete if the author is this user and the action is an ADD_COMMENT action or an IOU action in an unsettled report, or if the user is a
 * policy admin
 */
function canDeleteReportAction(reportAction: OnyxEntry<ReportAction>, reportID: string): boolean {
    const report = getReport(reportID);

    const isActionOwner = reportAction?.actorAccountID === currentUserAccountID;
    const policy = allPolicies?.[`${ONYXKEYS.COLLECTION.POLICY}${report?.policyID}`] ?? null;

    if (reportAction?.actionName === CONST.REPORT.ACTIONS.TYPE.IOU) {
        // For now, users cannot delete split actions
        const isSplitAction = reportAction?.originalMessage?.type === CONST.IOU.REPORT_ACTION_TYPE.SPLIT;

        if (isSplitAction) {
            return false;
        }

        const linkedReport = isThreadFirstChat(reportAction, reportID) ? getReport(report?.parentReportID) : report;
        if (isActionOwner) {
            if (!isEmptyObject(linkedReport) && isMoneyRequestReport(linkedReport)) {
                return canAddOrDeleteTransactions(linkedReport);
            }
            return true;
        }
    }

    if (
        reportAction?.actionName !== CONST.REPORT.ACTIONS.TYPE.ADD_COMMENT ||
        reportAction?.pendingAction === CONST.RED_BRICK_ROAD_PENDING_ACTION.DELETE ||
        ReportActionsUtils.isCreatedTaskReportAction(reportAction) ||
        reportAction?.actorAccountID === CONST.ACCOUNT_ID.CONCIERGE
    ) {
        return false;
    }

    const isAdmin = policy?.role === CONST.POLICY.ROLE.ADMIN && !isEmptyObject(report) && !isDM(report);

    return isActionOwner || isAdmin;
}

/**
 * Get welcome message based on room type
 */
function getRoomWelcomeMessage(report: OnyxEntry<Report>, isUserPolicyAdmin: boolean): WelcomeMessage {
    const welcomeMessage: WelcomeMessage = {showReportName: true};
    const workspaceName = getPolicyName(report);

    if (isArchivedRoom(report)) {
        welcomeMessage.phrase1 = Localize.translateLocal('reportActionsView.beginningOfArchivedRoomPartOne');
        welcomeMessage.phrase2 = Localize.translateLocal('reportActionsView.beginningOfArchivedRoomPartTwo');
    } else if (isDomainRoom(report)) {
        welcomeMessage.phrase1 = Localize.translateLocal('reportActionsView.beginningOfChatHistoryDomainRoomPartOne', {domainRoom: report?.reportName ?? ''});
        welcomeMessage.phrase2 = Localize.translateLocal('reportActionsView.beginningOfChatHistoryDomainRoomPartTwo');
    } else if (isAdminRoom(report)) {
        welcomeMessage.phrase1 = Localize.translateLocal('reportActionsView.beginningOfChatHistoryAdminRoomPartOne', {workspaceName});
        welcomeMessage.phrase2 = Localize.translateLocal('reportActionsView.beginningOfChatHistoryAdminRoomPartTwo');
    } else if (isAdminsOnlyPostingRoom(report) && !isUserPolicyAdmin) {
        welcomeMessage.phrase1 = Localize.translateLocal('reportActionsView.beginningOfChatHistoryAdminOnlyPostingRoom');
        welcomeMessage.showReportName = false;
    } else if (isAnnounceRoom(report)) {
        welcomeMessage.phrase1 = Localize.translateLocal('reportActionsView.beginningOfChatHistoryAnnounceRoomPartOne', {workspaceName});
        welcomeMessage.phrase2 = Localize.translateLocal('reportActionsView.beginningOfChatHistoryAnnounceRoomPartTwo', {workspaceName});
    } else {
        // Message for user created rooms or other room types.
        welcomeMessage.phrase1 = Localize.translateLocal('reportActionsView.beginningOfChatHistoryUserRoomPartOne');
        welcomeMessage.phrase2 = Localize.translateLocal('reportActionsView.beginningOfChatHistoryUserRoomPartTwo');
    }

    return welcomeMessage;
}

/**
 * Returns true if Concierge is one of the chat participants (1:1 as well as group chats)
 */
function chatIncludesConcierge(report: Partial<OnyxEntry<Report>>): boolean {
    return Boolean(report?.participantAccountIDs?.length && report?.participantAccountIDs?.includes(CONST.ACCOUNT_ID.CONCIERGE));
}

/**
 * Returns true if there is any automated expensify account `in accountIDs
 */
function hasAutomatedExpensifyAccountIDs(accountIDs: number[]): boolean {
    return accountIDs.some((accountID) => CONST.EXPENSIFY_ACCOUNT_IDS.includes(accountID));
}

function getReportRecipientAccountIDs(report: OnyxEntry<Report>, currentLoginAccountID: number): number[] {
    let finalReport: OnyxEntry<Report> = report;
    // In 1:1 chat threads, the participants will be the same as parent report. If a report is specifically a 1:1 chat thread then we will
    // get parent report and use its participants array.
    if (isThread(report) && !(isTaskReport(report) || isMoneyRequestReport(report))) {
        const parentReport = allReports?.[`${ONYXKEYS.COLLECTION.REPORT}${report?.parentReportID}`] ?? null;
        if (hasSingleParticipant(parentReport)) {
            finalReport = parentReport;
        }
    }

    let finalParticipantAccountIDs: number[] | undefined = [];
    if (isMoneyRequestReport(report)) {
        // For money requests i.e the IOU (1:1 person) and Expense (1:* person) reports, use the full `initialParticipantAccountIDs` array
        // and add the `ownerAccountId`. Money request reports don't add `ownerAccountId` in `participantAccountIDs` array
        const defaultParticipantAccountIDs = finalReport?.participantAccountIDs ?? [];
        const setOfParticipantAccountIDs = new Set<number>(report?.ownerAccountID ? [...defaultParticipantAccountIDs, report.ownerAccountID] : defaultParticipantAccountIDs);
        finalParticipantAccountIDs = [...setOfParticipantAccountIDs];
    } else if (isTaskReport(report)) {
        // Task reports `managerID` will change when assignee is changed, in that case the old `managerID` is still present in `participantAccountIDs`
        // array along with the new one. We only need the `managerID` as a participant here.
        finalParticipantAccountIDs = report?.managerID ? [report?.managerID] : [];
    } else {
        finalParticipantAccountIDs = finalReport?.participantAccountIDs;
    }

    const reportParticipants = finalParticipantAccountIDs?.filter((accountID) => accountID !== currentLoginAccountID) ?? [];
    const participantsWithoutExpensifyAccountIDs = reportParticipants.filter((participant) => !CONST.EXPENSIFY_ACCOUNT_IDS.includes(participant ?? 0));
    return participantsWithoutExpensifyAccountIDs;
}

/**
 * Whether the time row should be shown for a report.
 */
function canShowReportRecipientLocalTime(personalDetails: OnyxCollection<PersonalDetails>, report: OnyxEntry<Report>, accountID: number): boolean {
    const reportRecipientAccountIDs = getReportRecipientAccountIDs(report, accountID);
    const hasMultipleParticipants = reportRecipientAccountIDs.length > 1;
    const reportRecipient = personalDetails?.[reportRecipientAccountIDs[0]];
    const reportRecipientTimezone = reportRecipient?.timezone ?? CONST.DEFAULT_TIME_ZONE;
    const isReportParticipantValidated = reportRecipient?.validated ?? false;
    return Boolean(
        !hasMultipleParticipants &&
            !isChatRoom(report) &&
            !isPolicyExpenseChat(getRootParentReport(report)) &&
            reportRecipient &&
            reportRecipientTimezone?.selected &&
            isReportParticipantValidated,
    );
}

/**
 * Shorten last message text to fixed length and trim spaces.
 */
function formatReportLastMessageText(lastMessageText: string, isModifiedExpenseMessage = false): string {
    if (isModifiedExpenseMessage) {
        return String(lastMessageText).trim().replace(CONST.REGEX.LINE_BREAK, '').trim();
    }
    return String(lastMessageText).trim().replace(CONST.REGEX.LINE_BREAK, ' ').substring(0, CONST.REPORT.LAST_MESSAGE_TEXT_MAX_LENGTH).trim();
}

/**
 * Helper method to return the default avatar associated with the given login
 */
function getDefaultWorkspaceAvatar(workspaceName?: string): IconAsset {
    if (!workspaceName) {
        return defaultWorkspaceAvatars.WorkspaceBuilding;
    }

    // Remove all chars not A-Z or 0-9 including underscore
    const alphaNumeric = workspaceName
        .normalize('NFD')
        .replace(/[^0-9a-z]/gi, '')
        .toUpperCase();

    const workspace = `Workspace${alphaNumeric[0]}` as keyof typeof defaultWorkspaceAvatars;
    const defaultWorkspaceAvatar = defaultWorkspaceAvatars[workspace];

    return !alphaNumeric ? defaultWorkspaceAvatars.WorkspaceBuilding : defaultWorkspaceAvatar;
}

/**
 * Helper method to return the default avatar testID associated with the given login
 */
function getDefaultWorkspaceAvatarTestID(workspaceName: string): string {
    if (!workspaceName) {
        return defaultAvatarBuildingIconTestID;
    }

    // Remove all chars not A-Z or 0-9 including underscore
    const alphaNumeric = workspaceName
        .normalize('NFD')
        .replace(/[^0-9a-z]/gi, '')
        .toLowerCase();

    return !alphaNumeric ? defaultAvatarBuildingIconTestID : `SvgDefaultAvatar_${alphaNumeric[0]} Icon`;
}

function getWorkspaceAvatar(report: OnyxEntry<Report>): UserUtils.AvatarSource {
    const workspaceName = getPolicyName(report, false, allPolicies?.[`${ONYXKEYS.COLLECTION.POLICY}${report?.policyID}`]);
    const avatar = allPolicies?.[`${ONYXKEYS.COLLECTION.POLICY}${report?.policyID}`]?.avatar ?? '';
    return !isEmpty(avatar) ? avatar : getDefaultWorkspaceAvatar(workspaceName);
}

/**
 * Helper method to return the default avatar associated with the given reportID
 */
function getDefaultGroupAvatar(reportID?: string): IconAsset {
    if (!reportID) {
        return defaultGroupAvatars.Avatar1;
    }
    const reportIDHashBucket: AvatarRange = ((Number(reportID) % CONST.DEFAULT_GROUP_AVATAR_COUNT) + 1) as AvatarRange;
    return defaultGroupAvatars[`Avatar${reportIDHashBucket}`];
}

/**
 * Returns the appropriate icons for the given chat report using the stored personalDetails.
 * The Avatar sources can be URLs or Icon components according to the chat type.
 */
function getIconsForParticipants(participants: number[], personalDetails: OnyxCollection<PersonalDetails>): Icon[] {
    const participantDetails: ParticipantDetails[] = [];
    const participantsList = participants || [];

    for (const accountID of participantsList) {
        const avatarSource = UserUtils.getAvatar(personalDetails?.[accountID]?.avatar ?? '', accountID);
        const displayNameLogin = personalDetails?.[accountID]?.displayName ? personalDetails?.[accountID]?.displayName : personalDetails?.[accountID]?.login;
        participantDetails.push([accountID, displayNameLogin ?? '', avatarSource, personalDetails?.[accountID]?.fallbackIcon ?? '']);
    }

    const sortedParticipantDetails = participantDetails.sort((first, second) => {
        // First sort by displayName/login
        const displayNameLoginOrder = localeCompare(first[1], second[1]);
        if (displayNameLoginOrder !== 0) {
            return displayNameLoginOrder;
        }

        // Then fallback on accountID as the final sorting criteria.
        // This will ensure that the order of avatars with same login/displayName
        // stay consistent across all users and devices
        return first[0] - second[0];
    });

    // Now that things are sorted, gather only the avatars (second element in the array) and return those
    const avatars: Icon[] = [];

    for (const sortedParticipantDetail of sortedParticipantDetails) {
        const userIcon = {
            id: sortedParticipantDetail[0],
            source: sortedParticipantDetail[2],
            type: CONST.ICON_TYPE_AVATAR,
            name: sortedParticipantDetail[1],
            fallbackIcon: sortedParticipantDetail[3],
        };
        avatars.push(userIcon);
    }

    return avatars;
}

/**
 * Given a report, return the associated workspace icon.
 */
function getWorkspaceIcon(report: OnyxEntry<Report>, policy: OnyxEntry<Policy> = null): Icon {
    const workspaceName = getPolicyName(report, false, policy);
    const policyExpenseChatAvatarSource = allPolicies?.[`${ONYXKEYS.COLLECTION.POLICY}${report?.policyID}`]?.avatar
        ? allPolicies?.[`${ONYXKEYS.COLLECTION.POLICY}${report?.policyID}`]?.avatar
        : getDefaultWorkspaceAvatar(workspaceName);

    const workspaceIcon: Icon = {
        source: policyExpenseChatAvatarSource ?? '',
        type: CONST.ICON_TYPE_WORKSPACE,
        name: workspaceName,
        id: -1,
    };
    return workspaceIcon;
}

/**
 * Gets the personal details for a login by looking in the ONYXKEYS.PERSONAL_DETAILS_LIST Onyx key (stored in the local variable, allPersonalDetails). If it doesn't exist in Onyx,
 * then a default object is constructed.
 */
function getPersonalDetailsForAccountID(accountID: number): Partial<PersonalDetails> {
    if (!accountID) {
        return {};
    }
    return (
        allPersonalDetails?.[accountID] ?? {
            avatar: UserUtils.getDefaultAvatar(accountID),
            isOptimisticPersonalDetail: true,
        }
    );
}

/**
 * Get the displayName for a single report participant.
 */
function getDisplayNameForParticipant(accountID?: number, shouldUseShortForm = false, shouldFallbackToHidden = true, shouldAddCurrentUserPostfix = false): string {
    if (!accountID) {
        return '';
    }

    const personalDetails = getPersonalDetailsForAccountID(accountID);
    // eslint-disable-next-line @typescript-eslint/prefer-nullish-coalescing
    const formattedLogin = LocalePhoneNumber.formatPhoneNumber(personalDetails.login || '');
    // This is to check if account is an invite/optimistically created one
    // and prevent from falling back to 'Hidden', so a correct value is shown
    // when searching for a new user
    if (personalDetails.isOptimisticPersonalDetail === true) {
        return formattedLogin;
    }

    // For selfDM, we display the user's displayName followed by '(you)' as a postfix
    const shouldAddPostfix = shouldAddCurrentUserPostfix && accountID === currentUserAccountID;

    const longName = PersonalDetailsUtils.getDisplayNameOrDefault(personalDetails, formattedLogin, shouldFallbackToHidden, shouldAddPostfix);

    // If the user's personal details (first name) should be hidden, make sure we return "hidden" instead of the short name
    if (shouldFallbackToHidden && longName === Localize.translateLocal('common.hidden')) {
        return longName;
    }

    const shortName = personalDetails.firstName ? personalDetails.firstName : longName;
    return shouldUseShortForm ? shortName : longName;
}

function getParticipantAccountIDs(reportID: string) {
    const report = getReport(reportID);
    if (!report || !report.participants) {
        return [];
    }

    const accountIDStrings = Object.keys(report.participants);
    return accountIDStrings.map((accountID) => Number(accountID));
}

function buildParticipantsFromAccountIDs(accountIDs: number[]): Participants {
    const finalParticipants: Participants = {};
    return accountIDs.reduce((participants, accountID) => {
        // eslint-disable-next-line no-param-reassign
        participants[accountID] = {hidden: false};
        return participants;
    }, finalParticipants);
}

/**
 * Returns the report name if the report is a group chat
 */
function getGroupChatName(participantAccountIDs?: number[], shouldApplyLimit = false, reportID = ''): string | undefined {
    // If we have a reportID always try to get the name from the report.
    if (reportID) {
        const reportKey = `${ONYXKEYS.COLLECTION.REPORT}${reportID}`;
        const reportName = allReports?.[reportKey]?.reportName;
        if (reportName) {
            return reportName;
        }
    }

    // Get participantAccountIDs from participants object
    let participants = participantAccountIDs ?? getParticipantAccountIDs(reportID);
    if (shouldApplyLimit) {
        participants = participants.slice(0, 5);
    }
    const isMultipleParticipantReport = participants.length > 1;

    if (isMultipleParticipantReport) {
        return participants
            .map((participant) => getDisplayNameForParticipant(participant, isMultipleParticipantReport))
            .sort((first, second) => localeCompare(first ?? '', second ?? ''))
            .filter(Boolean)
            .join(', ');
    }

    return Localize.translateLocal('groupChat.defaultReportName', {displayName: getDisplayNameForParticipant(participants[0], false)});
}

function getVisibleChatMemberAccountIDs(reportID: string): number[] {
    const report = getReport(reportID);
    if (!report || !report.participants) {
        return [];
    }
    const visibleParticipantAccountIDs = Object.entries(report.participants).reduce<number[]>((accountIDs, [accountID, participant]) => {
        if (participant && !participant.hidden) {
            accountIDs.push(Number(accountID));
        }
        return accountIDs;
    }, []);
    return visibleParticipantAccountIDs;
}

function getParticipants(reportID: string) {
    const report = getReport(reportID);
    if (!report) {
        return {};
    }

    return report.participants;
}

/**
 * Returns the appropriate icons for the given chat report using the stored personalDetails.
 * The Avatar sources can be URLs or Icon components according to the chat type.
 */
function getIcons(
    report: OnyxEntry<Report>,
    personalDetails: OnyxCollection<PersonalDetails>,
    defaultIcon: UserUtils.AvatarSource | null = null,
    defaultName = '',
    defaultAccountID = -1,
    policy: OnyxEntry<Policy> = null,
): Icon[] {
    if (isEmptyObject(report)) {
        const fallbackIcon: Icon = {
            source: defaultIcon ?? Expensicons.FallbackAvatar,
            type: CONST.ICON_TYPE_AVATAR,
            name: defaultName,
            id: defaultAccountID,
        };
        return [fallbackIcon];
    }
    if (isExpenseRequest(report)) {
        const parentReportAction = ReportActionsUtils.getParentReportAction(report);
        const workspaceIcon = getWorkspaceIcon(report, policy);
        const memberIcon = {
            source: UserUtils.getAvatar(personalDetails?.[parentReportAction.actorAccountID ?? -1]?.avatar ?? '', parentReportAction.actorAccountID ?? -1),
            id: parentReportAction.actorAccountID,
            type: CONST.ICON_TYPE_AVATAR,
            name: personalDetails?.[parentReportAction.actorAccountID ?? -1]?.displayName ?? '',
            fallbackIcon: personalDetails?.[parentReportAction.actorAccountID ?? -1]?.fallbackIcon,
        };

        return [memberIcon, workspaceIcon];
    }
    if (isChatThread(report)) {
        const parentReportAction = ReportActionsUtils.getParentReportAction(report);

        const actorAccountID = parentReportAction.actorAccountID;
        const actorDisplayName = PersonalDetailsUtils.getDisplayNameOrDefault(allPersonalDetails?.[actorAccountID ?? -1], '', false);
        const actorIcon = {
            id: actorAccountID,
            source: UserUtils.getAvatar(personalDetails?.[actorAccountID ?? -1]?.avatar ?? '', actorAccountID ?? -1),
            name: actorDisplayName,
            type: CONST.ICON_TYPE_AVATAR,
            fallbackIcon: personalDetails?.[parentReportAction.actorAccountID ?? -1]?.fallbackIcon,
        };

        if (isWorkspaceThread(report)) {
            const workspaceIcon = getWorkspaceIcon(report, policy);
            return [actorIcon, workspaceIcon];
        }
        return [actorIcon];
    }
    if (isTaskReport(report)) {
        const ownerIcon = {
            id: report?.ownerAccountID,
            source: UserUtils.getAvatar(personalDetails?.[report?.ownerAccountID ?? -1]?.avatar ?? '', report?.ownerAccountID ?? -1),
            type: CONST.ICON_TYPE_AVATAR,
            name: personalDetails?.[report?.ownerAccountID ?? -1]?.displayName ?? '',
            fallbackIcon: personalDetails?.[report?.ownerAccountID ?? -1]?.fallbackIcon,
        };

        if (isWorkspaceTaskReport(report)) {
            const workspaceIcon = getWorkspaceIcon(report, policy);
            return [ownerIcon, workspaceIcon];
        }

        return [ownerIcon];
    }
    if (isDomainRoom(report)) {
        // Get domain name after the #. Domain Rooms use our default workspace avatar pattern.
        const domainName = report?.reportName?.substring(1);
        const policyExpenseChatAvatarSource = getDefaultWorkspaceAvatar(domainName);
        const domainIcon: Icon = {
            source: policyExpenseChatAvatarSource,
            type: CONST.ICON_TYPE_WORKSPACE,
            name: domainName ?? '',
            id: -1,
        };
        return [domainIcon];
    }
    if (isAdminRoom(report) || isAnnounceRoom(report) || isChatRoom(report) || isArchivedRoom(report)) {
        const workspaceIcon = getWorkspaceIcon(report, policy);
        return [workspaceIcon];
    }
    if (isPolicyExpenseChat(report) || isExpenseReport(report)) {
        const workspaceIcon = getWorkspaceIcon(report, policy);
        const memberIcon = {
            source: UserUtils.getAvatar(personalDetails?.[report?.ownerAccountID ?? -1]?.avatar ?? '', report?.ownerAccountID ?? -1),
            id: report?.ownerAccountID,
            type: CONST.ICON_TYPE_AVATAR,
            name: personalDetails?.[report?.ownerAccountID ?? -1]?.displayName ?? '',
            fallbackIcon: personalDetails?.[report?.ownerAccountID ?? -1]?.fallbackIcon,
        };
        return isExpenseReport(report) ? [memberIcon, workspaceIcon] : [workspaceIcon, memberIcon];
    }
    if (isIOUReport(report)) {
        const managerIcon = {
            source: UserUtils.getAvatar(personalDetails?.[report?.managerID ?? -1]?.avatar ?? '', report?.managerID ?? -1),
            id: report?.managerID,
            type: CONST.ICON_TYPE_AVATAR,
            name: personalDetails?.[report?.managerID ?? -1]?.displayName ?? '',
            fallbackIcon: personalDetails?.[report?.managerID ?? -1]?.fallbackIcon,
        };
        const ownerIcon = {
            id: report?.ownerAccountID,
            source: UserUtils.getAvatar(personalDetails?.[report?.ownerAccountID ?? -1]?.avatar ?? '', report?.ownerAccountID ?? -1),
            type: CONST.ICON_TYPE_AVATAR,
            name: personalDetails?.[report?.ownerAccountID ?? -1]?.displayName ?? '',
            fallbackIcon: personalDetails?.[report?.ownerAccountID ?? -1]?.fallbackIcon,
        };
        const isManager = currentUserAccountID === report?.managerID;

        // For one transaction IOUs, display a simplified report icon
        if (isOneTransactionReport(report?.reportID ?? '0')) {
            return [ownerIcon];
        }

        return isManager ? [managerIcon, ownerIcon] : [ownerIcon, managerIcon];
    }

    if (isSelfDM(report)) {
        return getIconsForParticipants([currentUserAccountID ?? 0], personalDetails);
    }

    if (isGroupChat(report)) {
        const groupChatIcon = {
            // eslint-disable-next-line @typescript-eslint/prefer-nullish-coalescing
            source: report.avatarUrl || getDefaultGroupAvatar(report.reportID),
            id: -1,
            type: CONST.ICON_TYPE_AVATAR,
            name: getGroupChatName(undefined, true, report.reportID ?? ''),
        };
        return [groupChatIcon];
    }

    return getIconsForParticipants(report?.participantAccountIDs ?? [], personalDetails);
}

function getDisplayNamesWithTooltips(
    personalDetailsList: PersonalDetails[] | PersonalDetailsList | OptionData[],
    isMultipleParticipantReport: boolean,
    shouldFallbackToHidden = true,
    shouldAddCurrentUserPostfix = false,
): DisplayNameWithTooltips {
    const personalDetailsListArray = Array.isArray(personalDetailsList) ? personalDetailsList : Object.values(personalDetailsList);

    return personalDetailsListArray
        .map((user) => {
            const accountID = Number(user?.accountID);
            // eslint-disable-next-line @typescript-eslint/prefer-nullish-coalescing
            const displayName = getDisplayNameForParticipant(accountID, isMultipleParticipantReport, shouldFallbackToHidden, shouldAddCurrentUserPostfix) || user?.login || '';
            const avatar = UserUtils.getDefaultAvatar(accountID);

            let pronouns = user?.pronouns ?? undefined;
            if (pronouns?.startsWith(CONST.PRONOUNS.PREFIX)) {
                const pronounTranslationKey = pronouns.replace(CONST.PRONOUNS.PREFIX, '');
                pronouns = Localize.translateLocal(`pronouns.${pronounTranslationKey}` as TranslationPaths);
            }

            return {
                displayName,
                avatar,
                login: user?.login ?? '',
                accountID,
                pronouns,
            };
        })
        .sort((first, second) => {
            // First sort by displayName/login
            const displayNameLoginOrder = localeCompare(first.displayName, second.displayName);
            if (displayNameLoginOrder !== 0) {
                return displayNameLoginOrder;
            }

            // Then fallback on accountID as the final sorting criteria.
            return first.accountID - second.accountID;
        });
}

/**
 * Returns the the display names of the given user accountIDs
 */
function getUserDetailTooltipText(accountID: number, fallbackUserDisplayName = ''): string {
    const displayNameForParticipant = getDisplayNameForParticipant(accountID);
    return displayNameForParticipant || fallbackUserDisplayName;
}

/**
 * For a deleted parent report action within a chat report,
 * let us return the appropriate display message
 *
 * @param reportAction - The deleted report action of a chat report for which we need to return message.
 */
function getDeletedParentActionMessageForChatReport(reportAction: OnyxEntry<ReportAction>): string {
    // By default, let us display [Deleted message]
    let deletedMessageText = Localize.translateLocal('parentReportAction.deletedMessage');
    if (ReportActionsUtils.isCreatedTaskReportAction(reportAction)) {
        // For canceled task report, let us display [Deleted task]
        deletedMessageText = Localize.translateLocal('parentReportAction.deletedTask');
    }
    return deletedMessageText;
}

/**
 * Returns the preview message for `REIMBURSEMENT_QUEUED` action
 */
function getReimbursementQueuedActionMessage(reportAction: OnyxEntry<ReportAction>, report: OnyxEntry<Report>, shouldUseShortDisplayName = true): string {
    const submitterDisplayName = getDisplayNameForParticipant(report?.ownerAccountID, shouldUseShortDisplayName) ?? '';
    const originalMessage = reportAction?.originalMessage as IOUMessage | undefined;
    let messageKey: TranslationPaths;
    if (originalMessage?.paymentType === CONST.IOU.PAYMENT_TYPE.EXPENSIFY) {
        messageKey = 'iou.waitingOnEnabledWallet';
    } else {
        messageKey = 'iou.waitingOnBankAccount';
    }

    return Localize.translateLocal(messageKey, {submitterDisplayName});
}

/**
 * Returns the preview message for `REIMBURSEMENT_DEQUEUED` action
 */
function getReimbursementDeQueuedActionMessage(
    reportAction: OnyxEntry<ReportActionBase & OriginalMessageReimbursementDequeued>,
    report: OnyxEntry<Report> | EmptyObject,
    isLHNPreview = false,
): string {
    const originalMessage = reportAction?.originalMessage as ReimbursementDeQueuedMessage | undefined;
    const amount = originalMessage?.amount;
    const currency = originalMessage?.currency;
    const formattedAmount = CurrencyUtils.convertToDisplayString(amount, currency);
    if (originalMessage?.cancellationReason === CONST.REPORT.CANCEL_PAYMENT_REASONS.ADMIN) {
        const payerOrApproverName = report?.managerID === currentUserAccountID || !isLHNPreview ? '' : getDisplayNameForParticipant(report?.managerID, true);
        return Localize.translateLocal('iou.adminCanceledRequest', {manager: payerOrApproverName, amount: formattedAmount});
    }
    const submitterDisplayName = getDisplayNameForParticipant(report?.ownerAccountID, true) ?? '';
    return Localize.translateLocal('iou.canceledRequest', {submitterDisplayName, amount: formattedAmount});
}

/**
 * Builds an optimistic REIMBURSEMENT_DEQUEUED report action with a randomly generated reportActionID.
 *
 */
function buildOptimisticCancelPaymentReportAction(expenseReportID: string, amount: number, currency: string): OptimisticCancelPaymentReportAction {
    return {
        actionName: CONST.REPORT.ACTIONS.TYPE.REIMBURSEMENT_DEQUEUED,
        actorAccountID: currentUserAccountID,
        message: [
            {
                cancellationReason: CONST.REPORT.CANCEL_PAYMENT_REASONS.ADMIN,
                expenseReportID,
                type: CONST.REPORT.MESSAGE.TYPE.COMMENT,
                text: '',
                amount,
                currency,
            },
        ],
        originalMessage: {
            cancellationReason: CONST.REPORT.CANCEL_PAYMENT_REASONS.ADMIN,
            expenseReportID,
            amount,
            currency,
        },
        person: [
            {
                style: 'strong',
                text: getCurrentUserDisplayNameOrEmail(),
                type: 'TEXT',
            },
        ],
        reportActionID: NumberUtils.rand64(),
        shouldShow: true,
        created: DateUtils.getDBTime(),
        pendingAction: CONST.RED_BRICK_ROAD_PENDING_ACTION.ADD,
    };
}

/**
 * Returns the last visible message for a given report after considering the given optimistic actions
 *
 * @param reportID - the report for which last visible message has to be fetched
 * @param [actionsToMerge] - the optimistic merge actions that needs to be considered while fetching last visible message

 */
function getLastVisibleMessage(reportID: string | undefined, actionsToMerge: ReportActions = {}): LastVisibleMessage {
    const report = getReport(reportID);
    const lastVisibleAction = ReportActionsUtils.getLastVisibleAction(reportID ?? '', actionsToMerge);

    // For Chat Report with deleted parent actions, let us fetch the correct message
    if (ReportActionsUtils.isDeletedParentAction(lastVisibleAction) && !isEmptyObject(report) && isChatReport(report)) {
        const lastMessageText = getDeletedParentActionMessageForChatReport(lastVisibleAction);
        return {
            lastMessageText,
        };
    }

    // Fetch the last visible message for report represented by reportID and based on actions to merge.
    return ReportActionsUtils.getLastVisibleMessage(reportID ?? '', actionsToMerge);
}

/**
 * Checks if a report is an open task report assigned to current user.
 *
 * @param [parentReportAction] - The parent report action of the report (Used to check if the task has been canceled)
 */
function isWaitingForAssigneeToCompleteTask(report: OnyxEntry<Report>, parentReportAction: OnyxEntry<ReportAction> | EmptyObject = {}): boolean {
    return isTaskReport(report) && isReportManager(report) && isOpenTaskReport(report, parentReportAction);
}

function isUnreadWithMention(reportOrOption: OnyxEntry<Report> | OptionData): boolean {
    if (!reportOrOption) {
        return false;
    }
    // lastMentionedTime and lastReadTime are both datetime strings and can be compared directly
    const lastMentionedTime = reportOrOption.lastMentionedTime ?? '';
    const lastReadTime = reportOrOption.lastReadTime ?? '';
    return Boolean('isUnreadWithMention' in reportOrOption && reportOrOption.isUnreadWithMention) || lastReadTime < lastMentionedTime;
}

/**
 * Determines if the option requires action from the current user. This can happen when it:
 *  - is unread and the user was mentioned in one of the unread comments
 *  - is for an outstanding task waiting on the user
 *  - has an outstanding child expense that is waiting for an action from the current user (e.g. pay, approve, add bank account)
 *
 * @param option (report or optionItem)
 * @param parentReportAction (the report action the current report is a thread of)
 */
function requiresAttentionFromCurrentUser(optionOrReport: OnyxEntry<Report> | OptionData, parentReportAction: EmptyObject | OnyxEntry<ReportAction> = {}) {
    if (!optionOrReport) {
        return false;
    }

    if (isJoinRequestInAdminRoom(optionOrReport)) {
        return true;
    }

    if (isArchivedRoom(optionOrReport) || isArchivedRoom(getReport(optionOrReport.parentReportID))) {
        return false;
    }

    if (isUnreadWithMention(optionOrReport)) {
        return true;
    }

    if (isWaitingForAssigneeToCompleteTask(optionOrReport, parentReportAction)) {
        return true;
    }

    // Has a child report that is awaiting action (e.g. approve, pay, add bank account) from current user
    if (optionOrReport.hasOutstandingChildRequest) {
        return true;
    }

    return false;
}

/**
 * Returns number of transactions that are nonReimbursable
 *
 */
function hasNonReimbursableTransactions(iouReportID: string | undefined): boolean {
    const transactions = TransactionUtils.getAllReportTransactions(iouReportID);
    return transactions.filter((transaction) => transaction.reimbursable === false).length > 0;
}

function getMoneyRequestSpendBreakdown(report: OnyxEntry<Report>, allReportsDict: OnyxCollection<Report> = null): SpendBreakdown {
    const allAvailableReports = allReportsDict ?? allReports;
    let moneyRequestReport;
    if (isMoneyRequestReport(report)) {
        moneyRequestReport = report;
    }
    if (allAvailableReports && report?.iouReportID) {
        moneyRequestReport = allAvailableReports[`${ONYXKEYS.COLLECTION.REPORT}${report.iouReportID}`];
    }
    if (moneyRequestReport) {
        let nonReimbursableSpend = moneyRequestReport.nonReimbursableTotal ?? 0;
        let totalSpend = moneyRequestReport.total ?? 0;

        if (nonReimbursableSpend + totalSpend !== 0) {
            // There is a possibility that if the Expense report has a negative total.
            // This is because there are instances where you can get a credit back on your card,
            // or you enter a negative expense to “offset” future expenses
            nonReimbursableSpend = isExpenseReport(moneyRequestReport) ? nonReimbursableSpend * -1 : Math.abs(nonReimbursableSpend);
            totalSpend = isExpenseReport(moneyRequestReport) ? totalSpend * -1 : Math.abs(totalSpend);

            const totalDisplaySpend = totalSpend;
            const reimbursableSpend = totalDisplaySpend - nonReimbursableSpend;

            return {
                nonReimbursableSpend,
                reimbursableSpend,
                totalDisplaySpend,
            };
        }
    }
    return {
        nonReimbursableSpend: 0,
        reimbursableSpend: 0,
        totalDisplaySpend: 0,
    };
}

/**
 * Get the title for a policy expense chat which depends on the role of the policy member seeing this report
 */
function getPolicyExpenseChatName(report: OnyxEntry<Report>, policy: OnyxEntry<Policy> | undefined = undefined): string | undefined {
    const ownerAccountID = report?.ownerAccountID;
    const personalDetails = allPersonalDetails?.[ownerAccountID ?? -1];
    const login = personalDetails ? personalDetails.login : null;
    // eslint-disable-next-line @typescript-eslint/prefer-nullish-coalescing
    const reportOwnerDisplayName = getDisplayNameForParticipant(ownerAccountID) || login || report?.reportName;

    // If the policy expense chat is owned by this user, use the name of the policy as the report name.
    if (report?.isOwnPolicyExpenseChat) {
        return getPolicyName(report, false, policy);
    }

    let policyExpenseChatRole = 'user';
    const policyItem = allPolicies?.[`${ONYXKEYS.COLLECTION.POLICY}${report?.policyID}`];
    if (policyItem) {
        policyExpenseChatRole = policyItem.role || 'user';
    }

    // If this user is not admin and this policy expense chat has been archived because of account merging, this must be an old workspace chat
    // of the account which was merged into the current user's account. Use the name of the policy as the name of the report.
    if (isArchivedRoom(report)) {
        const lastAction = ReportActionsUtils.getLastVisibleAction(report?.reportID ?? '');
        const archiveReason = lastAction?.actionName === CONST.REPORT.ACTIONS.TYPE.CLOSED ? lastAction?.originalMessage?.reason : CONST.REPORT.ARCHIVE_REASON.DEFAULT;
        if (archiveReason === CONST.REPORT.ARCHIVE_REASON.ACCOUNT_MERGED && policyExpenseChatRole !== CONST.POLICY.ROLE.ADMIN) {
            return getPolicyName(report, false, policy);
        }
    }

    // If user can see this report and they are not its owner, they must be an admin and the report name should be the name of the policy member
    return reportOwnerDisplayName;
}

/**
 * Given a report field, check if the field is for the report title.
 */
function isReportFieldOfTypeTitle(reportField: OnyxEntry<PolicyReportField>): boolean {
    return reportField?.type === 'formula' && reportField?.fieldID === CONST.REPORT_FIELD_TITLE_FIELD_ID;
}

/**
 * Check if report fields are available to use in a report
 */
function reportFieldsEnabled(report: Report) {
    return Permissions.canUseReportFields(allBetas ?? []) && isPaidGroupPolicyExpenseReport(report);
}

/**
 * Given a report field, check if the field can be edited or not.
 * For title fields, its considered disabled if `deletable` prop is `true` (https://github.com/Expensify/App/issues/35043#issuecomment-1911275433)
 * For non title fields, its considered disabled if:
 * 1. The user is not admin of the report
 * 2. Report is settled or it is closed
 */
function isReportFieldDisabled(report: OnyxEntry<Report>, reportField: OnyxEntry<PolicyReportField>, policy: OnyxEntry<Policy>): boolean {
    const isReportSettled = isSettled(report?.reportID);
    const isReportClosed = report?.statusNum === CONST.REPORT.STATUS_NUM.CLOSED;
    const isTitleField = isReportFieldOfTypeTitle(reportField);
    const isAdmin = isPolicyAdmin(report?.policyID ?? '', {[`${ONYXKEYS.COLLECTION.POLICY}${policy?.id ?? ''}`]: policy});
    return isTitleField ? !reportField?.deletable : !isAdmin && (isReportSettled || isReportClosed);
}

/**
 * Given a set of report fields, return the field of type formula
 */
function getFormulaTypeReportField(reportFields: Record<string, PolicyReportField>) {
    return Object.values(reportFields).find((field) => field?.type === 'formula');
}

/**
 * Given a set of report fields, return the field that refers to title
 */
function getTitleReportField(reportFields: Record<string, PolicyReportField>) {
    return Object.values(reportFields).find((field) => isReportFieldOfTypeTitle(field));
}

/**
 * Get the key for a report field
 */
function getReportFieldKey(reportFieldId: string) {
    return `expensify_${reportFieldId}`;
}

/**
 * Get the report fields attached to the policy given policyID
 */
function getReportFieldsByPolicyID(policyID: string): Record<string, PolicyReportField> {
    const policyReportFields = Object.entries(allPolicies ?? {}).find(([key]) => key.replace(ONYXKEYS.COLLECTION.POLICY, '') === policyID);
    const fieldList = policyReportFields?.[1]?.fieldList;

    if (!policyReportFields || !fieldList) {
        return {};
    }

    return fieldList;
}

/**
 * Get the report fields that we should display a MoneyReportView gets opened
 */

function getAvailableReportFields(report: Report, policyReportFields: PolicyReportField[]): PolicyReportField[] {
    // Get the report fields that are attached to a report. These will persist even if a field is deleted from the policy.
    const reportFields = Object.values(report.fieldList ?? {});
    const reportIsSettled = isSettled(report.reportID);

    // If the report is settled, we don't want to show any new field that gets added to the policy.
    if (reportIsSettled) {
        return reportFields;
    }

    // If the report is unsettled, we want to merge the new fields that get added to the policy with the fields that
    // are attached to the report.
    const mergedFieldIds = Array.from(new Set([...policyReportFields.map(({fieldID}) => fieldID), ...reportFields.map(({fieldID}) => fieldID)]));

    const fields = mergedFieldIds.map((id) => {
        const field = report?.fieldList?.[getReportFieldKey(id)];

        if (field) {
            return field;
        }

        const policyReportField = policyReportFields.find(({fieldID}) => fieldID === id);

        if (policyReportField) {
            return policyReportField;
        }

        return null;
    });

    return fields.filter(Boolean) as PolicyReportField[];
}

/**
 * Get the title for an IOU or expense chat which will be showing the payer and the amount
 */
function getMoneyRequestReportName(report: OnyxEntry<Report>, policy: OnyxEntry<Policy> | undefined = undefined): string {
    const isReportSettled = isSettled(report?.reportID ?? '');
    const reportFields = isReportSettled ? report?.fieldList : getReportFieldsByPolicyID(report?.policyID ?? '');
    const titleReportField = getFormulaTypeReportField(reportFields ?? {});

    if (titleReportField && report?.reportName && reportFieldsEnabled(report)) {
        return report.reportName;
    }

    const moneyRequestTotal = getMoneyRequestSpendBreakdown(report).totalDisplaySpend;
    const formattedAmount = CurrencyUtils.convertToDisplayString(moneyRequestTotal, report?.currency);
    let payerOrApproverName = isExpenseReport(report) ? getPolicyName(report, false, policy) : getDisplayNameForParticipant(report?.managerID) ?? '';
    const payerPaidAmountMessage = Localize.translateLocal('iou.payerPaidAmount', {
        payer: payerOrApproverName,
        amount: formattedAmount,
    });

    if (isReportApproved(report)) {
        return Localize.translateLocal('iou.managerApprovedAmount', {
            manager: payerOrApproverName,
            amount: formattedAmount,
        });
    }

    if (report?.isWaitingOnBankAccount) {
        return `${payerPaidAmountMessage} ${CONST.DOT_SEPARATOR} ${Localize.translateLocal('iou.pending')}`;
    }

    if (!isSettled(report?.reportID) && hasNonReimbursableTransactions(report?.reportID)) {
        payerOrApproverName = getDisplayNameForParticipant(report?.ownerAccountID) ?? '';
        return Localize.translateLocal('iou.payerSpentAmount', {payer: payerOrApproverName, amount: formattedAmount});
    }

    if (isProcessingReport(report) || isOpenExpenseReport(report) || moneyRequestTotal === 0) {
        return Localize.translateLocal('iou.payerOwesAmount', {payer: payerOrApproverName, amount: formattedAmount});
    }

    return payerPaidAmountMessage;
}

/**
 * Gets transaction created, amount, currency, comment, and waypoints (for distance expense)
 * into a flat object. Used for displaying transactions and sending them in API commands
 */

function getTransactionDetails(transaction: OnyxEntry<Transaction>, createdDateFormat: string = CONST.DATE.FNS_FORMAT_STRING): TransactionDetails | undefined {
    if (!transaction) {
        return;
    }
    const report = getReport(transaction?.reportID);
    return {
        created: TransactionUtils.getCreated(transaction, createdDateFormat),
        amount: TransactionUtils.getAmount(transaction, !isEmptyObject(report) && isExpenseReport(report)),
        taxAmount: TransactionUtils.getTaxAmount(transaction, !isEmptyObject(report) && isExpenseReport(report)),
        taxCode: TransactionUtils.getTaxCode(transaction),
        currency: TransactionUtils.getCurrency(transaction),
        comment: TransactionUtils.getDescription(transaction),
        merchant: TransactionUtils.getMerchant(transaction),
        waypoints: TransactionUtils.getWaypoints(transaction),
        category: TransactionUtils.getCategory(transaction),
        billable: TransactionUtils.getBillable(transaction),
        tag: TransactionUtils.getTag(transaction),
        mccGroup: TransactionUtils.getMCCGroup(transaction),
        cardID: TransactionUtils.getCardID(transaction),
        originalAmount: TransactionUtils.getOriginalAmount(transaction),
        originalCurrency: TransactionUtils.getOriginalCurrency(transaction),
    };
}

/**
 * Can only edit if:
 *
 * - in case of IOU report
 *    - the current user is the requestor and is not settled yet
 * - in case of expense report
 *    - the current user is the requestor and is not settled yet
 *    - the current user is the manager of the report
 *    - or the current user is an admin on the policy the expense report is tied to
 *
 *    This is used in conjunction with canEditRestrictedField to control editing of specific fields like amount, currency, created, receipt, and distance.
 *    On its own, it only controls allowing/disallowing navigating to the editing pages or showing/hiding the 'Edit' icon on report actions
 */
function canEditMoneyRequest(reportAction: OnyxEntry<ReportAction>): boolean {
    const isDeleted = ReportActionsUtils.isDeletedAction(reportAction);

    if (isDeleted) {
        return false;
    }

    // If the report action is not IOU type, return true early
    if (reportAction?.actionName !== CONST.REPORT.ACTIONS.TYPE.IOU) {
        return true;
    }

    // TODO: Uncomment this line when BE starts working properly (Editing Track Expense)
    // if (reportAction.originalMessage.type === CONST.IOU.REPORT_ACTION_TYPE.TRACK) {
    //     return true;
    // }

    if (reportAction.originalMessage.type !== CONST.IOU.REPORT_ACTION_TYPE.CREATE) {
        return false;
    }

    const moneyRequestReportID = reportAction?.originalMessage?.IOUReportID ?? 0;

    if (!moneyRequestReportID) {
        return false;
    }

    const moneyRequestReport = getReport(String(moneyRequestReportID));
    const isRequestor = currentUserAccountID === reportAction?.actorAccountID;

    if (isIOUReport(moneyRequestReport)) {
        return isProcessingReport(moneyRequestReport) && isRequestor;
    }

    const policy = getPolicy(moneyRequestReport?.policyID ?? '');
    const isAdmin = policy.role === CONST.POLICY.ROLE.ADMIN;
    const isManager = currentUserAccountID === moneyRequestReport?.managerID;

    // Admin & managers can always edit coding fields such as tag, category, billable, etc. As long as the report has a state higher than OPEN.
    if ((isAdmin || isManager) && !isOpenExpenseReport(moneyRequestReport)) {
        return true;
    }

    return !isReportApproved(moneyRequestReport) && !isSettled(moneyRequestReport?.reportID) && isRequestor;
}

/**
 * Checks if the current user can edit the provided property of an expense
 *
 */
function canEditFieldOfMoneyRequest(reportAction: OnyxEntry<ReportAction>, fieldToEdit: ValueOf<typeof CONST.EDIT_REQUEST_FIELD>): boolean {
    // A list of fields that cannot be edited by anyone, once an expense has been settled
    const restrictedFields: string[] = [
        CONST.EDIT_REQUEST_FIELD.AMOUNT,
        CONST.EDIT_REQUEST_FIELD.CURRENCY,
        CONST.EDIT_REQUEST_FIELD.MERCHANT,
        CONST.EDIT_REQUEST_FIELD.DATE,
        CONST.EDIT_REQUEST_FIELD.RECEIPT,
        CONST.EDIT_REQUEST_FIELD.DISTANCE,
    ];

    if (!canEditMoneyRequest(reportAction)) {
        return false;
    }

    // If we're editing fields such as category, tag, description, etc. the check above should be enough for handling the permission
    if (!restrictedFields.includes(fieldToEdit)) {
        return true;
    }

    const iouMessage = reportAction?.originalMessage as IOUMessage;
    const moneyRequestReport = allReports?.[`${ONYXKEYS.COLLECTION.REPORT}${iouMessage?.IOUReportID}`] ?? ({} as Report);
    const transaction = allTransactions?.[`${ONYXKEYS.COLLECTION.TRANSACTION}${iouMessage?.IOUTransactionID}`] ?? ({} as Transaction);

    if (isSettled(String(moneyRequestReport.reportID)) || isReportApproved(String(moneyRequestReport.reportID))) {
        return false;
    }

    if (fieldToEdit === CONST.EDIT_REQUEST_FIELD.AMOUNT || fieldToEdit === CONST.EDIT_REQUEST_FIELD.CURRENCY) {
        if (TransactionUtils.isCardTransaction(transaction)) {
            return false;
        }

        if (TransactionUtils.isDistanceRequest(transaction)) {
            const policy = getPolicy(moneyRequestReport?.reportID ?? '');
            const isAdmin = isExpenseReport(moneyRequestReport) && policy.role === CONST.POLICY.ROLE.ADMIN;
            const isManager = isExpenseReport(moneyRequestReport) && currentUserAccountID === moneyRequestReport?.managerID;

            return isAdmin || isManager;
        }
    }

    if (fieldToEdit === CONST.EDIT_REQUEST_FIELD.RECEIPT) {
        const isRequestor = currentUserAccountID === reportAction?.actorAccountID;
        return !TransactionUtils.isReceiptBeingScanned(transaction) && !TransactionUtils.isDistanceRequest(transaction) && isRequestor;
    }

    return true;
}

/**
 * Can only edit if:
 *
 * - It was written by the current user
 * - It's an ADD_COMMENT that is not an attachment
 * - It's an expense where conditions for editability are defined in canEditMoneyRequest method
 * - It's not pending deletion
 */
function canEditReportAction(reportAction: OnyxEntry<ReportAction>): boolean {
    const isCommentOrIOU = reportAction?.actionName === CONST.REPORT.ACTIONS.TYPE.ADD_COMMENT || reportAction?.actionName === CONST.REPORT.ACTIONS.TYPE.IOU;

    return Boolean(
        reportAction?.actorAccountID === currentUserAccountID &&
            isCommentOrIOU &&
            canEditMoneyRequest(reportAction) && // Returns true for non-IOU actions
            !ReportActionsUtils.isReportActionAttachment(reportAction) &&
            !ReportActionsUtils.isDeletedAction(reportAction) &&
            !ReportActionsUtils.isCreatedTaskReportAction(reportAction) &&
            reportAction?.pendingAction !== CONST.RED_BRICK_ROAD_PENDING_ACTION.DELETE,
    );
}

/**
 * Gets all transactions on an IOU report with a receipt
 */
function getTransactionsWithReceipts(iouReportID: string | undefined): Transaction[] {
    const transactions = TransactionUtils.getAllReportTransactions(iouReportID);
    return transactions.filter((transaction) => TransactionUtils.hasReceipt(transaction));
}

/**
 * For report previews, we display a "Receipt scan in progress" indicator
 * instead of the report total only when we have no report total ready to show. This is the case when
 * all requests are receipts that are being SmartScanned. As soon as we have a non-receipt request,
 * or as soon as one receipt request is done scanning, we have at least one
 * "ready" expense, and we remove this indicator to show the partial report total.
 */
function areAllRequestsBeingSmartScanned(iouReportID: string, reportPreviewAction: OnyxEntry<ReportAction>): boolean {
    const transactionsWithReceipts = getTransactionsWithReceipts(iouReportID);
    // If we have more requests than requests with receipts, we have some manual requests
    if (ReportActionsUtils.getNumberOfMoneyRequests(reportPreviewAction) > transactionsWithReceipts.length) {
        return false;
    }
    return transactionsWithReceipts.every((transaction) => TransactionUtils.isReceiptBeingScanned(transaction));
}

/**
 * Check if any of the transactions in the report has required missing fields
 *
 */
function hasMissingSmartscanFields(iouReportID: string): boolean {
    return TransactionUtils.getAllReportTransactions(iouReportID).some((transaction) => TransactionUtils.hasMissingSmartscanFields(transaction));
}

/**
 * Get the transactions related to a report preview with receipts
 * Get the details linked to the IOU reportAction
 *
 * NOTE: This method is only meant to be used inside this action file. Do not export and use it elsewhere. Use withOnyx or Onyx.connect() instead.
 */
function getLinkedTransaction(reportAction: OnyxEntry<ReportAction | OptimisticIOUReportAction>): Transaction | EmptyObject {
    let transactionID = '';

    if (reportAction?.actionName === CONST.REPORT.ACTIONS.TYPE.IOU) {
        transactionID = (reportAction?.originalMessage as IOUMessage)?.IOUTransactionID ?? '';
    }

    return allTransactions?.[`${ONYXKEYS.COLLECTION.TRANSACTION}${transactionID}`] ?? {};
}

/**
 * Given a parent IOU report action get report name for the LHN.
 */
function getTransactionReportName(reportAction: OnyxEntry<ReportAction | OptimisticIOUReportAction>): string {
    if (ReportActionsUtils.isReversedTransaction(reportAction)) {
        return Localize.translateLocal('parentReportAction.reversedTransaction');
    }

    if (ReportActionsUtils.isDeletedAction(reportAction)) {
        return Localize.translateLocal('parentReportAction.deletedExpense');
    }

    const transaction = getLinkedTransaction(reportAction);

    if (ReportActionsUtils.isTrackExpenseAction(reportAction)) {
        if (isEmptyObject(transaction)) {
            return Localize.translateLocal('iou.trackExpense');
        }
        const transactionDetails = getTransactionDetails(transaction);
        return Localize.translateLocal('iou.threadTrackReportName', {
            formattedAmount: CurrencyUtils.convertToDisplayString(transactionDetails?.amount ?? 0, transactionDetails?.currency) ?? '',
            comment: (!TransactionUtils.isMerchantMissing(transaction) ? transactionDetails?.merchant : transactionDetails?.comment) ?? '',
        });
    }

    if (isEmptyObject(transaction)) {
        // Transaction data might be empty on app's first load, if so we fallback to Expense
        return Localize.translateLocal('iou.expense');
    }

    if (TransactionUtils.isFetchingWaypointsFromServer(transaction)) {
        return Localize.translateLocal('iou.routePending');
    }

    if (TransactionUtils.hasReceipt(transaction) && TransactionUtils.isReceiptBeingScanned(transaction)) {
        return Localize.translateLocal('iou.receiptScanning');
    }

    if (TransactionUtils.hasMissingSmartscanFields(transaction)) {
        return Localize.translateLocal('iou.receiptMissingDetails');
    }

    const transactionDetails = getTransactionDetails(transaction);

    return Localize.translateLocal(ReportActionsUtils.isSentMoneyReportAction(reportAction) ? 'iou.threadPaySomeoneReportName' : 'iou.threadExpenseReportName', {
        formattedAmount: CurrencyUtils.convertToDisplayString(transactionDetails?.amount ?? 0, transactionDetails?.currency) ?? '',
        comment: (!TransactionUtils.isMerchantMissing(transaction) ? transactionDetails?.merchant : transactionDetails?.comment) ?? '',
    });
}

/**
 * Get expense message for an IOU report
 *
 * @param [iouReportAction] This is always an IOU action. When necessary, report preview actions will be unwrapped and the child iou report action is passed here (the original report preview
 *     action will be passed as `originalReportAction` in this case).
 * @param [originalReportAction] This can be either a report preview action or the IOU action. This will be the original report preview action in cases where `iouReportAction` was unwrapped
 *     from a report preview action. Otherwise, it will be the same as `iouReportAction`.
 */
function getReportPreviewMessage(
    report: OnyxEntry<Report> | EmptyObject,
    iouReportAction: OnyxEntry<ReportAction> | EmptyObject = {},
    shouldConsiderScanningReceiptOrPendingRoute = false,
    isPreviewMessageForParentChatReport = false,
    policy: OnyxEntry<Policy> = null,
    isForListPreview = false,
    originalReportAction: OnyxEntry<ReportAction> | EmptyObject = iouReportAction,
): string {
    const reportActionMessage = iouReportAction?.message?.[0]?.html ?? '';

    if (isEmptyObject(report) || !report?.reportID) {
        // The iouReport is not found locally after SignIn because the OpenApp API won't return iouReports if they're settled
        // As a temporary solution until we know how to solve this the best, we just use the message that returned from BE
        return reportActionMessage;
    }

    if (!isEmptyObject(iouReportAction) && !isIOUReport(report) && iouReportAction && ReportActionsUtils.isSplitBillAction(iouReportAction)) {
        // This covers group chats where the last action is a split expense action
        const linkedTransaction = getLinkedTransaction(iouReportAction);
        if (isEmptyObject(linkedTransaction)) {
            return reportActionMessage;
        }

        if (!isEmptyObject(linkedTransaction)) {
            if (TransactionUtils.isReceiptBeingScanned(linkedTransaction)) {
                return Localize.translateLocal('iou.receiptScanning');
            }

            if (TransactionUtils.hasMissingSmartscanFields(linkedTransaction)) {
                return Localize.translateLocal('iou.receiptMissingDetails');
            }

            const transactionDetails = getTransactionDetails(linkedTransaction);
            const formattedAmount = CurrencyUtils.convertToDisplayString(transactionDetails?.amount ?? 0, transactionDetails?.currency ?? '');
            return Localize.translateLocal('iou.didSplitAmount', {formattedAmount, comment: transactionDetails?.comment ?? ''});
        }
    }

    if (!isEmptyObject(iouReportAction) && !isIOUReport(report) && iouReportAction && ReportActionsUtils.isTrackExpenseAction(iouReportAction)) {
        // This covers group chats where the last action is a track expense action
        const linkedTransaction = getLinkedTransaction(iouReportAction);
        if (isEmptyObject(linkedTransaction)) {
            return reportActionMessage;
        }

        if (!isEmptyObject(linkedTransaction)) {
            if (TransactionUtils.isReceiptBeingScanned(linkedTransaction)) {
                return Localize.translateLocal('iou.receiptScanning');
            }

            if (TransactionUtils.hasMissingSmartscanFields(linkedTransaction)) {
                return Localize.translateLocal('iou.receiptMissingDetails');
            }

            const transactionDetails = getTransactionDetails(linkedTransaction);
            const formattedAmount = CurrencyUtils.convertToDisplayString(transactionDetails?.amount ?? 0, transactionDetails?.currency ?? '');
            return Localize.translateLocal('iou.trackedAmount', {formattedAmount, comment: transactionDetails?.comment ?? ''});
        }
    }

    const containsNonReimbursable = hasNonReimbursableTransactions(report.reportID);
    const totalAmount = getMoneyRequestSpendBreakdown(report).totalDisplaySpend;

    const policyName = getPolicyName(report, false, policy);
    const payerName = isExpenseReport(report) ? policyName : getDisplayNameForParticipant(report.managerID, !isPreviewMessageForParentChatReport);

    const formattedAmount = CurrencyUtils.convertToDisplayString(totalAmount, report.currency);

    if (isReportApproved(report) && isPaidGroupPolicy(report)) {
        return Localize.translateLocal('iou.managerApprovedAmount', {
            manager: payerName ?? '',
            amount: formattedAmount,
        });
    }

    let linkedTransaction;
    if (!isEmptyObject(iouReportAction) && shouldConsiderScanningReceiptOrPendingRoute && iouReportAction && ReportActionsUtils.isMoneyRequestAction(iouReportAction)) {
        linkedTransaction = getLinkedTransaction(iouReportAction);
    }

    if (!isEmptyObject(linkedTransaction) && TransactionUtils.hasReceipt(linkedTransaction) && TransactionUtils.isReceiptBeingScanned(linkedTransaction)) {
        return Localize.translateLocal('iou.receiptScanning');
    }

    if (!isEmptyObject(linkedTransaction) && TransactionUtils.isFetchingWaypointsFromServer(linkedTransaction) && !TransactionUtils.getAmount(linkedTransaction)) {
        return Localize.translateLocal('iou.routePending');
    }

    const originalMessage = iouReportAction?.originalMessage as IOUMessage | undefined;

    // Show Paid preview message if it's settled or if the amount is paid & stuck at receivers end for only chat reports.
    if (isSettled(report.reportID) || (report.isWaitingOnBankAccount && isPreviewMessageForParentChatReport)) {
        // A settled report preview message can come in three formats "paid ... elsewhere" or "paid ... with Expensify"
        let translatePhraseKey: TranslationPaths = 'iou.paidElsewhereWithAmount';
        if (isPreviewMessageForParentChatReport) {
            translatePhraseKey = 'iou.payerPaidAmount';
        } else if (
            [CONST.IOU.PAYMENT_TYPE.VBBA, CONST.IOU.PAYMENT_TYPE.EXPENSIFY].some((paymentType) => paymentType === originalMessage?.paymentType) ||
            !!reportActionMessage.match(/ (with Expensify|using Expensify)$/) ||
            report.isWaitingOnBankAccount
        ) {
            translatePhraseKey = 'iou.paidWithExpensifyWithAmount';
        }

        let actualPayerName = report.managerID === currentUserAccountID ? '' : getDisplayNameForParticipant(report.managerID, true);
        actualPayerName = actualPayerName && isForListPreview && !isPreviewMessageForParentChatReport ? `${actualPayerName}:` : actualPayerName;
        const payerDisplayName = isPreviewMessageForParentChatReport ? payerName : actualPayerName;

        return Localize.translateLocal(translatePhraseKey, {amount: formattedAmount, payer: payerDisplayName ?? ''});
    }

    if (report.isWaitingOnBankAccount) {
        const submitterDisplayName = getDisplayNameForParticipant(report.ownerAccountID ?? -1, true) ?? '';
        return Localize.translateLocal('iou.waitingOnBankAccount', {submitterDisplayName});
    }

    const lastActorID = iouReportAction?.actorAccountID;
    let amount = originalMessage?.amount;
    let currency = originalMessage?.currency ? originalMessage?.currency : report.currency;

    if (!isEmptyObject(linkedTransaction)) {
        amount = TransactionUtils.getAmount(linkedTransaction, isExpenseReport(report));
        currency = TransactionUtils.getCurrency(linkedTransaction);
    }

    if (isEmptyObject(linkedTransaction) && !isEmptyObject(iouReportAction)) {
        linkedTransaction = getLinkedTransaction(iouReportAction);
    }

    let comment = !isEmptyObject(linkedTransaction) ? TransactionUtils.getDescription(linkedTransaction) : undefined;
    if (!isEmptyObject(originalReportAction) && ReportActionsUtils.isReportPreviewAction(originalReportAction) && ReportActionsUtils.getNumberOfMoneyRequests(originalReportAction) !== 1) {
        comment = undefined;
    }

    // if we have the amount in the originalMessage and lastActorID, we can use that to display the preview message for the latest expense
    if (amount !== undefined && lastActorID && !isPreviewMessageForParentChatReport) {
        const amountToDisplay = CurrencyUtils.convertToDisplayString(Math.abs(amount), currency);

        // We only want to show the actor name in the preview if it's not the current user who took the action
        const requestorName = lastActorID && lastActorID !== currentUserAccountID ? getDisplayNameForParticipant(lastActorID, !isPreviewMessageForParentChatReport) : '';
        return `${requestorName ? `${requestorName}: ` : ''}${Localize.translateLocal('iou.submittedAmount', {formattedAmount: amountToDisplay, comment})}`;
    }

    if (containsNonReimbursable) {
        return Localize.translateLocal('iou.payerSpentAmount', {payer: getDisplayNameForParticipant(report.ownerAccountID) ?? '', amount: formattedAmount});
    }

    return Localize.translateLocal('iou.payerOwesAmount', {payer: payerName ?? '', amount: formattedAmount, comment});
}

/**
 * Given the updates user made to the expense, compose the originalMessage
 * object of the modified expense action.
 *
 * At the moment, we only allow changing one transaction field at a time.
 */
function getModifiedExpenseOriginalMessage(
    oldTransaction: OnyxEntry<Transaction>,
    transactionChanges: TransactionChanges,
    isFromExpenseReport: boolean,
    policy: OnyxEntry<Policy>,
): ExpenseOriginalMessage {
    const originalMessage: ExpenseOriginalMessage = {};
    // Remark: Comment field is the only one which has new/old prefixes for the keys (newComment/ oldComment),
    // all others have old/- pattern such as oldCreated/created
    if ('comment' in transactionChanges) {
        originalMessage.oldComment = TransactionUtils.getDescription(oldTransaction);
        originalMessage.newComment = transactionChanges?.comment;
    }
    if ('created' in transactionChanges) {
        originalMessage.oldCreated = TransactionUtils.getCreated(oldTransaction);
        originalMessage.created = transactionChanges?.created;
    }
    if ('merchant' in transactionChanges) {
        originalMessage.oldMerchant = TransactionUtils.getMerchant(oldTransaction);
        originalMessage.merchant = transactionChanges?.merchant;
    }

    // The amount is always a combination of the currency and the number value so when one changes we need to store both
    // to match how we handle the modified expense action in oldDot
    if ('amount' in transactionChanges || 'currency' in transactionChanges) {
        originalMessage.oldAmount = TransactionUtils.getAmount(oldTransaction, isFromExpenseReport);
        originalMessage.amount = transactionChanges?.amount ?? transactionChanges.oldAmount;
        originalMessage.oldCurrency = TransactionUtils.getCurrency(oldTransaction);
        originalMessage.currency = transactionChanges?.currency ?? transactionChanges.oldCurrency;
    }

    if ('category' in transactionChanges) {
        originalMessage.oldCategory = TransactionUtils.getCategory(oldTransaction);
        originalMessage.category = transactionChanges?.category;
    }

    if ('tag' in transactionChanges) {
        originalMessage.oldTag = TransactionUtils.getTag(oldTransaction);
        originalMessage.tag = transactionChanges?.tag;
    }

    if ('taxAmount' in transactionChanges) {
        originalMessage.oldTaxAmount = TransactionUtils.getTaxAmount(oldTransaction, isFromExpenseReport);
        originalMessage.taxAmount = transactionChanges?.taxAmount;
        originalMessage.currency = TransactionUtils.getCurrency(oldTransaction);
    }

    if ('taxCode' in transactionChanges) {
        originalMessage.oldTaxRate = policy?.taxRates?.taxes[TransactionUtils.getTaxCode(oldTransaction)]?.value;
        originalMessage.taxRate = transactionChanges?.taxCode && policy?.taxRates?.taxes[transactionChanges?.taxCode].value;
    }

    if ('billable' in transactionChanges) {
        const oldBillable = TransactionUtils.getBillable(oldTransaction);
        originalMessage.oldBillable = oldBillable ? Localize.translateLocal('common.billable').toLowerCase() : Localize.translateLocal('common.nonBillable').toLowerCase();
        originalMessage.billable = transactionChanges?.billable ? Localize.translateLocal('common.billable').toLowerCase() : Localize.translateLocal('common.nonBillable').toLowerCase();
    }

    return originalMessage;
}

/**
 * Check if original message is an object and can be used as a ChangeLog type
 * @param originalMessage
 */
function isChangeLogObject(originalMessage?: ChangeLog): ChangeLog | undefined {
    if (originalMessage && typeof originalMessage === 'object') {
        return originalMessage;
    }
    return undefined;
}

/**
 * Build invited usernames for admin chat threads
 * @param parentReportAction
 * @param parentReportActionMessage
 */
function getAdminRoomInvitedParticipants(parentReportAction: ReportAction | Record<string, never>, parentReportActionMessage: string) {
    if (!parentReportAction?.originalMessage) {
        return parentReportActionMessage || Localize.translateLocal('parentReportAction.deletedMessage');
    }
    const originalMessage = isChangeLogObject(parentReportAction.originalMessage);
    const participantAccountIDs = originalMessage?.targetAccountIDs ?? [];

    const participants = participantAccountIDs.map((id) => {
        const name = getDisplayNameForParticipant(id);
        if (name && name?.length > 0) {
            return name;
        }
        return Localize.translateLocal('common.hidden');
    });
    const users = participants.length > 1 ? participants.join(` ${Localize.translateLocal('common.and')} `) : participants[0];
    if (!users) {
        return parentReportActionMessage;
    }
    const actionType = parentReportAction.actionName;
    const isInviteAction = actionType === CONST.REPORT.ACTIONS.TYPE.ROOM_CHANGE_LOG.INVITE_TO_ROOM || actionType === CONST.REPORT.ACTIONS.TYPE.POLICY_CHANGE_LOG.INVITE_TO_ROOM;

    const verbKey = isInviteAction ? 'workspace.invite.invited' : 'workspace.invite.removed';
    const prepositionKey = isInviteAction ? 'workspace.invite.to' : 'workspace.invite.from';

    const verb = Localize.translateLocal(verbKey);
    const preposition = Localize.translateLocal(prepositionKey);

    const roomName = originalMessage?.roomName ?? '';

    return roomName ? `${verb} ${users} ${preposition} ${roomName}` : `${verb} ${users}`;
}

/**
 * Get the report action message for a report action.
 */
function getReportActionMessage(reportAction: ReportAction | EmptyObject, parentReportID?: string) {
    if (isEmptyObject(reportAction)) {
        return '';
    }
    if (ReportActionsUtils.isApprovedOrSubmittedReportAction(reportAction)) {
        return ReportActionsUtils.getReportActionMessageText(reportAction);
    }
    if (ReportActionsUtils.isReimbursementQueuedAction(reportAction)) {
        return getReimbursementQueuedActionMessage(reportAction, getReport(parentReportID), false);
    }
    return Str.removeSMSDomain(reportAction?.message?.[0]?.text ?? '');
}

/**
 * Get the title for a report.
 */
function getReportName(report: OnyxEntry<Report>, policy: OnyxEntry<Policy> = null): string {
    let formattedName: string | undefined;
    const parentReportAction = ReportActionsUtils.getParentReportAction(report);
    if (isChatThread(report)) {
        if (!isEmptyObject(parentReportAction) && ReportActionsUtils.isTransactionThread(parentReportAction)) {
            formattedName = getTransactionReportName(parentReportAction);
            if (isArchivedRoom(report)) {
                formattedName += ` (${Localize.translateLocal('common.archived')})`;
            }
            return formattedName;
        }

        if (parentReportAction?.message?.[0]?.isDeletedParentAction) {
            return Localize.translateLocal('parentReportAction.deletedMessage');
        }

        const isAttachment = ReportActionsUtils.isReportActionAttachment(!isEmptyObject(parentReportAction) ? parentReportAction : null);
        const parentReportActionMessage = getReportActionMessage(parentReportAction, report?.parentReportID).replace(/(\r\n|\n|\r)/gm, ' ');
        if (isAttachment && parentReportActionMessage) {
            return `[${Localize.translateLocal('common.attachment')}]`;
        }
        if (
            parentReportAction?.message?.[0]?.moderationDecision?.decision === CONST.MODERATION.MODERATOR_DECISION_PENDING_HIDE ||
            parentReportAction?.message?.[0]?.moderationDecision?.decision === CONST.MODERATION.MODERATOR_DECISION_HIDDEN ||
            parentReportAction?.message?.[0]?.moderationDecision?.decision === CONST.MODERATION.MODERATOR_DECISION_PENDING_REMOVE
        ) {
            return Localize.translateLocal('parentReportAction.hiddenMessage');
        }
        if (isAdminRoom(report) || isUserCreatedPolicyRoom(report)) {
            return getAdminRoomInvitedParticipants(parentReportAction, parentReportActionMessage);
        }
        if (parentReportActionMessage && isArchivedRoom(report)) {
            return `${parentReportActionMessage} (${Localize.translateLocal('common.archived')})`;
        }
        if (ReportActionsUtils.isModifiedExpenseAction(parentReportAction)) {
            return ModifiedExpenseMessage.getForReportAction(report?.reportID, parentReportAction);
        }
        return parentReportActionMessage;
    }

    if (isClosedExpenseReportWithNoExpenses(report)) {
        return Localize.translateLocal('parentReportAction.deletedReport');
    }

    if (isTaskReport(report) && isCanceledTaskReport(report, parentReportAction)) {
        return Localize.translateLocal('parentReportAction.deletedTask');
    }

    if (isGroupChat(report)) {
        return getGroupChatName(undefined, true, report?.reportID) ?? '';
    }

    if (isChatRoom(report) || isTaskReport(report)) {
        formattedName = report?.reportName;
    }

    if (isPolicyExpenseChat(report)) {
        formattedName = getPolicyExpenseChatName(report, policy);
    }

    if (isMoneyRequestReport(report)) {
        formattedName = getMoneyRequestReportName(report, policy);
    }

    if (isArchivedRoom(report)) {
        formattedName += ` (${Localize.translateLocal('common.archived')})`;
    }

    if (isSelfDM(report)) {
        formattedName = getDisplayNameForParticipant(currentUserAccountID, undefined, undefined, true);
    }

    if (formattedName) {
        return formattedName;
    }

    // Not a room or PolicyExpenseChat, generate title from first 5 other participants
    const participantAccountIDs = report?.participantAccountIDs?.slice(0, 6) ?? [];
    const participantsWithoutCurrentUser = participantAccountIDs.filter((accountID) => accountID !== currentUserAccountID);
    const isMultipleParticipantReport = participantsWithoutCurrentUser.length > 1;
    if (participantsWithoutCurrentUser.length > 5) {
        participantsWithoutCurrentUser.pop();
    }
    return participantsWithoutCurrentUser.map((accountID) => getDisplayNameForParticipant(accountID, isMultipleParticipantReport)).join(', ');
}

/**
 * Get the payee name given a report.
 */
function getPayeeName(report: OnyxEntry<Report>): string | undefined {
    if (isEmptyObject(report)) {
        return undefined;
    }

    const participantAccountIDs = report?.participantAccountIDs ?? [];
    const participantsWithoutCurrentUser = participantAccountIDs.filter((accountID) => accountID !== currentUserAccountID);
    if (participantsWithoutCurrentUser.length === 0) {
        return undefined;
    }
    return getDisplayNameForParticipant(participantsWithoutCurrentUser[0], true);
}

/**
 * Get either the policyName or domainName the chat is tied to
 */
function getChatRoomSubtitle(report: OnyxEntry<Report>): string | undefined {
    if (isChatThread(report)) {
        return '';
    }
    if (!isDefaultRoom(report) && !isUserCreatedPolicyRoom(report) && !isPolicyExpenseChat(report)) {
        return '';
    }
    if (getChatType(report) === CONST.REPORT.CHAT_TYPE.DOMAIN_ALL) {
        // The domainAll rooms are just #domainName, so we ignore the prefix '#' to get the domainName
        return report?.reportName?.substring(1) ?? '';
    }
    if ((isPolicyExpenseChat(report) && !!report?.isOwnPolicyExpenseChat) || isExpenseReport(report)) {
        return Localize.translateLocal('workspace.common.workspace');
    }
    if (isArchivedRoom(report)) {
        return report?.oldPolicyName ?? '';
    }
    return getPolicyName(report);
}

/**
 * Get pending members for reports
 */
function getPendingChatMembers(accountIDs: number[], previousPendingChatMembers: PendingChatMember[], pendingAction: PendingAction): PendingChatMember[] {
    const pendingChatMembers = accountIDs.map((accountID) => ({accountID: accountID.toString(), pendingAction}));
    return [...previousPendingChatMembers, ...pendingChatMembers];
}

/**
 * Gets the parent navigation subtitle for the report
 */
function getParentNavigationSubtitle(report: OnyxEntry<Report>): ParentNavigationSummaryParams {
    const parentReport = getParentReport(report);
    if (isEmptyObject(parentReport)) {
        return {};
    }

    return {
        reportName: getReportName(parentReport),
        workspaceName: getPolicyName(parentReport, true),
    };
}

/**
 * Navigate to the details page of a given report
 */
function navigateToDetailsPage(report: OnyxEntry<Report>) {
    const participantAccountIDs = report?.participantAccountIDs ?? [];

    if (isSelfDM(report)) {
        Navigation.navigate(ROUTES.PROFILE.getRoute(currentUserAccountID ?? 0));
        return;
    }

    if (isOneOnOneChat(report)) {
        Navigation.navigate(ROUTES.PROFILE.getRoute(participantAccountIDs[0]));
        return;
    }
    if (report?.reportID) {
        Navigation.navigate(ROUTES.REPORT_WITH_ID_DETAILS.getRoute(report?.reportID));
    }
}

/**
 * Go back to the details page of a given report
 */
function goBackToDetailsPage(report: OnyxEntry<Report>) {
    if (isOneOnOneChat(report)) {
        Navigation.goBack(ROUTES.PROFILE.getRoute(report?.participantAccountIDs?.[0] ?? ''));
        return;
    }
    Navigation.goBack(ROUTES.REPORT_SETTINGS.getRoute(report?.reportID ?? ''));
}

/**
 * Generate a random reportID up to 53 bits aka 9,007,199,254,740,991 (Number.MAX_SAFE_INTEGER).
 * There were approximately 98,000,000 reports with sequential IDs generated before we started using this approach, those make up roughly one billionth of the space for these numbers,
 * so we live with the 1 in a billion chance of a collision with an older ID until we can switch to 64-bit IDs.
 *
 * In a test of 500M reports (28 years of reports at our current max rate) we got 20-40 collisions meaning that
 * this is more than random enough for our needs.
 */
function generateReportID(): string {
    return (Math.floor(Math.random() * 2 ** 21) * 2 ** 32 + Math.floor(Math.random() * 2 ** 32)).toString();
}

function hasReportNameError(report: OnyxEntry<Report>): boolean {
    return !isEmptyObject(report?.errorFields?.reportName);
}

/**
 * Adds a domain to a short mention, converting it into a full mention with email or SMS domain.
 * @param mention The user mention to be converted.
 * @returns The converted mention as a full mention string or undefined if conversion is not applicable.
 */
function addDomainToShortMention(mention: string): string | undefined {
    if (!Str.isValidEmail(mention) && currentUserPrivateDomain) {
        const mentionWithEmailDomain = `${mention}@${currentUserPrivateDomain}`;
        if (allPersonalDetailLogins.includes(mentionWithEmailDomain)) {
            return mentionWithEmailDomain;
        }
    }
    if (Str.isValidE164Phone(mention)) {
        const mentionWithSmsDomain = PhoneNumber.addSMSDomainIfPhoneNumber(mention);
        if (allPersonalDetailLogins.includes(mentionWithSmsDomain)) {
            return mentionWithSmsDomain;
        }
    }
    return undefined;
}

/**
 * For comments shorter than or equal to 10k chars, convert the comment from MD into HTML because that's how it is stored in the database
 * For longer comments, skip parsing, but still escape the text, and display plaintext for performance reasons. It takes over 40s to parse a 100k long string!!
 */
function getParsedComment(text: string, shouldEscapeText?: boolean): string {
    const parser = new ExpensiMark();
    const textWithMention = text.replace(CONST.REGEX.SHORT_MENTION, (match) => {
        const mention = match.substring(1);
        const mentionWithDomain = addDomainToShortMention(mention);
        return mentionWithDomain ? `@${mentionWithDomain}` : match;
    });

<<<<<<< HEAD
    return text.length <= CONST.MAX_MARKUP_LENGTH ? parser.replace(textWithMention, {shouldEscapeText: shouldEscapeText ?? !shouldAllowRawHTMLMessages()}) : lodashEscape(text);
=======
    return text.length <= CONST.MAX_MARKUP_LENGTH ? parser.replace(textWithMention) : lodashEscape(text);
>>>>>>> 8616678c
}

function getReportDescriptionText(report: Report): string {
    if (!report.description) {
        return '';
    }

    const parser = new ExpensiMark();
    return parser.htmlToText(report.description);
}

function getPolicyDescriptionText(policy: OnyxEntry<Policy>): string {
    if (!policy?.description) {
        return '';
    }

    const parser = new ExpensiMark();
    return parser.htmlToText(policy.description);
}

function buildOptimisticAddCommentReportAction(text?: string, file?: FileObject, actorAccountID?: number, createdOffset = 0, shouldEscapeText?: boolean): OptimisticReportAction {
    const parser = new ExpensiMark();
    const commentText = getParsedComment(text ?? '', shouldEscapeText);
    const isAttachmentOnly = file && !text;
    const isTextOnly = text && !file;

    let htmlForNewComment;
    let textForNewComment;
    if (isAttachmentOnly) {
        htmlForNewComment = CONST.ATTACHMENT_UPLOADING_MESSAGE_HTML;
        textForNewComment = CONST.ATTACHMENT_UPLOADING_MESSAGE_HTML;
    } else if (isTextOnly) {
        htmlForNewComment = commentText;
        textForNewComment = parser.htmlToText(htmlForNewComment);
    } else {
        htmlForNewComment = `${commentText}\n${CONST.ATTACHMENT_UPLOADING_MESSAGE_HTML}`;
        textForNewComment = `${commentText}\n${CONST.ATTACHMENT_UPLOADING_MESSAGE_HTML}`;
    }

    const isAttachment = !text && file !== undefined;
    const attachmentInfo = file ?? {};
    const accountID = actorAccountID ?? currentUserAccountID;

    // Remove HTML from text when applying optimistic offline comment
    return {
        commentText,
        reportAction: {
            reportActionID: NumberUtils.rand64(),
            actionName: CONST.REPORT.ACTIONS.TYPE.ADD_COMMENT,
            actorAccountID: accountID,
            person: [
                {
                    style: 'strong',
                    text: allPersonalDetails?.[accountID ?? -1]?.displayName ?? currentUserEmail,
                    type: 'TEXT',
                },
            ],
            automatic: false,
            avatar: allPersonalDetails?.[accountID ?? -1]?.avatar ?? UserUtils.getDefaultAvatarURL(accountID),
            created: DateUtils.getDBTimeWithSkew(Date.now() + createdOffset),
            message: [
                {
                    translationKey: isAttachmentOnly ? CONST.TRANSLATION_KEYS.ATTACHMENT : '',
                    type: CONST.REPORT.MESSAGE.TYPE.COMMENT,
                    html: htmlForNewComment,
                    text: textForNewComment,
                },
            ],
            isFirstItem: false,
            isAttachment,
            attachmentInfo,
            pendingAction: CONST.RED_BRICK_ROAD_PENDING_ACTION.ADD,
            shouldShow: true,
            isOptimisticAction: true,
        },
    };
}

/**
 * update optimistic parent reportAction when a comment is added or remove in the child report
 * @param parentReportAction - Parent report action of the child report
 * @param lastVisibleActionCreated - Last visible action created of the child report
 * @param type - The type of action in the child report
 */

function updateOptimisticParentReportAction(parentReportAction: OnyxEntry<ReportAction>, lastVisibleActionCreated: string, type: string): UpdateOptimisticParentReportAction {
    let childVisibleActionCount = parentReportAction?.childVisibleActionCount ?? 0;
    let childCommenterCount = parentReportAction?.childCommenterCount ?? 0;
    let childOldestFourAccountIDs = parentReportAction?.childOldestFourAccountIDs;

    if (type === CONST.RED_BRICK_ROAD_PENDING_ACTION.ADD) {
        childVisibleActionCount += 1;
        const oldestFourAccountIDs = childOldestFourAccountIDs ? childOldestFourAccountIDs.split(',') : [];
        if (oldestFourAccountIDs.length < 4) {
            const index = oldestFourAccountIDs.findIndex((accountID) => accountID === currentUserAccountID?.toString());
            if (index === -1) {
                childCommenterCount += 1;
                oldestFourAccountIDs.push(currentUserAccountID?.toString() ?? '');
            }
        }
        childOldestFourAccountIDs = oldestFourAccountIDs.join(',');
    } else if (type === CONST.RED_BRICK_ROAD_PENDING_ACTION.DELETE) {
        if (childVisibleActionCount > 0) {
            childVisibleActionCount -= 1;
        }

        if (childVisibleActionCount === 0) {
            childCommenterCount = 0;
            childOldestFourAccountIDs = '';
        }
    }

    return {
        childVisibleActionCount,
        childCommenterCount,
        childLastVisibleActionCreated: lastVisibleActionCreated,
        childOldestFourAccountIDs,
    };
}

/**
 * Builds an optimistic reportAction for the parent report when a task is created
 * @param taskReportID - Report ID of the task
 * @param taskTitle - Title of the task
 * @param taskAssigneeAccountID - AccountID of the person assigned to the task
 * @param text - Text of the comment
 * @param parentReportID - Report ID of the parent report
 * @param createdOffset - The offset for task's created time that created via a loop
 */
function buildOptimisticTaskCommentReportAction(
    taskReportID: string,
    taskTitle: string,
    taskAssigneeAccountID: number,
    text: string,
    parentReportID: string,
    actorAccountID?: number,
    createdOffset = 0,
    repliesConfig?: {
        childVisibleActionCount?: number;
        childCommenterCount?: number;
        childLastVisibleActionCreated?: string;
        childOldestFourAccountIDs?: string;
    },
): OptimisticReportAction {
    const reportAction = buildOptimisticAddCommentReportAction(text, undefined, undefined, createdOffset);
    if (reportAction.reportAction.message?.[0]) {
        reportAction.reportAction.message[0].taskReportID = taskReportID;
    }

    // These parameters are not saved on the reportAction, but are used to display the task in the UI
    // Added when we fetch the reportActions on a report
    reportAction.reportAction.originalMessage = {
        html: reportAction.reportAction.message?.[0]?.html,
        taskReportID: reportAction.reportAction.message?.[0]?.taskReportID,
    };
    reportAction.reportAction.childReportID = taskReportID;
    reportAction.reportAction.parentReportID = parentReportID;
    reportAction.reportAction.childType = CONST.REPORT.TYPE.TASK;
    reportAction.reportAction.childReportName = taskTitle;
    reportAction.reportAction.childManagerAccountID = taskAssigneeAccountID;
    reportAction.reportAction.childStatusNum = CONST.REPORT.STATUS_NUM.OPEN;
    reportAction.reportAction.childStateNum = CONST.REPORT.STATE_NUM.OPEN;

    if (actorAccountID) {
        reportAction.reportAction.actorAccountID = actorAccountID;
    }

    if (repliesConfig?.childVisibleActionCount) {
        reportAction.reportAction.childVisibleActionCount = repliesConfig.childVisibleActionCount;
    }

    if (repliesConfig?.childCommenterCount) {
        reportAction.reportAction.childCommenterCount = repliesConfig.childCommenterCount;
    }

    if (repliesConfig?.childLastVisibleActionCreated) {
        reportAction.reportAction.childLastVisibleActionCreated = repliesConfig.childLastVisibleActionCreated;
    }

    if (repliesConfig?.childOldestFourAccountIDs) {
        reportAction.reportAction.childOldestFourAccountIDs = repliesConfig.childOldestFourAccountIDs;
    }

    return reportAction;
}

/**
 * Builds an optimistic IOU report with a randomly generated reportID
 *
 * @param payeeAccountID - AccountID of the person generating the IOU.
 * @param payerAccountID - AccountID of the other person participating in the IOU.
 * @param total - IOU amount in the smallest unit of the currency.
 * @param chatReportID - Report ID of the chat where the IOU is.
 * @param currency - IOU currency.
 * @param isSendingMoney - If we pay someone the IOU should be created as settled
 */

function buildOptimisticIOUReport(payeeAccountID: number, payerAccountID: number, total: number, chatReportID: string, currency: string, isSendingMoney = false): OptimisticIOUReport {
    const formattedTotal = CurrencyUtils.convertToDisplayString(total, currency);
    const personalDetails = getPersonalDetailsForAccountID(payerAccountID);
    const payerEmail = 'login' in personalDetails ? personalDetails.login : '';

    // When creating a report the participantsAccountIDs and visibleChatMemberAccountIDs are the same
    const participantsAccountIDs = [payeeAccountID, payerAccountID];

    return {
        type: CONST.REPORT.TYPE.IOU,
        cachedTotal: formattedTotal,
        chatReportID,
        currency,
        managerID: payerAccountID,
        ownerAccountID: payeeAccountID,
        participantAccountIDs: participantsAccountIDs,
        visibleChatMemberAccountIDs: participantsAccountIDs,
        reportID: generateReportID(),
        stateNum: isSendingMoney ? CONST.REPORT.STATE_NUM.APPROVED : CONST.REPORT.STATE_NUM.SUBMITTED,
        statusNum: isSendingMoney ? CONST.REPORT.STATUS_NUM.REIMBURSED : CONST.REPORT.STATE_NUM.SUBMITTED,
        total,

        // We don't translate reportName because the server response is always in English
        reportName: `${payerEmail} owes ${formattedTotal}`,
        notificationPreference: CONST.REPORT.NOTIFICATION_PREFERENCE.HIDDEN,
        parentReportID: chatReportID,
        lastVisibleActionCreated: DateUtils.getDBTime(),
    };
}

function getHumanReadableStatus(statusNum: number): string {
    const status = Object.keys(CONST.REPORT.STATUS_NUM).find((key) => CONST.REPORT.STATUS_NUM[key as keyof typeof CONST.REPORT.STATUS_NUM] === statusNum);
    return status ? `${status.charAt(0)}${status.slice(1).toLowerCase()}` : '';
}

/**
 * Populates the report field formula with the values from the report and policy.
 * Currently, this only supports optimistic expense reports.
 * Each formula field is either replaced with a value, or removed.
 * If after all replacements the formula is empty, the original formula is returned.
 * See {@link https://help.expensify.com/articles/expensify-classic/insights-and-custom-reporting/Custom-Templates}
 */
function populateOptimisticReportFormula(formula: string, report: OptimisticExpenseReport, policy: Policy | EmptyObject): string {
    const createdDate = report.lastVisibleActionCreated ? new Date(report.lastVisibleActionCreated) : undefined;
    const result = formula
        // We don't translate because the server response is always in English
        .replaceAll('{report:type}', 'Expense Report')
        .replaceAll('{report:startdate}', createdDate ? format(createdDate, CONST.DATE.FNS_FORMAT_STRING) : '')
        .replaceAll('{report:total}', report.total !== undefined ? CurrencyUtils.convertToDisplayString(Math.abs(report.total), report.currency).toString() : '')
        .replaceAll('{report:currency}', report.currency ?? '')
        .replaceAll('{report:policyname}', policy.name ?? '')
        .replaceAll('{report:created}', createdDate ? format(createdDate, CONST.DATE.FNS_DATE_TIME_FORMAT_STRING) : '')
        .replaceAll('{report:created:yyyy-MM-dd}', createdDate ? format(createdDate, CONST.DATE.FNS_FORMAT_STRING) : '')
        .replaceAll('{report:status}', report.statusNum !== undefined ? getHumanReadableStatus(report.statusNum) : '')
        .replaceAll('{user:email}', currentUserEmail ?? '')
        .replaceAll('{user:email|frontPart}', currentUserEmail ? currentUserEmail.split('@')[0] : '')
        .replaceAll(/\{report:(.+)}/g, '');

    return result.trim().length ? result : formula;
}

/**
 * Builds an optimistic Expense report with a randomly generated reportID
 *
 * @param chatReportID - Report ID of the PolicyExpenseChat where the Expense Report is
 * @param policyID - The policy ID of the PolicyExpenseChat
 * @param payeeAccountID - AccountID of the employee (payee)
 * @param total - Amount in cents
 * @param currency
 * @param reimbursable – Whether the expense is reimbursable
 */
function buildOptimisticExpenseReport(chatReportID: string, policyID: string, payeeAccountID: number, total: number, currency: string, reimbursable = true): OptimisticExpenseReport {
    // The amount for Expense reports are stored as negative value in the database
    const storedTotal = total * -1;
    const policyName = getPolicyName(allReports?.[`${ONYXKEYS.COLLECTION.REPORT}${chatReportID}`]);
    const formattedTotal = CurrencyUtils.convertToDisplayString(storedTotal, currency);
    const policy = getPolicy(policyID);

    const isInstantSubmitEnabled = PolicyUtils.isInstantSubmitEnabled(policy);

    const stateNum = isInstantSubmitEnabled ? CONST.REPORT.STATE_NUM.SUBMITTED : CONST.REPORT.STATE_NUM.OPEN;
    const statusNum = isInstantSubmitEnabled ? CONST.REPORT.STATUS_NUM.SUBMITTED : CONST.REPORT.STATUS_NUM.OPEN;

    const expenseReport: OptimisticExpenseReport = {
        reportID: generateReportID(),
        chatReportID,
        policyID,
        type: CONST.REPORT.TYPE.EXPENSE,
        ownerAccountID: payeeAccountID,
        currency,
        // We don't translate reportName because the server response is always in English
        reportName: `${policyName} owes ${formattedTotal}`,
        stateNum,
        statusNum,
        total: storedTotal,
        nonReimbursableTotal: reimbursable ? 0 : storedTotal,
        notificationPreference: CONST.REPORT.NOTIFICATION_PREFERENCE.HIDDEN,
        parentReportID: chatReportID,
        lastVisibleActionCreated: DateUtils.getDBTime(),
    };

    // The account defined in the policy submitsTo field is the approver/ manager for this report
    if (policy?.submitsTo) {
        expenseReport.managerID = policy.submitsTo;
    }

    const titleReportField = getTitleReportField(getReportFieldsByPolicyID(policyID) ?? {});
    if (!!titleReportField && reportFieldsEnabled(expenseReport)) {
        expenseReport.reportName = populateOptimisticReportFormula(titleReportField.defaultValue, expenseReport, policy);
    }

    return expenseReport;
}

/**
 * @param iouReportID - the report ID of the IOU report the action belongs to
 * @param type - IOUReportAction type. Can be oneOf(create, decline, cancel, pay, split)
 * @param total - IOU total in cents
 * @param comment - IOU comment
 * @param currency - IOU currency
 * @param paymentType - IOU paymentMethodType. Can be oneOf(Elsewhere, Expensify)
 * @param isSettlingUp - Whether we are settling up an IOU
 */
function getIOUReportActionMessage(iouReportID: string, type: string, total: number, comment: string, currency: string, paymentType = '', isSettlingUp = false): [Message] {
    const report = getReport(iouReportID);
    const amount =
        type === CONST.IOU.REPORT_ACTION_TYPE.PAY
            ? CurrencyUtils.convertToDisplayString(getMoneyRequestSpendBreakdown(!isEmptyObject(report) ? report : null).totalDisplaySpend, currency)
            : CurrencyUtils.convertToDisplayString(total, currency);

    let paymentMethodMessage;
    switch (paymentType) {
        case CONST.IOU.PAYMENT_TYPE.VBBA:
        case CONST.IOU.PAYMENT_TYPE.EXPENSIFY:
            paymentMethodMessage = ' with Expensify';
            break;
        default:
            paymentMethodMessage = ` elsewhere`;
            break;
    }

    let iouMessage;
    switch (type) {
        case CONST.REPORT.ACTIONS.TYPE.APPROVED:
            iouMessage = `approved ${amount}`;
            break;
        case CONST.REPORT.ACTIONS.TYPE.SUBMITTED:
            iouMessage = `submitted ${amount}`;
            break;
        case CONST.IOU.REPORT_ACTION_TYPE.CREATE:
            iouMessage = `submitted ${amount}${comment && ` for ${comment}`}`;
            break;
        case CONST.IOU.REPORT_ACTION_TYPE.TRACK:
            iouMessage = `tracking ${amount}${comment && ` for ${comment}`}`;
            break;
        case CONST.IOU.REPORT_ACTION_TYPE.SPLIT:
            iouMessage = `split ${amount}${comment && ` for ${comment}`}`;
            break;
        case CONST.IOU.REPORT_ACTION_TYPE.DELETE:
            iouMessage = `deleted the ${amount} expense${comment && ` for ${comment}`}`;
            break;
        case CONST.IOU.REPORT_ACTION_TYPE.PAY:
            iouMessage = isSettlingUp ? `paid ${amount}${paymentMethodMessage}` : `sent ${amount}${comment && ` for ${comment}`}${paymentMethodMessage}`;
            break;
        default:
            break;
    }

    return [
        {
            html: lodashEscape(iouMessage),
            text: iouMessage ?? '',
            isEdited: false,
            type: CONST.REPORT.MESSAGE.TYPE.COMMENT,
        },
    ];
}

/**
 * Builds an optimistic IOU reportAction object
 *
 * @param type - IOUReportAction type. Can be oneOf(create, delete, pay, split).
 * @param amount - IOU amount in cents.
 * @param currency
 * @param comment - User comment for the IOU.
 * @param participants - An array with participants details.
 * @param [transactionID] - Not required if the IOUReportAction type is 'pay'
 * @param [paymentType] - Only required if the IOUReportAction type is 'pay'. Can be oneOf(elsewhere, Expensify).
 * @param [iouReportID] - Only required if the IOUReportActions type is oneOf(decline, cancel, pay). Generates a randomID as default.
 * @param [isSettlingUp] - Whether we are settling up an IOU.
 * @param [isSendMoneyFlow] - Whether this is pay someone flow
 * @param [receipt]
 * @param [isOwnPolicyExpenseChat] - Whether this is an expense report create from the current user's policy expense chat
 */
function buildOptimisticIOUReportAction(
    type: ValueOf<typeof CONST.IOU.REPORT_ACTION_TYPE>,
    amount: number,
    currency: string,
    comment: string,
    participants: Participant[],
    transactionID: string,
    paymentType?: PaymentMethodType,
    iouReportID = '',
    isSettlingUp = false,
    isSendMoneyFlow = false,
    receipt: Receipt = {},
    isOwnPolicyExpenseChat = false,
    created = DateUtils.getDBTime(),
    linkedExpenseReportAction: ReportAction | EmptyObject = {},
): OptimisticIOUReportAction {
    const IOUReportID = iouReportID || generateReportID();

    const originalMessage: IOUMessage = {
        amount,
        comment,
        currency,
        IOUTransactionID: transactionID,
        IOUReportID,
        type,
    };

    if (type === CONST.IOU.REPORT_ACTION_TYPE.PAY) {
        // In pay someone flow, we store amount, comment, currency in IOUDetails when type = pay
        if (isSendMoneyFlow) {
            const keys = ['amount', 'comment', 'currency'] as const;
            keys.forEach((key) => {
                delete originalMessage[key];
            });
            originalMessage.IOUDetails = {amount, comment, currency};
            originalMessage.paymentType = paymentType;
        } else {
            // In case of pay someone action, we dont store the comment
            // and there is no single transctionID to link the action to.
            delete originalMessage.IOUTransactionID;
            delete originalMessage.comment;
            originalMessage.paymentType = paymentType;
        }
    }

    // IOUs of type split only exist in group DMs and those don't have an iouReport so we need to delete the IOUReportID key
    if (type === CONST.IOU.REPORT_ACTION_TYPE.SPLIT) {
        delete originalMessage.IOUReportID;
        // Split expense made from a policy expense chat only have the payee's accountID as the participant because the payer could be any policy admin
        if (isOwnPolicyExpenseChat) {
            originalMessage.participantAccountIDs = currentUserAccountID ? [currentUserAccountID] : [];
        } else {
            originalMessage.participantAccountIDs = currentUserAccountID
                ? [currentUserAccountID, ...participants.map((participant) => participant.accountID ?? -1)]
                : participants.map((participant) => participant.accountID ?? -1);
        }
    }

    return {
        ...linkedExpenseReportAction,
        actionName: CONST.REPORT.ACTIONS.TYPE.IOU,
        actorAccountID: currentUserAccountID,
        automatic: false,
        avatar: getCurrentUserAvatarOrDefault(),
        isAttachment: false,
        originalMessage,
        message: getIOUReportActionMessage(iouReportID, type, amount, comment, currency, paymentType, isSettlingUp),
        person: [
            {
                style: 'strong',
                text: getCurrentUserDisplayNameOrEmail(),
                type: 'TEXT',
            },
        ],
        reportActionID: NumberUtils.rand64(),
        shouldShow: true,
        created,
        pendingAction: CONST.RED_BRICK_ROAD_PENDING_ACTION.ADD,
        whisperedToAccountIDs: [CONST.IOU.RECEIPT_STATE.SCANREADY, CONST.IOU.RECEIPT_STATE.SCANNING].some((value) => value === receipt?.state) ? [currentUserAccountID ?? -1] : [],
    };
}

/**
 * Builds an optimistic APPROVED report action with a randomly generated reportActionID.
 */
function buildOptimisticApprovedReportAction(amount: number, currency: string, expenseReportID: string): OptimisticApprovedReportAction {
    const originalMessage = {
        amount,
        currency,
        expenseReportID,
    };

    return {
        actionName: CONST.REPORT.ACTIONS.TYPE.APPROVED,
        actorAccountID: currentUserAccountID,
        automatic: false,
        avatar: getCurrentUserAvatarOrDefault(),
        isAttachment: false,
        originalMessage,
        message: getIOUReportActionMessage(expenseReportID, CONST.REPORT.ACTIONS.TYPE.APPROVED, Math.abs(amount), '', currency),
        person: [
            {
                style: 'strong',
                text: getCurrentUserDisplayNameOrEmail(),
                type: 'TEXT',
            },
        ],
        reportActionID: NumberUtils.rand64(),
        shouldShow: true,
        created: DateUtils.getDBTime(),
        pendingAction: CONST.RED_BRICK_ROAD_PENDING_ACTION.ADD,
    };
}

/**
 * Builds an optimistic MOVED report action with a randomly generated reportActionID.
 * This action is used when we move reports across workspaces.
 */
function buildOptimisticMovedReportAction(fromPolicyID: string, toPolicyID: string, newParentReportID: string, movedReportID: string, policyName: string): ReportAction {
    const originalMessage = {
        fromPolicyID,
        toPolicyID,
        newParentReportID,
        movedReportID,
    };

    const movedActionMessage = [
        {
            html: `moved the report to the <a href='${CONST.NEW_EXPENSIFY_URL}r/${newParentReportID}' target='_blank' rel='noreferrer noopener'>${policyName}</a> workspace`,
            text: `moved the report to the ${policyName} workspace`,
            type: CONST.REPORT.MESSAGE.TYPE.COMMENT,
        },
    ];

    return {
        actionName: CONST.REPORT.ACTIONS.TYPE.MOVED,
        actorAccountID: currentUserAccountID,
        automatic: false,
        avatar: getCurrentUserAvatarOrDefault(),
        isAttachment: false,
        originalMessage,
        message: movedActionMessage,
        person: [
            {
                style: 'strong',
                text: getCurrentUserDisplayNameOrEmail(),
                type: 'TEXT',
            },
        ],
        reportActionID: NumberUtils.rand64(),
        shouldShow: true,
        created: DateUtils.getDBTime(),
        pendingAction: CONST.RED_BRICK_ROAD_PENDING_ACTION.ADD,
    };
}

/**
 * Builds an optimistic SUBMITTED report action with a randomly generated reportActionID.
 *
 */
function buildOptimisticSubmittedReportAction(amount: number, currency: string, expenseReportID: string, adminAccountID: number | undefined): OptimisticSubmittedReportAction {
    const originalMessage = {
        amount,
        currency,
        expenseReportID,
    };

    return {
        actionName: CONST.REPORT.ACTIONS.TYPE.SUBMITTED,
        actorAccountID: currentUserAccountID,
        adminAccountID,
        automatic: false,
        avatar: getCurrentUserAvatarOrDefault(),
        isAttachment: false,
        originalMessage,
        message: getIOUReportActionMessage(expenseReportID, CONST.REPORT.ACTIONS.TYPE.SUBMITTED, Math.abs(amount), '', currency),
        person: [
            {
                style: 'strong',
                text: getCurrentUserDisplayNameOrEmail(),
                type: 'TEXT',
            },
        ],
        reportActionID: NumberUtils.rand64(),
        shouldShow: true,
        created: DateUtils.getDBTime(),
        pendingAction: CONST.RED_BRICK_ROAD_PENDING_ACTION.ADD,
    };
}

/**
 * Builds an optimistic report preview action with a randomly generated reportActionID.
 *
 * @param chatReport
 * @param iouReport
 * @param [comment] - User comment for the IOU.
 * @param [transaction] - optimistic first transaction of preview
 */
function buildOptimisticReportPreview(chatReport: OnyxEntry<Report>, iouReport: Report, comment = '', transaction: OnyxEntry<Transaction> = null, childReportID?: string): ReportAction {
    const hasReceipt = TransactionUtils.hasReceipt(transaction);
    const isReceiptBeingScanned = hasReceipt && TransactionUtils.isReceiptBeingScanned(transaction);
    const message = getReportPreviewMessage(iouReport);
    const created = DateUtils.getDBTime();
    return {
        reportActionID: NumberUtils.rand64(),
        reportID: chatReport?.reportID,
        actionName: CONST.REPORT.ACTIONS.TYPE.REPORT_PREVIEW,
        pendingAction: CONST.RED_BRICK_ROAD_PENDING_ACTION.ADD,
        originalMessage: {
            linkedReportID: iouReport?.reportID,
        },
        message: [
            {
                html: message,
                text: message,
                isEdited: false,
                type: CONST.REPORT.MESSAGE.TYPE.COMMENT,
            },
        ],
        created,
        accountID: iouReport?.managerID ?? 0,
        // The preview is initially whispered if created with a receipt, so the actor is the current user as well
        actorAccountID: hasReceipt ? currentUserAccountID : iouReport?.managerID ?? 0,
        childReportID: childReportID ?? iouReport?.reportID,
        childMoneyRequestCount: 1,
        childLastMoneyRequestComment: comment,
        childRecentReceiptTransactionIDs: hasReceipt && !isEmptyObject(transaction) ? {[transaction?.transactionID ?? '']: created} : undefined,
        whisperedToAccountIDs: isReceiptBeingScanned ? [currentUserAccountID ?? -1] : [],
    };
}

/**
 * Builds an optimistic modified expense action with a randomly generated reportActionID.
 */
function buildOptimisticModifiedExpenseReportAction(
    transactionThread: OnyxEntry<Report>,
    oldTransaction: OnyxEntry<Transaction>,
    transactionChanges: TransactionChanges,
    isFromExpenseReport: boolean,
    policy: OnyxEntry<Policy>,
): OptimisticModifiedExpenseReportAction {
    const originalMessage = getModifiedExpenseOriginalMessage(oldTransaction, transactionChanges, isFromExpenseReport, policy);
    return {
        actionName: CONST.REPORT.ACTIONS.TYPE.MODIFIED_EXPENSE,
        actorAccountID: currentUserAccountID,
        automatic: false,
        avatar: getCurrentUserAvatarOrDefault(),
        created: DateUtils.getDBTime(),
        isAttachment: false,
        message: [
            {
                // Currently we are composing the message from the originalMessage and message is only used in OldDot and not in the App
                text: 'You',
                style: 'strong',
                type: CONST.REPORT.MESSAGE.TYPE.TEXT,
            },
        ],
        originalMessage,
        person: [
            {
                style: 'strong',
                text: currentUserPersonalDetails?.displayName ?? String(currentUserAccountID),
                type: 'TEXT',
            },
        ],
        pendingAction: CONST.RED_BRICK_ROAD_PENDING_ACTION.ADD,
        reportActionID: NumberUtils.rand64(),
        reportID: transactionThread?.reportID,
        shouldShow: true,
    };
}

/**
 * Builds an optimistic modified expense action for a tracked expense move with a randomly generated reportActionID.
 * @param transactionThreadID - The reportID of the transaction thread
 * @param movedToReportID - The reportID of the report the transaction is moved to
 */
function buildOptimisticMovedTrackedExpenseModifiedReportAction(transactionThreadID: string, movedToReportID: string): OptimisticModifiedExpenseReportAction {
    return {
        actionName: CONST.REPORT.ACTIONS.TYPE.MODIFIED_EXPENSE,
        actorAccountID: currentUserAccountID,
        automatic: false,
        avatar: getCurrentUserAvatarOrDefault(),
        created: DateUtils.getDBTime(),
        isAttachment: false,
        message: [
            {
                // Currently we are composing the message from the originalMessage and message is only used in OldDot and not in the App
                text: 'You',
                style: 'strong',
                type: CONST.REPORT.MESSAGE.TYPE.TEXT,
            },
        ],
        originalMessage: {
            movedToReportID,
        },
        person: [
            {
                style: 'strong',
                text: currentUserPersonalDetails?.displayName ?? String(currentUserAccountID),
                type: 'TEXT',
            },
        ],
        pendingAction: CONST.RED_BRICK_ROAD_PENDING_ACTION.ADD,
        reportActionID: NumberUtils.rand64(),
        reportID: transactionThreadID,
        shouldShow: true,
    };
}

/**
 * Updates a report preview action that exists for an IOU report.
 *
 * @param [comment] - User comment for the IOU.
 * @param [transaction] - optimistic newest transaction of a report preview
 *
 */
function updateReportPreview(iouReport: OnyxEntry<Report>, reportPreviewAction: ReportAction, isPayRequest = false, comment = '', transaction: OnyxEntry<Transaction> = null): ReportAction {
    const hasReceipt = TransactionUtils.hasReceipt(transaction);
    const recentReceiptTransactions = reportPreviewAction?.childRecentReceiptTransactionIDs ?? {};
    const transactionsToKeep = TransactionUtils.getRecentTransactions(recentReceiptTransactions);
    const previousTransactionsArray = Object.entries(recentReceiptTransactions ?? {}).map(([key, value]) => (transactionsToKeep.includes(key) ? {[key]: value} : null));
    const previousTransactions: Record<string, string> = {};

    for (const obj of previousTransactionsArray) {
        for (const key in obj) {
            if (obj) {
                previousTransactions[key] = obj[key];
            }
        }
    }

    const message = getReportPreviewMessage(iouReport, reportPreviewAction);
    return {
        ...reportPreviewAction,
        message: [
            {
                html: message,
                text: message,
                isEdited: false,
                type: CONST.REPORT.MESSAGE.TYPE.COMMENT,
            },
        ],
        childLastMoneyRequestComment: comment || reportPreviewAction?.childLastMoneyRequestComment,
        childMoneyRequestCount: (reportPreviewAction?.childMoneyRequestCount ?? 0) + (isPayRequest ? 0 : 1),
        childRecentReceiptTransactionIDs: hasReceipt
            ? {
                  ...(transaction && {[transaction.transactionID]: transaction?.created}),
                  ...previousTransactions,
              }
            : recentReceiptTransactions,
        // As soon as we add a transaction without a receipt to the report, it will have ready expenses,
        // so we remove the whisper
        whisperedToAccountIDs: hasReceipt ? reportPreviewAction?.whisperedToAccountIDs : [],
    };
}

function buildOptimisticTaskReportAction(
    taskReportID: string,
    actionName: OriginalMessageActionName,
    message = '',
    actorAccountID = currentUserAccountID,
    createdOffset = 0,
): OptimisticTaskReportAction {
    const originalMessage = {
        taskReportID,
        type: actionName,
        text: message,
    };
    return {
        actionName,
        actorAccountID,
        automatic: false,
        avatar: getCurrentUserAvatarOrDefault(),
        isAttachment: false,
        originalMessage,
        message: [
            {
                text: message,
                taskReportID,
                type: CONST.REPORT.MESSAGE.TYPE.TEXT,
            },
        ],
        person: [
            {
                style: 'strong',
                text: currentUserPersonalDetails?.displayName ?? String(currentUserAccountID),
                type: 'TEXT',
            },
        ],
        reportActionID: NumberUtils.rand64(),
        shouldShow: true,
        created: DateUtils.getDBTimeWithSkew(Date.now() + createdOffset),
        isFirstItem: false,
        pendingAction: CONST.RED_BRICK_ROAD_PENDING_ACTION.ADD,
    };
}

/**
 * Builds an optimistic chat report with a randomly generated reportID and as much information as we currently have
 */
function buildOptimisticChatReport(
    participantList: number[],
    reportName: string = CONST.REPORT.DEFAULT_REPORT_NAME,
    chatType: ValueOf<typeof CONST.REPORT.CHAT_TYPE> | undefined = undefined,
    policyID: string = CONST.POLICY.OWNER_EMAIL_FAKE,
    ownerAccountID: number = CONST.REPORT.OWNER_ACCOUNT_ID_FAKE,
    isOwnPolicyExpenseChat = false,
    oldPolicyName = '',
    visibility: ValueOf<typeof CONST.REPORT.VISIBILITY> | undefined = undefined,
    writeCapability: ValueOf<typeof CONST.REPORT.WRITE_CAPABILITIES> | undefined = undefined,
    notificationPreference: NotificationPreference = CONST.REPORT.NOTIFICATION_PREFERENCE.ALWAYS,
    parentReportActionID = '',
    parentReportID = '',
    description = '',
    avatarUrl = '',
    optimisticReportID = '',
): OptimisticChatReport {
    const participants = participantList.reduce((reportParticipants: Participants, accountID: number) => {
        const participant: ReportParticipant = {
            hidden: false,
            role: accountID === currentUserAccountID ? CONST.REPORT.ROLE.ADMIN : CONST.REPORT.ROLE.MEMBER,
        };
        // eslint-disable-next-line no-param-reassign
        reportParticipants[accountID] = participant;
        return reportParticipants;
    }, {} as Participants);
    const currentTime = DateUtils.getDBTime();
    const isNewlyCreatedWorkspaceChat = chatType === CONST.REPORT.CHAT_TYPE.POLICY_EXPENSE_CHAT && isOwnPolicyExpenseChat;
    return {
        isOptimisticReport: true,
        type: CONST.REPORT.TYPE.CHAT,
        chatType,
        isOwnPolicyExpenseChat,
        isPinned: reportName === CONST.REPORT.WORKSPACE_CHAT_ROOMS.ADMINS || isNewlyCreatedWorkspaceChat,
        lastActorAccountID: 0,
        lastMessageTranslationKey: '',
        lastMessageHtml: '',
        lastMessageText: undefined,
        lastReadTime: currentTime,
        lastVisibleActionCreated: currentTime,
        notificationPreference,
        oldPolicyName,
        ownerAccountID: ownerAccountID || CONST.REPORT.OWNER_ACCOUNT_ID_FAKE,
        parentReportActionID,
        parentReportID,
        // When creating a report the participantsAccountIDs and visibleChatMemberAccountIDs are the same
        participantAccountIDs: participantList,
        visibleChatMemberAccountIDs: participantList,
        // For group chats we need to have participants object as we are migrating away from `participantAccountIDs` and `visibleChatMemberAccountIDs`. See https://github.com/Expensify/App/issues/34692
        participants,
        policyID,
        reportID: optimisticReportID || generateReportID(),
        reportName,
        stateNum: 0,
        statusNum: 0,
        visibility,
        description,
        writeCapability,
        avatarUrl,
    };
}

function buildOptimisticGroupChatReport(participantAccountIDs: number[], reportName: string, avatarUri: string, optimisticReportID?: string) {
    return buildOptimisticChatReport(
        participantAccountIDs,
        reportName,
        CONST.REPORT.CHAT_TYPE.GROUP,
        undefined,
        undefined,
        undefined,
        undefined,
        undefined,
        undefined,
        CONST.REPORT.NOTIFICATION_PREFERENCE.HIDDEN,
        undefined,
        undefined,
        undefined,
        avatarUri,
        optimisticReportID,
    );
}

/**
 * Returns the necessary reportAction onyx data to indicate that the chat has been created optimistically
 * @param [created] - Action created time
 */
function buildOptimisticCreatedReportAction(emailCreatingAction: string, created = DateUtils.getDBTime()): OptimisticCreatedReportAction {
    return {
        reportActionID: NumberUtils.rand64(),
        actionName: CONST.REPORT.ACTIONS.TYPE.CREATED,
        pendingAction: CONST.RED_BRICK_ROAD_PENDING_ACTION.ADD,
        actorAccountID: currentUserAccountID,
        message: [
            {
                type: CONST.REPORT.MESSAGE.TYPE.TEXT,
                style: 'strong',
                text: emailCreatingAction,
            },
            {
                type: CONST.REPORT.MESSAGE.TYPE.TEXT,
                style: 'normal',
                text: ' created this report',
            },
        ],
        person: [
            {
                type: CONST.REPORT.MESSAGE.TYPE.TEXT,
                style: 'strong',
                text: getCurrentUserDisplayNameOrEmail(),
            },
        ],
        automatic: false,
        avatar: getCurrentUserAvatarOrDefault(),
        created,
        shouldShow: true,
    };
}

/**
 * Returns the necessary reportAction onyx data to indicate that the room has been renamed
 */
function buildOptimisticRenamedRoomReportAction(newName: string, oldName: string): OptimisticRenamedReportAction {
    const now = DateUtils.getDBTime();
    return {
        reportActionID: NumberUtils.rand64(),
        actionName: CONST.REPORT.ACTIONS.TYPE.RENAMED,
        pendingAction: CONST.RED_BRICK_ROAD_PENDING_ACTION.ADD,
        actorAccountID: currentUserAccountID,
        message: [
            {
                type: CONST.REPORT.MESSAGE.TYPE.TEXT,
                style: 'strong',
                text: 'You',
            },
            {
                type: CONST.REPORT.MESSAGE.TYPE.TEXT,
                style: 'normal',
                text: ` renamed this report. New title is '${newName}' (previously '${oldName}').`,
            },
        ],
        person: [
            {
                type: CONST.REPORT.MESSAGE.TYPE.TEXT,
                style: 'strong',
                text: getCurrentUserDisplayNameOrEmail(),
            },
        ],
        originalMessage: {
            oldName,
            newName,
            html: `Room renamed to ${newName}`,
            lastModified: now,
        },
        automatic: false,
        avatar: getCurrentUserAvatarOrDefault(),
        created: now,
        shouldShow: true,
    };
}

/**
 * Returns the necessary reportAction onyx data to indicate that the transaction has been put on hold optimistically
 * @param [created] - Action created time
 */
function buildOptimisticHoldReportAction(created = DateUtils.getDBTime()): OptimisticHoldReportAction {
    return {
        reportActionID: NumberUtils.rand64(),
        actionName: CONST.REPORT.ACTIONS.TYPE.HOLD,
        pendingAction: CONST.RED_BRICK_ROAD_PENDING_ACTION.ADD,
        actorAccountID: currentUserAccountID,
        message: [
            {
                type: CONST.REPORT.MESSAGE.TYPE.TEXT,
                style: 'normal',
                text: Localize.translateLocal('iou.heldExpense'),
            },
        ],
        person: [
            {
                type: CONST.REPORT.MESSAGE.TYPE.TEXT,
                style: 'strong',
                text: getCurrentUserDisplayNameOrEmail(),
            },
        ],
        automatic: false,
        avatar: getCurrentUserAvatarOrDefault(),
        created,
        shouldShow: true,
    };
}

/**
 * Returns the necessary reportAction onyx data to indicate that the transaction has been put on hold optimistically
 * @param [created] - Action created time
 */
function buildOptimisticHoldReportActionComment(comment: string, created = DateUtils.getDBTime()): OptimisticHoldReportAction {
    return {
        reportActionID: NumberUtils.rand64(),
        actionName: CONST.REPORT.ACTIONS.TYPE.ADD_COMMENT,
        pendingAction: CONST.RED_BRICK_ROAD_PENDING_ACTION.ADD,
        actorAccountID: currentUserAccountID,
        message: [
            {
                type: CONST.REPORT.MESSAGE.TYPE.TEXT,
                style: 'normal',
                text: comment,
            },
        ],
        person: [
            {
                type: CONST.REPORT.MESSAGE.TYPE.TEXT,
                style: 'strong',
                text: getCurrentUserDisplayNameOrEmail(),
            },
        ],
        automatic: false,
        avatar: getCurrentUserAvatarOrDefault(),
        created,
        shouldShow: true,
    };
}

/**
 * Returns the necessary reportAction onyx data to indicate that the transaction has been removed from hold optimistically
 * @param [created] - Action created time
 */
function buildOptimisticUnHoldReportAction(created = DateUtils.getDBTime()): OptimisticHoldReportAction {
    return {
        reportActionID: NumberUtils.rand64(),
        actionName: CONST.REPORT.ACTIONS.TYPE.UNHOLD,
        pendingAction: CONST.RED_BRICK_ROAD_PENDING_ACTION.ADD,
        actorAccountID: currentUserAccountID,
        message: [
            {
                type: CONST.REPORT.MESSAGE.TYPE.TEXT,
                style: 'normal',
                text: Localize.translateLocal('iou.unheldExpense'),
            },
        ],
        person: [
            {
                type: CONST.REPORT.MESSAGE.TYPE.TEXT,
                style: 'normal',
                text: getCurrentUserDisplayNameOrEmail(),
            },
        ],
        automatic: false,
        avatar: getCurrentUserAvatarOrDefault(),
        created,
        shouldShow: true,
    };
}

function buildOptimisticEditedTaskFieldReportAction({title, description}: Task): OptimisticEditedTaskReportAction {
    // We do not modify title & description in one request, so we need to create a different optimistic action for each field modification
    let field = '';
    let value = '';
    if (title !== undefined) {
        field = 'task title';
        value = title;
    } else if (description !== undefined) {
        field = 'description';
        value = description;
    }

    let changelog = 'edited this task';
    if (field && value) {
        changelog = `updated the ${field} to ${value}`;
    } else if (field) {
        changelog = `removed the ${field}`;
    }

    return {
        reportActionID: NumberUtils.rand64(),
        actionName: CONST.REPORT.ACTIONS.TYPE.TASK_EDITED,
        pendingAction: CONST.RED_BRICK_ROAD_PENDING_ACTION.ADD,
        actorAccountID: currentUserAccountID,
        message: [
            {
                type: CONST.REPORT.MESSAGE.TYPE.COMMENT,
                text: changelog,
                html: changelog,
            },
        ],
        person: [
            {
                type: CONST.REPORT.MESSAGE.TYPE.TEXT,
                style: 'strong',
                text: getCurrentUserDisplayNameOrEmail(),
            },
        ],
        automatic: false,
        avatar: getCurrentUserAvatarOrDefault(),
        created: DateUtils.getDBTime(),
        shouldShow: false,
    };
}

function buildOptimisticChangedTaskAssigneeReportAction(assigneeAccountID: number): OptimisticEditedTaskReportAction {
    return {
        reportActionID: NumberUtils.rand64(),
        actionName: CONST.REPORT.ACTIONS.TYPE.TASK_EDITED,
        pendingAction: CONST.RED_BRICK_ROAD_PENDING_ACTION.ADD,
        actorAccountID: currentUserAccountID,
        message: [
            {
                type: CONST.REPORT.MESSAGE.TYPE.COMMENT,
                text: `assigned to ${getDisplayNameForParticipant(assigneeAccountID)}`,
                html: `assigned to <mention-user accountID=${assigneeAccountID}></mention-user>`,
            },
        ],
        person: [
            {
                type: CONST.REPORT.MESSAGE.TYPE.TEXT,
                style: 'strong',
                text: getCurrentUserDisplayNameOrEmail(),
            },
        ],
        automatic: false,
        avatar: getCurrentUserAvatarOrDefault(),
        created: DateUtils.getDBTime(),
        shouldShow: false,
    };
}

/**
 * Returns the necessary reportAction onyx data to indicate that a chat has been archived
 *
 * @param reason - A reason why the chat has been archived
 */
function buildOptimisticClosedReportAction(emailClosingReport: string, policyName: string, reason: string = CONST.REPORT.ARCHIVE_REASON.DEFAULT): OptimisticClosedReportAction {
    return {
        actionName: CONST.REPORT.ACTIONS.TYPE.CLOSED,
        actorAccountID: currentUserAccountID,
        automatic: false,
        avatar: getCurrentUserAvatarOrDefault(),
        created: DateUtils.getDBTime(),
        message: [
            {
                type: CONST.REPORT.MESSAGE.TYPE.TEXT,
                style: 'strong',
                text: emailClosingReport,
            },
            {
                type: CONST.REPORT.MESSAGE.TYPE.TEXT,
                style: 'normal',
                text: ' closed this report',
            },
        ],
        originalMessage: {
            policyName,
            reason,
        },
        pendingAction: CONST.RED_BRICK_ROAD_PENDING_ACTION.ADD,
        person: [
            {
                type: CONST.REPORT.MESSAGE.TYPE.TEXT,
                style: 'strong',
                text: getCurrentUserDisplayNameOrEmail(),
            },
        ],
        reportActionID: NumberUtils.rand64(),
        shouldShow: true,
    };
}

function buildOptimisticWorkspaceChats(policyID: string, policyName: string): OptimisticWorkspaceChats {
    const announceChatData = buildOptimisticChatReport(
        currentUserAccountID ? [currentUserAccountID] : [],
        CONST.REPORT.WORKSPACE_CHAT_ROOMS.ANNOUNCE,
        CONST.REPORT.CHAT_TYPE.POLICY_ANNOUNCE,
        policyID,
        CONST.POLICY.OWNER_ACCOUNT_ID_FAKE,
        false,
        policyName,
        undefined,
        undefined,

        // #announce contains all policy members so notifying always should be opt-in only.
        CONST.REPORT.NOTIFICATION_PREFERENCE.DAILY,
    );
    const announceChatReportID = announceChatData.reportID;
    const announceCreatedAction = buildOptimisticCreatedReportAction(CONST.POLICY.OWNER_EMAIL_FAKE);
    const announceReportActionData = {
        [announceCreatedAction.reportActionID]: announceCreatedAction,
    };
    const pendingChatMembers = getPendingChatMembers(currentUserAccountID ? [currentUserAccountID] : [], [], CONST.RED_BRICK_ROAD_PENDING_ACTION.ADD);
    const adminsChatData = {
        ...buildOptimisticChatReport(
            [currentUserAccountID ?? -1],
            CONST.REPORT.WORKSPACE_CHAT_ROOMS.ADMINS,
            CONST.REPORT.CHAT_TYPE.POLICY_ADMINS,
            policyID,
            CONST.POLICY.OWNER_ACCOUNT_ID_FAKE,
            false,
            policyName,
        ),
        pendingChatMembers,
    };
    const adminsChatReportID = adminsChatData.reportID;
    const adminsCreatedAction = buildOptimisticCreatedReportAction(CONST.POLICY.OWNER_EMAIL_FAKE);
    const adminsReportActionData = {
        [adminsCreatedAction.reportActionID]: adminsCreatedAction,
    };

    const expenseChatData = buildOptimisticChatReport([currentUserAccountID ?? -1], '', CONST.REPORT.CHAT_TYPE.POLICY_EXPENSE_CHAT, policyID, currentUserAccountID, true, policyName);
    const expenseChatReportID = expenseChatData.reportID;
    const expenseReportCreatedAction = buildOptimisticCreatedReportAction(currentUserEmail ?? '');
    const expenseReportActionData = {
        [expenseReportCreatedAction.reportActionID]: expenseReportCreatedAction,
    };

    return {
        announceChatReportID,
        announceChatData,
        announceReportActionData,
        announceCreatedReportActionID: announceCreatedAction.reportActionID,
        adminsChatReportID,
        adminsChatData,
        adminsReportActionData,
        adminsCreatedReportActionID: adminsCreatedAction.reportActionID,
        expenseChatReportID,
        expenseChatData,
        expenseReportActionData,
        expenseCreatedReportActionID: expenseReportCreatedAction.reportActionID,
    };
}

/**
 * Builds an optimistic Task Report with a randomly generated reportID
 *
 * @param ownerAccountID - Account ID of the person generating the Task.
 * @param assigneeAccountID - AccountID of the other person participating in the Task.
 * @param parentReportID - Report ID of the chat where the Task is.
 * @param title - Task title.
 * @param description - Task description.
 * @param policyID - PolicyID of the parent report
 */

function buildOptimisticTaskReport(
    ownerAccountID: number,
    assigneeAccountID = 0,
    parentReportID?: string,
    title?: string,
    description?: string,
    policyID: string = CONST.POLICY.OWNER_EMAIL_FAKE,
    notificationPreference: NotificationPreference = CONST.REPORT.NOTIFICATION_PREFERENCE.ALWAYS,
): OptimisticTaskReport {
    // When creating a report the participantsAccountIDs and visibleChatMemberAccountIDs are the same
    const participantsAccountIDs = assigneeAccountID && assigneeAccountID !== ownerAccountID ? [assigneeAccountID] : [];

    return {
        reportID: generateReportID(),
        reportName: title,
        description,
        ownerAccountID,
        participantAccountIDs: participantsAccountIDs,
        visibleChatMemberAccountIDs: participantsAccountIDs,
        managerID: assigneeAccountID,
        type: CONST.REPORT.TYPE.TASK,
        parentReportID,
        policyID,
        stateNum: CONST.REPORT.STATE_NUM.OPEN,
        statusNum: CONST.REPORT.STATUS_NUM.OPEN,
        notificationPreference,
        lastVisibleActionCreated: DateUtils.getDBTime(),
    };
}

/**
 * A helper method to create transaction thread
 *
 * @param reportAction - the parent IOU report action from which to create the thread
 * @param moneyRequestReport - the report which the report action belongs to
 */
function buildTransactionThread(
    reportAction: OnyxEntry<ReportAction | OptimisticIOUReportAction>,
    moneyRequestReport: OnyxEntry<Report>,
    existingTransactionThreadReportID?: string,
): OptimisticChatReport {
    const participantAccountIDs = [...new Set([currentUserAccountID, Number(reportAction?.actorAccountID)])].filter(Boolean) as number[];
    const existingTransactionThreadReport = getReport(existingTransactionThreadReportID);

    if (existingTransactionThreadReportID && existingTransactionThreadReport) {
        return {
            ...existingTransactionThreadReport,
            isOptimisticReport: true,
            parentReportActionID: reportAction?.reportActionID,
            parentReportID: moneyRequestReport?.reportID,
            reportName: getTransactionReportName(reportAction),
            policyID: moneyRequestReport?.policyID,
        };
    }

    return buildOptimisticChatReport(
        participantAccountIDs,
        getTransactionReportName(reportAction),
        undefined,
        moneyRequestReport?.policyID,
        CONST.POLICY.OWNER_ACCOUNT_ID_FAKE,
        false,
        '',
        undefined,
        undefined,
        CONST.REPORT.NOTIFICATION_PREFERENCE.HIDDEN,
        reportAction?.reportActionID,
        moneyRequestReport?.reportID,
        '',
        '',
    );
}

/**
 * Build optimistic expense entities:
 *
 * 1. CREATED action for the chatReport
 * 2. CREATED action for the iouReport
 * 3. IOU action for the iouReport linked to the transaction thread via `childReportID`
 * 4. Transaction Thread linked to the IOU action via `parentReportActionID`
 * 5. CREATED action for the Transaction Thread
 */
function buildOptimisticMoneyRequestEntities(
    iouReport: Report,
    type: ValueOf<typeof CONST.IOU.REPORT_ACTION_TYPE>,
    amount: number,
    currency: string,
    comment: string,
    payeeEmail: string,
    participants: Participant[],
    transactionID: string,
    paymentType?: PaymentMethodType,
    isSettlingUp = false,
    isSendMoneyFlow = false,
    receipt: Receipt = {},
    isOwnPolicyExpenseChat = false,
    isPersonalTrackingExpense?: boolean,
    existingTransactionThreadReportID?: string,
    linkedTrackedExpenseReportAction?: ReportAction,
): [OptimisticCreatedReportAction, OptimisticCreatedReportAction, OptimisticIOUReportAction, OptimisticChatReport, OptimisticCreatedReportAction | EmptyObject] {
    const createdActionForChat = buildOptimisticCreatedReportAction(payeeEmail);

    // The `CREATED` action must be optimistically generated before the IOU action so that it won't appear after the IOU action in the chat.
    const iouActionCreationTime = DateUtils.getDBTime();
    const createdActionForIOUReport = buildOptimisticCreatedReportAction(payeeEmail, DateUtils.subtractMillisecondsFromDateTime(iouActionCreationTime, 1));

    const iouAction = buildOptimisticIOUReportAction(
        type,
        amount,
        currency,
        comment,
        participants,
        transactionID,
        paymentType,
        isPersonalTrackingExpense ? '0' : iouReport.reportID,
        isSettlingUp,
        isSendMoneyFlow,
        receipt,
        isOwnPolicyExpenseChat,
        iouActionCreationTime,
        linkedTrackedExpenseReportAction,
    );

    // Create optimistic transactionThread and the `CREATED` action for it, if existingTransactionThreadReportID is undefined
    const transactionThread = buildTransactionThread(iouAction, iouReport, existingTransactionThreadReportID);
    const createdActionForTransactionThread = existingTransactionThreadReportID ? {} : buildOptimisticCreatedReportAction(payeeEmail);

    // The IOU action and the transactionThread are co-dependent as parent-child, so we need to link them together
    iouAction.childReportID = existingTransactionThreadReportID ?? transactionThread.reportID;

    return [createdActionForChat, createdActionForIOUReport, iouAction, transactionThread, createdActionForTransactionThread];
}

function isUnread(report: OnyxEntry<Report>): boolean {
    if (!report) {
        return false;
    }

    // lastVisibleActionCreated and lastReadTime are both datetime strings and can be compared directly
    const lastVisibleActionCreated = report.lastVisibleActionCreated ?? '';
    const lastReadTime = report.lastReadTime ?? '';
    const lastMentionedTime = report.lastMentionedTime ?? '';

    // If the user was mentioned and the comment got deleted the lastMentionedTime will be more recent than the lastVisibleActionCreated
    return lastReadTime < lastVisibleActionCreated || lastReadTime < lastMentionedTime;
}

function isIOUOwnedByCurrentUser(report: OnyxEntry<Report>, allReportsDict: OnyxCollection<Report> = null): boolean {
    const allAvailableReports = allReportsDict ?? allReports;
    if (!report || !allAvailableReports) {
        return false;
    }

    let reportToLook = report;
    if (report.iouReportID) {
        const iouReport = allAvailableReports[`${ONYXKEYS.COLLECTION.REPORT}${report.iouReportID}`];
        if (iouReport) {
            reportToLook = iouReport;
        }
    }

    return reportToLook.ownerAccountID === currentUserAccountID;
}

/**
 * Assuming the passed in report is a default room, lets us know whether we can see it or not, based on permissions and
 * the various subsets of users we've allowed to use default rooms.
 */
function canSeeDefaultRoom(report: OnyxEntry<Report>, policies: OnyxCollection<Policy>, betas: OnyxEntry<Beta[]>): boolean {
    // Include archived rooms
    if (isArchivedRoom(report)) {
        return true;
    }

    // Include default rooms for free plan policies (domain rooms aren't included in here because they do not belong to a policy)
    if (getPolicyType(report, policies) === CONST.POLICY.TYPE.FREE) {
        return true;
    }

    // If the room has an assigned guide, it can be seen.
    if (hasExpensifyGuidesEmails(report?.participantAccountIDs ?? [])) {
        return true;
    }

    // Include any admins and announce rooms, since only non partner-managed domain rooms are on the beta now.
    if (isAdminRoom(report) || isAnnounceRoom(report)) {
        return true;
    }

    // For all other cases, just check that the user belongs to the default rooms beta
    return Permissions.canUseDefaultRooms(betas ?? []);
}

function canAccessReport(report: OnyxEntry<Report>, policies: OnyxCollection<Policy>, betas: OnyxEntry<Beta[]>): boolean {
    // We hide default rooms (it's basically just domain rooms now) from people who aren't on the defaultRooms beta.
    if (isDefaultRoom(report) && !canSeeDefaultRoom(report, policies, betas)) {
        return false;
    }

    if (report?.errorFields?.notFound) {
        return false;
    }

    return true;
}

/**
 * Check if the report is the parent report of the currently viewed report or at least one child report has report action
 */
function shouldHideReport(report: OnyxEntry<Report>, currentReportId: string): boolean {
    const currentReport = getReport(currentReportId);
    const parentReport = getParentReport(!isEmptyObject(currentReport) ? currentReport : null);
    const reportActions = allReportActions?.[`${ONYXKEYS.COLLECTION.REPORT_ACTIONS}${report?.reportID}`] ?? {};
    const isChildReportHasComment = Object.values(reportActions ?? {})?.some((reportAction) => (reportAction?.childVisibleActionCount ?? 0) > 0);
    return parentReport?.reportID !== report?.reportID && !isChildReportHasComment;
}

/**
 * Checks to see if a report's parentAction is an expense that contains a violation
 */
function doesTransactionThreadHaveViolations(report: OnyxEntry<Report>, transactionViolations: OnyxCollection<TransactionViolation[]>, parentReportAction: OnyxEntry<ReportAction>): boolean {
    if (parentReportAction?.actionName !== CONST.REPORT.ACTIONS.TYPE.IOU) {
        return false;
    }
    const {IOUTransactionID, IOUReportID} = parentReportAction.originalMessage ?? {};
    if (!IOUTransactionID || !IOUReportID) {
        return false;
    }
    if (!isCurrentUserSubmitter(IOUReportID)) {
        return false;
    }
    if (report?.stateNum !== CONST.REPORT.STATE_NUM.OPEN && report?.stateNum !== CONST.REPORT.STATE_NUM.SUBMITTED) {
        return false;
    }
    return TransactionUtils.hasViolation(IOUTransactionID, transactionViolations);
}

/**
 * Checks if we should display violation - we display violations when the expense has violation and it is not settled
 */
function shouldDisplayTransactionThreadViolations(
    report: OnyxEntry<Report>,
    transactionViolations: OnyxCollection<TransactionViolation[]>,
    parentReportAction: OnyxEntry<ReportAction>,
): boolean {
    const {IOUReportID} = (parentReportAction?.originalMessage as IOUMessage) ?? {};
    if (isSettled(IOUReportID)) {
        return false;
    }
    return doesTransactionThreadHaveViolations(report, transactionViolations, parentReportAction);
}

/**
 * Checks to see if a report contains a violation
 */
function hasViolations(reportID: string, transactionViolations: OnyxCollection<TransactionViolation[]>): boolean {
    const transactions = TransactionUtils.getAllReportTransactions(reportID);
    return transactions.some((transaction) => TransactionUtils.hasViolation(transaction.transactionID, transactionViolations));
}

/**
 * Takes several pieces of data from Onyx and evaluates if a report should be shown in the option list (either when searching
 * for reports or the reports shown in the LHN).
 *
 * This logic is very specific and the order of the logic is very important. It should fail quickly in most cases and also
 * filter out the majority of reports before filtering out very specific minority of reports.
 */
function shouldReportBeInOptionList({
    report,
    currentReportId,
    isInGSDMode,
    betas,
    policies,
    excludeEmptyChats,
    doesReportHaveViolations,
    includeSelfDM = false,
}: {
    report: OnyxEntry<Report>;
    currentReportId: string;
    isInGSDMode: boolean;
    betas: OnyxEntry<Beta[]>;
    policies: OnyxCollection<Policy>;
    excludeEmptyChats: boolean;
    doesReportHaveViolations: boolean;
    includeSelfDM?: boolean;
}) {
    const isInDefaultMode = !isInGSDMode;
    // Exclude reports that have no data because there wouldn't be anything to show in the option item.
    // This can happen if data is currently loading from the server or a report is in various stages of being created.
    // This can also happen for anyone accessing a public room or archived room for which they don't have access to the underlying policy.
    // Optionally exclude reports that do not belong to currently active workspace

    if (
        !report?.reportID ||
        !report?.type ||
        report?.reportName === undefined ||
        // eslint-disable-next-line @typescript-eslint/prefer-nullish-coalescing
        report?.isHidden ||
        // eslint-disable-next-line @typescript-eslint/prefer-nullish-coalescing
        report?.participantAccountIDs?.includes(CONST.ACCOUNT_ID.NOTIFICATIONS) ||
        (report?.participantAccountIDs?.length === 0 &&
            !isChatThread(report) &&
            !isPublicRoom(report) &&
            !isUserCreatedPolicyRoom(report) &&
            !isArchivedRoom(report) &&
            !isMoneyRequestReport(report) &&
            !isTaskReport(report) &&
            !isSelfDM(report) &&
            !isGroupChat(report))
    ) {
        return false;
    }
    if (!canAccessReport(report, policies, betas)) {
        return false;
    }

    // If this is a transaction thread associated with a report that only has one transaction, omit it
    if (isOneTransactionThread(report.reportID, report.parentReportID ?? '0')) {
        return false;
    }

    // Include the currently viewed report. If we excluded the currently viewed report, then there
    // would be no way to highlight it in the options list and it would be confusing to users because they lose
    // a sense of context.
    if (report.reportID === currentReportId) {
        return true;
    }

    // Retrieve the draft comment for the report and convert it to a boolean
    const hasDraftComment = hasValidDraftComment(report.reportID);

    // Include reports that are relevant to the user in any view mode. Criteria include having a draft or having a GBR showing.
    // eslint-disable-next-line @typescript-eslint/prefer-nullish-coalescing
    if (hasDraftComment || requiresAttentionFromCurrentUser(report)) {
        return true;
    }
    const lastVisibleMessage = ReportActionsUtils.getLastVisibleMessage(report.reportID);
    const isEmptyChat = !report.lastMessageText && !report.lastMessageTranslationKey && !lastVisibleMessage.lastMessageText && !lastVisibleMessage.lastMessageTranslationKey;
    const canHideReport = shouldHideReport(report, currentReportId);

    // Include reports if they are pinned
    if (report.isPinned) {
        return true;
    }

    const reportIsSettled = report.statusNum === CONST.REPORT.STATUS_NUM.REIMBURSED;

    // Always show IOU reports with violations unless they are reimbursed
    if (isExpenseRequest(report) && doesReportHaveViolations && !reportIsSettled) {
        return true;
    }

    // Hide only chat threads that haven't been commented on (other threads are actionable)
    if (isChatThread(report) && canHideReport && isEmptyChat) {
        return false;
    }

    // Include reports that have errors from trying to add a workspace
    // If we excluded it, then the red-brock-road pattern wouldn't work for the user to resolve the error
    if (report.errorFields?.addWorkspaceRoom) {
        return true;
    }

    // All unread chats (even archived ones) in GSD mode will be shown. This is because GSD mode is specifically for focusing the user on the most relevant chats, primarily, the unread ones
    if (isInGSDMode) {
        return isUnread(report) && report.notificationPreference !== CONST.REPORT.NOTIFICATION_PREFERENCE.MUTE;
    }

    // Archived reports should always be shown when in default (most recent) mode. This is because you should still be able to access and search for the chats to find them.
    if (isInDefaultMode && isArchivedRoom(report)) {
        return true;
    }

    // Hide chats between two users that haven't been commented on from the LNH
    if (excludeEmptyChats && isEmptyChat && isChatReport(report) && !isChatRoom(report) && !isPolicyExpenseChat(report) && canHideReport) {
        return false;
    }

    if (isSelfDM(report)) {
        return includeSelfDM;
    }

    return true;
}

/**
 * Attempts to find a report in onyx with the provided list of participants. Does not include threads, task, expense, room, and policy expense chat.
 */
function getChatByParticipants(newParticipantList: number[], reports: OnyxCollection<Report> = allReports): OnyxEntry<Report> {
    const sortedNewParticipantList = newParticipantList.sort();
    return (
        Object.values(reports ?? {}).find((report) => {
            // If the report has been deleted, or there are no participants (like an empty #admins room) then skip it
            if (
                !report ||
                report.participantAccountIDs?.length === 0 ||
                isChatThread(report) ||
                isTaskReport(report) ||
                isMoneyRequestReport(report) ||
                isChatRoom(report) ||
                isPolicyExpenseChat(report) ||
                isGroupChat(report)
            ) {
                return false;
            }

            // Only return the chat if it has all the participants
            return lodashIsEqual(sortedNewParticipantList, report.participantAccountIDs?.sort());
        }) ?? null
    );
}

/**
 * Attempts to find a report in onyx with the provided list of participants in given policy
 */
function getChatByParticipantsAndPolicy(newParticipantList: number[], policyID: string): OnyxEntry<Report> {
    newParticipantList.sort();
    return (
        Object.values(allReports ?? {}).find((report) => {
            // If the report has been deleted, or there are no participants (like an empty #admins room) then skip it
            if (!report?.participantAccountIDs) {
                return false;
            }
            const sortedParticipantsAccountIDs = report.participantAccountIDs?.sort();
            // Only return the room if it has all the participants and is not a policy room
            return report.policyID === policyID && newParticipantList.every((newParticipant) => sortedParticipantsAccountIDs.includes(newParticipant));
        }) ?? null
    );
}

function getAllPolicyReports(policyID: string): Array<OnyxEntry<Report>> {
    return Object.values(allReports ?? {}).filter((report) => report?.policyID === policyID);
}

/**
 * Returns true if Chronos is one of the chat participants (1:1)
 */
function chatIncludesChronos(report: OnyxEntry<Report> | EmptyObject): boolean {
    return Boolean(report?.participantAccountIDs?.includes(CONST.ACCOUNT_ID.CHRONOS));
}

/**
 * Can only flag if:
 *
 * - It was written by someone else and isn't a whisper
 * - It's a welcome message whisper
 * - It's an ADD_COMMENT that is not an attachment
 */
function canFlagReportAction(reportAction: OnyxEntry<ReportAction>, reportID: string | undefined): boolean {
    let report = getReport(reportID);

    // If the childReportID exists in reportAction and is equal to the reportID,
    // the report action being evaluated is the parent report action in a thread, and we should get the parent report to evaluate instead.
    if (reportAction?.childReportID?.toString() === reportID?.toString()) {
        report = getReport(report?.parentReportID);
    }
    const isCurrentUserAction = reportAction?.actorAccountID === currentUserAccountID;
    const isOriginalMessageHaveHtml =
        reportAction?.actionName === CONST.REPORT.ACTIONS.TYPE.ADD_COMMENT ||
        reportAction?.actionName === CONST.REPORT.ACTIONS.TYPE.RENAMED ||
        reportAction?.actionName === CONST.REPORT.ACTIONS.TYPE.CHRONOS_OOO_LIST;
    if (ReportActionsUtils.isWhisperAction(reportAction)) {
        // Allow flagging welcome message whispers as they can be set by any room creator
        if (report?.description && !isCurrentUserAction && isOriginalMessageHaveHtml && reportAction?.originalMessage?.html === report.description) {
            return true;
        }

        // Disallow flagging the rest of whisper as they are sent by us
        return false;
    }

    return Boolean(
        !isCurrentUserAction &&
            reportAction?.actionName === CONST.REPORT.ACTIONS.TYPE.ADD_COMMENT &&
            !ReportActionsUtils.isDeletedAction(reportAction) &&
            !ReportActionsUtils.isCreatedTaskReportAction(reportAction) &&
            !isEmptyObject(report) &&
            report &&
            isAllowedToComment(report),
    );
}

/**
 * Whether flag comment page should show
 */
function shouldShowFlagComment(reportAction: OnyxEntry<ReportAction>, report: OnyxEntry<Report>): boolean {
    return (
        canFlagReportAction(reportAction, report?.reportID) &&
        !isArchivedRoom(report) &&
        !chatIncludesChronos(report) &&
        !isConciergeChatReport(report) &&
        reportAction?.actorAccountID !== CONST.ACCOUNT_ID.CONCIERGE
    );
}

/**
 * @param sortedAndFilteredReportActions - reportActions for the report, sorted newest to oldest, and filtered for only those that should be visible
 */
function getNewMarkerReportActionID(report: OnyxEntry<Report>, sortedAndFilteredReportActions: ReportAction[]): string {
    if (!isUnread(report)) {
        return '';
    }

    const newMarkerIndex = lodashFindLastIndex(sortedAndFilteredReportActions, (reportAction) => (reportAction.created ?? '') > (report?.lastReadTime ?? ''));

    return 'reportActionID' in sortedAndFilteredReportActions[newMarkerIndex] ? sortedAndFilteredReportActions[newMarkerIndex].reportActionID : '';
}

/**
 * Performs the markdown conversion, and replaces code points > 127 with C escape sequences
 * Used for compatibility with the backend auth validator for AddComment, and to account for MD in comments
 * @returns The comment's total length as seen from the backend
 */
function getCommentLength(textComment: string): number {
    return getParsedComment(textComment)
        .replace(/[^ -~]/g, '\\u????')
        .trim().length;
}

function getRouteFromLink(url: string | null): string {
    if (!url) {
        return '';
    }

    // Get the reportID from URL
    let route = url;
    const localWebAndroidRegEx = /^(https:\/\/([0-9]{1,3})\.([0-9]{1,3})\.([0-9]{1,3})\.([0-9]{1,3}))/;
    linkingConfig.prefixes.forEach((prefix) => {
        if (route.startsWith(prefix)) {
            route = route.replace(prefix, '');
        } else if (localWebAndroidRegEx.test(route)) {
            route = route.replace(localWebAndroidRegEx, '');
        } else {
            return;
        }

        // Remove the port if it's a localhost URL
        if (/^:\d+/.test(route)) {
            route = route.replace(/:\d+/, '');
        }

        // Remove the leading slash if exists
        if (route.startsWith('/')) {
            route = route.replace('/', '');
        }
    });
    return route;
}

function parseReportRouteParams(route: string): ReportRouteParams {
    let parsingRoute = route;
    if (parsingRoute.at(0) === '/') {
        // remove the first slash
        parsingRoute = parsingRoute.slice(1);
    }

    if (!parsingRoute.startsWith(Url.addTrailingForwardSlash(ROUTES.REPORT))) {
        return {reportID: '', isSubReportPageRoute: false};
    }

    const pathSegments = parsingRoute.split('/');

    const reportIDSegment = pathSegments[1];

    // Check for "undefined" or any other unwanted string values
    if (!reportIDSegment || reportIDSegment === 'undefined') {
        return {reportID: '', isSubReportPageRoute: false};
    }

    return {
        reportID: reportIDSegment,
        isSubReportPageRoute: pathSegments.length > 2,
    };
}

function getReportIDFromLink(url: string | null): string {
    const route = getRouteFromLink(url);
    const {reportID, isSubReportPageRoute} = parseReportRouteParams(route);
    if (isSubReportPageRoute) {
        // We allow the Sub-Report deep link routes (settings, details, etc.) to be handled by their respective component pages
        return '';
    }
    return reportID;
}

/**
 * Get the report policyID given a reportID
 */
function getReportPolicyID(reportID?: string): string | undefined {
    return originalGetReportPolicyID(reportID);
}

/**
 * Check if the chat report is linked to an iou that is waiting for the current user to add a credit bank account.
 */
function hasIOUWaitingOnCurrentUserBankAccount(chatReport: OnyxEntry<Report>): boolean {
    if (chatReport?.iouReportID) {
        const iouReport = allReports?.[`${ONYXKEYS.COLLECTION.REPORT}${chatReport?.iouReportID}`];
        if (iouReport?.isWaitingOnBankAccount && iouReport?.ownerAccountID === currentUserAccountID) {
            return true;
        }
    }

    return false;
}

/**
 * Users can submit an expense:
 * - in policy expense chats only if they are in a role of a member in the chat (in other words, if it's their policy expense chat)
 * - in an open or submitted expense report tied to a policy expense chat the user owns
 *     - employee can submit expenses in a submitted expense report only if the policy has Instant Submit settings turned on
 * - in an IOU report, which is not settled yet
 * - in a 1:1 DM chat
 */
function canRequestMoney(report: OnyxEntry<Report>, policy: OnyxEntry<Policy>, otherParticipants: number[]): boolean {
    // User cannot submit expenses in a chat thread, task report or in a chat room
    if (isChatThread(report) || isTaskReport(report) || isChatRoom(report) || isSelfDM(report) || isGroupChat(report)) {
        return false;
    }

    // Users can only submit expenses in DMs if they are a 1:1 DM
    if (isDM(report)) {
        return otherParticipants.length === 1;
    }

    // Prevent requesting money if pending IOU report waiting for their bank account already exists
    if (hasIOUWaitingOnCurrentUserBankAccount(report)) {
        return false;
    }

    let isOwnPolicyExpenseChat = report?.isOwnPolicyExpenseChat ?? false;
    if (isExpenseReport(report) && getParentReport(report)) {
        isOwnPolicyExpenseChat = Boolean(getParentReport(report)?.isOwnPolicyExpenseChat);
    }

    // In case there are no other participants than the current user and it's not user's own policy expense chat, they can't submit expenses from such report
    if (otherParticipants.length === 0 && !isOwnPolicyExpenseChat) {
        return false;
    }

    // User can submit expenses in any IOU report, unless paid, but the user can only submit expenses in an expense report
    // which is tied to their workspace chat.
    if (isMoneyRequestReport(report)) {
        const canAddTransactions = canAddOrDeleteTransactions(report);
        return isGroupPolicy(report) ? isOwnPolicyExpenseChat && canAddTransactions : canAddTransactions;
    }

    // In the case of policy expense chat, users can only submit expenses from their own policy expense chat
    return !isPolicyExpenseChat(report) || isOwnPolicyExpenseChat;
}

function isGroupChatAdmin(report: OnyxEntry<Report>, accountID: number) {
    if (!report?.participants) {
        return false;
    }

    const reportParticipants = report.participants ?? {};
    const participant = reportParticipants[accountID];
    return participant?.role === CONST.REPORT.ROLE.ADMIN;
}

/**
 * Helper method to define what expense options we want to show for particular method.
 * There are 4 expense options: Submit, Split, Pay and Track expense:
 * - Submit option should show for:
 *     - DMs
 *     - own policy expense chats
 *     - open and processing expense reports tied to own policy expense chat
 *     - unsettled IOU reports
 * - Pay option should show for:
 *     - DMs
 * - Split options should show for:
 *     - DMs
 *     - chat/policy rooms with more than 1 participant
 *     - groups chats with 2 and more participants
 *     - corporate workspace chats
 * - Track expense option should show for:
 *    - Self DMs
 *    - own policy expense chats
 *    - open and processing expense reports tied to own policy expense chat
 *
 * None of the options should show in chat threads or if there is some special Expensify account
 * as a participant of the report.
 */
function getMoneyRequestOptions(report: OnyxEntry<Report>, policy: OnyxEntry<Policy>, reportParticipants: number[], canUseTrackExpense = true): IOUType[] {
    // In any thread or task report, we do not allow any new expenses yet
    if (isChatThread(report) || isTaskReport(report) || (!canUseTrackExpense && isSelfDM(report))) {
        return [];
    }

    // We don't allow IOU actions if an Expensify account is a participant of the report, unless the policy that the report is on is owned by an Expensify account
    const doParticipantsIncludeExpensifyAccounts = lodashIntersection(reportParticipants, CONST.EXPENSIFY_ACCOUNT_IDS).length > 0;
    const isPolicyOwnedByExpensifyAccounts = report?.policyID ? CONST.EXPENSIFY_ACCOUNT_IDS.includes(getPolicy(report?.policyID ?? '')?.ownerAccountID ?? 0) : false;
    if (doParticipantsIncludeExpensifyAccounts && !isPolicyOwnedByExpensifyAccounts) {
        return [];
    }

    const otherParticipants = reportParticipants.filter((accountID) => currentUserPersonalDetails?.accountID !== accountID);
    const hasSingleOtherParticipantInReport = otherParticipants.length === 1;
    let options: IOUType[] = [];

    if (isSelfDM(report)) {
        options = [CONST.IOU.TYPE.TRACK_EXPENSE];
    }

    // User created policy rooms and default rooms like #admins or #announce will always have the Split Expense option
    // unless there are no other participants at all (e.g. #admins room for a policy with only 1 admin)
    // DM chats will have the Split Expense option.
    // Your own workspace chats will have the split expense option.
    if (
        (isChatRoom(report) && otherParticipants.length > 0) ||
        (isDM(report) && otherParticipants.length > 0) ||
        (isGroupChat(report) && otherParticipants.length > 0) ||
        (isPolicyExpenseChat(report) && report?.isOwnPolicyExpenseChat)
    ) {
        options = [CONST.IOU.TYPE.SPLIT];
    }

    if (canRequestMoney(report, policy, otherParticipants)) {
        options = [...options, CONST.IOU.TYPE.REQUEST];

        // If the user can request money from the workspace report, they can also track expenses
        if (canUseTrackExpense && (isPolicyExpenseChat(report) || isExpenseReport(report))) {
            options = [...options, CONST.IOU.TYPE.TRACK_EXPENSE];
        }
    }

    // Pay someone option should be visible only in 1:1 DMs
    if (isDM(report) && hasSingleOtherParticipantInReport) {
        options = [...options, CONST.IOU.TYPE.SEND];
    }

    return options;
}

/**
 * Allows a user to leave a policy room according to the following conditions of the visibility or chatType rNVP:
 * `public` - Anyone can leave (because anybody can join)
 * `public_announce` - Only non-policy members can leave (it's auto-shared with policy members)
 * `policy_admins` - Nobody can leave (it's auto-shared with all policy admins)
 * `policy_announce` - Nobody can leave (it's auto-shared with all policy members)
 * `policyExpenseChat` - Nobody can leave (it's auto-shared with all policy members)
 * `policy` - Anyone can leave (though only policy members can join)
 * `domain` - Nobody can leave (it's auto-shared with domain members)
 * `dm` - Nobody can leave (it's auto-shared with users)
 * `private` - Anybody can leave (though you can only be invited to join)
 */
function canLeaveRoom(report: OnyxEntry<Report>, isPolicyEmployee: boolean): boolean {
    if (!report?.visibility) {
        if (
            report?.chatType === CONST.REPORT.CHAT_TYPE.POLICY_ADMINS ||
            report?.chatType === CONST.REPORT.CHAT_TYPE.POLICY_ANNOUNCE ||
            report?.chatType === CONST.REPORT.CHAT_TYPE.POLICY_EXPENSE_CHAT ||
            report?.chatType === CONST.REPORT.CHAT_TYPE.DOMAIN_ALL ||
            report?.chatType === CONST.REPORT.CHAT_TYPE.SELF_DM ||
            !report?.chatType
        ) {
            // DM chats don't have a chatType
            return false;
        }
    } else if (isPublicAnnounceRoom(report) && isPolicyEmployee) {
        return false;
    }
    return true;
}

function isCurrentUserTheOnlyParticipant(participantAccountIDs?: number[]): boolean {
    return Boolean(participantAccountIDs?.length === 1 && participantAccountIDs?.[0] === currentUserAccountID);
}

/**
 * Returns display names for those that can see the whisper.
 * However, it returns "you" if the current user is the only one who can see it besides the person that sent it.
 */
function getWhisperDisplayNames(participantAccountIDs?: number[]): string | undefined {
    const isWhisperOnlyVisibleToCurrentUser = isCurrentUserTheOnlyParticipant(participantAccountIDs);

    // When the current user is the only participant, the display name needs to be "you" because that's the only person reading it
    if (isWhisperOnlyVisibleToCurrentUser) {
        return Localize.translateLocal('common.youAfterPreposition');
    }

    return participantAccountIDs?.map((accountID) => getDisplayNameForParticipant(accountID, !isWhisperOnlyVisibleToCurrentUser)).join(', ');
}

/**
 * Show subscript on workspace chats / threads and expense requests
 */
function shouldReportShowSubscript(report: OnyxEntry<Report>): boolean {
    if (isArchivedRoom(report) && !isWorkspaceThread(report)) {
        return false;
    }

    if (isPolicyExpenseChat(report) && !isChatThread(report) && !isTaskReport(report) && !report?.isOwnPolicyExpenseChat) {
        return true;
    }

    if (isPolicyExpenseChat(report) && !isThread(report) && !isTaskReport(report)) {
        return true;
    }

    if (isExpenseRequest(report)) {
        return true;
    }

    if (isExpenseReport(report) && isOneTransactionReport(report?.reportID ?? '')) {
        return true;
    }

    if (isWorkspaceTaskReport(report)) {
        return true;
    }

    if (isWorkspaceThread(report)) {
        return true;
    }

    return false;
}

/**
 * Return true if reports data exists
 */
function isReportDataReady(): boolean {
    return !isEmptyObject(allReports) && Object.keys(allReports ?? {}).some((key) => allReports?.[key]?.reportID);
}

/**
 * Return true if reportID from path is valid
 */
function isValidReportIDFromPath(reportIDFromPath: string): boolean {
    return !['', 'null', '0'].includes(reportIDFromPath);
}

/**
 * Return the errors we have when creating a chat or a workspace room
 */
function getAddWorkspaceRoomOrChatReportErrors(report: OnyxEntry<Report>): Errors | null | undefined {
    // We are either adding a workspace room, or we're creating a chat, it isn't possible for both of these to have errors for the same report at the same time, so
    // simply looking up the first truthy value will get the relevant property if it's set.
    return report?.errorFields?.addWorkspaceRoom ?? report?.errorFields?.createChat;
}

/**
 * Return true if the expense report is marked for deletion.
 */
function isMoneyRequestReportPendingDeletion(report: OnyxEntry<Report> | EmptyObject): boolean {
    if (!isMoneyRequestReport(report)) {
        return false;
    }

    const parentReportAction = ReportActionsUtils.getReportAction(report?.parentReportID ?? '', report?.parentReportActionID ?? '');
    return parentReportAction?.pendingAction === CONST.RED_BRICK_ROAD_PENDING_ACTION.DELETE;
}

function canUserPerformWriteAction(report: OnyxEntry<Report>) {
    const reportErrors = getAddWorkspaceRoomOrChatReportErrors(report);

    // If the expense report is marked for deletion, let us prevent any further write action.
    if (isMoneyRequestReportPendingDeletion(report)) {
        return false;
    }

    return !isArchivedRoom(report) && isEmptyObject(reportErrors) && report && isAllowedToComment(report) && !isAnonymousUser;
}

/**
 * Returns ID of the original report from which the given reportAction is first created.
 */
function getOriginalReportID(reportID: string, reportAction: OnyxEntry<ReportAction>): string | undefined {
    const reportActions = allReportActions?.[`${ONYXKEYS.COLLECTION.REPORT_ACTIONS}${reportID}`];
    const currentReportAction = reportActions?.[reportAction?.reportActionID ?? ''] ?? null;
    const transactionThreadReportID = ReportActionsUtils.getOneTransactionThreadReportID(reportID, reportActions ?? ([] as ReportAction[]));
    if (transactionThreadReportID !== null) {
        return Object.keys(currentReportAction ?? {}).length === 0 ? transactionThreadReportID : reportID;
    }
    return isThreadFirstChat(reportAction, reportID) && Object.keys(currentReportAction ?? {}).length === 0
        ? allReports?.[`${ONYXKEYS.COLLECTION.REPORT}${reportID}`]?.parentReportID
        : reportID;
}

/**
 * Return the pendingAction and the errors resulting from either
 *
 * - creating a workspace room
 * - starting a chat
 * - paying the expense
 *
 * while being offline
 */
function getReportOfflinePendingActionAndErrors(report: OnyxEntry<Report>): ReportOfflinePendingActionAndErrors {
    // It shouldn't be possible for all of these actions to be pending (or to have errors) for the same report at the same time, so just take the first that exists
    const reportPendingAction = report?.pendingFields?.addWorkspaceRoom ?? report?.pendingFields?.createChat ?? report?.pendingFields?.reimbursed;

    const reportErrors = getAddWorkspaceRoomOrChatReportErrors(report);
    return {reportPendingAction, reportErrors};
}

/**
 * Check if the report can create the expense with type is iouType
 */
function canCreateRequest(report: OnyxEntry<Report>, policy: OnyxEntry<Policy>, iouType: (typeof CONST.IOU.TYPE)[keyof typeof CONST.IOU.TYPE]): boolean {
    const participantAccountIDs = report?.participantAccountIDs ?? [];
    if (!canUserPerformWriteAction(report)) {
        return false;
    }
    return getMoneyRequestOptions(report, policy, participantAccountIDs).includes(iouType);
}

function getWorkspaceChats(policyID: string, accountIDs: number[]): Array<OnyxEntry<Report>> {
    return Object.values(allReports ?? {}).filter((report) => isPolicyExpenseChat(report) && (report?.policyID ?? '') === policyID && accountIDs.includes(report?.ownerAccountID ?? -1));
}

/**
 * Gets all reports that relate to the policy
 *
 * @param policyID - the workspace ID to get all associated reports
 */
function getAllWorkspaceReports(policyID: string): Array<OnyxEntry<Report>> {
    return Object.values(allReports ?? {}).filter((report) => (report?.policyID ?? '') === policyID);
}

/**
 * @param policy - the workspace the report is on, null if the user isn't a member of the workspace
 */
function shouldDisableRename(report: OnyxEntry<Report>, policy: OnyxEntry<Policy>): boolean {
    if (isDefaultRoom(report) || isArchivedRoom(report) || isThread(report) || isMoneyRequestReport(report) || isPolicyExpenseChat(report)) {
        return true;
    }

    if (isGroupChat(report)) {
        return false;
    }

    // if the linked workspace is null, that means the person isn't a member of the workspace the report is in
    // which means this has to be a public room we want to disable renaming for
    if (!policy) {
        return true;
    }

    // If there is a linked workspace, that means the user is a member of the workspace the report is in and is allowed to rename.
    return false;
}

/**
 * @param policy - the workspace the report is on, null if the user isn't a member of the workspace
 */
function canEditWriteCapability(report: OnyxEntry<Report>, policy: OnyxEntry<Policy>): boolean {
    return PolicyUtils.isPolicyAdmin(policy) && !isAdminRoom(report) && !isArchivedRoom(report) && !isThread(report);
}

/**
 * @param policy - the workspace the report is on, null if the user isn't a member of the workspace
 */
function canEditRoomVisibility(report: OnyxEntry<Report>, policy: OnyxEntry<Policy>): boolean {
    return PolicyUtils.isPolicyAdmin(policy) && !isArchivedRoom(report);
}

/**
 * Returns the onyx data needed for the task assignee chat
 */
function getTaskAssigneeChatOnyxData(
    accountID: number,
    assigneeAccountID: number,
    taskReportID: string,
    assigneeChatReportID: string,
    parentReportID: string,
    title: string,
    assigneeChatReport: OnyxEntry<Report>,
): OnyxDataTaskAssigneeChat {
    // Set if we need to add a comment to the assignee chat notifying them that they have been assigned a task
    let optimisticAssigneeAddComment: OptimisticReportAction | undefined;
    // Set if this is a new chat that needs to be created for the assignee
    let optimisticChatCreatedReportAction: OptimisticCreatedReportAction | undefined;
    const currentTime = DateUtils.getDBTime();
    const optimisticData: OnyxUpdate[] = [];
    const successData: OnyxUpdate[] = [];
    const failureData: OnyxUpdate[] = [];

    // You're able to assign a task to someone you haven't chatted with before - so we need to optimistically create the chat and the chat reportActions
    // Only add the assignee chat report to onyx if we haven't already set it optimistically
    if (assigneeChatReport?.isOptimisticReport && assigneeChatReport.pendingFields?.createChat !== CONST.RED_BRICK_ROAD_PENDING_ACTION.ADD) {
        optimisticChatCreatedReportAction = buildOptimisticCreatedReportAction(assigneeChatReportID);
        optimisticData.push(
            {
                onyxMethod: Onyx.METHOD.MERGE,
                key: `${ONYXKEYS.COLLECTION.REPORT}${assigneeChatReportID}`,
                value: {
                    pendingFields: {
                        createChat: CONST.RED_BRICK_ROAD_PENDING_ACTION.ADD,
                    },
                    isHidden: false,
                },
            },
            {
                onyxMethod: Onyx.METHOD.MERGE,
                key: `${ONYXKEYS.COLLECTION.REPORT_ACTIONS}${assigneeChatReportID}`,
                value: {[optimisticChatCreatedReportAction.reportActionID]: optimisticChatCreatedReportAction as Partial<ReportAction>},
            },
        );

        successData.push({
            onyxMethod: Onyx.METHOD.MERGE,
            key: `${ONYXKEYS.COLLECTION.REPORT}${assigneeChatReportID}`,
            value: {
                pendingFields: {
                    createChat: null,
                },
                isOptimisticReport: false,
            },
        });

        failureData.push(
            {
                onyxMethod: Onyx.METHOD.SET,
                key: `${ONYXKEYS.COLLECTION.REPORT}${assigneeChatReportID}`,
                value: null,
            },
            {
                onyxMethod: Onyx.METHOD.MERGE,
                key: `${ONYXKEYS.COLLECTION.REPORT_ACTIONS}${assigneeChatReportID}`,
                value: {[optimisticChatCreatedReportAction.reportActionID]: {pendingAction: null}},
            },
            // If we failed, we want to remove the optimistic personal details as it was likely due to an invalid login
            {
                onyxMethod: Onyx.METHOD.MERGE,
                key: ONYXKEYS.PERSONAL_DETAILS_LIST,
                value: {
                    [assigneeAccountID]: null,
                },
            },
        );
    }

    // If you're choosing to share the task in the same DM as the assignee then we don't need to create another reportAction indicating that you've been assigned
    if (assigneeChatReportID !== parentReportID) {
        // eslint-disable-next-line @typescript-eslint/prefer-nullish-coalescing
        const displayname = allPersonalDetails?.[assigneeAccountID]?.displayName || allPersonalDetails?.[assigneeAccountID]?.login || '';
        optimisticAssigneeAddComment = buildOptimisticTaskCommentReportAction(taskReportID, title, assigneeAccountID, `assigned to ${displayname}`, parentReportID);
        const lastAssigneeCommentText = formatReportLastMessageText(optimisticAssigneeAddComment.reportAction.message?.[0]?.text ?? '');
        const optimisticAssigneeReport = {
            lastVisibleActionCreated: currentTime,
            lastMessageText: lastAssigneeCommentText,
            lastActorAccountID: accountID,
            lastReadTime: currentTime,
        };

        optimisticData.push(
            {
                onyxMethod: Onyx.METHOD.MERGE,
                key: `${ONYXKEYS.COLLECTION.REPORT_ACTIONS}${assigneeChatReportID}`,
                value: {[optimisticAssigneeAddComment.reportAction.reportActionID ?? '']: optimisticAssigneeAddComment.reportAction as ReportAction},
            },
            {
                onyxMethod: Onyx.METHOD.MERGE,
                key: `${ONYXKEYS.COLLECTION.REPORT}${assigneeChatReportID}`,
                value: optimisticAssigneeReport,
            },
        );
        successData.push({
            onyxMethod: Onyx.METHOD.MERGE,
            key: `${ONYXKEYS.COLLECTION.REPORT_ACTIONS}${assigneeChatReportID}`,
            value: {[optimisticAssigneeAddComment.reportAction.reportActionID ?? '']: {isOptimisticAction: null}},
        });
        failureData.push({
            onyxMethod: Onyx.METHOD.MERGE,
            key: `${ONYXKEYS.COLLECTION.REPORT_ACTIONS}${assigneeChatReportID}`,
            value: {[optimisticAssigneeAddComment.reportAction.reportActionID ?? '']: {pendingAction: null}},
        });
    }

    return {
        optimisticData,
        successData,
        failureData,
        optimisticAssigneeAddComment,
        optimisticChatCreatedReportAction,
    };
}

/**
 * Return iou report action display message
 */
function getIOUReportActionDisplayMessage(reportAction: OnyxEntry<ReportAction>, transaction?: OnyxEntry<Transaction>): string {
    if (reportAction?.actionName !== CONST.REPORT.ACTIONS.TYPE.IOU) {
        return '';
    }
    const originalMessage = reportAction.originalMessage;
    const {IOUReportID} = originalMessage;
    const iouReport = getReport(IOUReportID);
    let translationKey: TranslationPaths;
    if (originalMessage.type === CONST.IOU.REPORT_ACTION_TYPE.PAY) {
        // The `REPORT_ACTION_TYPE.PAY` action type is used for both fulfilling existing requests and sending money. To
        // differentiate between these two scenarios, we check if the `originalMessage` contains the `IOUDetails`
        // property. If it does, it indicates that this is a 'Pay someone' action.
        const {amount, currency} = originalMessage.IOUDetails ?? originalMessage;
        const formattedAmount = CurrencyUtils.convertToDisplayString(Math.abs(amount), currency) ?? '';

        switch (originalMessage.paymentType) {
            case CONST.IOU.PAYMENT_TYPE.ELSEWHERE:
                translationKey = 'iou.paidElsewhereWithAmount';
                break;
            case CONST.IOU.PAYMENT_TYPE.EXPENSIFY:
            case CONST.IOU.PAYMENT_TYPE.VBBA:
                translationKey = 'iou.paidWithExpensifyWithAmount';
                break;
            default:
                translationKey = 'iou.payerPaidAmount';
                break;
        }
        return Localize.translateLocal(translationKey, {amount: formattedAmount, payer: ''});
    }

    const transactionDetails = getTransactionDetails(!isEmptyObject(transaction) ? transaction : null);
    const formattedAmount = CurrencyUtils.convertToDisplayString(transactionDetails?.amount ?? 0, transactionDetails?.currency);
    const isRequestSettled = isSettled(originalMessage.IOUReportID);
    const isApproved = isReportApproved(iouReport);
    if (isRequestSettled) {
        return Localize.translateLocal('iou.payerSettled', {
            amount: formattedAmount,
        });
    }
    if (isApproved) {
        return Localize.translateLocal('iou.approvedAmount', {
            amount: formattedAmount,
        });
    }
    if (ReportActionsUtils.isSplitBillAction(reportAction)) {
        translationKey = 'iou.didSplitAmount';
    } else if (ReportActionsUtils.isTrackExpenseAction(reportAction)) {
        translationKey = 'iou.trackedAmount';
    } else {
        translationKey = 'iou.submittedAmount';
    }
    return Localize.translateLocal(translationKey, {
        formattedAmount,
        comment: transactionDetails?.comment ?? '',
    });
}

/**
 * Checks if a report is a group chat.
 *
 * A report is a group chat if it meets the following conditions:
 * - Not a chat thread.
 * - Not a task report.
 * - Not an expense / IOU report.
 * - Not an archived room.
 * - Not a public / admin / announce chat room (chat type doesn't match any of the specified types).
 * - More than 2 participants.
 *
 */
function isDeprecatedGroupDM(report: OnyxEntry<Report>): boolean {
    return Boolean(
        report &&
            !isChatThread(report) &&
            !isTaskReport(report) &&
            !isMoneyRequestReport(report) &&
            !isArchivedRoom(report) &&
            !Object.values(CONST.REPORT.CHAT_TYPE).some((chatType) => chatType === getChatType(report)) &&
            (report.participantAccountIDs?.length ?? 0) > 1,
    );
}

/**
 * Assume any report without a reportID is unusable.
 */
function isValidReport(report?: OnyxEntry<Report>): boolean {
    return Boolean(report?.reportID);
}

/**
 * Check to see if we are a participant of this report.
 */
function isReportParticipant(accountID: number, report: OnyxEntry<Report>): boolean {
    if (!accountID) {
        return false;
    }

    // If we have a DM AND the accountID we are checking is the current user THEN we won't find them as a participant and must assume they are a participant
    if (isDM(report) && accountID === currentUserAccountID) {
        return true;
    }

    const possibleAccountIDs = report?.participantAccountIDs ?? [];
    if (report?.ownerAccountID) {
        possibleAccountIDs.push(report?.ownerAccountID);
    }
    if (report?.managerID) {
        possibleAccountIDs.push(report?.managerID);
    }
    return possibleAccountIDs.includes(accountID);
}

function shouldUseFullTitleToDisplay(report: OnyxEntry<Report>): boolean {
    return isMoneyRequestReport(report) || isPolicyExpenseChat(report) || isChatRoom(report) || isChatThread(report) || isTaskReport(report) || isGroupChat(report);
}

function getRoom(type: ValueOf<typeof CONST.REPORT.CHAT_TYPE>, policyID: string): OnyxEntry<Report> | undefined {
    const room = Object.values(allReports ?? {}).find((report) => report?.policyID === policyID && report?.chatType === type && !isThread(report));
    return room;
}

/**
 *  We only want policy members who are members of the report to be able to modify the report description, but not in thread chat.
 */
function canEditReportDescription(report: OnyxEntry<Report>, policy: OnyxEntry<Policy> | undefined): boolean {
    return (
        !isMoneyRequestReport(report) &&
        !isArchivedRoom(report) &&
        isChatRoom(report) &&
        !isChatThread(report) &&
        !isEmpty(policy) &&
        hasParticipantInArray(report, [currentUserAccountID ?? 0])
    );
}

function canEditPolicyDescription(policy: OnyxEntry<Policy>): boolean {
    return PolicyUtils.isPolicyAdmin(policy);
}

/**
 * Checks if report action has error when smart scanning
 */
function hasSmartscanError(reportActions: ReportAction[]) {
    return reportActions.some((action) => {
        if (!ReportActionsUtils.isSplitBillAction(action) && !ReportActionsUtils.isReportPreviewAction(action)) {
            return false;
        }
        const IOUReportID = ReportActionsUtils.getIOUReportIDFromReportActionPreview(action);
        const isReportPreviewError = ReportActionsUtils.isReportPreviewAction(action) && hasMissingSmartscanFields(IOUReportID) && !isSettled(IOUReportID);
        const transactionID = (action.originalMessage as IOUMessage).IOUTransactionID ?? '0';
        const transaction = allTransactions?.[`${ONYXKEYS.COLLECTION.TRANSACTION}${transactionID}`] ?? {};
        const isSplitBillError = ReportActionsUtils.isSplitBillAction(action) && TransactionUtils.hasMissingSmartscanFields(transaction as Transaction);

        return isReportPreviewError || isSplitBillError;
    });
}

function shouldAutoFocusOnKeyPress(event: KeyboardEvent): boolean {
    if (event.key.length > 1) {
        return false;
    }

    // If a key is pressed in combination with Meta, Control or Alt do not focus
    if (event.ctrlKey || event.metaKey) {
        return false;
    }

    if (event.code === 'Space') {
        return false;
    }

    return true;
}

/**
 * Navigates to the appropriate screen based on the presence of a private note for the current user.
 */
function navigateToPrivateNotes(report: OnyxEntry<Report>, session: OnyxEntry<Session>) {
    if (isEmpty(report) || isEmpty(session) || !session.accountID) {
        return;
    }
    const currentUserPrivateNote = report.privateNotes?.[session.accountID]?.note ?? '';
    if (isEmpty(currentUserPrivateNote)) {
        Navigation.navigate(ROUTES.PRIVATE_NOTES_EDIT.getRoute(report.reportID, session.accountID));
        return;
    }
    Navigation.navigate(ROUTES.PRIVATE_NOTES_LIST.getRoute(report.reportID));
}

/**
 * Check if Report has any held expenses
 */
function isHoldCreator(transaction: OnyxEntry<Transaction>, reportID: string): boolean {
    const holdReportAction = ReportActionsUtils.getReportAction(reportID, `${transaction?.comment?.hold ?? ''}`);
    return isActionCreator(holdReportAction);
}

/**
 * Get all held transactions of a iouReport
 */
function getAllHeldTransactions(iouReportID: string): Transaction[] {
    const transactions = TransactionUtils.getAllReportTransactions(iouReportID);
    return transactions.filter((transaction) => TransactionUtils.isOnHold(transaction));
}

/**
 * Check if Report has any held expenses
 */
function hasHeldExpenses(iouReportID?: string): boolean {
    const transactions = TransactionUtils.getAllReportTransactions(iouReportID);
    return transactions.some((transaction) => TransactionUtils.isOnHold(transaction));
}

/**
 * Check if all expenses in the Report are on hold
 */
function hasOnlyHeldExpenses(iouReportID: string): boolean {
    const transactions = TransactionUtils.getAllReportTransactions(iouReportID);
    return !transactions.some((transaction) => !TransactionUtils.isOnHold(transaction));
}

/**
 * Checks if thread replies should be displayed
 */
function shouldDisplayThreadReplies(reportAction: OnyxEntry<ReportAction>, reportID: string): boolean {
    const hasReplies = (reportAction?.childVisibleActionCount ?? 0) > 0;
    return hasReplies && !!reportAction?.childCommenterCount && !isThreadFirstChat(reportAction, reportID);
}

/**
 * Check if money report has any transactions updated optimistically
 */
function hasUpdatedTotal(report: OnyxEntry<Report>, policy: OnyxEntry<Policy>): boolean {
    if (!report) {
        return true;
    }

    const transactions = TransactionUtils.getAllReportTransactions(report.reportID);
    const hasPendingTransaction = transactions.some((transaction) => !!transaction.pendingAction);
    const hasTransactionWithDifferentCurrency = transactions.some((transaction) => transaction.currency !== report.currency);
    const hasDifferentWorkspaceCurrency = report.pendingFields?.createChat && isExpenseReport(report) && report.currency !== policy?.outputCurrency;

    return !(hasPendingTransaction && (hasTransactionWithDifferentCurrency || hasDifferentWorkspaceCurrency)) && !(hasHeldExpenses(report.reportID) && report?.unheldTotal === undefined);
}

/**
 * Return held and full amount formatted with used currency
 */
function getNonHeldAndFullAmount(iouReport: OnyxEntry<Report>, policy: OnyxEntry<Policy>): string[] {
    const transactions = TransactionUtils.getAllReportTransactions(iouReport?.reportID ?? '');
    const hasPendingTransaction = transactions.some((transaction) => !!transaction.pendingAction);

    if (hasUpdatedTotal(iouReport, policy) && hasPendingTransaction) {
        const unheldTotal = transactions.reduce((currentVal, transaction) => currentVal - (!TransactionUtils.isOnHold(transaction) ? transaction.amount : 0), 0);

        return [CurrencyUtils.convertToDisplayString(unheldTotal, iouReport?.currency ?? ''), CurrencyUtils.convertToDisplayString((iouReport?.total ?? 0) * -1, iouReport?.currency ?? '')];
    }

    return [
        CurrencyUtils.convertToDisplayString((iouReport?.unheldTotal ?? 0) * -1, iouReport?.currency ?? ''),
        CurrencyUtils.convertToDisplayString((iouReport?.total ?? 0) * -1, iouReport?.currency ?? ''),
    ];
}

/**
 * Disable reply in thread action if:
 *
 * - The action is listed in the thread-disabled list
 * - The action is a split expense action
 * - The action is deleted and is not threaded
 * - The report is archived and the action is not threaded
 * - The action is a whisper action and it's neither a report preview nor IOU action
 * - The action is the thread's first chat
 */
function shouldDisableThread(reportAction: OnyxEntry<ReportAction>, reportID: string): boolean {
    const isSplitBillAction = ReportActionsUtils.isSplitBillAction(reportAction);
    const isDeletedAction = ReportActionsUtils.isDeletedAction(reportAction);
    const isReportPreviewAction = ReportActionsUtils.isReportPreviewAction(reportAction);
    const isIOUAction = ReportActionsUtils.isMoneyRequestAction(reportAction);
    const isWhisperAction = ReportActionsUtils.isWhisperAction(reportAction) || ReportActionsUtils.isActionableTrackExpense(reportAction);
    const isArchivedReport = isArchivedRoom(getReport(reportID));
    const isActionDisabled = CONST.REPORT.ACTIONS.THREAD_DISABLED.some((action: string) => action === reportAction?.actionName);

    return (
        isActionDisabled ||
        isSplitBillAction ||
        (isDeletedAction && !reportAction?.childVisibleActionCount) ||
        (isArchivedReport && !reportAction?.childVisibleActionCount) ||
        (isWhisperAction && !isReportPreviewAction && !isIOUAction) ||
        isThreadFirstChat(reportAction, reportID)
    );
}

function getAllAncestorReportActions(report: Report | null | undefined): Ancestor[] {
    if (!report) {
        return [];
    }
    const allAncestors: Ancestor[] = [];
    let parentReportID = report.parentReportID;
    let parentReportActionID = report.parentReportActionID;

    // Store the child of parent report
    let currentReport = report;

    while (parentReportID) {
        const parentReport = getReport(parentReportID);
        const parentReportAction = ReportActionsUtils.getReportAction(parentReportID, parentReportActionID ?? '0');

        if (!parentReportAction || ReportActionsUtils.isTransactionThread(parentReportAction) || !parentReport) {
            break;
        }

        const isParentReportActionUnread = ReportActionsUtils.isCurrentActionUnread(parentReport, parentReportAction);
        allAncestors.push({
            report: currentReport,
            reportAction: parentReportAction,
            shouldDisplayNewMarker: isParentReportActionUnread,
        });
        parentReportID = parentReport?.parentReportID;
        parentReportActionID = parentReport?.parentReportActionID;
        if (!isEmptyObject(parentReport)) {
            currentReport = parentReport;
        }
    }

    return allAncestors.reverse();
}

function getAllAncestorReportActionIDs(report: Report | null | undefined, includeTransactionThread = false): AncestorIDs {
    if (!report) {
        return {
            reportIDs: [],
            reportActionsIDs: [],
        };
    }

    const allAncestorIDs: AncestorIDs = {
        reportIDs: [],
        reportActionsIDs: [],
    };
    let parentReportID = report.parentReportID;
    let parentReportActionID = report.parentReportActionID;

    while (parentReportID) {
        const parentReport = getReport(parentReportID);
        const parentReportAction = ReportActionsUtils.getReportAction(parentReportID, parentReportActionID ?? '0');

        if (!parentReportAction || (!includeTransactionThread && ReportActionsUtils.isTransactionThread(parentReportAction)) || !parentReport) {
            break;
        }

        allAncestorIDs.reportIDs.push(parentReportID ?? '');
        allAncestorIDs.reportActionsIDs.push(parentReportActionID ?? '');

        parentReportID = parentReport?.parentReportID;
        parentReportActionID = parentReport?.parentReportActionID;
    }

    return allAncestorIDs;
}

/**
 * Get optimistic data of parent report action
 * @param reportID The reportID of the report that is updated
 * @param lastVisibleActionCreated Last visible action created of the child report
 * @param type The type of action in the child report
 */
function getOptimisticDataForParentReportAction(reportID: string, lastVisibleActionCreated: string, type: string): Array<OnyxUpdate | EmptyObject> {
    const report = getReport(reportID);

    if (!report || isEmptyObject(report)) {
        return [];
    }

    const ancestors = getAllAncestorReportActionIDs(report, true);
    const totalAncestor = ancestors.reportIDs.length;

    return Array.from(Array(totalAncestor), (_, index) => {
        const ancestorReport = getReport(ancestors.reportIDs[index]);

        if (!ancestorReport || isEmptyObject(ancestorReport)) {
            return {} as EmptyObject;
        }

        const ancestorReportAction = ReportActionsUtils.getReportAction(ancestorReport.reportID, ancestors.reportActionsIDs[index]);

        if (!ancestorReportAction || isEmptyObject(ancestorReportAction)) {
            return {} as EmptyObject;
        }

        return {
            onyxMethod: Onyx.METHOD.MERGE,
            key: `${ONYXKEYS.COLLECTION.REPORT_ACTIONS}${ancestorReport.reportID}`,
            value: {
                [ancestorReportAction?.reportActionID ?? '']: updateOptimisticParentReportAction(ancestorReportAction, lastVisibleActionCreated, type),
            },
        };
    });
}

function canBeAutoReimbursed(report: OnyxEntry<Report>, policy: OnyxEntry<Policy> | EmptyObject): boolean {
    if (isEmptyObject(policy)) {
        return false;
    }
    type CurrencyType = (typeof CONST.DIRECT_REIMBURSEMENT_CURRENCIES)[number];
    const reimbursableTotal = getMoneyRequestSpendBreakdown(report).totalDisplaySpend;
    const autoReimbursementLimit = policy.autoReimbursementLimit ?? 0;
    const isAutoReimbursable =
        isGroupPolicy(report) &&
        policy.reimbursementChoice === CONST.POLICY.REIMBURSEMENT_CHOICES.REIMBURSEMENT_YES &&
        autoReimbursementLimit >= reimbursableTotal &&
        reimbursableTotal > 0 &&
        CONST.DIRECT_REIMBURSEMENT_CURRENCIES.includes(report?.currency as CurrencyType);
    return isAutoReimbursable;
}

/** Check if the current user is an owner of the report */
function isReportOwner(report: OnyxEntry<Report>): boolean {
    return report?.ownerAccountID === currentUserPersonalDetails?.accountID;
}

function isAllowedToApproveExpenseReport(report: OnyxEntry<Report>, approverAccountID?: number): boolean {
    const policy = getPolicy(report?.policyID);
    const {preventSelfApproval} = policy;

    const isOwner = (approverAccountID ?? currentUserAccountID) === report?.ownerAccountID;

    return !(preventSelfApproval && isOwner);
}

function isAllowedToSubmitDraftExpenseReport(report: OnyxEntry<Report>): boolean {
    const policy = getPolicy(report?.policyID);
    const {submitsTo} = policy;

    return isAllowedToApproveExpenseReport(report, submitsTo);
}

/**
 * What missing payment method does this report action indicate, if any?
 */
function getIndicatedMissingPaymentMethod(userWallet: OnyxEntry<UserWallet>, reportId: string, reportAction: ReportAction): MissingPaymentMethod | undefined {
    const isSubmitterOfUnsettledReport = isCurrentUserSubmitter(reportId) && !isSettled(reportId);
    if (!isSubmitterOfUnsettledReport || reportAction.actionName !== CONST.REPORT.ACTIONS.TYPE.REIMBURSEMENT_QUEUED) {
        return undefined;
    }
    const paymentType = reportAction.originalMessage?.paymentType;
    if (paymentType === CONST.IOU.PAYMENT_TYPE.EXPENSIFY) {
        return isEmpty(userWallet) || userWallet.tierName === CONST.WALLET.TIER_NAME.SILVER ? 'wallet' : undefined;
    }

    return !store.hasCreditBankAccount() ? 'bankAccount' : undefined;
}

/**
 * Checks if report chat contains missing payment method
 */
function hasMissingPaymentMethod(userWallet: OnyxEntry<UserWallet>, iouReportID: string): boolean {
    const reportActions = allReportActions?.[`${ONYXKEYS.COLLECTION.REPORT_ACTIONS}${iouReportID}`] ?? {};
    return Object.values(reportActions).some((action) => getIndicatedMissingPaymentMethod(userWallet, iouReportID, action) !== undefined);
}

/**
 * Used from expense actions to decide if we need to build an optimistic expense report.
   Create a new report if:
   - we don't have an iouReport set in the chatReport
   - we have one, but it's waiting on the payee adding a bank account
   - we have one but we can't add more transactions to it due to: report is approved or settled, or report is processing and policy isn't on Instant submit reporting frequency
 */
function shouldCreateNewMoneyRequestReport(existingIOUReport: OnyxEntry<Report> | undefined | null, chatReport: OnyxEntry<Report> | null): boolean {
    return !existingIOUReport || hasIOUWaitingOnCurrentUserBankAccount(chatReport) || !canAddOrDeleteTransactions(existingIOUReport);
}

/**
 * Checks if report contains actions with errors
 */
function hasActionsWithErrors(reportID: string): boolean {
    const reportActions = allReportActions?.[`${ONYXKEYS.COLLECTION.REPORT_ACTIONS}${reportID}`] ?? {};
    return Object.values(reportActions).some((action) => !isEmptyObject(action.errors));
}

function canLeavePolicyExpenseChat(report: OnyxEntry<Report>, policy: OnyxEntry<Policy>): boolean {
    return isPolicyExpenseChat(report) && !(PolicyUtils.isPolicyAdmin(policy) || PolicyUtils.isPolicyOwner(policy, currentUserAccountID ?? -1) || isReportOwner(report));
}

function getReportActionActorAccountID(reportAction: OnyxEntry<ReportAction>, iouReport: OnyxEntry<Report> | undefined): number | undefined {
    switch (reportAction?.actionName) {
        case CONST.REPORT.ACTIONS.TYPE.REPORT_PREVIEW:
            return iouReport ? iouReport.managerID : reportAction?.actorAccountID;

        case CONST.REPORT.ACTIONS.TYPE.SUBMITTED:
            return reportAction?.adminAccountID ?? reportAction?.actorAccountID;

        default:
            return reportAction?.actorAccountID;
    }
}

function createDraftTransactionAndNavigateToParticipantSelector(transactionID: string, reportID: string, actionName: IOUAction, reportActionID: string): void {
    const transaction = allTransactions?.[`${ONYXKEYS.COLLECTION.TRANSACTION}${transactionID}`] ?? ({} as Transaction);
    const reportActions = allReportActions?.[`${ONYXKEYS.COLLECTION.REPORT_ACTIONS}${reportID}`] ?? ([] as ReportAction[]);

    if (!transaction || !reportActions) {
        return;
    }

    const linkedTrackedExpenseReportAction = Object.values(reportActions).find((action) => (action.originalMessage as IOUMessage)?.IOUTransactionID === transactionID);

    const transactionAmount = Math.abs(transaction.amount);
    const transactionCreated = format(new Date(transaction.created), CONST.DATE.FNS_FORMAT_STRING);

    IOU.createDraftTransaction({
        ...transaction,
        actionableWhisperReportActionID: reportActionID,
        linkedTrackedExpenseReportAction,
        linkedTrackedExpenseReportID: reportID,
        amount: transactionAmount,
        created: transactionCreated,
    } as Transaction);

    Navigation.navigate(ROUTES.MONEY_REQUEST_STEP_PARTICIPANTS.getRoute(CONST.IOU.TYPE.REQUEST, transactionID, reportID, undefined, actionName));
}

/**
 * @returns the object to update `report.hasOutstandingChildRequest`
 */
function getOutstandingChildRequest(iouReport: OnyxEntry<Report> | EmptyObject): OutstandingChildRequest {
    if (!iouReport || isEmptyObject(iouReport)) {
        return {};
    }

    if (!isExpenseReport(iouReport)) {
        return {
            hasOutstandingChildRequest: iouReport.managerID === currentUserAccountID && iouReport.total !== 0,
        };
    }

    const policy = getPolicy(iouReport.policyID);
    const shouldBeManuallySubmitted = PolicyUtils.isPaidGroupPolicy(policy) && !policy?.harvesting?.enabled;
    const isOwnFreePolicy = PolicyUtils.isFreeGroupPolicy(policy) && PolicyUtils.isPolicyAdmin(policy);
    if (shouldBeManuallySubmitted || isOwnFreePolicy) {
        return {
            hasOutstandingChildRequest: true,
        };
    }

    // We don't need to update hasOutstandingChildRequest in this case
    return {};
}

function canReportBeMentionedWithinPolicy(report: OnyxEntry<Report>, policyID: string): boolean {
    if (report?.policyID !== policyID) {
        return false;
    }

    return isChatRoom(report) && !isThread(report);
}

export {
    addDomainToShortMention,
    areAllRequestsBeingSmartScanned,
    buildOptimisticAddCommentReportAction,
    buildOptimisticApprovedReportAction,
    buildOptimisticCancelPaymentReportAction,
    buildOptimisticChangedTaskAssigneeReportAction,
    buildOptimisticChatReport,
    buildOptimisticClosedReportAction,
    buildOptimisticCreatedReportAction,
    buildOptimisticEditedTaskFieldReportAction,
    buildOptimisticExpenseReport,
    buildOptimisticGroupChatReport,
    buildOptimisticHoldReportAction,
    buildOptimisticHoldReportActionComment,
    buildOptimisticIOUReport,
    buildOptimisticIOUReportAction,
    buildOptimisticModifiedExpenseReportAction,
    buildOptimisticMoneyRequestEntities,
    buildOptimisticMovedReportAction,
    buildOptimisticMovedTrackedExpenseModifiedReportAction,
    buildOptimisticRenamedRoomReportAction,
    buildOptimisticReportPreview,
    buildOptimisticSubmittedReportAction,
    buildOptimisticTaskCommentReportAction,
    buildOptimisticTaskReport,
    buildOptimisticTaskReportAction,
    buildOptimisticUnHoldReportAction,
    buildOptimisticWorkspaceChats,
    buildParticipantsFromAccountIDs,
    buildTransactionThread,
    canAccessReport,
    canAddOrDeleteTransactions,
    canBeAutoReimbursed,
    canCreateRequest,
    canCreateTaskInReport,
    canDeleteReportAction,
    canEditFieldOfMoneyRequest,
    canEditMoneyRequest,
    canEditPolicyDescription,
    canEditReportAction,
    canEditReportDescription,
    canEditRoomVisibility,
    canEditWriteCapability,
    canFlagReportAction,
    canLeavePolicyExpenseChat,
    canLeaveRoom,
    canReportBeMentionedWithinPolicy,
    canRequestMoney,
    canSeeDefaultRoom,
    canShowReportRecipientLocalTime,
    canUserPerformWriteAction,
    chatIncludesChronos,
    chatIncludesConcierge,
    createDraftTransactionAndNavigateToParticipantSelector,
    doesReportBelongToWorkspace,
    doesTransactionThreadHaveViolations,
    findLastAccessedReport,
    findSelfDMReportID,
    formatReportLastMessageText,
    generateReportID,
    getAddWorkspaceRoomOrChatReportErrors,
    getAllAncestorReportActionIDs,
    getAllAncestorReportActions,
    getAllHeldTransactions,
    getAllPolicyReports,
    getAllWorkspaceReports,
    getAvailableReportFields,
    getBankAccountRoute,
    getChatByParticipants,
    getChatByParticipantsAndPolicy,
    getChatRoomSubtitle,
    getChildReportNotificationPreference,
    getCommentLength,
    getDefaultGroupAvatar,
    getDefaultWorkspaceAvatar,
    getDefaultWorkspaceAvatarTestID,
    getDeletedParentActionMessageForChatReport,
    getDisplayNameForParticipant,
    getDisplayNamesWithTooltips,
    getGroupChatName,
    getIOUReportActionDisplayMessage,
    getIOUReportActionMessage,
    getIcons,
    getIconsForParticipants,
    getIndicatedMissingPaymentMethod,
    getLastUpdatedReport,
    getLastVisibleMessage,
    getMoneyRequestOptions,
    getMoneyRequestSpendBreakdown,
    getNewMarkerReportActionID,
    getNonHeldAndFullAmount,
    getOptimisticDataForParentReportAction,
    getOriginalReportID,
    getOutstandingChildRequest,
    getParentNavigationSubtitle,
    getParsedComment,
    getParticipantAccountIDs,
    getParticipants,
    getPayeeName,
    getPendingChatMembers,
    getPersonalDetailsForAccountID,
    getPolicyDescriptionText,
    getPolicyName,
    getPolicyType,
    getReimbursementDeQueuedActionMessage,
    getReimbursementQueuedActionMessage,
    getReport,
    getReportActionActorAccountID,
    getReportDescriptionText,
    getReportFieldKey,
    getReportIDFromLink,
    getReportName,
    getReportNotificationPreference,
    getReportOfflinePendingActionAndErrors,
    getReportParticipantsTitle,
    getReportPolicyID,
    getReportPreviewMessage,
    getReportRecipientAccountIDs,
    getRoom,
    getRoomWelcomeMessage,
    getRootParentReport,
    getRouteFromLink,
    getTaskAssigneeChatOnyxData,
    getTransactionDetails,
    getTransactionReportName,
    getTransactionsWithReceipts,
    getUserDetailTooltipText,
    getVisibleChatMemberAccountIDs,
    getWhisperDisplayNames,
    getWorkspaceAvatar,
    getWorkspaceChats,
    getWorkspaceIcon,
    goBackToDetailsPage,
    hasActionsWithErrors,
    hasAutomatedExpensifyAccountIDs,
    hasExpensifyGuidesEmails,
    hasHeldExpenses,
    hasIOUWaitingOnCurrentUserBankAccount,
    hasMissingPaymentMethod,
    hasMissingSmartscanFields,
    hasNonReimbursableTransactions,
    hasOnlyHeldExpenses,
    hasOnlyTransactionsWithPendingRoutes,
    hasReportNameError,
    hasSingleParticipant,
    hasSmartscanError,
    hasUpdatedTotal,
    hasViolations,
    isActionCreator,
    isAdminRoom,
    isAdminsOnlyPostingRoom,
    isAllowedToApproveExpenseReport,
    isAllowedToComment,
    isAllowedToSubmitDraftExpenseReport,
    isAnnounceRoom,
    isArchivedRoom,
    isCanceledTaskReport,
    isChatReport,
    isChatRoom,
    isChatThread,
    isChildReport,
    isClosedExpenseReportWithNoExpenses,
    isCompletedTaskReport,
    isConciergeChatReport,
    isControlPolicyExpenseChat,
    isControlPolicyExpenseReport,
    isCurrentUserSubmitter,
    isCurrentUserTheOnlyParticipant,
    isDM,
    isDefaultRoom,
    isDeprecatedGroupDM,
    isExpenseReport,
    isExpenseRequest,
    isExpensifyOnlyParticipantInReport,
    isGroupChat,
    isGroupChatAdmin,
    isGroupPolicy,
    isHoldCreator,
    isIOUOwnedByCurrentUser,
    isIOUReport,
    isIOUReportUsingReport,
    isJoinRequestInAdminRoom,
    isMoneyRequest,
    isMoneyRequestReport,
    isMoneyRequestReportPendingDeletion,
    isOneOnOneChat,
    isOneTransactionThread,
    isOpenExpenseReport,
    isOpenTaskReport,
    isOptimisticPersonalDetail,
    isPaidGroupPolicy,
    isPaidGroupPolicyExpenseChat,
    isPaidGroupPolicyExpenseReport,
    isPayer,
    isPolicyAdmin,
    isPolicyExpenseChat,
    isPolicyExpenseChatAdmin,
    isProcessingReport,
    isPublicAnnounceRoom,
    isPublicRoom,
    isReportApproved,
    isReportDataReady,
    isReportFieldDisabled,
    isReportFieldOfTypeTitle,
    isReportManager,
    isReportMessageAttachment,
    isReportOwner,
    isReportParticipant,
    isSelfDM,
    isSettled,
    isTaskReport,
    isThread,
    isThreadFirstChat,
    isTrackExpenseReport,
    isUnread,
    isUnreadWithMention,
    isUserCreatedPolicyRoom,
    isValidReport,
    isValidReportIDFromPath,
    isWaitingForAssigneeToCompleteTask,
    navigateToDetailsPage,
    navigateToPrivateNotes,
    parseReportRouteParams,
    reportFieldsEnabled,
    requiresAttentionFromCurrentUser,
    shouldAutoFocusOnKeyPress,
    shouldCreateNewMoneyRequestReport,
    shouldDisableDetailPage,
    shouldDisableRename,
    shouldDisableThread,
    shouldDisplayThreadReplies,
    shouldDisplayTransactionThreadViolations,
    shouldReportBeInOptionList,
    shouldReportShowSubscript,
    shouldShowFlagComment,
    shouldUseFullTitleToDisplay,
    sortReportsByLastRead,
    updateOptimisticParentReportAction,
    updateReportPreview,
};

export type {
    Ancestor,
    DisplayNameWithTooltips,
    ExpenseOriginalMessage,
    OptimisticAddCommentReportAction,
    OptimisticChatReport,
    OptimisticClosedReportAction,
    OptimisticCreatedReportAction,
    OptimisticIOUReportAction,
    OptimisticTaskReportAction,
    OptionData,
    TransactionDetails,
};<|MERGE_RESOLUTION|>--- conflicted
+++ resolved
@@ -3169,11 +3169,7 @@
         return mentionWithDomain ? `@${mentionWithDomain}` : match;
     });
 
-<<<<<<< HEAD
-    return text.length <= CONST.MAX_MARKUP_LENGTH ? parser.replace(textWithMention, {shouldEscapeText: shouldEscapeText ?? !shouldAllowRawHTMLMessages()}) : lodashEscape(text);
-=======
-    return text.length <= CONST.MAX_MARKUP_LENGTH ? parser.replace(textWithMention) : lodashEscape(text);
->>>>>>> 8616678c
+    return text.length <= CONST.MAX_MARKUP_LENGTH ? parser.replace(textWithMention, {shouldEscapeText}) : lodashEscape(text);
 }
 
 function getReportDescriptionText(report: Report): string {
