--- conflicted
+++ resolved
@@ -10016,16 +10016,12 @@
         return [];
     }
     return Object.values(reports)
-<<<<<<< HEAD
-        .filter((report) => isReportOutstanding(report, policyID, reportNameValuePairs, allowSubmitted) && report?.ownerAccountID === reportOwnerAccountID)
-=======
         .filter(
             (report) =>
                 report?.pendingFields?.preview !== CONST.RED_BRICK_ROAD_PENDING_ACTION.DELETE &&
-                isReportOutstanding(report, policyID, reportNameValuePairs) &&
+                isReportOutstanding(report, policyID, reportNameValuePairs, allowSubmitted) &&
                 report?.ownerAccountID === reportOwnerAccountID,
         )
->>>>>>> c758145e
         .sort((a, b) => localeCompare(a?.reportName?.toLowerCase() ?? '', b?.reportName?.toLowerCase() ?? ''));
 }
 
