import {findFocusedRoute} from '@react-navigation/native';
import {format} from 'date-fns';
import {Str} from 'expensify-common';
import {deepEqual} from 'fast-equals';
import lodashEscape from 'lodash/escape';
import lodashIntersection from 'lodash/intersection';
import isEmpty from 'lodash/isEmpty';
import isNumber from 'lodash/isNumber';
import mapValues from 'lodash/mapValues';
import lodashMaxBy from 'lodash/maxBy';
import type {OnyxCollection, OnyxEntry, OnyxUpdate} from 'react-native-onyx';
import Onyx from 'react-native-onyx';
import type {SvgProps} from 'react-native-svg';
import type {OriginalMessageChangePolicy, OriginalMessageExportIntegration, OriginalMessageModifiedExpense} from 'src/types/onyx/OriginalMessage';
import type {SetRequired, TupleToUnion, ValueOf} from 'type-fest';
import {FallbackAvatar, IntacctSquare, NetSuiteExport, NetSuiteSquare, QBDSquare, QBOExport, QBOSquare, SageIntacctExport, XeroExport, XeroSquare} from '@components/Icon/Expensicons';
import * as defaultGroupAvatars from '@components/Icon/GroupDefaultAvatars';
import * as defaultWorkspaceAvatars from '@components/Icon/WorkspaceDefaultAvatars';
import type {LocaleContextProps} from '@components/LocaleContextProvider';
import type {MoneyRequestAmountInputProps} from '@components/MoneyRequestAmountInput';
import type {FileObject} from '@pages/media/AttachmentModalScreen/types';
import type {IOUAction, IOUType, OnboardingAccounting} from '@src/CONST';
import CONST from '@src/CONST';
import type {ParentNavigationSummaryParams} from '@src/languages/params';
import type {TranslationPaths} from '@src/languages/types';
import NAVIGATORS from '@src/NAVIGATORS';
import ONYXKEYS from '@src/ONYXKEYS';
import type {Route} from '@src/ROUTES';
import ROUTES from '@src/ROUTES';
import SCREENS from '@src/SCREENS';
import type {
    Beta,
    IntroSelected,
    NewGroupChatDraft,
    OnyxInputOrEntry,
    OutstandingReportsByPolicyIDDerivedValue,
    PersonalDetails,
    PersonalDetailsList,
    Policy,
    PolicyCategories,
    PolicyCategory,
    PolicyReportField,
    PolicyTagLists,
    Report,
    ReportAction,
    ReportAttributesDerivedValue,
    ReportMetadata,
    ReportNameValuePairs,
    ReportViolationName,
    ReportViolations,
    Session,
    Task,
    Transaction,
    TransactionViolation,
    TransactionViolations,
} from '@src/types/onyx';
import type {Attendee, Participant} from '@src/types/onyx/IOU';
import type {SelectedParticipant} from '@src/types/onyx/NewGroupChatDraft';
import type {OriginalMessageExportedToIntegration} from '@src/types/onyx/OldDotAction';
import type Onboarding from '@src/types/onyx/Onboarding';
import type {ErrorFields, Errors, Icon, PendingAction} from '@src/types/onyx/OnyxCommon';
import type {OriginalMessageChangeLog, PaymentMethodType} from '@src/types/onyx/OriginalMessage';
import type {Status} from '@src/types/onyx/PersonalDetails';
import type {AllConnectionName, ConnectionName} from '@src/types/onyx/Policy';
import type {InvoiceReceiverType, NotificationPreference, Participants, Participant as ReportParticipant} from '@src/types/onyx/Report';
import type {Message, OldDotReportAction, ReportActions} from '@src/types/onyx/ReportAction';
import type {PendingChatMember} from '@src/types/onyx/ReportMetadata';
import type {OnyxData} from '@src/types/onyx/Request';
import type {SearchPolicy, SearchReport, SearchTransaction} from '@src/types/onyx/SearchResults';
import type {Comment, TransactionChanges, WaypointCollection} from '@src/types/onyx/Transaction';
import {isEmptyObject} from '@src/types/utils/EmptyObject';
import type IconAsset from '@src/types/utils/IconAsset';
import {createDraftTransaction, getIOUReportActionToApproveOrPay, setMoneyRequestParticipants, unholdRequest} from './actions/IOU';
import {isApprover as isApproverUtils} from './actions/Policy/Member';
import {createDraftWorkspace} from './actions/Policy/Policy';
import {hasCreditBankAccount} from './actions/ReimbursementAccount/store';
import {handleReportChanged} from './actions/Report';
import type {GuidedSetupData, TaskForParameters} from './actions/Report';
import {isAnonymousUser as isAnonymousUserSession} from './actions/Session';
import {getOnboardingMessages} from './actions/Welcome/OnboardingFlow';
import type {OnboardingCompanySize, OnboardingMessage, OnboardingPurpose, OnboardingTaskLinks} from './actions/Welcome/OnboardingFlow';
import type {AddCommentOrAttachmentParams} from './API/parameters';
import {convertToDisplayString} from './CurrencyUtils';
import DateUtils from './DateUtils';
import {hasValidDraftComment} from './DraftCommentUtils';
import {getEnvironment, getEnvironmentURL} from './Environment/Environment';
import type EnvironmentType from './Environment/getEnvironment/types';
import {getMicroSecondOnyxErrorWithTranslationKey, isReceiptError} from './ErrorUtils';
import getAttachmentDetails from './fileDownload/getAttachmentDetails';
import {isReportMessageAttachment} from './isReportMessageAttachment';
import localeCompareLibs from './LocaleCompare';
import {formatPhoneNumber} from './LocalePhoneNumber';
import {translateLocal} from './Localize';
import Log from './Log';
import {isEmailPublicDomain} from './LoginUtils';
// eslint-disable-next-line import/no-cycle
import ModifiedExpenseMessage from './ModifiedExpenseMessage';
import getStateFromPath from './Navigation/helpers/getStateFromPath';
import {isFullScreenName} from './Navigation/helpers/isNavigatorName';
import {linkingConfig} from './Navigation/linkingConfig';
import Navigation, {navigationRef} from './Navigation/Navigation';
import type {MoneyRequestNavigatorParamList, ReportsSplitNavigatorParamList} from './Navigation/types';
import {rand64} from './NumberUtils';
import Parser from './Parser';
import {getParsedMessageWithShortMentions} from './ParsingUtils';
import Permissions from './Permissions';
import {
    getAccountIDsByLogins,
    getDisplayNameOrDefault,
    getEffectiveDisplayName,
    getLoginByAccountID,
    getLoginsByAccountIDs,
    getPersonalDetailByEmail,
    getPersonalDetailsByIDs,
    getShortMentionIfFound,
} from './PersonalDetailsUtils';
import {
    arePaymentsEnabled,
    canSendInvoiceFromWorkspace,
    getActivePolicies,
    getCleanedTagName,
    getConnectedIntegration,
    getForwardsToAccount,
    getManagerAccountEmail,
    getManagerAccountID,
    getPolicyEmployeeListByIdWithoutCurrentUser,
    getPolicyNameByID,
    getPolicyRole,
    getRuleApprovers,
    getSubmitToAccountID,
    hasDependentTags as hasDependentTagsPolicyUtils,
    isExpensifyTeam,
    isInstantSubmitEnabled,
    isPaidGroupPolicy as isPaidGroupPolicyPolicyUtils,
    isPolicyAdmin as isPolicyAdminPolicyUtils,
    isPolicyAuditor,
    isPolicyMember,
    isPolicyOwner,
    isSubmitAndClose,
    shouldShowPolicy,
} from './PolicyUtils';
import {
    formatLastMessageText,
    getActionableJoinRequestPendingReportAction,
    getAllReportActions,
    getCardIssuedMessage,
    getDismissedViolationMessageText,
    getExportIntegrationLastMessageText,
    getIntegrationSyncFailedMessage,
    getIOUReportIDFromReportActionPreview,
    getJoinRequestMessage,
    getLastClosedReportAction,
    getLastVisibleAction,
    getLastVisibleAction as getLastVisibleActionReportActionsUtils,
    getLastVisibleMessage as getLastVisibleMessageActionUtils,
    getLastVisibleMessage as getLastVisibleMessageReportActionsUtils,
    getMessageOfOldDotReportAction,
    getNumberOfMoneyRequests,
    getOneTransactionThreadReportID,
    getOriginalMessage,
    getPolicyChangeLogDefaultBillableMessage,
    getPolicyChangeLogDefaultReimbursableMessage,
    getPolicyChangeLogDefaultTitleEnforcedMessage,
    getPolicyChangeLogMaxExpenseAmountNoReceiptMessage,
    getRenamedAction,
    getReopenedMessage,
    getReportAction,
    getReportActionHtml,
    getReportActionMessage as getReportActionMessageReportUtils,
    getReportActionMessageText,
    getReportActionText,
    getRetractedMessage,
    getTravelUpdateMessage,
    getWorkspaceCurrencyUpdateMessage,
    getWorkspaceFrequencyUpdateMessage,
    getWorkspaceReportFieldAddMessage,
    getWorkspaceReportFieldDeleteMessage,
    getWorkspaceReportFieldUpdateMessage,
    getWorkspaceTagUpdateMessage,
    getWorkspaceUpdateFieldMessage,
    isActionableJoinRequest,
    isActionableJoinRequestPending,
    isActionableTrackExpense,
    isActionOfType,
    isApprovedOrSubmittedReportAction,
    isCardIssuedAction,
    isClosedAction,
    isCreatedTaskReportAction,
    isCurrentActionUnread,
    isDeletedAction,
    isDeletedParentAction,
    isExportIntegrationAction,
    isIntegrationMessageAction,
    isMarkAsClosedAction,
    isModifiedExpenseAction,
    isMoneyRequestAction,
    isMovedAction,
    isOldDotReportAction,
    isPendingRemove,
    isPolicyChangeLogAction,
    isReimbursementDeQueuedOrCanceledAction,
    isReimbursementQueuedAction,
    isRenamedAction,
    isReopenedAction,
    isReportActionAttachment,
    isReportPreviewAction,
    isRetractedAction,
    isReversedTransaction,
    isRoomChangeLogAction,
    isSentMoneyReportAction,
    isSplitBillAction as isSplitBillReportAction,
    isTagModificationAction,
    isThreadParentMessage,
    isTrackExpenseAction,
    isTransactionThread,
    isTripPreview,
    isUnapprovedAction,
    isWhisperAction,
    shouldReportActionBeVisible,
    wasActionTakenByCurrentUser,
} from './ReportActionsUtils';
import type {LastVisibleMessage} from './ReportActionsUtils';
<<<<<<< HEAD
import {getSession} from './SessionUtils';
=======
import type {ArchivedReportsIDSet} from './SearchUIUtils';
>>>>>>> 38eb41f0
import {shouldRestrictUserBillableActions} from './SubscriptionUtils';
import {
    getAttendees,
    getBillable,
    getCardID,
    getCardName,
    getCategory,
    getCurrency,
    getDescription,
    getFormattedCreated,
    getFormattedPostedDate,
    getMCCGroup,
    getMerchant,
    getMerchantOrDescription,
    getOriginalAmount,
    getOriginalCurrency,
    getRateID,
    getRecentTransactions,
    getReimbursable,
    getTag,
    getTaxAmount,
    getTaxCode,
    getAmount as getTransactionAmount,
    getWaypoints,
    hasMissingSmartscanFields as hasMissingSmartscanFieldsTransactionUtils,
    hasNoticeTypeViolation,
    hasReceipt as hasReceiptTransactionUtils,
    hasViolation,
    hasWarningTypeViolation,
    isCardTransaction as isCardTransactionTransactionUtils,
    isDemoTransaction,
    isDistanceRequest,
    isExpensifyCardTransaction,
    isFetchingWaypointsFromServer,
    isOnHold as isOnHoldTransactionUtils,
    isPayAtEndExpense,
    isPending,
    isPerDiemRequest,
    isReceiptBeingScanned,
    isScanning,
    isScanRequest as isScanRequestTransactionUtils,
} from './TransactionUtils';
import {addTrailingForwardSlash} from './Url';
import type {AvatarSource} from './UserUtils';
import {generateAccountID, getDefaultAvatarURL} from './UserUtils';
import ViolationsUtils from './Violations/ViolationsUtils';

// Dynamic Import to avoid circular dependency
const UnreadIndicatorUpdaterHelper = () => import('./UnreadIndicatorUpdater');

type AvatarRange = 1 | 2 | 3 | 4 | 5 | 6 | 7 | 8 | 9 | 10 | 11 | 12 | 13 | 14 | 15 | 16 | 17 | 18;

type SpendBreakdown = {
    nonReimbursableSpend: number;
    reimbursableSpend: number;
    totalDisplaySpend: number;
};

type ParticipantDetails = [number, string, AvatarSource, AvatarSource];

type OptimisticAddCommentReportAction = Pick<
    ReportAction<typeof CONST.REPORT.ACTIONS.TYPE.ADD_COMMENT>,
    | 'reportActionID'
    | 'reportID'
    | 'actionName'
    | 'actorAccountID'
    | 'person'
    | 'automatic'
    | 'avatar'
    | 'created'
    | 'message'
    | 'isFirstItem'
    | 'isAttachmentOnly'
    | 'isAttachmentWithText'
    | 'pendingAction'
    | 'shouldShow'
    | 'originalMessage'
    | 'childReportID'
    | 'parentReportID'
    | 'childType'
    | 'childReportName'
    | 'childManagerAccountID'
    | 'childStatusNum'
    | 'childStateNum'
    | 'errors'
    | 'childVisibleActionCount'
    | 'childCommenterCount'
    | 'childLastVisibleActionCreated'
    | 'childOldestFourAccountIDs'
    | 'delegateAccountID'
> & {isOptimisticAction: boolean};

type OptimisticReportAction = {
    commentText: string;
    reportAction: OptimisticAddCommentReportAction;
};

type UpdateOptimisticParentReportAction = {
    childVisibleActionCount: number;
    childCommenterCount: number;
    childLastVisibleActionCreated: string;
    childOldestFourAccountIDs: string | undefined;
};

type OptimisticExpenseReport = Pick<
    Report,
    | 'reportID'
    | 'chatReportID'
    | 'policyID'
    | 'type'
    | 'ownerAccountID'
    | 'managerID'
    | 'currency'
    | 'reportName'
    | 'stateNum'
    | 'statusNum'
    | 'total'
    | 'unheldTotal'
    | 'nonReimbursableTotal'
    | 'unheldNonReimbursableTotal'
    | 'parentReportID'
    | 'lastVisibleActionCreated'
    | 'parentReportActionID'
    | 'participants'
    | 'fieldList'
>;

type OptimisticNewReport = Pick<
    Report,
    | 'reportID'
    | 'policyID'
    | 'type'
    | 'ownerAccountID'
    | 'reportName'
    | 'stateNum'
    | 'statusNum'
    | 'currency'
    | 'total'
    | 'nonReimbursableTotal'
    | 'parentReportID'
    | 'lastVisibleActionCreated'
    | 'parentReportActionID'
    | 'participants'
    | 'managerID'
    | 'pendingFields'
    | 'chatReportID'
> & {reportName: string};

type BuildOptimisticIOUReportActionParams = {
    type: ValueOf<typeof CONST.IOU.REPORT_ACTION_TYPE>;
    amount: number;
    currency: string;
    comment: string;
    participants: Participant[];
    transactionID: string;
    paymentType?: PaymentMethodType;
    iouReportID?: string;
    isSettlingUp?: boolean;
    isSendMoneyFlow?: boolean;
    isOwnPolicyExpenseChat?: boolean;
    created?: string;
    linkedExpenseReportAction?: OnyxEntry<ReportAction>;
    payAsBusiness?: boolean;
    bankAccountID?: number | undefined;
    isPersonalTrackingExpense?: boolean;
    reportActionID?: string;
};

type OptimisticIOUReportAction = Pick<
    ReportAction,
    | 'actionName'
    | 'actorAccountID'
    | 'automatic'
    | 'avatar'
    | 'isAttachmentOnly'
    | 'originalMessage'
    | 'message'
    | 'person'
    | 'reportActionID'
    | 'shouldShow'
    | 'created'
    | 'pendingAction'
    | 'receipt'
    | 'childReportID'
    | 'childVisibleActionCount'
    | 'childCommenterCount'
    | 'delegateAccountID'
>;

type PartialReportAction =
    | OnyxInputOrEntry<ReportAction>
    | Partial<ReportAction>
    | OptimisticIOUReportAction
    | OptimisticApprovedReportAction
    | OptimisticSubmittedReportAction
    | OptimisticConciergeCategoryOptionsAction
    | undefined;

type ReportRouteParams = {
    reportID: string;
    isSubReportPageRoute: boolean;
};

type ReportOfflinePendingActionAndErrors = {
    reportPendingAction: PendingAction | undefined;
    reportErrors: Errors | null | undefined;
};

type OptimisticApprovedReportAction = Pick<
    ReportAction<typeof CONST.REPORT.ACTIONS.TYPE.APPROVED>,
    | 'actionName'
    | 'actorAccountID'
    | 'automatic'
    | 'avatar'
    | 'isAttachmentOnly'
    | 'originalMessage'
    | 'message'
    | 'person'
    | 'reportActionID'
    | 'shouldShow'
    | 'created'
    | 'pendingAction'
    | 'delegateAccountID'
>;

type OptimisticUnapprovedReportAction = Pick<
    ReportAction<typeof CONST.REPORT.ACTIONS.TYPE.UNAPPROVED>,
    | 'actionName'
    | 'actorAccountID'
    | 'automatic'
    | 'avatar'
    | 'isAttachmentOnly'
    | 'originalMessage'
    | 'message'
    | 'person'
    | 'reportActionID'
    | 'shouldShow'
    | 'created'
    | 'pendingAction'
    | 'delegateAccountID'
>;

type OptimisticSubmittedReportAction = Pick<
    ReportAction<typeof CONST.REPORT.ACTIONS.TYPE.SUBMITTED>,
    | 'actionName'
    | 'actorAccountID'
    | 'adminAccountID'
    | 'automatic'
    | 'avatar'
    | 'isAttachmentOnly'
    | 'originalMessage'
    | 'message'
    | 'person'
    | 'reportActionID'
    | 'shouldShow'
    | 'created'
    | 'pendingAction'
    | 'delegateAccountID'
>;

type OptimisticHoldReportAction = Pick<
    ReportAction,
    'actionName' | 'actorAccountID' | 'automatic' | 'avatar' | 'isAttachmentOnly' | 'originalMessage' | 'message' | 'person' | 'reportActionID' | 'shouldShow' | 'created' | 'pendingAction'
>;

type OptimisticDeclineReportAction = Pick<
    ReportAction,
    'actionName' | 'actorAccountID' | 'automatic' | 'avatar' | 'isAttachmentOnly' | 'originalMessage' | 'message' | 'person' | 'reportActionID' | 'shouldShow' | 'created' | 'pendingAction'
>;

type OptimisticReopenedReportAction = Pick<
    ReportAction,
    'actionName' | 'actorAccountID' | 'automatic' | 'avatar' | 'isAttachmentOnly' | 'originalMessage' | 'message' | 'person' | 'reportActionID' | 'shouldShow' | 'created' | 'pendingAction'
>;

type OptimisticRetractedReportAction = Pick<
    ReportAction,
    'actionName' | 'actorAccountID' | 'automatic' | 'avatar' | 'isAttachmentOnly' | 'originalMessage' | 'message' | 'person' | 'reportActionID' | 'shouldShow' | 'created' | 'pendingAction'
>;

type OptimisticCancelPaymentReportAction = Pick<
    ReportAction,
    'actionName' | 'actorAccountID' | 'message' | 'originalMessage' | 'person' | 'reportActionID' | 'shouldShow' | 'created' | 'pendingAction'
>;

type OptimisticChangeFieldAction = Pick<
    OldDotReportAction & ReportAction,
    'actionName' | 'actorAccountID' | 'originalMessage' | 'person' | 'reportActionID' | 'created' | 'pendingAction' | 'message'
>;

type OptimisticEditedTaskReportAction = Pick<
    ReportAction,
    'reportActionID' | 'actionName' | 'pendingAction' | 'actorAccountID' | 'automatic' | 'avatar' | 'created' | 'shouldShow' | 'message' | 'person' | 'delegateAccountID'
>;

type OptimisticClosedReportAction = Pick<
    ReportAction<typeof CONST.REPORT.ACTIONS.TYPE.CLOSED>,
    'actionName' | 'actorAccountID' | 'automatic' | 'avatar' | 'created' | 'message' | 'originalMessage' | 'pendingAction' | 'person' | 'reportActionID' | 'shouldShow'
>;

type OptimisticCardAssignedReportAction = Pick<
    ReportAction<typeof CONST.REPORT.ACTIONS.TYPE.CARD_ASSIGNED>,
    'actionName' | 'actorAccountID' | 'automatic' | 'avatar' | 'created' | 'message' | 'originalMessage' | 'pendingAction' | 'person' | 'reportActionID' | 'shouldShow'
>;

type OptimisticDismissedViolationReportAction = Pick<
    ReportAction,
    'actionName' | 'actorAccountID' | 'avatar' | 'created' | 'message' | 'originalMessage' | 'person' | 'reportActionID' | 'shouldShow' | 'pendingAction'
>;

type OptimisticCreatedReportAction = Pick<
    ReportAction<typeof CONST.REPORT.ACTIONS.TYPE.CREATED>,
    'actorAccountID' | 'automatic' | 'avatar' | 'created' | 'message' | 'person' | 'reportActionID' | 'shouldShow' | 'pendingAction' | 'actionName' | 'delegateAccountID'
>;

type OptimisticConciergeCategoryOptionsAction = Pick<
    ReportAction<typeof CONST.REPORT.ACTIONS.TYPE.CONCIERGE_CATEGORY_OPTIONS>,
    'reportActionID' | 'actionName' | 'actorAccountID' | 'person' | 'automatic' | 'avatar' | 'created' | 'message' | 'pendingAction' | 'shouldShow' | 'originalMessage' | 'errors'
> & {isOptimisticAction: boolean};

type OptimisticRenamedReportAction = Pick<
    ReportAction<typeof CONST.REPORT.ACTIONS.TYPE.RENAMED>,
    'actorAccountID' | 'automatic' | 'avatar' | 'created' | 'message' | 'person' | 'reportActionID' | 'shouldShow' | 'pendingAction' | 'actionName' | 'originalMessage'
>;

type OptimisticRoomDescriptionUpdatedReportAction = Pick<
    ReportAction<typeof CONST.REPORT.ACTIONS.TYPE.ROOM_CHANGE_LOG.UPDATE_ROOM_DESCRIPTION>,
    'actorAccountID' | 'created' | 'message' | 'person' | 'reportActionID' | 'pendingAction' | 'actionName' | 'originalMessage'
>;

type OptimisticChatReport = Pick<
    Report,
    | 'type'
    | 'chatType'
    | 'chatReportID'
    | 'iouReportID'
    | 'isOwnPolicyExpenseChat'
    | 'isPinned'
    | 'lastActorAccountID'
    | 'lastMessageHtml'
    | 'lastMessageText'
    | 'lastReadTime'
    | 'lastVisibleActionCreated'
    | 'oldPolicyName'
    | 'ownerAccountID'
    | 'pendingFields'
    | 'parentReportActionID'
    | 'parentReportID'
    | 'participants'
    | 'policyID'
    | 'reportID'
    | 'reportName'
    | 'stateNum'
    | 'statusNum'
    | 'visibility'
    | 'description'
    | 'writeCapability'
    | 'avatarUrl'
    | 'invoiceReceiver'
>;

type OptimisticExportIntegrationAction = OriginalMessageExportedToIntegration &
    Pick<
        ReportAction<typeof CONST.REPORT.ACTIONS.TYPE.EXPORTED_TO_INTEGRATION>,
        'reportActionID' | 'actorAccountID' | 'avatar' | 'created' | 'lastModified' | 'message' | 'person' | 'shouldShow' | 'pendingAction' | 'errors' | 'automatic'
    >;

type OptimisticTaskReportAction = Pick<
    ReportAction,
    | 'reportActionID'
    | 'actionName'
    | 'actorAccountID'
    | 'automatic'
    | 'avatar'
    | 'created'
    | 'isAttachmentOnly'
    | 'message'
    | 'originalMessage'
    | 'person'
    | 'pendingAction'
    | 'shouldShow'
    | 'isFirstItem'
    | 'previousMessage'
    | 'errors'
    | 'linkMetadata'
    | 'delegateAccountID'
>;

type AnnounceRoomOnyxData = {
    onyxOptimisticData: OnyxUpdate[];
    onyxSuccessData: OnyxUpdate[];
    onyxFailureData: OnyxUpdate[];
};

type OptimisticAnnounceChat = {
    announceChatReportID: string;
    announceChatReportActionID: string;
    announceChatData: AnnounceRoomOnyxData;
};

type OptimisticWorkspaceChats = {
    adminsChatReportID: string;
    adminsChatData: OptimisticChatReport;
    adminsReportActionData: Record<string, OptimisticCreatedReportAction>;
    adminsCreatedReportActionID: string;
    expenseChatReportID: string;
    expenseChatData: OptimisticChatReport;
    expenseReportActionData: Record<string, OptimisticCreatedReportAction>;
    expenseCreatedReportActionID: string;
    pendingChatMembers: PendingChatMember[];
};

type OptimisticModifiedExpenseReportAction = Pick<
    ReportAction<typeof CONST.REPORT.ACTIONS.TYPE.MODIFIED_EXPENSE>,
    | 'actionName'
    | 'actorAccountID'
    | 'automatic'
    | 'avatar'
    | 'created'
    | 'isAttachmentOnly'
    | 'message'
    | 'originalMessage'
    | 'person'
    | 'pendingAction'
    | 'reportActionID'
    | 'shouldShow'
    | 'delegateAccountID'
> & {reportID?: string};

type BaseOptimisticMoneyRequestEntities = {
    iouReport: Report;
    type: ValueOf<typeof CONST.IOU.REPORT_ACTION_TYPE>;
    amount: number;
    currency: string;
    comment: string;
    payeeEmail: string;
    participants: Participant[];
    transactionID: string;
    paymentType?: PaymentMethodType;
    isSettlingUp?: boolean;
    isSendMoneyFlow?: boolean;
    isOwnPolicyExpenseChat?: boolean;
    isPersonalTrackingExpense?: boolean;
    existingTransactionThreadReportID?: string;
    linkedTrackedExpenseReportAction?: ReportAction;
    optimisticCreatedReportActionID?: string;
};

type OptimisticMoneyRequestEntities = BaseOptimisticMoneyRequestEntities & {shouldGenerateTransactionThreadReport?: boolean};
type OptimisticMoneyRequestEntitiesWithTransactionThreadFlag = BaseOptimisticMoneyRequestEntities & {shouldGenerateTransactionThreadReport: boolean};
type OptimisticMoneyRequestEntitiesWithoutTransactionThreadFlag = BaseOptimisticMoneyRequestEntities;

type OptimisticTaskReport = SetRequired<
    Pick<
        Report,
        | 'reportID'
        | 'reportName'
        | 'description'
        | 'ownerAccountID'
        | 'participants'
        | 'managerID'
        | 'type'
        | 'parentReportID'
        | 'policyID'
        | 'stateNum'
        | 'statusNum'
        | 'parentReportActionID'
        | 'lastVisibleActionCreated'
        | 'hasParentAccess'
    >,
    'parentReportID'
>;

type TransactionDetails = {
    created: string;
    amount: number;
    attendees: Attendee[] | string;
    taxAmount?: number;
    taxCode?: string;
    currency: string;
    merchant: string;
    waypoints?: WaypointCollection | string;
    customUnitRateID?: string;
    comment: string;
    category: string;
    reimbursable: boolean;
    billable: boolean;
    tag: string;
    mccGroup?: ValueOf<typeof CONST.MCC_GROUPS>;
    description?: string;
    cardID: number;
    cardName?: string;
    originalAmount: number;
    originalCurrency: string;
    postedDate: string;
};

type OptimisticIOUReport = Pick<
    Report,
    | 'type'
    | 'chatReportID'
    | 'currency'
    | 'managerID'
    | 'policyID'
    | 'ownerAccountID'
    | 'participants'
    | 'reportID'
    | 'stateNum'
    | 'statusNum'
    | 'total'
    | 'unheldTotal'
    | 'nonReimbursableTotal'
    | 'unheldNonReimbursableTotal'
    | 'reportName'
    | 'parentReportID'
    | 'lastVisibleActionCreated'
    | 'fieldList'
    | 'parentReportActionID'
>;
type DisplayNameWithTooltips = Array<Pick<PersonalDetails, 'accountID' | 'pronouns' | 'displayName' | 'login' | 'avatar'>>;

type CustomIcon = {
    src: IconAsset;
    color?: string;
};

type OptionData = {
    text?: string;
    alternateText?: string;
    allReportErrors?: Errors;
    brickRoadIndicator?: ValueOf<typeof CONST.BRICK_ROAD_INDICATOR_STATUS> | '' | null;
    tooltipText?: string | null;
    alternateTextMaxLines?: number;
    boldStyle?: boolean;
    customIcon?: CustomIcon;
    subtitle?: string;
    login?: string;
    accountID?: number;
    pronouns?: string;
    status?: Status | null;
    phoneNumber?: string;
    isUnread?: boolean | null;
    isUnreadWithMention?: boolean | null;
    hasDraftComment?: boolean | null;
    keyForList?: string;
    searchText?: string;
    isIOUReportOwner?: boolean | null;
    shouldShowSubscript?: boolean | null;
    isPolicyExpenseChat?: boolean;
    isMoneyRequestReport?: boolean | null;
    isInvoiceReport?: boolean;
    isExpenseRequest?: boolean | null;
    isAllowedToComment?: boolean | null;
    isThread?: boolean | null;
    isTaskReport?: boolean | null;
    parentReportAction?: OnyxEntry<ReportAction>;
    displayNamesWithTooltips?: DisplayNameWithTooltips | null;
    isDefaultRoom?: boolean;
    isInvoiceRoom?: boolean;
    isExpenseReport?: boolean;
    isOptimisticPersonalDetail?: boolean;
    selected?: boolean;
    isOptimisticAccount?: boolean;
    isSelected?: boolean;
    descriptiveText?: string;
    notificationPreference?: NotificationPreference | null;
    isDisabled?: boolean | null;
    name?: string | null;
    isSelfDM?: boolean;
    isOneOnOneChat?: boolean;
    reportID?: string;
    enabled?: boolean;
    code?: string;
    transactionThreadReportID?: string | null;
    shouldShowAmountInput?: boolean;
    amountInputProps?: MoneyRequestAmountInputProps;
    tabIndex?: 0 | -1;
    isConciergeChat?: boolean;
    isBold?: boolean;
    lastIOUCreationDate?: string;
    isChatRoom?: boolean;
    participantsList?: PersonalDetails[];
    icons?: Icon[];
    iouReportAmount?: number;
    displayName?: string;
    firstName?: string;
    lastName?: string;
    avatar?: AvatarSource;
} & Report &
    ReportNameValuePairs;

type OnyxDataTaskAssigneeChat = {
    optimisticData: OnyxUpdate[];
    successData: OnyxUpdate[];
    failureData: OnyxUpdate[];
    optimisticAssigneeAddComment?: OptimisticReportAction;
    optimisticChatCreatedReportAction?: OptimisticCreatedReportAction;
};

type Ancestor = {
    report: Report;
    reportAction: ReportAction;
    shouldDisplayNewMarker: boolean;
};

type AncestorIDs = {
    reportIDs: string[];
    reportActionsIDs: string[];
};

type MissingPaymentMethod = 'bankAccount' | 'wallet';

type OutstandingChildRequest = {
    hasOutstandingChildRequest?: boolean;
};

type ParsingDetails = {
    /**
     * this param is deprecated
     * Currently there are no calls/reference that use this param
     * This should be removed after https://github.com/Expensify/App/issues/50724 as a followup
     */
    shouldEscapeText?: boolean;
    reportID?: string;
    policyID?: string;
};

type NonHeldAndFullAmount = {
    nonHeldAmount: string;
    fullAmount: string;
    /**
     * nonHeldAmount is valid if not negative;
     * It can be negative if the unheld transaction comes from the current user
     */
    hasValidNonHeldAmount: boolean;
};

type Thread = {
    parentReportID: string;
    parentReportActionID: string;
} & Report;

type GetChatRoomSubtitleConfig = {
    isCreateExpenseFlow?: boolean;
};

type SelfDMParameters = {
    reportID?: string;
    createdReportActionID?: string;
};

type GetPolicyNameParams = {
    report: OnyxInputOrEntry<Report>;
    returnEmptyIfNotFound?: boolean;
    policy?: OnyxInputOrEntry<Policy> | SearchPolicy;
    policies?: SearchPolicy[];
    reports?: SearchReport[];
};

type GetReportNameParams = {
    report: OnyxEntry<Report>;
    policy?: OnyxEntry<Policy> | SearchPolicy;
    parentReportActionParam?: OnyxInputOrEntry<ReportAction>;
    personalDetails?: Partial<PersonalDetailsList>;
    invoiceReceiverPolicy?: OnyxEntry<Policy> | SearchPolicy;
    transactions?: SearchTransaction[];
    reports?: SearchReport[];
    draftReports?: OnyxCollection<Report>;
    reportNameValuePairs?: OnyxCollection<ReportNameValuePairs>;
    policies?: SearchPolicy[];
};

type ReportByPolicyMap = Record<string, OnyxCollection<Report>>;

let currentUserEmail: string | undefined;
let currentUserPrivateDomain: string | undefined;
let currentUserAccountID: number | undefined;
let isAnonymousUser = false;

let environmentURL: string;
getEnvironmentURL().then((url: string) => (environmentURL = url));
let environment: EnvironmentType;
getEnvironment().then((env) => {
    environment = env;
});

// This cache is used to save parse result of report action html message into text
// to prevent unnecessary parsing when the report action is not changed/modified.
// Example case: when we need to get a report name of a thread which is dependent on a report action message.
const parsedReportActionMessageCache: Record<string, string> = {};

let conciergeReportID: OnyxEntry<string>;
Onyx.connect({
    key: ONYXKEYS.CONCIERGE_REPORT_ID,
    callback: (value) => {
        conciergeReportID = value;
    },
});

const defaultAvatarBuildingIconTestID = 'SvgDefaultAvatarBuilding Icon';
Onyx.connect({
    key: ONYXKEYS.SESSION,
    callback: (value) => {
        // When signed out, val is undefined
        if (!value) {
            return;
        }

        currentUserEmail = value.email;
        currentUserAccountID = value.accountID;
        isAnonymousUser = value.authTokenType === CONST.AUTH_TOKEN_TYPES.ANONYMOUS;
        currentUserPrivateDomain = isEmailPublicDomain(currentUserEmail ?? '') ? '' : Str.extractEmailDomain(currentUserEmail ?? '');
    },
});

let allPersonalDetails: OnyxEntry<PersonalDetailsList>;
let allPersonalDetailLogins: string[];
let currentUserPersonalDetails: OnyxEntry<PersonalDetails>;
Onyx.connect({
    key: ONYXKEYS.PERSONAL_DETAILS_LIST,
    callback: (value) => {
        if (currentUserAccountID) {
            currentUserPersonalDetails = value?.[currentUserAccountID] ?? undefined;
        }
        allPersonalDetails = value ?? {};
        allPersonalDetailLogins = Object.values(allPersonalDetails).map((personalDetail) => personalDetail?.login ?? '');
    },
});

let allReportsDraft: OnyxCollection<Report>;
Onyx.connect({
    key: ONYXKEYS.COLLECTION.REPORT_DRAFT,
    waitForCollectionCallback: true,
    callback: (value) => (allReportsDraft = value),
});

let allPolicies: OnyxCollection<Policy>;
Onyx.connect({
    key: ONYXKEYS.COLLECTION.POLICY,
    waitForCollectionCallback: true,
    callback: (value) => (allPolicies = value),
});

let allReports: OnyxCollection<Report>;
let reportsByPolicyID: ReportByPolicyMap;
Onyx.connect({
    key: ONYXKEYS.COLLECTION.REPORT,
    waitForCollectionCallback: true,
    callback: (value) => {
        allReports = value;
        UnreadIndicatorUpdaterHelper().then((module) => {
            module.triggerUnreadUpdate();
        });

        if (!value) {
            return;
        }

        reportsByPolicyID = Object.entries(value).reduce<ReportByPolicyMap>((acc, [reportID, report]) => {
            if (!report) {
                return acc;
            }

            handleReportChanged(report);

            // Get all reports, which are the ones that are:
            // - Owned by the same user
            // - Are either open or submitted
            // - Belong to the same workspace
            if (report.policyID && report.ownerAccountID === currentUserAccountID && (report.stateNum ?? 0) <= 1) {
                if (!acc[report.policyID]) {
                    acc[report.policyID] = {};
                }

                acc[report.policyID] = {
                    ...acc[report.policyID],
                    [reportID]: report,
                };
            }

            return acc;
        }, {});
    },
});

let allBetas: OnyxEntry<Beta[]>;
Onyx.connect({
    key: ONYXKEYS.BETAS,
    callback: (value) => (allBetas = value),
});

let allTransactions: OnyxCollection<Transaction> = {};
let reportsTransactions: Record<string, Transaction[]> = {};
Onyx.connect({
    key: ONYXKEYS.COLLECTION.TRANSACTION,
    waitForCollectionCallback: true,
    callback: (value) => {
        if (!value) {
            return;
        }
        allTransactions = Object.fromEntries(Object.entries(value).filter(([, transaction]) => transaction));

        reportsTransactions = Object.values(value).reduce<Record<string, Transaction[]>>((all, transaction) => {
            const reportsMap = all;
            if (!transaction?.reportID) {
                return reportsMap;
            }

            if (!reportsMap[transaction.reportID]) {
                reportsMap[transaction.reportID] = [];
            }
            reportsMap[transaction.reportID].push(transaction);

            return all;
        }, {});
    },
});

let allReportActions: OnyxCollection<ReportActions>;
Onyx.connect({
    key: ONYXKEYS.COLLECTION.REPORT_ACTIONS,
    waitForCollectionCallback: true,
    callback: (actions) => {
        if (!actions) {
            return;
        }
        allReportActions = actions;
    },
});

let allReportMetadata: OnyxCollection<ReportMetadata>;
const allReportMetadataKeyValue: Record<string, ReportMetadata> = {};
Onyx.connect({
    key: ONYXKEYS.COLLECTION.REPORT_METADATA,
    waitForCollectionCallback: true,
    callback: (value) => {
        if (!value) {
            return;
        }
        allReportMetadata = value;

        Object.entries(value).forEach(([reportID, reportMetadata]) => {
            if (!reportMetadata) {
                return;
            }

            const [, id] = reportID.split('_');
            allReportMetadataKeyValue[id] = reportMetadata;
        });
    },
});

let allReportNameValuePair: OnyxCollection<ReportNameValuePairs>;
Onyx.connect({
    key: ONYXKEYS.COLLECTION.REPORT_NAME_VALUE_PAIRS,
    waitForCollectionCallback: true,
    callback: (value) => {
        if (!value) {
            return;
        }
        allReportNameValuePair = value;
    },
});

let allReportsViolations: OnyxCollection<ReportViolations>;
Onyx.connect({
    key: ONYXKEYS.COLLECTION.REPORT_VIOLATIONS,
    waitForCollectionCallback: true,
    callback: (value) => {
        if (!value) {
            return;
        }
        allReportsViolations = value;
    },
});

let onboarding: OnyxEntry<Onboarding>;
Onyx.connect({
    key: ONYXKEYS.NVP_ONBOARDING,
    callback: (value) => (onboarding = value),
});

let delegateEmail = '';
Onyx.connect({
    key: ONYXKEYS.ACCOUNT,
    callback: (value) => {
        delegateEmail = value?.delegatedAccess?.delegate ?? '';
    },
});

let activePolicyID: OnyxEntry<string>;
Onyx.connect({
    key: ONYXKEYS.NVP_ACTIVE_POLICY_ID,
    callback: (value) => (activePolicyID = value),
});

let reportAttributesDerivedValue: ReportAttributesDerivedValue['reports'];
Onyx.connect({
    key: ONYXKEYS.DERIVED.REPORT_ATTRIBUTES,
    callback: (value) => {
        reportAttributesDerivedValue = value?.reports ?? {};
    },
});

let newGroupChatDraft: OnyxEntry<NewGroupChatDraft>;
Onyx.connect({
    key: ONYXKEYS.NEW_GROUP_CHAT_DRAFT,
    callback: (value) => (newGroupChatDraft = value),
});

let onboardingCompanySize: OnyxEntry<OnboardingCompanySize>;
Onyx.connect({
    key: ONYXKEYS.ONBOARDING_COMPANY_SIZE,
    callback: (value) => {
        onboardingCompanySize = value;
    },
});

let hiddenTranslation = '';
let unavailableTranslation = '';

Onyx.connect({
    key: ONYXKEYS.ARE_TRANSLATIONS_LOADING,
    initWithStoredValues: false,
    callback: (value) => {
        if (value ?? true) {
            return;
        }
        hiddenTranslation = translateLocal('common.hidden');
        unavailableTranslation = translateLocal('workspace.common.unavailable');
    },
});

function getCurrentUserAvatar(): AvatarSource | undefined {
    return currentUserPersonalDetails?.avatar;
}

function getCurrentUserDisplayNameOrEmail(): string | undefined {
    return currentUserPersonalDetails?.displayName ?? currentUserEmail;
}

function getChatType(report: OnyxInputOrEntry<Report> | Participant): ValueOf<typeof CONST.REPORT.CHAT_TYPE> | undefined {
    return report?.chatType;
}

/**
 * Get the report or draft report given a reportID
 */
function getReportOrDraftReport(reportID: string | undefined, searchReports?: SearchReport[]): OnyxEntry<Report> | SearchReport {
    const searchReport = searchReports?.find((report) => report.reportID === reportID);
    const onyxReport = allReports?.[`${ONYXKEYS.COLLECTION.REPORT}${reportID}`];
    return searchReport ?? onyxReport ?? allReportsDraft?.[`${ONYXKEYS.COLLECTION.REPORT_DRAFT}${reportID}`];
}

function reportTransactionsSelector(transactions: OnyxCollection<Transaction>, reportID: string | undefined): Transaction[] {
    if (!transactions || !reportID) {
        return [];
    }

    return Object.values(transactions).filter((transaction): transaction is Transaction => !!transaction && transaction.reportID === reportID);
}

function getReportTransactions(reportID: string | undefined, allReportsTransactions: Record<string, Transaction[]> = reportsTransactions): Transaction[] {
    if (!reportID) {
        return [];
    }

    return allReportsTransactions[reportID] ?? [];
}

/**
 * Check if a report is a draft report
 */
function isDraftReport(reportID: string | undefined): boolean {
    const draftReport = allReportsDraft?.[`${ONYXKEYS.COLLECTION.REPORT_DRAFT}${reportID}`];

    return !!draftReport;
}
/**
 * @private
 */
function isSearchReportArray(object: SearchReport[] | OnyxCollection<Report>): object is SearchReport[] {
    if (!Array.isArray(object)) {
        return false;
    }
    const firstItem = object.at(0);
    return firstItem !== undefined && 'private_isArchived' in firstItem;
}

/**
 * @private
 * Returns the report
 */
function getReport(reportID: string, reports: SearchReport[] | OnyxCollection<Report>): OnyxEntry<Report> | SearchReport {
    if (isSearchReportArray(reports)) {
        reports?.find((report) => report.reportID === reportID);
    } else {
        return reports?.[`${ONYXKEYS.COLLECTION.REPORT}${reportID}`];
    }
}

/**
 * Returns the report
 * @deprecated Get the data straight from Onyx
 */
function getReportNameValuePairs(reportID?: string, reportNameValuePairs: OnyxCollection<ReportNameValuePairs> = allReportNameValuePair): OnyxEntry<ReportNameValuePairs> {
    return reportNameValuePairs?.[`${ONYXKEYS.COLLECTION.REPORT_NAME_VALUE_PAIRS}${reportID}`];
}

/**
 * Returns the parentReport if the given report is a thread
 */
function getParentReport(report: OnyxEntry<Report>): OnyxEntry<Report> {
    if (!report?.parentReportID) {
        return undefined;
    }
    return getReport(report.parentReportID, allReports);
}

/**
 * Returns the root parentReport if the given report is nested.
 * Uses recursion to iterate any depth of nested reports.
 */

function getRootParentReport({
    report,
    reports,
    visitedReportIDs = new Set<string>(),
}: {
    report: OnyxEntry<Report>;
    reports?: SearchReport[];
    visitedReportIDs?: Set<string>;
}): OnyxEntry<Report> {
    if (!report) {
        return undefined;
    }

    // Returns the current report as the root report, because it does not have a parentReportID
    if (!report?.parentReportID) {
        return report;
    }

    // Detect and prevent an infinite loop caused by a cycle in the ancestry. This should normally
    // never happen
    if (visitedReportIDs.has(report.reportID)) {
        Log.alert('Report ancestry cycle detected.', {reportID: report.reportID, ancestry: Array.from(visitedReportIDs)});
        return undefined;
    }
    visitedReportIDs.add(report.reportID);

    const parentReport = getReportOrDraftReport(report?.parentReportID, reports);

    // Runs recursion to iterate a parent report
    return getRootParentReport({report: !isEmptyObject(parentReport) ? parentReport : undefined, visitedReportIDs, reports});
}

/**
 * Returns the policy of the report
 * @deprecated Get the data straight from Onyx - This will be fixed as part of https://github.com/Expensify/Expensify/issues/507850
 */
function getPolicy(policyID: string | undefined): OnyxEntry<Policy> {
    if (!allPolicies || !policyID) {
        return undefined;
    }
    return allPolicies[`${ONYXKEYS.COLLECTION.POLICY}${policyID}`];
}

/**
 * Get the policy type from a given report
 * @param policies must have Onyxkey prefix (i.e 'policy_') for keys
 */
function getPolicyType(report: OnyxInputOrEntry<Report>, policies: OnyxCollection<Policy>): string {
    return policies?.[`${ONYXKEYS.COLLECTION.POLICY}${report?.policyID}`]?.type ?? '';
}

/**
 * Get the policy name from a given report
 */
function getPolicyName({report, returnEmptyIfNotFound = false, policy, policies, reports}: GetPolicyNameParams): string {
    const noPolicyFound = returnEmptyIfNotFound ? '' : unavailableTranslation;
    if (isEmptyObject(report) || (isEmptyObject(policies) && isEmptyObject(allPolicies) && !report?.policyName)) {
        return noPolicyFound;
    }
    const finalPolicy = (() => {
        if (isEmptyObject(policy)) {
            if (policies) {
                return policies.find((p) => p.id === report.policyID);
            }
            return allPolicies?.[`${ONYXKEYS.COLLECTION.POLICY}${report.policyID}`];
        }
        return policy ?? policies?.find((p) => p.id === report.policyID);
    })();

    const parentReport = getRootParentReport({report, reports});

    // Rooms send back the policy name with the reportSummary,
    // since they can also be accessed by people who aren't in the workspace
    // eslint-disable-next-line @typescript-eslint/prefer-nullish-coalescing
    const policyName = finalPolicy?.name || report?.policyName || report?.oldPolicyName || parentReport?.oldPolicyName || noPolicyFound;

    return policyName;
}

/**
 * Returns the concatenated title for the PrimaryLogins of a report
 */
function getReportParticipantsTitle(accountIDs: number[]): string {
    // Somehow it's possible for the logins coming from report.participantAccountIDs to contain undefined values so we use .filter(Boolean) to remove them.
    return accountIDs.filter(Boolean).join(', ');
}

/**
 * Checks if a report is a chat report.
 */
function isChatReport(report: OnyxEntry<Report>): boolean {
    return report?.type === CONST.REPORT.TYPE.CHAT;
}

function isInvoiceReport(reportOrID: OnyxInputOrEntry<Report> | SearchReport | string): boolean {
    const report = typeof reportOrID === 'string' ? (getReport(reportOrID, allReports) ?? null) : reportOrID;
    return report?.type === CONST.REPORT.TYPE.INVOICE;
}

function isFinancialReportsForBusinesses(report: OnyxEntry<Report>): boolean {
    return report?.type === CONST.REPORT.TYPE.EXPENSE || report?.type === CONST.REPORT.TYPE.INVOICE;
}

function isNewDotInvoice(invoiceRoomID: string | undefined): boolean {
    if (!invoiceRoomID) {
        return false;
    }

    return isInvoiceRoom(getReport(invoiceRoomID, allReports));
}

/**
 * Checks if the report with supplied ID has been approved or not
 */
function isReportIDApproved(reportID: string | undefined) {
    if (!reportID) {
        return;
    }
    const report = getReport(reportID, allReports);
    if (!report) {
        return;
    }
    return isReportApproved({report});
}

/**
 * Checks if a report is an Expense report.
 */
function isExpenseReport(reportOrID: OnyxInputOrEntry<Report> | SearchReport | string): boolean {
    const report = typeof reportOrID === 'string' ? (getReport(reportOrID, allReports) ?? null) : reportOrID;
    return report?.type === CONST.REPORT.TYPE.EXPENSE;
}

/**
 * Checks if a report is an IOU report using report or reportID
 */
function isIOUReport(reportOrID: OnyxInputOrEntry<Report> | SearchReport | string): boolean {
    const report = typeof reportOrID === 'string' ? (getReport(reportOrID, allReports) ?? null) : reportOrID;
    return report?.type === CONST.REPORT.TYPE.IOU;
}

/**
 * Checks if a report is an IOU report using report
 */
function isIOUReportUsingReport(report: OnyxEntry<Report>): report is Report {
    return report?.type === CONST.REPORT.TYPE.IOU;
}
/**
 * Checks if a report is a task report.
 */
function isTaskReport(report: OnyxInputOrEntry<Report>): boolean {
    return report?.type === CONST.REPORT.TYPE.TASK;
}

/**
 * Checks if a task has been cancelled
 * When a task is deleted, the parentReportAction is updated to have a isDeletedParentAction deleted flag
 * This is because when you delete a task, we still allow you to chat on the report itself
 * There's another situation where you don't have access to the parentReportAction (because it was created in a chat you don't have access to)
 * In this case, we have added the key to the report itself
 */
function isCanceledTaskReport(report: OnyxInputOrEntry<Report>, parentReportAction: OnyxInputOrEntry<ReportAction> = null): boolean {
    if (!isEmptyObject(parentReportAction) && (getReportActionMessageReportUtils(parentReportAction)?.isDeletedParentAction ?? false)) {
        return true;
    }

    if (!isEmptyObject(report) && report?.isDeletedParentAction) {
        return true;
    }

    return false;
}

/**
 * Checks if a report is an open task report.
 *
 * @param parentReportAction - The parent report action of the report (Used to check if the task has been canceled)
 */
function isOpenTaskReport(report: OnyxInputOrEntry<Report>, parentReportAction: OnyxInputOrEntry<ReportAction> = null): boolean {
    return (
        isTaskReport(report) && !isCanceledTaskReport(report, parentReportAction) && report?.stateNum === CONST.REPORT.STATE_NUM.OPEN && report?.statusNum === CONST.REPORT.STATUS_NUM.OPEN
    );
}

/**
 * Checks if a report is a completed task report.
 */
function isCompletedTaskReport(report: OnyxEntry<Report>): boolean {
    return isTaskReport(report) && report?.stateNum === CONST.REPORT.STATE_NUM.APPROVED && report?.statusNum === CONST.REPORT.STATUS_NUM.APPROVED;
}

/**
 * Checks if the current user is the manager of the supplied report
 */
function isReportManager(report: OnyxEntry<Report>): boolean {
    return !!(report && report.managerID === currentUserAccountID);
}

/**
 * Checks if the supplied report has been approved
 */
function isReportApproved({report, parentReportAction = undefined}: {report: OnyxInputOrEntry<Report>; parentReportAction?: OnyxEntry<ReportAction> | undefined}): boolean {
    if (!report) {
        return parentReportAction?.childStateNum === CONST.REPORT.STATE_NUM.APPROVED && parentReportAction?.childStatusNum === CONST.REPORT.STATUS_NUM.APPROVED;
    }
    return report?.stateNum === CONST.REPORT.STATE_NUM.APPROVED && report?.statusNum === CONST.REPORT.STATUS_NUM.APPROVED;
}

/**
 * Checks if the supplied report has been manually reimbursed
 */
function isReportManuallyReimbursed(report: OnyxEntry<Report>): boolean {
    return report?.stateNum === CONST.REPORT.STATE_NUM.APPROVED && report?.statusNum === CONST.REPORT.STATUS_NUM.REIMBURSED;
}

/**
 * Checks if the supplied report is an expense report in Open state and status.
 */
function isOpenExpenseReport(report: OnyxInputOrEntry<Report>): boolean {
    return isExpenseReport(report) && report?.stateNum === CONST.REPORT.STATE_NUM.OPEN && report?.statusNum === CONST.REPORT.STATUS_NUM.OPEN;
}

/**
 * Checks if the supplied report has a member with the array passed in params.
 */
function hasParticipantInArray(report: OnyxEntry<Report>, memberAccountIDs: number[]) {
    if (!report?.participants) {
        return false;
    }

    const memberAccountIDsSet = new Set(memberAccountIDs);

    for (const accountID in report.participants) {
        if (memberAccountIDsSet.has(Number(accountID))) {
            return true;
        }
    }

    return false;
}

/**
 * Whether the Money Request report is settled
 */
function isSettled(reportOrID: OnyxInputOrEntry<Report> | SearchReport | string | undefined, reports?: SearchReport[] | OnyxCollection<Report>): boolean {
    if (!reportOrID) {
        return false;
    }
    const report = typeof reportOrID === 'string' ? (getReport(reportOrID, reports ?? allReports) ?? null) : reportOrID;
    if (!report) {
        return false;
    }

    if (isEmptyObject(report)) {
        return false;
    }

    // In case the payment is scheduled and we are waiting for the payee to set up their wallet,
    // consider the report as paid as well.
    if (report.isWaitingOnBankAccount && report.statusNum === CONST.REPORT.STATUS_NUM.APPROVED) {
        return false;
    }

    return report?.statusNum === CONST.REPORT.STATUS_NUM.REIMBURSED;
}

/**
 * Whether the current user is the submitter of the report
 */
function isCurrentUserSubmitter(report: OnyxEntry<Report>): boolean {
    return !!report && report.ownerAccountID === currentUserAccountID;
}

/**
 * Whether the provided report is an Admin room
 */
function isAdminRoom(report: OnyxEntry<Report>): boolean {
    return getChatType(report) === CONST.REPORT.CHAT_TYPE.POLICY_ADMINS;
}

/**
 * Whether the provided report is an Admin-only posting room
 */
function isAdminsOnlyPostingRoom(report: OnyxEntry<Report>): boolean {
    return report?.writeCapability === CONST.REPORT.WRITE_CAPABILITIES.ADMINS;
}

/**
 * Whether the provided report is a Announce room
 */
function isAnnounceRoom(report: OnyxEntry<Report>): boolean {
    return getChatType(report) === CONST.REPORT.CHAT_TYPE.POLICY_ANNOUNCE;
}

/**
 * Whether the provided report is a default room
 */
function isDefaultRoom(report: OnyxEntry<Report>): boolean {
    return CONST.DEFAULT_POLICY_ROOM_CHAT_TYPES.some((type) => type === getChatType(report));
}

/**
 * Whether the provided report is a Domain room
 */
function isDomainRoom(report: OnyxEntry<Report>): boolean {
    return getChatType(report) === CONST.REPORT.CHAT_TYPE.DOMAIN_ALL;
}

/**
 * Whether the provided report is a user created policy room
 */
function isUserCreatedPolicyRoom(report: OnyxEntry<Report>): boolean {
    return getChatType(report) === CONST.REPORT.CHAT_TYPE.POLICY_ROOM;
}

/**
 * Whether the provided report is a Policy Expense chat.
 */
function isPolicyExpenseChat(option: OnyxInputOrEntry<Report> | OptionData | Participant): boolean {
    return getChatType(option) === CONST.REPORT.CHAT_TYPE.POLICY_EXPENSE_CHAT || !!(option && typeof option === 'object' && 'isPolicyExpenseChat' in option && option.isPolicyExpenseChat);
}

function isInvoiceRoom(report: OnyxEntry<Report>): boolean {
    return getChatType(report) === CONST.REPORT.CHAT_TYPE.INVOICE;
}

function isInvoiceRoomWithID(reportID?: string): boolean {
    if (!reportID) {
        return false;
    }
    const report = getReport(reportID, allReports);
    return isInvoiceRoom(report);
}

/**
 * Checks if a report is a completed task report.
 */
function isTripRoom(report: OnyxEntry<Report>): boolean {
    return isChatReport(report) && getChatType(report) === CONST.REPORT.CHAT_TYPE.TRIP_ROOM;
}

function isIndividualInvoiceRoom(report: OnyxEntry<Report>): boolean {
    return isInvoiceRoom(report) && report?.invoiceReceiver?.type === CONST.REPORT.INVOICE_RECEIVER_TYPE.INDIVIDUAL;
}

function isBusinessInvoiceRoom(report: OnyxEntry<Report>): boolean {
    return isInvoiceRoom(report) && report?.invoiceReceiver?.type === CONST.REPORT.INVOICE_RECEIVER_TYPE.BUSINESS;
}

function isCurrentUserInvoiceReceiver(report: OnyxEntry<Report>): boolean {
    if (report?.invoiceReceiver?.type === CONST.REPORT.INVOICE_RECEIVER_TYPE.INDIVIDUAL) {
        return currentUserAccountID === report.invoiceReceiver.accountID;
    }

    if (report?.invoiceReceiver?.type === CONST.REPORT.INVOICE_RECEIVER_TYPE.BUSINESS) {
        // This will be fixed as part of https://github.com/Expensify/Expensify/issues/507850
        // eslint-disable-next-line deprecation/deprecation
        const policy = getPolicy(report.invoiceReceiver.policyID);
        return isPolicyAdminPolicyUtils(policy);
    }

    return false;
}

/**
 * Whether the provided report belongs to a Control policy and is an expense chat
 */
function isControlPolicyExpenseChat(report: OnyxEntry<Report>): boolean {
    return isPolicyExpenseChat(report) && getPolicyType(report, allPolicies) === CONST.POLICY.TYPE.CORPORATE;
}

/**
 * Whether the provided policyType is a Free, Collect or Control policy type
 */
function isGroupPolicy(policyType: string): boolean {
    return policyType === CONST.POLICY.TYPE.CORPORATE || policyType === CONST.POLICY.TYPE.TEAM;
}

/**
 * Whether the provided report belongs to a Free, Collect or Control policy
 */
function isReportInGroupPolicy(report: OnyxInputOrEntry<Report>, policy?: OnyxInputOrEntry<Policy>): boolean {
    const policyType = policy?.type ?? getPolicyType(report, allPolicies);
    return isGroupPolicy(policyType);
}

/**
 * Whether the provided report belongs to a Control or Collect policy
 */
function isPaidGroupPolicy(report: OnyxEntry<Report>): boolean {
    const policyType = getPolicyType(report, allPolicies);
    return policyType === CONST.POLICY.TYPE.CORPORATE || policyType === CONST.POLICY.TYPE.TEAM;
}

/**
 * Whether the provided report belongs to a Control or Collect policy and is an expense chat
 */
function isPaidGroupPolicyExpenseChat(report: OnyxEntry<Report>): boolean {
    return isPolicyExpenseChat(report) && isPaidGroupPolicy(report);
}

/**
 * Whether the provided report belongs to a Control policy and is an expense report
 */
function isControlPolicyExpenseReport(report: OnyxEntry<Report>): boolean {
    return isExpenseReport(report) && getPolicyType(report, allPolicies) === CONST.POLICY.TYPE.CORPORATE;
}

/**
 * Whether the provided report belongs to a Control or Collect policy and is an expense report
 */
function isPaidGroupPolicyExpenseReport(report: OnyxEntry<Report>): boolean {
    return isExpenseReport(report) && isPaidGroupPolicy(report);
}

/**
 * Checks if the supplied report is an invoice report in Open state and status.
 */
function isOpenInvoiceReport(report: OnyxEntry<Report>): boolean {
    return isInvoiceReport(report) && report?.statusNum === CONST.REPORT.STATUS_NUM.OPEN;
}

/**
 * Whether the provided report is a chat room
 */
function isChatRoom(report: OnyxEntry<Report>): boolean {
    return isUserCreatedPolicyRoom(report) || isDefaultRoom(report) || isInvoiceRoom(report) || isTripRoom(report);
}

/**
 * Whether the provided report is a public room
 */
function isPublicRoom(report: OnyxEntry<Report>): boolean {
    return report?.visibility === CONST.REPORT.VISIBILITY.PUBLIC || report?.visibility === CONST.REPORT.VISIBILITY.PUBLIC_ANNOUNCE;
}

/**
 * Whether the provided report is a public announce room
 */
function isPublicAnnounceRoom(report: OnyxEntry<Report>): boolean {
    return report?.visibility === CONST.REPORT.VISIBILITY.PUBLIC_ANNOUNCE;
}

/**
 * If the report is a policy expense, the route should be for adding bank account for that policy
 * else since the report is a personal IOU, the route should be for personal bank account.
 */
function getBankAccountRoute(report: OnyxEntry<Report>): Route {
    if (isPolicyExpenseChat(report)) {
        return ROUTES.BANK_ACCOUNT_WITH_STEP_TO_OPEN.getRoute(report?.policyID, undefined, Navigation.getActiveRoute());
    }

    if (isInvoiceRoom(report) && report?.invoiceReceiver?.type === CONST.REPORT.INVOICE_RECEIVER_TYPE.BUSINESS) {
        const invoiceReceiverPolicy = allPolicies?.[`${ONYXKEYS.COLLECTION.POLICY}${report?.invoiceReceiver?.policyID}`];
        if (invoiceReceiverPolicy?.areInvoicesEnabled) {
            return ROUTES.WORKSPACE_INVOICES.getRoute(report?.invoiceReceiver?.policyID);
        }
    }

    return ROUTES.SETTINGS_ADD_BANK_ACCOUNT.route;
}

/**
 * Check if personal detail of accountID is empty or optimistic data
 */
function isOptimisticPersonalDetail(accountID: number): boolean {
    return isEmptyObject(allPersonalDetails?.[accountID]) || !!allPersonalDetails?.[accountID]?.isOptimisticPersonalDetail;
}

/**
 * Checks if a report is a task report from a policy expense chat.
 */
function isWorkspaceTaskReport(report: OnyxEntry<Report>): boolean {
    if (!isTaskReport(report)) {
        return false;
    }
    const parentReport = report?.parentReportID ? getReport(report?.parentReportID, allReports) : undefined;
    return isPolicyExpenseChat(parentReport);
}

/**
 * Returns true if report has a parent
 */
function isThread(report: OnyxInputOrEntry<Report>): report is Thread {
    return !!(report?.parentReportID && report?.parentReportActionID);
}

/**
 * Returns true if report is of type chat and has a parent and is therefore a Thread.
 */
function isChatThread(report: OnyxInputOrEntry<Report>): report is Thread {
    return isThread(report) && report?.type === CONST.REPORT.TYPE.CHAT;
}

function isDM(report: OnyxEntry<Report>): boolean {
    return isChatReport(report) && !getChatType(report) && !isThread(report);
}

function isSelfDM(report: OnyxInputOrEntry<Report>): boolean {
    return getChatType(report) === CONST.REPORT.CHAT_TYPE.SELF_DM;
}

function isGroupChat(report: OnyxEntry<Report> | Partial<Report>): boolean {
    return getChatType(report) === CONST.REPORT.CHAT_TYPE.GROUP;
}

/**
 * Only returns true if this is the Expensify DM report.
 *
 * Note that this chat is no longer used for new users. We still need this function for users who have this chat.
 */
function isSystemChat(report: OnyxEntry<Report>): boolean {
    return getChatType(report) === CONST.REPORT.CHAT_TYPE.SYSTEM;
}

function getDefaultNotificationPreferenceForReport(report: OnyxEntry<Report>): ValueOf<typeof CONST.REPORT.NOTIFICATION_PREFERENCE> {
    if (isAnnounceRoom(report)) {
        return CONST.REPORT.NOTIFICATION_PREFERENCE.ALWAYS;
    }
    if (isPublicRoom(report)) {
        return CONST.REPORT.NOTIFICATION_PREFERENCE.DAILY;
    }
    if (!getChatType(report) || isGroupChat(report)) {
        return CONST.REPORT.NOTIFICATION_PREFERENCE.ALWAYS;
    }
    if (isAdminRoom(report) || isPolicyExpenseChat(report) || isInvoiceRoom(report)) {
        return CONST.REPORT.NOTIFICATION_PREFERENCE.ALWAYS;
    }
    if (isSelfDM(report)) {
        return CONST.REPORT.NOTIFICATION_PREFERENCE.MUTE;
    }
    return CONST.REPORT.NOTIFICATION_PREFERENCE.DAILY;
}

/**
 * Get the notification preference given a report. This should ALWAYS default to 'hidden'. Do not change this!
 */
function getReportNotificationPreference(report: OnyxEntry<Report>): ValueOf<typeof CONST.REPORT.NOTIFICATION_PREFERENCE> {
    const participant = currentUserAccountID ? report?.participants?.[currentUserAccountID] : undefined;
    return participant?.notificationPreference ?? CONST.REPORT.NOTIFICATION_PREFERENCE.HIDDEN;
}

/**
 * Only returns true if this is our main 1:1 DM report with Concierge.
 */
function isConciergeChatReport(report: OnyxInputOrEntry<Report>): boolean {
    return !!report && report?.reportID === conciergeReportID;
}

function findSelfDMReportID(): string | undefined {
    if (!allReports) {
        return;
    }

    const selfDMReport = Object.values(allReports).find((report) => isSelfDM(report) && !isThread(report));
    return selfDMReport?.reportID;
}

/**
 * Checks if the supplied report is from a policy or is an invoice report from a policy
 */
function isPolicyRelatedReport(report: OnyxEntry<Report>, policyID?: string) {
    return report?.policyID === policyID || !!(report?.invoiceReceiver && 'policyID' in report.invoiceReceiver && report.invoiceReceiver.policyID === policyID);
}

/**
 * Checks if the supplied report belongs to workspace based on the provided params. If the report's policyID is _FAKE_ or has no value, it means this report is a DM.
 * In this case report and workspace members must be compared to determine whether the report belongs to the workspace.
 */
function doesReportBelongToWorkspace(report: OnyxEntry<Report>, policyMemberAccountIDs: number[], policyID?: string) {
    return (
        isConciergeChatReport(report) ||
        (report?.policyID === CONST.POLICY.ID_FAKE || !report?.policyID ? hasParticipantInArray(report, policyMemberAccountIDs) : isPolicyRelatedReport(report, policyID))
    );
}

/**
 * Given an array of reports, return them filtered by a policyID and policyMemberAccountIDs.
 */
function filterReportsByPolicyIDAndMemberAccountIDs(reports: Array<OnyxEntry<Report>>, policyMemberAccountIDs: number[] = [], policyID?: string) {
    return reports.filter((report) => !!report && doesReportBelongToWorkspace(report, policyMemberAccountIDs, policyID));
}

/**
 * Returns true if report is still being processed
 */
function isProcessingReport(report: OnyxEntry<Report>): boolean {
    return report?.stateNum === CONST.REPORT.STATE_NUM.SUBMITTED && report?.statusNum === CONST.REPORT.STATUS_NUM.SUBMITTED;
}

function isOpenReport(report: OnyxEntry<Report>): boolean {
    return report?.stateNum === CONST.REPORT.STATE_NUM.OPEN && report?.statusNum === CONST.REPORT.STATUS_NUM.OPEN;
}

function isAwaitingFirstLevelApproval(report: OnyxEntry<Report>): boolean {
    if (!report) {
        return false;
    }

    // This will be fixed as part of https://github.com/Expensify/Expensify/issues/507850
    // eslint-disable-next-line deprecation/deprecation
    const submitsToAccountID = getSubmitToAccountID(getPolicy(report.policyID), report);

    return isProcessingReport(report) && submitsToAccountID === report.managerID;
}

/**
 * Pushes optimistic transaction violations to OnyxData for the given policy and categories onyx update.
 *
 * @param policyUpdate Changed policy properties, if none pass empty object
 * @param policyCategoriesUpdate Changed categories properties, if none pass empty object
 */
function pushTransactionViolationsOnyxData(
    onyxData: OnyxData,
    policyID: string,
    policyTagLists: PolicyTagLists,
    policyCategories: PolicyCategories,
    allTransactionViolations: OnyxCollection<TransactionViolations>,
    policyUpdate: Partial<Policy> = {},
    policyCategoriesUpdate: Record<string, Partial<PolicyCategory>> = {},
): OnyxData {
    if (isEmptyObject(policyUpdate) && isEmptyObject(policyCategoriesUpdate)) {
        return onyxData;
    }
    const optimisticPolicyCategories = Object.keys(policyCategories).reduce<Record<string, PolicyCategory>>((acc, categoryName) => {
        acc[categoryName] = {...policyCategories[categoryName], ...(policyCategoriesUpdate?.[categoryName] ?? {})};
        return acc;
    }, {}) as PolicyCategories;

    const optimisticPolicy = {...allPolicies?.[`${ONYXKEYS.COLLECTION.POLICY}${policyID}`], ...policyUpdate} as Policy;
    const hasDependentTags = hasDependentTagsPolicyUtils(optimisticPolicy, policyTagLists);

    getAllPolicyReports(policyID).forEach((report) => {
        const isReportAnInvoice = isInvoiceReport(report);
        if (!report?.reportID || isReportAnInvoice) {
            return;
        }

        getReportTransactions(report.reportID).forEach((transaction: Transaction) => {
            const transactionViolations = allTransactionViolations?.[`${ONYXKEYS.COLLECTION.TRANSACTION_VIOLATIONS}${transaction.transactionID}`] ?? [];

            const optimisticTransactionViolations = ViolationsUtils.getViolationsOnyxData(
                transaction,
                transactionViolations,
                optimisticPolicy,
                policyTagLists,
                optimisticPolicyCategories,
                hasDependentTags,
                isReportAnInvoice,
            );

            if (optimisticTransactionViolations) {
                onyxData?.optimisticData?.push(optimisticTransactionViolations);
                onyxData?.failureData?.push({
                    onyxMethod: Onyx.METHOD.SET,
                    key: `${ONYXKEYS.COLLECTION.TRANSACTION_VIOLATIONS}${transaction.transactionID}`,
                    value: transactionViolations,
                });
            }
        });
    });
    return onyxData;
}

/**
 * Check if the report is a single chat report that isn't a thread
 * and personal detail of participant is optimistic data
 */
function shouldDisableDetailPage(report: OnyxEntry<Report>): boolean {
    if (isChatRoom(report) || isPolicyExpenseChat(report) || isChatThread(report) || isTaskReport(report)) {
        return false;
    }
    if (isOneOnOneChat(report)) {
        const participantAccountIDs = Object.keys(report?.participants ?? {})
            .map(Number)
            .filter((accountID) => accountID !== currentUserAccountID);
        return isOptimisticPersonalDetail(participantAccountIDs.at(0) ?? -1);
    }
    return false;
}

/**
 * Returns true if this report has only one participant and it's an Expensify account.
 */
function isExpensifyOnlyParticipantInReport(report: OnyxEntry<Report>): boolean {
    const otherParticipants = Object.keys(report?.participants ?? {})
        .map(Number)
        .filter((accountID) => accountID !== currentUserAccountID);
    return otherParticipants.length === 1 && otherParticipants.some((accountID) => CONST.EXPENSIFY_ACCOUNT_IDS.includes(accountID));
}

/**
 * Returns whether a given report can have tasks created in it.
 * We only prevent the task option if it's a DM/group-DM and the other users are all special Expensify accounts
 *
 */
function canCreateTaskInReport(report: OnyxEntry<Report>): boolean {
    const otherParticipants = Object.keys(report?.participants ?? {})
        .map(Number)
        .filter((accountID) => accountID !== currentUserAccountID);
    const areExpensifyAccountsOnlyOtherParticipants = otherParticipants.length >= 1 && otherParticipants.every((accountID) => CONST.EXPENSIFY_ACCOUNT_IDS.includes(accountID));
    if (areExpensifyAccountsOnlyOtherParticipants && isDM(report)) {
        return false;
    }

    return true;
}

/**
 * For all intents and purposes a report that has no notificationPreference at all should be considered "hidden".
 * We will remove the 'hidden' field entirely once the backend changes for https://github.com/Expensify/Expensify/issues/450891 are done.
 */
function isHiddenForCurrentUser(notificationPreference: string | null | undefined): boolean;
function isHiddenForCurrentUser(report: OnyxEntry<Report>): boolean;
function isHiddenForCurrentUser(reportOrPreference: OnyxEntry<Report> | string | null | undefined): boolean {
    if (typeof reportOrPreference === 'object' && reportOrPreference !== null) {
        const notificationPreference = getReportNotificationPreference(reportOrPreference);
        return isHiddenForCurrentUser(notificationPreference);
    }
    if (reportOrPreference === undefined || reportOrPreference === null || reportOrPreference === '') {
        return true;
    }
    return reportOrPreference === CONST.REPORT.NOTIFICATION_PREFERENCE.HIDDEN;
}

/**
 * Returns true if there are any guides accounts (team.expensify.com) in a list of accountIDs
 * by cross-referencing the accountIDs with personalDetails since guides that are participants
 * of the user's chats should have their personal details in Onyx.
 */
function hasExpensifyGuidesEmails(accountIDs: number[]): boolean {
    return accountIDs.some((accountID) => Str.extractEmailDomain(allPersonalDetails?.[accountID]?.login ?? '') === CONST.EMAIL.GUIDES_DOMAIN);
}

function getMostRecentlyVisitedReport(reports: Array<OnyxEntry<Report>>, reportMetadata: OnyxCollection<ReportMetadata>): OnyxEntry<Report> {
    const filteredReports = reports.filter((report) => {
        const shouldKeep = !isChatThread(report) || !isHiddenForCurrentUser(report);
        return shouldKeep && !!report?.reportID && !!(reportMetadata?.[`${ONYXKEYS.COLLECTION.REPORT_METADATA}${report.reportID}`]?.lastVisitTime ?? report?.lastReadTime);
    });
    return lodashMaxBy(filteredReports, (a) => [reportMetadata?.[`${ONYXKEYS.COLLECTION.REPORT_METADATA}${a?.reportID}`]?.lastVisitTime ?? '', a?.lastReadTime ?? '']);
}

/**
 * This function is used to find the last accessed report and we don't need to subscribe the data in the UI.
 * So please use `Onyx.connectWithoutView()` to get the necessary data when we remove the `Onyx.connect()`
 */
function findLastAccessedReport(ignoreDomainRooms: boolean, openOnAdminRoom = false, policyID?: string, excludeReportID?: string): OnyxEntry<Report> {
    // If it's the user's first time using New Expensify, then they could either have:
    //   - just a Concierge report, if so we'll return that
    //   - their Concierge report, and a separate report that must have deeplinked them to the app before they created their account.
    // If it's the latter, we'll use the deeplinked report over the Concierge report,
    // since the Concierge report would be incorrectly selected over the deep-linked report in the logic below.

    const policyMemberAccountIDs = getPolicyEmployeeListByIdWithoutCurrentUser(allPolicies, policyID, currentUserAccountID);

    let reportsValues = Object.values(allReports ?? {});

    if (!!policyID || policyMemberAccountIDs.length > 0) {
        reportsValues = filterReportsByPolicyIDAndMemberAccountIDs(reportsValues, policyMemberAccountIDs, policyID);
    }

    let adminReport: OnyxEntry<Report>;
    if (openOnAdminRoom) {
        adminReport = reportsValues.find((report) => {
            const chatType = getChatType(report);
            return chatType === CONST.REPORT.CHAT_TYPE.POLICY_ADMINS;
        });
    }
    if (adminReport) {
        return adminReport;
    }

    // eslint-disable-next-line @typescript-eslint/prefer-nullish-coalescing
    const shouldFilter = excludeReportID || ignoreDomainRooms;
    if (shouldFilter) {
        reportsValues = reportsValues.filter((report) => {
            if (excludeReportID && report?.reportID === excludeReportID) {
                return false;
            }

            // We allow public announce rooms, admins, and announce rooms through since we bypass the default rooms beta for them.
            // Check where findLastAccessedReport is called in MainDrawerNavigator.js for more context.
            // Domain rooms are now the only type of default room that are on the defaultRooms beta.
            if (ignoreDomainRooms && isDomainRoom(report) && !hasExpensifyGuidesEmails(Object.keys(report?.participants ?? {}).map(Number))) {
                return false;
            }

            return true;
        });
    }

    // Filter out the system chat (Expensify chat) because the composer is disabled in it,
    // and it prompts the user to use the Concierge chat instead.
    reportsValues =
        reportsValues.filter((report) => {
            const reportNameValuePairs = allReportNameValuePair?.[`${ONYXKEYS.COLLECTION.REPORT_NAME_VALUE_PAIRS}${report?.reportID}`];
            return !isSystemChat(report) && !isArchivedReport(reportNameValuePairs);
        }) ?? [];

    // At least two reports remain: self DM and Concierge chat.
    // Return the most recently visited report. Get the last read report from the report metadata.
    // If allReportMetadata is empty we'll return most recent report owned by user
    if (isEmptyObject(allReportMetadata)) {
        const ownedReports = reportsValues.filter((report) => report?.ownerAccountID === currentUserAccountID);
        if (ownedReports.length > 0) {
            return lodashMaxBy(ownedReports, (a) => a?.lastReadTime ?? '');
        }
        return lodashMaxBy(reportsValues, (a) => a?.lastReadTime ?? '');
    }
    return getMostRecentlyVisitedReport(reportsValues, allReportMetadata);
}

/**
 * Whether the provided report has expenses
 */
function hasExpenses(reportID?: string, transactions?: SearchTransaction[] | Array<OnyxEntry<Transaction>>): boolean {
    if (transactions) {
        return !!transactions?.find((transaction) => transaction?.reportID === reportID);
    }
    return !!Object.values(allTransactions ?? {}).find((transaction) => transaction?.reportID === reportID);
}

/**
 * Whether the provided report is a closed expense report with no expenses
 */
function isClosedExpenseReportWithNoExpenses(report: OnyxEntry<Report>, transactions?: SearchTransaction[] | Array<OnyxEntry<Transaction>>): boolean {
    return report?.statusNum === CONST.REPORT.STATUS_NUM.CLOSED && isExpenseReport(report) && !hasExpenses(report.reportID, transactions);
}

/**
 * Whether the provided report is an archived room
 */
function isArchivedNonExpenseReport(report: OnyxInputOrEntry<Report> | SearchReport, isReportArchived = false): boolean {
    return isReportArchived && !(isExpenseReport(report) || isExpenseRequest(report));
}

/**
 * Whether the provided report is an archived report
 */
// eslint-disable-next-line @typescript-eslint/no-unused-vars
function isArchivedReport(reportNameValuePairs?: OnyxInputOrEntry<ReportNameValuePairs>): boolean {
    return !!reportNameValuePairs?.private_isArchived;
}

/**
 * Whether the report with the provided reportID is an archived non-expense report
 */
function isArchivedNonExpenseReportWithID(report?: OnyxInputOrEntry<Report>, isReportArchived = false) {
    if (!report) {
        return false;
    }
    return !(isExpenseReport(report) || isExpenseRequest(report)) && isReportArchived;
}

/**
 * Whether the provided report is a closed report
 */
function isClosedReport(report: OnyxInputOrEntry<Report> | SearchReport): boolean {
    return report?.statusNum === CONST.REPORT.STATUS_NUM.CLOSED;
}
/**
 * Whether the provided report is the admin's room
 */
function isJoinRequestInAdminRoom(report: OnyxEntry<Report>): boolean {
    if (!report) {
        return false;
    }
    // If this policy isn't owned by Expensify,
    // Account manager/guide should not have the workspace join request pinned to their LHN,
    // since they are not a part of the company, and should not action it on their behalf.
    if (report.policyID) {
        // This will be fixed as part of https://github.com/Expensify/Expensify/issues/507850
        // eslint-disable-next-line deprecation/deprecation
        const policy = getPolicy(report.policyID);
        if (!isExpensifyTeam(policy?.owner) && isExpensifyTeam(currentUserPersonalDetails?.login)) {
            return false;
        }
    }
    return isActionableJoinRequestPending(report.reportID);
}

/**
 * Checks if the user has auditor permission in the provided report
 */
function isAuditor(report: OnyxEntry<Report>): boolean {
    if (report?.policyID) {
        // This will be fixed as part of https://github.com/Expensify/Expensify/issues/507850
        // eslint-disable-next-line deprecation/deprecation
        const policy = getPolicy(report.policyID);
        return isPolicyAuditor(policy);
    }

    if (Array.isArray(report?.permissions) && report?.permissions.length > 0) {
        return report?.permissions?.includes(CONST.REPORT.PERMISSIONS.AUDITOR);
    }

    return false;
}

/**
 * Checks if the user can write in the provided report
 */
function canWriteInReport(report: OnyxEntry<Report>): boolean {
    if (Array.isArray(report?.permissions) && report?.permissions.length > 0 && !report?.permissions?.includes(CONST.REPORT.PERMISSIONS.AUDITOR)) {
        return report?.permissions?.includes(CONST.REPORT.PERMISSIONS.WRITE);
    }

    return true;
}

/**
 * Checks if the current user is allowed to comment on the given report.
 */
function isAllowedToComment(report: OnyxEntry<Report>): boolean {
    if (!canWriteInReport(report)) {
        return false;
    }

    // Default to allowing all users to post
    const capability = report?.writeCapability ?? CONST.REPORT.WRITE_CAPABILITIES.ALL;

    if (capability === CONST.REPORT.WRITE_CAPABILITIES.ALL) {
        return true;
    }

    // If unauthenticated user opens public chat room using deeplink, they do not have policies available and they cannot comment
    if (!allPolicies) {
        return false;
    }

    // If we've made it here, commenting on this report is restricted.
    // If the user is an admin, allow them to post.
    const policy = allPolicies[`${ONYXKEYS.COLLECTION.POLICY}${report?.policyID}`];
    return policy?.role === CONST.POLICY.ROLE.ADMIN;
}

/**
 * Checks if the current user is the admin of the policy given the policy expense chat.
 */
function isPolicyExpenseChatAdmin(report: OnyxEntry<Report>, policies: OnyxCollection<Policy>): boolean {
    if (!isPolicyExpenseChat(report)) {
        return false;
    }

    const policyRole = policies?.[`${ONYXKEYS.COLLECTION.POLICY}${report?.policyID}`]?.role;

    return policyRole === CONST.POLICY.ROLE.ADMIN;
}

/**
 * Checks if the current user is the admin of the policy.
 */
function isPolicyAdmin(policyID: string | undefined, policies: OnyxCollection<Policy>): boolean {
    if (!policyID) {
        return false;
    }

    const policyRole = policies?.[`${ONYXKEYS.COLLECTION.POLICY}${policyID}`]?.role;

    return policyRole === CONST.POLICY.ROLE.ADMIN;
}

/**
 * Checks whether all the transactions linked to the IOU report are of the Distance Request type with pending routes
 */
function hasOnlyTransactionsWithPendingRoutes(iouReportID: string | undefined): boolean {
    const transactions = getReportTransactions(iouReportID);

    // Early return false in case not having any transaction
    if (!transactions || transactions.length === 0) {
        return false;
    }

    return transactions.every((transaction) => isFetchingWaypointsFromServer(transaction));
}

/**
 * If the report is a thread and has a chat type set, it is a expense chat.
 */
function isWorkspaceThread(report: OnyxEntry<Report>): boolean {
    const chatType = getChatType(report);
    return isThread(report) && isChatReport(report) && CONST.WORKSPACE_ROOM_TYPES.some((type) => chatType === type);
}

/**
 * Checks if a report is a child report.
 */
function isChildReport(report: OnyxEntry<Report>): boolean {
    return isThread(report) || isTaskReport(report);
}

/**
 * An Expense Request is a thread where the parent report is an Expense Report and
 * the parentReportAction is a transaction.
 */
function isExpenseRequest(report: OnyxInputOrEntry<Report>): report is Thread {
    if (isThread(report)) {
        const parentReportAction = allReportActions?.[`${ONYXKEYS.COLLECTION.REPORT_ACTIONS}${report.parentReportID}`]?.[report.parentReportActionID];
        const parentReport = getReport(report?.parentReportID, allReports);
        return isExpenseReport(parentReport) && !isEmptyObject(parentReportAction) && isTransactionThread(parentReportAction);
    }
    return false;
}

/**
 * An IOU Request is a thread where the parent report is an IOU Report and
 * the parentReportAction is a transaction.
 */
function isIOURequest(report: OnyxInputOrEntry<Report>): boolean {
    if (isThread(report)) {
        const parentReportAction = allReportActions?.[`${ONYXKEYS.COLLECTION.REPORT_ACTIONS}${report.parentReportID}`]?.[report.parentReportActionID];
        const parentReport = getReport(report?.parentReportID, allReports);
        return isIOUReport(parentReport) && !isEmptyObject(parentReportAction) && isTransactionThread(parentReportAction);
    }
    return false;
}

/**
 * A Track Expense Report is a thread where the parent the parentReportAction is a transaction, and
 * parentReportAction has type of track.
 */
function isTrackExpenseReport(report: OnyxInputOrEntry<Report>): boolean {
    if (isThread(report)) {
        const selfDMReportID = findSelfDMReportID();
        const parentReportAction = allReportActions?.[`${ONYXKEYS.COLLECTION.REPORT_ACTIONS}${report.parentReportID}`]?.[report.parentReportActionID];
        return !isEmptyObject(parentReportAction) && selfDMReportID === report.parentReportID && isTrackExpenseAction(parentReportAction);
    }
    return false;
}

/**
 * Checks if a report is an IOU or expense request.
 */
function isMoneyRequest(reportOrID: OnyxEntry<Report> | string): boolean {
    const report = typeof reportOrID === 'string' ? (getReport(reportOrID, allReports) ?? null) : reportOrID;
    return isIOURequest(report) || isExpenseRequest(report);
}

/**
 * Checks if a report is an IOU or expense report.
 */
function isMoneyRequestReport(reportOrID: OnyxInputOrEntry<Report> | SearchReport | string, reports?: SearchReport[] | OnyxCollection<Report>): boolean {
    const report = typeof reportOrID === 'string' ? (getReport(reportOrID, reports ?? allReports) ?? null) : reportOrID;
    return isIOUReport(report) || isExpenseReport(report);
}

/**
 * Determines the Help Panel report type based on the given report.
 */
function getHelpPaneReportType(report: OnyxEntry<Report>): ValueOf<typeof CONST.REPORT.HELP_TYPE> | undefined {
    if (!report) {
        return undefined;
    }

    if (isConciergeChatReport(report)) {
        return CONST.REPORT.HELP_TYPE.CHAT_CONCIERGE;
    }

    if (report?.chatType) {
        return getChatType(report);
    }

    switch (report?.type) {
        case CONST.REPORT.TYPE.EXPENSE:
            return CONST.REPORT.HELP_TYPE.EXPENSE_REPORT;
        case CONST.REPORT.TYPE.CHAT:
            return CONST.REPORT.HELP_TYPE.CHAT;
        case CONST.REPORT.TYPE.IOU:
            return CONST.REPORT.HELP_TYPE.IOU;
        case CONST.REPORT.TYPE.INVOICE:
            return CONST.REPORT.HELP_TYPE.INVOICE;
        case CONST.REPORT.TYPE.TASK:
            return CONST.REPORT.HELP_TYPE.TASK;
        default:
            return undefined;
    }
}

/**
 * Checks if a report contains only Non-Reimbursable transactions
 */
function hasOnlyNonReimbursableTransactions(iouReportID: string | undefined): boolean {
    const transactions = getReportTransactions(iouReportID);
    if (!transactions || transactions.length === 0) {
        return false;
    }

    return transactions.every((transaction) => !getReimbursable(transaction));
}

/**
 * Checks if a report has only one transaction associated with it
 */
function isOneTransactionReport(report: OnyxEntry<Report>): boolean {
    const reportActions = allReportActions?.[`${ONYXKEYS.COLLECTION.REPORT_ACTIONS}${report?.reportID}`] ?? ([] as ReportAction[]);
    const chatReport = allReports?.[`${ONYXKEYS.COLLECTION.REPORT}${report?.chatReportID}`];
    return !!getOneTransactionThreadReportID(report, chatReport, reportActions);
}

/*
 * Whether the report contains only one expense and the expense should be paid later
 */
function isPayAtEndExpenseReport(report: OnyxEntry<Report>, transactions: Transaction[] | undefined): boolean {
    if ((!!transactions && transactions.length !== 1) || !isOneTransactionReport(report)) {
        return false;
    }

    return isPayAtEndExpense(transactions?.[0] ?? getReportTransactions(report?.reportID).at(0));
}
/**
 * Checks if a report is a transaction thread associated with a report that has only one transaction
 */
function isOneTransactionThread(report: OnyxEntry<Report>, parentReport: OnyxEntry<Report>, threadParentReportAction: OnyxEntry<ReportAction>) {
    if (!report || !parentReport) {
        return false;
    }

    const parentReportActions = allReportActions?.[`${ONYXKEYS.COLLECTION.REPORT_ACTIONS}${parentReport?.reportID}`] ?? ([] as ReportAction[]);

    const chatReport = allReports?.[`${ONYXKEYS.COLLECTION.REPORT}${parentReport?.chatReportID}`];
    const transactionThreadReportID = getOneTransactionThreadReportID(parentReport, chatReport, parentReportActions);
    return report?.reportID === transactionThreadReportID && !isSentMoneyReportAction(threadParentReportAction);
}

/**
 * Checks if given report is a transaction thread
 */
function isReportTransactionThread(report: OnyxEntry<Report>) {
    return isMoneyRequest(report) || isTrackExpenseReport(report);
}

/**
 * Get displayed report ID, it will be parentReportID if the report is one transaction thread
 */
function getDisplayedReportID(reportID: string): string {
    const report = getReport(reportID, allReports);
    const parentReportID = report?.parentReportID;
    const parentReport = allReports?.[`${ONYXKEYS.COLLECTION.REPORT}${parentReportID}`];
    const parentReportAction = getReportAction(parentReportID, report?.parentReportActionID);
    return parentReportID && isOneTransactionThread(report, parentReport, parentReportAction) ? parentReportID : reportID;
}

/**
 * Should return true only for personal 1:1 report
 *
 */
function isOneOnOneChat(report: OnyxEntry<Report>): boolean {
    const participants = report?.participants ?? {};
    const participant = currentUserAccountID ? participants[currentUserAccountID] : undefined;
    const isCurrentUserParticipant = participant ? 1 : 0;
    const participantAmount = Object.keys(participants).length - isCurrentUserParticipant;
    if (participantAmount !== 1) {
        return false;
    }
    return (
        (report?.policyID === CONST.POLICY.ID_FAKE || !report?.policyID) &&
        !isChatRoom(report) &&
        !isExpenseRequest(report) &&
        !isMoneyRequestReport(report) &&
        !isPolicyExpenseChat(report) &&
        !isTaskReport(report) &&
        isDM(report) &&
        !isIOUReport(report)
    );
}

/**
 * Checks if the current user is a payer of the expense
 */

function isPayer(session: OnyxEntry<Session>, iouReport: OnyxEntry<Report>, onlyShowPayElsewhere = false, reportPolicy?: OnyxInputOrEntry<Policy> | SearchPolicy) {
    const isApproved = isReportApproved({report: iouReport});
    const policy = reportPolicy ?? allPolicies?.[`${ONYXKEYS.COLLECTION.POLICY}${iouReport?.policyID}`] ?? null;
    const policyType = policy?.type;
    const isAdmin = policyType !== CONST.POLICY.TYPE.PERSONAL && policy?.role === CONST.POLICY.ROLE.ADMIN;
    const isManager = iouReport?.managerID === session?.accountID;
    if (isPaidGroupPolicy(iouReport)) {
        if (policy?.reimbursementChoice === CONST.POLICY.REIMBURSEMENT_CHOICES.REIMBURSEMENT_YES) {
            if (!policy?.achAccount?.reimburser) {
                // If there is a manager assigned, only allow payment if the user is both an admin and the manager.
                // Otherwise, if there is no reimburser and no manager, only allow payment if the user is an admin.
                if (iouReport?.managerID) {
                    return isAdmin && isManager;
                }
                return isAdmin;
            }

            // If we are the reimburser and the report is approved or we are the manager then we can pay it.
            const isReimburser = session?.email === policy?.achAccount?.reimburser;
            return isReimburser && (isApproved || isManager);
        }
        if (policy?.reimbursementChoice === CONST.POLICY.REIMBURSEMENT_CHOICES.REIMBURSEMENT_MANUAL || onlyShowPayElsewhere) {
            return isAdmin && (isApproved || isManager);
        }
        return false;
    }
    return isAdmin || (isMoneyRequestReport(iouReport) && isManager);
}

/**
 * Checks if the current user is the action's author
 */
function isActionCreator(reportAction: OnyxInputOrEntry<ReportAction> | Partial<ReportAction>): boolean {
    return reportAction?.actorAccountID === currentUserAccountID;
}

/**
 * Returns the notification preference of the action's child report if it exists.
 * Otherwise, calculates it based on the action's authorship.
 */
function getChildReportNotificationPreference(reportAction: OnyxInputOrEntry<ReportAction> | Partial<ReportAction>): NotificationPreference {
    const childReportNotificationPreference = reportAction?.childReportNotificationPreference ?? '';
    if (childReportNotificationPreference) {
        return childReportNotificationPreference;
    }

    return isActionCreator(reportAction) ? CONST.REPORT.NOTIFICATION_PREFERENCE.ALWAYS : CONST.REPORT.NOTIFICATION_PREFERENCE.HIDDEN;
}

function canAddOrDeleteTransactions(moneyRequestReport: OnyxEntry<Report>, isReportArchived = false): boolean {
    if (!isMoneyRequestReport(moneyRequestReport) || isReportArchived) {
        return false;
    }
    // This will be fixed as part of https://github.com/Expensify/Expensify/issues/507850
    // eslint-disable-next-line deprecation/deprecation
    const policy = getPolicy(moneyRequestReport?.policyID);

    if (isInstantSubmitEnabled(policy) && isSubmitAndClose(policy) && !arePaymentsEnabled(policy)) {
        return false;
    }

    if (isInstantSubmitEnabled(policy) && isProcessingReport(moneyRequestReport)) {
        return isAwaitingFirstLevelApproval(moneyRequestReport);
    }

    if (isReportApproved({report: moneyRequestReport}) || isClosedReport(moneyRequestReport) || isSettled(moneyRequestReport?.reportID)) {
        return false;
    }

    return true;
}

/**
 * Checks whether the supplied report supports adding more transactions to it.
 * Return true if:
 * - report is a non-settled IOU
 * - report is a draft
 * Returns false if:
 * - if current user is not the submitter of an expense report
 */
function canAddTransaction(moneyRequestReport: OnyxEntry<Report>, isReportArchived = false): boolean {
    if (!isMoneyRequestReport(moneyRequestReport) || (isExpenseReport(moneyRequestReport) && !isCurrentUserSubmitter(moneyRequestReport))) {
        return false;
    }
    // This will be fixed as part of https://github.com/Expensify/Expensify/issues/507850
    // eslint-disable-next-line deprecation/deprecation
    const policy = getPolicy(moneyRequestReport?.policyID);
    if (isInstantSubmitEnabled(policy) && isSubmitAndClose(policy) && hasOnlyNonReimbursableTransactions(moneyRequestReport?.reportID)) {
        return false;
    }

    return canAddOrDeleteTransactions(moneyRequestReport, isReportArchived);
}

/**
 * Checks whether the supplied report supports deleting more transactions from it.
 * Return true if:
 * - report is a non-settled IOU
 * - report is a non-approved IOU
 */
function canDeleteTransaction(moneyRequestReport: OnyxEntry<Report>, isReportArchived = false): boolean {
    return canAddOrDeleteTransactions(moneyRequestReport, isReportArchived);
}

/**
 * Determines whether a money request report is eligible for merging transactions based on the user's role and permissions.
 * Rules:
 * - **Admins**: reports that are in "Open" or "Processing" status
 * - **Submitters**: IOUs, unreported expenses, and expenses on Open or Processing reports at the first level of approval
 * - **Managers**: Expenses on Open or Processing reports
 *
 * @param reportID - The ID of the money request report to check for merge eligibility
 * @param isAdmin - Whether the current user is an admin of the policy associated with the target report
 *
 * @returns True if the report is eligible for merging transactions, false otherwise
 */
function isMoneyRequestReportEligibleForMerge(reportID: string, isAdmin: boolean): boolean {
    const report = getReportOrDraftReport(reportID);

    if (!isMoneyRequestReport(report)) {
        return false;
    }

    const isManager = isReportManager(report);
    const isSubmitter = isReportOwner(report);

    if (isAdmin) {
        return isOpenReport(report) || isProcessingReport(report);
    }

    if (isSubmitter) {
        return isOpenReport(report) || (isIOUReport(report) && isProcessingReport(report)) || isAwaitingFirstLevelApproval(report);
    }

    return isManager && isExpenseReport(report) && isProcessingReport(report);
}

/**
 * Checks whether the card transaction support deleting based on liability type
 */
function canDeleteCardTransactionByLiabilityType(transaction: OnyxEntry<Transaction>): boolean {
    const isCardTransaction = isCardTransactionTransactionUtils(transaction);
    if (!isCardTransaction) {
        return true;
    }
    return transaction?.comment?.liabilityType === CONST.TRANSACTION.LIABILITY_TYPE.ALLOW;
}

/**
 * Can only delete if the author is this user and the action is an ADD_COMMENT action or an IOU action in an unsettled report, or if the user is a
 * policy admin
 */
function canDeleteReportAction(reportAction: OnyxInputOrEntry<ReportAction>, reportID: string | undefined, transaction: OnyxEntry<Transaction> | undefined): boolean {
    const report = getReportOrDraftReport(reportID);
    const isActionOwner = reportAction?.actorAccountID === currentUserAccountID;
    const policy = allPolicies?.[`${ONYXKEYS.COLLECTION.POLICY}${report?.policyID}`] ?? null;

    if (isDemoTransaction(transaction)) {
        return true;
    }

    if (isMoneyRequestAction(reportAction)) {
        const isCardTransactionCanBeDeleted = canDeleteCardTransactionByLiabilityType(transaction);
        // For now, users cannot delete split actions
        const isSplitAction = getOriginalMessage(reportAction)?.type === CONST.IOU.REPORT_ACTION_TYPE.SPLIT;

        if (isSplitAction) {
            return false;
        }

        if (isActionOwner) {
            if (!isEmptyObject(report) && (isMoneyRequestReport(report) || isInvoiceReport(report))) {
                return canDeleteTransaction(report) && isCardTransactionCanBeDeleted;
            }
            return true;
        }
    }

    if (
        reportAction?.actionName !== CONST.REPORT.ACTIONS.TYPE.ADD_COMMENT ||
        reportAction?.pendingAction === CONST.RED_BRICK_ROAD_PENDING_ACTION.DELETE ||
        isCreatedTaskReportAction(reportAction) ||
        reportAction?.actorAccountID === CONST.ACCOUNT_ID.CONCIERGE
    ) {
        return false;
    }

    const isAdmin = policy?.type !== CONST.POLICY.TYPE.PERSONAL && policy?.role === CONST.POLICY.ROLE.ADMIN && !isEmptyObject(report);

    return isActionOwner || isAdmin;
}

/**
 * Returns true if Concierge is one of the chat participants (1:1 as well as group chats)
 */
function chatIncludesConcierge(report: Partial<OnyxEntry<Report>>): boolean {
    const participantAccountIDs = Object.keys(report?.participants ?? {}).map(Number);
    return participantAccountIDs.includes(CONST.ACCOUNT_ID.CONCIERGE);
}

/**
 * Returns true if there is any automated expensify account `in accountIDs
 */
function hasAutomatedExpensifyAccountIDs(accountIDs: number[]): boolean {
    return accountIDs.some((accountID) => CONST.EXPENSIFY_ACCOUNT_IDS.includes(accountID));
}

function getReportRecipientAccountIDs(report: OnyxEntry<Report>, currentLoginAccountID: number): number[] {
    let finalReport: OnyxEntry<Report> = report;
    // In 1:1 chat threads, the participants will be the same as parent report. If a report is specifically a 1:1 chat thread then we will
    // get parent report and use its participants array.
    if (isThread(report) && !(isTaskReport(report) || isMoneyRequestReport(report))) {
        const parentReport = getReport(report?.parentReportID, allReports);
        if (isOneOnOneChat(parentReport)) {
            finalReport = parentReport;
        }
    }

    let finalParticipantAccountIDs: number[] = [];
    if (isTaskReport(report)) {
        // Task reports `managerID` will change when assignee is changed, in that case the old `managerID` is still present in `participants`
        // along with the new one. We only need the `managerID` as a participant here.
        finalParticipantAccountIDs = report?.managerID ? [report?.managerID] : [];
    } else {
        finalParticipantAccountIDs = Object.keys(finalReport?.participants ?? {}).map(Number);
    }

    const otherParticipantsWithoutExpensifyAccountIDs = finalParticipantAccountIDs.filter((accountID) => {
        if (accountID === currentLoginAccountID) {
            return false;
        }
        if (CONST.EXPENSIFY_ACCOUNT_IDS.includes(accountID)) {
            return false;
        }
        return true;
    });

    return otherParticipantsWithoutExpensifyAccountIDs;
}

/**
 * Whether the time row should be shown for a report.
 */
function canShowReportRecipientLocalTime(personalDetails: OnyxEntry<PersonalDetailsList>, report: OnyxEntry<Report>, accountID: number): boolean {
    const reportRecipientAccountIDs = getReportRecipientAccountIDs(report, accountID);
    const hasMultipleParticipants = reportRecipientAccountIDs.length > 1;
    const reportRecipient = personalDetails?.[reportRecipientAccountIDs[0]];
    const reportRecipientTimezone = reportRecipient?.timezone ?? CONST.DEFAULT_TIME_ZONE;
    const isReportParticipantValidated = reportRecipient?.validated ?? false;
    return !!(
        !hasMultipleParticipants &&
        !isChatRoom(report) &&
        !isPolicyExpenseChat(getRootParentReport({report})) &&
        reportRecipient &&
        reportRecipientTimezone?.selected &&
        isReportParticipantValidated
    );
}

/**
 * Shorten last message text to fixed length and trim spaces.
 */
function formatReportLastMessageText(lastMessageText: string | undefined, isModifiedExpenseMessage = false): string {
    if (isModifiedExpenseMessage) {
        return String(lastMessageText).trim().replace(CONST.REGEX.LINE_BREAK, '').trim();
    }

    return formatLastMessageText(lastMessageText);
}

/**
 * Helper method to return the default avatar associated with the given login
 */
function getDefaultWorkspaceAvatar(workspaceName?: string): React.FC<SvgProps> {
    if (!workspaceName) {
        return defaultWorkspaceAvatars.WorkspaceBuilding;
    }

    // Remove all chars not A-Z or 0-9 including underscore
    const alphaNumeric = workspaceName
        .normalize('NFD')
        .replace(/[^0-9a-z]/gi, '')
        .toUpperCase();

    const workspace = `Workspace${alphaNumeric[0]}` as keyof typeof defaultWorkspaceAvatars;
    const defaultWorkspaceAvatar = defaultWorkspaceAvatars[workspace];

    return !alphaNumeric ? defaultWorkspaceAvatars.WorkspaceBuilding : defaultWorkspaceAvatar;
}

/**
 * Helper method to return the default avatar testID associated with the given login
 */
function getDefaultWorkspaceAvatarTestID(workspaceName: string): string {
    if (!workspaceName) {
        return defaultAvatarBuildingIconTestID;
    }

    // Remove all chars not A-Z or 0-9 including underscore
    const alphaNumeric = workspaceName
        .normalize('NFD')
        .replace(/[^0-9a-z]/gi, '')
        .toLowerCase();

    return !alphaNumeric ? defaultAvatarBuildingIconTestID : `SvgDefaultAvatar_${alphaNumeric[0]} Icon`;
}

/**
 * Helper method to return the default avatar associated with the given reportID
 */
function getDefaultGroupAvatar(reportID?: string): IconAsset {
    if (!reportID) {
        return defaultGroupAvatars.Avatar1;
    }
    const reportIDHashBucket: AvatarRange = ((Number(reportID) % CONST.DEFAULT_GROUP_AVATAR_COUNT) + 1) as AvatarRange;
    return defaultGroupAvatars[`Avatar${reportIDHashBucket}`];
}

/**
 * Returns the appropriate icons for the given chat report using the stored personalDetails.
 * The Avatar sources can be URLs or Icon components according to the chat type.
 */
function getIconsForParticipants(participants: number[], personalDetails: OnyxInputOrEntry<PersonalDetailsList>): Icon[] {
    const participantDetails: ParticipantDetails[] = [];
    const participantsList = participants || [];

    for (const accountID of participantsList) {
        const avatarSource = personalDetails?.[accountID]?.avatar ?? FallbackAvatar;
        const displayNameLogin = personalDetails?.[accountID]?.displayName ? personalDetails?.[accountID]?.displayName : personalDetails?.[accountID]?.login;
        participantDetails.push([accountID, displayNameLogin ?? '', avatarSource, personalDetails?.[accountID]?.fallbackIcon ?? '']);
    }

    const sortedParticipantDetails = participantDetails.sort((first, second) => {
        // First sort by displayName/login
        const displayNameLoginOrder = localeCompareLibs(first[1], second[1]);
        if (displayNameLoginOrder !== 0) {
            return displayNameLoginOrder;
        }

        // Then fallback on accountID as the final sorting criteria.
        // This will ensure that the order of avatars with same login/displayName
        // stay consistent across all users and devices
        return first[0] - second[0];
    });

    // Now that things are sorted, gather only the avatars (second element in the array) and return those
    const avatars: Icon[] = [];

    for (const sortedParticipantDetail of sortedParticipantDetails) {
        const userIcon = {
            id: sortedParticipantDetail[0],
            source: sortedParticipantDetail[2],
            type: CONST.ICON_TYPE_AVATAR,
            name: sortedParticipantDetail[1],
            fallbackIcon: sortedParticipantDetail[3],
        };
        avatars.push(userIcon);
    }

    return avatars;
}

/**
 * Cache the workspace icons
 */
const workSpaceIconsCache = new Map<string, {name: string; icon: Icon}>();

/**
 * Given a report, return the associated workspace icon.
 */
function getWorkspaceIcon(report: OnyxInputOrEntry<Report>, policy?: OnyxInputOrEntry<Policy>): Icon {
    const workspaceName = getPolicyName({report, policy});
    const cacheKey = report?.policyID ?? workspaceName;
    const iconFromCache = workSpaceIconsCache.get(cacheKey);
    const reportPolicy = policy ?? allPolicies?.[`${ONYXKEYS.COLLECTION.POLICY}${report?.policyID}`];
    const policyAvatarURL = reportPolicy ? reportPolicy?.avatarURL : report?.policyAvatar;
    // eslint-disable-next-line @typescript-eslint/prefer-nullish-coalescing
    const policyExpenseChatAvatarSource = policyAvatarURL || getDefaultWorkspaceAvatar(workspaceName);

    const isSameAvatarURL = iconFromCache?.icon?.source === policyExpenseChatAvatarSource;
    const hasWorkSpaceNameChanged = iconFromCache?.name !== workspaceName;

    if (iconFromCache && (isSameAvatarURL || policyAvatarURL === undefined) && !hasWorkSpaceNameChanged) {
        return iconFromCache.icon;
    }

    const workspaceIcon: Icon = {
        source: policyExpenseChatAvatarSource ?? '',
        type: CONST.ICON_TYPE_WORKSPACE,
        name: workspaceName,
        id: report?.policyID,
    };
    workSpaceIconsCache.set(cacheKey, {name: workspaceName, icon: workspaceIcon});
    return workspaceIcon;
}

/**
 * Gets the personal details for a login by looking in the ONYXKEYS.PERSONAL_DETAILS_LIST Onyx key (stored in the local variable, allPersonalDetails). If it doesn't exist in Onyx,
 * then a default object is constructed.
 */
function getPersonalDetailsForAccountID(accountID: number | undefined, personalDetailsData?: Partial<PersonalDetailsList>): Partial<PersonalDetails> {
    if (!accountID) {
        return {};
    }

    const defaultDetails = {
        isOptimisticPersonalDetail: true,
    };

    if (!personalDetailsData) {
        return allPersonalDetails?.[accountID] ?? defaultDetails;
    }

    return personalDetailsData?.[accountID] ?? defaultDetails;
}

/**
 * Returns the personal details or a default object if the personal details are not available.
 */
function getPersonalDetailsOrDefault(personalDetails: Partial<PersonalDetails> | undefined | null): Partial<PersonalDetails> {
    return personalDetails ?? {isOptimisticPersonalDetail: true};
}

const phoneNumberCache: Record<string, string> = {};

/**
 * Get the displayName for a single report participant.
 */
function getDisplayNameForParticipant({
    accountID,
    shouldUseShortForm = false,
    shouldFallbackToHidden = true,
    shouldAddCurrentUserPostfix = false,
    personalDetailsData = allPersonalDetails,
    shouldRemoveDomain = false,
}: {
    accountID?: number;
    shouldUseShortForm?: boolean;
    shouldFallbackToHidden?: boolean;
    shouldAddCurrentUserPostfix?: boolean;
    personalDetailsData?: Partial<PersonalDetailsList>;
    shouldRemoveDomain?: boolean;
}): string {
    if (!accountID) {
        return '';
    }

    const personalDetails = getPersonalDetailsOrDefault(personalDetailsData?.[accountID]);
    if (!personalDetails) {
        return '';
    }

    const login = personalDetails.login ?? '';

    // Check if the phone number is already cached
    let formattedLogin = phoneNumberCache[login];
    if (!formattedLogin) {
        formattedLogin = formatPhoneNumber(login);
        // Store the formatted phone number in the cache
        phoneNumberCache[login] = formattedLogin;
    }

    // This is to check if account is an invite/optimistically created one
    // and prevent from falling back to 'Hidden', so a correct value is shown
    // when searching for a new user
    if (personalDetails.isOptimisticPersonalDetail === true) {
        return formattedLogin;
    }

    // For selfDM, we display the user's displayName followed by '(you)' as a postfix
    const shouldAddPostfix = shouldAddCurrentUserPostfix && accountID === currentUserAccountID;

    let longName = getDisplayNameOrDefault(personalDetails, formattedLogin, shouldFallbackToHidden, shouldAddPostfix);

    if (shouldRemoveDomain && longName === formattedLogin) {
        longName = longName.split('@').at(0) ?? '';
    }

    // If the user's personal details (first name) should be hidden, make sure we return "hidden" instead of the short name
    if (shouldFallbackToHidden && longName === hiddenTranslation) {
        return formatPhoneNumber(longName);
    }

    const shortName = personalDetails.firstName ? personalDetails.firstName : longName;
    return shouldUseShortForm ? shortName : longName;
}

function getParticipantsAccountIDsForDisplay(
    report: OnyxEntry<Report>,
    shouldExcludeHidden = false,
    shouldExcludeDeleted = false,
    shouldForceExcludeCurrentUser = false,
    reportMetadataParam?: OnyxEntry<ReportMetadata>,
): number[] {
    const reportParticipants = report?.participants ?? {};
    const reportMetadata = reportMetadataParam ?? getReportMetadata(report?.reportID);
    let participantsEntries = Object.entries(reportParticipants);

    // We should not show participants that have an optimistic entry with the same login in the personal details
    const nonOptimisticLoginMap: Record<string, boolean | undefined> = {};

    for (const entry of participantsEntries) {
        const [accountID] = entry;
        const personalDetail = allPersonalDetails?.[accountID];
        if (personalDetail?.login && !personalDetail.isOptimisticPersonalDetail) {
            nonOptimisticLoginMap[personalDetail.login] = true;
        }
    }

    participantsEntries = participantsEntries.filter(([accountID]) => {
        const personalDetail = allPersonalDetails?.[accountID];
        if (personalDetail?.login && personalDetail.isOptimisticPersonalDetail) {
            return !nonOptimisticLoginMap[personalDetail.login];
        }
        return true;
    });

    let participantsIds = participantsEntries.map(([accountID]) => Number(accountID));

    // For 1:1 chat, we don't want to include the current user as a participant in order to not mark 1:1 chats as having multiple participants
    // For system chat, we want to display Expensify as the only participant
    const shouldExcludeCurrentUser = isOneOnOneChat(report) || isSystemChat(report) || shouldForceExcludeCurrentUser;

    if (shouldExcludeCurrentUser || shouldExcludeHidden || shouldExcludeDeleted) {
        participantsIds = participantsIds.filter((accountID) => {
            if (shouldExcludeCurrentUser && accountID === currentUserAccountID) {
                return false;
            }

            if (shouldExcludeHidden && isHiddenForCurrentUser(reportParticipants[accountID]?.notificationPreference)) {
                return false;
            }

            if (
                shouldExcludeDeleted &&
                reportMetadata?.pendingChatMembers?.findLast((member) => Number(member.accountID) === accountID)?.pendingAction === CONST.RED_BRICK_ROAD_PENDING_ACTION.DELETE
            ) {
                return false;
            }

            return true;
        });
    }

    return participantsIds.filter((accountID) => isNumber(accountID));
}

function getParticipantsList(report: Report, personalDetails: OnyxEntry<PersonalDetailsList>, isRoomMembersList = false, reportMetadata: OnyxEntry<ReportMetadata> = undefined): number[] {
    const isReportGroupChat = isGroupChat(report);
    const shouldExcludeHiddenParticipants = !isReportGroupChat && !isInvoiceReport(report) && !isMoneyRequestReport(report) && !isMoneyRequest(report);
    const chatParticipants = getParticipantsAccountIDsForDisplay(report, isRoomMembersList || shouldExcludeHiddenParticipants, false, false, reportMetadata);

    return chatParticipants.filter((accountID) => {
        const details = personalDetails?.[accountID];

        if (!isRoomMembersList) {
            if (!details) {
                Log.hmmm(`[ReportParticipantsPage] no personal details found for Group chat member with accountID: ${accountID}`);
                return false;
            }
        } else {
            // When adding a new member to a room (whose personal detail does not exist in Onyx), an optimistic personal detail
            // is created. However, when the real personal detail is returned from the backend, a duplicate member may appear
            // briefly before the optimistic personal detail is deleted. To address this, we filter out the optimistically created
            // member here.
            const isDuplicateOptimisticDetail =
                details?.isOptimisticPersonalDetail && chatParticipants.some((accID) => accID !== accountID && details.login === personalDetails?.[accID]?.login);

            if (!details || isDuplicateOptimisticDetail) {
                Log.hmmm(`[RoomMembersPage] no personal details found for room member with accountID: ${accountID}`);
                return false;
            }
        }
        return true;
    });
}

function buildParticipantsFromAccountIDs(accountIDs: number[]): Participants {
    const finalParticipants: Participants = {};
    return accountIDs.reduce((participants, accountID) => {
        // eslint-disable-next-line no-param-reassign
        participants[accountID] = {notificationPreference: CONST.REPORT.NOTIFICATION_PREFERENCE.ALWAYS};
        return participants;
    }, finalParticipants);
}

/**
 * Returns the report name if the report is a group chat
 */
function getGroupChatName(participants?: SelectedParticipant[], shouldApplyLimit = false, report?: OnyxEntry<Report>, reportMetadataParam?: OnyxEntry<ReportMetadata>): string | undefined {
    // If we have a report always try to get the name from the report.
    if (report?.reportName) {
        return report.reportName;
    }

    const reportMetadata = reportMetadataParam ?? getReportMetadata(report?.reportID);

    const pendingMemberAccountIDs = new Set(
        reportMetadata?.pendingChatMembers?.filter((member) => member.pendingAction === CONST.RED_BRICK_ROAD_PENDING_ACTION.DELETE).map((member) => member.accountID),
    );
    let participantAccountIDs =
        participants?.map((participant) => participant.accountID) ??
        Object.keys(report?.participants ?? {})
            .map(Number)
            .filter((accountID) => !pendingMemberAccountIDs.has(accountID.toString()));
    const shouldAddEllipsis = participantAccountIDs.length > CONST.DISPLAY_PARTICIPANTS_LIMIT && shouldApplyLimit;
    if (shouldApplyLimit) {
        participantAccountIDs = participantAccountIDs.slice(0, CONST.DISPLAY_PARTICIPANTS_LIMIT);
    }
    const isMultipleParticipantReport = participantAccountIDs.length > 1;

    if (isMultipleParticipantReport) {
        return participantAccountIDs
            .map(
                (participantAccountID, index) =>
                    getDisplayNameForParticipant({accountID: participantAccountID, shouldUseShortForm: isMultipleParticipantReport}) || formatPhoneNumber(participants?.[index]?.login ?? ''),
            )
            .sort((first, second) => localeCompareLibs(first ?? '', second ?? ''))
            .filter(Boolean)
            .join(', ')
            .slice(0, CONST.REPORT_NAME_LIMIT)
            .concat(shouldAddEllipsis ? '...' : '');
    }

    return translateLocal('groupChat.defaultReportName', {displayName: getDisplayNameForParticipant({accountID: participantAccountIDs.at(0)})});
}

function getParticipants(reportID: string) {
    const report = getReportOrDraftReport(reportID);
    if (!report) {
        return {};
    }

    return report.participants;
}

function getParticipantIcon(accountID: number | undefined, personalDetails: OnyxInputOrEntry<PersonalDetailsList>, shouldUseShortForm = false): Icon {
    if (!accountID) {
        return {
            id: CONST.DEFAULT_NUMBER_ID,
            source: FallbackAvatar,
            type: CONST.ICON_TYPE_AVATAR,
            name: '',
        };
    }
    const details = personalDetails?.[accountID];
    const displayName = getDisplayNameOrDefault(details, '', shouldUseShortForm);

    return {
        id: accountID,
        source: details?.avatar ?? FallbackAvatar,
        type: CONST.ICON_TYPE_AVATAR,
        name: displayName,
        fallbackIcon: details?.fallbackIcon,
    };
}

/**
 * Helper function to get the icons for the invoice receiver. Only to be used in getIcons().
 */
function getInvoiceReceiverIcons(report: OnyxInputOrEntry<Report>, personalDetails: OnyxInputOrEntry<PersonalDetailsList>, invoiceReceiverPolicy: OnyxInputOrEntry<Policy>): Icon[] {
    if (report?.invoiceReceiver?.type === CONST.REPORT.INVOICE_RECEIVER_TYPE.INDIVIDUAL) {
        return getIconsForParticipants([report?.invoiceReceiver.accountID], personalDetails);
    }

    const receiverPolicyID = report?.invoiceReceiver?.policyID;

    // This will be fixed as part of https://github.com/Expensify/Expensify/issues/507850
    // eslint-disable-next-line deprecation/deprecation
    const receiverPolicy = invoiceReceiverPolicy ?? getPolicy(receiverPolicyID);
    if (!isEmptyObject(receiverPolicy)) {
        return [
            {
                source: receiverPolicy?.avatarURL ?? getDefaultWorkspaceAvatar(receiverPolicy.name),
                type: CONST.ICON_TYPE_WORKSPACE,
                name: receiverPolicy.name,
                id: receiverPolicyID,
            },
        ];
    }
    return [];
}

/**
 * Helper function to get the icons for an expense request. Only to be used in getIcons().
 */
function getIconsForExpenseRequest(report: OnyxInputOrEntry<Report>, personalDetails: OnyxInputOrEntry<PersonalDetailsList>, policy: OnyxInputOrEntry<Policy>): Icon[] {
    if (!report || !report?.parentReportID || !report?.parentReportActionID) {
        return [];
    }
    const parentReportAction = allReportActions?.[`${ONYXKEYS.COLLECTION.REPORT_ACTIONS}${report.parentReportID}`]?.[report.parentReportActionID];
    const workspaceIcon = getWorkspaceIcon(report, policy);
    const actorDetails = parentReportAction?.actorAccountID ? personalDetails?.[parentReportAction.actorAccountID] : undefined;
    const memberIcon = {
        source: actorDetails?.avatar ?? FallbackAvatar,
        id: parentReportAction?.actorAccountID,
        type: CONST.ICON_TYPE_AVATAR,
        name: actorDetails?.displayName ?? '',
        fallbackIcon: actorDetails?.fallbackIcon,
    };
    return [memberIcon, workspaceIcon];
}

/**
 * Helper function to get the icons for a chat thread. Only to be used in getIcons().
 */
function getIconsForChatThread(report: OnyxInputOrEntry<Report>, personalDetails: OnyxInputOrEntry<PersonalDetailsList>, policy: OnyxInputOrEntry<Policy>): Icon[] {
    if (!report || !report?.parentReportID || !report?.parentReportActionID) {
        return [];
    }
    const parentReportAction = allReportActions?.[`${ONYXKEYS.COLLECTION.REPORT_ACTIONS}${report.parentReportID}`]?.[report.parentReportActionID];
    const actorAccountID = getReportActionActorAccountID(parentReportAction, report as OnyxEntry<Report>, report as OnyxEntry<Report>);
    const actorDetails = actorAccountID ? personalDetails?.[actorAccountID] : undefined;
    const actorDisplayName = getDisplayNameOrDefault(actorDetails, '', false);
    const actorIcon = {
        id: actorAccountID,
        source: actorDetails?.avatar ?? FallbackAvatar,
        name: formatPhoneNumber(actorDisplayName),
        type: CONST.ICON_TYPE_AVATAR,
        fallbackIcon: actorDetails?.fallbackIcon,
    };

    if (isWorkspaceThread(report)) {
        const workspaceIcon = getWorkspaceIcon(report, policy);
        return [actorIcon, workspaceIcon];
    }
    return [actorIcon];
}

/**
 * Helper function to get the icons for a task report. Only to be used in getIcons().
 */
function getIconsForTaskReport(report: OnyxInputOrEntry<Report>, personalDetails: OnyxInputOrEntry<PersonalDetailsList>, policy: OnyxInputOrEntry<Policy>): Icon[] {
    const ownerIcon = getParticipantIcon(report?.ownerAccountID, personalDetails, true);
    if (report && isWorkspaceTaskReport(report)) {
        const workspaceIcon = getWorkspaceIcon(report, policy);
        return [ownerIcon, workspaceIcon];
    }
    return [ownerIcon];
}

/**
 * Helper function to get the icons for a domain room. Only to be used in getIcons().
 */
function getIconsForDomainRoom(report: OnyxInputOrEntry<Report>): Icon[] {
    const domainName = report?.reportName?.substring(1);
    const policyExpenseChatAvatarSource = getDefaultWorkspaceAvatar(domainName);
    const domainIcon: Icon = {
        source: policyExpenseChatAvatarSource,
        type: CONST.ICON_TYPE_WORKSPACE,
        name: domainName ?? '',
        id: report?.policyID,
    };
    return [domainIcon];
}

/**
 * Helper function to get the icons for a policy room. Only to be used in getIcons().
 */
function getIconsForPolicyRoom(
    report: OnyxInputOrEntry<Report>,
    personalDetails: OnyxInputOrEntry<PersonalDetailsList>,
    policy: OnyxInputOrEntry<Policy>,
    invoiceReceiverPolicy: OnyxInputOrEntry<Policy>,
): Icon[] {
    if (!report) {
        return [];
    }
    const icons = [getWorkspaceIcon(report, policy)];
    if (report && isInvoiceRoom(report)) {
        icons.push(...getInvoiceReceiverIcons(report, personalDetails, invoiceReceiverPolicy));
    }
    return icons;
}

/**
 * Helper function to get the icons for a policy expense chat. Only to be used in getIcons().
 */
function getIconsForPolicyExpenseChat(report: OnyxInputOrEntry<Report>, personalDetails: OnyxInputOrEntry<PersonalDetailsList>, policy: OnyxInputOrEntry<Policy>): Icon[] {
    if (!report) {
        return [];
    }
    const workspaceIcon = getWorkspaceIcon(report, policy);
    const memberIcon = getParticipantIcon(report?.ownerAccountID, personalDetails, true);
    return [workspaceIcon, memberIcon];
}

/**
 * Helper function to get the icons for an expense report. Only to be used in getIcons().
 */
function getIconsForExpenseReport(report: OnyxInputOrEntry<Report>, personalDetails: OnyxInputOrEntry<PersonalDetailsList>, policy: OnyxInputOrEntry<Policy>): Icon[] {
    if (!report) {
        return [];
    }
    const workspaceIcon = getWorkspaceIcon(report, policy);
    const memberIcon = getParticipantIcon(report?.ownerAccountID, personalDetails, true);
    return [memberIcon, workspaceIcon];
}

/**
 * Helper function to get the icons for an iou report. Only to be used in getIcons().
 */
function getIconsForIOUReport(report: OnyxInputOrEntry<Report>, personalDetails: OnyxInputOrEntry<PersonalDetailsList>): Icon[] {
    if (!report) {
        return [];
    }

    const managerDetails = report?.managerID ? personalDetails?.[report.managerID] : undefined;
    const ownerDetails = report?.ownerAccountID ? personalDetails?.[report.ownerAccountID] : undefined;
    const managerIcon = {
        source: managerDetails?.avatar ?? FallbackAvatar,
        id: report?.managerID,
        type: CONST.ICON_TYPE_AVATAR,
        name: managerDetails?.displayName ?? '',
        fallbackIcon: managerDetails?.fallbackIcon,
    };
    const ownerIcon = {
        id: report?.ownerAccountID,
        source: ownerDetails?.avatar ?? FallbackAvatar,
        type: CONST.ICON_TYPE_AVATAR,
        name: ownerDetails?.displayName ?? '',
        fallbackIcon: ownerDetails?.fallbackIcon,
    };
    const isManager = currentUserAccountID === report?.managerID;

    // For one transaction IOUs, display a simplified report icon
    if (isOneTransactionReport(report)) {
        return [ownerIcon];
    }

    return isManager ? [managerIcon, ownerIcon] : [ownerIcon, managerIcon];
}

/**
 * Helper function to get the icons for a group chat. Only to be used in getIcons().
 */
function getIconsForGroupChat(report: OnyxInputOrEntry<Report>): Icon[] {
    if (!report) {
        return [];
    }
    const groupChatIcon = {
        // eslint-disable-next-line @typescript-eslint/prefer-nullish-coalescing
        source: report.avatarUrl || getDefaultGroupAvatar(report.reportID),
        id: -1,
        type: CONST.ICON_TYPE_AVATAR,
        name: getGroupChatName(undefined, true, report),
    };
    return [groupChatIcon];
}

/**
 * Helper function to get the icons for an invoice report. Only to be used in getIcons().
 */
function getIconsForInvoiceReport(
    report: OnyxInputOrEntry<Report>,
    personalDetails: OnyxInputOrEntry<PersonalDetailsList>,
    policy: OnyxInputOrEntry<Policy>,
    invoiceReceiverPolicy: OnyxInputOrEntry<Policy>,
): Icon[] {
    if (!report) {
        return [];
    }
    const invoiceRoomReport = getReportOrDraftReport(report.chatReportID);
    const icons = [getWorkspaceIcon(invoiceRoomReport, policy)];

    if (invoiceRoomReport?.invoiceReceiver?.type === CONST.REPORT.INVOICE_RECEIVER_TYPE.INDIVIDUAL) {
        icons.push(...getIconsForParticipants([invoiceRoomReport?.invoiceReceiver.accountID], personalDetails));
        return icons;
    }

    const receiverPolicyID = invoiceRoomReport?.invoiceReceiver?.policyID;
    // This will be fixed as part of https://github.com/Expensify/Expensify/issues/507850
    // eslint-disable-next-line deprecation/deprecation
    const receiverPolicy = invoiceReceiverPolicy ?? getPolicy(receiverPolicyID);

    if (!isEmptyObject(receiverPolicy)) {
        icons.push({
            source: receiverPolicy?.avatarURL ?? getDefaultWorkspaceAvatar(receiverPolicy.name),
            type: CONST.ICON_TYPE_WORKSPACE,
            name: receiverPolicy.name,
            id: receiverPolicyID,
        });
    }

    return icons;
}

/**
 * Returns the appropriate icons for the given chat report using the stored personalDetails.
 * The Avatar sources can be URLs or Icon components according to the chat type.
 */
function getIcons(
    report: OnyxInputOrEntry<Report>,
    personalDetails: OnyxInputOrEntry<PersonalDetailsList> = allPersonalDetails,
    defaultIcon: AvatarSource | null = null,
    defaultName = '',
    defaultAccountID = -1,
    policy?: OnyxInputOrEntry<Policy>,
    invoiceReceiverPolicy?: OnyxInputOrEntry<Policy>,
    isReportArchived = false,
): Icon[] {
    if (isEmptyObject(report)) {
        return [
            {
                source: defaultIcon ?? FallbackAvatar,
                type: CONST.ICON_TYPE_AVATAR,
                name: defaultName,
                id: defaultAccountID,
            },
        ];
    }
    if (isExpenseRequest(report)) {
        return getIconsForExpenseRequest(report, personalDetails, policy);
    }
    if (isChatThread(report)) {
        return getIconsForChatThread(report, personalDetails, policy);
    }
    if (isTaskReport(report)) {
        return getIconsForTaskReport(report, personalDetails, policy);
    }
    if (isDomainRoom(report)) {
        return getIconsForDomainRoom(report);
    }
    if (isAdminRoom(report) || isAnnounceRoom(report) || isChatRoom(report) || (isArchivedNonExpenseReport(report, isReportArchived) && !chatIncludesConcierge(report))) {
        return getIconsForPolicyRoom(report, personalDetails, policy, invoiceReceiverPolicy);
    }
    if (isPolicyExpenseChat(report)) {
        return getIconsForPolicyExpenseChat(report, personalDetails, policy);
    }
    if (isExpenseReport(report)) {
        return getIconsForExpenseReport(report, personalDetails, policy);
    }
    if (isIOUReport(report)) {
        return getIconsForIOUReport(report, personalDetails);
    }
    if (isSelfDM(report)) {
        return getIconsForParticipants(currentUserAccountID ? [currentUserAccountID] : [], personalDetails);
    }
    if (isSystemChat(report)) {
        return getIconsForParticipants([CONST.ACCOUNT_ID.NOTIFICATIONS ?? 0], personalDetails);
    }
    if (isGroupChat(report)) {
        return getIconsForGroupChat(report);
    }
    if (isInvoiceReport(report)) {
        return getIconsForInvoiceReport(report, personalDetails, policy, invoiceReceiverPolicy);
    }
    if (isOneOnOneChat(report)) {
        const otherParticipantsAccountIDs = Object.keys(report.participants ?? {})
            .map(Number)
            .filter((accountID) => accountID !== currentUserAccountID);
        return getIconsForParticipants(otherParticipantsAccountIDs, personalDetails);
    }
    const participantAccountIDs = Object.keys(report.participants ?? {}).map(Number);
    return getIconsForParticipants(participantAccountIDs, personalDetails);
}

function getDisplayNamesWithTooltips(
    personalDetailsList: PersonalDetails[] | PersonalDetailsList | OptionData[],
    shouldUseShortForm: boolean,
    localeCompare: LocaleContextProps['localeCompare'],
    shouldFallbackToHidden = true,
    shouldAddCurrentUserPostfix = false,
): DisplayNameWithTooltips {
    const personalDetailsListArray = Array.isArray(personalDetailsList) ? personalDetailsList : Object.values(personalDetailsList);

    return personalDetailsListArray
        .map((user) => {
            const accountID = Number(user?.accountID);
            // eslint-disable-next-line @typescript-eslint/prefer-nullish-coalescing
            const displayName = getDisplayNameForParticipant({accountID, shouldUseShortForm, shouldFallbackToHidden, shouldAddCurrentUserPostfix}) || user?.login || '';
            const avatar = user && 'avatar' in user ? user.avatar : undefined;

            let pronouns = user?.pronouns ?? undefined;
            if (pronouns?.startsWith(CONST.PRONOUNS.PREFIX)) {
                const pronounTranslationKey = pronouns.replace(CONST.PRONOUNS.PREFIX, '');
                pronouns = translateLocal(`pronouns.${pronounTranslationKey}` as TranslationPaths);
            }

            return {
                displayName,
                avatar,
                login: user?.login ?? '',
                accountID,
                pronouns,
            };
        })
        .sort((first, second) => {
            // First sort by displayName/login
            const displayNameLoginOrder = localeCompare(first.displayName, second.displayName);
            if (displayNameLoginOrder !== 0) {
                return displayNameLoginOrder;
            }

            // Then fallback on accountID as the final sorting criteria.
            return first.accountID - second.accountID;
        });
}

/**
 * Returns the the display names of the given user accountIDs
 */
function getUserDetailTooltipText(accountID: number, fallbackUserDisplayName = ''): string {
    const displayNameForParticipant = getDisplayNameForParticipant({accountID});
    return displayNameForParticipant || fallbackUserDisplayName;
}

/**
 * For a deleted parent report action within a chat report,
 * let us return the appropriate display message
 *
 * @param reportAction - The deleted report action of a chat report for which we need to return message.
 */
function getDeletedParentActionMessageForChatReport(reportAction: OnyxEntry<ReportAction>): string {
    // By default, let us display [Deleted message]
    let deletedMessageText = translateLocal('parentReportAction.deletedMessage');
    if (isCreatedTaskReportAction(reportAction)) {
        // For canceled task report, let us display [Deleted task]
        deletedMessageText = translateLocal('parentReportAction.deletedTask');
    }
    return deletedMessageText;
}

/**
 * Returns the preview message for `REIMBURSEMENT_QUEUED` action
 */
function getReimbursementQueuedActionMessage({
    reportAction,
    reportOrID,
    shouldUseShortDisplayName = true,
    reports,
    personalDetails,
}: {
    reportAction: OnyxEntry<ReportAction<typeof CONST.REPORT.ACTIONS.TYPE.REIMBURSEMENT_QUEUED>>;
    reportOrID: OnyxEntry<Report> | string | SearchReport;
    shouldUseShortDisplayName?: boolean;
    reports?: SearchReport[];
    personalDetails?: Partial<PersonalDetailsList>;
}): string {
    const report = typeof reportOrID === 'string' ? getReport(reportOrID, reports ?? allReports) : reportOrID;
    const submitterDisplayName = getDisplayNameForParticipant({accountID: report?.ownerAccountID, shouldUseShortForm: shouldUseShortDisplayName, personalDetailsData: personalDetails}) ?? '';
    const originalMessage = getOriginalMessage(reportAction);
    let messageKey: TranslationPaths;
    if (originalMessage?.paymentType === CONST.IOU.PAYMENT_TYPE.EXPENSIFY) {
        messageKey = 'iou.waitingOnEnabledWallet';
    } else {
        messageKey = 'iou.waitingOnBankAccount';
    }

    return translateLocal(messageKey, {submitterDisplayName});
}

/**
 * Returns the preview message for `REIMBURSEMENT_DEQUEUED` or `REIMBURSEMENT_ACH_CANCELED` action
 */
function getReimbursementDeQueuedOrCanceledActionMessage(
    reportAction: OnyxEntry<ReportAction<typeof CONST.REPORT.ACTIONS.TYPE.REIMBURSEMENT_DEQUEUED | typeof CONST.REPORT.ACTIONS.TYPE.REIMBURSEMENT_ACH_CANCELED>>,
    reportOrID: OnyxEntry<Report> | string | SearchReport,
    isLHNPreview = false,
): string {
    const report = typeof reportOrID === 'string' ? getReport(reportOrID, allReports) : reportOrID;
    const originalMessage = getOriginalMessage(reportAction);
    const amount = originalMessage?.amount;
    const currency = originalMessage?.currency;
    const formattedAmount = convertToDisplayString(amount, currency);
    if (originalMessage?.cancellationReason === CONST.REPORT.CANCEL_PAYMENT_REASONS.ADMIN || originalMessage?.cancellationReason === CONST.REPORT.CANCEL_PAYMENT_REASONS.USER) {
        const payerOrApproverName = report?.managerID === currentUserAccountID || !isLHNPreview ? '' : getDisplayNameForParticipant({accountID: report?.managerID, shouldUseShortForm: true});
        return translateLocal('iou.adminCanceledRequest', {manager: payerOrApproverName, amount: formattedAmount});
    }
    const submitterDisplayName = getDisplayNameForParticipant({accountID: report?.ownerAccountID, shouldUseShortForm: true}) ?? '';
    return translateLocal('iou.canceledRequest', {submitterDisplayName, amount: formattedAmount});
}

/**
 * Builds an optimistic REIMBURSEMENT_DEQUEUED report action with a randomly generated reportActionID.
 *
 */
function buildOptimisticChangeFieldAction(reportField: PolicyReportField, previousReportField: PolicyReportField): OptimisticChangeFieldAction {
    return {
        actionName: CONST.REPORT.ACTIONS.TYPE.CHANGE_FIELD,
        actorAccountID: currentUserAccountID,
        message: [
            {
                type: 'TEXT',
                style: 'strong',
                text: 'You',
            },
            {
                type: 'TEXT',
                style: 'normal',
                text: ` modified field '${reportField.name}'.`,
            },
            {
                type: 'TEXT',
                style: 'normal',
                text: ` New value is '${reportField.value}'`,
            },
            {
                type: 'TEXT',
                style: 'normal',
                text: ` (previously '${previousReportField.value}').`,
            },
        ],
        originalMessage: {
            fieldName: reportField.name,
            newType: reportField.type,
            newValue: reportField.value,
            oldType: previousReportField.type,
            oldValue: previousReportField.value,
        },
        person: [
            {
                style: 'strong',
                text: getCurrentUserDisplayNameOrEmail(),
                type: 'TEXT',
            },
        ],
        reportActionID: rand64(),
        created: DateUtils.getDBTime(),
        pendingAction: CONST.RED_BRICK_ROAD_PENDING_ACTION.ADD,
    };
}

/**
 * Builds an optimistic REIMBURSEMENT_DEQUEUED report action with a randomly generated reportActionID.
 *
 */
function buildOptimisticCancelPaymentReportAction(expenseReportID: string, amount: number, currency: string): OptimisticCancelPaymentReportAction {
    return {
        actionName: CONST.REPORT.ACTIONS.TYPE.REIMBURSEMENT_DEQUEUED,
        actorAccountID: currentUserAccountID,
        message: [
            {
                cancellationReason: CONST.REPORT.CANCEL_PAYMENT_REASONS.ADMIN,
                expenseReportID,
                type: CONST.REPORT.MESSAGE.TYPE.COMMENT,
                text: '',
                amount,
                currency,
            },
        ],
        originalMessage: {
            cancellationReason: CONST.REPORT.CANCEL_PAYMENT_REASONS.ADMIN,
            expenseReportID,
            amount,
            currency,
        },
        person: [
            {
                style: 'strong',
                text: getCurrentUserDisplayNameOrEmail(),
                type: 'TEXT',
            },
        ],
        reportActionID: rand64(),
        shouldShow: true,
        created: DateUtils.getDBTime(),
        pendingAction: CONST.RED_BRICK_ROAD_PENDING_ACTION.ADD,
    };
}

/**
 * Returns the last visible message for a given report after considering the given optimistic actions
 *
 * @param reportID - the report for which last visible message has to be fetched
 * @param [actionsToMerge] - the optimistic merge actions that needs to be considered while fetching last visible message

 */
function getLastVisibleMessage(reportID: string | undefined, actionsToMerge: ReportActions = {}): LastVisibleMessage {
    const report = getReportOrDraftReport(reportID);
    const lastVisibleAction = getLastVisibleActionReportActionsUtils(reportID, canUserPerformWriteAction(report), actionsToMerge);

    // For Chat Report with deleted parent actions, let us fetch the correct message
    if (isDeletedParentAction(lastVisibleAction) && !isEmptyObject(report) && isChatReport(report)) {
        const lastMessageText = getDeletedParentActionMessageForChatReport(lastVisibleAction);
        return {
            lastMessageText,
        };
    }

    // Fetch the last visible message for report represented by reportID and based on actions to merge.
    return getLastVisibleMessageReportActionsUtils(reportID, canUserPerformWriteAction(report), actionsToMerge);
}

/**
 * Checks if a report is waiting for the manager to complete an action.
 * Example: the assignee of an open task report or the manager of a processing expense report.
 *
 * @param [parentReportAction] - The parent report action of the report (Used to check if the task has been canceled)
 */
function isWaitingForAssigneeToCompleteAction(report: OnyxEntry<Report>, parentReportAction: OnyxEntry<ReportAction>): boolean {
    if (report?.hasOutstandingChildTask) {
        return true;
    }

    if (report?.hasParentAccess === false && isReportManager(report)) {
        if (isOpenTaskReport(report, parentReportAction)) {
            return true;
        }

        if (isProcessingReport(report) && isExpenseReport(report)) {
            return true;
        }
    }

    return false;
}

function isUnreadWithMention(reportOrOption: OnyxEntry<Report> | OptionData): boolean {
    if (!reportOrOption) {
        return false;
    }
    // lastMentionedTime and lastReadTime are both datetime strings and can be compared directly
    const lastMentionedTime = reportOrOption.lastMentionedTime ?? '';
    const lastReadTime = reportOrOption.lastReadTime ?? '';
    return !!('isUnreadWithMention' in reportOrOption && reportOrOption.isUnreadWithMention) || lastReadTime < lastMentionedTime;
}

type ReasonAndReportActionThatRequiresAttention = {
    reason: ValueOf<typeof CONST.REQUIRES_ATTENTION_REASONS>;
    reportAction?: OnyxEntry<ReportAction>;
};

function getReasonAndReportActionThatRequiresAttention(
    optionOrReport: OnyxEntry<Report> | OptionData,
    parentReportAction?: OnyxEntry<ReportAction>,
    isReportArchived = false,
): ReasonAndReportActionThatRequiresAttention | null {
    if (!optionOrReport) {
        return null;
    }

    const reportActions = getAllReportActions(optionOrReport.reportID);

    if (isJoinRequestInAdminRoom(optionOrReport)) {
        return {
            reason: CONST.REQUIRES_ATTENTION_REASONS.HAS_JOIN_REQUEST,
            reportAction: getActionableJoinRequestPendingReportAction(optionOrReport.reportID),
        };
    }

    if (isReportArchived) {
        return null;
    }

    if (isUnreadWithMention(optionOrReport)) {
        return {
            reason: CONST.REQUIRES_ATTENTION_REASONS.IS_UNREAD_WITH_MENTION,
        };
    }

    if (isWaitingForAssigneeToCompleteAction(optionOrReport, parentReportAction)) {
        return {
            reason: CONST.REQUIRES_ATTENTION_REASONS.IS_WAITING_FOR_ASSIGNEE_TO_COMPLETE_ACTION,
            reportAction: Object.values(reportActions).find((action) => action.childType === CONST.REPORT.TYPE.TASK),
        };
    }

    const iouReportActionToApproveOrPay = getIOUReportActionToApproveOrPay(optionOrReport, undefined);
    const iouReportID = getIOUReportIDFromReportActionPreview(iouReportActionToApproveOrPay);
    const transactions = getReportTransactions(iouReportID);
    const hasOnlyPendingTransactions = transactions.length > 0 && transactions.every((t) => isExpensifyCardTransaction(t) && isPending(t));

    // Has a child report that is awaiting action (e.g. approve, pay, add bank account) from current user
    // This will be fixed as part of https://github.com/Expensify/Expensify/issues/507850
    // eslint-disable-next-line deprecation/deprecation
    const policy = getPolicy(optionOrReport.policyID);
    if (
        (optionOrReport.hasOutstandingChildRequest === true || iouReportActionToApproveOrPay?.reportActionID) &&
        (policy?.reimbursementChoice !== CONST.POLICY.REIMBURSEMENT_CHOICES.REIMBURSEMENT_NO || !hasOnlyPendingTransactions)
    ) {
        return {
            reason: CONST.REQUIRES_ATTENTION_REASONS.HAS_CHILD_REPORT_AWAITING_ACTION,
            reportAction: iouReportActionToApproveOrPay,
        };
    }

    if (hasMissingInvoiceBankAccount(optionOrReport.reportID) && !isSettled(optionOrReport.reportID)) {
        return {
            reason: CONST.REQUIRES_ATTENTION_REASONS.HAS_MISSING_INVOICE_BANK_ACCOUNT,
        };
    }

    if (isInvoiceRoom(optionOrReport)) {
        const reportAction = Object.values(reportActions).find(
            (action) =>
                action.actionName === CONST.REPORT.ACTIONS.TYPE.REPORT_PREVIEW &&
                action.childReportID &&
                hasMissingInvoiceBankAccount(action.childReportID) &&
                !isSettled(action.childReportID),
        );

        return reportAction
            ? {
                  reason: CONST.REQUIRES_ATTENTION_REASONS.HAS_MISSING_INVOICE_BANK_ACCOUNT,
                  reportAction,
              }
            : null;
    }

    return null;
}

/**
 * Determines if the option requires action from the current user. This can happen when it:
 *  - is unread and the user was mentioned in one of the unread comments
 *  - is for an outstanding task waiting on the user
 *  - has an outstanding child expense that is waiting for an action from the current user (e.g. pay, approve, add bank account)
 *  - is either the system or concierge chat, the user free trial has ended and it didn't add a payment card yet
 *
 * @param option (report or optionItem)
 * @param parentReportAction (the report action the current report is a thread of)
 */
function requiresAttentionFromCurrentUser(optionOrReport: OnyxEntry<Report> | OptionData, parentReportAction?: OnyxEntry<ReportAction>, isReportArchived = false) {
    return !!getReasonAndReportActionThatRequiresAttention(optionOrReport, parentReportAction, isReportArchived);
}

/**
 * Checks if the report contains at least one Non-Reimbursable transaction
 */
function hasNonReimbursableTransactions(iouReportID: string | undefined, reportsTransactionsParam: Record<string, Transaction[]> = reportsTransactions): boolean {
    const transactions = getReportTransactions(iouReportID, reportsTransactionsParam);
    return transactions.filter((transaction) => transaction.reimbursable === false).length > 0;
}

function getMoneyRequestSpendBreakdown(report: OnyxInputOrEntry<Report>, searchReports?: SearchReport[]): SpendBreakdown {
    const reports = searchReports ?? allReports;
    let moneyRequestReport: OnyxEntry<Report>;
    if (report && (isMoneyRequestReport(report, searchReports) || isInvoiceReport(report))) {
        moneyRequestReport = report;
    }
    if (reports && report?.iouReportID) {
        moneyRequestReport = getReport(report.iouReportID, allReports);
    }
    if (moneyRequestReport) {
        let nonReimbursableSpend = moneyRequestReport.nonReimbursableTotal ?? 0;
        let totalSpend = moneyRequestReport.total ?? 0;

        if (nonReimbursableSpend + totalSpend !== 0) {
            // There is a possibility that if the Expense report has a negative total.
            // This is because there are instances where you can get a credit back on your card,
            // or you enter a negative expense to "offset" future expenses
            nonReimbursableSpend = isExpenseReport(moneyRequestReport) ? nonReimbursableSpend * -1 : Math.abs(nonReimbursableSpend);
            totalSpend = isExpenseReport(moneyRequestReport) ? totalSpend * -1 : Math.abs(totalSpend);

            const totalDisplaySpend = totalSpend;
            const reimbursableSpend = totalDisplaySpend - nonReimbursableSpend;

            return {
                nonReimbursableSpend,
                reimbursableSpend,
                totalDisplaySpend,
            };
        }
    }
    return {
        nonReimbursableSpend: 0,
        reimbursableSpend: 0,
        totalDisplaySpend: 0,
    };
}

/**
 * Get the title for a policy expense chat which depends on the role of the policy member seeing this report
 */
function getPolicyExpenseChatName({
    report,
    policy,
    personalDetailsList = allPersonalDetails,
    policies,
    reports,
}: {
    report: OnyxEntry<Report>;
    policy?: OnyxEntry<Policy> | SearchPolicy;
    personalDetailsList?: Partial<PersonalDetailsList>;
    policies?: SearchPolicy[];
    reports?: SearchReport[];
}): string | undefined {
    const ownerAccountID = report?.ownerAccountID;
    const personalDetails = ownerAccountID ? personalDetailsList?.[ownerAccountID] : undefined;
    const login = personalDetails ? personalDetails.login : null;
    // eslint-disable-next-line @typescript-eslint/prefer-nullish-coalescing
    const reportOwnerDisplayName = getDisplayNameForParticipant({accountID: ownerAccountID, shouldRemoveDomain: true}) || login;

    if (reportOwnerDisplayName) {
        return translateLocal('workspace.common.policyExpenseChatName', {displayName: reportOwnerDisplayName});
    }

    let policyExpenseChatRole = 'user';

    const policyItem = policies ? policies.find((p) => p.id === report?.policyID) : allPolicies?.[`${ONYXKEYS.COLLECTION.POLICY}${report?.policyID}`];
    if (policyItem) {
        policyExpenseChatRole = policyItem.role || 'user';
    }

    // If this user is not admin and this policy expense chat has been archived because of account merging, this must be an old expense chat
    // of the account which was merged into the current user's account. Use the name of the policy as the name of the report.
    // This will get removed as part of https://github.com/Expensify/App/issues/59961
    // eslint-disable-next-line deprecation/deprecation
    if (isArchivedNonExpenseReport(report, !!getReportNameValuePairs(report?.reportID)?.private_isArchived)) {
        const lastAction = getLastVisibleActionReportActionsUtils(report?.reportID);
        const archiveReason = isClosedAction(lastAction) ? getOriginalMessage(lastAction)?.reason : CONST.REPORT.ARCHIVE_REASON.DEFAULT;
        if (archiveReason === CONST.REPORT.ARCHIVE_REASON.ACCOUNT_MERGED && policyExpenseChatRole !== CONST.POLICY.ROLE.ADMIN) {
            return getPolicyName({report, policy, policies, reports});
        }
    }
    return report?.reportName;
}

function getArchiveReason(reportActions: OnyxEntry<ReportActions>): ValueOf<typeof CONST.REPORT.ARCHIVE_REASON> | undefined {
    const lastClosedReportAction = getLastClosedReportAction(reportActions);

    if (!lastClosedReportAction) {
        return undefined;
    }

    return isClosedAction(lastClosedReportAction) ? getOriginalMessage(lastClosedReportAction)?.reason : CONST.REPORT.ARCHIVE_REASON.DEFAULT;
}

/**
 * Given a report field, check if the field is for the report title.
 */
function isReportFieldOfTypeTitle(reportField: OnyxEntry<PolicyReportField>): boolean {
    return reportField?.fieldID === CONST.REPORT_FIELD_TITLE_FIELD_ID;
}

/**
 * Check if Report has any held expenses
 */
function isHoldCreator(transaction: OnyxEntry<Transaction>, reportID: string | undefined): boolean {
    const holdReportAction = getReportAction(reportID, `${transaction?.comment?.hold ?? ''}`);
    return isActionCreator(holdReportAction);
}

/**
 * Given a report field, check if the field can be edited or not.
 * For title fields, its considered disabled if `deletable` prop is `true` (https://github.com/Expensify/App/issues/35043#issuecomment-1911275433)
 * For non title fields, its considered disabled if:
 * 1. The user is not admin of the report
 * 2. Report is settled or it is closed
 */
function isReportFieldDisabled(report: OnyxEntry<Report>, reportField: OnyxEntry<PolicyReportField>, policy: OnyxEntry<Policy>): boolean {
    if (isInvoiceReport(report)) {
        return true;
    }
    const isReportSettled = isSettled(report?.reportID);
    const isReportClosed = isClosedReport(report);
    const isTitleField = isReportFieldOfTypeTitle(reportField);
    const isAdmin = isPolicyAdmin(report?.policyID, {[`${ONYXKEYS.COLLECTION.POLICY}${policy?.id}`]: policy});
    const isApproved = isReportApproved({report});
    if (!isAdmin && (isReportSettled || isReportClosed || isApproved)) {
        return true;
    }

    if (isTitleField) {
        return !reportField?.deletable;
    }

    return false;
}

/**
 * Given a set of report fields, return the field that refers to title
 */
function getTitleReportField(reportFields: Record<string, PolicyReportField>) {
    return Object.values(reportFields).find((field) => isReportFieldOfTypeTitle(field));
}

/**
 * Get the key for a report field
 */
function getReportFieldKey(reportFieldId: string | undefined) {
    if (!reportFieldId) {
        return '';
    }

    // We don't need to add `expensify_` prefix to the title field key, because backend stored title under a unique key `text_title`,
    // and all the other report field keys are stored under `expensify_FIELD_ID`.
    if (reportFieldId === CONST.REPORT_FIELD_TITLE_FIELD_ID) {
        return reportFieldId;
    }

    return `expensify_${reportFieldId}`;
}

/**
 * Get the report fields attached to the policy given policyID
 */
function getReportFieldsByPolicyID(policyID: string | undefined): Record<string, PolicyReportField> {
    if (!policyID) {
        return {};
    }

    const policyReportFields = Object.entries(allPolicies ?? {}).find(([key]) => key.replace(ONYXKEYS.COLLECTION.POLICY, '') === policyID);
    const fieldList = policyReportFields?.[1]?.fieldList;

    if (!policyReportFields || !fieldList) {
        return {};
    }

    return fieldList;
}

/**
 * Get the report fields that we should display a MoneyReportView gets opened
 */

function getAvailableReportFields(report: OnyxEntry<Report>, policyReportFields: PolicyReportField[]): PolicyReportField[] {
    // Get the report fields that are attached to a report. These will persist even if a field is deleted from the policy.
    const reportFields = Object.values(report?.fieldList ?? {});
    const reportIsSettled = isSettled(report?.reportID);

    // If the report is settled, we don't want to show any new field that gets added to the policy.
    if (reportIsSettled) {
        return reportFields;
    }

    // If the report is unsettled, we want to merge the new fields that get added to the policy with the fields that
    // are attached to the report.
    const mergedFieldIds = Array.from(new Set([...policyReportFields.map(({fieldID}) => fieldID), ...reportFields.map(({fieldID}) => fieldID)]));

    const fields = mergedFieldIds.map((id) => {
        const field = report?.fieldList?.[getReportFieldKey(id)];

        if (field) {
            return field;
        }

        const policyReportField = policyReportFields.find(({fieldID}) => fieldID === id);

        if (policyReportField) {
            return policyReportField;
        }

        return null;
    });

    return fields.filter(Boolean) as PolicyReportField[];
}

/**
 * Get the title for an IOU or expense chat which will be showing the payer and the amount
 */
function getMoneyRequestReportName({
    report,
    policy,
    invoiceReceiverPolicy,
}: {
    report: OnyxEntry<Report>;
    policy?: OnyxEntry<Policy> | SearchPolicy;
    invoiceReceiverPolicy?: OnyxEntry<Policy> | SearchPolicy;
}): string {
    if (report?.reportName && isExpenseReport(report)) {
        return report.reportName;
    }

    const moneyRequestTotal = getMoneyRequestSpendBreakdown(report).totalDisplaySpend;
    const formattedAmount = convertToDisplayString(moneyRequestTotal, report?.currency);

    let payerOrApproverName;
    if (isExpenseReport(report)) {
        const parentReport = getParentReport(report);
        payerOrApproverName = getPolicyName({report: parentReport ?? report, policy});
    } else if (isInvoiceReport(report)) {
        const chatReport = getReportOrDraftReport(report?.chatReportID);
        payerOrApproverName = getInvoicePayerName(chatReport, invoiceReceiverPolicy);
    } else {
        payerOrApproverName = getDisplayNameForParticipant({accountID: report?.managerID}) ?? '';
    }

    const payerPaidAmountMessage = translateLocal('iou.payerPaidAmount', {
        payer: payerOrApproverName,
        amount: formattedAmount,
    });

    if (isReportApproved({report})) {
        return translateLocal('iou.managerApprovedAmount', {
            manager: payerOrApproverName,
            amount: formattedAmount,
        });
    }

    if (report?.isWaitingOnBankAccount) {
        return `${payerPaidAmountMessage} ${CONST.DOT_SEPARATOR} ${translateLocal('iou.pending')}`;
    }

    if (!isSettled(report?.reportID) && hasNonReimbursableTransactions(report?.reportID)) {
        payerOrApproverName = getDisplayNameForParticipant({accountID: report?.ownerAccountID}) ?? '';
        return translateLocal('iou.payerSpentAmount', {payer: payerOrApproverName, amount: formattedAmount});
    }

    if (isProcessingReport(report) || isOpenExpenseReport(report) || isOpenInvoiceReport(report) || moneyRequestTotal === 0) {
        return translateLocal('iou.payerOwesAmount', {payer: payerOrApproverName, amount: formattedAmount});
    }

    return payerPaidAmountMessage;
}

/**
 * Gets transaction created, amount, currency, comment, and waypoints (for distance expense)
 * into a flat object. Used for displaying transactions and sending them in API commands
 */

function getTransactionDetails(
    transaction: OnyxInputOrEntry<Transaction>,
    createdDateFormat: string = CONST.DATE.FNS_FORMAT_STRING,
    policy: OnyxEntry<Policy> = undefined,
): TransactionDetails | undefined {
    if (!transaction) {
        return;
    }
    const report = getReportOrDraftReport(transaction?.reportID);
    return {
        created: getFormattedCreated(transaction, createdDateFormat),
        amount: getTransactionAmount(transaction, !isEmptyObject(report) && isExpenseReport(report), transaction?.reportID === CONST.REPORT.UNREPORTED_REPORT_ID),
        attendees: getAttendees(transaction),
        taxAmount: getTaxAmount(transaction, !isEmptyObject(report) && isExpenseReport(report)),
        taxCode: getTaxCode(transaction),
        currency: getCurrency(transaction),
        comment: getDescription(transaction),
        merchant: getMerchant(transaction, policy),
        waypoints: getWaypoints(transaction),
        customUnitRateID: getRateID(transaction),
        category: getCategory(transaction),
        reimbursable: getReimbursable(transaction),
        billable: getBillable(transaction),
        tag: getTag(transaction),
        mccGroup: getMCCGroup(transaction),
        cardID: getCardID(transaction),
        cardName: getCardName(transaction),
        originalAmount: getOriginalAmount(transaction),
        originalCurrency: getOriginalCurrency(transaction),
        postedDate: getFormattedPostedDate(transaction),
    };
}

function getTransactionCommentObject(transaction: OnyxEntry<Transaction>): Comment {
    return {
        ...transaction?.comment,
        comment: Parser.htmlToMarkdown(transaction?.comment?.comment ?? ''),
        waypoints: getWaypoints(transaction),
    };
}

function isWorkspacePayer(memberLogin: string, policy: OnyxEntry<Policy>): boolean {
    const isAdmin = policy?.employeeList?.[memberLogin]?.role === CONST.POLICY.ROLE.ADMIN;
    if (isPaidGroupPolicyPolicyUtils(policy)) {
        if (policy?.reimbursementChoice === CONST.POLICY.REIMBURSEMENT_CHOICES.REIMBURSEMENT_YES) {
            // If we get here without a reimburser only admin is the payer.
            if (!policy?.achAccount?.reimburser) {
                return isAdmin;
            }

            // If we are the reimburser then we are the payer.
            const isReimburser = memberLogin === policy?.achAccount?.reimburser;
            return isReimburser;
        }
        if (policy?.reimbursementChoice === CONST.POLICY.REIMBURSEMENT_CHOICES.REIMBURSEMENT_MANUAL) {
            return isAdmin;
        }
        return false;
    }
    return false;
}

/**
 * Can only edit if:
 *
 * - in case of IOU report
 *    - the current user is the requestor and is not settled yet
 * - in case of expense report
 *    - the current user is the requestor and is not settled yet
 *    - the current user is the manager of the report
 *    - or the current user is an admin on the policy the expense report is tied to
 *
 *    This is used in conjunction with canEditRestrictedField to control editing of specific fields like amount, currency, created, receipt, and distance.
 *    On its own, it only controls allowing/disallowing navigating to the editing pages or showing/hiding the 'Edit' icon on report actions
 */
function canEditMoneyRequest(
    reportAction: OnyxInputOrEntry<ReportAction<typeof CONST.REPORT.ACTIONS.TYPE.IOU>>,
    linkedTransaction?: OnyxEntry<Transaction>,
    isChatReportArchived = false,
): boolean {
    const isDeleted = isDeletedAction(reportAction);

    if (isDeleted) {
        return false;
    }

    const allowedReportActionType: Array<ValueOf<typeof CONST.IOU.REPORT_ACTION_TYPE>> = [CONST.IOU.REPORT_ACTION_TYPE.TRACK, CONST.IOU.REPORT_ACTION_TYPE.CREATE];
    const originalMessage = getOriginalMessage(reportAction);
    const actionType = originalMessage?.type;

    if (!actionType || !(allowedReportActionType.includes(actionType) || (actionType === CONST.IOU.REPORT_ACTION_TYPE.PAY && !!originalMessage.IOUDetails))) {
        return false;
    }

    const transaction = linkedTransaction ?? getLinkedTransaction(reportAction ?? undefined);

    // In case the transaction is failed to be created, we should disable editing the money request
    if (!transaction?.transactionID || (transaction?.pendingAction === CONST.RED_BRICK_ROAD_PENDING_ACTION.ADD && !isEmptyObject(transaction.errors))) {
        return false;
    }

    const moneyRequestReportID = originalMessage?.IOUReportID;

    if (!moneyRequestReportID) {
        return actionType === CONST.IOU.REPORT_ACTION_TYPE.TRACK;
    }

    const moneyRequestReport = getReportOrDraftReport(String(moneyRequestReportID));
    const isRequestor = currentUserAccountID === reportAction?.actorAccountID;

    const isSubmitted = isProcessingReport(moneyRequestReport);
    if (isIOUReport(moneyRequestReport)) {
        return isSubmitted && isRequestor;
    }
    // This will be fixed as part of https://github.com/Expensify/Expensify/issues/507850
    // eslint-disable-next-line deprecation/deprecation
    const policy = getPolicy(moneyRequestReport?.policyID);
    const isAdmin = policy?.role === CONST.POLICY.ROLE.ADMIN;
    const isManager = currentUserAccountID === moneyRequestReport?.managerID;

    if (isInvoiceReport(moneyRequestReport) && (isManager || isChatReportArchived)) {
        return false;
    }

    // Admin & managers can always edit coding fields such as tag, category, billable, etc.
    if (isAdmin || isManager) {
        return true;
    }

    if (policy?.type === CONST.POLICY.TYPE.CORPORATE && moneyRequestReport && isSubmitted && isCurrentUserSubmitter(moneyRequestReport)) {
        const isForwarded = getSubmitToAccountID(policy, moneyRequestReport) !== moneyRequestReport.managerID;
        return !isForwarded;
    }

    return !isReportApproved({report: moneyRequestReport}) && !isSettled(moneyRequestReport?.reportID) && !isClosedReport(moneyRequestReport) && isRequestor;
}

function getNextApproverAccountID(report: OnyxEntry<Report>, isUnapproved = false) {
    // This will be fixed as part of https://github.com/Expensify/Expensify/issues/507850
    // eslint-disable-next-line deprecation/deprecation
    const policy = getPolicy(report?.policyID);
    const approvalChain = getApprovalChain(policy, report);
    const submitToAccountID = getSubmitToAccountID(policy, report);

    if (isUnapproved) {
        if (approvalChain.includes(currentUserEmail ?? '')) {
            return currentUserAccountID;
        }

        return report?.managerID;
    }

    if (approvalChain.length === 0) {
        return submitToAccountID;
    }

    const nextApproverEmail = approvalChain.length === 1 ? approvalChain.at(0) : approvalChain.at(approvalChain.indexOf(currentUserEmail ?? '') + 1);
    if (!nextApproverEmail) {
        return submitToAccountID;
    }

    return getAccountIDsByLogins([nextApproverEmail]).at(0);
}

function canEditReportPolicy(report: OnyxEntry<Report>, reportPolicy: OnyxEntry<Policy>): boolean {
    const isAdmin = isPolicyAdminPolicyUtils(reportPolicy);
    const isManager = isReportManager(report);
    const isSubmitter = isReportOwner(report);
    const isReportAuditor = isAuditor(report);
    const isIOUType = isIOUReport(report);
    const isInvoiceType = isInvoiceReport(report);
    const isExpenseType = isExpenseReport(report);
    const isOpen = isOpenReport(report);
    const isSubmitted = isProcessingReport(report);
    const isReimbursed = isReportManuallyReimbursed(report);

    if (isIOUType) {
        return isOpen || isSubmitted || isReimbursed;
    }

    if (isInvoiceType) {
        return isOpen && !isReportAuditor;
    }

    if (isExpenseType) {
        if (isOpen) {
            return isSubmitter || isAdmin;
        }

        if (isSubmitted) {
            return (isSubmitter && isAwaitingFirstLevelApproval(report)) || isManager || isAdmin;
        }

        return isManager || isAdmin;
    }

    return false;
}

/**
 * Checks if the current user can edit the provided property of an expense
 *
 */
function canEditFieldOfMoneyRequest(
    reportAction: OnyxInputOrEntry<ReportAction>,
    fieldToEdit: ValueOf<typeof CONST.EDIT_REQUEST_FIELD>,
    isDeleteAction?: boolean,
    isChatReportArchived = false,
    outstandingReportsByPolicyID?: OutstandingReportsByPolicyIDDerivedValue,
): boolean {
    // A list of fields that cannot be edited by anyone, once an expense has been settled
    const restrictedFields: string[] = [
        CONST.EDIT_REQUEST_FIELD.AMOUNT,
        CONST.EDIT_REQUEST_FIELD.CURRENCY,
        CONST.EDIT_REQUEST_FIELD.MERCHANT,
        CONST.EDIT_REQUEST_FIELD.DATE,
        CONST.EDIT_REQUEST_FIELD.RECEIPT,
        CONST.EDIT_REQUEST_FIELD.DISTANCE,
        CONST.EDIT_REQUEST_FIELD.DISTANCE_RATE,
        CONST.EDIT_REQUEST_FIELD.REIMBURSABLE,
        CONST.EDIT_REQUEST_FIELD.REPORT,
    ];

    if (!isMoneyRequestAction(reportAction) || !canEditMoneyRequest(reportAction, undefined, isChatReportArchived)) {
        return false;
    }

    // If we're editing fields such as category, tag, description, etc. the check above should be enough for handling the permission
    if (!restrictedFields.includes(fieldToEdit)) {
        return true;
    }

    const iouMessage = getOriginalMessage(reportAction);
    const moneyRequestReport = iouMessage?.IOUReportID ? (getReport(iouMessage?.IOUReportID, allReports) ?? ({} as Report)) : ({} as Report);
    const transaction = allTransactions?.[`${ONYXKEYS.COLLECTION.TRANSACTION}${iouMessage?.IOUTransactionID}`] ?? ({} as Transaction);

    if (isSettled(String(moneyRequestReport.reportID)) || isReportIDApproved(String(moneyRequestReport.reportID))) {
        return false;
    }

    if (
        (fieldToEdit === CONST.EDIT_REQUEST_FIELD.AMOUNT || fieldToEdit === CONST.EDIT_REQUEST_FIELD.CURRENCY || fieldToEdit === CONST.EDIT_REQUEST_FIELD.DATE) &&
        isCardTransactionTransactionUtils(transaction)
    ) {
        return false;
    }

    if (fieldToEdit === CONST.EDIT_REQUEST_FIELD.REIMBURSABLE && isClosedReport(moneyRequestReport)) {
        return false;
    }

    // This will be fixed as part of https://github.com/Expensify/Expensify/issues/507850
    // eslint-disable-next-line deprecation/deprecation
    const policy = getPolicy(moneyRequestReport?.policyID);
    const isAdmin = isExpenseReport(moneyRequestReport) && policy?.role === CONST.POLICY.ROLE.ADMIN;
    const isManager = isExpenseReport(moneyRequestReport) && currentUserAccountID === moneyRequestReport?.managerID;
    const isRequestor = currentUserAccountID === reportAction?.actorAccountID;

    if (fieldToEdit === CONST.EDIT_REQUEST_FIELD.REIMBURSABLE) {
        return isAdmin || isManager || isRequestor;
    }

    if ((fieldToEdit === CONST.EDIT_REQUEST_FIELD.AMOUNT || fieldToEdit === CONST.EDIT_REQUEST_FIELD.CURRENCY) && isDistanceRequest(transaction)) {
        return isAdmin || isManager;
    }

    if (
        (fieldToEdit === CONST.EDIT_REQUEST_FIELD.AMOUNT || fieldToEdit === CONST.EDIT_REQUEST_FIELD.CURRENCY || fieldToEdit === CONST.EDIT_REQUEST_FIELD.MERCHANT) &&
        isPerDiemRequest(transaction)
    ) {
        return false;
    }

    if (fieldToEdit === CONST.EDIT_REQUEST_FIELD.RECEIPT) {
        return (
            !isInvoiceReport(moneyRequestReport) &&
            !isReceiptBeingScanned(transaction) &&
            !isDistanceRequest(transaction) &&
            !isPerDiemRequest(transaction) &&
            (isAdmin || isManager || isRequestor) &&
            (isDeleteAction ? isRequestor : true)
        );
    }

    if (fieldToEdit === CONST.EDIT_REQUEST_FIELD.DISTANCE_RATE) {
        // The distance rate can be modified only on the distance expense reports
        return isExpenseReport(moneyRequestReport) && isDistanceRequest(transaction);
    }

    if (fieldToEdit === CONST.EDIT_REQUEST_FIELD.REPORT) {
        // Unreported transaction from OldDot can have the reportID as an empty string
        const isUnreportedExpense = !transaction?.reportID || transaction?.reportID === CONST.REPORT.UNREPORTED_REPORT_ID;

        if (!isReportOutstanding(moneyRequestReport, moneyRequestReport.policyID) && !isUnreportedExpense) {
            return false;
        }

        const isRequestIOU = isIOUReport(moneyRequestReport);
        if (isRequestIOU) {
            return false;
        }
        const isOwner = moneyRequestReport?.ownerAccountID === currentUserAccountID;

        if (isInvoiceReport(moneyRequestReport) && !isUnreportedExpense) {
            return (
                getOutstandingReportsForUser(
                    moneyRequestReport?.policyID,
                    moneyRequestReport?.ownerAccountID,
                    outstandingReportsByPolicyID?.[moneyRequestReport?.policyID ?? CONST.DEFAULT_NUMBER_ID] ?? {},
                ).length > 0
            );
        }
        const isSubmitter = isCurrentUserSubmitter(moneyRequestReport);

        // If the report is Open, then only submitters, admins can move expenses
        const isOpen = isOpenExpenseReport(moneyRequestReport);
        if (!isUnreportedExpense && isOpen && !isSubmitter && !isAdmin) {
            return false;
        }

        return isUnreportedExpense
            ? Object.values(allPolicies ?? {}).flatMap((currentPolicy) =>
                  getOutstandingReportsForUser(currentPolicy?.id, currentUserAccountID, outstandingReportsByPolicyID?.[currentPolicy?.id ?? CONST.DEFAULT_NUMBER_ID] ?? {}),
              ).length > 0
            : Object.values(allPolicies ?? {}).flatMap((currentPolicy) =>
                  getOutstandingReportsForUser(currentPolicy?.id, moneyRequestReport?.ownerAccountID, outstandingReportsByPolicyID?.[currentPolicy?.id ?? CONST.DEFAULT_NUMBER_ID] ?? {}),
              ).length > 1 ||
                  (isOwner && isReportOutstanding(moneyRequestReport, moneyRequestReport.policyID));
    }

    return true;
}

/**
 * Can only edit if:
 *
 * - It was written by the current user
 * - It's an ADD_COMMENT that is not an attachment
 * - It's an expense where conditions for modifications are defined in canEditMoneyRequest method
 * - It's not pending deletion
 */
function canEditReportAction(reportAction: OnyxInputOrEntry<ReportAction>): boolean {
    const isCommentOrIOU = reportAction?.actionName === CONST.REPORT.ACTIONS.TYPE.ADD_COMMENT || reportAction?.actionName === CONST.REPORT.ACTIONS.TYPE.IOU;
    const message = reportAction ? getReportActionMessageReportUtils(reportAction) : undefined;

    return !!(
        reportAction?.actorAccountID === currentUserAccountID &&
        isCommentOrIOU &&
        (!isMoneyRequestAction(reportAction) || canEditMoneyRequest(reportAction)) && // Returns true for non-IOU actions
        !isReportMessageAttachment(message) &&
        ((!reportAction.isAttachmentWithText && !reportAction.isAttachmentOnly) || !reportAction.isOptimisticAction) &&
        !isDeletedAction(reportAction) &&
        !isCreatedTaskReportAction(reportAction) &&
        reportAction?.pendingAction !== CONST.RED_BRICK_ROAD_PENDING_ACTION.DELETE
    );
}

/**
 * This function is needed due to the fact that when we first create an empty report, its preview action has an actorAccountID of '0'.
 * This is not the case when the report is automatically created by adding expenses to the chat where no open report is available.
 * Can be simplified by comparing actorAccountID to accountID when mentioned issue is no longer a thing on a BE side.
 */
function isActionOrReportPreviewOwner(report: Report) {
    const parentAction = getReportAction(report.parentReportID, report.parentReportActionID);
    const {accountID} = currentUserPersonalDetails ?? {};
    const {actorAccountID, actionName, childOwnerAccountID} = parentAction ?? {};
    if (typeof accountID === 'number' && typeof actorAccountID === 'number' && accountID === actorAccountID) {
        return true;
    }
    return actionName === CONST.REPORT.ACTIONS.TYPE.REPORT_PREVIEW && childOwnerAccountID === accountID;
}

function canHoldUnholdReportAction(reportAction: OnyxInputOrEntry<ReportAction>): {canHoldRequest: boolean; canUnholdRequest: boolean} {
    if (!isMoneyRequestAction(reportAction)) {
        return {canHoldRequest: false, canUnholdRequest: false};
    }

    const moneyRequestReportID = getOriginalMessage(reportAction)?.IOUReportID;
    const moneyRequestReport = getReportOrDraftReport(String(moneyRequestReportID));

    if (!moneyRequestReportID || !moneyRequestReport) {
        return {canHoldRequest: false, canUnholdRequest: false};
    }

    if (isInvoiceReport(moneyRequestReport)) {
        return {
            canHoldRequest: false,
            canUnholdRequest: false,
        };
    }

    const isRequestSettled = isSettled(moneyRequestReport?.reportID);
    const isApproved = isReportApproved({report: moneyRequestReport});
    const transactionID = moneyRequestReport ? getOriginalMessage(reportAction)?.IOUTransactionID : undefined;
    const transaction = allTransactions?.[`${ONYXKEYS.COLLECTION.TRANSACTION}${transactionID}`] ?? ({} as Transaction);

    const parentReportAction = isThread(moneyRequestReport)
        ? allReportActions?.[`${ONYXKEYS.COLLECTION.REPORT_ACTIONS}${moneyRequestReport.parentReportID}`]?.[moneyRequestReport.parentReportActionID]
        : undefined;

    const isRequestIOU = isIOUReport(moneyRequestReport);
    const isHoldActionCreator = isHoldCreator(transaction, reportAction.childReportID);

    const isTrackExpenseMoneyReport = isTrackExpenseReport(moneyRequestReport);
    const isActionOwner = isActionOrReportPreviewOwner(moneyRequestReport);
    const isApprover = isMoneyRequestReport(moneyRequestReport) && moneyRequestReport?.managerID !== null && currentUserPersonalDetails?.accountID === moneyRequestReport?.managerID;
    const isAdmin = isPolicyAdmin(moneyRequestReport.policyID, allPolicies);
    const isOnHold = isOnHoldTransactionUtils(transaction);
    const isClosed = isClosedReport(moneyRequestReport);

    const isSubmitted = isProcessingReport(moneyRequestReport);
    const canModifyStatus = !isTrackExpenseMoneyReport && (isAdmin || isActionOwner || isApprover);
    const canModifyUnholdStatus = !isTrackExpenseMoneyReport && (isAdmin || (isActionOwner && isHoldActionCreator) || isApprover);
    const isDeletedParentActionLocal = isEmptyObject(parentReportAction) || isDeletedAction(parentReportAction);

    const canHoldOrUnholdRequest = !isRequestSettled && !isApproved && !isDeletedParentActionLocal && !isClosed && !isDeletedParentAction(reportAction);
    const canHoldRequest = canHoldOrUnholdRequest && !isOnHold && (isRequestIOU || canModifyStatus) && !isScanning(transaction) && (isSubmitted || isActionOwner);
    const canUnholdRequest = !!(canHoldOrUnholdRequest && isOnHold && (isRequestIOU ? isHoldActionCreator : canModifyUnholdStatus));

    return {canHoldRequest, canUnholdRequest};
}

const changeMoneyRequestHoldStatus = (reportAction: OnyxEntry<ReportAction>): void => {
    if (!isMoneyRequestAction(reportAction)) {
        return;
    }
    const moneyRequestReportID = getOriginalMessage(reportAction)?.IOUReportID;

    const moneyRequestReport = getReportOrDraftReport(String(moneyRequestReportID));
    if (!moneyRequestReportID || !moneyRequestReport) {
        return;
    }

    const transactionID = getOriginalMessage(reportAction)?.IOUTransactionID;

    if (!transactionID) {
        Log.warn('Missing transactionID during the change of the money request hold status');
        return;
    }

    const transaction = allTransactions?.[`${ONYXKEYS.COLLECTION.TRANSACTION}${transactionID}`] ?? ({} as Transaction);
    const isOnHold = isOnHoldTransactionUtils(transaction);
    const policy = allPolicies?.[`${ONYXKEYS.COLLECTION.POLICY}${moneyRequestReport.policyID}`] ?? null;

    if (isOnHold) {
        if (reportAction.childReportID) {
            unholdRequest(transactionID, reportAction.childReportID);
        } else {
            Log.warn('Missing reportAction.childReportID during money request unhold');
        }
    } else {
        const activeRoute = encodeURIComponent(Navigation.getActiveRoute());
        Navigation.navigate(ROUTES.MONEY_REQUEST_HOLD_REASON.getRoute(policy?.type ?? CONST.POLICY.TYPE.PERSONAL, transactionID, reportAction.childReportID, activeRoute));
    }
};

const declineMoneyRequestReason = (reportAction: OnyxEntry<ReportAction>): void => {
    if (!isMoneyRequestAction(reportAction)) {
        return;
    }

    const originalMessage = getOriginalMessage(reportAction);
    const moneyRequestReportID = originalMessage?.IOUReportID;
    const transactionID = originalMessage?.IOUTransactionID;

    if (!transactionID || !moneyRequestReportID) {
        Log.warn('Missing transactionID and moneyRequestReportID during the change of the money request hold status');
        return;
    }

    const activeRoute = encodeURIComponent(Navigation.getActiveRoute());
    Navigation.navigate(ROUTES.DECLINE_MONEY_REQUEST_REASON.getRoute(transactionID, moneyRequestReportID, activeRoute));
};

/**
 * Gets all transactions on an IOU report with a receipt
 */
function getTransactionsWithReceipts(iouReportID: string | undefined): Transaction[] {
    const transactions = getReportTransactions(iouReportID);
    return transactions.filter((transaction) => hasReceiptTransactionUtils(transaction));
}

/**
 * For report previews, we display a "Receipt scan in progress" indicator
 * instead of the report total only when we have no report total ready to show. This is the case when
 * all requests are receipts that are being SmartScanned. As soon as we have a non-receipt request,
 * or as soon as one receipt request is done scanning, we have at least one
 * "ready" expense, and we remove this indicator to show the partial report total.
 */
function areAllRequestsBeingSmartScanned(iouReportID: string | undefined, reportPreviewAction: OnyxEntry<ReportAction>): boolean {
    const transactionsWithReceipts = getTransactionsWithReceipts(iouReportID);
    // If we have more requests than requests with receipts, we have some manual requests
    if (getNumberOfMoneyRequests(reportPreviewAction) > transactionsWithReceipts.length) {
        return false;
    }
    return transactionsWithReceipts.every((transaction) => isScanning(transaction));
}

/**
 * Get the transactions related to a report preview with receipts
 * Get the details linked to the IOU reportAction
 *
 * NOTE: This method is only meant to be used inside this action file. Do not export and use it elsewhere. Use withOnyx or Onyx.connect() instead.
 */
function getLinkedTransaction(reportAction: OnyxEntry<ReportAction | OptimisticIOUReportAction>, transactions?: SearchTransaction[]): OnyxEntry<Transaction> | SearchTransaction {
    let transactionID: string | undefined;

    if (isMoneyRequestAction(reportAction)) {
        transactionID = getOriginalMessage(reportAction)?.IOUTransactionID;
    }

    return transactions ? transactions.find((transaction) => transaction.transactionID === transactionID) : allTransactions?.[`${ONYXKEYS.COLLECTION.TRANSACTION}${transactionID}`];
}

/**
 * Check if any of the transactions in the report has required missing fields
 */
function hasMissingSmartscanFields(iouReportID: string | undefined, transactions?: Transaction[]): boolean {
    const reportTransactions = transactions ?? getReportTransactions(iouReportID);

    return reportTransactions.some(hasMissingSmartscanFieldsTransactionUtils);
}

/**
 * Get report action which is missing smartscan fields
 */
function getReportActionWithMissingSmartscanFields(iouReportID: string | undefined): ReportAction | undefined {
    const reportActions = Object.values(getAllReportActions(iouReportID));
    return reportActions.find((action) => {
        if (!isMoneyRequestAction(action)) {
            return false;
        }
        const transaction = getLinkedTransaction(action);
        if (isEmptyObject(transaction)) {
            return false;
        }
        if (!wasActionTakenByCurrentUser(action)) {
            return false;
        }
        return hasMissingSmartscanFieldsTransactionUtils(transaction);
    });
}

/**
 * Check if iouReportID has required missing fields
 */
function shouldShowRBRForMissingSmartscanFields(iouReportID: string | undefined): boolean {
    return !!getReportActionWithMissingSmartscanFields(iouReportID);
}

/**
 * Given a parent IOU report action get report name for the LHN.
 */
function getTransactionReportName({
    reportAction,
    transactions,
    reports,
}: {
    reportAction: OnyxEntry<ReportAction | OptimisticIOUReportAction>;
    transactions?: SearchTransaction[];
    reports?: SearchReport[];
}): string {
    if (isReversedTransaction(reportAction)) {
        return translateLocal('parentReportAction.reversedTransaction');
    }

    if (isDeletedAction(reportAction)) {
        return translateLocal('parentReportAction.deletedExpense');
    }

    const transaction = getLinkedTransaction(reportAction, transactions);

    if (isEmptyObject(transaction)) {
        // Transaction data might be empty on app's first load, if so we fallback to Expense/Track Expense
        return isTrackExpenseAction(reportAction) ? translateLocal('iou.createExpense') : translateLocal('iou.expense');
    }

    if (isScanning(transaction)) {
        return translateLocal('iou.receiptScanning', {count: 1});
    }

    if (hasMissingSmartscanFieldsTransactionUtils(transaction)) {
        return translateLocal('iou.receiptMissingDetails');
    }

    if (isFetchingWaypointsFromServer(transaction) && getMerchant(transaction) === translateLocal('iou.fieldPending')) {
        return translateLocal('iou.fieldPending');
    }

    if (isSentMoneyReportAction(reportAction)) {
        return getIOUReportActionDisplayMessage(reportAction as ReportAction, transaction);
    }

    const report = getReportOrDraftReport(transaction?.reportID, reports);
    const amount = getTransactionAmount(transaction, !isEmptyObject(report) && isExpenseReport(report), transaction?.reportID === CONST.REPORT.UNREPORTED_REPORT_ID) ?? 0;
    const formattedAmount = convertToDisplayString(amount, getCurrency(transaction)) ?? '';
    const comment = getMerchantOrDescription(transaction);

    return translateLocal('iou.threadExpenseReportName', {formattedAmount, comment: Parser.htmlToText(comment)});
}

/**
 * Get expense message for an IOU report
 *
 * @param [iouReportAction] This is always an IOU action. When necessary, report preview actions will be unwrapped and the child iou report action is passed here (the original report preview
 *     action will be passed as `originalReportAction` in this case).
 * @param [originalReportAction] This can be either a report preview action or the IOU action. This will be the original report preview action in cases where `iouReportAction` was unwrapped
 *     from a report preview action. Otherwise, it will be the same as `iouReportAction`.
 */
function getReportPreviewMessage(
    reportOrID: OnyxInputOrEntry<Report> | string,
    iouReportAction: OnyxInputOrEntry<ReportAction> = null,
    shouldConsiderScanningReceiptOrPendingRoute = false,
    isPreviewMessageForParentChatReport = false,
    policy?: OnyxInputOrEntry<Policy>,
    isForListPreview = false,
    originalReportAction: OnyxInputOrEntry<ReportAction> = iouReportAction,
): string {
    const report = typeof reportOrID === 'string' ? getReport(reportOrID, allReports) : reportOrID;
    const reportActionMessage = getReportActionHtml(iouReportAction);

    if (isEmptyObject(report) || !report?.reportID) {
        // This iouReport may be unavailable for one of the following reasons:
        // 1. After SignIn, the OpenApp API won't return iouReports if they're settled.
        // 2. The iouReport exists in local storage but hasn't been loaded into the allReports. It will be loaded automatically when the user opens the iouReport.
        // Until we know how to solve this the best, we just display the report action message.
        return reportActionMessage;
    }

    const allReportTransactions = getReportTransactions(report.reportID);
    const transactionsWithReceipts = allReportTransactions.filter(hasReceiptTransactionUtils);
    const numberOfScanningReceipts = transactionsWithReceipts.filter(isScanning).length;

    if (!isEmptyObject(iouReportAction) && !isIOUReport(report) && iouReportAction && isSplitBillReportAction(iouReportAction)) {
        // This covers group chats where the last action is a split expense action
        const linkedTransaction = getLinkedTransaction(iouReportAction);
        if (isEmptyObject(linkedTransaction)) {
            return reportActionMessage;
        }

        if (!isEmptyObject(linkedTransaction)) {
            if (isScanning(linkedTransaction)) {
                return translateLocal('iou.receiptScanning', {count: 1});
            }

            if (hasMissingSmartscanFieldsTransactionUtils(linkedTransaction)) {
                return translateLocal('iou.receiptMissingDetails');
            }

            const amount = getTransactionAmount(linkedTransaction, !isEmptyObject(report) && isExpenseReport(report), linkedTransaction?.reportID === CONST.REPORT.UNREPORTED_REPORT_ID) ?? 0;
            const formattedAmount = convertToDisplayString(amount, getCurrency(linkedTransaction)) ?? '';
            return translateLocal('iou.didSplitAmount', {formattedAmount, comment: getMerchantOrDescription(linkedTransaction)});
        }
    }

    if (!isEmptyObject(iouReportAction) && !isIOUReport(report) && !isExpenseReport(report) && iouReportAction && isTrackExpenseAction(iouReportAction)) {
        // This covers group chats where the last action is a track expense action
        const linkedTransaction = getLinkedTransaction(iouReportAction);
        if (isEmptyObject(linkedTransaction)) {
            return reportActionMessage;
        }

        if (!isEmptyObject(linkedTransaction)) {
            if (isScanning(linkedTransaction)) {
                return translateLocal('iou.receiptScanning', {count: 1});
            }

            if (hasMissingSmartscanFieldsTransactionUtils(linkedTransaction)) {
                return translateLocal('iou.receiptMissingDetails');
            }

            const amount = getTransactionAmount(linkedTransaction, !isEmptyObject(report) && isExpenseReport(report), linkedTransaction?.reportID === CONST.REPORT.UNREPORTED_REPORT_ID) ?? 0;
            const formattedAmount = convertToDisplayString(amount, getCurrency(linkedTransaction)) ?? '';
            return translateLocal('iou.trackedAmount', {formattedAmount, comment: getMerchantOrDescription(linkedTransaction)});
        }
    }

    const containsNonReimbursable = hasNonReimbursableTransactions(report.reportID);
    const {totalDisplaySpend: totalAmount} = getMoneyRequestSpendBreakdown(report);

    const parentReport = getParentReport(report);
    const policyName = getPolicyName({report: parentReport ?? report, policy});
    const payerName = isExpenseReport(report) ? policyName : getDisplayNameForParticipant({accountID: report.managerID, shouldUseShortForm: !isPreviewMessageForParentChatReport});

    const formattedAmount = convertToDisplayString(totalAmount, report.currency);

    if (isReportApproved({report}) && isPaidGroupPolicy(report)) {
        return translateLocal('iou.managerApprovedAmount', {
            manager: payerName ?? '',
            amount: formattedAmount,
        });
    }

    const reportPolicy = allPolicies?.[`${ONYXKEYS.COLLECTION.POLICY}${report.policyID}`];

    let linkedTransaction;
    if (!isEmptyObject(iouReportAction) && shouldConsiderScanningReceiptOrPendingRoute && iouReportAction && isMoneyRequestAction(iouReportAction)) {
        linkedTransaction = getLinkedTransaction(iouReportAction);
    }

    if (!isEmptyObject(linkedTransaction) && isScanning(linkedTransaction)) {
        return translateLocal('iou.receiptScanning', {count: numberOfScanningReceipts});
    }

    if (!isEmptyObject(linkedTransaction) && isFetchingWaypointsFromServer(linkedTransaction) && !getTransactionAmount(linkedTransaction)) {
        return translateLocal('iou.fieldPending');
    }

    const originalMessage = !isEmptyObject(iouReportAction) && isMoneyRequestAction(iouReportAction) ? getOriginalMessage(iouReportAction) : undefined;

    // Show Paid preview message if it's settled or if the amount is paid & stuck at receivers end for only chat reports.
    if (isSettled(report.reportID) || (report.isWaitingOnBankAccount && isPreviewMessageForParentChatReport)) {
        // A settled report preview message can come in three formats "paid ... elsewhere" or "paid ... with Expensify"
        let translatePhraseKey: TranslationPaths = 'iou.paidElsewhere';
        if (isPreviewMessageForParentChatReport) {
            translatePhraseKey = 'iou.payerPaidAmount';
        } else if (
            [CONST.IOU.PAYMENT_TYPE.VBBA, CONST.IOU.PAYMENT_TYPE.EXPENSIFY].some((paymentType) => paymentType === originalMessage?.paymentType) ||
            !!reportActionMessage.match(/ (with Expensify|using Expensify)$/) ||
            report.isWaitingOnBankAccount
        ) {
            translatePhraseKey = 'iou.paidWithExpensify';
            if (originalMessage?.automaticAction) {
                translatePhraseKey = 'iou.automaticallyPaidWithExpensify';
            }

            if (originalMessage?.paymentType === CONST.IOU.PAYMENT_TYPE.VBBA) {
                translatePhraseKey = 'iou.businessBankAccount';
            }
        }

        let actualPayerName = report.managerID === currentUserAccountID ? '' : getDisplayNameForParticipant({accountID: report.managerID, shouldUseShortForm: true});

        actualPayerName = actualPayerName && isForListPreview && !isPreviewMessageForParentChatReport ? `${actualPayerName}:` : actualPayerName;
        const payerDisplayName = isPreviewMessageForParentChatReport ? payerName : actualPayerName;

        return translateLocal(translatePhraseKey, {
            amount: '',
            payer: payerDisplayName ?? '',
            last4Digits: reportPolicy?.achAccount?.accountNumber?.slice(-4) ?? '',
        });
    }

    if (report.isWaitingOnBankAccount) {
        const submitterDisplayName = getDisplayNameForParticipant({accountID: report.ownerAccountID, shouldUseShortForm: true}) ?? '';
        return translateLocal('iou.waitingOnBankAccount', {submitterDisplayName});
    }

    const lastActorID = iouReportAction?.actorAccountID;
    let amount = originalMessage?.amount;
    let currency = originalMessage?.currency ? originalMessage?.currency : report.currency;

    if (!isEmptyObject(linkedTransaction)) {
        amount = getTransactionAmount(linkedTransaction, isExpenseReport(report));
        currency = getCurrency(linkedTransaction);
    }

    if (isEmptyObject(linkedTransaction) && !isEmptyObject(iouReportAction)) {
        linkedTransaction = getLinkedTransaction(iouReportAction);
    }

    let comment = !isEmptyObject(linkedTransaction) ? getMerchantOrDescription(linkedTransaction) : undefined;
    if (!isEmptyObject(originalReportAction) && isReportPreviewAction(originalReportAction) && getNumberOfMoneyRequests(originalReportAction) !== 1) {
        comment = undefined;
    }

    // if we have the amount in the originalMessage and lastActorID, we can use that to display the preview message for the latest expense
    if (amount !== undefined && lastActorID && !isPreviewMessageForParentChatReport) {
        const amountToDisplay = convertToDisplayString(Math.abs(amount), currency);

        // We only want to show the actor name in the preview if it's not the current user who took the action
        const requestorName =
            lastActorID && lastActorID !== currentUserAccountID ? getDisplayNameForParticipant({accountID: lastActorID, shouldUseShortForm: !isPreviewMessageForParentChatReport}) : '';
        return `${requestorName ? `${requestorName}: ` : ''}${translateLocal('iou.expenseAmount', {formattedAmount: amountToDisplay, comment})}`;
    }

    if (containsNonReimbursable) {
        return translateLocal('iou.payerSpentAmount', {payer: getDisplayNameForParticipant({accountID: report.ownerAccountID}) ?? '', amount: formattedAmount});
    }

    return translateLocal('iou.payerOwesAmount', {payer: payerName ?? '', amount: formattedAmount, comment});
}

/**
 * Given the updates user made to the expense, compose the originalMessage
 * object of the modified expense action.
 *
 * At the moment, we only allow changing one transaction field at a time.
 */
function getModifiedExpenseOriginalMessage(
    oldTransaction: OnyxInputOrEntry<Transaction>,
    transactionChanges: TransactionChanges,
    isFromExpenseReport: boolean,
    policy: OnyxInputOrEntry<Policy>,
    updatedTransaction?: OnyxInputOrEntry<Transaction>,
): OriginalMessageModifiedExpense {
    const originalMessage: OriginalMessageModifiedExpense = {};
    // Remark: Comment field is the only one which has new/old prefixes for the keys (newComment/ oldComment),
    // all others have old/- pattern such as oldCreated/created
    if ('comment' in transactionChanges) {
        originalMessage.oldComment = getDescription(oldTransaction);
        originalMessage.newComment = transactionChanges?.comment;
    }
    if ('created' in transactionChanges) {
        originalMessage.oldCreated = getFormattedCreated(oldTransaction);
        originalMessage.created = transactionChanges?.created;
    }
    if ('merchant' in transactionChanges) {
        originalMessage.oldMerchant = getMerchant(oldTransaction);
        originalMessage.merchant = transactionChanges?.merchant;
    }
    if ('attendees' in transactionChanges) {
        originalMessage.oldAttendees = getAttendees(oldTransaction);
        originalMessage.newAttendees = transactionChanges?.attendees;
    }

    // The amount is always a combination of the currency and the number value so when one changes we need to store both
    // to match how we handle the modified expense action in oldDot
    const didAmountOrCurrencyChange = 'amount' in transactionChanges || 'currency' in transactionChanges;
    if (didAmountOrCurrencyChange) {
        originalMessage.oldAmount = getTransactionAmount(oldTransaction, isFromExpenseReport);
        originalMessage.amount = transactionChanges?.amount ?? transactionChanges.oldAmount;
        originalMessage.oldCurrency = getCurrency(oldTransaction);
        originalMessage.currency = transactionChanges?.currency ?? transactionChanges.oldCurrency;
    }

    if ('category' in transactionChanges) {
        originalMessage.oldCategory = getCategory(oldTransaction);
        originalMessage.category = transactionChanges?.category;
    }

    if ('tag' in transactionChanges) {
        originalMessage.oldTag = getTag(oldTransaction);
        originalMessage.tag = transactionChanges?.tag;
    }

    // We only want to display a tax rate update system message when tax rate is updated by user.
    // Tax rate can change as a result of currency update. In such cases, we want to skip displaying a system message, as discussed.
    const didTaxCodeChange = 'taxCode' in transactionChanges;
    if (didTaxCodeChange && !didAmountOrCurrencyChange) {
        originalMessage.oldTaxRate = policy?.taxRates?.taxes[getTaxCode(oldTransaction)]?.value;
        originalMessage.taxRate = transactionChanges?.taxCode && policy?.taxRates?.taxes[transactionChanges?.taxCode]?.value;
    }

    // We only want to display a tax amount update system message when tax amount is updated by user.
    // Tax amount can change as a result of amount, currency or tax rate update. In such cases, we want to skip displaying a system message, as discussed.
    if ('taxAmount' in transactionChanges && !(didAmountOrCurrencyChange || didTaxCodeChange)) {
        originalMessage.oldTaxAmount = getTaxAmount(oldTransaction, isFromExpenseReport);
        originalMessage.taxAmount = transactionChanges?.taxAmount;
        originalMessage.currency = getCurrency(oldTransaction);
    }

    if ('reimbursable' in transactionChanges) {
        const oldReimbursable = getReimbursable(oldTransaction);
        originalMessage.oldReimbursable = oldReimbursable ? translateLocal('common.reimbursable').toLowerCase() : translateLocal('iou.nonReimbursable').toLowerCase();
        originalMessage.reimbursable = transactionChanges?.reimbursable ? translateLocal('common.reimbursable').toLowerCase() : translateLocal('iou.nonReimbursable').toLowerCase();
    }

    if ('billable' in transactionChanges) {
        const oldBillable = getBillable(oldTransaction);
        originalMessage.oldBillable = oldBillable ? translateLocal('common.billable').toLowerCase() : translateLocal('common.nonBillable').toLowerCase();
        originalMessage.billable = transactionChanges?.billable ? translateLocal('common.billable').toLowerCase() : translateLocal('common.nonBillable').toLowerCase();
    }

    if ('customUnitRateID' in transactionChanges && updatedTransaction?.comment?.customUnit?.customUnitRateID) {
        originalMessage.oldAmount = getTransactionAmount(oldTransaction, isFromExpenseReport);
        originalMessage.oldCurrency = getCurrency(oldTransaction);
        originalMessage.oldMerchant = getMerchant(oldTransaction);

        // For the originalMessage, we should use the non-negative amount, similar to what getAmount does for oldAmount
        originalMessage.amount = Math.abs(updatedTransaction.modifiedAmount ?? 0);
        originalMessage.currency = updatedTransaction.modifiedCurrency ?? CONST.CURRENCY.USD;
        originalMessage.merchant = updatedTransaction.modifiedMerchant;
    }

    return originalMessage;
}

/**
 * Check if original message is an object and can be used as a ChangeLog type
 * @param originalMessage
 */
function isChangeLogObject(originalMessage?: OriginalMessageChangeLog): OriginalMessageChangeLog | undefined {
    if (originalMessage && typeof originalMessage === 'object') {
        return originalMessage;
    }
    return undefined;
}

/**
 * Build invited usernames for admin chat threads
 * @param parentReportAction
 * @param parentReportActionMessage
 */
function getAdminRoomInvitedParticipants(parentReportAction: OnyxEntry<ReportAction>, parentReportActionMessage: string) {
    if (isEmptyObject(parentReportAction)) {
        return parentReportActionMessage || translateLocal('parentReportAction.deletedMessage');
    }
    if (!getOriginalMessage(parentReportAction)) {
        return parentReportActionMessage || translateLocal('parentReportAction.deletedMessage');
    }
    if (!isPolicyChangeLogAction(parentReportAction) && !isRoomChangeLogAction(parentReportAction)) {
        return parentReportActionMessage || translateLocal('parentReportAction.deletedMessage');
    }

    const originalMessage = isChangeLogObject(getOriginalMessage(parentReportAction));
    const personalDetails = getPersonalDetailsByIDs({accountIDs: originalMessage?.targetAccountIDs ?? [], currentUserAccountID: 0});

    const participants = personalDetails.map((personalDetail) => {
        const name = getEffectiveDisplayName(formatPhoneNumber, personalDetail);
        if (name && name?.length > 0) {
            return name;
        }
        return translateLocal('common.hidden');
    });
    const users = participants.length > 1 ? participants.join(` ${translateLocal('common.and')} `) : participants.at(0);
    if (!users) {
        return parentReportActionMessage;
    }
    const actionType = parentReportAction.actionName;
    const isInviteAction = actionType === CONST.REPORT.ACTIONS.TYPE.ROOM_CHANGE_LOG.INVITE_TO_ROOM || actionType === CONST.REPORT.ACTIONS.TYPE.POLICY_CHANGE_LOG.INVITE_TO_ROOM;

    const verbKey = isInviteAction ? 'workspace.invite.invited' : 'workspace.invite.removed';
    const prepositionKey = isInviteAction ? 'workspace.invite.to' : 'workspace.invite.from';

    const verb = translateLocal(verbKey);
    const preposition = translateLocal(prepositionKey);

    const roomName = originalMessage?.roomName ?? '';

    return roomName ? `${verb} ${users} ${preposition} ${roomName}` : `${verb} ${users}`;
}

/**
 * Get the invoice payer name based on its type:
 * - Individual - a receiver display name.
 * - Policy - a receiver policy name.
 */
function getInvoicePayerName(report: OnyxEntry<Report>, invoiceReceiverPolicy?: OnyxEntry<Policy> | SearchPolicy, invoiceReceiverPersonalDetail?: PersonalDetails | null): string {
    const invoiceReceiver = report?.invoiceReceiver;
    const isIndividual = invoiceReceiver?.type === CONST.REPORT.INVOICE_RECEIVER_TYPE.INDIVIDUAL;

    if (isIndividual) {
        return formatPhoneNumber(getDisplayNameOrDefault(invoiceReceiverPersonalDetail ?? allPersonalDetails?.[invoiceReceiver.accountID]));
    }

    return getPolicyName({report, policy: invoiceReceiverPolicy ?? allPolicies?.[`${ONYXKEYS.COLLECTION.POLICY}${invoiceReceiver?.policyID}`]});
}

/**
 * Parse html of reportAction into text
 */
function parseReportActionHtmlToText(reportAction: OnyxEntry<ReportAction>, reportID: string | undefined, childReportID?: string): string {
    if (!reportAction) {
        return '';
    }
    const key = `${reportID}_${reportAction.reportActionID}_${reportAction.lastModified}`;
    const cachedText = parsedReportActionMessageCache[key];
    if (cachedText !== undefined) {
        return cachedText;
    }

    const {html, text} = getReportActionMessageReportUtils(reportAction) ?? {};

    if (!html) {
        return text ?? '';
    }

    const mentionReportRegex = /<mention-report reportID="?(\d+)"?(?: *\/>|><\/mention-report>)/gi;
    const matches = html.matchAll(mentionReportRegex);

    const reportIDToName: Record<string, string> = {};
    for (const match of matches) {
        if (match[1] !== childReportID) {
            // eslint-disable-next-line @typescript-eslint/no-use-before-define
            reportIDToName[match[1]] = getReportName(getReportOrDraftReport(match[1])) ?? '';
        }
    }

    const mentionUserRegex = /(?:<mention-user accountID="?(\d+)"?(?: *\/>|><\/mention-user>))/gi;
    const accountIDToName: Record<string, string> = {};
    const accountIDs = Array.from(html.matchAll(mentionUserRegex), (mention) => Number(mention[1]));
    const logins = getLoginsByAccountIDs(accountIDs);
    accountIDs.forEach((id, index) => {
        const login = logins.at(index);
        const user = allPersonalDetails?.[id];
        const displayName = formatPhoneNumber(login ?? '') || getDisplayNameOrDefault(user);
        accountIDToName[id] = getShortMentionIfFound(displayName, id.toString(), currentUserPersonalDetails, login) ?? '';
    });

    const textMessage = Str.removeSMSDomain(Parser.htmlToText(html, {reportIDToName, accountIDToName}));
    parsedReportActionMessageCache[key] = textMessage;

    return textMessage;
}

/**
 * Get the report action message for a report action.
 */
function getReportActionMessage({
    reportAction,
    reportID,
    childReportID,
    reports,
    personalDetails,
}: {
    reportAction: OnyxEntry<ReportAction>;
    reportID?: string;
    childReportID?: string;
    reports?: SearchReport[];
    personalDetails?: Partial<PersonalDetailsList>;
}) {
    if (isEmptyObject(reportAction)) {
        return '';
    }
    if (reportAction.actionName === CONST.REPORT.ACTIONS.TYPE.HOLD) {
        return translateLocal('iou.heldExpense');
    }

    if (reportAction.actionName === CONST.REPORT.ACTIONS.TYPE.EXPORTED_TO_INTEGRATION) {
        return getExportIntegrationLastMessageText(reportAction);
    }

    if (reportAction.actionName === CONST.REPORT.ACTIONS.TYPE.UNHOLD) {
        return translateLocal('iou.unheldExpense');
    }

    if (reportAction.actionName === CONST.REPORT.ACTIONS.TYPE.DECLINEDTRANSACTION_THREAD) {
        return translateLocal('iou.decline.reportActions.declinedExpense');
    }

    if (reportAction.actionName === CONST.REPORT.ACTIONS.TYPE.REJECTED_TRANSACTION_MARKASRESOLVED) {
        return translateLocal('iou.decline.reportActions.markedAsResolved');
    }

    if (isApprovedOrSubmittedReportAction(reportAction) || isActionOfType(reportAction, CONST.REPORT.ACTIONS.TYPE.REIMBURSED)) {
        return getReportActionMessageText(reportAction);
    }
    if (isReimbursementQueuedAction(reportAction)) {
        return getReimbursementQueuedActionMessage({
            reportAction,
            reportOrID: getReportOrDraftReport(reportID, reports),
            shouldUseShortDisplayName: false,
            reports,
            personalDetails,
        });
    }
    if (reportAction.actionName === CONST.REPORT.ACTIONS.TYPE.RECEIPT_SCAN_FAILED) {
        return translateLocal('iou.receiptScanningFailed');
    }

    if (isReimbursementDeQueuedOrCanceledAction(reportAction)) {
        return getReimbursementDeQueuedOrCanceledActionMessage(reportAction, getReportOrDraftReport(reportID, reports));
    }

    return parseReportActionHtmlToText(reportAction, reportID, childReportID);
}

/**
 * Get the title for an invoice room.
 */
function getInvoicesChatName({
    report,
    receiverPolicy,
    personalDetails,
    policies,
}: {
    report: OnyxEntry<Report>;
    receiverPolicy: OnyxEntry<Policy> | SearchPolicy;
    personalDetails?: Partial<PersonalDetailsList>;
    policies?: SearchPolicy[];
}): string {
    const invoiceReceiver = report?.invoiceReceiver;
    const isIndividual = invoiceReceiver?.type === CONST.REPORT.INVOICE_RECEIVER_TYPE.INDIVIDUAL;
    const invoiceReceiverAccountID = isIndividual ? invoiceReceiver.accountID : CONST.DEFAULT_NUMBER_ID;
    const invoiceReceiverPolicyID = isIndividual ? undefined : invoiceReceiver?.policyID;
    // This will be fixed as part of https://github.com/Expensify/Expensify/issues/507850
    // eslint-disable-next-line deprecation/deprecation
    const invoiceReceiverPolicy = receiverPolicy ?? getPolicy(invoiceReceiverPolicyID);
    const isCurrentUserReceiver = (isIndividual && invoiceReceiverAccountID === currentUserAccountID) || (!isIndividual && isPolicyAdminPolicyUtils(invoiceReceiverPolicy));

    if (isCurrentUserReceiver) {
        return getPolicyName({report, policies});
    }

    if (isIndividual) {
        return formatPhoneNumber(getDisplayNameOrDefault((personalDetails ?? allPersonalDetails)?.[invoiceReceiverAccountID]));
    }

    return getPolicyName({report, policy: invoiceReceiverPolicy, policies});
}

/**
 * Generates a report title using the names of participants, excluding the current user.
 * This function is useful in contexts such as 1:1 direct messages (DMs) or other group chats.
 * It limits to a maximum of 5 participants for the title and uses short names unless there is only one participant.
 */
const buildReportNameFromParticipantNames = ({report, personalDetails: personalDetailsData}: {report: OnyxEntry<Report>; personalDetails?: Partial<PersonalDetailsList>}) =>
    Object.keys(report?.participants ?? {})
        .map(Number)
        .filter((id) => id !== currentUserAccountID)
        .slice(0, 5)
        .map((accountID) => ({
            accountID,
            name: getDisplayNameForParticipant({
                accountID,
                shouldUseShortForm: true,
                personalDetailsData,
            }),
        }))
        .filter((participant) => participant.name)
        .reduce((formattedNames, {name, accountID}, _, array) => {
            // If there is only one participant (if it is 0 or less the function will return empty string), return their full name
            if (array.length < 2) {
                return getDisplayNameForParticipant({
                    accountID,
                    personalDetailsData,
                });
            }
            return formattedNames ? `${formattedNames}, ${name}` : name;
        }, '');

function generateReportName(report: OnyxEntry<Report>): string {
    if (!report) {
        return '';
    }
    return getReportNameInternal({report});
}

/**
 * Get the title for a report.
 */
function getReportName(
    report: OnyxEntry<Report>,
    policy?: OnyxEntry<Policy>,
    parentReportActionParam?: OnyxInputOrEntry<ReportAction>,
    personalDetails?: Partial<PersonalDetailsList>,
    invoiceReceiverPolicy?: OnyxEntry<Policy>,
    reportAttributes?: ReportAttributesDerivedValue['reports'],
    transactions?: SearchTransaction[],
): string {
    // Check if we can use report name in derived values - only when we have report but no other params
    const canUseDerivedValue = report && policy === undefined && parentReportActionParam === undefined && personalDetails === undefined && invoiceReceiverPolicy === undefined;
    const attributes = reportAttributes ?? reportAttributesDerivedValue;
    const derivedNameExists = report && !!attributes?.[report.reportID]?.reportName;
    if (canUseDerivedValue && derivedNameExists) {
        return attributes[report.reportID].reportName;
    }
    return getReportNameInternal({report, policy, parentReportActionParam, personalDetails, invoiceReceiverPolicy, transactions});
}

function getSearchReportName(props: GetReportNameParams): string {
    const {report, policy} = props;
    if (isChatThread(report) && policy?.name) {
        return policy.name;
    }
    return getReportNameInternal(props);
}

function getInvoiceReportName(report: OnyxEntry<Report>, policy?: OnyxEntry<Policy | SearchPolicy>, invoiceReceiverPolicy?: OnyxEntry<Policy | SearchPolicy>): string {
    const moneyRequestReportName = getMoneyRequestReportName({report, policy, invoiceReceiverPolicy});
    const oldDotInvoiceName = report?.reportName ?? moneyRequestReportName;
    return isNewDotInvoice(report?.chatReportID) ? moneyRequestReportName : oldDotInvoiceName;
}

function generateArchivedReportName(reportName: string): string {
    return `${reportName} (${translateLocal('common.archived')}) `;
}

function getReportNameInternal({
    report,
    policy,
    parentReportActionParam,
    personalDetails,
    invoiceReceiverPolicy,
    transactions,
    reports,
    reportNameValuePairs = allReportNameValuePair,
    policies,
}: GetReportNameParams): string {
    let formattedName: string | undefined;
    let parentReportAction: OnyxEntry<ReportAction>;
    const parentReport = allReports?.[`${ONYXKEYS.COLLECTION.REPORT}${report?.parentReportID}`];
    if (parentReportActionParam) {
        parentReportAction = parentReportActionParam;
    } else {
        parentReportAction = isThread(report) ? allReportActions?.[`${ONYXKEYS.COLLECTION.REPORT_ACTIONS}${report.parentReportID}`]?.[report.parentReportActionID] : undefined;
    }
    const parentReportActionMessage = getReportActionMessageReportUtils(parentReportAction);
    const isArchivedNonExpense = isArchivedNonExpenseReport(
        report,
        !!reportNameValuePairs?.[`${ONYXKEYS.COLLECTION.REPORT_NAME_VALUE_PAIRS}${report?.reportID ?? String(CONST.DEFAULT_NUMBER_ID)}`]?.private_isArchived,
    );

    if (
        isActionOfType(parentReportAction, CONST.REPORT.ACTIONS.TYPE.SUBMITTED) ||
        isActionOfType(parentReportAction, CONST.REPORT.ACTIONS.TYPE.SUBMITTED_AND_CLOSED) ||
        isMarkAsClosedAction(parentReportAction)
    ) {
        const harvesting = !isMarkAsClosedAction(parentReportAction) ? (getOriginalMessage(parentReportAction)?.harvesting ?? false) : false;
        if (harvesting) {
            return translateLocal('iou.automaticallySubmitted');
        }
        return translateLocal('iou.submitted', {memo: getOriginalMessage(parentReportAction)?.message});
    }
    if (isActionOfType(parentReportAction, CONST.REPORT.ACTIONS.TYPE.FORWARDED)) {
        const {automaticAction} = getOriginalMessage(parentReportAction) ?? {};
        if (automaticAction) {
            return translateLocal('iou.automaticallyForwarded');
        }
        return translateLocal('iou.forwarded');
    }
    if (parentReportAction?.actionName === CONST.REPORT.ACTIONS.TYPE.REJECTED) {
        return getRejectedReportMessage();
    }
    if (parentReportAction?.actionName === CONST.REPORT.ACTIONS.TYPE.RETRACTED) {
        return getRetractedMessage();
    }
    if (parentReportAction?.actionName === CONST.REPORT.ACTIONS.TYPE.REOPENED) {
        return getReopenedMessage();
    }
    if (parentReportAction?.actionName === CONST.REPORT.ACTIONS.TYPE.POLICY_CHANGE_LOG.CORPORATE_UPGRADE) {
        return getUpgradeWorkspaceMessage();
    }
    if (parentReportAction?.actionName === CONST.REPORT.ACTIONS.TYPE.POLICY_CHANGE_LOG.TEAM_DOWNGRADE) {
        return getDowngradeWorkspaceMessage();
    }
    if (parentReportAction?.actionName === CONST.REPORT.ACTIONS.TYPE.POLICY_CHANGE_LOG.UPDATE_CURRENCY) {
        return getWorkspaceCurrencyUpdateMessage(parentReportAction);
    }
    if (parentReportAction?.actionName === CONST.REPORT.ACTIONS.TYPE.POLICY_CHANGE_LOG.UPDATE_FIELD) {
        return getWorkspaceUpdateFieldMessage(parentReportAction);
    }
    if (parentReportAction?.actionName === CONST.REPORT.ACTIONS.TYPE.MERGED_WITH_CASH_TRANSACTION) {
        return translateLocal('systemMessage.mergedWithCashTransaction');
    }
    if (parentReportAction?.actionName === CONST.REPORT.ACTIONS.TYPE.POLICY_CHANGE_LOG.UPDATE_NAME) {
        return Str.htmlDecode(getWorkspaceNameUpdatedMessage(parentReportAction));
    }
    if (parentReportAction?.actionName === CONST.REPORT.ACTIONS.TYPE.POLICY_CHANGE_LOG.UPDATE_AUTO_REPORTING_FREQUENCY) {
        return getWorkspaceFrequencyUpdateMessage(parentReportAction);
    }
    if (parentReportAction?.actionName === CONST.REPORT.ACTIONS.TYPE.POLICY_CHANGE_LOG.ADD_REPORT_FIELD) {
        return getWorkspaceReportFieldAddMessage(parentReportAction);
    }
    if (parentReportAction?.actionName === CONST.REPORT.ACTIONS.TYPE.POLICY_CHANGE_LOG.UPDATE_REPORT_FIELD) {
        return getWorkspaceReportFieldUpdateMessage(parentReportAction);
    }
    if (parentReportAction?.actionName === CONST.REPORT.ACTIONS.TYPE.POLICY_CHANGE_LOG.DELETE_REPORT_FIELD) {
        return getWorkspaceReportFieldDeleteMessage(parentReportAction);
    }

    if (isActionOfType(parentReportAction, CONST.REPORT.ACTIONS.TYPE.UNREPORTED_TRANSACTION)) {
        return getUnreportedTransactionMessage();
    }

    if (isActionOfType(parentReportAction, CONST.REPORT.ACTIONS.TYPE.POLICY_CHANGE_LOG.UPDATE_MAX_EXPENSE_AMOUNT_NO_RECEIPT)) {
        return getPolicyChangeLogMaxExpenseAmountNoReceiptMessage(parentReportAction);
    }

    if (isActionOfType(parentReportAction, CONST.REPORT.ACTIONS.TYPE.POLICY_CHANGE_LOG.UPDATE_DEFAULT_BILLABLE)) {
        return getPolicyChangeLogDefaultBillableMessage(parentReportAction);
    }
    if (isActionOfType(parentReportAction, CONST.REPORT.ACTIONS.TYPE.POLICY_CHANGE_LOG.UPDATE_DEFAULT_REIMBURSABLE)) {
        return getPolicyChangeLogDefaultReimbursableMessage(parentReportAction);
    }
    if (isActionOfType(parentReportAction, CONST.REPORT.ACTIONS.TYPE.POLICY_CHANGE_LOG.UPDATE_DEFAULT_TITLE_ENFORCED)) {
        return getPolicyChangeLogDefaultTitleEnforcedMessage(parentReportAction);
    }

    if (isActionOfType(parentReportAction, CONST.REPORT.ACTIONS.TYPE.CHANGE_POLICY)) {
        return getPolicyChangeMessage(parentReportAction);
    }

    if (parentReportAction?.actionName && isTagModificationAction(parentReportAction?.actionName)) {
        return getCleanedTagName(getWorkspaceTagUpdateMessage(parentReportAction) ?? '');
    }

    if (isMovedAction(parentReportAction)) {
        return getMovedActionMessage(parentReportAction, parentReport);
    }

    if (isMoneyRequestAction(parentReportAction)) {
        const originalMessage = getOriginalMessage(parentReportAction);
        const reportPolicy = allPolicies?.[`${ONYXKEYS.COLLECTION.POLICY}${report?.policyID}`];
        const last4Digits = reportPolicy?.achAccount?.accountNumber?.slice(-4) ?? '';

        if (originalMessage?.type === CONST.IOU.REPORT_ACTION_TYPE.PAY) {
            if (originalMessage.paymentType === CONST.IOU.PAYMENT_TYPE.ELSEWHERE) {
                return translateLocal('iou.paidElsewhere');
            }
            if (originalMessage.paymentType === CONST.IOU.PAYMENT_TYPE.VBBA) {
                if (originalMessage.automaticAction) {
                    return translateLocal('iou.automaticallyPaidWithBusinessBankAccount', {last4Digits});
                }
                return translateLocal('iou.businessBankAccount', {last4Digits});
            }
            if (originalMessage.paymentType === CONST.IOU.PAYMENT_TYPE.EXPENSIFY) {
                if (originalMessage.automaticAction) {
                    return translateLocal('iou.automaticallyPaidWithExpensify');
                }
                return translateLocal('iou.paidWithExpensify');
            }
        }
    }

    if (isActionOfType(parentReportAction, CONST.REPORT.ACTIONS.TYPE.APPROVED)) {
        const {automaticAction} = getOriginalMessage(parentReportAction) ?? {};
        if (automaticAction) {
            return translateLocal('iou.automaticallyApproved');
        }
        return translateLocal('iou.approvedMessage');
    }
    if (isUnapprovedAction(parentReportAction)) {
        return translateLocal('iou.unapproved');
    }

    if (isActionableJoinRequest(parentReportAction)) {
        return getJoinRequestMessage(parentReportAction);
    }

    if (isTaskReport(report) && isCanceledTaskReport(report, parentReportAction)) {
        return translateLocal('parentReportAction.deletedTask');
    }

    if (isTaskReport(report)) {
        return Parser.htmlToText(report?.reportName ?? '').trim();
    }

    if (isActionOfType(parentReportAction, CONST.REPORT.ACTIONS.TYPE.INTEGRATION_SYNC_FAILED)) {
        return getIntegrationSyncFailedMessage(parentReportAction, report?.policyID);
    }

    if (isActionOfType(parentReportAction, CONST.REPORT.ACTIONS.TYPE.TRAVEL_UPDATE)) {
        return getTravelUpdateMessage(parentReportAction);
    }

    if (isChatThread(report)) {
        if (!isEmptyObject(parentReportAction) && isTransactionThread(parentReportAction)) {
            formattedName = getTransactionReportName({reportAction: parentReportAction, transactions, reports});

            // This will get removed as part of https://github.com/Expensify/App/issues/59961
            // eslint-disable-next-line deprecation/deprecation
            if (isArchivedNonExpense) {
                formattedName = generateArchivedReportName(formattedName);
            }
            return formatReportLastMessageText(formattedName);
        }

        if (!isEmptyObject(parentReportAction) && isOldDotReportAction(parentReportAction)) {
            return getMessageOfOldDotReportAction(parentReportAction);
        }

        if (isRenamedAction(parentReportAction)) {
            return getRenamedAction(parentReportAction, isExpenseReport(getReport(report.parentReportID, allReports)));
        }

        if (parentReportActionMessage?.isDeletedParentAction) {
            return translateLocal('parentReportAction.deletedMessage');
        }

        if (parentReportAction?.actionName === CONST.REPORT.ACTIONS.TYPE.RESOLVED_DUPLICATES) {
            return translateLocal('violations.resolvedDuplicates');
        }

        const isAttachment = isReportActionAttachment(!isEmptyObject(parentReportAction) ? parentReportAction : undefined);
        const reportActionMessage = getReportActionMessage({
            reportAction: parentReportAction,
            reportID: report?.parentReportID,
            childReportID: report?.reportID,
            reports,
            personalDetails,
        }).replace(/(\n+|\r\n|\n|\r)/gm, ' ');
        if (isAttachment && reportActionMessage) {
            return `[${translateLocal('common.attachment')}]`;
        }
        if (
            parentReportActionMessage?.moderationDecision?.decision === CONST.MODERATION.MODERATOR_DECISION_PENDING_HIDE ||
            parentReportActionMessage?.moderationDecision?.decision === CONST.MODERATION.MODERATOR_DECISION_HIDDEN ||
            parentReportActionMessage?.moderationDecision?.decision === CONST.MODERATION.MODERATOR_DECISION_PENDING_REMOVE
        ) {
            return translateLocal('parentReportAction.hiddenMessage');
        }
        if (isAdminRoom(report) || isUserCreatedPolicyRoom(report)) {
            return getAdminRoomInvitedParticipants(parentReportAction, reportActionMessage);
        }

        // This will get removed as part of https://github.com/Expensify/App/issues/59961
        // eslint-disable-next-line deprecation/deprecation
        if (reportActionMessage && isArchivedNonExpense) {
            return generateArchivedReportName(reportActionMessage);
        }
        if (!isEmptyObject(parentReportAction) && isModifiedExpenseAction(parentReportAction)) {
            const modifiedMessage = ModifiedExpenseMessage.getForReportAction({reportOrID: report?.reportID, reportAction: parentReportAction, searchReports: reports});
            return formatReportLastMessageText(modifiedMessage);
        }
        if (isTripRoom(report) && report?.reportName !== CONST.REPORT.DEFAULT_REPORT_NAME) {
            return report?.reportName ?? '';
        }
        if (isCardIssuedAction(parentReportAction)) {
            return getCardIssuedMessage({reportAction: parentReportAction});
        }
        return reportActionMessage;
    }

    if (isClosedExpenseReportWithNoExpenses(report, transactions)) {
        return translateLocal('parentReportAction.deletedReport');
    }

    if (isGroupChat(report)) {
        return getGroupChatName(undefined, true, report) ?? '';
    }

    if (isChatRoom(report)) {
        formattedName = report?.reportName;
    }

    if (isPolicyExpenseChat(report)) {
        formattedName = getPolicyExpenseChatName({report, policy, personalDetailsList: personalDetails, reports});
    }

    if (isMoneyRequestReport(report)) {
        formattedName = getMoneyRequestReportName({report, policy});
    }

    if (isInvoiceReport(report)) {
        formattedName = getInvoiceReportName(report, policy, invoiceReceiverPolicy);
    }

    if (isInvoiceRoom(report)) {
        formattedName = getInvoicesChatName({report, receiverPolicy: invoiceReceiverPolicy, personalDetails, policies});
    }

    if (isSelfDM(report)) {
        formattedName = getDisplayNameForParticipant({accountID: currentUserAccountID, shouldAddCurrentUserPostfix: true, personalDetailsData: personalDetails});
    }

    if (isConciergeChatReport(report)) {
        formattedName = CONST.CONCIERGE_DISPLAY_NAME;
    }

    if (formattedName) {
        return formatReportLastMessageText(isArchivedNonExpense ? generateArchivedReportName(formattedName) : formattedName);
    }

    // Not a room or PolicyExpenseChat, generate title from first 5 other participants
    formattedName = buildReportNameFromParticipantNames({report, personalDetails});

    const finalName = formattedName || (report?.reportName ?? '');

    return isArchivedNonExpense ? generateArchivedReportName(finalName) : finalName;
}

/**
 * Get the payee name given a report.
 */
function getPayeeName(report: OnyxEntry<Report>): string | undefined {
    if (isEmptyObject(report)) {
        return undefined;
    }

    const participantsWithoutCurrentUser = Object.keys(report?.participants ?? {})
        .map(Number)
        .filter((accountID) => accountID !== currentUserAccountID);

    if (participantsWithoutCurrentUser.length === 0) {
        return undefined;
    }
    return getDisplayNameForParticipant({accountID: participantsWithoutCurrentUser.at(0), shouldUseShortForm: true});
}

function getReportSubtitlePrefix(report: OnyxEntry<Report>): string {
    if ((!isChatRoom(report) && !isPolicyExpenseChat(report)) || isThread(report)) {
        return '';
    }

    const filteredPolicies = Object.values(allPolicies ?? {}).filter((policy) => shouldShowPolicy(policy, false, currentUserEmail));
    if (filteredPolicies.length < 2) {
        return '';
    }

    const policyName = getPolicyName({report, returnEmptyIfNotFound: true});
    if (!policyName) {
        return '';
    }
    return `${policyName} ${CONST.DOT_SEPARATOR} `;
}

/**
 * Get either the policyName or domainName the chat is tied to
 */
function getChatRoomSubtitle(report: OnyxEntry<Report>, config: GetChatRoomSubtitleConfig = {isCreateExpenseFlow: false}): string | undefined {
    if (isChatThread(report)) {
        return '';
    }
    if (isSelfDM(report)) {
        return translateLocal('reportActionsView.yourSpace');
    }
    if (isInvoiceRoom(report)) {
        return translateLocal('workspace.common.invoices');
    }
    if (isConciergeChatReport(report)) {
        return translateLocal('reportActionsView.conciergeSupport');
    }
    if (!isDefaultRoom(report) && !isUserCreatedPolicyRoom(report) && !isPolicyExpenseChat(report)) {
        return '';
    }
    if (getChatType(report) === CONST.REPORT.CHAT_TYPE.DOMAIN_ALL) {
        // The domainAll rooms are just #domainName, so we ignore the prefix '#' to get the domainName
        return report?.reportName?.substring(1) ?? '';
    }
    if ((isPolicyExpenseChat(report) && !!report?.isOwnPolicyExpenseChat) || isExpenseReport(report)) {
        const policy = allPolicies?.[`${ONYXKEYS.COLLECTION.POLICY}${report?.policyID}`];
        const submitToAccountID = getSubmitToAccountID(policy, report);
        const submitsToAccountDetails = allPersonalDetails?.[submitToAccountID];
        const subtitle = submitsToAccountDetails?.displayName ?? submitsToAccountDetails?.login;

        if (!subtitle || !config.isCreateExpenseFlow) {
            return getPolicyName({report});
        }

        return `${getReportSubtitlePrefix(report)}${translateLocal('iou.submitsTo', {name: subtitle ?? ''})}`;
    }

    // This will get removed as part of https://github.com/Expensify/App/issues/59961
    // eslint-disable-next-line deprecation/deprecation
    if (isArchivedReport(getReportNameValuePairs(report?.reportID))) {
        return report?.oldPolicyName ?? '';
    }
    return getPolicyName({report});
}

/**
 * Get pending members for reports
 */
function getPendingChatMembers(accountIDs: number[], previousPendingChatMembers: PendingChatMember[], pendingAction: PendingAction): PendingChatMember[] {
    const pendingChatMembers = accountIDs.map((accountID) => ({accountID: accountID.toString(), pendingAction}));
    return [...previousPendingChatMembers, ...pendingChatMembers];
}

/**
 * Gets the parent navigation subtitle for the report
 */
function getParentNavigationSubtitle(report: OnyxEntry<Report>, isReportArchived = false): ParentNavigationSummaryParams {
    const parentReport = getParentReport(report);
    if (isEmptyObject(parentReport)) {
        const ownerAccountID = report?.ownerAccountID;
        const personalDetails = ownerAccountID ? allPersonalDetails?.[ownerAccountID] : undefined;
        const login = personalDetails ? personalDetails.login : null;
        // eslint-disable-next-line @typescript-eslint/prefer-nullish-coalescing
        const reportOwnerDisplayName = getDisplayNameForParticipant({accountID: ownerAccountID, shouldRemoveDomain: true}) || login;

        if (isExpenseReport(report)) {
            return {
                reportName: translateLocal('workspace.common.policyExpenseChatName', {displayName: reportOwnerDisplayName ?? ''}),
                workspaceName: getPolicyName({report}),
            };
        }
        if (isIOUReport(report)) {
            return {reportName: reportOwnerDisplayName ?? ''};
        }
        return {};
    }

    if (isInvoiceReport(report) || isInvoiceRoom(parentReport)) {
        let reportName = `${getPolicyName({report: parentReport})} & ${getInvoicePayerName(parentReport)}`;

        if (isArchivedNonExpenseReport(parentReport, isReportArchived)) {
            reportName += ` (${translateLocal('common.archived')})`;
        }

        return {
            reportName,
        };
    }

    return {
        reportName: getReportName(parentReport),
        workspaceName: getPolicyName({report: parentReport, returnEmptyIfNotFound: true}),
    };
}

/**
 * Navigate to the details page of a given report
 */
function navigateToDetailsPage(report: OnyxEntry<Report>, backTo?: string, shouldUseActiveRoute?: boolean) {
    const isSelfDMReport = isSelfDM(report);
    const isOneOnOneChatReport = isOneOnOneChat(report);
    const participantAccountID = getParticipantsAccountIDsForDisplay(report);

    if (isSelfDMReport || isOneOnOneChatReport) {
        Navigation.navigate(ROUTES.PROFILE.getRoute(participantAccountID.at(0), isSelfDMReport || shouldUseActiveRoute ? Navigation.getActiveRoute() : backTo));
        return;
    }

    if (report?.reportID) {
        Navigation.navigate(ROUTES.REPORT_WITH_ID_DETAILS.getRoute(report?.reportID, backTo));
    }
}

/**
 * Go back to the details page of a given report
 */
function goBackToDetailsPage(report: OnyxEntry<Report>, backTo?: string, shouldGoBackToDetailsPage = false) {
    const isOneOnOneChatReport = isOneOnOneChat(report);
    const participantAccountID = getParticipantsAccountIDsForDisplay(report);

    if (isOneOnOneChatReport) {
        Navigation.goBack(ROUTES.PROFILE.getRoute(participantAccountID.at(0), backTo));
        return;
    }

    if (report?.reportID) {
        if (shouldGoBackToDetailsPage) {
            Navigation.goBack(ROUTES.REPORT_WITH_ID_DETAILS.getRoute(report.reportID, backTo));
        } else {
            Navigation.goBack(ROUTES.REPORT_SETTINGS.getRoute(report.reportID, backTo));
        }
    } else {
        Log.warn('Missing reportID during navigation back to the details page');
    }
}

function navigateBackOnDeleteTransaction(backRoute: Route | undefined, isFromRHP?: boolean) {
    if (!backRoute) {
        return;
    }

    const rootState = navigationRef.current?.getRootState();
    const lastFullScreenRoute = rootState?.routes.findLast((route) => isFullScreenName(route.name));
    if (lastFullScreenRoute?.name === NAVIGATORS.SEARCH_FULLSCREEN_NAVIGATOR) {
        Navigation.dismissModal();
        return;
    }
    if (isFromRHP) {
        Navigation.dismissModal();
    }
    Navigation.isNavigationReady().then(() => {
        Navigation.goBack(backRoute);
    });
}

/**
 * Go back to the previous page from the edit private page of a given report
 */
function goBackFromPrivateNotes(report: OnyxEntry<Report>, accountID?: number, backTo?: string) {
    if (isEmpty(report) || !accountID) {
        return;
    }
    const currentUserPrivateNote = report.privateNotes?.[accountID]?.note ?? '';
    if (isEmpty(currentUserPrivateNote)) {
        const participantAccountIDs = getParticipantsAccountIDsForDisplay(report);

        if (isOneOnOneChat(report)) {
            Navigation.goBack(ROUTES.PROFILE.getRoute(participantAccountIDs.at(0), backTo));
            return;
        }

        if (report?.reportID) {
            Navigation.goBack(ROUTES.REPORT_WITH_ID_DETAILS.getRoute(report?.reportID, backTo));
            return;
        }
    }
    Navigation.goBack(ROUTES.PRIVATE_NOTES_LIST.getRoute(report.reportID, backTo));
}

function navigateOnDeleteExpense(backToRoute: Route) {
    const rootState = navigationRef.getRootState();
    const focusedRoute = findFocusedRoute(rootState);
    if (focusedRoute?.params && 'backTo' in focusedRoute.params) {
        Navigation.goBack(focusedRoute.params.backTo as Route);
        return;
    }

    Navigation.goBack(backToRoute);
}

/**
 * Generate a random reportID up to 53 bits aka 9,007,199,254,740,991 (Number.MAX_SAFE_INTEGER).
 * There were approximately 98,000,000 reports with sequential IDs generated before we started using this approach, those make up roughly one billionth of the space for these numbers,
 * so we live with the 1 in a billion chance of a collision with an older ID until we can switch to 64-bit IDs.
 *
 * In a test of 500M reports (28 years of reports at our current max rate) we got 20-40 collisions meaning that
 * this is more than random enough for our needs.
 */
function generateReportID(): string {
    return (Math.floor(Math.random() * 2 ** 21) * 2 ** 32 + Math.floor(Math.random() * 2 ** 32)).toString();
}

function hasReportNameError(report: OnyxEntry<Report>): boolean {
    return !isEmptyObject(report?.errorFields?.reportName);
}

/**
 * For comments shorter than or equal to 10k chars, convert the comment from MD into HTML because that's how it is stored in the database
 * For longer comments, skip parsing, but still escape the text, and display plaintext for performance reasons. It takes over 40s to parse a 100k long string!!
 */
function getParsedComment(text: string, parsingDetails?: ParsingDetails, mediaAttributes?: Record<string, string>, disabledRules?: string[]): string {
    let isGroupPolicyReport = false;
    if (parsingDetails?.reportID) {
        const currentReport = getReportOrDraftReport(parsingDetails?.reportID);
        isGroupPolicyReport = isReportInGroupPolicy(currentReport);
    }

    if (parsingDetails?.policyID) {
        // This will be fixed as part of https://github.com/Expensify/Expensify/issues/507850
        // eslint-disable-next-line deprecation/deprecation
        const policyType = getPolicy(parsingDetails?.policyID)?.type;
        if (policyType) {
            isGroupPolicyReport = isGroupPolicy(policyType);
        }
    }

    const rules = disabledRules ?? [];

    if (text.length > CONST.MAX_MARKUP_LENGTH) {
        return lodashEscape(text);
    }

    return getParsedMessageWithShortMentions({
        text,
        availableMentionLogins: allPersonalDetailLogins,
        userEmailDomain: currentUserPrivateDomain,
        parserOptions: {
            disabledRules: isGroupPolicyReport ? [...rules] : ['reportMentions', ...rules],
            extras: {mediaAttributeCache: mediaAttributes},
        },
    });
}

function getUploadingAttachmentHtml(file?: FileObject): string {
    if (!file || typeof file.uri !== 'string') {
        return '';
    }

    const dataAttributes = [
        `${CONST.ATTACHMENT_OPTIMISTIC_SOURCE_ATTRIBUTE}="${file.uri}"`,
        `${CONST.ATTACHMENT_SOURCE_ATTRIBUTE}="${file.uri}"`,
        `${CONST.ATTACHMENT_ORIGINAL_FILENAME_ATTRIBUTE}="${file.name}"`,
        'width' in file && `${CONST.ATTACHMENT_THUMBNAIL_WIDTH_ATTRIBUTE}="${file.width}"`,
        'height' in file && `${CONST.ATTACHMENT_THUMBNAIL_HEIGHT_ATTRIBUTE}="${file.height}"`,
    ]
        .filter((x) => !!x)
        .join(' ');

    // file.type is a known mime type like image/png, image/jpeg, video/mp4 etc.
    if (file.type?.startsWith('image')) {
        return `<img src="${file.uri}" alt="${file.name}" ${dataAttributes} />`;
    }
    if (file.type?.startsWith('video')) {
        return `<video src="${file.uri}" ${dataAttributes}>${file.name}</video>`;
    }

    // For all other types, we present a generic download link
    return `<a href="${file.uri}" ${dataAttributes}>${file.name}</a>`;
}

function getReportDescription(report: OnyxEntry<Report>): string {
    if (!report?.description) {
        return '';
    }
    try {
        const reportDescription = report?.description;
        const objectDescription = JSON.parse(reportDescription) as {html: string};
        return objectDescription.html ?? reportDescription ?? '';
    } catch (error) {
        return report?.description ?? '';
    }
}

function getPolicyDescriptionText(policy: OnyxEntry<Policy>): string {
    if (!policy?.description) {
        return '';
    }

    return Parser.htmlToText(policy.description);
}

/**
 * Fixme the `shouldEscapeText` arg is never used (it's always set to undefined)
 * it should be removed after https://github.com/Expensify/App/issues/50724 gets fixed as a followup
 */
function buildOptimisticAddCommentReportAction(
    text?: string,
    file?: FileObject,
    actorAccountID?: number,
    createdOffset = 0,
    shouldEscapeText?: boolean,
    reportID?: string,
    reportActionID: string = rand64(),
): OptimisticReportAction {
    const commentText = getParsedComment(text ?? '', {shouldEscapeText, reportID});
    const attachmentHtml = getUploadingAttachmentHtml(file);

    const htmlForNewComment = `${commentText}${commentText && attachmentHtml ? '<br /><br />' : ''}${attachmentHtml}`;
    const textForNewComment = Parser.htmlToText(htmlForNewComment);

    const isAttachmentOnly = file && !text;
    const isAttachmentWithText = !!text && file !== undefined;
    const accountID = actorAccountID ?? currentUserAccountID ?? CONST.DEFAULT_NUMBER_ID;
    const delegateAccountDetails = getPersonalDetailByEmail(delegateEmail);

    // Remove HTML from text when applying optimistic offline comment
    return {
        commentText,
        reportAction: {
            reportActionID,
            reportID,
            actionName: CONST.REPORT.ACTIONS.TYPE.ADD_COMMENT,
            actorAccountID: accountID,
            person: [
                {
                    style: 'strong',
                    text: allPersonalDetails?.[accountID]?.displayName ?? currentUserEmail,
                    type: 'TEXT',
                },
            ],
            automatic: false,
            avatar: allPersonalDetails?.[accountID]?.avatar,
            created: DateUtils.getDBTimeWithSkew(Date.now() + createdOffset),
            message: [
                {
                    translationKey: isAttachmentOnly ? CONST.TRANSLATION_KEYS.ATTACHMENT : '',
                    type: CONST.REPORT.MESSAGE.TYPE.COMMENT,
                    html: htmlForNewComment,
                    text: textForNewComment,
                },
            ],
            originalMessage: {
                html: htmlForNewComment,
                whisperedTo: [],
            },
            isFirstItem: false,
            isAttachmentOnly,
            isAttachmentWithText,
            pendingAction: CONST.RED_BRICK_ROAD_PENDING_ACTION.ADD,
            shouldShow: true,
            isOptimisticAction: true,
            delegateAccountID: delegateAccountDetails?.accountID,
        },
    };
}

/**
 * update optimistic parent reportAction when a comment is added or remove in the child report
 * @param parentReportAction - Parent report action of the child report
 * @param lastVisibleActionCreated - Last visible action created of the child report
 * @param type - The type of action in the child report
 */

function updateOptimisticParentReportAction(parentReportAction: OnyxEntry<ReportAction>, lastVisibleActionCreated: string, type: string): UpdateOptimisticParentReportAction {
    let childVisibleActionCount = parentReportAction?.childVisibleActionCount ?? 0;
    let childCommenterCount = parentReportAction?.childCommenterCount ?? 0;
    let childOldestFourAccountIDs = parentReportAction?.childOldestFourAccountIDs;

    if (type === CONST.RED_BRICK_ROAD_PENDING_ACTION.ADD) {
        childVisibleActionCount += 1;
        const oldestFourAccountIDs = childOldestFourAccountIDs ? childOldestFourAccountIDs.split(',') : [];
        if (oldestFourAccountIDs.length < 4) {
            const index = oldestFourAccountIDs.findIndex((accountID) => accountID === currentUserAccountID?.toString());
            if (index === -1) {
                childCommenterCount += 1;
                oldestFourAccountIDs.push(currentUserAccountID?.toString() ?? '');
            }
        }
        childOldestFourAccountIDs = oldestFourAccountIDs.join(',');
    } else if (type === CONST.RED_BRICK_ROAD_PENDING_ACTION.DELETE) {
        if (childVisibleActionCount > 0) {
            childVisibleActionCount -= 1;
        }

        if (childVisibleActionCount === 0) {
            childCommenterCount = 0;
            childOldestFourAccountIDs = '';
        }
    }

    return {
        childVisibleActionCount,
        childCommenterCount,
        childLastVisibleActionCreated: lastVisibleActionCreated,
        childOldestFourAccountIDs,
    };
}

/**
 * Builds an optimistic reportAction for the parent report when a task is created
 * @param taskReportID - Report ID of the task
 * @param taskTitle - Title of the task
 * @param taskAssigneeAccountID - AccountID of the person assigned to the task
 * @param text - Text of the comment
 * @param parentReportID - Report ID of the parent report
 * @param createdOffset - The offset for task's created time that created via a loop
 */
function buildOptimisticTaskCommentReportAction(
    taskReportID: string,
    taskTitle: string,
    taskAssigneeAccountID: number,
    text: string,
    parentReportID: string | undefined,
    actorAccountID?: number,
    createdOffset = 0,
): OptimisticReportAction {
    const reportAction = buildOptimisticAddCommentReportAction(text, undefined, undefined, createdOffset, undefined, taskReportID);
    if (Array.isArray(reportAction.reportAction.message)) {
        const message = reportAction.reportAction.message.at(0);
        if (message) {
            message.taskReportID = taskReportID;
        }
    } else if (!Array.isArray(reportAction.reportAction.message) && reportAction.reportAction.message) {
        reportAction.reportAction.message.taskReportID = taskReportID;
    }

    // These parameters are not saved on the reportAction, but are used to display the task in the UI
    // Added when we fetch the reportActions on a report
    // eslint-disable-next-line
    reportAction.reportAction.originalMessage = {
        html: getReportActionHtml(reportAction.reportAction),
        taskReportID: getReportActionMessageReportUtils(reportAction.reportAction)?.taskReportID,
        whisperedTo: [],
    };
    reportAction.reportAction.childReportID = taskReportID;
    reportAction.reportAction.parentReportID = parentReportID;
    reportAction.reportAction.childType = CONST.REPORT.TYPE.TASK;
    reportAction.reportAction.childReportName = taskTitle;
    reportAction.reportAction.childManagerAccountID = taskAssigneeAccountID;
    reportAction.reportAction.childStatusNum = CONST.REPORT.STATUS_NUM.OPEN;
    reportAction.reportAction.childStateNum = CONST.REPORT.STATE_NUM.OPEN;

    if (actorAccountID) {
        reportAction.reportAction.actorAccountID = actorAccountID;
    }

    return reportAction;
}

function buildOptimisticSelfDMReport(created: string): Report {
    return {
        reportID: generateReportID(),
        participants: {
            [currentUserAccountID ?? CONST.DEFAULT_NUMBER_ID]: {
                notificationPreference: CONST.REPORT.NOTIFICATION_PREFERENCE.MUTE,
            },
        },
        type: CONST.REPORT.TYPE.CHAT,
        chatType: CONST.REPORT.CHAT_TYPE.SELF_DM,
        isOwnPolicyExpenseChat: false,
        lastActorAccountID: 0,
        lastMessageHtml: '',
        lastMessageText: undefined,
        lastReadTime: created,
        lastVisibleActionCreated: created,
        ownerAccountID: currentUserAccountID,
        reportName: '',
        stateNum: 0,
        statusNum: 0,
        writeCapability: CONST.REPORT.WRITE_CAPABILITIES.ALL,
    };
}

/**
 * Builds an optimistic IOU report with a randomly generated reportID
 *
 * @param payeeAccountID - AccountID of the person generating the IOU.
 * @param payerAccountID - AccountID of the other person participating in the IOU.
 * @param total - IOU amount in the smallest unit of the currency.
 * @param chatReportID - Report ID of the chat where the IOU is.
 * @param currency - IOU currency.
 * @param isSendingMoney - If we pay someone the IOU should be created as settled
 * @param parentReportActionID - The parent report action ID of the IOU report
 * @param optimisticIOUReportID - Optimistic IOU report id
 */

function buildOptimisticIOUReport(
    payeeAccountID: number,
    payerAccountID: number,
    total: number,
    chatReportID: string | undefined,
    currency: string,
    isSendingMoney = false,
    parentReportActionID?: string,
    optimisticIOUReportID?: string,
): OptimisticIOUReport {
    const formattedTotal = convertToDisplayString(total, currency);
    const personalDetails = getPersonalDetailsForAccountID(payerAccountID);
    const payerEmail = 'login' in personalDetails ? personalDetails.login : '';
    const policyID = chatReportID ? getReport(chatReportID, allReports)?.policyID : undefined;
    // This will be fixed as part of https://github.com/Expensify/Expensify/issues/507850
    // eslint-disable-next-line deprecation/deprecation
    const policy = getPolicy(policyID);

    const participants: Participants = {
        [payeeAccountID]: {notificationPreference: CONST.REPORT.NOTIFICATION_PREFERENCE.HIDDEN},
        [payerAccountID]: {notificationPreference: CONST.REPORT.NOTIFICATION_PREFERENCE.HIDDEN},
    };

    return {
        type: CONST.REPORT.TYPE.IOU,
        chatReportID,
        currency,
        managerID: payerAccountID,
        ownerAccountID: payeeAccountID,
        participants,
        reportID: optimisticIOUReportID ?? generateReportID(),
        stateNum: isSendingMoney ? CONST.REPORT.STATE_NUM.APPROVED : CONST.REPORT.STATE_NUM.SUBMITTED,
        statusNum: isSendingMoney ? CONST.REPORT.STATUS_NUM.REIMBURSED : CONST.REPORT.STATE_NUM.SUBMITTED,
        total,
        unheldTotal: total,
        nonReimbursableTotal: 0,
        unheldNonReimbursableTotal: 0,

        // We don't translate reportName because the server response is always in English
        reportName: `${payerEmail} owes ${formattedTotal}`,
        parentReportID: chatReportID,
        lastVisibleActionCreated: DateUtils.getDBTime(),
        fieldList: policy?.fieldList,
        parentReportActionID,
    };
}

function getHumanReadableStatus(statusNum: number): string {
    const status = Object.keys(CONST.REPORT.STATUS_NUM).find((key) => CONST.REPORT.STATUS_NUM[key as keyof typeof CONST.REPORT.STATUS_NUM] === statusNum);
    return status ? `${status.charAt(0)}${status.slice(1).toLowerCase()}` : '';
}

/**
 * Populates the report field formula with the values from the report and policy.
 * Currently, this only supports optimistic expense reports.
 * Each formula field is either replaced with a value, or removed.
 * If after all replacements the formula is empty, the original formula is returned.
 * See {@link https://help.expensify.com/articles/expensify-classic/insights-and-custom-reporting/Custom-Templates}
 */
function populateOptimisticReportFormula(formula: string, report: OptimisticExpenseReport, policy: OnyxEntry<Policy>): string {
    const createdDate = report.lastVisibleActionCreated ? new Date(report.lastVisibleActionCreated) : undefined;
    const result = formula
        // We don't translate because the server response is always in English
        .replaceAll(/\{report:type\}/gi, 'Expense Report')
        .replaceAll(/\{report:startdate\}/gi, createdDate ? format(createdDate, CONST.DATE.FNS_FORMAT_STRING) : '')
        .replaceAll(/\{report:total\}/gi, report.total !== undefined ? convertToDisplayString(Math.abs(report.total), report.currency).toString() : '')
        .replaceAll(/\{report:currency\}/gi, report.currency ?? '')
        .replaceAll(/\{report:policyname\}/gi, policy?.name ?? '')
        .replaceAll(/\{report:workspacename\}/gi, policy?.name ?? '')
        .replaceAll(/\{report:created\}/gi, createdDate ? format(createdDate, CONST.DATE.FNS_DATE_TIME_FORMAT_STRING) : '')
        .replaceAll(/\{report:created:yyyy-MM-dd\}/gi, createdDate ? format(createdDate, CONST.DATE.FNS_FORMAT_STRING) : '')
        .replaceAll(/\{report:status\}/gi, report.statusNum !== undefined ? getHumanReadableStatus(report.statusNum) : '')
        .replaceAll(/\{user:email\}/gi, currentUserEmail ?? '')
        .replaceAll(/\{user:email\|frontPart\}/gi, (currentUserEmail ? currentUserEmail.split('@').at(0) : '') ?? '')
        .replaceAll(/\{report:(.+)\}/gi, '');

    return result.trim().length ? result : formula;
}

/** Builds an optimistic invoice report with a randomly generated reportID */
function buildOptimisticInvoiceReport(
    chatReportID: string,
    policyID: string | undefined,
    receiverAccountID: number,
    receiverName: string,
    total: number,
    currency: string,
): OptimisticExpenseReport {
    const formattedTotal = convertToDisplayString(total, currency);
    const invoiceReport = {
        reportID: generateReportID(),
        chatReportID,
        policyID,
        type: CONST.REPORT.TYPE.INVOICE,
        ownerAccountID: currentUserAccountID,
        managerID: receiverAccountID,
        currency,
        // We don't translate reportName because the server response is always in English
        reportName: `${receiverName} owes ${formattedTotal}`,
        stateNum: CONST.REPORT.STATE_NUM.SUBMITTED,
        statusNum: CONST.REPORT.STATUS_NUM.OPEN,
        total: total * -1,
        participants: {
            [receiverAccountID]: {
                notificationPreference: CONST.REPORT.NOTIFICATION_PREFERENCE.HIDDEN,
            },
        },
        parentReportID: chatReportID,
        lastVisibleActionCreated: DateUtils.getDBTime(),
    };

    if (currentUserAccountID) {
        invoiceReport.participants[currentUserAccountID] = {notificationPreference: CONST.REPORT.NOTIFICATION_PREFERENCE.HIDDEN};
    }

    return invoiceReport;
}

/**
 * Returns the stateNum and statusNum for an expense report based on the policy settings
 * @param policy
 */
function getExpenseReportStateAndStatus(policy: OnyxEntry<Policy>, isEmptyOptimisticReport = false) {
    const isASAPSubmitBetaEnabled = Permissions.isBetaEnabled(CONST.BETAS.ASAP_SUBMIT, allBetas);
    if (isASAPSubmitBetaEnabled) {
        return {
            stateNum: CONST.REPORT.STATE_NUM.OPEN,
            statusNum: CONST.REPORT.STATUS_NUM.OPEN,
        };
    }
    const isInstantSubmitEnabledLocal = isInstantSubmitEnabled(policy);
    const isSubmitAndCloseLocal = isSubmitAndClose(policy);
    const arePaymentsDisabled = policy?.reimbursementChoice === CONST.POLICY.REIMBURSEMENT_CHOICES.REIMBURSEMENT_NO;

    if (isInstantSubmitEnabledLocal && arePaymentsDisabled && isSubmitAndCloseLocal && !isEmptyOptimisticReport) {
        return {
            stateNum: CONST.REPORT.STATE_NUM.APPROVED,
            statusNum: CONST.REPORT.STATUS_NUM.CLOSED,
        };
    }

    if (isInstantSubmitEnabledLocal) {
        return {
            stateNum: CONST.REPORT.STATE_NUM.SUBMITTED,
            statusNum: CONST.REPORT.STATUS_NUM.SUBMITTED,
        };
    }

    return {
        stateNum: CONST.REPORT.STATE_NUM.OPEN,
        statusNum: CONST.REPORT.STATUS_NUM.OPEN,
    };
}

/**
 * Builds an optimistic Expense report with a randomly generated reportID
 *
 * @param chatReportID - Report ID of the PolicyExpenseChat where the Expense Report is
 * @param policyID - The policy ID of the PolicyExpenseChat
 * @param payeeAccountID - AccountID of the employee (payee)
 * @param total - Amount in cents
 * @param currency
 * @param reimbursable – Whether the expense is reimbursable
 * @param parentReportActionID – The parent ReportActionID of the PolicyExpenseChat
 * @param optimisticIOUReportID – Optimistic IOU report id
 */
function buildOptimisticExpenseReport(
    chatReportID: string | undefined,
    policyID: string | undefined,
    payeeAccountID: number,
    total: number,
    currency: string,
    nonReimbursableTotal = 0,
    parentReportActionID?: string,
    optimisticIOUReportID?: string,
): OptimisticExpenseReport {
    // The amount for Expense reports are stored as negative value in the database
    const storedTotal = total * -1;
    const storedNonReimbursableTotal = nonReimbursableTotal * -1;
    const report = chatReportID ? getReport(chatReportID, allReports) : undefined;
    const policyName = getPolicyName({report});
    const formattedTotal = convertToDisplayString(storedTotal, currency);
    // This will be fixed as part of https://github.com/Expensify/Expensify/issues/507850
    // eslint-disable-next-line deprecation/deprecation
    const policy = getPolicy(policyID);

    const {stateNum, statusNum} = getExpenseReportStateAndStatus(policy);

    const expenseReport: OptimisticExpenseReport = {
        reportID: optimisticIOUReportID ?? generateReportID(),
        chatReportID,
        policyID,
        type: CONST.REPORT.TYPE.EXPENSE,
        ownerAccountID: payeeAccountID,
        currency,
        // We don't translate reportName because the server response is always in English
        reportName: `${policyName} owes ${formattedTotal}`,
        stateNum,
        statusNum,
        total: storedTotal,
        unheldTotal: storedTotal,
        nonReimbursableTotal: storedNonReimbursableTotal,
        unheldNonReimbursableTotal: storedNonReimbursableTotal,
        participants: {
            [payeeAccountID]: {
                notificationPreference: CONST.REPORT.NOTIFICATION_PREFERENCE.HIDDEN,
            },
        },
        parentReportID: chatReportID,
        lastVisibleActionCreated: DateUtils.getDBTime(),
        parentReportActionID,
    };

    // Get the approver/manager for this report to properly display the optimistic data
    const submitToAccountID = getSubmitToAccountID(policy, expenseReport);
    if (submitToAccountID) {
        expenseReport.managerID = submitToAccountID;
    }

    const titleReportField = getTitleReportField(getReportFieldsByPolicyID(policyID) ?? {});
    if (!!titleReportField && isPaidGroupPolicyExpenseReport(expenseReport)) {
        expenseReport.reportName = populateOptimisticReportFormula(titleReportField.defaultValue, expenseReport, policy);
    }

    expenseReport.fieldList = policy?.fieldList;

    return expenseReport;
}

function buildOptimisticEmptyReport(reportID: string, accountID: number, parentReport: OnyxEntry<Report>, parentReportActionID: string, policy: OnyxEntry<Policy>, timeOfCreation: string) {
    const {stateNum, statusNum} = getExpenseReportStateAndStatus(policy, true);
    const titleReportField = getTitleReportField(getReportFieldsByPolicyID(policy?.id) ?? {});
    const optimisticEmptyReport: OptimisticNewReport = {
        reportName: '',
        reportID,
        policyID: policy?.id,
        type: CONST.REPORT.TYPE.EXPENSE,
        currency: policy?.outputCurrency,
        ownerAccountID: accountID,
        stateNum,
        statusNum,
        total: 0,
        nonReimbursableTotal: 0,
        participants: {},
        lastVisibleActionCreated: timeOfCreation,
        pendingFields: {createReport: CONST.RED_BRICK_ROAD_PENDING_ACTION.ADD},
        parentReportID: parentReport?.reportID,
        parentReportActionID,
        chatReportID: parentReport?.reportID,
        managerID: getManagerAccountID(policy, {ownerAccountID: accountID}),
    };

    const optimisticReportName = populateOptimisticReportFormula(titleReportField?.defaultValue ?? CONST.POLICY.DEFAULT_REPORT_NAME_PATTERN, optimisticEmptyReport, policy);
    optimisticEmptyReport.reportName = optimisticReportName;

    optimisticEmptyReport.participants = accountID
        ? {
              [accountID]: {
                  notificationPreference: CONST.REPORT.NOTIFICATION_PREFERENCE.HIDDEN,
              },
          }
        : {};
    optimisticEmptyReport.ownerAccountID = accountID;
    return optimisticEmptyReport;
}

function getRejectedReportMessage() {
    return translateLocal('iou.rejectedThisReport');
}

function getUpgradeWorkspaceMessage() {
    return translateLocal('workspaceActions.upgradedWorkspace');
}

function getDowngradeWorkspaceMessage() {
    return translateLocal('workspaceActions.downgradedWorkspace');
}

function getWorkspaceNameUpdatedMessage(action: ReportAction) {
    const {oldName, newName} = getOriginalMessage(action as ReportAction<typeof CONST.REPORT.ACTIONS.TYPE.POLICY_CHANGE_LOG.UPDATE_NAME>) ?? {};
    const message = oldName && newName ? translateLocal('workspaceActions.renamedWorkspaceNameAction', {oldName, newName}) : getReportActionText(action);
    return Str.htmlEncode(message);
}

function getDeletedTransactionMessage(action: ReportAction) {
    const deletedTransactionOriginalMessage = getOriginalMessage(action as ReportAction<typeof CONST.REPORT.ACTIONS.TYPE.DELETED_TRANSACTION>) ?? {};
    const amount = Math.abs(deletedTransactionOriginalMessage.amount ?? 0);
    const currency = deletedTransactionOriginalMessage.currency ?? '';
    const formattedAmount = convertToDisplayString(amount, currency) ?? '';
    const message = translateLocal('iou.deletedTransaction', {
        amount: formattedAmount,
        merchant: deletedTransactionOriginalMessage.merchant ?? '',
    });
    return message;
}

function getMovedTransactionMessage(report: OnyxEntry<Report>) {
    const reportName = getReportName(report) ?? report?.reportName ?? '';
    const reportUrl = `${environmentURL}/r/${report?.reportID}`;
    const message = translateLocal('iou.movedTransaction', {
        reportUrl,
        reportName,
    });
    return message;
}

function getUnreportedTransactionMessage() {
    const selfDMReportID = findSelfDMReportID();
    const reportUrl = `${environmentURL}/r/${selfDMReportID}`;
    const message = translateLocal('iou.unreportedTransaction', {
        reportUrl,
    });
    return message;
}

function getMovedActionMessage(action: ReportAction, report: OnyxEntry<Report>) {
    if (!isMovedAction(action)) {
        return '';
    }
    const movedActionOriginalMessage = getOriginalMessage(action);

    if (!movedActionOriginalMessage) {
        return '';
    }
    const {toPolicyID, newParentReportID, movedReportID} = movedActionOriginalMessage;
    const toPolicyName = getPolicyNameByID(toPolicyID);
    return translateLocal('iou.movedAction', {
        shouldHideMovedReportUrl: !isDM(report),
        movedReportUrl: `${environmentURL}/r/${movedReportID}`,
        newParentReportUrl: `${environmentURL}/r/${newParentReportID}`,
        toPolicyName,
    });
}

function getPolicyChangeMessage(action: ReportAction) {
    const PolicyChangeOriginalMessage = getOriginalMessage(action as ReportAction<typeof CONST.REPORT.ACTIONS.TYPE.CHANGE_POLICY>) ?? {};
    const {fromPolicy: fromPolicyID, toPolicy: toPolicyID} = PolicyChangeOriginalMessage as OriginalMessageChangePolicy;
    const message = translateLocal('report.actions.type.changeReportPolicy', {
        fromPolicyName: fromPolicyID ? getPolicyNameByID(fromPolicyID) : undefined,
        toPolicyName: getPolicyNameByID(toPolicyID),
    });
    return message;
}

/**
 * @param iouReportID - the report ID of the IOU report the action belongs to
 * @param type - IOUReportAction type. Can be oneOf(create, decline, cancel, pay, split)
 * @param total - IOU total in cents
 * @param comment - IOU comment
 * @param currency - IOU currency
 * @param paymentType - IOU paymentMethodType. Can be oneOf(Elsewhere, Expensify)
 * @param isSettlingUp - Whether we are settling up an IOU
 * @param bankAccountID - Bank account ID
 * @param payAsBusiness - Whether the payment is made as a business
 */
function getIOUReportActionMessage(
    iouReportID: string,
    type: string,
    total: number,
    comment: string,
    currency: string,
    paymentType = '',
    isSettlingUp = false,
    bankAccountID?: number | undefined,
    payAsBusiness = false,
): Message[] {
    const report = getReportOrDraftReport(iouReportID);
    const isInvoice = isInvoiceReport(report);
    const amount =
        type === CONST.IOU.REPORT_ACTION_TYPE.PAY && !isEmptyObject(report)
            ? convertToDisplayString(getMoneyRequestSpendBreakdown(report).totalDisplaySpend, currency)
            : convertToDisplayString(total, currency);

    let paymentMethodMessage;
    switch (paymentType) {
        case CONST.IOU.PAYMENT_TYPE.VBBA:
        case CONST.IOU.PAYMENT_TYPE.EXPENSIFY:
            paymentMethodMessage = ' with Expensify';
            break;
        default:
            paymentMethodMessage = ` elsewhere`;
            break;
    }

    let iouMessage;
    switch (type) {
        case CONST.REPORT.ACTIONS.TYPE.APPROVED:
            iouMessage = `approved ${amount}`;
            break;
        case CONST.REPORT.ACTIONS.TYPE.FORWARDED:
            iouMessage = `approved ${amount}`;
            break;
        case CONST.REPORT.ACTIONS.TYPE.UNAPPROVED:
            iouMessage = `unapproved ${amount}`;
            break;
        case CONST.IOU.REPORT_ACTION_TYPE.CREATE:
            iouMessage = `submitted ${amount}${comment && ` for ${comment}`}`;
            break;
        case CONST.IOU.REPORT_ACTION_TYPE.TRACK:
            iouMessage = `tracking ${amount}${comment && ` for ${comment}`}`;
            break;
        case CONST.IOU.REPORT_ACTION_TYPE.SPLIT:
            iouMessage = `split ${amount}${comment && ` for ${comment}`}`;
            break;
        case CONST.IOU.REPORT_ACTION_TYPE.DELETE:
            iouMessage = `deleted the ${amount} expense${comment && ` for ${comment}`}`;
            break;
        case CONST.IOU.REPORT_ACTION_TYPE.PAY:
            if (isInvoice && isSettlingUp) {
                iouMessage =
                    paymentType === CONST.IOU.PAYMENT_TYPE.ELSEWHERE
                        ? translateLocal('iou.payElsewhere', {formattedAmount: amount})
                        : translateLocal(payAsBusiness ? 'iou.settleInvoiceBusiness' : 'iou.settleInvoicePersonal', {amount, last4Digits: String(bankAccountID).slice(-4)});
            } else {
                iouMessage = isSettlingUp ? `paid ${amount}${paymentMethodMessage}` : `sent ${amount}${comment && ` for ${comment}`}${paymentMethodMessage}`;
            }
            break;
        case CONST.REPORT.ACTIONS.TYPE.SUBMITTED:
            iouMessage = translateLocal('iou.expenseAmount', {formattedAmount: amount});
            break;
        default:
            break;
    }

    return [
        {
            html: lodashEscape(iouMessage),
            text: iouMessage ?? '',
            isEdited: false,
            type: CONST.REPORT.MESSAGE.TYPE.COMMENT,
        },
    ];
}

/**
 * Builds an optimistic IOU reportAction object
 *
 * @param type - IOUReportAction type. Can be oneOf(create, delete, pay, split).
 * @param amount - IOU amount in cents.
 * @param currency
 * @param comment - User comment for the IOU.
 * @param participants - An array with participants details.
 * @param [transactionID] - Not required if the IOUReportAction type is 'pay'
 * @param [paymentType] - Only required if the IOUReportAction type is 'pay'. Can be oneOf(elsewhere, Expensify).
 * @param [iouReportID] - Only required if the IOUReportActions type is oneOf(decline, cancel, pay). Generates a randomID as default.
 * @param [isSettlingUp] - Whether we are settling up an IOU.
 * @param [isSendMoneyFlow] - Whether this is pay someone flow
 * @param [receipt]
 * @param [isOwnPolicyExpenseChat] - Whether this is an expense report create from the current user's policy expense chat
 */
function buildOptimisticIOUReportAction(params: BuildOptimisticIOUReportActionParams): OptimisticIOUReportAction {
    const {
        type,
        amount,
        currency,
        comment,
        participants,
        transactionID,
        paymentType,
        iouReportID = '',
        isSettlingUp = false,
        isSendMoneyFlow = false,
        isOwnPolicyExpenseChat = false,
        created = DateUtils.getDBTime(),
        linkedExpenseReportAction,
        isPersonalTrackingExpense = false,
        payAsBusiness,
        bankAccountID,
        reportActionID,
    } = params;

    const IOUReportID = isPersonalTrackingExpense ? undefined : iouReportID || generateReportID();

    const originalMessage: ReportAction<typeof CONST.REPORT.ACTIONS.TYPE.IOU>['originalMessage'] = {
        amount,
        comment,
        currency,
        IOUTransactionID: transactionID,
        IOUReportID,
        type,
        payAsBusiness,
        bankAccountID,
    };

    const delegateAccountDetails = getPersonalDetailByEmail(delegateEmail);

    if (type === CONST.IOU.REPORT_ACTION_TYPE.PAY) {
        // In pay someone flow, we store amount, comment, currency in IOUDetails when type = pay
        if (isSendMoneyFlow) {
            const keys = ['amount', 'comment', 'currency'] as const;
            keys.forEach((key) => {
                delete originalMessage[key];
            });
            originalMessage.IOUDetails = {amount, comment, currency};
            originalMessage.paymentType = paymentType;
        } else {
            // In case of pay someone action, we dont store the comment
            // and there is no single transactionID to link the action to.
            delete originalMessage.IOUTransactionID;
            delete originalMessage.comment;
            originalMessage.paymentType = paymentType;
        }
    }

    // IOUs of type split only exist in group DMs and those don't have an iouReport so we need to delete the IOUReportID key
    if (type === CONST.IOU.REPORT_ACTION_TYPE.SPLIT) {
        delete originalMessage.IOUReportID;
    }

    if (type !== CONST.IOU.REPORT_ACTION_TYPE.PAY) {
        // Split expense made from a policy expense chat only have the payee's accountID as the participant because the payer could be any policy admin
        if (isOwnPolicyExpenseChat && type === CONST.IOU.REPORT_ACTION_TYPE.SPLIT) {
            originalMessage.participantAccountIDs = currentUserAccountID ? [currentUserAccountID] : [];
        } else {
            originalMessage.participantAccountIDs = currentUserAccountID
                ? [
                      currentUserAccountID,
                      ...participants.filter((participant) => participant.accountID !== currentUserAccountID).map((participant) => participant.accountID ?? CONST.DEFAULT_NUMBER_ID),
                  ]
                : participants.map((participant) => participant.accountID ?? CONST.DEFAULT_NUMBER_ID);
        }
    }

    const iouReportAction = {
        ...linkedExpenseReportAction,
        actionName: CONST.REPORT.ACTIONS.TYPE.IOU,
        actorAccountID: currentUserAccountID,
        automatic: false,
        isAttachmentOnly: false,
        originalMessage,
        reportActionID: reportActionID ?? rand64(),
        shouldShow: true,
        created,
        pendingAction: CONST.RED_BRICK_ROAD_PENDING_ACTION.ADD,
        delegateAccountID: delegateAccountDetails?.accountID,
        person: [
            {
                style: 'strong',
                text: getCurrentUserDisplayNameOrEmail(),
                type: 'TEXT',
            },
        ],
        avatar: getCurrentUserAvatar(),
        message: getIOUReportActionMessage(iouReportID, type, amount, comment, currency, paymentType, isSettlingUp, bankAccountID, payAsBusiness),
    };

    const managerMcTestParticipant = participants.find((participant) => isSelectedManagerMcTest(participant.login));
    if (managerMcTestParticipant) {
        return {
            ...iouReportAction,
            actorAccountID: managerMcTestParticipant.accountID,
            avatar: managerMcTestParticipant.icons?.[0]?.source,
            person: [
                {
                    style: 'strong',
                    text: getDisplayNameForParticipant(managerMcTestParticipant),
                    type: 'TEXT',
                },
            ],
        };
    }

    return iouReportAction;
}

/**
 * Builds an optimistic APPROVED report action with a randomly generated reportActionID.
 */
function buildOptimisticApprovedReportAction(amount: number, currency: string, expenseReportID: string): OptimisticApprovedReportAction {
    const originalMessage = {
        amount,
        currency,
        expenseReportID,
    };
    const delegateAccountDetails = getPersonalDetailByEmail(delegateEmail);

    return {
        actionName: CONST.REPORT.ACTIONS.TYPE.APPROVED,
        actorAccountID: currentUserAccountID,
        automatic: false,
        avatar: getCurrentUserAvatar(),
        isAttachmentOnly: false,
        originalMessage,
        message: getIOUReportActionMessage(expenseReportID, CONST.REPORT.ACTIONS.TYPE.APPROVED, Math.abs(amount), '', currency),
        person: [
            {
                style: 'strong',
                text: getCurrentUserDisplayNameOrEmail(),
                type: 'TEXT',
            },
        ],
        reportActionID: rand64(),
        shouldShow: true,
        created: DateUtils.getDBTime(),
        pendingAction: CONST.RED_BRICK_ROAD_PENDING_ACTION.ADD,
        delegateAccountID: delegateAccountDetails?.accountID,
    };
}

/**
 * Builds an optimistic APPROVED report action with a randomly generated reportActionID.
 */
function buildOptimisticUnapprovedReportAction(amount: number, currency: string, expenseReportID: string): OptimisticUnapprovedReportAction {
    const delegateAccountDetails = getPersonalDetailByEmail(delegateEmail);
    return {
        actionName: CONST.REPORT.ACTIONS.TYPE.UNAPPROVED,
        actorAccountID: currentUserAccountID,
        automatic: false,
        avatar: getCurrentUserAvatar(),
        isAttachmentOnly: false,
        originalMessage: {
            amount,
            currency,
            expenseReportID,
        },
        message: getIOUReportActionMessage(expenseReportID, CONST.REPORT.ACTIONS.TYPE.UNAPPROVED, Math.abs(amount), '', currency),
        person: [
            {
                style: 'strong',
                text: getCurrentUserDisplayNameOrEmail(),
                type: 'TEXT',
            },
        ],
        reportActionID: rand64(),
        shouldShow: true,
        created: DateUtils.getDBTime(),
        pendingAction: CONST.RED_BRICK_ROAD_PENDING_ACTION.ADD,
        delegateAccountID: delegateAccountDetails?.accountID,
    };
}

/**
 * Builds an optimistic MOVED report action with a randomly generated reportActionID.
 * This action is used when we move reports across workspaces.
 */
function buildOptimisticMovedReportAction(
    fromPolicyID: string | undefined,
    toPolicyID: string,
    newParentReportID: string,
    movedReportID: string,
    policyName: string,
    shouldHideMovedReportUrl = false,
): ReportAction {
    const originalMessage = {
        fromPolicyID,
        toPolicyID,
        newParentReportID,
        movedReportID,
    };

    const movedActionMessage = [
        {
            html: shouldHideMovedReportUrl
                ? `moved this <a href='${CONST.NEW_EXPENSIFY_URL}r/${movedReportID}' target='_blank' rel='noreferrer noopener'>report</a> to the <a href='${CONST.NEW_EXPENSIFY_URL}r/${newParentReportID}' target='_blank' rel='noreferrer noopener'>${policyName}</a> workspace`
                : `moved this report to the <a href='${CONST.NEW_EXPENSIFY_URL}r/${newParentReportID}' target='_blank' rel='noreferrer noopener'>${policyName}</a> workspace`,
            text: `moved this report to the ${policyName} workspace`,
            type: CONST.REPORT.MESSAGE.TYPE.COMMENT,
        },
    ];

    return {
        actionName: CONST.REPORT.ACTIONS.TYPE.MOVED,
        actorAccountID: currentUserAccountID,
        automatic: false,
        avatar: getCurrentUserAvatar(),
        isAttachmentOnly: false,
        originalMessage,
        message: movedActionMessage,
        person: [
            {
                style: 'strong',
                text: getCurrentUserDisplayNameOrEmail(),
                type: 'TEXT',
            },
        ],
        reportActionID: rand64(),
        shouldShow: true,
        created: DateUtils.getDBTime(),
        pendingAction: CONST.RED_BRICK_ROAD_PENDING_ACTION.ADD,
    };
}

/**
 * Builds an optimistic CHANGE_POLICY report action with a randomly generated reportActionID.
 * This action is used when we change the workspace of a report.
 */
function buildOptimisticChangePolicyReportAction(fromPolicyID: string | undefined, toPolicyID: string, automaticAction = false): ReportAction {
    const originalMessage = {
        fromPolicy: fromPolicyID,
        toPolicy: toPolicyID,
        automaticAction,
    };

    // This will be fixed as part of https://github.com/Expensify/Expensify/issues/507850
    // eslint-disable-next-line deprecation/deprecation
    const fromPolicy = getPolicy(fromPolicyID);
    // This will be fixed as part of https://github.com/Expensify/Expensify/issues/507850
    // eslint-disable-next-line deprecation/deprecation
    const toPolicy = getPolicy(toPolicyID);

    const changePolicyReportActionMessage = [
        {
            type: CONST.REPORT.MESSAGE.TYPE.TEXT,
            text: `changed the workspace to ${toPolicy?.name}`,
        },
        ...(fromPolicyID
            ? [
                  {
                      type: CONST.REPORT.MESSAGE.TYPE.TEXT,
                      text: ` (previously ${fromPolicy?.name})`,
                  },
              ]
            : []),
    ];

    return {
        actionName: CONST.REPORT.ACTIONS.TYPE.CHANGE_POLICY,
        actorAccountID: currentUserAccountID,
        avatar: getCurrentUserAvatar(),
        created: DateUtils.getDBTime(),
        originalMessage,
        message: changePolicyReportActionMessage,
        person: [
            {
                style: 'strong',
                text: getCurrentUserDisplayNameOrEmail(),
                type: 'TEXT',
            },
        ],
        reportActionID: rand64(),
        shouldShow: true,
        pendingAction: CONST.RED_BRICK_ROAD_PENDING_ACTION.ADD,
    };
}

function buildOptimisticTransactionAction(
    type: typeof CONST.REPORT.ACTIONS.TYPE.MOVED_TRANSACTION | typeof CONST.REPORT.ACTIONS.TYPE.UNREPORTED_TRANSACTION,
    transactionThreadReportID: string | undefined,
    targetReportID: string,
): ReportAction {
    const reportName = allReports?.[targetReportID]?.reportName ?? '';
    const url = `${environmentURL}/r/${targetReportID}`;
    const [actionText, messageHtml] =
        type === CONST.REPORT.ACTIONS.TYPE.MOVED_TRANSACTION
            ? [`moved this expense to ${reportName}`, `moved this expense to <a href='${url}' target='_blank' rel='noreferrer noopener'>${reportName}</a>`]
            : ['moved this expense to your personal space', 'moved this expense to your personal space'];

    return {
        actionName: type,
        reportID: transactionThreadReportID,
        actorAccountID: currentUserAccountID,
        avatar: getCurrentUserAvatar(),
        created: DateUtils.getDBTime(),
        originalMessage: type === CONST.REPORT.ACTIONS.TYPE.MOVED_TRANSACTION ? {toReportID: targetReportID} : {fromReportID: targetReportID},
        message: [
            {
                type: CONST.REPORT.MESSAGE.TYPE.TEXT,
                html: messageHtml,
                text: actionText,
            },
        ],
        person: [
            {
                style: 'strong',
                text: getCurrentUserDisplayNameOrEmail(),
                type: 'TEXT',
            },
        ],
        reportActionID: rand64(),
        shouldShow: true,
        pendingAction: CONST.RED_BRICK_ROAD_PENDING_ACTION.ADD,
    };
}

/**
 * Builds an optimistic MOVED_TRANSACTION report action with a randomly generated reportActionID.
 * This action is used when we change the workspace of a report.
 */
function buildOptimisticMovedTransactionAction(transactionThreadReportID: string | undefined, toReportID: string) {
    return buildOptimisticTransactionAction(CONST.REPORT.ACTIONS.TYPE.MOVED_TRANSACTION, transactionThreadReportID, toReportID);
}

/**
 * Builds an optimistic UNREPORTED_TRANSACTION report action with a randomly generated reportActionID.
 * This action is used when we un-report a transaction.
 */
function buildOptimisticUnreportedTransactionAction(transactionThreadReportID: string | undefined, fromReportID: string) {
    return buildOptimisticTransactionAction(CONST.REPORT.ACTIONS.TYPE.UNREPORTED_TRANSACTION, transactionThreadReportID, fromReportID);
}

/**
 * Builds an optimistic SUBMITTED report action with a randomly generated reportActionID.
 *
 */
function buildOptimisticSubmittedReportAction(amount: number, currency: string, expenseReportID: string, adminAccountID: number | undefined): OptimisticSubmittedReportAction {
    const originalMessage = {
        amount,
        currency,
        expenseReportID,
    };

    const delegateAccountDetails = getPersonalDetailByEmail(delegateEmail);

    return {
        actionName: CONST.REPORT.ACTIONS.TYPE.SUBMITTED,
        actorAccountID: currentUserAccountID,
        adminAccountID,
        automatic: false,
        avatar: getCurrentUserAvatar(),
        isAttachmentOnly: false,
        originalMessage,
        message: getIOUReportActionMessage(expenseReportID, CONST.REPORT.ACTIONS.TYPE.SUBMITTED, Math.abs(amount), '', currency),
        person: [
            {
                style: 'strong',
                text: getCurrentUserDisplayNameOrEmail(),
                type: 'TEXT',
            },
        ],
        reportActionID: rand64(),
        shouldShow: true,
        created: DateUtils.getDBTime(),
        pendingAction: CONST.RED_BRICK_ROAD_PENDING_ACTION.ADD,
        delegateAccountID: delegateAccountDetails?.accountID,
    };
}

/**
 * Builds an optimistic report preview action with a randomly generated reportActionID.
 *
 * @param chatReport
 * @param iouReport
 * @param [comment] - User comment for the IOU.
 * @param [transaction] - optimistic first transaction of preview
 * @param reportActionID
 */
function buildOptimisticReportPreview(
    chatReport: OnyxInputOrEntry<Report>,
    iouReport: Report,
    comment = '',
    transaction: OnyxInputOrEntry<Transaction> = null,
    childReportID?: string,
    reportActionID?: string,
): ReportAction<typeof CONST.REPORT.ACTIONS.TYPE.REPORT_PREVIEW> {
    const hasReceipt = hasReceiptTransactionUtils(transaction);
    const message = getReportPreviewMessage(iouReport);
    const created = DateUtils.getDBTime();
    const reportActorAccountID = (isInvoiceReport(iouReport) || isExpenseReport(iouReport) ? iouReport?.ownerAccountID : iouReport?.managerID) ?? -1;
    const delegateAccountDetails = getPersonalDetailByEmail(delegateEmail);
    const isTestTransaction = isTestTransactionReport(iouReport);
    const isTestDriveTransaction = !!transaction?.receipt?.isTestDriveReceipt;
    const isScanRequest = transaction ? isScanRequestTransactionUtils(transaction) : false;
    return {
        reportActionID: reportActionID ?? rand64(),
        reportID: chatReport?.reportID,
        actionName: CONST.REPORT.ACTIONS.TYPE.REPORT_PREVIEW,
        pendingAction: CONST.RED_BRICK_ROAD_PENDING_ACTION.ADD,
        originalMessage: {
            linkedReportID: iouReport?.reportID,
        },
        message: [
            {
                html: message,
                text: message,
                isEdited: false,
                type: CONST.REPORT.MESSAGE.TYPE.COMMENT,
            },
        ],
        delegateAccountID: delegateAccountDetails?.accountID,
        created,
        accountID: iouReport?.managerID,
        // The preview is initially whispered if created with a receipt, so the actor is the current user as well
        actorAccountID: hasReceipt ? currentUserAccountID : reportActorAccountID,
        childReportID: childReportID ?? iouReport?.reportID,
        childMoneyRequestCount: 1,
        isOptimisticAction: true,
        childLastActorAccountID: currentUserAccountID,
        childLastMoneyRequestComment: comment,
        childRecentReceiptTransactionIDs: hasReceipt && !isEmptyObject(transaction) && transaction?.transactionID ? {[transaction.transactionID]: created} : undefined,
        childOwnerAccountID: iouReport?.ownerAccountID,
        childManagerAccountID: iouReport?.managerID,
        ...((isTestDriveTransaction || isTestTransaction) && !isScanRequest && {childStateNum: 2, childStatusNum: 4}),
    };
}

/**
 * Builds an optimistic ACTIONABLE_TRACK_EXPENSE_WHISPER action with a randomly generated reportActionID.
 */
function buildOptimisticActionableTrackExpenseWhisper(iouAction: OptimisticIOUReportAction, transactionID: string): ReportAction {
    const currentTime = DateUtils.getDBTime();
    const targetEmail = CONST.EMAIL.CONCIERGE;
    const actorAccountID = getAccountIDsByLogins([targetEmail]).at(0);
    const reportActionID = rand64();
    return {
        actionName: CONST.REPORT.ACTIONS.TYPE.ACTIONABLE_TRACK_EXPENSE_WHISPER,
        actorAccountID,
        avatar: getDefaultAvatarURL(actorAccountID),
        created: DateUtils.addMillisecondsFromDateTime(currentTime, 1),
        lastModified: DateUtils.addMillisecondsFromDateTime(currentTime, 1),
        message: [
            {
                html: CONST.ACTIONABLE_TRACK_EXPENSE_WHISPER_MESSAGE,
                text: CONST.ACTIONABLE_TRACK_EXPENSE_WHISPER_MESSAGE,
                whisperedTo: [],
                type: CONST.REPORT.MESSAGE.TYPE.COMMENT,
            },
        ],
        originalMessage: {
            lastModified: DateUtils.addMillisecondsFromDateTime(currentTime, 1),
            transactionID,
        },
        person: [
            {
                text: CONST.DISPLAY_NAME.EXPENSIFY_CONCIERGE,
                type: 'TEXT',
            },
        ],
        reportActionID,
        shouldShow: true,
        pendingAction: CONST.RED_BRICK_ROAD_PENDING_ACTION.ADD,
    };
}

/**
 * Builds an optimistic modified expense action with a randomly generated reportActionID.
 */
function buildOptimisticModifiedExpenseReportAction(
    transactionThread: OnyxInputOrEntry<Report>,
    oldTransaction: OnyxInputOrEntry<Transaction>,
    transactionChanges: TransactionChanges,
    isFromExpenseReport: boolean,
    policy: OnyxInputOrEntry<Policy>,
    updatedTransaction?: OnyxInputOrEntry<Transaction>,
): OptimisticModifiedExpenseReportAction {
    const originalMessage = getModifiedExpenseOriginalMessage(oldTransaction, transactionChanges, isFromExpenseReport, policy, updatedTransaction);
    const delegateAccountDetails = getPersonalDetailByEmail(delegateEmail);

    return {
        actionName: CONST.REPORT.ACTIONS.TYPE.MODIFIED_EXPENSE,
        actorAccountID: currentUserAccountID,
        automatic: false,
        avatar: getCurrentUserAvatar(),
        created: DateUtils.getDBTime(),
        isAttachmentOnly: false,
        message: [
            {
                // Currently we are composing the message from the originalMessage and message is only used in OldDot and not in the App
                text: 'You',
                style: 'strong',
                type: CONST.REPORT.MESSAGE.TYPE.TEXT,
            },
        ],
        originalMessage,
        person: [
            {
                style: 'strong',
                text: currentUserPersonalDetails?.displayName ?? String(currentUserAccountID),
                type: 'TEXT',
            },
        ],
        pendingAction: CONST.RED_BRICK_ROAD_PENDING_ACTION.ADD,
        reportActionID: rand64(),
        reportID: transactionThread?.reportID,
        shouldShow: true,
        delegateAccountID: delegateAccountDetails?.accountID,
    };
}

/**
 * Builds an optimistic DETACH_RECEIPT report action with a randomly generated reportActionID.
 */
function buildOptimisticDetachReceipt(reportID: string | undefined, transactionID: string, merchant: string = CONST.TRANSACTION.PARTIAL_TRANSACTION_MERCHANT) {
    return {
        actionName: CONST.REPORT.ACTIONS.TYPE.MANAGER_DETACH_RECEIPT,
        actorAccountID: currentUserAccountID,
        automatic: false,
        avatar: getCurrentUserAvatar(),
        created: DateUtils.getDBTime(),
        isAttachmentOnly: false,
        originalMessage: {
            transactionID,
            merchant: `${merchant}`,
        },
        message: [
            {
                type: 'COMMENT',
                html: `detached a receipt from expense '${merchant}'`,
                text: `detached a receipt from expense '${merchant}'`,
                whisperedTo: [],
            },
        ],
        person: [
            {
                style: 'strong',
                text: currentUserPersonalDetails?.displayName ?? String(currentUserAccountID),
                type: 'TEXT',
            },
        ],
        pendingAction: CONST.RED_BRICK_ROAD_PENDING_ACTION.ADD,
        reportActionID: rand64(),
        reportID,
        shouldShow: true,
    };
}

/**
 * Updates a report preview action that exists for an IOU report.
 *
 * @param [comment] - User comment for the IOU.
 * @param [transaction] - optimistic newest transaction of a report preview
 *
 */
function updateReportPreview(
    iouReport: OnyxEntry<Report>,
    reportPreviewAction: ReportAction<typeof CONST.REPORT.ACTIONS.TYPE.REPORT_PREVIEW>,
    isPayRequest = false,
    comment = '',
    transaction?: OnyxEntry<Transaction>,
): ReportAction<typeof CONST.REPORT.ACTIONS.TYPE.REPORT_PREVIEW> {
    const hasReceipt = hasReceiptTransactionUtils(transaction);
    const recentReceiptTransactions = reportPreviewAction?.childRecentReceiptTransactionIDs ?? {};
    const transactionsToKeep = getRecentTransactions(recentReceiptTransactions);
    const previousTransactionsArray = Object.entries(recentReceiptTransactions ?? {}).map(([key, value]) => (transactionsToKeep.includes(key) ? {[key]: value} : null));
    const previousTransactions: Record<string, string> = {};

    for (const obj of previousTransactionsArray) {
        for (const key in obj) {
            if (obj) {
                previousTransactions[key] = obj[key];
            }
        }
    }

    const message = getReportPreviewMessage(iouReport, reportPreviewAction);
    const originalMessage = getOriginalMessage(reportPreviewAction);
    return {
        ...reportPreviewAction,
        message: [
            {
                html: message,
                text: message,
                isEdited: false,
                type: CONST.REPORT.MESSAGE.TYPE.COMMENT,
            },
        ],
        childLastMoneyRequestComment: comment || reportPreviewAction?.childLastMoneyRequestComment,
        childMoneyRequestCount: (reportPreviewAction?.childMoneyRequestCount ?? 0) + (isPayRequest ? 0 : 1),
        childRecentReceiptTransactionIDs: hasReceipt
            ? {
                  ...(transaction && {[transaction.transactionID]: transaction?.created}),
                  ...previousTransactions,
              }
            : recentReceiptTransactions,
        // As soon as we add a transaction without a receipt to the report, it will have ready expenses,
        // so we remove the whisper
        originalMessage: originalMessage
            ? {
                  ...originalMessage,
                  whisperedTo: hasReceipt ? originalMessage.whisperedTo : [],
                  linkedReportID: originalMessage.linkedReportID,
              }
            : undefined,
    };
}

function buildOptimisticTaskReportAction(
    taskReportID: string,
    actionName: typeof CONST.REPORT.ACTIONS.TYPE.TASK_COMPLETED | typeof CONST.REPORT.ACTIONS.TYPE.TASK_REOPENED | typeof CONST.REPORT.ACTIONS.TYPE.TASK_CANCELLED,
    message = '',
    actorAccountID = currentUserAccountID,
    createdOffset = 0,
): OptimisticTaskReportAction {
    const originalMessage = {
        taskReportID,
        type: actionName,
        text: message,
        html: message,
        whisperedTo: [],
    };
    const delegateAccountDetails = getPersonalDetailByEmail(delegateEmail);

    return {
        actionName,
        actorAccountID,
        automatic: false,
        avatar: getCurrentUserAvatar(),
        isAttachmentOnly: false,
        originalMessage,
        message: [
            {
                text: message,
                taskReportID,
                type: CONST.REPORT.MESSAGE.TYPE.TEXT,
            },
        ],
        person: [
            {
                style: 'strong',
                text: currentUserPersonalDetails?.displayName ?? String(currentUserAccountID),
                type: 'TEXT',
            },
        ],
        reportActionID: rand64(),
        shouldShow: true,
        created: DateUtils.getDBTimeWithSkew(Date.now() + createdOffset),
        isFirstItem: false,
        pendingAction: CONST.RED_BRICK_ROAD_PENDING_ACTION.ADD,
        delegateAccountID: delegateAccountDetails?.accountID,
    };
}

function isWorkspaceChat(chatType: string) {
    return chatType === CONST.REPORT.CHAT_TYPE.POLICY_ADMINS || chatType === CONST.REPORT.CHAT_TYPE.POLICY_ANNOUNCE || chatType === CONST.REPORT.CHAT_TYPE.POLICY_EXPENSE_CHAT;
}

/**
 * Builds an optimistic chat report with a randomly generated reportID and as much information as we currently have
 */
type BuildOptimisticChatReportParams = {
    participantList: number[];
    reportName?: string;
    chatType?: ValueOf<typeof CONST.REPORT.CHAT_TYPE>;
    policyID?: string;
    ownerAccountID?: number;
    isOwnPolicyExpenseChat?: boolean;
    oldPolicyName?: string;
    visibility?: ValueOf<typeof CONST.REPORT.VISIBILITY>;
    writeCapability?: ValueOf<typeof CONST.REPORT.WRITE_CAPABILITIES>;
    notificationPreference?: NotificationPreference;
    parentReportActionID?: string;
    parentReportID?: string;
    description?: string;
    avatarUrl?: string;
    optimisticReportID?: string;
};

function buildOptimisticChatReport({
    participantList,
    reportName = CONST.REPORT.DEFAULT_REPORT_NAME,
    chatType,
    policyID = CONST.POLICY.OWNER_EMAIL_FAKE,
    ownerAccountID = CONST.REPORT.OWNER_ACCOUNT_ID_FAKE,
    isOwnPolicyExpenseChat = false,
    oldPolicyName = '',
    visibility,
    writeCapability,
    notificationPreference = CONST.REPORT.NOTIFICATION_PREFERENCE.ALWAYS,
    parentReportActionID = '',
    parentReportID = undefined,
    description = '',
    avatarUrl = '',
    optimisticReportID = '',
}: BuildOptimisticChatReportParams): OptimisticChatReport {
    const isWorkspaceChatType = chatType && isWorkspaceChat(chatType);
    const participants = participantList.reduce((reportParticipants: Participants, accountID: number) => {
        const participant: ReportParticipant = {
            notificationPreference,
            ...(!isWorkspaceChatType && {role: accountID === currentUserAccountID ? CONST.REPORT.ROLE.ADMIN : CONST.REPORT.ROLE.MEMBER}),
        };
        // eslint-disable-next-line no-param-reassign
        reportParticipants[accountID] = participant;
        return reportParticipants;
    }, {} as Participants);
    const currentTime = DateUtils.getDBTime();
    const optimisticChatReport: OptimisticChatReport = {
        type: CONST.REPORT.TYPE.CHAT,
        chatType,
        isOwnPolicyExpenseChat,
        isPinned: false,
        lastActorAccountID: 0,
        lastMessageHtml: '',
        lastMessageText: undefined,
        lastReadTime: currentTime,
        lastVisibleActionCreated: currentTime,
        oldPolicyName,
        ownerAccountID: ownerAccountID || CONST.REPORT.OWNER_ACCOUNT_ID_FAKE,
        parentReportActionID,
        parentReportID,
        participants,
        policyID,
        reportID: optimisticReportID || generateReportID(),
        reportName,
        stateNum: 0,
        statusNum: 0,
        visibility,
        description,
        writeCapability,
        avatarUrl,
    };

    if (chatType === CONST.REPORT.CHAT_TYPE.INVOICE) {
        // TODO: update to support workspace as an invoice receiver when workspace-to-workspace invoice room implemented
        optimisticChatReport.invoiceReceiver = {
            type: 'individual',
            accountID: participantList.at(0) ?? -1,
        };
    }

    return optimisticChatReport;
}

function buildOptimisticGroupChatReport(
    participantAccountIDs: number[],
    reportName: string,
    avatarUri: string,
    optimisticReportID?: string,
    notificationPreference?: NotificationPreference,
) {
    return buildOptimisticChatReport({
        participantList: participantAccountIDs,
        reportName,
        chatType: CONST.REPORT.CHAT_TYPE.GROUP,
        notificationPreference,
        avatarUrl: avatarUri,
        optimisticReportID,
    });
}

/**
 * Returns the necessary reportAction onyx data to indicate that the chat has been created optimistically
 * @param [created] - Action created time
 */
function buildOptimisticCreatedReportAction(emailCreatingAction: string, created = DateUtils.getDBTime(), optimisticReportActionID?: string): OptimisticCreatedReportAction {
    return {
        reportActionID: optimisticReportActionID ?? rand64(),
        actionName: CONST.REPORT.ACTIONS.TYPE.CREATED,
        pendingAction: CONST.RED_BRICK_ROAD_PENDING_ACTION.ADD,
        actorAccountID: currentUserAccountID,
        message: [
            {
                type: CONST.REPORT.MESSAGE.TYPE.TEXT,
                style: 'strong',
                text: emailCreatingAction,
            },
            {
                type: CONST.REPORT.MESSAGE.TYPE.TEXT,
                style: 'normal',
                text: ' created this report',
            },
        ],
        person: [
            {
                type: CONST.REPORT.MESSAGE.TYPE.TEXT,
                style: 'strong',
                text: getCurrentUserDisplayNameOrEmail(),
            },
        ],
        automatic: false,
        avatar: getCurrentUserAvatar(),
        created,
        shouldShow: true,
    };
}

/**
 * Returns the necessary reportAction onyx data to indicate that the room has been renamed
 */
function buildOptimisticRenamedRoomReportAction(newName: string, oldName: string): OptimisticRenamedReportAction {
    const now = DateUtils.getDBTime();
    return {
        reportActionID: rand64(),
        actionName: CONST.REPORT.ACTIONS.TYPE.RENAMED,
        pendingAction: CONST.RED_BRICK_ROAD_PENDING_ACTION.ADD,
        actorAccountID: currentUserAccountID,
        message: [
            {
                type: CONST.REPORT.MESSAGE.TYPE.TEXT,
                style: 'strong',
                text: 'You',
            },
            {
                type: CONST.REPORT.MESSAGE.TYPE.TEXT,
                style: 'normal',
                text: ` renamed this report. New title is '${newName}' (previously '${oldName}').`,
            },
        ],
        person: [
            {
                type: CONST.REPORT.MESSAGE.TYPE.TEXT,
                style: 'strong',
                text: getCurrentUserDisplayNameOrEmail(),
            },
        ],
        originalMessage: {
            oldName,
            newName,
            html: `Room renamed to ${newName}`,
            lastModified: now,
        },
        automatic: false,
        avatar: getCurrentUserAvatar(),
        created: now,
        shouldShow: true,
    };
}

/**
 * Returns the necessary reportAction onyx data to indicate that the room description has been updated
 */
function buildOptimisticRoomDescriptionUpdatedReportAction(description: string): OptimisticRoomDescriptionUpdatedReportAction {
    const now = DateUtils.getDBTime();
    return {
        reportActionID: rand64(),
        actionName: CONST.REPORT.ACTIONS.TYPE.ROOM_CHANGE_LOG.UPDATE_ROOM_DESCRIPTION,
        pendingAction: CONST.RED_BRICK_ROAD_PENDING_ACTION.ADD,
        actorAccountID: currentUserAccountID,
        message: [
            {
                type: CONST.REPORT.MESSAGE.TYPE.COMMENT,
                text: description ? `set the room description to: ${Parser.htmlToText(description)}` : 'cleared the room description',
                html: description ? `<muted-text>set the room description to: ${description}</muted-text>` : '<muted-text>cleared the room description</muted-text>',
            },
        ],
        person: [
            {
                type: CONST.REPORT.MESSAGE.TYPE.TEXT,
                style: 'strong',
                text: getCurrentUserDisplayNameOrEmail(),
            },
        ],
        originalMessage: {
            description,
            lastModified: now,
        },
        created: now,
    };
}

/**
 * Returns the necessary reportAction onyx data to indicate that the transaction has been put on hold optimistically
 * @param [created] - Action created time
 */
function buildOptimisticHoldReportAction(created = DateUtils.getDBTime()): OptimisticHoldReportAction {
    return {
        reportActionID: rand64(),
        actionName: CONST.REPORT.ACTIONS.TYPE.HOLD,
        pendingAction: CONST.RED_BRICK_ROAD_PENDING_ACTION.ADD,
        actorAccountID: currentUserAccountID,
        message: [
            {
                type: CONST.REPORT.MESSAGE.TYPE.TEXT,
                style: 'normal',
                text: translateLocal('iou.heldExpense'),
            },
        ],
        person: [
            {
                type: CONST.REPORT.MESSAGE.TYPE.TEXT,
                style: 'strong',
                text: getCurrentUserDisplayNameOrEmail(),
            },
        ],
        automatic: false,
        avatar: getCurrentUserAvatar(),
        created,
        shouldShow: true,
    };
}

/**
 * Returns the necessary reportAction onyx data to indicate that the transaction has been put on hold optimistically
 * @param [created] - Action created time
 */
function buildOptimisticHoldReportActionComment(comment: string, created = DateUtils.getDBTime()): OptimisticHoldReportAction {
    return {
        reportActionID: rand64(),
        actionName: CONST.REPORT.ACTIONS.TYPE.ADD_COMMENT,
        pendingAction: CONST.RED_BRICK_ROAD_PENDING_ACTION.ADD,
        actorAccountID: currentUserAccountID,
        message: [
            {
                type: CONST.REPORT.MESSAGE.TYPE.COMMENT,
                text: comment,
                html: comment, // as discussed on https://github.com/Expensify/App/pull/39452 we will not support HTML for now
            },
        ],
        person: [
            {
                type: CONST.REPORT.MESSAGE.TYPE.TEXT,
                style: 'strong',
                text: getCurrentUserDisplayNameOrEmail(),
            },
        ],
        automatic: false,
        avatar: getCurrentUserAvatar(),
        created,
        shouldShow: true,
    };
}

/**
 * Returns the necessary reportAction onyx data to indicate that the transaction has been removed from hold optimistically
 * @param [created] - Action created time
 */
function buildOptimisticUnHoldReportAction(created = DateUtils.getDBTime()): OptimisticHoldReportAction {
    return {
        reportActionID: rand64(),
        actionName: CONST.REPORT.ACTIONS.TYPE.UNHOLD,
        pendingAction: CONST.RED_BRICK_ROAD_PENDING_ACTION.ADD,
        actorAccountID: currentUserAccountID,
        message: [
            {
                type: CONST.REPORT.MESSAGE.TYPE.TEXT,
                style: 'normal',
                text: translateLocal('iou.unheldExpense'),
            },
        ],
        person: [
            {
                type: CONST.REPORT.MESSAGE.TYPE.TEXT,
                style: 'normal',
                text: getCurrentUserDisplayNameOrEmail(),
            },
        ],
        automatic: false,
        avatar: getCurrentUserAvatar(),
        created,
        shouldShow: true,
    };
}

function buildOptimisticRetractedReportAction(created = DateUtils.getDBTime()): OptimisticRetractedReportAction {
    return {
        reportActionID: rand64(),
        actionName: CONST.REPORT.ACTIONS.TYPE.RETRACTED,
        actorAccountID: currentUserAccountID,
        pendingAction: CONST.RED_BRICK_ROAD_PENDING_ACTION.ADD,
        message: [
            {
                type: CONST.REPORT.MESSAGE.TYPE.COMMENT,
                text: 'retracted',
                html: `<muted-text>retracted</muted-text>`,
            },
        ],
        person: [
            {
                style: 'strong',
                text: getCurrentUserDisplayNameOrEmail(),
                type: CONST.REPORT.MESSAGE.TYPE.TEXT,
            },
        ],
        automatic: false,
        avatar: getCurrentUserAvatar(),
        created,
        shouldShow: true,
    };
}

function buildOptimisticReopenedReportAction(created = DateUtils.getDBTime()): OptimisticReopenedReportAction {
    return {
        reportActionID: rand64(),
        actionName: CONST.REPORT.ACTIONS.TYPE.REOPENED,
        actorAccountID: currentUserAccountID,
        pendingAction: CONST.RED_BRICK_ROAD_PENDING_ACTION.ADD,
        message: [
            {
                type: CONST.REPORT.MESSAGE.TYPE.COMMENT,
                text: 'reopened',
                html: '<muted-text>reopened</muted-text>',
            },
        ],
        person: [
            {
                style: 'strong',
                text: getCurrentUserDisplayNameOrEmail(),
                type: CONST.REPORT.MESSAGE.TYPE.TEXT,
            },
        ],
        automatic: false,
        avatar: getCurrentUserAvatar(),
        created,
        shouldShow: true,
    };
}

function buildOptimisticEditedTaskFieldReportAction({title, description}: Task): OptimisticEditedTaskReportAction {
    // We do not modify title & description in one request, so we need to create a different optimistic action for each field modification
    let field = '';
    let value = '';
    if (title !== undefined) {
        field = 'task title';
        value = title;
    } else if (description !== undefined) {
        field = 'description';
        value = description;
    }

    let changelog = 'edited this task';
    if (field && value) {
        changelog = `updated the ${field} to ${value}`;
    } else if (field) {
        changelog = `removed the ${field}`;
    }
    const delegateAccountDetails = getPersonalDetailByEmail(delegateEmail);

    return {
        reportActionID: rand64(),
        actionName: CONST.REPORT.ACTIONS.TYPE.TASK_EDITED,
        pendingAction: CONST.RED_BRICK_ROAD_PENDING_ACTION.ADD,
        actorAccountID: currentUserAccountID,
        message: [
            {
                type: CONST.REPORT.MESSAGE.TYPE.COMMENT,
                text: changelog,
                html: getParsedComment(changelog, undefined, undefined, title !== undefined ? [...CONST.TASK_TITLE_DISABLED_RULES] : undefined),
            },
        ],
        person: [
            {
                type: CONST.REPORT.MESSAGE.TYPE.TEXT,
                style: 'strong',
                text: getCurrentUserDisplayNameOrEmail(),
            },
        ],
        automatic: false,
        avatar: getCurrentUserAvatar(),
        created: DateUtils.getDBTime(),
        shouldShow: false,
        delegateAccountID: delegateAccountDetails?.accountID,
    };
}

function buildOptimisticCardAssignedReportAction(assigneeAccountID: number): OptimisticCardAssignedReportAction {
    return {
        actionName: CONST.REPORT.ACTIONS.TYPE.CARD_ASSIGNED,
        actorAccountID: currentUserAccountID,
        avatar: getCurrentUserAvatar(),
        created: DateUtils.getDBTime(),
        originalMessage: {assigneeAccountID, cardID: -1},
        message: [{type: CONST.REPORT.MESSAGE.TYPE.COMMENT, text: '', html: ''}],
        pendingAction: CONST.RED_BRICK_ROAD_PENDING_ACTION.ADD,
        person: [
            {
                type: CONST.REPORT.MESSAGE.TYPE.TEXT,
                style: 'strong',
                text: getCurrentUserDisplayNameOrEmail(),
            },
        ],
        reportActionID: rand64(),
        shouldShow: true,
    };
}

function buildOptimisticChangedTaskAssigneeReportAction(assigneeAccountID: number): OptimisticEditedTaskReportAction {
    const delegateAccountDetails = getPersonalDetailByEmail(delegateEmail);

    return {
        reportActionID: rand64(),
        actionName: CONST.REPORT.ACTIONS.TYPE.TASK_EDITED,
        pendingAction: CONST.RED_BRICK_ROAD_PENDING_ACTION.ADD,
        actorAccountID: currentUserAccountID,
        message: [
            {
                type: CONST.REPORT.MESSAGE.TYPE.COMMENT,
                text: `assigned to ${getDisplayNameForParticipant({accountID: assigneeAccountID})}`,
                html: `assigned to <mention-user accountID="${assigneeAccountID}"/>`,
            },
        ],
        person: [
            {
                type: CONST.REPORT.MESSAGE.TYPE.TEXT,
                style: 'strong',
                text: getCurrentUserDisplayNameOrEmail(),
            },
        ],
        automatic: false,
        avatar: getCurrentUserAvatar(),
        created: DateUtils.getDBTime(),
        shouldShow: false,
        delegateAccountID: delegateAccountDetails?.accountID,
    };
}

/**
 * Returns the necessary reportAction onyx data to indicate that a chat has been archived
 *
 * @param reason - A reason why the chat has been archived
 */
function buildOptimisticClosedReportAction(
    emailClosingReport: string,
    policyName: string,
    reason: ValueOf<typeof CONST.REPORT.ARCHIVE_REASON> = CONST.REPORT.ARCHIVE_REASON.DEFAULT,
): OptimisticClosedReportAction {
    return {
        actionName: CONST.REPORT.ACTIONS.TYPE.CLOSED,
        actorAccountID: currentUserAccountID,
        automatic: false,
        avatar: getCurrentUserAvatar(),
        created: DateUtils.getDBTime(),
        message: [
            {
                type: CONST.REPORT.MESSAGE.TYPE.TEXT,
                style: 'strong',
                text: emailClosingReport,
            },
            {
                type: CONST.REPORT.MESSAGE.TYPE.TEXT,
                style: 'normal',
                text: ' closed this report',
            },
        ],
        originalMessage: {
            policyName,
            reason,
        },
        pendingAction: CONST.RED_BRICK_ROAD_PENDING_ACTION.ADD,
        person: [
            {
                type: CONST.REPORT.MESSAGE.TYPE.TEXT,
                style: 'strong',
                text: getCurrentUserDisplayNameOrEmail(),
            },
        ],
        reportActionID: rand64(),
        shouldShow: true,
    };
}

/**
 * Returns an optimistic Dismissed Violation Report Action. Use the originalMessage customize this to the type of
 * violation being dismissed.
 */
function buildOptimisticDismissedViolationReportAction(
    originalMessage: ReportAction<typeof CONST.REPORT.ACTIONS.TYPE.DISMISSED_VIOLATION>['originalMessage'],
): OptimisticDismissedViolationReportAction {
    return {
        actionName: CONST.REPORT.ACTIONS.TYPE.DISMISSED_VIOLATION,
        actorAccountID: currentUserAccountID,
        avatar: getCurrentUserAvatar(),
        created: DateUtils.getDBTime(),
        message: [
            {
                type: CONST.REPORT.MESSAGE.TYPE.TEXT,
                style: 'normal',
                text: getDismissedViolationMessageText(originalMessage),
            },
        ],
        originalMessage,
        pendingAction: CONST.RED_BRICK_ROAD_PENDING_ACTION.ADD,
        person: [
            {
                type: CONST.REPORT.MESSAGE.TYPE.TEXT,
                style: 'strong',
                text: getCurrentUserDisplayNameOrEmail(),
            },
        ],
        reportActionID: rand64(),
        shouldShow: true,
    };
}

function buildOptimisticResolvedDuplicatesReportAction(): OptimisticDismissedViolationReportAction {
    return {
        actionName: CONST.REPORT.ACTIONS.TYPE.RESOLVED_DUPLICATES,
        actorAccountID: currentUserAccountID,
        avatar: getCurrentUserAvatar(),
        created: DateUtils.getDBTime(),
        message: [
            {
                type: CONST.REPORT.MESSAGE.TYPE.TEXT,
                style: 'normal',
                text: translateLocal('violations.resolvedDuplicates'),
            },
        ],
        pendingAction: CONST.RED_BRICK_ROAD_PENDING_ACTION.ADD,
        person: [
            {
                type: CONST.REPORT.MESSAGE.TYPE.TEXT,
                style: 'strong',
                text: getCurrentUserDisplayNameOrEmail(),
            },
        ],
        reportActionID: rand64(),
        shouldShow: true,
    };
}

function buildOptimisticAnnounceChat(policyID: string, accountIDs: number[]): OptimisticAnnounceChat {
    const announceReport = getRoom(CONST.REPORT.CHAT_TYPE.POLICY_ANNOUNCE, policyID);
    // This will be fixed as part of https://github.com/Expensify/Expensify/issues/507850
    // eslint-disable-next-line deprecation/deprecation
    const policy = getPolicy(policyID);
    const announceRoomOnyxData: AnnounceRoomOnyxData = {
        onyxOptimisticData: [],
        onyxSuccessData: [],
        onyxFailureData: [],
    };

    // Do not create #announce room if the room already exists or if there are less than 3 participants in workspace
    if (accountIDs.length < 3 || announceReport) {
        return {
            announceChatReportID: '',
            announceChatReportActionID: '',
            announceChatData: announceRoomOnyxData,
        };
    }

    const announceChatData = buildOptimisticChatReport({
        participantList: accountIDs,
        reportName: CONST.REPORT.WORKSPACE_CHAT_ROOMS.ANNOUNCE,
        chatType: CONST.REPORT.CHAT_TYPE.POLICY_ANNOUNCE,
        policyID,
        ownerAccountID: CONST.POLICY.OWNER_ACCOUNT_ID_FAKE,
        oldPolicyName: policy?.name,
        writeCapability: CONST.REPORT.WRITE_CAPABILITIES.ADMINS,
        notificationPreference: CONST.REPORT.NOTIFICATION_PREFERENCE.ALWAYS,
    });

    const announceCreatedAction = buildOptimisticCreatedReportAction(CONST.POLICY.OWNER_EMAIL_FAKE);
    announceRoomOnyxData.onyxOptimisticData.push(
        {
            onyxMethod: Onyx.METHOD.SET,
            key: `${ONYXKEYS.COLLECTION.REPORT}${announceChatData.reportID}`,
            value: {
                pendingFields: {
                    addWorkspaceRoom: CONST.RED_BRICK_ROAD_PENDING_ACTION.ADD,
                },
                ...announceChatData,
            },
        },
        {
            onyxMethod: Onyx.METHOD.SET,
            key: `${ONYXKEYS.COLLECTION.REPORT_DRAFT}${announceChatData.reportID}`,
            value: null,
        },
        {
            onyxMethod: Onyx.METHOD.SET,
            key: `${ONYXKEYS.COLLECTION.REPORT_ACTIONS}${announceChatData.reportID}`,
            value: {
                [announceCreatedAction.reportActionID]: announceCreatedAction,
            },
        },
    );
    announceRoomOnyxData.onyxSuccessData.push(
        {
            onyxMethod: Onyx.METHOD.MERGE,
            key: `${ONYXKEYS.COLLECTION.REPORT}${announceChatData.reportID}`,
            value: {
                pendingFields: {
                    addWorkspaceRoom: null,
                },
                pendingAction: null,
            },
        },
        {
            onyxMethod: Onyx.METHOD.MERGE,
            key: `${ONYXKEYS.COLLECTION.REPORT_METADATA}${announceChatData.reportID}`,
            value: {
                isOptimisticReport: false,
            },
        },
        {
            onyxMethod: Onyx.METHOD.MERGE,
            key: `${ONYXKEYS.COLLECTION.REPORT_ACTIONS}${announceChatData.reportID}`,
            value: {
                [announceCreatedAction.reportActionID]: {
                    pendingAction: null,
                },
            },
        },
    );
    announceRoomOnyxData.onyxFailureData.push(
        {
            onyxMethod: Onyx.METHOD.MERGE,
            key: `${ONYXKEYS.COLLECTION.REPORT}${announceChatData.reportID}`,
            value: {
                pendingFields: {
                    addWorkspaceRoom: null,
                },
                pendingAction: null,
            },
        },
        {
            onyxMethod: Onyx.METHOD.MERGE,
            key: `${ONYXKEYS.COLLECTION.REPORT_METADATA}${announceChatData.reportID}`,
            value: {
                isOptimisticReport: false,
            },
        },
        {
            onyxMethod: Onyx.METHOD.MERGE,
            key: `${ONYXKEYS.COLLECTION.REPORT_ACTIONS}${announceChatData.reportID}`,
            value: {
                [announceCreatedAction.reportActionID]: {
                    pendingAction: null,
                },
            },
        },
    );
    return {
        announceChatReportID: announceChatData.reportID,
        announceChatReportActionID: announceCreatedAction.reportActionID,
        announceChatData: announceRoomOnyxData,
    };
}

function buildOptimisticWorkspaceChats(policyID: string, policyName: string, expenseReportId?: string): OptimisticWorkspaceChats {
    const pendingChatMembers = getPendingChatMembers(currentUserAccountID ? [currentUserAccountID] : [], [], CONST.RED_BRICK_ROAD_PENDING_ACTION.ADD);
    const adminsChatData = {
        ...buildOptimisticChatReport({
            participantList: currentUserAccountID ? [currentUserAccountID] : [],
            reportName: CONST.REPORT.WORKSPACE_CHAT_ROOMS.ADMINS,
            chatType: CONST.REPORT.CHAT_TYPE.POLICY_ADMINS,
            policyID,
            ownerAccountID: CONST.POLICY.OWNER_ACCOUNT_ID_FAKE,
            oldPolicyName: policyName,
        }),
    };
    const adminsChatReportID = adminsChatData.reportID;
    const adminsCreatedAction = buildOptimisticCreatedReportAction(CONST.POLICY.OWNER_EMAIL_FAKE);
    const adminsReportActionData = {
        [adminsCreatedAction.reportActionID]: adminsCreatedAction,
    };

    const expenseChatData = buildOptimisticChatReport({
        participantList: currentUserAccountID ? [currentUserAccountID] : [],
        reportName: '',
        chatType: CONST.REPORT.CHAT_TYPE.POLICY_EXPENSE_CHAT,
        policyID,
        ownerAccountID: currentUserAccountID,
        isOwnPolicyExpenseChat: true,
        oldPolicyName: policyName,
        optimisticReportID: expenseReportId,
    });

    const expenseChatReportID = expenseChatData.reportID;
    const expenseReportCreatedAction = buildOptimisticCreatedReportAction(currentUserEmail ?? '');
    const expenseReportActionData = {
        [expenseReportCreatedAction.reportActionID]: expenseReportCreatedAction,
    };

    return {
        adminsChatReportID,
        adminsChatData,
        adminsReportActionData,
        adminsCreatedReportActionID: adminsCreatedAction.reportActionID,
        expenseChatReportID,
        expenseChatData,
        expenseReportActionData,
        expenseCreatedReportActionID: expenseReportCreatedAction.reportActionID,
        pendingChatMembers,
    };
}

/**
 * Builds an optimistic Task Report with a randomly generated reportID
 *
 * @param ownerAccountID - Account ID of the person generating the Task.
 * @param assigneeAccountID - AccountID of the other person participating in the Task.
 * @param parentReportID - Report ID of the chat where the Task is.
 * @param title - Task title.
 * @param description - Task description.
 * @param policyID - PolicyID of the parent report
 */

function buildOptimisticTaskReport(
    ownerAccountID: number,
    parentReportID: string,
    assigneeAccountID = 0,
    title?: string,
    description?: string,
    policyID: string = CONST.POLICY.OWNER_EMAIL_FAKE,
    notificationPreference: NotificationPreference = CONST.REPORT.NOTIFICATION_PREFERENCE.HIDDEN,
    mediaAttributes?: Record<string, string>,
): OptimisticTaskReport {
    const participants: Participants = {
        [ownerAccountID]: {
            notificationPreference,
        },
    };

    if (assigneeAccountID) {
        participants[assigneeAccountID] = {notificationPreference};
    }

    return {
        reportID: generateReportID(),
        reportName: getParsedComment(title ?? '', undefined, undefined, [...CONST.TASK_TITLE_DISABLED_RULES]),
        description: getParsedComment(description ?? '', {}, mediaAttributes),
        ownerAccountID,
        participants,
        managerID: assigneeAccountID,
        type: CONST.REPORT.TYPE.TASK,
        parentReportID,
        policyID,
        stateNum: CONST.REPORT.STATE_NUM.OPEN,
        statusNum: CONST.REPORT.STATUS_NUM.OPEN,
        lastVisibleActionCreated: DateUtils.getDBTime(),
        hasParentAccess: true,
    };
}

/**
 * Builds an optimistic EXPORTED_TO_INTEGRATION report action
 *
 * @param integration - The connectionName of the integration
 * @param markedManually - Whether the integration was marked as manually exported
 */
function buildOptimisticExportIntegrationAction(integration: ConnectionName, markedManually = false): OptimisticExportIntegrationAction {
    const label = CONST.POLICY.CONNECTIONS.NAME_USER_FRIENDLY[integration];
    return {
        reportActionID: rand64(),
        actionName: CONST.REPORT.ACTIONS.TYPE.EXPORTED_TO_INTEGRATION,
        pendingAction: CONST.RED_BRICK_ROAD_PENDING_ACTION.ADD,
        actorAccountID: currentUserAccountID,
        message: [],
        person: [
            {
                type: CONST.REPORT.MESSAGE.TYPE.TEXT,
                style: 'strong',
                text: getCurrentUserDisplayNameOrEmail(),
            },
        ],
        automatic: false,
        avatar: getCurrentUserAvatar(),
        created: DateUtils.getDBTime(),
        shouldShow: true,
        originalMessage: {
            label,
            lastModified: DateUtils.getDBTime(),
            markedManually,
            inProgress: true,
        },
    };
}

/**
 * A helper method to create transaction thread
 *
 * @param reportAction - the parent IOU report action from which to create the thread
 * @param moneyRequestReport - the report which the report action belongs to
 */
function buildTransactionThread(
    reportAction: OnyxEntry<ReportAction | OptimisticIOUReportAction>,
    moneyRequestReport: OnyxEntry<Report>,
    existingTransactionThreadReportID?: string,
    optimisticTransactionThreadReportID?: string,
): OptimisticChatReport {
    const participantAccountIDs = [...new Set([currentUserAccountID, Number(reportAction?.actorAccountID)])].filter(Boolean) as number[];
    const existingTransactionThreadReport = getReportOrDraftReport(existingTransactionThreadReportID);

    if (existingTransactionThreadReportID && existingTransactionThreadReport) {
        return {
            ...existingTransactionThreadReport,
            parentReportActionID: reportAction?.reportActionID,
            parentReportID: moneyRequestReport?.reportID,
            reportName: getTransactionReportName({reportAction}),
            policyID: moneyRequestReport?.policyID,
        };
    }

    return buildOptimisticChatReport({
        participantList: participantAccountIDs,
        reportName: getTransactionReportName({reportAction}),
        policyID: moneyRequestReport?.policyID,
        ownerAccountID: CONST.POLICY.OWNER_ACCOUNT_ID_FAKE,
        notificationPreference: CONST.REPORT.NOTIFICATION_PREFERENCE.HIDDEN,
        parentReportActionID: reportAction?.reportActionID,
        parentReportID: moneyRequestReport?.reportID,
        optimisticReportID: optimisticTransactionThreadReportID,
    });
}

/**
 * Build optimistic expense entities:
 *
 * 1. CREATED action for the chatReport
 * 2. CREATED action for the iouReport
 * 3. IOU action for the iouReport linked to the transaction thread via `childReportID`
 * 4. Transaction Thread linked to the IOU action via `parentReportActionID`
 * 5. CREATED action for the Transaction Thread
 */
function buildOptimisticMoneyRequestEntities(
    optimisticMoneyRequestEntities: OptimisticMoneyRequestEntitiesWithoutTransactionThreadFlag,
): [OptimisticCreatedReportAction, OptimisticCreatedReportAction, OptimisticIOUReportAction, OptimisticChatReport, OptimisticCreatedReportAction | null];
function buildOptimisticMoneyRequestEntities(
    optimisticMoneyRequestEntities: OptimisticMoneyRequestEntitiesWithTransactionThreadFlag,
): [OptimisticCreatedReportAction, OptimisticCreatedReportAction, OptimisticIOUReportAction, OptimisticChatReport | undefined, OptimisticCreatedReportAction | null];
function buildOptimisticMoneyRequestEntities({
    iouReport,
    type,
    amount,
    currency,
    comment,
    payeeEmail,
    participants,
    transactionID,
    paymentType,
    isSettlingUp = false,
    isSendMoneyFlow = false,
    isOwnPolicyExpenseChat = false,
    isPersonalTrackingExpense,
    existingTransactionThreadReportID,
    linkedTrackedExpenseReportAction,
    optimisticCreatedReportActionID,
    shouldGenerateTransactionThreadReport = true,
}: OptimisticMoneyRequestEntities): [
    OptimisticCreatedReportAction,
    OptimisticCreatedReportAction,
    OptimisticIOUReportAction,
    OptimisticChatReport | undefined,
    OptimisticCreatedReportAction | null,
] {
    const createdActionForChat = buildOptimisticCreatedReportAction(payeeEmail, undefined, optimisticCreatedReportActionID);

    // The `CREATED` action must be optimistically generated before the IOU action so that it won't appear after the IOU action in the chat.
    const iouActionCreationTime = DateUtils.getDBTime();
    const createdActionForIOUReport = buildOptimisticCreatedReportAction(payeeEmail, DateUtils.subtractMillisecondsFromDateTime(iouActionCreationTime, 1));

    const iouAction = buildOptimisticIOUReportAction({
        type,
        amount,
        currency,
        comment,
        participants,
        transactionID,
        paymentType,
        iouReportID: iouReport.reportID,
        isPersonalTrackingExpense,
        isSettlingUp,
        isSendMoneyFlow,
        isOwnPolicyExpenseChat,
        created: iouActionCreationTime,
        linkedExpenseReportAction: linkedTrackedExpenseReportAction,
    });

    // Create optimistic transactionThread and the `CREATED` action for it, if existingTransactionThreadReportID is undefined
    const transactionThread = shouldGenerateTransactionThreadReport ? buildTransactionThread(iouAction, iouReport, existingTransactionThreadReportID) : undefined;
    const createdActionForTransactionThread = !!existingTransactionThreadReportID || !shouldGenerateTransactionThreadReport ? null : buildOptimisticCreatedReportAction(payeeEmail);

    // The IOU action and the transactionThread are co-dependent as parent-child, so we need to link them together
    iouAction.childReportID = existingTransactionThreadReportID ?? transactionThread?.reportID;

    return [createdActionForChat, createdActionForIOUReport, iouAction, transactionThread, createdActionForTransactionThread];
}

/**
 * Check if the report is empty, meaning it has no visible messages (i.e. only a "created" report action).
 * Added caching mechanism via derived values.
 */
function isEmptyReport(report: OnyxEntry<Report>): boolean {
    if (!report) {
        return true;
    }

    // Get the `isEmpty` state from cached report attributes
    const attributes = reportAttributesDerivedValue?.[report.reportID];
    if (attributes) {
        return attributes.isEmpty;
    }

    return generateIsEmptyReport(report);
}

/**
 * Check if the report is empty, meaning it has no visible messages (i.e. only a "created" report action).
 * No cache implementation which bypasses derived value check.
 */
function generateIsEmptyReport(report: OnyxEntry<Report>): boolean {
    if (!report) {
        return true;
    }

    if (report.lastMessageText) {
        return false;
    }

    const lastVisibleMessage = getLastVisibleMessage(report.reportID);
    return !lastVisibleMessage.lastMessageText;
}

// We need oneTransactionThreadReport to get the correct last visible action created
function isUnread(report: OnyxEntry<Report>, oneTransactionThreadReport: OnyxEntry<Report>): boolean {
    if (!report) {
        return false;
    }

    if (isEmptyReport(report)) {
        return false;
    }
    // lastVisibleActionCreated and lastReadTime are both datetime strings and can be compared directly
    const lastVisibleActionCreated = getReportLastVisibleActionCreated(report, oneTransactionThreadReport);
    const lastReadTime = report.lastReadTime ?? '';
    const lastMentionedTime = report.lastMentionedTime ?? '';

    // If the user was mentioned and the comment got deleted the lastMentionedTime will be more recent than the lastVisibleActionCreated
    return lastReadTime < (lastVisibleActionCreated ?? '') || lastReadTime < lastMentionedTime;
}

function isIOUOwnedByCurrentUser(report: OnyxEntry<Report>, allReportsDict?: OnyxCollection<Report>): boolean {
    const allAvailableReports = allReportsDict ?? allReports;
    if (!report || !allAvailableReports) {
        return false;
    }

    let reportToLook = report;
    if (report.iouReportID) {
        const iouReport = allAvailableReports[`${ONYXKEYS.COLLECTION.REPORT}${report.iouReportID}`];
        if (iouReport) {
            reportToLook = iouReport;
        }
    }

    return reportToLook.ownerAccountID === currentUserAccountID;
}

/**
 * Assuming the passed in report is a default room, lets us know whether we can see it or not, based on permissions and
 * the various subsets of users we've allowed to use default rooms.
 */
function canSeeDefaultRoom(report: OnyxEntry<Report>, betas: OnyxEntry<Beta[]>, isReportArchived = false): boolean {
    // Include archived rooms
    if (isArchivedNonExpenseReport(report, isReportArchived)) {
        return true;
    }

    // If the room has an assigned guide, it can be seen.
    if (hasExpensifyGuidesEmails(Object.keys(report?.participants ?? {}).map(Number))) {
        return true;
    }

    // Include any admins and announce rooms, since only non partner-managed domain rooms are on the beta now.
    if (isAdminRoom(report) || isAnnounceRoom(report)) {
        return true;
    }

    // For all other cases, just check that the user belongs to the default rooms beta
    return Permissions.isBetaEnabled(CONST.BETAS.DEFAULT_ROOMS, betas ?? []);
}

function canAccessReport(report: OnyxEntry<Report>, betas: OnyxEntry<Beta[]>, isReportArchived = false): boolean {
    // We hide default rooms (it's basically just domain rooms now) from people who aren't on the defaultRooms beta.
    if (isDefaultRoom(report) && !canSeeDefaultRoom(report, betas, isReportArchived)) {
        return false;
    }

    if (report?.errorFields?.notFound) {
        return false;
    }

    return true;
}

// eslint-disable-next-line rulesdir/no-negated-variables
function isReportNotFound(report: OnyxEntry<Report>): boolean {
    return !!report?.errorFields?.notFound;
}

/**
 * Check if the report is the parent report of the currently viewed report or at least one child report has report action
 */
function shouldHideReport(report: OnyxEntry<Report>, currentReportId: string | undefined): boolean {
    const currentReport = getReportOrDraftReport(currentReportId);
    const parentReport = getParentReport(!isEmptyObject(currentReport) ? currentReport : undefined);
    const reportActions = allReportActions?.[`${ONYXKEYS.COLLECTION.REPORT_ACTIONS}${report?.reportID}`] ?? {};
    const isChildReportHasComment = Object.values(reportActions ?? {})?.some(
        (reportAction) => (reportAction?.childVisibleActionCount ?? 0) > 0 && shouldReportActionBeVisible(reportAction, reportAction.reportActionID, canUserPerformWriteAction(report)),
    );
    return parentReport?.reportID !== report?.reportID && !isChildReportHasComment;
}

/**
 * Should we display a RBR on the LHN on this report due to violations?
 */
function shouldDisplayViolationsRBRInLHN(report: OnyxEntry<Report>, transactionViolations: OnyxCollection<TransactionViolation[]>): boolean {
    // We only show the RBR in the highest level, which is the expense chat
    if (!report || !isPolicyExpenseChat(report)) {
        return false;
    }

    // We only show the RBR to the submitter
    if (!isCurrentUserSubmitter(report)) {
        return false;
    }
    if (!report.policyID || !reportsByPolicyID) {
        return false;
    }

    // If any report has a violation, then it should have a RBR
    const potentialReports = Object.values(reportsByPolicyID[report.policyID] ?? {}) ?? [];
    return potentialReports.some((potentialReport) => {
        if (!potentialReport) {
            return false;
        }

        return (
            !isInvoiceReport(potentialReport) &&
            (hasViolations(potentialReport.reportID, transactionViolations, true) ||
                hasWarningTypeViolations(potentialReport.reportID, transactionViolations, true) ||
                hasNoticeTypeViolations(potentialReport.reportID, transactionViolations, true))
        );
    });
}

/**
 * Checks to see if a report contains a violation
 */
function hasViolations(
    reportID: string | undefined,
    transactionViolations: OnyxCollection<TransactionViolation[]>,
    shouldShowInReview?: boolean,
    reportTransactions?: SearchTransaction[],
): boolean {
    const transactions = reportTransactions ?? getReportTransactions(reportID);
    return transactions.some((transaction) => hasViolation(transaction, transactionViolations, shouldShowInReview));
}

/**
 * Checks to see if a report contains a violation of type `warning`
 */
function hasWarningTypeViolations(
    reportID: string | undefined,
    transactionViolations: OnyxCollection<TransactionViolation[]>,
    shouldShowInReview?: boolean,
    reportTransactions?: SearchTransaction[],
): boolean {
    const transactions = reportTransactions ?? getReportTransactions(reportID);
    return transactions.some((transaction) => hasWarningTypeViolation(transaction, transactionViolations, shouldShowInReview));
}

/**
 * Checks to see if a transaction contains receipt error
 */
function hasReceiptError(transaction: OnyxInputOrEntry<Transaction>): boolean {
    const errors = {
        ...(transaction?.errorFields?.route ?? transaction?.errorFields?.waypoints ?? transaction?.errors),
    };
    const errorEntries = Object.entries(errors ?? {});
    const errorMessages = mapValues(Object.fromEntries(errorEntries), (error) => error);
    return Object.values(errorMessages).some((error) => isReceiptError(error));
}

/**
 * Checks to see if a report contains receipt error
 */
function hasReceiptErrors(reportID: string | undefined): boolean {
    const transactions = getReportTransactions(reportID);
    return transactions.some(hasReceiptError);
}

/**
 * Checks to see if a report contains a violation of type `notice`
 */
function hasNoticeTypeViolations(
    reportID: string | undefined,
    transactionViolations: OnyxCollection<TransactionViolation[]>,
    shouldShowInReview?: boolean,
    reportTransactions?: SearchTransaction[],
): boolean {
    const transactions = reportTransactions ?? getReportTransactions(reportID);
    return transactions.some((transaction) => hasNoticeTypeViolation(transaction, transactionViolations, shouldShowInReview));
}

/**
 * Checks to see if a report contains any type of violation
 */
function hasAnyViolations(reportID: string | undefined, transactionViolations: OnyxCollection<TransactionViolation[]>, reportTransactions?: SearchTransaction[]) {
    return (
        hasViolations(reportID, transactionViolations, undefined, reportTransactions) ||
        hasNoticeTypeViolations(reportID, transactionViolations, true, reportTransactions) ||
        hasWarningTypeViolations(reportID, transactionViolations, true, reportTransactions)
    );
}

function hasReportViolations(reportID: string | undefined) {
    if (!reportID) {
        return false;
    }
    const reportViolations = allReportsViolations?.[`${ONYXKEYS.COLLECTION.REPORT_VIOLATIONS}${reportID}`];
    return Object.values(reportViolations ?? {}).some((violations) => !isEmptyObject(violations));
}

type ReportErrorsAndReportActionThatRequiresAttention = {
    errors: ErrorFields;
    reportAction?: OnyxEntry<ReportAction>;
};

function getAllReportActionsErrorsAndReportActionThatRequiresAttention(
    report: OnyxEntry<Report>,
    reportActions: OnyxEntry<ReportActions>,
    isReportArchived = false,
): ReportErrorsAndReportActionThatRequiresAttention {
    const reportActionsArray = Object.values(reportActions ?? {}).filter((action) => !isDeletedAction(action));
    const reportActionErrors: ErrorFields = {};
    let reportAction: OnyxEntry<ReportAction>;

    for (const action of reportActionsArray) {
        if (action && !isEmptyObject(action.errors)) {
            Object.assign(reportActionErrors, action.errors);

            if (!reportAction) {
                reportAction = action;
            }
        }
    }
    const parentReportAction: OnyxEntry<ReportAction> =
        !report?.parentReportID || !report?.parentReportActionID
            ? undefined
            : allReportActions?.[`${ONYXKEYS.COLLECTION.REPORT_ACTIONS}${report.parentReportID}`]?.[report.parentReportActionID];

    if (!isReportArchived) {
        if (wasActionTakenByCurrentUser(parentReportAction) && isTransactionThread(parentReportAction)) {
            const transactionID = isMoneyRequestAction(parentReportAction) ? getOriginalMessage(parentReportAction)?.IOUTransactionID : null;
            const transaction = allTransactions?.[`${ONYXKEYS.COLLECTION.TRANSACTION}${transactionID}`];
            if (hasMissingSmartscanFieldsTransactionUtils(transaction ?? null) && !isSettled(transaction?.reportID)) {
                reportActionErrors.smartscan = getMicroSecondOnyxErrorWithTranslationKey('iou.error.genericSmartscanFailureMessage');
                reportAction = undefined;
            }
        } else if ((isIOUReport(report) || isExpenseReport(report)) && report?.ownerAccountID === currentUserAccountID) {
            if (shouldShowRBRForMissingSmartscanFields(report?.reportID) && !isSettled(report?.reportID)) {
                reportActionErrors.smartscan = getMicroSecondOnyxErrorWithTranslationKey('iou.error.genericSmartscanFailureMessage');
                reportAction = getReportActionWithMissingSmartscanFields(report?.reportID);
            }
        } else if (hasSmartscanError(reportActionsArray)) {
            reportActionErrors.smartscan = getMicroSecondOnyxErrorWithTranslationKey('iou.error.genericSmartscanFailureMessage');
            reportAction = getReportActionWithSmartscanError(reportActionsArray);
        }
    }

    return {
        errors: reportActionErrors,
        reportAction,
    };
}

/**
 * Get an object of error messages keyed by microtime by combining all error objects related to the report.
 */
function getAllReportErrors(report: OnyxEntry<Report>, reportActions: OnyxEntry<ReportActions>, isReportArchived = false): Errors {
    const reportErrorFields = report?.errorFields ?? {};
    const {errors: reportActionErrors} = getAllReportActionsErrorsAndReportActionThatRequiresAttention(report, reportActions, isReportArchived);

    // All error objects related to the report. Each object in the sources contains error messages keyed by microtime
    const errorSources = {
        ...reportErrorFields,
        ...reportActionErrors,
    };

    const reportPolicy = allPolicies?.[`${ONYXKEYS.COLLECTION.POLICY}${report?.policyID}`];
    if (reportErrorFields.export && !getConnectedIntegration(reportPolicy)) {
        delete errorSources.export;
    }

    // Combine all error messages keyed by microtime into one object
    const errorSourcesArray = Object.values(errorSources ?? {});
    const allReportErrors = {};

    for (const errors of errorSourcesArray) {
        if (!isEmptyObject(errors)) {
            Object.assign(allReportErrors, errors);
        }
    }
    return allReportErrors;
}

function hasReportErrorsOtherThanFailedReceipt(
    report: Report,
    chatReport: OnyxEntry<Report>,
    doesReportHaveViolations: boolean,
    transactionViolations: OnyxCollection<TransactionViolation[]>,
    reportAttributes?: ReportAttributesDerivedValue['reports'],
) {
    const allReportErrors = reportAttributes?.[report?.reportID]?.reportErrors ?? {};
    const transactionReportActions = getAllReportActions(report.reportID);
    const oneTransactionThreadReportID = getOneTransactionThreadReportID(report, chatReport, transactionReportActions, undefined);
    let doesTransactionThreadReportHasViolations = false;
    if (oneTransactionThreadReportID) {
        const transactionReport = getReport(oneTransactionThreadReportID, allReports);
        doesTransactionThreadReportHasViolations = !!transactionReport && shouldDisplayViolationsRBRInLHN(transactionReport, transactionViolations);
    }
    return (
        doesTransactionThreadReportHasViolations ||
        doesReportHaveViolations ||
        Object.values(allReportErrors).some((error) => error?.[0] !== translateLocal('iou.error.genericSmartscanFailureMessage'))
    );
}

type ShouldReportBeInOptionListParams = {
    report: OnyxEntry<Report>;
    chatReport: OnyxEntry<Report>;
    currentReportId: string | undefined;
    isInFocusMode: boolean;
    betas: OnyxEntry<Beta[]>;
    excludeEmptyChats: boolean;
    doesReportHaveViolations: boolean;
    includeSelfDM?: boolean;
    login?: string;
    includeDomainEmail?: boolean;
    isReportArchived?: boolean;
};

function reasonForReportToBeInOptionList({
    report,
    chatReport,
    currentReportId,
    isInFocusMode,
    betas,
    excludeEmptyChats,
    doesReportHaveViolations,
    includeSelfDM = false,
    login,
    includeDomainEmail = false,
    isReportArchived = false,
}: ShouldReportBeInOptionListParams): ValueOf<typeof CONST.REPORT_IN_LHN_REASONS> | null {
    const isInDefaultMode = !isInFocusMode;
    // Exclude reports that have no data because there wouldn't be anything to show in the option item.
    // This can happen if data is currently loading from the server or a report is in various stages of being created.
    // This can also happen for anyone accessing a public room or archived room for which they don't have access to the underlying policy.
    // Optionally exclude reports that do not belong to currently active workspace

    const parentReportAction = isThread(report) ? allReportActions?.[`${ONYXKEYS.COLLECTION.REPORT_ACTIONS}${report.parentReportID}`]?.[report.parentReportActionID] : undefined;

    if (
        !report?.reportID ||
        !report?.type ||
        report?.reportName === undefined ||
        (!report?.participants &&
            // We omit sending back participants for chat rooms when searching for reports since they aren't needed to display the results and can get very large.
            // So we allow showing rooms with no participants–in any other circumstances we should never have these reports with no participants in Onyx.
            !isChatRoom(report) &&
            !isChatThread(report) &&
            !isReportArchived &&
            !isMoneyRequestReport(report) &&
            !isTaskReport(report) &&
            !isSelfDM(report) &&
            !isSystemChat(report) &&
            !isGroupChat(report))
    ) {
        return null;
    }

    const currentReportActions = allReportActions?.[`${ONYXKEYS.COLLECTION.REPORT_ACTIONS}${report?.reportID}`] ?? {};
    const reportActionValues = Object.values(currentReportActions);
    const hasOnlyCreatedAction = reportActionValues.length === 1 && reportActionValues.at(0)?.actionName === CONST.REPORT.ACTIONS.TYPE.CREATED;

    // Hide empty reports that have only a `CREATED` action, a total of 0, and are in a submitted state
    // These reports should be hidden because they appear empty to users and there is nothing actionable for them to do
    if (report?.total === 0 && report?.stateNum === CONST.REPORT.STATE_NUM.SUBMITTED && report?.statusNum === CONST.REPORT.STATUS_NUM.SUBMITTED && hasOnlyCreatedAction) {
        return null;
    }

    // We used to use the system DM for A/B testing onboarding tasks, but now only create them in the Concierge chat. We
    // still need to allow existing users who have tasks in the system DM to see them, but otherwise we don't need to
    // show that chat
    if (report?.participants?.[CONST.ACCOUNT_ID.NOTIFICATIONS] && isEmptyReport(report)) {
        return null;
    }

    if (!canAccessReport(report, betas, isReportArchived)) {
        return null;
    }

    const parentReport = allReports?.[`${ONYXKEYS.COLLECTION.REPORT}${report.parentReportID}`];

    // If this is a transaction thread associated with a report that only has one transaction, omit it
    if (isOneTransactionThread(report, parentReport, parentReportAction)) {
        return null;
    }

    if ((Object.values(CONST.REPORT.UNSUPPORTED_TYPE) as string[]).includes(report?.type ?? '')) {
        return null;
    }

    // Include the currently viewed report. If we excluded the currently viewed report, then there
    // would be no way to highlight it in the options list and it would be confusing to users because they lose
    // a sense of context.
    if (report.reportID === currentReportId) {
        return CONST.REPORT_IN_LHN_REASONS.IS_FOCUSED;
    }

    // Retrieve the draft comment for the report and convert it to a boolean
    const hasDraftComment = hasValidDraftComment(report.reportID);

    // Include reports that are relevant to the user in any view mode. Criteria include having a draft or having a GBR showing.
    // eslint-disable-next-line @typescript-eslint/prefer-nullish-coalescing
    if (hasDraftComment) {
        return CONST.REPORT_IN_LHN_REASONS.HAS_DRAFT_COMMENT;
    }

    if (requiresAttentionFromCurrentUser(report, undefined, isReportArchived)) {
        return CONST.REPORT_IN_LHN_REASONS.HAS_GBR;
    }

    const isEmptyChat = isEmptyReport(report);
    const canHideReport = shouldHideReport(report, currentReportId);

    // Include reports if they are pinned
    if (report.isPinned) {
        return CONST.REPORT_IN_LHN_REASONS.PINNED_BY_USER;
    }

    const reportIsSettled = report.statusNum === CONST.REPORT.STATUS_NUM.REIMBURSED;

    // Always show IOU reports with violations unless they are reimbursed
    if (isExpenseRequest(report) && doesReportHaveViolations && !reportIsSettled) {
        return CONST.REPORT_IN_LHN_REASONS.HAS_IOU_VIOLATIONS;
    }

    // Hide only chat threads that haven't been commented on (other threads are actionable)
    if (isChatThread(report) && canHideReport && isEmptyChat) {
        return null;
    }

    // Include reports that have errors from trying to add a workspace
    // If we excluded it, then the red-brock-road pattern wouldn't work for the user to resolve the error
    if (report.errorFields?.addWorkspaceRoom) {
        return CONST.REPORT_IN_LHN_REASONS.HAS_ADD_WORKSPACE_ROOM_ERRORS;
    }

    // All unread chats (even archived ones) in GSD mode will be shown. This is because GSD mode is specifically for focusing the user on the most relevant chats, primarily, the unread ones
    if (isInFocusMode) {
        const oneTransactionThreadReportID = getOneTransactionThreadReportID(report, chatReport, allReportActions?.[`${ONYXKEYS.COLLECTION.REPORT_ACTIONS}${report.reportID}`]);
        const oneTransactionThreadReport = allReports?.[`${ONYXKEYS.COLLECTION.REPORT}${oneTransactionThreadReportID}`];
        return isUnread(report, oneTransactionThreadReport) && getReportNotificationPreference(report) !== CONST.REPORT.NOTIFICATION_PREFERENCE.MUTE
            ? CONST.REPORT_IN_LHN_REASONS.IS_UNREAD
            : null;
    }

    // Archived reports should always be shown when in default (most recent) mode. This is because you should still be able to access and search for the chats to find them.
    if (isInDefaultMode && isArchivedNonExpenseReport(report, isReportArchived)) {
        return CONST.REPORT_IN_LHN_REASONS.IS_ARCHIVED;
    }

    // Hide chats between two users that haven't been commented on from the LNH
    if (excludeEmptyChats && isEmptyChat && isChatReport(report) && !isPolicyExpenseChat(report) && !isSystemChat(report) && canHideReport) {
        return null;
    }

    if (isSelfDM(report)) {
        return includeSelfDM ? CONST.REPORT_IN_LHN_REASONS.IS_SELF_DM : null;
    }

    if (Str.isDomainEmail(login ?? '') && !includeDomainEmail) {
        return null;
    }

    // Hide chat threads where the parent message is pending removal
    if (!isEmptyObject(parentReportAction) && isPendingRemove(parentReportAction) && isThreadParentMessage(parentReportAction, report?.reportID)) {
        return null;
    }

    return CONST.REPORT_IN_LHN_REASONS.DEFAULT;
}

/**
 * Takes several pieces of data from Onyx and evaluates if a report should be shown in the option list (either when searching
 * for reports or the reports shown in the LHN).
 *
 * This logic is very specific and the order of the logic is very important. It should fail quickly in most cases and also
 * filter out the majority of reports before filtering out very specific minority of reports.
 */
function shouldReportBeInOptionList(params: ShouldReportBeInOptionListParams) {
    return reasonForReportToBeInOptionList(params) !== null;
}

/**
 * Attempts to find a report in onyx with the provided list of participants. Does not include threads, task, expense, room, and policy expense chat.
 */
function getChatByParticipants(
    newParticipantList: number[],
    reports: OnyxCollection<Report> = allReports,
    shouldIncludeGroupChats = false,
    shouldExcludeClosedReports = false,
): OnyxEntry<Report> {
    const sortedNewParticipantList = newParticipantList.sort();
    return Object.values(reports ?? {}).find((report) => {
        const participantAccountIDs = Object.keys(report?.participants ?? {});

        // This will get removed as part of https://github.com/Expensify/App/issues/59961
        // eslint-disable-next-line deprecation/deprecation
        const reportNameValuePairs = getReportNameValuePairs(report?.reportID);

        if (shouldExcludeClosedReports && isArchivedReport(reportNameValuePairs)) {
            return false;
        }

        // Skip if it's not a 1:1 chat
        if (!shouldIncludeGroupChats && !isOneOnOneChat(report) && !isSystemChat(report)) {
            return false;
        }

        // If we are looking for a group chat, then skip non-group chat report
        if (shouldIncludeGroupChats && !isGroupChat(report)) {
            return false;
        }

        const sortedParticipantsAccountIDs = participantAccountIDs.map(Number).sort();

        // Only return the chat if it has all the participants
        return deepEqual(sortedNewParticipantList, sortedParticipantsAccountIDs);
    });
}

/**
 * Attempts to find an invoice chat report in onyx with the provided policyID and receiverID.
 */
function getInvoiceChatByParticipants(receiverID: string | number, receiverType: InvoiceReceiverType, policyID?: string, reports: OnyxCollection<Report> = allReports): OnyxEntry<Report> {
    return Object.values(reports ?? {}).find((report) => {
        // This will get removed as part of https://github.com/Expensify/App/issues/59961
        // eslint-disable-next-line deprecation/deprecation
        const reportNameValuePairs = getReportNameValuePairs(report?.reportID);
        const isReportArchived = isArchivedReport(reportNameValuePairs);
        if (!report || !isInvoiceRoom(report) || isArchivedNonExpenseReport(report, isReportArchived)) {
            return false;
        }

        const isSameReceiver =
            report.invoiceReceiver &&
            report.invoiceReceiver.type === receiverType &&
            (('accountID' in report.invoiceReceiver && report.invoiceReceiver.accountID === receiverID) ||
                ('policyID' in report.invoiceReceiver && report.invoiceReceiver.policyID === receiverID));

        return report.policyID === policyID && isSameReceiver;
    });
}

/**
 * Attempts to find a policy expense report in onyx that is owned by ownerAccountID in a given policy
 */
function getPolicyExpenseChat(ownerAccountID: number | undefined, policyID: string | undefined, reports = allReports): OnyxEntry<Report> {
    if (!ownerAccountID || !policyID) {
        return;
    }

    return Object.values(reports ?? {}).find((report: OnyxEntry<Report>) => {
        // If the report has been deleted, then skip it
        if (!report) {
            return false;
        }

        return report.policyID === policyID && isPolicyExpenseChat(report) && !isThread(report) && report.ownerAccountID === ownerAccountID;
    });
}

function getAllPolicyReports(policyID: string): Array<OnyxEntry<Report>> {
    return Object.values(allReports ?? {}).filter((report) => report?.policyID === policyID);
}

/**
 * Returns true if Chronos is one of the chat participants (1:1)
 */
function chatIncludesChronos(report: OnyxInputOrEntry<Report> | SearchReport): boolean {
    const participantAccountIDs = Object.keys(report?.participants ?? {}).map(Number);
    return participantAccountIDs.includes(CONST.ACCOUNT_ID.CHRONOS);
}

function chatIncludesChronosWithID(reportOrID?: string | SearchReport): boolean {
    if (!reportOrID) {
        return false;
    }

    const report = typeof reportOrID === 'string' ? getReport(reportOrID, allReports) : reportOrID;
    return chatIncludesChronos(report);
}

/**
 * Can only flag if:
 *
 * - It was written by someone else and isn't a whisper
 * - It's a welcome message whisper
 * - It's an ADD_COMMENT that is not an attachment
 */
function canFlagReportAction(reportAction: OnyxInputOrEntry<ReportAction>, reportID: string | undefined): boolean {
    const isCurrentUserAction = reportAction?.actorAccountID === currentUserAccountID;
    if (isWhisperAction(reportAction)) {
        // Allow flagging whispers that are sent by other users
        if (!isCurrentUserAction && reportAction?.actorAccountID !== CONST.ACCOUNT_ID.CONCIERGE) {
            return true;
        }

        // Disallow flagging the rest of whisper as they are sent by us
        return false;
    }

    let report = getReportOrDraftReport(reportID);

    // If the childReportID exists in reportAction and is equal to the reportID,
    // the report action being evaluated is the parent report action in a thread, and we should get the parent report to evaluate instead.
    if (reportAction?.childReportID?.toString() === reportID?.toString()) {
        report = getReportOrDraftReport(report?.parentReportID);
    }

    return !!(
        !isCurrentUserAction &&
        reportAction?.actionName === CONST.REPORT.ACTIONS.TYPE.ADD_COMMENT &&
        !isDeletedAction(reportAction) &&
        !isCreatedTaskReportAction(reportAction) &&
        !isEmptyObject(report) &&
        report &&
        isAllowedToComment(report)
    );
}

/**
 * Whether flag comment page should show
 */
function shouldShowFlagComment(reportAction: OnyxInputOrEntry<ReportAction>, report: OnyxInputOrEntry<Report>, isReportArchived = false): boolean {
    return (
        canFlagReportAction(reportAction, report?.reportID) &&
        !isArchivedNonExpenseReport(report, isReportArchived) &&
        !chatIncludesChronos(report) &&
        !isConciergeChatReport(report) &&
        reportAction?.actorAccountID !== CONST.ACCOUNT_ID.CONCIERGE
    );
}

/**
 * Performs the markdown conversion, and replaces code points > 127 with C escape sequences
 * Used for compatibility with the backend auth validator for AddComment, and to account for MD in comments
 * @returns The comment's total length as seen from the backend
 */
function getCommentLength(textComment: string, parsingDetails?: ParsingDetails): number {
    return getParsedComment(textComment, parsingDetails)
        .replace(/[^ -~]/g, '\\u????')
        .trim().length;
}

function getRouteFromLink(url: string | null): string {
    if (!url) {
        return '';
    }

    // Get the reportID from URL
    let route = url;
    const localWebAndroidRegEx = /^(https:\/\/([0-9]{1,3})\.([0-9]{1,3})\.([0-9]{1,3})\.([0-9]{1,3}))/;
    linkingConfig.prefixes.forEach((prefix) => {
        if (route.startsWith(prefix)) {
            route = route.replace(prefix, '');
        } else if (localWebAndroidRegEx.test(route)) {
            route = route.replace(localWebAndroidRegEx, '');
        } else {
            return;
        }

        // Remove the port if it's a localhost URL
        if (/^:\d+/.test(route)) {
            route = route.replace(/:\d+/, '');
        }

        // Remove the leading slash if exists
        if (route.startsWith('/')) {
            route = route.replace('/', '');
        }
    });
    return route;
}

function parseReportRouteParams(route: string): ReportRouteParams {
    let parsingRoute = route;
    if (parsingRoute.at(0) === '/') {
        // remove the first slash
        parsingRoute = parsingRoute.slice(1);
    }

    if (!parsingRoute.startsWith(addTrailingForwardSlash(ROUTES.REPORT))) {
        return {reportID: '', isSubReportPageRoute: false};
    }

    const state = getStateFromPath(parsingRoute as Route);
    const focusedRoute = findFocusedRoute(state);

    const reportID = focusedRoute?.params && 'reportID' in focusedRoute.params ? (focusedRoute?.params?.reportID as string) : '';

    if (!reportID) {
        return {reportID: '', isSubReportPageRoute: false};
    }

    return {
        reportID,
        // We're checking the route start with `r/`, the sub report route is the route that we can open from report screen like `r/:reportID/details`
        isSubReportPageRoute: focusedRoute?.name !== SCREENS.REPORT,
    };
}

function getReportIDFromLink(url: string | null): string {
    const route = getRouteFromLink(url);
    const {reportID, isSubReportPageRoute} = parseReportRouteParams(route);
    if (isSubReportPageRoute) {
        // We allow the Sub-Report deep link routes (settings, details, etc.) to be handled by their respective component pages
        return '';
    }
    return reportID;
}

/**
 * Check if the chat report is linked to an iou that is waiting for the current user to add a credit bank account.
 */
function hasIOUWaitingOnCurrentUserBankAccount(chatReport: OnyxInputOrEntry<Report>): boolean {
    if (chatReport?.iouReportID) {
        const iouReport = getReport(chatReport.iouReportID, allReports);
        if (iouReport?.isWaitingOnBankAccount && iouReport?.ownerAccountID === currentUserAccountID) {
            return true;
        }
    }

    return false;
}

/**
 * Users can submit an expense:
 * - in policy expense chats only if they are in a role of a member in the chat (in other words, if it's their policy expense chat)
 * - in an open or submitted expense report tied to a policy expense chat the user owns
 *     - employee can submit expenses in a submitted expense report only if the policy has Instant Submit settings turned on
 * - in an IOU report, which is not settled yet
 * - in a 1:1 DM chat
 */
function canRequestMoney(report: OnyxEntry<Report>, policy: OnyxEntry<Policy>, otherParticipants: number[]): boolean {
    // User cannot submit expenses in a chat thread, task report or in a chat room
    if (isChatThread(report) || isTaskReport(report) || isChatRoom(report) || isSelfDM(report) || isGroupChat(report)) {
        return false;
    }

    // Users can only submit expenses in DMs if they are a 1:1 DM
    if (isDM(report)) {
        return otherParticipants.length === 1;
    }

    // Prevent requesting money if pending IOU report waiting for their bank account already exists
    if (hasIOUWaitingOnCurrentUserBankAccount(report)) {
        return false;
    }

    let isOwnPolicyExpenseChat = report?.isOwnPolicyExpenseChat ?? false;
    if (isExpenseReport(report) && getParentReport(report)) {
        isOwnPolicyExpenseChat = !!getParentReport(report)?.isOwnPolicyExpenseChat;
    }

    // In case there are no other participants than the current user and it's not user's own policy expense chat, they can't submit expenses from such report
    if (otherParticipants.length === 0 && !isOwnPolicyExpenseChat) {
        return false;
    }

    // Current user must be a manager or owner of this IOU
    if (isIOUReport(report) && currentUserAccountID !== report?.managerID && currentUserAccountID !== report?.ownerAccountID) {
        return false;
    }

    if (isMoneyRequestReport(report)) {
        return canAddTransaction(report);
    }

    // In the case of policy expense chat, users can only submit expenses from their own policy expense chat
    return !isPolicyExpenseChat(report) || isOwnPolicyExpenseChat;
}

function isGroupChatAdmin(report: OnyxEntry<Report>, accountID: number) {
    if (!report?.participants) {
        return false;
    }

    const reportParticipants = report.participants ?? {};
    const participant = reportParticipants[accountID];
    return participant?.role === CONST.REPORT.ROLE.ADMIN;
}

/**
 * Helper method to define what expense options we want to show for particular method.
 * There are 4 expense options: Submit, Split, Pay and Track expense:
 * - Submit option should show for:
 *     - DMs
 *     - own policy expense chats
 *     - open and processing expense reports tied to own policy expense chat
 *     - unsettled IOU reports
 * - Pay option should show for:
 *     - DMs
 * - Split options should show for:
 *     - DMs
 *     - chat/policy rooms with more than 1 participant
 *     - groups chats with 2 and more participants
 *     - corporate expense chats
 * - Track expense option should show for:
 *    - Self DMs
 *    - own policy expense chats
 *    - open and processing expense reports tied to own policy expense chat
 * - Send invoice option should show for:
 *    - invoice rooms if the user is an admin of the sender workspace
 * None of the options should show in chat threads or if there is some special Expensify account
 * as a participant of the report.
 */
function getMoneyRequestOptions(report: OnyxEntry<Report>, policy: OnyxEntry<Policy>, reportParticipants: number[], filterDeprecatedTypes = false, isReportArchived = false): IOUType[] {
    const teacherUnitePolicyID = environment === CONST.ENVIRONMENT.PRODUCTION ? CONST.TEACHERS_UNITE.PROD_POLICY_ID : CONST.TEACHERS_UNITE.TEST_POLICY_ID;
    const isTeachersUniteReport = report?.policyID === teacherUnitePolicyID;

    // In any thread, task report or trip room, we do not allow any new expenses
    if (isChatThread(report) || isTaskReport(report) || isInvoiceReport(report) || isSystemChat(report) || isReportArchived || isTripRoom(report)) {
        return [];
    }

    if (isInvoiceRoom(report)) {
        if (canSendInvoiceFromWorkspace(policy?.id) && isPolicyAdmin(report?.policyID, allPolicies)) {
            return [CONST.IOU.TYPE.INVOICE];
        }
        return [];
    }

    // We don't allow IOU actions if an Expensify account is a participant of the report, unless the policy that the report is on is owned by an Expensify account
    const doParticipantsIncludeExpensifyAccounts = lodashIntersection(reportParticipants, CONST.EXPENSIFY_ACCOUNT_IDS).length > 0;
    // This will be fixed as part of https://github.com/Expensify/Expensify/issues/507850
    // eslint-disable-next-line deprecation/deprecation
    const policyOwnerAccountID = getPolicy(report?.policyID)?.ownerAccountID;
    const isPolicyOwnedByExpensifyAccounts = policyOwnerAccountID ? CONST.EXPENSIFY_ACCOUNT_IDS.includes(policyOwnerAccountID) : false;
    if (doParticipantsIncludeExpensifyAccounts && !isPolicyOwnedByExpensifyAccounts) {
        // Allow create expense option for Manager McTest report
        if (reportParticipants.some((accountID) => accountID === CONST.ACCOUNT_ID.MANAGER_MCTEST) && Permissions.isBetaEnabled(CONST.BETAS.NEWDOT_MANAGER_MCTEST, allBetas)) {
            return [CONST.IOU.TYPE.SUBMIT];
        }
        return [];
    }

    const otherParticipants = reportParticipants.filter((accountID) => currentUserPersonalDetails?.accountID !== accountID);
    const hasSingleParticipantInReport = otherParticipants.length === 1;
    let options: IOUType[] = [];

    if (isSelfDM(report)) {
        options = [CONST.IOU.TYPE.TRACK];
    }

    if (canRequestMoney(report, policy, otherParticipants)) {
        // For Teachers Unite policy, don't show Create Expense option
        if (!isTeachersUniteReport) {
            options = [...options, CONST.IOU.TYPE.SUBMIT];
            if (!filterDeprecatedTypes) {
                options = [...options, CONST.IOU.TYPE.REQUEST];
            }
        }

        // If the user can request money from the workspace report, they can also track expenses
        if (isPolicyExpenseChat(report) || isExpenseReport(report)) {
            options = [...options, CONST.IOU.TYPE.TRACK];
        }
    }

    // For expense reports on Teachers Unite workspace, disable "Create report" option
    if (isExpenseReport(report) && report?.policyID === teacherUnitePolicyID) {
        options = options.filter((option) => option !== CONST.IOU.TYPE.SUBMIT);
    }

    // User created policy rooms and default rooms like #admins or #announce will always have the Split Expense option
    // unless there are no other participants at all (e.g. #admins room for a policy with only 1 admin)
    // DM chats will have the Split Expense option.
    // Your own expense chats will have the split expense option.
    // Only show Split Expense for TU policy
    if (
        (isChatRoom(report) && !isAnnounceRoom(report) && otherParticipants.length > 0) ||
        (isDM(report) && otherParticipants.length > 0) ||
        (isGroupChat(report) && otherParticipants.length > 0) ||
        (isPolicyExpenseChat(report) && report?.isOwnPolicyExpenseChat && isTeachersUniteReport)
    ) {
        options = [...options, CONST.IOU.TYPE.SPLIT];
    }

    // Pay someone option should be visible only in 1:1 DMs
    if (isDM(report) && hasSingleParticipantInReport) {
        options = [...options, CONST.IOU.TYPE.PAY];
        if (!filterDeprecatedTypes) {
            options = [...options, CONST.IOU.TYPE.SEND];
        }
    }

    return options;
}

/**
 * This is a temporary function to help with the smooth transition with the oldDot.
 * This function will be removed once the transition occurs in oldDot to new links.
 */
// eslint-disable-next-line @typescript-eslint/naming-convention
function temporary_getMoneyRequestOptions(
    report: OnyxEntry<Report>,
    policy: OnyxEntry<Policy>,
    reportParticipants: number[],
    isReportArchived = false,
): Array<Exclude<IOUType, typeof CONST.IOU.TYPE.REQUEST | typeof CONST.IOU.TYPE.SEND | typeof CONST.IOU.TYPE.CREATE | typeof CONST.IOU.TYPE.SPLIT_EXPENSE>> {
    return getMoneyRequestOptions(report, policy, reportParticipants, true, isReportArchived) as Array<
        Exclude<IOUType, typeof CONST.IOU.TYPE.REQUEST | typeof CONST.IOU.TYPE.SEND | typeof CONST.IOU.TYPE.CREATE | typeof CONST.IOU.TYPE.SPLIT_EXPENSE>
    >;
}

/**
 * Invoice sender, invoice receiver and auto-invited admins cannot leave
 */
function canLeaveInvoiceRoom(report: OnyxEntry<Report>): boolean {
    if (!report || !report?.invoiceReceiver) {
        return false;
    }

    if (report?.statusNum === CONST.REPORT.STATUS_NUM.CLOSED) {
        return false;
    }
    // This will be fixed as part of https://github.com/Expensify/Expensify/issues/507850
    // eslint-disable-next-line deprecation/deprecation
    const isSenderPolicyAdmin = getPolicy(report.policyID)?.role === CONST.POLICY.ROLE.ADMIN;

    if (isSenderPolicyAdmin) {
        return false;
    }

    if (report.invoiceReceiver.type === CONST.REPORT.INVOICE_RECEIVER_TYPE.INDIVIDUAL) {
        return report?.invoiceReceiver?.accountID !== currentUserAccountID;
    }

    // This will be fixed as part of https://github.com/Expensify/Expensify/issues/507850
    // eslint-disable-next-line deprecation/deprecation
    const isReceiverPolicyAdmin = getPolicy(report.invoiceReceiver.policyID)?.role === CONST.POLICY.ROLE.ADMIN;

    if (isReceiverPolicyAdmin) {
        return false;
    }

    return true;
}

function isCurrentUserTheOnlyParticipant(participantAccountIDs?: number[]): boolean {
    return !!(participantAccountIDs?.length === 1 && participantAccountIDs?.at(0) === currentUserAccountID);
}

/**
 * Returns display names for those that can see the whisper.
 * However, it returns "you" if the current user is the only one who can see it besides the person that sent it.
 */
function getWhisperDisplayNames(participantAccountIDs?: number[]): string | undefined {
    const isWhisperOnlyVisibleToCurrentUser = isCurrentUserTheOnlyParticipant(participantAccountIDs);

    // When the current user is the only participant, the display name needs to be "you" because that's the only person reading it
    if (isWhisperOnlyVisibleToCurrentUser) {
        return translateLocal('common.youAfterPreposition');
    }

    return participantAccountIDs?.map((accountID) => getDisplayNameForParticipant({accountID, shouldUseShortForm: !isWhisperOnlyVisibleToCurrentUser})).join(', ');
}

/**
 * Show subscript on expense chats / threads and expense requests
 */
function shouldReportShowSubscript(report: OnyxEntry<Report>, isReportArchived = false): boolean {
    if (isArchivedNonExpenseReport(report, isReportArchived) && !isWorkspaceThread(report)) {
        return false;
    }

    if (isPolicyExpenseChat(report) && !isChatThread(report) && !isTaskReport(report) && !report?.isOwnPolicyExpenseChat) {
        return true;
    }

    if (isPolicyExpenseChat(report) && !isThread(report) && !isTaskReport(report)) {
        return true;
    }

    if (isExpenseRequest(report)) {
        return true;
    }

    if (isExpenseReport(report)) {
        return true;
    }

    if (isWorkspaceTaskReport(report)) {
        return true;
    }

    if (isWorkspaceThread(report)) {
        return true;
    }

    if (isInvoiceRoom(report) || isInvoiceReport(report)) {
        return true;
    }

    return false;
}

/**
 * Return true if reports data exists
 */
function isReportDataReady(): boolean {
    return !isEmptyObject(allReports) && Object.keys(allReports ?? {}).some((key) => allReports?.[key]?.reportID);
}

/**
 * Return true if reportID from path is valid
 */
function isValidReportIDFromPath(reportIDFromPath: string | undefined): boolean {
    return !!reportIDFromPath && !['', 'null', 'undefined', '0', '-1'].includes(reportIDFromPath);
}

/**
 * Return the errors we have when creating a chat, a workspace room, or a new empty report
 */
function getCreationReportErrors(report: OnyxEntry<Report>): Errors | null | undefined {
    // We are either adding a workspace room, creating a chat, or we're creating a report, it isn't possible for all of these to have errors for the same report at the same time, so
    // simply looking up the first truthy value will get the relevant property if it's set.
    return report?.errorFields?.addWorkspaceRoom ?? report?.errorFields?.createChat ?? report?.errorFields?.createReport;
}

/**
 * Return true if the expense report is marked for deletion.
 */
function isMoneyRequestReportPendingDeletion(reportOrID: OnyxEntry<Report> | string): boolean {
    const report = typeof reportOrID === 'string' ? getReport(reportOrID, allReports) : reportOrID;
    if (!isMoneyRequestReport(report)) {
        return false;
    }

    const parentReportAction = getReportAction(report?.parentReportID, report?.parentReportActionID);
    return parentReportAction?.pendingAction === CONST.RED_BRICK_ROAD_PENDING_ACTION.DELETE;
}

function navigateToLinkedReportAction(ancestor: Ancestor, isInNarrowPaneModal: boolean, canUserPerformWrite: boolean | undefined, isOffline: boolean) {
    if (isInNarrowPaneModal) {
        Navigation.navigate(
            ROUTES.SEARCH_REPORT.getRoute({
                reportID: ancestor.report.reportID,
                reportActionID: ancestor.reportAction.reportActionID,
                backTo: SCREENS.SEARCH.REPORT_RHP,
            }),
        );
        return;
    }

    // Pop the thread report screen before navigating to the chat report.
    Navigation.goBack(ROUTES.REPORT_WITH_ID.getRoute(ancestor.report.reportID));

    const isVisibleAction = shouldReportActionBeVisible(ancestor.reportAction, ancestor.reportAction.reportActionID, canUserPerformWrite);

    if (isVisibleAction && !isOffline) {
        // Pop the chat report screen before navigating to the linked report action.
        Navigation.goBack(ROUTES.REPORT_WITH_ID.getRoute(ancestor.report.reportID, ancestor.reportAction.reportActionID));
    }
}

function canUserPerformWriteAction(report: OnyxEntry<Report>, isReportArchived?: boolean) {
    const reportErrors = getCreationReportErrors(report);

    // If the expense report is marked for deletion, let us prevent any further write action.
    if (isMoneyRequestReportPendingDeletion(report)) {
        return false;
    }

    // This will get removed as part of https://github.com/Expensify/App/issues/59961
    // eslint-disable-next-line deprecation/deprecation
    const reportNameValuePairs = getReportNameValuePairs(report?.reportID);

    return (
        !isArchivedNonExpenseReport(report, isReportArchived ?? !!reportNameValuePairs?.private_isArchived) &&
        isEmptyObject(reportErrors) &&
        report &&
        isAllowedToComment(report) &&
        !isAnonymousUser &&
        canWriteInReport(report)
    );
}

/**
 * Returns ID of the original report from which the given reportAction is first created.
 */
function getOriginalReportID(reportID: string | undefined, reportAction: OnyxInputOrEntry<ReportAction>): string | undefined {
    if (!reportID) {
        return undefined;
    }
    const reportActions = allReportActions?.[`${ONYXKEYS.COLLECTION.REPORT_ACTIONS}${reportID}`];
    const currentReportAction = reportAction?.reportActionID ? reportActions?.[reportAction.reportActionID] : undefined;
    const report = allReports?.[`${ONYXKEYS.COLLECTION.REPORT}${reportID}`];
    const chatReport = allReports?.[`${ONYXKEYS.COLLECTION.REPORT}${report?.chatReportID}`];
    const transactionThreadReportID = getOneTransactionThreadReportID(report, chatReport, reportActions ?? ([] as ReportAction[]));
    const isThreadReportParentAction = reportAction?.childReportID?.toString() === reportID;
    if (Object.keys(currentReportAction ?? {}).length === 0) {
        return isThreadReportParentAction ? getReport(reportID, allReports)?.parentReportID : (transactionThreadReportID ?? reportID);
    }
    return reportID;
}

/**
 * Return the pendingAction and the errors resulting from either
 *
 * - creating a workspace room
 * - starting a chat
 * - paying the expense
 *
 * while being offline
 */
function getReportOfflinePendingActionAndErrors(report: OnyxEntry<Report>): ReportOfflinePendingActionAndErrors {
    // It shouldn't be possible for all of these actions to be pending (or to have errors) for the same report at the same time, so just take the first that exists
    const reportPendingAction = report?.pendingFields?.addWorkspaceRoom ?? report?.pendingFields?.createChat ?? report?.pendingFields?.reimbursed ?? report?.pendingFields?.createReport;
    const reportErrors = getCreationReportErrors(report);
    return {reportPendingAction, reportErrors};
}

/**
 * Check if the report can create the expense with type is iouType
 */
function canCreateRequest(report: OnyxEntry<Report>, policy: OnyxEntry<Policy>, iouType: ValueOf<typeof CONST.IOU.TYPE>, isReportArchived = false): boolean {
    const participantAccountIDs = Object.keys(report?.participants ?? {}).map(Number);

    if (!canUserPerformWriteAction(report)) {
        return false;
    }

    const requestOptions = getMoneyRequestOptions(report, policy, participantAccountIDs, isReportArchived);
    requestOptions.push(CONST.IOU.TYPE.CREATE);

    return requestOptions.includes(iouType);
}

function getWorkspaceChats(policyID: string | undefined, accountIDs: number[], reports: OnyxCollection<Report> = allReports): Array<OnyxEntry<Report>> {
    return Object.values(reports ?? {}).filter(
        (report) => isPolicyExpenseChat(report) && !!policyID && report?.policyID === policyID && report?.ownerAccountID && accountIDs.includes(report?.ownerAccountID),
    );
}

/**
 * Gets all reports that relate to the policy
 *
 * @param policyID - the workspace ID to get all associated reports
 */
function getAllWorkspaceReports(policyID?: string): Array<OnyxEntry<Report>> {
    if (!policyID) {
        return [];
    }
    return Object.values(allReports ?? {}).filter((report) => report?.policyID === policyID);
}

/**
 * @param policy - the workspace the report is on, null if the user isn't a member of the workspace
 */
function shouldDisableRename(report: OnyxEntry<Report>, isReportArchived = false): boolean {
    if (
        isDefaultRoom(report) ||
        isReportArchived ||
        isPublicRoom(report) ||
        isThread(report) ||
        isMoneyRequest(report) ||
        isMoneyRequestReport(report) ||
        isPolicyExpenseChat(report) ||
        isInvoiceRoom(report) ||
        isInvoiceReport(report) ||
        isSystemChat(report)
    ) {
        return true;
    }

    if (isGroupChat(report)) {
        return false;
    }

    if (isDeprecatedGroupDM(report, isReportArchived) || isTaskReport(report)) {
        return true;
    }

    return false;
}

/**
 * @param policy - the workspace the report is on, null if the user isn't a member of the workspace
 */
function canEditWriteCapability(report: OnyxEntry<Report>, policy: OnyxEntry<Policy>, isReportArchived = false): boolean {
    return isPolicyAdminPolicyUtils(policy) && !isAdminRoom(report) && !isReportArchived && !isThread(report) && !isInvoiceRoom(report) && !isPolicyExpenseChat(report);
}

/**
 * @param policy - the workspace the room is on, null if the user isn't a member of the workspace
 * @param isReportArchived - whether the workspace room is archived
 */
function canEditRoomVisibility(policy: OnyxEntry<Policy>, isReportArchived: boolean): boolean {
    return !isReportArchived && isPolicyAdminPolicyUtils(policy);
}

/**
 * Returns the onyx data needed for the task assignee chat
 */
function getTaskAssigneeChatOnyxData(
    accountID: number,
    assigneeAccountID: number,
    taskReportID: string,
    assigneeChatReportID: string,
    parentReportID: string | undefined,
    title: string,
    assigneeChatReport: OnyxEntry<Report>,
): OnyxDataTaskAssigneeChat {
    // Set if we need to add a comment to the assignee chat notifying them that they have been assigned a task
    let optimisticAssigneeAddComment: OptimisticReportAction | undefined;
    // Set if this is a new chat that needs to be created for the assignee
    let optimisticChatCreatedReportAction: OptimisticCreatedReportAction | undefined;
    const assigneeChatReportMetadata = getReportMetadata(assigneeChatReportID);
    const currentTime = DateUtils.getDBTime();
    const optimisticData: OnyxUpdate[] = [];
    const successData: OnyxUpdate[] = [];
    const failureData: OnyxUpdate[] = [];

    // You're able to assign a task to someone you haven't chatted with before - so we need to optimistically create the chat and the chat reportActions
    // Only add the assignee chat report to onyx if we haven't already set it optimistically
    if (assigneeChatReportMetadata?.isOptimisticReport && assigneeChatReport?.pendingFields?.createChat !== CONST.RED_BRICK_ROAD_PENDING_ACTION.ADD) {
        optimisticChatCreatedReportAction = buildOptimisticCreatedReportAction(assigneeChatReportID);
        optimisticData.push(
            {
                onyxMethod: Onyx.METHOD.MERGE,
                key: `${ONYXKEYS.COLLECTION.REPORT}${assigneeChatReportID}`,
                value: {
                    pendingFields: {
                        createChat: CONST.RED_BRICK_ROAD_PENDING_ACTION.ADD,
                    },
                },
            },
            {
                onyxMethod: Onyx.METHOD.MERGE,
                key: `${ONYXKEYS.COLLECTION.REPORT_METADATA}${assigneeChatReportID}`,
                value: {
                    isOptimisticReport: true,
                },
            },
            {
                onyxMethod: Onyx.METHOD.MERGE,
                key: `${ONYXKEYS.COLLECTION.REPORT_ACTIONS}${assigneeChatReportID}`,
                value: {[optimisticChatCreatedReportAction.reportActionID]: optimisticChatCreatedReportAction as Partial<ReportAction>},
            },
        );

        successData.push(
            {
                onyxMethod: Onyx.METHOD.MERGE,
                key: `${ONYXKEYS.COLLECTION.REPORT}${assigneeChatReportID}`,
                value: {
                    pendingFields: {
                        createChat: null,
                    },
                    // BE will send a different participant. We clear the optimistic one to avoid duplicated entries
                    participants: {[assigneeAccountID]: null},
                },
            },
            {
                onyxMethod: Onyx.METHOD.MERGE,
                key: `${ONYXKEYS.COLLECTION.REPORT_METADATA}${assigneeChatReportID}`,
                value: {
                    isOptimisticReport: false,
                },
            },
            {
                onyxMethod: Onyx.METHOD.MERGE,
                key: `${ONYXKEYS.COLLECTION.REPORT_METADATA}${assigneeChatReportID}`,
                value: {
                    isOptimisticReport: false,
                },
            },
        );

        failureData.push(
            {
                onyxMethod: Onyx.METHOD.SET,
                key: `${ONYXKEYS.COLLECTION.REPORT}${assigneeChatReportID}`,
                value: null,
            },
            {
                onyxMethod: Onyx.METHOD.MERGE,
                key: `${ONYXKEYS.COLLECTION.REPORT_ACTIONS}${assigneeChatReportID}`,
                value: {[optimisticChatCreatedReportAction.reportActionID]: {pendingAction: null}},
            },
            // If we failed, we want to remove the optimistic personal details as it was likely due to an invalid login
            {
                onyxMethod: Onyx.METHOD.MERGE,
                key: ONYXKEYS.PERSONAL_DETAILS_LIST,
                value: {
                    [assigneeAccountID]: null,
                },
            },
        );
    }

    // If you're choosing to share the task in the same DM as the assignee then we don't need to create another reportAction indicating that you've been assigned
    if (assigneeChatReportID !== parentReportID) {
        // eslint-disable-next-line @typescript-eslint/prefer-nullish-coalescing
        const displayname = allPersonalDetails?.[assigneeAccountID]?.displayName || allPersonalDetails?.[assigneeAccountID]?.login || '';
        optimisticAssigneeAddComment = buildOptimisticTaskCommentReportAction(taskReportID, title, assigneeAccountID, `assigned to ${displayname}`, parentReportID);
        const lastAssigneeCommentText = formatReportLastMessageText(getReportActionText(optimisticAssigneeAddComment.reportAction as ReportAction));
        const optimisticAssigneeReport = {
            lastVisibleActionCreated: currentTime,
            lastMessageText: lastAssigneeCommentText,
            lastActorAccountID: accountID,
            lastReadTime: currentTime,
        };

        optimisticData.push(
            {
                onyxMethod: Onyx.METHOD.MERGE,
                key: `${ONYXKEYS.COLLECTION.REPORT_ACTIONS}${assigneeChatReportID}`,
                value: {[optimisticAssigneeAddComment.reportAction.reportActionID]: optimisticAssigneeAddComment.reportAction as ReportAction},
            },
            {
                onyxMethod: Onyx.METHOD.MERGE,
                key: `${ONYXKEYS.COLLECTION.REPORT}${assigneeChatReportID}`,
                value: optimisticAssigneeReport,
            },
        );
        successData.push({
            onyxMethod: Onyx.METHOD.MERGE,
            key: `${ONYXKEYS.COLLECTION.REPORT_ACTIONS}${assigneeChatReportID}`,
            value: {[optimisticAssigneeAddComment.reportAction.reportActionID]: {isOptimisticAction: null}},
        });
        failureData.push({
            onyxMethod: Onyx.METHOD.MERGE,
            key: `${ONYXKEYS.COLLECTION.REPORT_ACTIONS}${assigneeChatReportID}`,
            value: {[optimisticAssigneeAddComment.reportAction.reportActionID]: {pendingAction: null}},
        });
    }

    return {
        optimisticData,
        successData,
        failureData,
        optimisticAssigneeAddComment,
        optimisticChatCreatedReportAction,
    };
}

/**
 * Return iou report action display message
 */
function getIOUReportActionDisplayMessage(reportAction: OnyxEntry<ReportAction>, transaction?: OnyxEntry<Transaction>, report?: Report): string {
    if (!isMoneyRequestAction(reportAction)) {
        return '';
    }
    const originalMessage = getOriginalMessage(reportAction);
    const {IOUReportID, automaticAction, payAsBusiness} = originalMessage ?? {};
    const iouReport = getReportOrDraftReport(IOUReportID);
    const isInvoice = isInvoiceReport(iouReport);

    let translationKey: TranslationPaths;
    if (originalMessage?.type === CONST.IOU.REPORT_ACTION_TYPE.PAY) {
        const reportPolicy = allPolicies?.[`${ONYXKEYS.COLLECTION.POLICY}${report?.policyID}`];
        const last4Digits = reportPolicy?.achAccount?.accountNumber?.slice(-4) ?? '';

        switch (originalMessage.paymentType) {
            case CONST.IOU.PAYMENT_TYPE.ELSEWHERE:
                translationKey = hasMissingInvoiceBankAccount(IOUReportID) ? 'iou.payerSettledWithMissingBankAccount' : 'iou.paidElsewhere';
                break;
            case CONST.IOU.PAYMENT_TYPE.EXPENSIFY:
            case CONST.IOU.PAYMENT_TYPE.VBBA:
                if (isInvoice) {
                    return translateLocal(payAsBusiness ? 'iou.settleInvoiceBusiness' : 'iou.settleInvoicePersonal', {amount: '', last4Digits});
                }
                translationKey = 'iou.businessBankAccount';
                if (automaticAction && originalMessage.paymentType === CONST.IOU.PAYMENT_TYPE.EXPENSIFY) {
                    translationKey = 'iou.automaticallyPaidWithExpensify';
                } else {
                    translationKey = 'iou.automaticallyPaidWithBusinessBankAccount';
                }
                break;
            default:
                translationKey = 'iou.payerPaidAmount';
                break;
        }

        return translateLocal(translationKey, {amount: '', payer: '', last4Digits});
    }

    const amount = getTransactionAmount(transaction, !isEmptyObject(iouReport) && isExpenseReport(iouReport), transaction?.reportID === CONST.REPORT.UNREPORTED_REPORT_ID) ?? 0;
    const formattedAmount = convertToDisplayString(amount, getCurrency(transaction)) ?? '';
    const isRequestSettled = isSettled(IOUReportID);
    const isApproved = isReportApproved({report: iouReport});
    if (isRequestSettled) {
        return translateLocal('iou.payerSettled', {
            amount: formattedAmount,
        });
    }
    if (isApproved) {
        return translateLocal('iou.approvedAmount', {
            amount: formattedAmount,
        });
    }
    if (isSplitBillReportAction(reportAction)) {
        translationKey = 'iou.didSplitAmount';
    } else if (isTrackExpenseAction(reportAction)) {
        translationKey = 'iou.trackedAmount';
    } else {
        translationKey = 'iou.expenseAmount';
    }
    return translateLocal(translationKey, {
        formattedAmount,
        comment: getMerchantOrDescription(transaction),
    });
}

/**
 * Checks if a report is a group chat.
 *
 * A report is a group chat if it meets the following conditions:
 * - Not a chat thread.
 * - Not a task report.
 * - Not an expense / IOU report.
 * - Not an archived room.
 * - Not a public / admin / announce chat room (chat type doesn't match any of the specified types).
 * - More than 2 participants.
 *
 */
function isDeprecatedGroupDM(report: OnyxEntry<Report>, isReportArchived = false): boolean {
    return !!(
        report &&
        !isChatThread(report) &&
        !isTaskReport(report) &&
        !isInvoiceReport(report) &&
        !isMoneyRequestReport(report) &&
        !isReportArchived &&
        !Object.values(CONST.REPORT.CHAT_TYPE).some((chatType) => chatType === getChatType(report)) &&
        Object.keys(report.participants ?? {})
            .map(Number)
            .filter((accountID) => accountID !== currentUserAccountID).length > 1
    );
}

/**
 * A "root" group chat is the top level group chat and does not refer to any threads off of a Group Chat
 */
function isRootGroupChat(report: OnyxEntry<Report>, isReportArchived = false): boolean {
    return !isChatThread(report) && (isGroupChat(report) || isDeprecatedGroupDM(report, isReportArchived));
}

/**
 * Assume any report without a reportID is unusable.
 */
function isValidReport(report?: OnyxEntry<Report>): boolean {
    return !!report?.reportID;
}

/**
 * Check to see if we are a participant of this report.
 */
function isReportParticipant(accountID: number | undefined, report: OnyxEntry<Report>): boolean {
    if (!accountID) {
        return false;
    }

    const possibleAccountIDs = Object.keys(report?.participants ?? {}).map(Number);
    if (report?.ownerAccountID) {
        possibleAccountIDs.push(report?.ownerAccountID);
    }
    if (report?.managerID) {
        possibleAccountIDs.push(report?.managerID);
    }
    return possibleAccountIDs.includes(accountID);
}

/**
 * Check to see if the current user has access to view the report.
 */
function canCurrentUserOpenReport(report: OnyxEntry<Report>, isReportArchived = false): boolean {
    return (isReportParticipant(currentUserAccountID, report) || isPublicRoom(report)) && canAccessReport(report, allBetas, isReportArchived);
}

function shouldUseFullTitleToDisplay(report: OnyxEntry<Report>): boolean {
    return (
        isMoneyRequestReport(report) || isPolicyExpenseChat(report) || isChatRoom(report) || isChatThread(report) || isTaskReport(report) || isGroupChat(report) || isInvoiceReport(report)
    );
}

function getRoom(type: ValueOf<typeof CONST.REPORT.CHAT_TYPE>, policyID: string): OnyxEntry<Report> {
    const room = Object.values(allReports ?? {}).find((report) => report?.policyID === policyID && report?.chatType === type && !isThread(report));
    return room;
}

/**
 *  We only want policy members who are members of the report to be able to modify the report description, but not in thread chat.
 */
function canEditReportDescription(report: OnyxEntry<Report>, policy: OnyxEntry<Policy>, isReportArchived = false): boolean {
    return (
        !isMoneyRequestReport(report) &&
        !isReportArchived &&
        isChatRoom(report) &&
        !isChatThread(report) &&
        !isEmpty(policy) &&
        hasParticipantInArray(report, currentUserAccountID ? [currentUserAccountID] : []) &&
        !isAuditor(report)
    );
}

function canEditPolicyDescription(policy: OnyxEntry<Policy>): boolean {
    return isPolicyAdminPolicyUtils(policy);
}

function getReportActionWithSmartscanError(reportActions: ReportAction[]): ReportAction | undefined {
    return reportActions.find((action) => {
        const isReportPreview = isReportPreviewAction(action);
        const isSplitReportAction = isSplitBillReportAction(action);
        if (!isSplitReportAction && !isReportPreview) {
            return false;
        }
        const IOUReportID = getIOUReportIDFromReportActionPreview(action);
        const isReportPreviewError = isReportPreview && shouldShowRBRForMissingSmartscanFields(IOUReportID) && !isSettled(IOUReportID);
        if (isReportPreviewError) {
            return true;
        }

        const transactionID = isMoneyRequestAction(action) ? getOriginalMessage(action)?.IOUTransactionID : undefined;
        const transaction = allTransactions?.[`${ONYXKEYS.COLLECTION.TRANSACTION}${transactionID}`] ?? {};
        const isSplitBillError = isSplitReportAction && hasMissingSmartscanFieldsTransactionUtils(transaction as Transaction);

        return isSplitBillError;
    });
}

/**
 * Checks if report action has error when smart scanning
 */
function hasSmartscanError(reportActions: ReportAction[]): boolean {
    return !!getReportActionWithSmartscanError(reportActions);
}

function shouldAutoFocusOnKeyPress(event: KeyboardEvent): boolean {
    if (event.key.length > 1) {
        return false;
    }

    // If a key is pressed in combination with Meta, Control or Alt do not focus
    if (event.ctrlKey || event.metaKey) {
        return false;
    }

    if (event.code === 'Space') {
        return false;
    }

    return true;
}

/**
 * Navigates to the appropriate screen based on the presence of a private note for the current user.
 */
function navigateToPrivateNotes(report: OnyxEntry<Report>, session: OnyxEntry<Session>, backTo?: string) {
    if (isEmpty(report) || isEmpty(session) || !session.accountID) {
        return;
    }
    const currentUserPrivateNote = report.privateNotes?.[session.accountID]?.note ?? '';
    if (isEmpty(currentUserPrivateNote)) {
        Navigation.navigate(ROUTES.PRIVATE_NOTES_EDIT.getRoute(report.reportID, session.accountID, backTo));
        return;
    }
    Navigation.navigate(ROUTES.PRIVATE_NOTES_LIST.getRoute(report.reportID, backTo));
}

/**
 * Get all held transactions of a iouReport
 */
function getAllHeldTransactions(iouReportID?: string): Transaction[] {
    const transactions = getReportTransactions(iouReportID);
    return transactions.filter((transaction) => isOnHoldTransactionUtils(transaction));
}

/**
 * Check if Report has any held expenses
 */
function hasHeldExpenses(iouReportID?: string, allReportTransactions?: SearchTransaction[]): boolean {
    const iouReportTransactions = getReportTransactions(iouReportID);
    const transactions = allReportTransactions ?? iouReportTransactions;
    return transactions.some((transaction) => isOnHoldTransactionUtils(transaction));
}

/**
 * Check if all expenses in the Report are on hold
 */
function hasOnlyHeldExpenses(iouReportID?: string, allReportTransactions?: SearchTransaction[]): boolean {
    const transactionsByIouReportID = getReportTransactions(iouReportID);
    const reportTransactions = allReportTransactions ?? transactionsByIouReportID;
    return reportTransactions.length > 0 && !reportTransactions.some((transaction) => !isOnHoldTransactionUtils(transaction));
}

/**
 * Checks if thread replies should be displayed
 */
function shouldDisplayThreadReplies(reportAction: OnyxInputOrEntry<ReportAction>, isThreadReportParentAction: boolean): boolean {
    const hasReplies = (reportAction?.childVisibleActionCount ?? 0) > 0;
    return hasReplies && !!reportAction?.childCommenterCount && !isThreadReportParentAction;
}

/**
 * Check if money report has any transactions updated optimistically
 */
function hasUpdatedTotal(report: OnyxInputOrEntry<Report>, policy: OnyxInputOrEntry<Policy>): boolean {
    if (!report) {
        return true;
    }

    const allReportTransactions = getReportTransactions(report.reportID);

    const hasPendingTransaction = allReportTransactions.some((transaction) => !!transaction.pendingAction);
    const hasTransactionWithDifferentCurrency = allReportTransactions.some((transaction) => transaction.currency !== report.currency);
    const hasDifferentWorkspaceCurrency = report.pendingFields?.createChat && isExpenseReport(report) && report.currency !== policy?.outputCurrency;
    const hasOptimisticHeldExpense = hasHeldExpenses(report.reportID) && report?.unheldTotal === undefined;

    return !(hasPendingTransaction && (hasTransactionWithDifferentCurrency || hasDifferentWorkspaceCurrency)) && !hasOptimisticHeldExpense && !report.pendingFields?.total;
}

/**
 * Return held and full amount formatted with used currency
 */
function getNonHeldAndFullAmount(iouReport: OnyxEntry<Report>, shouldExcludeNonReimbursables: boolean): NonHeldAndFullAmount {
    // if the report is an expense report, the total amount should be negated
    const coefficient = isExpenseReport(iouReport) ? -1 : 1;

    let total = iouReport?.total ?? 0;
    let unheldTotal = iouReport?.unheldTotal ?? 0;
    if (shouldExcludeNonReimbursables) {
        total -= iouReport?.nonReimbursableTotal ?? 0;
        unheldTotal -= iouReport?.unheldNonReimbursableTotal ?? 0;
    }

    return {
        nonHeldAmount: convertToDisplayString(unheldTotal * coefficient, iouReport?.currency),
        fullAmount: convertToDisplayString(total * coefficient, iouReport?.currency),
        hasValidNonHeldAmount: unheldTotal * coefficient >= 0,
    };
}

/**
 * Disable reply in thread action if:
 *
 * - The action is listed in the thread-disabled list
 * - The action is a split expense action
 * - The action is deleted and is not threaded
 * - The report is archived and the action is not threaded
 * - The action is a whisper action and it's neither a report preview nor IOU action
 * - The action is the thread's first chat
 */
function shouldDisableThread(reportAction: OnyxInputOrEntry<ReportAction>, reportID: string, isThreadReportParentAction: boolean, isReportArchived = false): boolean {
    const isSplitBillAction = isSplitBillReportAction(reportAction);
    const isDeletedActionLocal = isDeletedAction(reportAction);
    const isReportPreviewActionLocal = isReportPreviewAction(reportAction);
    const isIOUAction = isMoneyRequestAction(reportAction);
    const isWhisperActionLocal = isWhisperAction(reportAction) || isActionableTrackExpense(reportAction);
    const isActionDisabled = CONST.REPORT.ACTIONS.THREAD_DISABLED.some((action: string) => action === reportAction?.actionName);

    return (
        isActionDisabled ||
        isSplitBillAction ||
        (isDeletedActionLocal && !reportAction?.childVisibleActionCount) ||
        (isReportArchived && !reportAction?.childVisibleActionCount) ||
        (isWhisperActionLocal && !isReportPreviewActionLocal && !isIOUAction) ||
        isThreadReportParentAction
    );
}

function getAllAncestorReportActions(report: Report | null | undefined, currentUpdatedReport?: OnyxEntry<Report>): Ancestor[] {
    if (!report) {
        return [];
    }
    const allAncestors: Ancestor[] = [];
    let parentReportID = report.parentReportID;
    let parentReportActionID = report.parentReportActionID;

    while (parentReportID) {
        const parentReport = currentUpdatedReport && currentUpdatedReport.reportID === parentReportID ? currentUpdatedReport : getReportOrDraftReport(parentReportID);
        const parentReportAction = getReportAction(parentReportID, parentReportActionID);

        if (!parentReport || !parentReportAction || (isTransactionThread(parentReportAction) && !isSentMoneyReportAction(parentReportAction)) || isReportPreviewAction(parentReportAction)) {
            break;
        }

        // For threads, we don't want to display trip summary
        if (isTripPreview(parentReportAction) && allAncestors.length > 0) {
            break;
        }

        const isParentReportActionUnread = isCurrentActionUnread(parentReport, parentReportAction);
        allAncestors.push({
            report: parentReport,
            reportAction: parentReportAction,
            shouldDisplayNewMarker: isParentReportActionUnread,
        });

        parentReportID = parentReport?.parentReportID;
        parentReportActionID = parentReport?.parentReportActionID;
    }

    return allAncestors.reverse();
}

function getAllAncestorReportActionIDs(report: Report | null | undefined, includeTransactionThread = false): AncestorIDs {
    if (!report) {
        return {
            reportIDs: [],
            reportActionsIDs: [],
        };
    }

    const allAncestorIDs: AncestorIDs = {
        reportIDs: [],
        reportActionsIDs: [],
    };
    let parentReportID = report.parentReportID;
    let parentReportActionID = report.parentReportActionID;

    while (parentReportID) {
        const parentReport = getReportOrDraftReport(parentReportID);
        const parentReportAction = getReportAction(parentReportID, parentReportActionID);

        if (
            !parentReportAction ||
            (!includeTransactionThread && ((isTransactionThread(parentReportAction) && !isSentMoneyReportAction(parentReportAction)) || isReportPreviewAction(parentReportAction)))
        ) {
            break;
        }

        allAncestorIDs.reportIDs.push(parentReportID);
        if (parentReportActionID) {
            allAncestorIDs.reportActionsIDs.push(parentReportActionID);
        }

        if (!parentReport) {
            break;
        }

        parentReportID = parentReport?.parentReportID;
        parentReportActionID = parentReport?.parentReportActionID;
    }

    return allAncestorIDs;
}

/**
 * Get optimistic data of parent report action
 * @param report The report that is updated
 * @param lastVisibleActionCreated Last visible action created of the child report
 * @param type The type of action in the child report
 */
function getOptimisticDataForParentReportAction(report: Report | undefined, lastVisibleActionCreated: string, type: string): Array<OnyxUpdate | null> {
    if (!report || isEmptyObject(report)) {
        return [];
    }

    const ancestors = getAllAncestorReportActionIDs(report, true);
    const totalAncestor = ancestors.reportIDs.length;

    return Array.from(Array(totalAncestor), (_, index) => {
        const ancestorReport = getReportOrDraftReport(ancestors.reportIDs.at(index));

        if (!ancestorReport || isEmptyObject(ancestorReport)) {
            return null;
        }

        const ancestorReportAction = getReportAction(ancestorReport.reportID, ancestors.reportActionsIDs.at(index) ?? '');

        if (!ancestorReportAction?.reportActionID || isEmptyObject(ancestorReportAction)) {
            return null;
        }

        return {
            onyxMethod: Onyx.METHOD.MERGE,
            key: `${ONYXKEYS.COLLECTION.REPORT_ACTIONS}${ancestorReport.reportID}`,
            value: {
                [ancestorReportAction.reportActionID]: updateOptimisticParentReportAction(ancestorReportAction, lastVisibleActionCreated, type),
            },
        };
    });
}

function canBeAutoReimbursed(report: OnyxInputOrEntry<Report>, policy: OnyxInputOrEntry<Policy> | SearchPolicy): boolean {
    if (isEmptyObject(policy)) {
        return false;
    }
    type CurrencyType = TupleToUnion<typeof CONST.DIRECT_REIMBURSEMENT_CURRENCIES>;
    const reimbursableTotal = getMoneyRequestSpendBreakdown(report).totalDisplaySpend;
    const autoReimbursementLimit = policy?.autoReimbursement?.limit ?? policy?.autoReimbursementLimit ?? 0;
    const isAutoReimbursable =
        isReportInGroupPolicy(report) &&
        policy.reimbursementChoice === CONST.POLICY.REIMBURSEMENT_CHOICES.REIMBURSEMENT_YES &&
        autoReimbursementLimit >= reimbursableTotal &&
        reimbursableTotal > 0 &&
        CONST.DIRECT_REIMBURSEMENT_CURRENCIES.includes(report?.currency as CurrencyType);
    return isAutoReimbursable;
}

/** Check if the current user is an owner of the report */
function isReportOwner(report: OnyxInputOrEntry<Report>): boolean {
    return report?.ownerAccountID === currentUserPersonalDetails?.accountID;
}

function isAllowedToApproveExpenseReport(report: OnyxEntry<Report>, approverAccountID?: number, reportPolicy?: OnyxEntry<Policy> | SearchPolicy): boolean {
    // This will be fixed as part of https://github.com/Expensify/Expensify/issues/507850
    // eslint-disable-next-line deprecation/deprecation
    const policy = reportPolicy ?? getPolicy(report?.policyID);
    const isOwner = (approverAccountID ?? currentUserAccountID) === report?.ownerAccountID;
    return !(policy?.preventSelfApproval && isOwner);
}

function isAllowedToSubmitDraftExpenseReport(report: OnyxEntry<Report>): boolean {
    // This will be fixed as part of https://github.com/Expensify/Expensify/issues/507850
    // eslint-disable-next-line deprecation/deprecation
    const policy = getPolicy(report?.policyID);
    const submitToAccountID = getSubmitToAccountID(policy, report);

    return isAllowedToApproveExpenseReport(report, submitToAccountID);
}

/**
 * What missing payment method does this report action indicate, if any?
 */
function getIndicatedMissingPaymentMethod(userWalletTierName: string | undefined, reportId: string | undefined, reportAction: ReportAction): MissingPaymentMethod | undefined {
    const isSubmitterOfUnsettledReport = reportId && isCurrentUserSubmitter(getReport(reportId, allReports)) && !isSettled(reportId);
    if (!reportId || !isSubmitterOfUnsettledReport || !isReimbursementQueuedAction(reportAction)) {
        return undefined;
    }
    const paymentType = getOriginalMessage(reportAction)?.paymentType;
    if (paymentType === CONST.IOU.PAYMENT_TYPE.EXPENSIFY) {
        return !userWalletTierName || userWalletTierName === CONST.WALLET.TIER_NAME.SILVER ? 'wallet' : undefined;
    }

    return !hasCreditBankAccount() ? 'bankAccount' : undefined;
}

/**
 * Checks if report chat contains missing payment method
 */
function hasMissingPaymentMethod(userWalletTierName: string | undefined, iouReportID: string | undefined): boolean {
    const reportActions = allReportActions?.[`${ONYXKEYS.COLLECTION.REPORT_ACTIONS}${iouReportID}`] ?? {};
    return Object.values(reportActions)
        .filter(Boolean)
        .some((action) => getIndicatedMissingPaymentMethod(userWalletTierName, iouReportID, action) !== undefined);
}

/**
 * Used from expense actions to decide if we need to build an optimistic expense report.
 * Create a new report if:
 * - we don't have an iouReport set in the chatReport
 * - we have one, but it's waiting on the payee adding a bank account
 * - we have one, but we can't add more transactions to it due to: report is approved or settled
 */
function shouldCreateNewMoneyRequestReport(existingIOUReport: OnyxInputOrEntry<Report> | undefined, chatReport: OnyxInputOrEntry<Report>, isScanRequest: boolean): boolean {
    if (existingIOUReport && !!existingIOUReport.errorFields?.createChat) {
        return true;
    }

    const isASAPSubmitBetaEnabled = Permissions.isBetaEnabled(CONST.BETAS.ASAP_SUBMIT, allBetas);
    return !existingIOUReport || hasIOUWaitingOnCurrentUserBankAccount(chatReport) || !canAddTransaction(existingIOUReport) || (isScanRequest && isASAPSubmitBetaEnabled);
}

function getTripIDFromTransactionParentReportID(transactionParentReportID: string | undefined): string | undefined {
    return (getReportOrDraftReport(transactionParentReportID) as OnyxEntry<Report>)?.tripData?.tripID;
}

/**
 * Checks if report contains actions with errors
 */
function hasActionWithErrorsForTransaction(reportID: string | undefined, transaction: Transaction | undefined): boolean {
    if (!reportID) {
        return false;
    }
    const reportActions = allReportActions?.[`${ONYXKEYS.COLLECTION.REPORT_ACTIONS}${reportID}`] ?? {};
    return Object.values(reportActions)
        .filter(Boolean)
        .some((action) => {
            if (isMoneyRequestAction(action) && getOriginalMessage(action)?.IOUTransactionID) {
                if (getOriginalMessage(action)?.IOUTransactionID === transaction?.transactionID) {
                    return !isEmptyObject(action.errors);
                }
                return false;
            }
            return !isEmptyObject(action.errors);
        });
}

function isNonAdminOrOwnerOfPolicyExpenseChat(report: OnyxInputOrEntry<Report>, policy: OnyxInputOrEntry<Policy>): boolean {
    return isPolicyExpenseChat(report) && !(isPolicyAdminPolicyUtils(policy) || isPolicyOwner(policy, currentUserAccountID) || isReportOwner(report));
}

function isAdminOwnerApproverOrReportOwner(report: OnyxEntry<Report>, policy: OnyxEntry<Policy>): boolean {
    const isApprover = isMoneyRequestReport(report) && report?.managerID !== null && currentUserPersonalDetails?.accountID === report?.managerID;

    return isPolicyAdminPolicyUtils(policy) || isPolicyOwner(policy, currentUserAccountID) || isReportOwner(report) || isApprover;
}

/**
 * Whether the user can join a report
 */
function canJoinChat(report: OnyxEntry<Report>, parentReportAction: OnyxInputOrEntry<ReportAction>, policy: OnyxInputOrEntry<Policy>, isReportArchived = false): boolean {
    // We disabled thread functions for whisper action
    // So we should not show join option for existing thread on whisper message that has already been left, or manually leave it
    if (isWhisperAction(parentReportAction)) {
        return false;
    }

    // If the notification preference of the chat is not hidden that means we have already joined the chat
    if (!isHiddenForCurrentUser(report)) {
        return false;
    }

    const isExpenseChat = isMoneyRequestReport(report) || isMoneyRequest(report) || isInvoiceReport(report) || isTrackExpenseReport(report);
    // Anyone viewing these chat types is already a participant and therefore cannot join
    if (isRootGroupChat(report, isReportArchived) || isSelfDM(report) || isInvoiceRoom(report) || isSystemChat(report) || isExpenseChat) {
        return false;
    }

    // The user who is a member of the workspace has already joined the public announce room.
    if (isPublicAnnounceRoom(report) && !isEmptyObject(policy)) {
        return false;
    }

    if (isReportArchived) {
        return false;
    }

    return isChatThread(report) || isUserCreatedPolicyRoom(report) || isNonAdminOrOwnerOfPolicyExpenseChat(report, policy);
}

/**
 * Whether the user can leave a report
 */
function canLeaveChat(report: OnyxEntry<Report>, policy: OnyxEntry<Policy>, isReportArchived = false): boolean {
    if (isRootGroupChat(report, isReportArchived)) {
        return true;
    }

    if (isPolicyExpenseChat(report) && !report?.isOwnPolicyExpenseChat && !isPolicyAdminPolicyUtils(policy)) {
        return true;
    }

    if (isPublicRoom(report) && isAnonymousUserSession()) {
        return false;
    }

    if (isHiddenForCurrentUser(report)) {
        return false;
    }

    // Anyone viewing these chat types is already a participant and therefore cannot leave
    if (isSelfDM(report)) {
        return false;
    }

    // The user who is a member of the workspace cannot leave the public announce room.
    if (isPublicAnnounceRoom(report) && !isEmptyObject(policy)) {
        return false;
    }

    if (isInvoiceRoom(report)) {
        return canLeaveInvoiceRoom(report);
    }

    return (isChatThread(report) && !!getReportNotificationPreference(report)) || isUserCreatedPolicyRoom(report) || isNonAdminOrOwnerOfPolicyExpenseChat(report, policy);
}

function getReportActionActorAccountID(
    reportAction: OnyxEntry<ReportAction>,
    iouReport: OnyxEntry<Report>,
    report: OnyxEntry<Report>,
    delegatePersonalDetails?: PersonalDetails | undefined | null,
): number | undefined {
    switch (reportAction?.actionName) {
        case CONST.REPORT.ACTIONS.TYPE.REPORT_PREVIEW: {
            const ownerAccountID = iouReport?.ownerAccountID ?? reportAction?.childOwnerAccountID;
            const actorAccountID = iouReport?.managerID ?? reportAction?.childManagerAccountID;

            if (isPolicyExpenseChat(report) || delegatePersonalDetails) {
                return ownerAccountID;
            }

            return actorAccountID;
        }

        case CONST.REPORT.ACTIONS.TYPE.SUBMITTED:
            return reportAction?.adminAccountID ?? reportAction?.actorAccountID;

        default:
            return reportAction?.actorAccountID;
    }
}

function createDraftWorkspaceAndNavigateToConfirmationScreen(transactionID: string, actionName: IOUAction): void {
    const isCategorizing = actionName === CONST.IOU.ACTION.CATEGORIZE;
    const {expenseChatReportID, policyID, policyName} = createDraftWorkspace(currentUserEmail);
    setMoneyRequestParticipants(transactionID, [
        {
            selected: true,
            accountID: 0,
            isPolicyExpenseChat: true,
            reportID: expenseChatReportID,
            policyID,
            searchText: policyName,
        },
    ]);
    if (isCategorizing) {
        Navigation.navigate(ROUTES.MONEY_REQUEST_STEP_CATEGORY.getRoute(actionName, CONST.IOU.TYPE.SUBMIT, transactionID, expenseChatReportID));
    } else {
        Navigation.navigate(ROUTES.MONEY_REQUEST_STEP_CONFIRMATION.getRoute(actionName, CONST.IOU.TYPE.SUBMIT, transactionID, expenseChatReportID, undefined, true));
    }
}

function createDraftTransactionAndNavigateToParticipantSelector(
    transactionID: string | undefined,
    reportID: string | undefined,
    actionName: IOUAction,
    reportActionID: string | undefined,
): void {
    if (!transactionID || !reportID) {
        return;
    }

    const transaction = allTransactions?.[`${ONYXKEYS.COLLECTION.TRANSACTION}${transactionID}`] ?? ({} as Transaction);
    const reportActions = allReportActions?.[`${ONYXKEYS.COLLECTION.REPORT_ACTIONS}${reportID}`] ?? ([] as ReportAction[]);

    if (!transaction || !reportActions) {
        return;
    }

    const linkedTrackedExpenseReportAction = Object.values(reportActions)
        .filter(Boolean)
        .find((action) => isMoneyRequestAction(action) && getOriginalMessage(action)?.IOUTransactionID === transactionID);

    const {created, amount, currency, merchant, mccGroup} = getTransactionDetails(transaction) ?? {};
    const comment = getTransactionCommentObject(transaction);

    createDraftTransaction({
        ...transaction,
        actionableWhisperReportActionID: reportActionID,
        linkedTrackedExpenseReportAction,
        linkedTrackedExpenseReportID: reportID,
        created,
        modifiedCreated: undefined,
        modifiedAmount: undefined,
        modifiedCurrency: undefined,
        amount,
        currency,
        comment,
        merchant,
        modifiedMerchant: '',
        mccGroup,
    } as Transaction);

    const filteredPolicies = Object.values(allPolicies ?? {}).filter((policy) => shouldShowPolicy(policy, false, currentUserEmail));

    if (actionName === CONST.IOU.ACTION.CATEGORIZE) {
        // This will be fixed as part of https://github.com/Expensify/Expensify/issues/507850
        // eslint-disable-next-line deprecation/deprecation
        const activePolicy = getPolicy(activePolicyID);
        if (activePolicy && shouldRestrictUserBillableActions(activePolicy.id)) {
            Navigation.navigate(ROUTES.RESTRICTED_ACTION.getRoute(activePolicy.id));
            return;
        }

        if (shouldShowPolicy(activePolicy, false, currentUserEmail)) {
            const policyExpenseReportID = getPolicyExpenseChat(currentUserAccountID, activePolicyID)?.reportID;
            setMoneyRequestParticipants(transactionID, [
                {
                    selected: true,
                    accountID: 0,
                    isPolicyExpenseChat: true,
                    reportID: policyExpenseReportID,
                    policyID: activePolicyID,
                    searchText: activePolicy?.name,
                },
            ]);
            if (policyExpenseReportID) {
                Navigation.navigate(ROUTES.MONEY_REQUEST_STEP_CATEGORY.getRoute(actionName, CONST.IOU.TYPE.SUBMIT, transactionID, policyExpenseReportID));
            } else {
                Log.warn('policyExpenseReportID is not valid during expense categorizing');
            }
            return;
        }
        if (filteredPolicies.length === 0 || filteredPolicies.length > 1) {
            Navigation.navigate(ROUTES.MONEY_REQUEST_UPGRADE.getRoute(actionName, CONST.IOU.TYPE.SUBMIT, transactionID, reportID));
            return;
        }

        const policyID = filteredPolicies.at(0)?.id;
        const policyExpenseReportID = getPolicyExpenseChat(currentUserAccountID, policyID)?.reportID;
        setMoneyRequestParticipants(transactionID, [
            {
                selected: true,
                accountID: 0,
                isPolicyExpenseChat: true,
                reportID: policyExpenseReportID,
                policyID,
                searchText: activePolicy?.name,
            },
        ]);
        if (policyExpenseReportID) {
            Navigation.navigate(ROUTES.MONEY_REQUEST_STEP_CATEGORY.getRoute(actionName, CONST.IOU.TYPE.SUBMIT, transactionID, policyExpenseReportID));
        } else {
            Log.warn('policyExpenseReportID is not valid during expense categorizing');
        }
        return;
    }

    if (actionName === CONST.IOU.ACTION.SHARE) {
        Navigation.navigate(ROUTES.MONEY_REQUEST_ACCOUNTANT.getRoute(actionName, CONST.IOU.TYPE.SUBMIT, transactionID, reportID, Navigation.getActiveRoute()));
        return;
    }

    if (actionName === CONST.IOU.ACTION.SUBMIT || (allPolicies && filteredPolicies.length > 0)) {
        Navigation.navigate(ROUTES.MONEY_REQUEST_STEP_PARTICIPANTS.getRoute(CONST.IOU.TYPE.SUBMIT, transactionID, reportID, undefined, actionName));
        return;
    }

    return createDraftWorkspaceAndNavigateToConfirmationScreen(transactionID, actionName);
}

/**
 * Check if a report has any forwarded actions
 */
function hasForwardedAction(reportID: string): boolean {
    const reportActions = getAllReportActions(reportID);
    return Object.values(reportActions).some((action) => action?.actionName === CONST.REPORT.ACTIONS.TYPE.FORWARDED);
}

function isReportOutstanding(
    iouReport: OnyxInputOrEntry<Report>,
    policyID: string | undefined,
    reportNameValuePairs: OnyxCollection<ReportNameValuePairs> = allReportNameValuePair,
    allowSubmitted = true,
): boolean {
    if (!iouReport || isEmptyObject(iouReport)) {
        return false;
    }
    const currentRoute = navigationRef.getCurrentRoute();
    const params = currentRoute?.params as MoneyRequestNavigatorParamList[typeof SCREENS.MONEY_REQUEST.STEP_CONFIRMATION] | ReportsSplitNavigatorParamList[typeof SCREENS.REPORT];
    const activeReport = allReports?.[`${ONYXKEYS.COLLECTION.REPORT}${params?.reportID}`];
    const policy = allPolicies?.[`${ONYXKEYS.COLLECTION.POLICY}${policyID}`];
    const reportNameValuePair = reportNameValuePairs?.[`${ONYXKEYS.COLLECTION.REPORT_NAME_VALUE_PAIRS}${iouReport.reportID}`];
    const shouldAllowSubmittedReport = allowSubmitted || isInstantSubmitEnabled(policy) || isProcessingReport(activeReport);
    return (
        isExpenseReport(iouReport) &&
        iouReport?.stateNum !== undefined &&
        iouReport?.statusNum !== undefined &&
        iouReport?.policyID === policyID &&
        (shouldAllowSubmittedReport ? iouReport?.stateNum <= CONST.REPORT.STATE_NUM.SUBMITTED : iouReport?.stateNum < CONST.REPORT.STATE_NUM.SUBMITTED) &&
        (shouldAllowSubmittedReport ? iouReport?.statusNum <= CONST.REPORT.STATE_NUM.SUBMITTED : iouReport?.statusNum < CONST.REPORT.STATE_NUM.SUBMITTED) &&
        !hasForwardedAction(iouReport.reportID) &&
        !isArchivedReport(reportNameValuePair)
    );
}

/**
 * Get outstanding expense reports for a given policy ID
 * @param policyID - The policy ID to filter reports by
 * @param reportOwnerAccountID - The accountID of the report owner
 * @param reports - Collection of reports to filter
 * @returns Array of outstanding expense reports
 */
function getOutstandingReportsForUser(
    policyID: string | undefined,
    reportOwnerAccountID: number | undefined,
    reports: OnyxCollection<Report> = allReports,
    reportNameValuePairs: OnyxCollection<ReportNameValuePairs> = allReportNameValuePair,
    allowSubmitted = true,
): Array<OnyxEntry<Report>> {
    if (!reports) {
        return [];
    }
    return Object.values(reports).filter(
        (report) =>
            report?.pendingFields?.preview !== CONST.RED_BRICK_ROAD_PENDING_ACTION.DELETE &&
            isReportOutstanding(report, policyID, reportNameValuePairs, allowSubmitted) &&
            report?.ownerAccountID === reportOwnerAccountID,
    );
}

/**
 * Sort outstanding reports by their name, while keeping the selected one at the beginning.
 * @param report1 Details of the first report to be compared.
 * @param report2 Details of the second report to be compared.
 * @param selectedReportID ID of the selected report which needs to be at the beginning.
 */
function sortOutstandingReportsBySelected(
    report1: OnyxEntry<Report>,
    report2: OnyxEntry<Report>,
    selectedReportID: string | undefined,
    localeCompare: LocaleContextProps['localeCompare'],
): number {
    if (report1?.reportID === selectedReportID) {
        return -1;
    }
    if (report2?.reportID === selectedReportID) {
        return 1;
    }
    return localeCompare(report1?.reportName?.toLowerCase() ?? '', report2?.reportName?.toLowerCase() ?? '');
}

/**
 * @returns the object to update `report.hasOutstandingChildRequest`
 */
function getOutstandingChildRequest(iouReport: OnyxInputOrEntry<Report>): OutstandingChildRequest {
    if (!iouReport || isEmptyObject(iouReport)) {
        return {};
    }

    if (!isExpenseReport(iouReport)) {
        const {reimbursableSpend} = getMoneyRequestSpendBreakdown(iouReport);
        return {
            hasOutstandingChildRequest: iouReport.managerID === currentUserAccountID && reimbursableSpend !== 0,
        };
    }

    // This will be fixed as part of https://github.com/Expensify/Expensify/issues/507850
    // eslint-disable-next-line deprecation/deprecation
    const policy = getPolicy(iouReport.policyID);
    const shouldBeManuallySubmitted = isPaidGroupPolicyPolicyUtils(policy) && !policy?.harvesting?.enabled;
    if (shouldBeManuallySubmitted) {
        return {
            hasOutstandingChildRequest: true,
        };
    }

    // We don't need to update hasOutstandingChildRequest in this case
    return {};
}

function canReportBeMentionedWithinPolicy(report: OnyxEntry<Report>, policyID: string | undefined): boolean {
    if (!policyID || report?.policyID !== policyID) {
        return false;
    }

    return isChatRoom(report) && !isInvoiceRoom(report) && !isThread(report);
}

function prepareOnboardingOnyxData(
    introSelected: OnyxEntry<IntroSelected>,
    engagementChoice: OnboardingPurpose,
    onboardingMessage: OnboardingMessage,
    adminsChatReportID?: string,
    onboardingPolicyID?: string,
    userReportedIntegration?: OnboardingAccounting,
    wasInvited?: boolean,
    companySize?: OnboardingCompanySize,
) {
    if (engagementChoice === CONST.ONBOARDING_CHOICES.PERSONAL_SPEND) {
        // eslint-disable-next-line no-param-reassign
        onboardingMessage = getOnboardingMessages().onboardingMessages[CONST.ONBOARDING_CHOICES.PERSONAL_SPEND];
    }

    if (engagementChoice === CONST.ONBOARDING_CHOICES.EMPLOYER || engagementChoice === CONST.ONBOARDING_CHOICES.SUBMIT) {
        // eslint-disable-next-line no-param-reassign
        onboardingMessage = getOnboardingMessages().onboardingMessages[CONST.ONBOARDING_CHOICES.SUBMIT];
    }

    // Guides are assigned and tasks are posted in the #admins room for the MANAGE_TEAM and TRACK_WORKSPACE onboarding actions, except for emails that have a '+'.
    type PostTasksInAdminsRoomOnboardingChoices = 'newDotManageTeam' | 'newDotTrackWorkspace';
    const shouldPostTasksInAdminsRoom =
        [CONST.ONBOARDING_CHOICES.MANAGE_TEAM, CONST.ONBOARDING_CHOICES.TRACK_WORKSPACE].includes(engagementChoice as PostTasksInAdminsRoomOnboardingChoices) &&
        !currentUserEmail?.includes('+');
    const adminsChatReport = allReports?.[`${ONYXKEYS.COLLECTION.REPORT}${adminsChatReportID}`];
    const targetChatReport = shouldPostTasksInAdminsRoom
        ? (adminsChatReport ?? {reportID: adminsChatReportID, policyID: onboardingPolicyID})
        : getChatByParticipants([CONST.ACCOUNT_ID.CONCIERGE, currentUserAccountID ?? CONST.DEFAULT_NUMBER_ID], allReports, false, true);
    const {reportID: targetChatReportID = '', policyID: targetChatPolicyID = ''} = targetChatReport ?? {};

    if (!targetChatReportID) {
        Log.warn('Missing reportID for onboarding optimistic data');
        return;
    }

    const integrationName = userReportedIntegration ? CONST.ONBOARDING_ACCOUNTING_MAPPING[userReportedIntegration as keyof typeof CONST.ONBOARDING_ACCOUNTING_MAPPING] : '';
    // This will be fixed as part of https://github.com/Expensify/Expensify/issues/507850
    // eslint-disable-next-line deprecation/deprecation
    const assignedGuideEmail = getPolicy(targetChatPolicyID)?.assignedGuide?.email ?? 'Setup Specialist';
    const assignedGuidePersonalDetail = Object.values(allPersonalDetails ?? {}).find((personalDetail) => personalDetail?.login === assignedGuideEmail);
    let assignedGuideAccountID: number;
    if (assignedGuidePersonalDetail && assignedGuidePersonalDetail.accountID) {
        assignedGuideAccountID = assignedGuidePersonalDetail.accountID;
    } else {
        assignedGuideAccountID = generateAccountID(assignedGuideEmail);
        // eslint-disable-next-line rulesdir/prefer-actions-set-data
        Onyx.merge(ONYXKEYS.PERSONAL_DETAILS_LIST, {
            [assignedGuideAccountID]: {
                isOptimisticPersonalDetail: assignedGuideEmail === CONST.SETUP_SPECIALIST_LOGIN,
                login: assignedGuideEmail,
                displayName: assignedGuideEmail,
            },
        });
    }
    const actorAccountID = shouldPostTasksInAdminsRoom ? assignedGuideAccountID : CONST.ACCOUNT_ID.CONCIERGE;
    const firstAdminPolicy = getActivePolicies(allPolicies, currentUserEmail).find(
        (policy) => policy.type !== CONST.POLICY.TYPE.PERSONAL && getPolicyRole(policy, currentUserEmail) === CONST.POLICY.ROLE.ADMIN,
    );

    let testDriveURL: string;
    if (([CONST.ONBOARDING_CHOICES.MANAGE_TEAM, CONST.ONBOARDING_CHOICES.TEST_DRIVE_RECEIVER, CONST.ONBOARDING_CHOICES.TRACK_WORKSPACE] as OnboardingPurpose[]).includes(engagementChoice)) {
        testDriveURL = ROUTES.TEST_DRIVE_DEMO_ROOT;
    } else if (introSelected?.choice === CONST.ONBOARDING_CHOICES.SUBMIT && introSelected.inviteType === CONST.ONBOARDING_INVITE_TYPES.WORKSPACE) {
        testDriveURL = ROUTES.TEST_DRIVE_DEMO_ROOT;
    } else {
        testDriveURL = ROUTES.TEST_DRIVE_MODAL_ROOT.route;
    }

    const onboardingTaskParams: OnboardingTaskLinks = {
        integrationName,
        onboardingCompanySize: companySize ?? onboardingCompanySize,
        workspaceSettingsLink: `${environmentURL}/${ROUTES.WORKSPACE_INITIAL.getRoute(onboardingPolicyID ?? firstAdminPolicy?.id)}`,
        workspaceCategoriesLink: `${environmentURL}/${ROUTES.WORKSPACE_CATEGORIES.getRoute(onboardingPolicyID)}`,
        workspaceTagsLink: `${environmentURL}/${ROUTES.WORKSPACE_TAGS.getRoute(onboardingPolicyID)}`,
        workspaceMembersLink: `${environmentURL}/${ROUTES.WORKSPACE_MEMBERS.getRoute(onboardingPolicyID)}`,
        workspaceMoreFeaturesLink: `${environmentURL}/${ROUTES.WORKSPACE_MORE_FEATURES.getRoute(onboardingPolicyID)}`,
        workspaceConfirmationLink: `${environmentURL}/${ROUTES.WORKSPACE_CONFIRMATION.getRoute(ROUTES.WORKSPACES_LIST.route)}`,
        testDriveURL: `${environmentURL}/${testDriveURL}`,
        workspaceAccountingLink: `${environmentURL}/${ROUTES.POLICY_ACCOUNTING.getRoute(onboardingPolicyID)}`,
        corporateCardLink: `${environmentURL}/${ROUTES.WORKSPACE_COMPANY_CARDS.getRoute(onboardingPolicyID)}`,
    };

    // Text message
    const message = typeof onboardingMessage.message === 'function' ? onboardingMessage.message(onboardingTaskParams) : onboardingMessage.message;
    const textComment = buildOptimisticAddCommentReportAction(message, undefined, actorAccountID, 1);
    const textCommentAction: OptimisticAddCommentReportAction = textComment.reportAction;
    const textMessage: AddCommentOrAttachmentParams = {
        reportID: targetChatReportID,
        reportActionID: textCommentAction.reportActionID,
        reportComment: textComment.commentText,
    };

    let createWorkspaceTaskReportID;
    const tasksData = onboardingMessage.tasks
        .filter((task) => {
            if (([CONST.ONBOARDING_TASK_TYPE.SETUP_CATEGORIES, CONST.ONBOARDING_TASK_TYPE.SETUP_TAGS] as string[]).includes(task.type) && userReportedIntegration) {
                return false;
            }

            if (([CONST.ONBOARDING_TASK_TYPE.ADD_ACCOUNTING_INTEGRATION, CONST.ONBOARDING_TASK_TYPE.SETUP_CATEGORIES_AND_TAGS] as string[]).includes(task.type) && !userReportedIntegration) {
                return false;
            }
            type SkipViewTourOnboardingChoices = 'newDotSubmit' | 'newDotSplitChat' | 'newDotPersonalSpend' | 'newDotEmployer';
            if (
                task.type === CONST.ONBOARDING_TASK_TYPE.VIEW_TOUR &&
                [
                    CONST.ONBOARDING_CHOICES.EMPLOYER,
                    CONST.ONBOARDING_CHOICES.PERSONAL_SPEND,
                    CONST.ONBOARDING_CHOICES.SUBMIT,
                    CONST.ONBOARDING_CHOICES.CHAT_SPLIT,
                    CONST.ONBOARDING_CHOICES.MANAGE_TEAM,
                ].includes(introSelected?.choice as SkipViewTourOnboardingChoices) &&
                engagementChoice === CONST.ONBOARDING_CHOICES.MANAGE_TEAM
            ) {
                return false;
            }

            // Exclude createWorkspace and viewTour tasks from #admin room, for test drive receivers,
            // since these users already have them in concierge
            if (
                introSelected?.choice === CONST.ONBOARDING_CHOICES.TEST_DRIVE_RECEIVER &&
                ([CONST.ONBOARDING_TASK_TYPE.CREATE_WORKSPACE, CONST.ONBOARDING_TASK_TYPE.VIEW_TOUR] as string[]).includes(task.type) &&
                shouldPostTasksInAdminsRoom
            ) {
                return false;
            }

            return true;
        })
        .map((task, index) => {
            const taskDescription = typeof task.description === 'function' ? task.description(onboardingTaskParams) : task.description;
            const taskTitle = typeof task.title === 'function' ? task.title(onboardingTaskParams) : task.title;
            const currentTask = buildOptimisticTaskReport(
                actorAccountID,
                targetChatReportID,
                currentUserAccountID,
                taskTitle,
                taskDescription,
                targetChatPolicyID,
                CONST.REPORT.NOTIFICATION_PREFERENCE.HIDDEN,
                task.mediaAttributes,
            );
            const emailCreatingAction =
                engagementChoice === CONST.ONBOARDING_CHOICES.MANAGE_TEAM ? (allPersonalDetails?.[actorAccountID]?.login ?? CONST.EMAIL.CONCIERGE) : CONST.EMAIL.CONCIERGE;
            const taskCreatedAction = buildOptimisticCreatedReportAction(emailCreatingAction);
            const taskReportAction = buildOptimisticTaskCommentReportAction(currentTask.reportID, taskTitle, 0, `task for ${taskTitle}`, targetChatReportID, actorAccountID, index + 3);
            currentTask.parentReportActionID = taskReportAction.reportAction.reportActionID;

            let isTaskAutoCompleted: boolean = task.autoCompleted;

            if (task.type === CONST.ONBOARDING_TASK_TYPE.VIEW_TOUR && onboarding?.selfTourViewed) {
                // If the user has already viewed the self tour, we mark the task as auto completed
                isTaskAutoCompleted = true;
            }

            const completedTaskReportAction = isTaskAutoCompleted
                ? buildOptimisticTaskReportAction(currentTask.reportID, CONST.REPORT.ACTIONS.TYPE.TASK_COMPLETED, 'marked as complete', actorAccountID, 2)
                : null;
            if (task.type === CONST.ONBOARDING_TASK_TYPE.CREATE_WORKSPACE) {
                createWorkspaceTaskReportID = currentTask.reportID;
            }

            return {
                task,
                currentTask,
                taskCreatedAction,
                taskReportAction,
                taskDescription: currentTask.description,
                completedTaskReportAction,
            };
        });

    // Sign-off welcome message
    const welcomeSignOffText =
        engagementChoice === CONST.ONBOARDING_CHOICES.MANAGE_TEAM ? translateLocal('onboarding.welcomeSignOffTitleManageTeam') : translateLocal('onboarding.welcomeSignOffTitle');
    const welcomeSignOffComment = buildOptimisticAddCommentReportAction(welcomeSignOffText, undefined, actorAccountID, tasksData.length + 3);
    const welcomeSignOffCommentAction: OptimisticAddCommentReportAction = welcomeSignOffComment.reportAction;
    const welcomeSignOffMessage = {
        reportID: targetChatReportID,
        reportActionID: welcomeSignOffCommentAction.reportActionID,
        reportComment: welcomeSignOffComment.commentText,
    };

    const tasksForParameters = tasksData.map<TaskForParameters>(({task, currentTask, taskCreatedAction, taskReportAction, taskDescription, completedTaskReportAction}) => ({
        type: 'task',
        task: task.type,
        taskReportID: currentTask.reportID,
        parentReportID: currentTask.parentReportID,
        parentReportActionID: taskReportAction.reportAction.reportActionID,
        createdTaskReportActionID: taskCreatedAction.reportActionID,
        completedTaskReportActionID: completedTaskReportAction?.reportActionID,
        title: currentTask.reportName ?? '',
        description: taskDescription ?? '',
    }));

    const hasOutstandingChildTask = tasksData.some((task) => !task.completedTaskReportAction);

    const tasksForOptimisticData = tasksData.reduce<OnyxUpdate[]>((acc, {currentTask, taskCreatedAction, taskReportAction, taskDescription, completedTaskReportAction}) => {
        acc.push(
            {
                onyxMethod: Onyx.METHOD.MERGE,
                key: `${ONYXKEYS.COLLECTION.REPORT_ACTIONS}${targetChatReportID}`,
                value: {
                    [taskReportAction.reportAction.reportActionID]: taskReportAction.reportAction as ReportAction,
                },
            },
            {
                onyxMethod: Onyx.METHOD.SET,
                key: `${ONYXKEYS.COLLECTION.REPORT}${currentTask.reportID}`,
                value: {
                    ...currentTask,
                    description: taskDescription,
                    pendingFields: {
                        createChat: CONST.RED_BRICK_ROAD_PENDING_ACTION.ADD,
                        reportName: CONST.RED_BRICK_ROAD_PENDING_ACTION.ADD,
                        description: CONST.RED_BRICK_ROAD_PENDING_ACTION.ADD,
                        managerID: CONST.RED_BRICK_ROAD_PENDING_ACTION.ADD,
                    },
                    managerID: currentUserAccountID,
                },
            },
            {
                onyxMethod: Onyx.METHOD.MERGE,
                key: `${ONYXKEYS.COLLECTION.REPORT_METADATA}${currentTask.reportID}`,
                value: {
                    isOptimisticReport: true,
                },
            },
            {
                onyxMethod: Onyx.METHOD.MERGE,
                key: `${ONYXKEYS.COLLECTION.REPORT_ACTIONS}${currentTask.reportID}`,
                value: {
                    [taskCreatedAction.reportActionID]: taskCreatedAction as ReportAction,
                },
            },
        );

        if (completedTaskReportAction) {
            acc.push({
                onyxMethod: Onyx.METHOD.MERGE,
                key: `${ONYXKEYS.COLLECTION.REPORT_ACTIONS}${currentTask.reportID}`,
                value: {
                    [completedTaskReportAction.reportActionID]: completedTaskReportAction as ReportAction,
                },
            });

            acc.push({
                onyxMethod: Onyx.METHOD.MERGE,
                key: `${ONYXKEYS.COLLECTION.REPORT}${currentTask.reportID}`,
                value: {
                    stateNum: CONST.REPORT.STATE_NUM.APPROVED,
                    statusNum: CONST.REPORT.STATUS_NUM.APPROVED,
                    managerID: currentUserAccountID,
                },
            });
        }

        return acc;
    }, []);

    const tasksForFailureData = tasksData.reduce<OnyxUpdate[]>((acc, {currentTask, taskReportAction}) => {
        acc.push(
            {
                onyxMethod: Onyx.METHOD.MERGE,
                key: `${ONYXKEYS.COLLECTION.REPORT_ACTIONS}${targetChatReportID}`,
                value: {
                    [taskReportAction.reportAction.reportActionID]: {
                        errors: getMicroSecondOnyxErrorWithTranslationKey('report.genericAddCommentFailureMessage'),
                    } as ReportAction,
                },
            },
            {
                onyxMethod: Onyx.METHOD.MERGE,
                key: `${ONYXKEYS.COLLECTION.REPORT}${currentTask.reportID}`,
                value: null,
            },
            {
                onyxMethod: Onyx.METHOD.MERGE,
                key: `${ONYXKEYS.COLLECTION.REPORT_ACTIONS}${currentTask.reportID}`,
                value: null,
            },
        );

        return acc;
    }, []);

    const tasksForSuccessData = tasksData.reduce<OnyxUpdate[]>((acc, {currentTask, taskCreatedAction, taskReportAction, completedTaskReportAction}) => {
        acc.push(
            {
                onyxMethod: Onyx.METHOD.MERGE,
                key: `${ONYXKEYS.COLLECTION.REPORT_ACTIONS}${targetChatReportID}`,
                value: {
                    [taskReportAction.reportAction.reportActionID]: {pendingAction: null, isOptimisticAction: null},
                },
            },
            {
                onyxMethod: Onyx.METHOD.MERGE,
                key: `${ONYXKEYS.COLLECTION.REPORT}${currentTask.reportID}`,
                value: {
                    pendingFields: {
                        createChat: null,
                        reportName: null,
                        description: null,
                        managerID: null,
                    },
                },
            },
            {
                onyxMethod: Onyx.METHOD.MERGE,
                key: `${ONYXKEYS.COLLECTION.REPORT_METADATA}${currentTask.reportID}`,
                value: {
                    isOptimisticReport: false,
                },
            },
            {
                onyxMethod: Onyx.METHOD.MERGE,
                key: `${ONYXKEYS.COLLECTION.REPORT_ACTIONS}${currentTask.reportID}`,
                value: {
                    [taskCreatedAction.reportActionID]: {pendingAction: null},
                },
            },
        );

        if (completedTaskReportAction) {
            acc.push({
                onyxMethod: Onyx.METHOD.MERGE,
                key: `${ONYXKEYS.COLLECTION.REPORT_ACTIONS}${currentTask.reportID}`,
                value: {
                    [completedTaskReportAction.reportActionID]: {pendingAction: null, isOptimisticAction: null},
                },
            });
        }

        return acc;
    }, []);

    const optimisticData: OnyxUpdate[] = [...tasksForOptimisticData];
    const lastVisibleActionCreated = welcomeSignOffCommentAction.created;
    optimisticData.push(
        {
            onyxMethod: Onyx.METHOD.MERGE,
            key: `${ONYXKEYS.COLLECTION.REPORT}${targetChatReportID}`,
            value: {
                hasOutstandingChildTask,
                lastVisibleActionCreated,
                lastActorAccountID: actorAccountID,
            },
        },
        {
            onyxMethod: Onyx.METHOD.MERGE,
            key: ONYXKEYS.NVP_INTRO_SELECTED,
            value: {
                choice: engagementChoice,
                createWorkspace: createWorkspaceTaskReportID,
            },
        },
    );

    // If we post tasks in the #admins room and introSelected?.choice does not exist, it means that a guide is assigned and all messages except tasks are handled by the backend
    if (!shouldPostTasksInAdminsRoom || !!introSelected?.choice) {
        optimisticData.push({
            onyxMethod: Onyx.METHOD.MERGE,
            key: `${ONYXKEYS.COLLECTION.REPORT_ACTIONS}${targetChatReportID}`,
            value: {
                [textCommentAction.reportActionID]: textCommentAction as ReportAction,
            },
        });
    }

    if (!wasInvited) {
        optimisticData.push({
            onyxMethod: Onyx.METHOD.MERGE,
            key: ONYXKEYS.NVP_ONBOARDING,
            value: {hasCompletedGuidedSetupFlow: true},
        });
    }

    const successData: OnyxUpdate[] = [...tasksForSuccessData];

    // If we post tasks in the #admins room and introSelected?.choice does not exist, it means that a guide is assigned and all messages except tasks are handled by the backend
    if (!shouldPostTasksInAdminsRoom || !!introSelected?.choice) {
        successData.push({
            onyxMethod: Onyx.METHOD.MERGE,
            key: `${ONYXKEYS.COLLECTION.REPORT_ACTIONS}${targetChatReportID}`,
            value: {
                [textCommentAction.reportActionID]: {pendingAction: null, isOptimisticAction: null},
            },
        });
    }

    let failureReport: Partial<Report> = {
        lastMessageText: '',
        lastVisibleActionCreated: '',
        hasOutstandingChildTask: false,
    };
    const report = allReports?.[`${ONYXKEYS.COLLECTION.REPORT}${targetChatReportID}`];
    const canUserPerformWriteAction1 = canUserPerformWriteAction(report);
    const {lastMessageText = ''} = getLastVisibleMessageActionUtils(targetChatReportID, canUserPerformWriteAction1);
    if (lastMessageText) {
        const lastVisibleAction = getLastVisibleAction(targetChatReportID, canUserPerformWriteAction1);
        const prevLastVisibleActionCreated = lastVisibleAction?.created;
        const lastActorAccountID = lastVisibleAction?.actorAccountID;
        failureReport = {
            lastMessageText,
            lastVisibleActionCreated: prevLastVisibleActionCreated,
            lastActorAccountID,
        };
    }

    const failureData: OnyxUpdate[] = [...tasksForFailureData];
    failureData.push(
        {
            onyxMethod: Onyx.METHOD.MERGE,
            key: `${ONYXKEYS.COLLECTION.REPORT}${targetChatReportID}`,
            value: failureReport,
        },

        {
            onyxMethod: Onyx.METHOD.MERGE,
            key: ONYXKEYS.NVP_INTRO_SELECTED,
            value: {
                choice: null,
                createWorkspace: null,
            },
        },
    );
    // If we post tasks in the #admins room and introSelected?.choice does not exist, it means that a guide is assigned and all messages except tasks are handled by the backend
    if (!shouldPostTasksInAdminsRoom || !!introSelected?.choice) {
        failureData.push({
            onyxMethod: Onyx.METHOD.MERGE,
            key: `${ONYXKEYS.COLLECTION.REPORT_ACTIONS}${targetChatReportID}`,
            value: {
                [textCommentAction.reportActionID]: {
                    errors: getMicroSecondOnyxErrorWithTranslationKey('report.genericAddCommentFailureMessage'),
                } as ReportAction,
            },
        });
    }

    if (!wasInvited) {
        failureData.push({
            onyxMethod: Onyx.METHOD.MERGE,
            key: ONYXKEYS.NVP_ONBOARDING,
            value: {hasCompletedGuidedSetupFlow: onboarding?.hasCompletedGuidedSetupFlow ?? null},
        });
    }

    if (userReportedIntegration) {
        const requiresControlPlan: AllConnectionName[] = [CONST.POLICY.CONNECTIONS.NAME.NETSUITE, CONST.POLICY.CONNECTIONS.NAME.QBD, CONST.POLICY.CONNECTIONS.NAME.SAGE_INTACCT];

        optimisticData.push({
            onyxMethod: Onyx.METHOD.MERGE,
            key: `${ONYXKEYS.COLLECTION.POLICY}${onboardingPolicyID}`,
            value: {
                areConnectionsEnabled: true,
                ...(requiresControlPlan.includes(userReportedIntegration as AllConnectionName)
                    ? {
                          type: CONST.POLICY.TYPE.CORPORATE,
                      }
                    : {}),
                pendingFields: {
                    areConnectionsEnabled: CONST.RED_BRICK_ROAD_PENDING_ACTION.UPDATE,
                },
            },
        });
        successData.push({
            onyxMethod: Onyx.METHOD.MERGE,
            key: `${ONYXKEYS.COLLECTION.POLICY}${onboardingPolicyID}`,
            value: {
                pendingFields: {
                    areConnectionsEnabled: null,
                },
            },
        });
        failureData.push({
            onyxMethod: Onyx.METHOD.MERGE,
            key: `${ONYXKEYS.COLLECTION.POLICY}${onboardingPolicyID}`,
            value: {
                // This will be fixed as part of https://github.com/Expensify/Expensify/issues/507850
                // eslint-disable-next-line deprecation/deprecation
                areConnectionsEnabled: getPolicy(onboardingPolicyID)?.areConnectionsEnabled,
                pendingFields: {
                    areConnectionsEnabled: null,
                },
            },
        });
    }

    // If we post tasks in the #admins room and introSelected?.choice does not exist, it means that a guide is assigned and all messages except tasks are handled by the backend
    const guidedSetupData: GuidedSetupData = [];

    if (!shouldPostTasksInAdminsRoom || !!introSelected?.choice) {
        guidedSetupData.push({type: 'message', ...textMessage});
    }

    let selfDMParameters: SelfDMParameters = {};
    if (engagementChoice === CONST.ONBOARDING_CHOICES.PERSONAL_SPEND) {
        const selfDMReportID = findSelfDMReportID();
        let selfDMReport = allReports?.[`${ONYXKEYS.COLLECTION.REPORT}${selfDMReportID}`];
        let createdAction: ReportAction;
        if (!selfDMReport) {
            const currentTime = DateUtils.getDBTime();
            selfDMReport = buildOptimisticSelfDMReport(currentTime);
            createdAction = buildOptimisticCreatedReportAction(currentUserEmail ?? '', currentTime);
            selfDMParameters = {reportID: selfDMReport.reportID, createdReportActionID: createdAction.reportActionID};
            optimisticData.push(
                {
                    onyxMethod: Onyx.METHOD.SET,
                    key: `${ONYXKEYS.COLLECTION.REPORT}${selfDMReport.reportID}`,
                    value: {
                        ...selfDMReport,
                        pendingFields: {
                            createChat: CONST.RED_BRICK_ROAD_PENDING_ACTION.ADD,
                        },
                    },
                },
                {
                    onyxMethod: Onyx.METHOD.MERGE,
                    key: `${ONYXKEYS.COLLECTION.REPORT_METADATA}${selfDMReport.reportID}`,
                    value: {
                        isOptimisticReport: true,
                    },
                },
                {
                    onyxMethod: Onyx.METHOD.SET,
                    key: `${ONYXKEYS.COLLECTION.REPORT_ACTIONS}${selfDMReport.reportID}`,
                    value: {
                        [createdAction.reportActionID]: createdAction,
                    },
                },
            );

            successData.push(
                {
                    onyxMethod: Onyx.METHOD.MERGE,
                    key: `${ONYXKEYS.COLLECTION.REPORT}${selfDMReport.reportID}`,
                    value: {
                        pendingFields: {
                            createChat: null,
                        },
                    },
                },
                {
                    onyxMethod: Onyx.METHOD.MERGE,
                    key: `${ONYXKEYS.COLLECTION.REPORT_METADATA}${selfDMReport.reportID}`,
                    value: {
                        isOptimisticReport: false,
                    },
                },
                {
                    onyxMethod: Onyx.METHOD.MERGE,
                    key: `${ONYXKEYS.COLLECTION.REPORT_ACTIONS}${selfDMReport.reportID}`,
                    value: {
                        [createdAction.reportActionID]: {
                            pendingAction: null,
                        },
                    },
                },
            );
        }
    }

    guidedSetupData.push(...tasksForParameters);

    if (!introSelected?.choice || introSelected.choice === CONST.ONBOARDING_CHOICES.TEST_DRIVE_RECEIVER) {
        optimisticData.push({
            onyxMethod: Onyx.METHOD.MERGE,
            key: `${ONYXKEYS.COLLECTION.REPORT_ACTIONS}${targetChatReportID}`,
            value: {
                [welcomeSignOffCommentAction.reportActionID]: welcomeSignOffCommentAction as ReportAction,
            },
        });

        successData.push({
            onyxMethod: Onyx.METHOD.MERGE,
            key: `${ONYXKEYS.COLLECTION.REPORT_ACTIONS}${targetChatReportID}`,
            value: {
                [welcomeSignOffCommentAction.reportActionID]: {pendingAction: null, isOptimisticAction: null},
            },
        });

        failureData.push({
            onyxMethod: Onyx.METHOD.MERGE,
            key: `${ONYXKEYS.COLLECTION.REPORT_ACTIONS}${targetChatReportID}`,
            value: {
                [welcomeSignOffCommentAction.reportActionID]: {
                    errors: getMicroSecondOnyxErrorWithTranslationKey('report.genericAddCommentFailureMessage'),
                } as ReportAction,
            },
        });
        guidedSetupData.push({type: 'message', ...welcomeSignOffMessage});
    }

    return {optimisticData, successData, failureData, guidedSetupData, actorAccountID, selfDMParameters};
}

/**
 * Whether a given report is used for onboarding tasks. In the past, it could be either the Concierge chat or the system
 * DM, and we saved the report ID in the user's `onboarding` NVP. As a fallback for users who don't have the NVP, we now
 * only use the Concierge chat.
 */
function isChatUsedForOnboarding(optionOrReport: OnyxEntry<Report> | OptionData, onboardingPurposeSelected?: OnboardingPurpose): boolean {
    // onboarding can be an empty object for old accounts and accounts created from olddot
    if (onboarding && !isEmptyObject(onboarding) && onboarding.chatReportID) {
        return onboarding.chatReportID === optionOrReport?.reportID;
    }
    if (isEmptyObject(onboarding)) {
        return (optionOrReport as OptionData)?.isConciergeChat ?? isConciergeChatReport(optionOrReport);
    }

    // Onboarding guides are assigned to signup with emails that do not contain a '+' and select the "Manage my team's expenses" intent.
    // Guides and onboarding tasks are posted to the #admins room to facilitate the onboarding process.
    return onboardingPurposeSelected === CONST.ONBOARDING_CHOICES.MANAGE_TEAM && !currentUserEmail?.includes('+')
        ? isAdminRoom(optionOrReport)
        : ((optionOrReport as OptionData)?.isConciergeChat ?? isConciergeChatReport(optionOrReport));
}

/**
 * Get the report used for the user's onboarding process. For most users it is the Concierge chat, however in the past
 * we also used the system DM for A/B tests.
 */
function getChatUsedForOnboarding(): OnyxEntry<Report> {
    return Object.values(allReports ?? {}).find((report) => isChatUsedForOnboarding(report));
}

/**
 * Checks if given field has any violations and returns name of the first encountered one
 */
function getFieldViolation(violations: OnyxEntry<ReportViolations>, reportField: PolicyReportField): ReportViolationName | undefined {
    if (!violations || !reportField) {
        return undefined;
    }

    return Object.values(CONST.REPORT_VIOLATIONS).find((violation) => !!violations[violation] && violations[violation][reportField.fieldID]);
}

/**
 * Returns translation for given field violation
 */
function getFieldViolationTranslation(reportField: PolicyReportField, violation?: ReportViolationName): string {
    if (!violation) {
        return '';
    }

    switch (violation) {
        case 'fieldRequired':
            return translateLocal('reportViolations.fieldRequired', {fieldName: reportField.name});
        default:
            return '';
    }
}

/**
 * Returns all violations for report
 */
function getReportViolations(reportID: string): ReportViolations | undefined {
    if (!allReportsViolations) {
        return undefined;
    }

    return allReportsViolations[`${ONYXKEYS.COLLECTION.REPORT_VIOLATIONS}${reportID}`];
}

function findPolicyExpenseChatByPolicyID(policyID: string): OnyxEntry<Report> {
    return Object.values(allReports ?? {}).find((report) => isPolicyExpenseChat(report) && report?.policyID === policyID);
}

/**
 * A function to get the report last message. This is usually used to restore the report message preview in LHN after report actions change.
 * @param reportID
 * @param actionsToMerge
 * @param canUserPerformWriteActionInReport
 * @returns containing the calculated message preview data of the report
 */
function getReportLastMessage(reportID: string, actionsToMerge?: ReportActions) {
    let result: Partial<Report> = {
        lastMessageText: '',
        lastVisibleActionCreated: '',
    };

    const {lastMessageText = ''} = getLastVisibleMessage(reportID, actionsToMerge);

    if (lastMessageText) {
        const report = getReport(reportID, allReports);
        const lastVisibleAction = getLastVisibleActionReportActionsUtils(reportID, canUserPerformWriteAction(report), actionsToMerge);
        const lastVisibleActionCreated = lastVisibleAction?.created;
        const lastActorAccountID = lastVisibleAction?.actorAccountID;
        result = {
            lastMessageText,
            lastVisibleActionCreated,
            lastActorAccountID,
        };
    }

    return result;
}

function getReportLastVisibleActionCreated(report: OnyxEntry<Report>, oneTransactionThreadReport: OnyxEntry<Report>) {
    const reportLastVisibleActionCreated = report?.lastVisibleActionCreated ?? '';
    const threadLastVisibleActionCreated = oneTransactionThreadReport?.lastVisibleActionCreated ?? '';
    return reportLastVisibleActionCreated > threadLastVisibleActionCreated ? reportLastVisibleActionCreated : threadLastVisibleActionCreated;
}

function getSourceIDFromReportAction(reportAction: OnyxEntry<ReportAction>): string {
    const message = Array.isArray(reportAction?.message) ? (reportAction?.message?.at(-1) ?? null) : (reportAction?.message ?? null);
    const html = message?.html ?? '';
    const {sourceURL} = getAttachmentDetails(html);
    const sourceID = (sourceURL?.match(CONST.REGEX.ATTACHMENT_ID) ?? [])[1];
    return sourceID;
}

function getIntegrationIcon(connectionName?: ConnectionName) {
    if (connectionName === CONST.POLICY.CONNECTIONS.NAME.XERO) {
        return XeroSquare;
    }
    if (connectionName === CONST.POLICY.CONNECTIONS.NAME.QBO) {
        return QBOSquare;
    }
    if (connectionName === CONST.POLICY.CONNECTIONS.NAME.NETSUITE) {
        return NetSuiteSquare;
    }
    if (connectionName === CONST.POLICY.CONNECTIONS.NAME.SAGE_INTACCT) {
        return IntacctSquare;
    }
    if (connectionName === CONST.POLICY.CONNECTIONS.NAME.QBD) {
        return QBDSquare;
    }

    return undefined;
}

function getIntegrationExportIcon(connectionName?: ConnectionName) {
    if (connectionName === CONST.POLICY.CONNECTIONS.NAME.XERO) {
        return XeroExport;
    }
    if (connectionName === CONST.POLICY.CONNECTIONS.NAME.QBO || connectionName === CONST.POLICY.CONNECTIONS.NAME.QBD) {
        return QBOExport;
    }
    if (connectionName === CONST.POLICY.CONNECTIONS.NAME.NETSUITE) {
        return NetSuiteExport;
    }
    if (connectionName === CONST.POLICY.CONNECTIONS.NAME.SAGE_INTACCT) {
        return SageIntacctExport;
    }

    return undefined;
}

function canBeExported(report: OnyxEntry<Report>) {
    if (!report?.statusNum) {
        return false;
    }
    const isCorrectState = [CONST.REPORT.STATUS_NUM.APPROVED, CONST.REPORT.STATUS_NUM.CLOSED, CONST.REPORT.STATUS_NUM.REIMBURSED].some((status) => status === report.statusNum);
    return isExpenseReport(report) && isCorrectState;
}

function getIntegrationNameFromExportMessage(reportActions: OnyxEntry<ReportActions> | ReportAction[]) {
    if (!reportActions) {
        return '';
    }

    if (Array.isArray(reportActions)) {
        const exportIntegrationAction = reportActions.find((action) => isExportIntegrationAction(action));
        if (!exportIntegrationAction || !isExportIntegrationAction(exportIntegrationAction)) {
            return null;
        }

        const originalMessage = (getOriginalMessage(exportIntegrationAction) ?? {}) as OriginalMessageExportIntegration;
        const {label} = originalMessage;
        return label ?? null;
    }
}

function isExported(reportActions: OnyxEntry<ReportActions> | ReportAction[], report?: OnyxEntry<Report>): boolean {
    // If report object is provided and has the property, use it directly
    if (report?.isExportedToIntegration !== undefined) {
        return report.isExportedToIntegration;
    }

    // Fallback to checking actions for backward compatibility
    if (!reportActions) {
        return false;
    }

    let exportIntegrationActionsCount = 0;
    let integrationMessageActionsCount = 0;

    const reportActionList = Array.isArray(reportActions) ? reportActions : Object.values(reportActions);
    for (const action of reportActionList) {
        if (isExportIntegrationAction(action)) {
            // We consider any reports marked manually as exported to be exported, so we shortcut here.
            if (getOriginalMessage(action)?.markedManually) {
                return true;
            }
            exportIntegrationActionsCount++;
        }
        if (isIntegrationMessageAction(action)) {
            integrationMessageActionsCount++;
        }
    }

    // We need to make sure that there was at least one successful export to consider the report exported.
    // We add one EXPORT_INTEGRATION action to the report when we start exporting it (with pendingAction: 'add') and then another EXPORT_INTEGRATION when the export finishes successfully.
    // If the export fails, we add an INTEGRATIONS_MESSAGE action to the report, but the initial EXPORT_INTEGRATION action is still present, so we compare the counts of these two actions to determine if the report was exported successfully.
    return exportIntegrationActionsCount > integrationMessageActionsCount;
}

function hasExportError(reportActions: OnyxEntry<ReportActions> | ReportAction[], report?: OnyxEntry<Report>) {
    // If report object is provided and has the property, use it directly
    if (report?.hasExportError !== undefined) {
        return report.hasExportError;
    }

    // Fallback to checking actions for backward compatibility
    if (!reportActions) {
        return false;
    }

    if (Array.isArray(reportActions)) {
        return reportActions.some((action) => isIntegrationMessageAction(action));
    }

    return Object.values(reportActions).some((action) => isIntegrationMessageAction(action));
}

function doesReportContainRequestsFromMultipleUsers(iouReport: OnyxEntry<Report>): boolean {
    const transactions = getReportTransactions(iouReport?.reportID);
    // eslint-disable-next-line @typescript-eslint/prefer-nullish-coalescing
    return isIOUReport(iouReport) && transactions.some((transaction) => (transaction?.modifiedAmount || transaction?.amount) < 0);
}

/**
 * Determines whether the report can be moved to the workspace.
 */
function isWorkspaceEligibleForReportChange(newPolicy: OnyxEntry<Policy>, report: OnyxEntry<Report>, policies: OnyxCollection<Policy>): boolean {
    const submitterEmail = getLoginByAccountID(report?.ownerAccountID ?? CONST.DEFAULT_NUMBER_ID);
    const managerLogin = getLoginByAccountID(report?.managerID ?? CONST.DEFAULT_NUMBER_ID);
    // We can't move the iou report to the workspace if both users from the iou report create the expense
    if (doesReportContainRequestsFromMultipleUsers(report)) {
        return false;
    }

    if (!newPolicy?.isPolicyExpenseChatEnabled) {
        return false;
    }

    // We can only move the iou report to the workspace if the manager is the payer of the new policy
    if (isIOUReport(report)) {
        return isPaidGroupPolicyPolicyUtils(newPolicy) && isWorkspacePayer(managerLogin ?? '', newPolicy);
    }
    return isPaidGroupPolicyPolicyUtils(newPolicy) && (isPolicyMember(submitterEmail, newPolicy?.id) || isPolicyAdmin(newPolicy?.id, policies));
}

function getApprovalChain(policy: OnyxEntry<Policy>, expenseReport: OnyxEntry<Report>): string[] {
    const approvalChain: string[] = [];
    const fullApprovalChain: string[] = [];
    const reportTotal = expenseReport?.total ?? 0;
    const submitterEmail = getLoginsByAccountIDs([expenseReport?.ownerAccountID ?? CONST.DEFAULT_NUMBER_ID]).at(0) ?? '';

    if (isSubmitAndClose(policy)) {
        return approvalChain;
    }

    // Get category/tag approver list
    const ruleApprovers = getRuleApprovers(policy, expenseReport);

    // Push rule approvers to approvalChain list before submitsTo/forwardsTo approvers
    ruleApprovers.forEach((ruleApprover) => {
        // Don't push submitter to approve as a rule approver
        if (fullApprovalChain.includes(ruleApprover) || ruleApprover === submitterEmail) {
            return;
        }
        fullApprovalChain.push(ruleApprover);
    });

    let nextApproverEmail = getManagerAccountEmail(policy, expenseReport);

    while (nextApproverEmail && !approvalChain.includes(nextApproverEmail)) {
        approvalChain.push(nextApproverEmail);
        nextApproverEmail = getForwardsToAccount(policy, nextApproverEmail, reportTotal);
    }

    approvalChain.forEach((approver) => {
        if (fullApprovalChain.includes(approver)) {
            return;
        }

        fullApprovalChain.push(approver);
    });

    if (fullApprovalChain.at(-1) === submitterEmail && policy?.preventSelfApproval) {
        fullApprovalChain.pop();
    }
    return fullApprovalChain;
}

/**
 * Checks if the user has missing bank account for the invoice room.
 */
function hasMissingInvoiceBankAccount(iouReportID: string | undefined): boolean {
    if (!iouReportID) {
        return false;
    }

    const invoiceReport = getReport(iouReportID, allReports);

    if (!isInvoiceReport(invoiceReport)) {
        return false;
    }

    // This will be fixed as part of https://github.com/Expensify/Expensify/issues/507850
    // eslint-disable-next-line deprecation/deprecation
    return invoiceReport?.ownerAccountID === currentUserAccountID && !getPolicy(invoiceReport?.policyID)?.invoice?.bankAccount?.transferBankAccountID && isSettled(iouReportID);
}

function hasInvoiceReports() {
    const reports = Object.values(allReports ?? {});
    return reports.some((report) => isInvoiceReport(report));
}

function shouldUnmaskChat(participantsContext: OnyxEntry<PersonalDetailsList>, report: OnyxInputOrEntry<Report>): boolean {
    if (!report?.participants) {
        return true;
    }

    if (isThread(report) && report?.chatType && report?.chatType === CONST.REPORT.CHAT_TYPE.POLICY_EXPENSE_CHAT) {
        return true;
    }

    if (isThread(report) && report?.type === CONST.REPORT.TYPE.EXPENSE) {
        return true;
    }

    if (isAdminRoom(report)) {
        return true;
    }

    const participantAccountIDs = Object.keys(report.participants);

    if (participantAccountIDs.length > 2) {
        return false;
    }

    if (participantsContext) {
        let teamInChat = false;
        let userInChat = false;

        for (const participantAccountID of participantAccountIDs) {
            const id = Number(participantAccountID);
            const contextAccountData = participantsContext[id];

            if (contextAccountData) {
                const login = contextAccountData.login ?? '';

                if (login.endsWith(CONST.EMAIL.EXPENSIFY_EMAIL_DOMAIN) || login.endsWith(CONST.EMAIL.EXPENSIFY_TEAM_EMAIL_DOMAIN)) {
                    teamInChat = true;
                } else {
                    userInChat = true;
                }
            }
        }

        // exclude teamOnly chat
        if (teamInChat && userInChat) {
            return true;
        }
    }

    return false;
}

function getReportMetadata(reportID: string | undefined) {
    return reportID ? allReportMetadataKeyValue[reportID] : undefined;
}

/**
 * Helper method to check if participant email is Manager McTest
 */
function isSelectedManagerMcTest(email: string | null | undefined): boolean {
    return email === CONST.EMAIL.MANAGER_MCTEST;
}

/**
 *  Helper method to check if the report is a test transaction report
 */
function isTestTransactionReport(report: OnyxEntry<Report>): boolean {
    const managerID = report?.managerID ?? CONST.DEFAULT_NUMBER_ID;
    const personalDetails = allPersonalDetails?.[managerID];
    return isSelectedManagerMcTest(personalDetails?.login);
}

function isWaitingForSubmissionFromCurrentUser(chatReport: OnyxEntry<Report>, policy: OnyxEntry<Policy>) {
    return chatReport?.isOwnPolicyExpenseChat && !policy?.harvesting?.enabled;
}

function getGroupChatDraft() {
    return newGroupChatDraft;
}

function getChatListItemReportName(action: ReportAction & {reportName?: string}, report: SearchReport | undefined): string {
    if (report && isInvoiceReport(report)) {
        const properInvoiceReport = report;
        properInvoiceReport.chatReportID = report.parentReportID;

        return getInvoiceReportName(properInvoiceReport);
    }

    if (action?.reportName) {
        return action.reportName;
    }

    if (report?.reportID) {
        return getReportName(getReport(report?.reportID, allReports));
    }

    return getReportName(report);
}

/**
 * Generates report attributes for a report
 * This function should be called only in reportAttributes.ts
 * DO NOT USE THIS FUNCTION ANYWHERE ELSE
 */
function generateReportAttributes({
    report,
    chatReport,
    reportActions,
    transactionViolations,
    isReportArchived = false,
}: {
    report: OnyxEntry<Report>;
    chatReport: OnyxEntry<Report>;
    reportActions?: OnyxCollection<ReportActions>;
    transactionViolations: OnyxCollection<TransactionViolation[]>;
    isReportArchived: boolean;
}) {
    const reportActionsList = reportActions?.[`${ONYXKEYS.COLLECTION.REPORT_ACTIONS}${report?.reportID}`];
    const parentReportActionsList = reportActions?.[`${ONYXKEYS.COLLECTION.REPORT_ACTIONS}${report?.parentReportID}`];
    const isReportSettled = isSettled(report);
    const isCurrentUserReportOwner = isReportOwner(report);
    const doesReportHasViolations = hasReportViolations(report?.reportID);
    const hasViolationsToDisplayInLHN = shouldDisplayViolationsRBRInLHN(report, transactionViolations);
    const hasAnyTypeOfViolations = hasViolationsToDisplayInLHN || (!isReportSettled && isCurrentUserReportOwner && doesReportHasViolations);
    const reportErrors = getAllReportErrors(report, reportActionsList, isReportArchived);
    const hasErrors = Object.entries(reportErrors ?? {}).length > 0;
    const oneTransactionThreadReportID = getOneTransactionThreadReportID(report, chatReport, reportActionsList);
    const parentReportAction = report?.parentReportActionID ? parentReportActionsList?.[report.parentReportActionID] : undefined;
    const requiresAttention = requiresAttentionFromCurrentUser(report, parentReportAction, isReportArchived);

    return {
        doesReportHasViolations,
        hasViolationsToDisplayInLHN,
        hasAnyViolations: hasAnyTypeOfViolations,
        reportErrors,
        hasErrors,
        oneTransactionThreadReportID,
        parentReportAction,
        requiresAttention,
    };
}

function getReportPersonalDetailsParticipants(report: Report, personalDetailsParam: OnyxEntry<PersonalDetailsList>, reportMetadata: OnyxEntry<ReportMetadata>, isRoomMembersList = false) {
    const chatParticipants = getParticipantsList(report, personalDetailsParam, isRoomMembersList, reportMetadata);
    return {
        chatParticipants,
        personalDetailsParticipants: chatParticipants.reduce<Record<number, PersonalDetails>>((acc, accountID) => {
            const details = personalDetailsParam?.[accountID];
            if (details) {
                acc[accountID] = details;
            }
            return acc;
        }, {}),
    };
}

function findReportIDForAction(action?: ReportAction): string | undefined {
    if (!allReportActions || !action?.reportActionID) {
        return undefined;
    }

    return Object.keys(allReportActions)
        .find((reportActionsKey) => {
            const reportActions = allReportActions?.[reportActionsKey];
            return !!reportActions && !isEmptyObject(reportActions[action.reportActionID]);
        })
        ?.replace(`${ONYXKEYS.COLLECTION.REPORT_ACTIONS}`, '');
}
function canDeclineReportAction(report: Report, policy?: Policy): boolean {
    const managerID = report?.managerID ?? CONST.DEFAULT_NUMBER_ID;
    const isCurrentUserManager = managerID === currentUserAccountID;
    const isReportApprover = isApproverUtils(policy, currentUserAccountID ?? CONST.DEFAULT_NUMBER_ID);
    const isAdmin = isPolicyAdminPolicyUtils(policy);
    const isReportBeingProcessed = isProcessingReport(report);
    const isApproved = isReportApproved({report});
    const isReportPayer = isPayer(getSession(), report, false, policy);
    const isIOU = isIOUReport(report);

    const userCanDecline = isCurrentUserManager || isReportApprover || isAdmin;

    // User must be an approver, policy admin, manager, or payer to decline
    if (!isCurrentUserManager && !isReportApprover && !isAdmin && !isReportPayer) {
        return false;
    }

    // If the report is an IOU report, we can decline it if user is payer (which includes admin) or manager
    if (isIOU && userCanDecline) {
        return true;
    }

    // If user is a manager/approver/admin, they can decline when report is processing
    if (!isIOU && userCanDecline && isReportBeingProcessed) {
        return true;
    }

    // If user is a payer, they can decline when report is approved
    if (isReportPayer && isApproved) {
        return true;
    }

    return false;
}

function hasReportBeenReopened(report: OnyxEntry<Report>, reportActions?: OnyxEntry<ReportActions> | ReportAction[]): boolean {
    // If report object is provided and has the property, use it directly
    if (report?.hasReportBeenReopened !== undefined) {
        return report.hasReportBeenReopened;
    }

    // Fallback to checking actions for backward compatibility
    if (!reportActions) {
        return false;
    }

    const reportActionList = Array.isArray(reportActions) ? reportActions : Object.values(reportActions);
    return reportActionList.some((action) => isReopenedAction(action));
}

function hasReportBeenRetracted(report: OnyxEntry<Report>, reportActions?: OnyxEntry<ReportActions> | ReportAction[]): boolean {
    // If report object is provided and has the property, use it directly
    if (report?.hasReportBeenRetracted !== undefined) {
        return report.hasReportBeenRetracted;
    }

    // Fallback to checking actions for backward compatibility
    if (!reportActions) {
        return false;
    }

    const reportActionList = Array.isArray(reportActions) ? reportActions : Object.values(reportActions);
    return reportActionList.some((action) => isRetractedAction(action));
}

function getMoneyReportPreviewName(action: ReportAction, iouReport: OnyxEntry<Report>, isInvoice?: boolean) {
    if (isInvoice && isActionOfType(action, CONST.REPORT.ACTIONS.TYPE.REPORT_PREVIEW)) {
        const originalMessage = getOriginalMessage(action);
        return originalMessage && translateLocal('iou.invoiceReportName', originalMessage);
    }
    return getReportName(iouReport) || action.childReportName;
}

function selectArchivedReportsIdSet(all: Record<string, OnyxInputOrEntry<ReportNameValuePairs>> | null | undefined): ArchivedReportsIDSet {
    const archivedIDs = new Set<string>();
    if (!all) {
        return archivedIDs;
    }

    const prefixLen = ONYXKEYS.COLLECTION.REPORT_NAME_VALUE_PAIRS.length;

    for (const [key, value] of Object.entries(all)) {
        if (isArchivedReport(value)) {
            archivedIDs.add(key.slice(prefixLen));
        }
    }

    return archivedIDs;
}

function selectFilteredReportActions(
    reportActions: Record<string, Record<string, OnyxInputOrEntry<ReportAction>> | undefined> | null | undefined,
): Record<string, ReportAction[]> | undefined {
    if (!reportActions) {
        return {};
    }

    return Object.fromEntries(
        Object.entries(reportActions).map(([reportId, actionsGroup]) => {
            const actions = Object.values(actionsGroup ?? {});
            const filteredActions = actions.filter((action): action is ReportAction => isExportIntegrationAction(action) || isIntegrationMessageAction(action));
            return [reportId, filteredActions];
        }),
    );
}

/**
 * Returns the necessary reportAction onyx data to indicate that the transaction has been removed from the report
 * @param [created] - Action created time
 */
function buildOptimisticRemoveReportAction(transaction: Transaction, reportID: string, created = DateUtils.getDBTime()): OptimisticDeclineReportAction {
    const amount = convertToDisplayString(Math.abs(transaction.amount ?? 0), transaction.currency ?? '');
    const merchant = transaction.merchant ?? '';
    const linkToReport = `${environmentURL}/${ROUTES.REPORT_WITH_ID.getRoute(reportID)}`;
    const htmlForComment = translateLocal('iou.decline.reportActions.removedFromReport', {
        amount,
        merchant,
        linkToReport,
    });
    const textForComment = Parser.htmlToText(htmlForComment);
    return {
        reportActionID: rand64(),
        actionName: CONST.REPORT.ACTIONS.TYPE.DECLINED_TRANSACTION,
        pendingAction: CONST.RED_BRICK_ROAD_PENDING_ACTION.ADD,
        actorAccountID: currentUserAccountID,
        message: [
            {
                type: CONST.REPORT.MESSAGE.TYPE.COMMENT,
                html: htmlForComment,
                text: textForComment,
            },
        ],
        originalMessage: {
            amount: transaction.amount,
            currency: transaction.currency,
            transactionThreadReportID: reportID,
            merchant,
            transactionID: transaction.transactionID,
        },
        person: [
            {
                type: CONST.REPORT.MESSAGE.TYPE.TEXT,
                style: 'strong',
                text: getCurrentUserDisplayNameOrEmail(),
            },
        ],
        automatic: false,
        avatar: getCurrentUserAvatar(),
        created,
        shouldShow: true,
    };
}

/**
 * Returns the necessary reportAction onyx data to indicate that the transaction has been declined optimistically
 * @param [created] - Action created time
 */
function buildOptimisticDeclineReportAction(created = DateUtils.getDBTime()): OptimisticDeclineReportAction {
    return {
        reportActionID: rand64(),
        actionName: CONST.REPORT.ACTIONS.TYPE.DECLINEDTRANSACTION_THREAD,
        pendingAction: CONST.RED_BRICK_ROAD_PENDING_ACTION.ADD,
        actorAccountID: currentUserAccountID,
        message: [
            {
                type: CONST.REPORT.MESSAGE.TYPE.TEXT,
                style: 'normal',
                text: translateLocal('iou.decline.reportActions.declinedExpense'),
            },
        ],
        person: [
            {
                type: CONST.REPORT.MESSAGE.TYPE.TEXT,
                style: 'strong',
                text: getCurrentUserDisplayNameOrEmail(),
            },
        ],
        automatic: false,
        avatar: getCurrentUserAvatar(),
        created,
        shouldShow: true,
    };
}

/**
 * Returns the necessary reportAction onyx data to indicate that the transaction has been declined optimistically
 * @param [created] - Action created time
 */
function buildOptimisticDeclinedReportActionComment(comment: string, created = DateUtils.getDBTime()): OptimisticDeclineReportAction {
    return {
        reportActionID: rand64(),
        actionName: CONST.REPORT.ACTIONS.TYPE.ADD_COMMENT,
        pendingAction: CONST.RED_BRICK_ROAD_PENDING_ACTION.ADD,
        actorAccountID: currentUserAccountID,
        message: [
            {
                type: CONST.REPORT.MESSAGE.TYPE.COMMENT,
                text: comment,
                html: comment,
            },
        ],
        person: [
            {
                type: CONST.REPORT.MESSAGE.TYPE.TEXT,
                style: 'strong',
                text: getCurrentUserDisplayNameOrEmail(),
            },
        ],
        automatic: false,
        avatar: getCurrentUserAvatar(),
        created,
        shouldShow: true,
    };
}

/**
 * Returns the necessary reportAction onyx data to indicate that the transaction has been marked as resolved optimistically
 * @param [created] - Action created time
 */
function buildOptimisticMarkedAsResolvedReportAction(created = DateUtils.getDBTime()): OptimisticDeclineReportAction {
    return {
        reportActionID: rand64(),
        actionName: CONST.REPORT.ACTIONS.TYPE.REJECTED_TRANSACTION_MARKASRESOLVED,
        pendingAction: CONST.RED_BRICK_ROAD_PENDING_ACTION.ADD,
        actorAccountID: currentUserAccountID,
        message: [
            {
                type: CONST.REPORT.MESSAGE.TYPE.TEXT,
                style: 'normal',
                text: translateLocal('iou.decline.reportActions.markedAsResolved'),
            },
        ],
        person: [
            {
                type: CONST.REPORT.MESSAGE.TYPE.TEXT,
                style: 'strong',
                text: getCurrentUserDisplayNameOrEmail(),
            },
        ],
        automatic: false,
        avatar: getCurrentUserAvatar(),
        created,
        shouldShow: true,
    };
}

/**
 * Returns the translated, human-readable status of the report based on its state and status values.
 * The status is determined by the stateNum and statusNum of the report.
 * The mapping is as follows:
 * ========================================
 * State  |  Status  |  What to display?  |
 * 0	  |  0	     |  Draft             |
 * 1	  |  1	     |  Outstanding       |
 * 2	  |  2	     |  Done              |
 * 2	  |  3	     |  Approved          |
 * 2	  |  4	     |  Paid              |
 * 3	  |  4	     |  Paid              |
 * 6      |  4	     |  Paid              |
 * ========================================
 */
function getReportStatusTranslation(stateNum?: number, statusNum?: number): string {
    if (stateNum === undefined || statusNum === undefined) {
        return '';
    }

    if (stateNum === CONST.REPORT.STATE_NUM.OPEN && statusNum === CONST.REPORT.STATUS_NUM.OPEN) {
        return translateLocal('common.draft');
    }
    if (stateNum === CONST.REPORT.STATE_NUM.SUBMITTED && statusNum === CONST.REPORT.STATUS_NUM.SUBMITTED) {
        return translateLocal('common.outstanding');
    }
    if (stateNum === CONST.REPORT.STATE_NUM.APPROVED && statusNum === CONST.REPORT.STATUS_NUM.CLOSED) {
        return translateLocal('common.done');
    }
    if (stateNum === CONST.REPORT.STATE_NUM.APPROVED && statusNum === CONST.REPORT.STATUS_NUM.APPROVED) {
        return translateLocal('iou.approved');
    }
    if (
        (stateNum === CONST.REPORT.STATE_NUM.APPROVED && statusNum === CONST.REPORT.STATUS_NUM.REIMBURSED) ||
        (stateNum === CONST.REPORT.STATE_NUM.BILLING && statusNum === CONST.REPORT.STATUS_NUM.REIMBURSED) ||
        (stateNum === CONST.REPORT.STATE_NUM.AUTOREIMBURSED && statusNum === CONST.REPORT.STATUS_NUM.REIMBURSED)
    ) {
        return translateLocal('iou.settledExpensify');
    }

    return '';
}

export {
    areAllRequestsBeingSmartScanned,
    buildOptimisticAddCommentReportAction,
    buildOptimisticApprovedReportAction,
    buildOptimisticUnapprovedReportAction,
    buildOptimisticCancelPaymentReportAction,
    buildOptimisticChangedTaskAssigneeReportAction,
    buildOptimisticChatReport,
    buildOptimisticClosedReportAction,
    buildOptimisticCreatedReportAction,
    buildOptimisticDismissedViolationReportAction,
    buildOptimisticEditedTaskFieldReportAction,
    buildOptimisticExpenseReport,
    buildOptimisticEmptyReport,
    buildOptimisticGroupChatReport,
    buildOptimisticHoldReportAction,
    buildOptimisticHoldReportActionComment,
    buildOptimisticRetractedReportAction,
    buildOptimisticReopenedReportAction,
    buildOptimisticIOUReport,
    buildOptimisticIOUReportAction,
    buildOptimisticModifiedExpenseReportAction,
    buildOptimisticMoneyRequestEntities,
    buildOptimisticMovedReportAction,
    buildOptimisticChangePolicyReportAction,
    buildOptimisticRenamedRoomReportAction,
    buildOptimisticRoomDescriptionUpdatedReportAction,
    buildOptimisticReportPreview,
    buildOptimisticActionableTrackExpenseWhisper,
    buildOptimisticSubmittedReportAction,
    buildOptimisticTaskCommentReportAction,
    buildOptimisticTaskReport,
    buildOptimisticTaskReportAction,
    buildOptimisticUnHoldReportAction,
    buildOptimisticAnnounceChat,
    buildOptimisticWorkspaceChats,
    buildOptimisticCardAssignedReportAction,
    buildOptimisticDetachReceipt,
    buildOptimisticRemoveReportAction,
    buildOptimisticDeclineReportAction,
    buildOptimisticDeclinedReportActionComment,
    buildOptimisticMarkedAsResolvedReportAction,
    buildParticipantsFromAccountIDs,
    buildReportNameFromParticipantNames,
    buildTransactionThread,
    canAccessReport,
    isReportNotFound,
    canAddTransaction,
    canDeleteTransaction,
    canBeAutoReimbursed,
    canCreateRequest,
    canCreateTaskInReport,
    canCurrentUserOpenReport,
    canDeleteReportAction,
    canHoldUnholdReportAction,
    canEditReportPolicy,
    canEditFieldOfMoneyRequest,
    canEditMoneyRequest,
    canEditPolicyDescription,
    canEditReportAction,
    canEditReportDescription,
    canEditRoomVisibility,
    canEditWriteCapability,
    canFlagReportAction,
    isNonAdminOrOwnerOfPolicyExpenseChat,
    canJoinChat,
    canLeaveChat,
    canReportBeMentionedWithinPolicy,
    canRequestMoney,
    canSeeDefaultRoom,
    canShowReportRecipientLocalTime,
    canUserPerformWriteAction,
    chatIncludesChronos,
    chatIncludesChronosWithID,
    chatIncludesConcierge,
    createDraftTransactionAndNavigateToParticipantSelector,
    doesReportBelongToWorkspace,
    findLastAccessedReport,
    findSelfDMReportID,
    formatReportLastMessageText,
    generateReportID,
    getCreationReportErrors,
    getAllAncestorReportActionIDs,
    getAllAncestorReportActions,
    getAllHeldTransactions,
    getAllPolicyReports,
    getAllWorkspaceReports,
    getAvailableReportFields,
    getBankAccountRoute,
    getChatByParticipants,
    getChatRoomSubtitle,
    getChildReportNotificationPreference,
    getCommentLength,
    getDefaultGroupAvatar,
    getDefaultWorkspaceAvatar,
    getDefaultWorkspaceAvatarTestID,
    getDeletedParentActionMessageForChatReport,
    getDisplayNameForParticipant,
    getDisplayNamesWithTooltips,
    getGroupChatName,
    prepareOnboardingOnyxData,
    getIOUReportActionDisplayMessage,
    getIOUReportActionMessage,
    getRejectedReportMessage,
    getWorkspaceNameUpdatedMessage,
    getDeletedTransactionMessage,
    getUpgradeWorkspaceMessage,
    getDowngradeWorkspaceMessage,
    getIcons,
    getIconsForParticipants,
    getIndicatedMissingPaymentMethod,
    getLastVisibleMessage,
    getMoneyRequestOptions,
    getMoneyRequestSpendBreakdown,
    getNonHeldAndFullAmount,
    getOptimisticDataForParentReportAction,
    getOriginalReportID,
    getOutstandingChildRequest,
    getParentNavigationSubtitle,
    getParsedComment,
    getParticipantsAccountIDsForDisplay,
    getParticipantsList,
    getParticipants,
    getPendingChatMembers,
    getPersonalDetailsForAccountID,
    getPolicyDescriptionText,
    getPolicyExpenseChat,
    getPolicyExpenseChatName,
    getPolicyName,
    getPolicyType,
    getReimbursementDeQueuedOrCanceledActionMessage,
    getReimbursementQueuedActionMessage,
    getReportActionActorAccountID,
    getReportDescription,
    getReportFieldKey,
    getReportIDFromLink,
    getReportName,
    getSearchReportName,
    getReportTransactions,
    reportTransactionsSelector,
    getReportNotificationPreference,
    getReportOfflinePendingActionAndErrors,
    getReportParticipantsTitle,
    getReportPreviewMessage,
    getReportRecipientAccountIDs,
    getParentReport,
    getReportOrDraftReport,
    getRoom,
    getRootParentReport,
    getRouteFromLink,
    canDeleteCardTransactionByLiabilityType,
    getTaskAssigneeChatOnyxData,
    getTransactionDetails,
    getTransactionReportName,
    getDisplayedReportID,
    getTransactionsWithReceipts,
    getUserDetailTooltipText,
    getWhisperDisplayNames,
    getWorkspaceChats,
    getWorkspaceIcon,
    goBackToDetailsPage,
    goBackFromPrivateNotes,
    getInvoicePayerName,
    getInvoicesChatName,
    getPayeeName,
    hasActionWithErrorsForTransaction,
    hasAutomatedExpensifyAccountIDs,
    hasExpensifyGuidesEmails,
    hasHeldExpenses,
    hasIOUWaitingOnCurrentUserBankAccount,
    hasMissingPaymentMethod,
    hasMissingSmartscanFields,
    hasNonReimbursableTransactions,
    hasOnlyHeldExpenses,
    hasOnlyTransactionsWithPendingRoutes,
    hasReceiptError,
    hasReceiptErrors,
    hasReportNameError,
    getReportActionWithSmartscanError,
    hasSmartscanError,
    hasUpdatedTotal,
    hasViolations,
    hasWarningTypeViolations,
    hasNoticeTypeViolations,
    hasAnyViolations,
    isActionCreator,
    isAdminRoom,
    isAdminsOnlyPostingRoom,
    isAllowedToApproveExpenseReport,
    isAllowedToComment,
    isAnnounceRoom,
    isArchivedNonExpenseReport,
    isArchivedReport,
    isArchivedNonExpenseReportWithID,
    isClosedReport,
    isCanceledTaskReport,
    isChatReport,
    isChatRoom,
    isTripRoom,
    isChatThread,
    isChildReport,
    isClosedExpenseReportWithNoExpenses,
    isCompletedTaskReport,
    isConciergeChatReport,
    isControlPolicyExpenseChat,
    isControlPolicyExpenseReport,
    isCurrentUserSubmitter,
    isCurrentUserTheOnlyParticipant,
    isDM,
    isDefaultRoom,
    isDeprecatedGroupDM,
    isEmptyReport,
    generateIsEmptyReport,
    isRootGroupChat,
    isExpenseReport,
    isExpenseRequest,
    isFinancialReportsForBusinesses,
    isExpensifyOnlyParticipantInReport,
    isGroupChat,
    isGroupChatAdmin,
    isGroupPolicy,
    isReportInGroupPolicy,
    isHoldCreator,
    isIOUOwnedByCurrentUser,
    isIOUReport,
    isIOUReportUsingReport,
    isJoinRequestInAdminRoom,
    isDomainRoom,
    isMoneyRequest,
    isMoneyRequestReport,
    isMoneyRequestReportPendingDeletion,
    isOneOnOneChat,
    isOneTransactionThread,
    isOpenExpenseReport,
    isOpenTaskReport,
    isOptimisticPersonalDetail,
    isPaidGroupPolicy,
    isPaidGroupPolicyExpenseChat,
    isPaidGroupPolicyExpenseReport,
    isPayer,
    isPolicyAdmin,
    isPolicyExpenseChat,
    isPolicyExpenseChatAdmin,
    isProcessingReport,
    isOpenReport,
    isReportIDApproved,
    isAwaitingFirstLevelApproval,
    isPublicAnnounceRoom,
    isPublicRoom,
    isReportApproved,
    isReportManuallyReimbursed,
    isReportDataReady,
    isReportFieldDisabled,
    isReportFieldOfTypeTitle,
    isReportManager,
    isReportOwner,
    isReportParticipant,
    isSelfDM,
    isSettled,
    isSystemChat,
    isTaskReport,
    isThread,
    isTrackExpenseReport,
    isUnread,
    isUnreadWithMention,
    isUserCreatedPolicyRoom,
    isValidReport,
    isValidReportIDFromPath,
    isWaitingForAssigneeToCompleteAction,
    isWaitingForSubmissionFromCurrentUser,
    isInvoiceRoom,
    isInvoiceRoomWithID,
    isInvoiceReport,
    isNewDotInvoice,
    isOpenInvoiceReport,
    isReportTransactionThread,
    getDefaultNotificationPreferenceForReport,
    canWriteInReport,
    navigateToDetailsPage,
    navigateToPrivateNotes,
    navigateBackOnDeleteTransaction,
    parseReportRouteParams,
    parseReportActionHtmlToText,
    requiresAttentionFromCurrentUser,
    selectArchivedReportsIdSet,
    selectFilteredReportActions,
    shouldAutoFocusOnKeyPress,
    shouldCreateNewMoneyRequestReport,
    shouldDisableDetailPage,
    shouldDisableRename,
    shouldDisableThread,
    shouldDisplayThreadReplies,
    shouldDisplayViolationsRBRInLHN,
    shouldReportBeInOptionList,
    shouldReportShowSubscript,
    shouldShowFlagComment,
    sortOutstandingReportsBySelected,
    getReportActionWithMissingSmartscanFields,
    shouldShowRBRForMissingSmartscanFields,
    shouldUseFullTitleToDisplay,
    updateOptimisticParentReportAction,
    updateReportPreview,
    temporary_getMoneyRequestOptions,
    getTripIDFromTransactionParentReportID,
    buildOptimisticInvoiceReport,
    getInvoiceChatByParticipants,
    isCurrentUserInvoiceReceiver,
    isDraftReport,
    changeMoneyRequestHoldStatus,
    declineMoneyRequestReason,
    isAdminOwnerApproverOrReportOwner,
    createDraftWorkspaceAndNavigateToConfirmationScreen,
    isChatUsedForOnboarding,
    buildOptimisticExportIntegrationAction,
    getChatUsedForOnboarding,
    getFieldViolationTranslation,
    getFieldViolation,
    getReportViolations,
    findPolicyExpenseChatByPolicyID,
    getIntegrationIcon,
    getIntegrationExportIcon,
    canBeExported,
    isExported,
    hasExportError,
    getHelpPaneReportType,
    hasOnlyNonReimbursableTransactions,
    getReportLastMessage,
    getReportLastVisibleActionCreated,
    getMostRecentlyVisitedReport,
    getSourceIDFromReportAction,
    getIntegrationNameFromExportMessage,
    // This will get removed as part of https://github.com/Expensify/App/issues/59961
    // eslint-disable-next-line deprecation/deprecation
    getReportNameValuePairs,
    hasReportViolations,
    isPayAtEndExpenseReport,
    getArchiveReason,
    getApprovalChain,
    isIndividualInvoiceRoom,
    isAuditor,
    hasMissingInvoiceBankAccount,
    reasonForReportToBeInOptionList,
    getReasonAndReportActionThatRequiresAttention,
    buildOptimisticChangeFieldAction,
    isPolicyRelatedReport,
    hasReportErrorsOtherThanFailedReceipt,
    getAllReportErrors,
    getAllReportActionsErrorsAndReportActionThatRequiresAttention,
    hasInvoiceReports,
    shouldUnmaskChat,
    getReportMetadata,
    buildOptimisticSelfDMReport,
    isHiddenForCurrentUser,
    isSelectedManagerMcTest,
    isTestTransactionReport,
    getReportSubtitlePrefix,
    getPolicyChangeMessage,
    getMovedTransactionMessage,
    getUnreportedTransactionMessage,
    getExpenseReportStateAndStatus,
    generateReportName,
    navigateToLinkedReportAction,
    buildOptimisticUnreportedTransactionAction,
    isBusinessInvoiceRoom,
    buildOptimisticResolvedDuplicatesReportAction,
    getTitleReportField,
    getReportFieldsByPolicyID,
    getGroupChatDraft,
    getInvoiceReportName,
    getChatListItemReportName,
    buildOptimisticMovedTransactionAction,
    populateOptimisticReportFormula,
    getOutstandingReportsForUser,
    isReportOutstanding,
    generateReportAttributes,
    getReportPersonalDetailsParticipants,
    isAllowedToSubmitDraftExpenseReport,
    findReportIDForAction,
    isWorkspaceEligibleForReportChange,
    pushTransactionViolationsOnyxData,
    navigateOnDeleteExpense,
    canDeclineReportAction,
    hasReportBeenReopened,
    hasReportBeenRetracted,
    getMoneyReportPreviewName,
    getNextApproverAccountID,
    isWorkspaceTaskReport,
    isWorkspaceThread,
    isMoneyRequestReportEligibleForMerge,
    getReportStatusTranslation,
    getMovedActionMessage,
};
export type {
    Ancestor,
    DisplayNameWithTooltips,
    OptimisticAddCommentReportAction,
    OptimisticChatReport,
    OptimisticClosedReportAction,
    OptimisticConciergeCategoryOptionsAction,
    OptimisticCreatedReportAction,
    OptimisticExportIntegrationAction,
    OptimisticIOUReportAction,
    OptimisticTaskReportAction,
    OptionData,
    TransactionDetails,
    PartialReportAction,
    ParsingDetails,
    MissingPaymentMethod,
    OptimisticNewReport,
    SelfDMParameters,
};<|MERGE_RESOLUTION|>--- conflicted
+++ resolved
@@ -220,11 +220,8 @@
     wasActionTakenByCurrentUser,
 } from './ReportActionsUtils';
 import type {LastVisibleMessage} from './ReportActionsUtils';
-<<<<<<< HEAD
 import {getSession} from './SessionUtils';
-=======
 import type {ArchivedReportsIDSet} from './SearchUIUtils';
->>>>>>> 38eb41f0
 import {shouldRestrictUserBillableActions} from './SubscriptionUtils';
 import {
     getAttendees,
