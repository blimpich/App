import {format} from 'date-fns';
import {Str} from 'expensify-common';
import {isEmpty} from 'lodash';
import lodashEscape from 'lodash/escape';
import lodashFindLastIndex from 'lodash/findLastIndex';
import lodashIntersection from 'lodash/intersection';
import lodashIsEqual from 'lodash/isEqual';
import lodashMaxBy from 'lodash/maxBy';
import type {OnyxCollection, OnyxEntry, OnyxUpdate} from 'react-native-onyx';
import Onyx from 'react-native-onyx';
import type {OriginalMessageModifiedExpense} from 'src/types/onyx/OriginalMessage';
import type {TupleToUnion, ValueOf} from 'type-fest';
import type {FileObject} from '@components/AttachmentModal';
import {FallbackAvatar} from '@components/Icon/Expensicons';
import * as defaultGroupAvatars from '@components/Icon/GroupDefaultAvatars';
import * as defaultWorkspaceAvatars from '@components/Icon/WorkspaceDefaultAvatars';
import type {MoneyRequestAmountInputProps} from '@components/MoneyRequestAmountInput';
import type {IOUAction, IOUType} from '@src/CONST';
import CONST from '@src/CONST';
import type {ParentNavigationSummaryParams, TranslationPaths} from '@src/languages/types';
import ONYXKEYS from '@src/ONYXKEYS';
import type {Route} from '@src/ROUTES';
import ROUTES from '@src/ROUTES';
import SCREENS from '@src/SCREENS';
import type {
    Beta,
    OnyxInputOrEntry,
    PersonalDetails,
    PersonalDetailsList,
    Policy,
    PolicyReportField,
    Report,
    ReportAction,
    ReportMetadata,
    ReportNameValuePairs,
    Session,
    Task,
    Transaction,
    TransactionViolation,
    UserWallet,
} from '@src/types/onyx';
import type {Participant} from '@src/types/onyx/IOU';
import type Onboarding from '@src/types/onyx/Onboarding';
import type {Errors, Icon, PendingAction} from '@src/types/onyx/OnyxCommon';
import type {OriginalMessageChangeLog, PaymentMethodType} from '@src/types/onyx/OriginalMessage';
import type {Status} from '@src/types/onyx/PersonalDetails';
import type {NotificationPreference, Participants, PendingChatMember, Participant as ReportParticipant} from '@src/types/onyx/Report';
import type {Message, ReportActions} from '@src/types/onyx/ReportAction';
import type {Comment, Receipt, TransactionChanges, WaypointCollection} from '@src/types/onyx/Transaction';
import {isEmptyObject} from '@src/types/utils/EmptyObject';
import type IconAsset from '@src/types/utils/IconAsset';
import AccountUtils from './AccountUtils';
import * as IOU from './actions/IOU';
import * as PolicyActions from './actions/Policy/Policy';
import * as store from './actions/ReimbursementAccount/store';
import * as SessionUtils from './actions/Session';
import * as CurrencyUtils from './CurrencyUtils';
import DateUtils from './DateUtils';
import {hasValidDraftComment} from './DraftCommentUtils';
import getAttachmentDetails from './fileDownload/getAttachmentDetails';
import isReportMessageAttachment from './isReportMessageAttachment';
import localeCompare from './LocaleCompare';
import * as LocalePhoneNumber from './LocalePhoneNumber';
import * as Localize from './Localize';
import {isEmailPublicDomain} from './LoginUtils';
import ModifiedExpenseMessage from './ModifiedExpenseMessage';
import linkingConfig from './Navigation/linkingConfig';
import Navigation from './Navigation/Navigation';
import * as NumberUtils from './NumberUtils';
import Parser from './Parser';
import Permissions from './Permissions';
import * as PersonalDetailsUtils from './PersonalDetailsUtils';
import * as PhoneNumber from './PhoneNumber';
import * as PolicyUtils from './PolicyUtils';
import type {LastVisibleMessage} from './ReportActionsUtils';
import * as ReportActionsUtils from './ReportActionsUtils';
import * as ReportConnection from './ReportConnection';
import StringUtils from './StringUtils';
import * as SubscriptionUtils from './SubscriptionUtils';
import * as TransactionUtils from './TransactionUtils';
import * as Url from './Url';
import type {AvatarSource} from './UserUtils';
import * as UserUtils from './UserUtils';

type AvatarRange = 1 | 2 | 3 | 4 | 5 | 6 | 7 | 8 | 9 | 10 | 11 | 12 | 13 | 14 | 15 | 16 | 17 | 18;

type SpendBreakdown = {
    nonReimbursableSpend: number;
    reimbursableSpend: number;
    totalDisplaySpend: number;
};

type ParticipantDetails = [number, string, AvatarSource, AvatarSource];

type OptimisticAddCommentReportAction = Pick<
    ReportAction<typeof CONST.REPORT.ACTIONS.TYPE.ADD_COMMENT>,
    | 'reportActionID'
    | 'actionName'
    | 'actorAccountID'
    | 'person'
    | 'automatic'
    | 'avatar'
    | 'created'
    | 'message'
    | 'isFirstItem'
    | 'isAttachment'
    | 'attachmentInfo'
    | 'pendingAction'
    | 'shouldShow'
    | 'originalMessage'
    | 'childReportID'
    | 'parentReportID'
    | 'childType'
    | 'childReportName'
    | 'childManagerAccountID'
    | 'childStatusNum'
    | 'childStateNum'
    | 'errors'
    | 'childVisibleActionCount'
    | 'childCommenterCount'
    | 'childLastVisibleActionCreated'
    | 'childOldestFourAccountIDs'
> & {isOptimisticAction: boolean};

type OptimisticReportAction = {
    commentText: string;
    reportAction: OptimisticAddCommentReportAction;
};

type UpdateOptimisticParentReportAction = {
    childVisibleActionCount: number;
    childCommenterCount: number;
    childLastVisibleActionCreated: string;
    childOldestFourAccountIDs: string | undefined;
};

type OptimisticExpenseReport = Pick<
    Report,
    | 'reportID'
    | 'chatReportID'
    | 'policyID'
    | 'type'
    | 'ownerAccountID'
    | 'managerID'
    | 'currency'
    | 'reportName'
    | 'stateNum'
    | 'statusNum'
    | 'total'
    | 'nonReimbursableTotal'
    | 'notificationPreference'
    | 'parentReportID'
    | 'lastVisibleActionCreated'
>;

type OptimisticIOUReportAction = Pick<
    ReportAction,
    | 'actionName'
    | 'actorAccountID'
    | 'automatic'
    | 'avatar'
    | 'isAttachment'
    | 'originalMessage'
    | 'message'
    | 'person'
    | 'reportActionID'
    | 'shouldShow'
    | 'created'
    | 'pendingAction'
    | 'receipt'
    | 'childReportID'
    | 'childVisibleActionCount'
    | 'childCommenterCount'
>;

type PartialReportAction = OnyxInputOrEntry<ReportAction> | Partial<ReportAction> | OptimisticIOUReportAction | OptimisticApprovedReportAction | OptimisticSubmittedReportAction | undefined;

type ReportRouteParams = {
    reportID: string;
    isSubReportPageRoute: boolean;
};

type ReportOfflinePendingActionAndErrors = {
    reportPendingAction: PendingAction | undefined;
    reportErrors: Errors | null | undefined;
};

type OptimisticApprovedReportAction = Pick<
    ReportAction<typeof CONST.REPORT.ACTIONS.TYPE.APPROVED>,
    'actionName' | 'actorAccountID' | 'automatic' | 'avatar' | 'isAttachment' | 'originalMessage' | 'message' | 'person' | 'reportActionID' | 'shouldShow' | 'created' | 'pendingAction'
>;

type OptimisticUnapprovedReportAction = Pick<
    ReportAction<typeof CONST.REPORT.ACTIONS.TYPE.UNAPPROVED>,
    'actionName' | 'actorAccountID' | 'automatic' | 'avatar' | 'isAttachment' | 'originalMessage' | 'message' | 'person' | 'reportActionID' | 'shouldShow' | 'created' | 'pendingAction'
>;

type OptimisticSubmittedReportAction = Pick<
    ReportAction<typeof CONST.REPORT.ACTIONS.TYPE.SUBMITTED>,
    | 'actionName'
    | 'actorAccountID'
    | 'adminAccountID'
    | 'automatic'
    | 'avatar'
    | 'isAttachment'
    | 'originalMessage'
    | 'message'
    | 'person'
    | 'reportActionID'
    | 'shouldShow'
    | 'created'
    | 'pendingAction'
>;

type OptimisticHoldReportAction = Pick<
    ReportAction,
    'actionName' | 'actorAccountID' | 'automatic' | 'avatar' | 'isAttachment' | 'originalMessage' | 'message' | 'person' | 'reportActionID' | 'shouldShow' | 'created' | 'pendingAction'
>;

type OptimisticCancelPaymentReportAction = Pick<
    ReportAction,
    'actionName' | 'actorAccountID' | 'message' | 'originalMessage' | 'person' | 'reportActionID' | 'shouldShow' | 'created' | 'pendingAction'
>;

type OptimisticEditedTaskReportAction = Pick<
    ReportAction,
    'reportActionID' | 'actionName' | 'pendingAction' | 'actorAccountID' | 'automatic' | 'avatar' | 'created' | 'shouldShow' | 'message' | 'person'
>;

type OptimisticClosedReportAction = Pick<
    ReportAction<typeof CONST.REPORT.ACTIONS.TYPE.CLOSED>,
    'actionName' | 'actorAccountID' | 'automatic' | 'avatar' | 'created' | 'message' | 'originalMessage' | 'pendingAction' | 'person' | 'reportActionID' | 'shouldShow'
>;

type OptimisticDismissedViolationReportAction = Pick<
    ReportAction,
    'actionName' | 'actorAccountID' | 'avatar' | 'created' | 'message' | 'originalMessage' | 'person' | 'reportActionID' | 'shouldShow' | 'pendingAction'
>;

type OptimisticCreatedReportAction = Pick<
    ReportAction<typeof CONST.REPORT.ACTIONS.TYPE.CREATED>,
    'actorAccountID' | 'automatic' | 'avatar' | 'created' | 'message' | 'person' | 'reportActionID' | 'shouldShow' | 'pendingAction' | 'actionName'
>;

type OptimisticRenamedReportAction = Pick<
    ReportAction<typeof CONST.REPORT.ACTIONS.TYPE.RENAMED>,
    'actorAccountID' | 'automatic' | 'avatar' | 'created' | 'message' | 'person' | 'reportActionID' | 'shouldShow' | 'pendingAction' | 'actionName' | 'originalMessage'
>;

type OptimisticChatReport = Pick<
    Report,
    | 'type'
    | 'chatType'
    | 'chatReportID'
    | 'iouReportID'
    | 'isOwnPolicyExpenseChat'
    | 'isPinned'
    | 'lastActorAccountID'
    | 'lastMessageTranslationKey'
    | 'lastMessageHtml'
    | 'lastMessageText'
    | 'lastReadTime'
    | 'lastVisibleActionCreated'
    | 'notificationPreference'
    | 'oldPolicyName'
    | 'ownerAccountID'
    | 'pendingFields'
    | 'parentReportActionID'
    | 'parentReportID'
    | 'participants'
    | 'policyID'
    | 'reportID'
    | 'reportName'
    | 'stateNum'
    | 'statusNum'
    | 'visibility'
    | 'description'
    | 'writeCapability'
    | 'avatarUrl'
    | 'invoiceReceiver'
    | 'isHidden'
> & {
    isOptimisticReport: true;
};

type OptimisticTaskReportAction = Pick<
    ReportAction,
    | 'reportActionID'
    | 'actionName'
    | 'actorAccountID'
    | 'automatic'
    | 'avatar'
    | 'created'
    | 'isAttachment'
    | 'message'
    | 'originalMessage'
    | 'person'
    | 'pendingAction'
    | 'shouldShow'
    | 'isFirstItem'
    | 'previousMessage'
    | 'errors'
    | 'linkMetadata'
>;

type OptimisticWorkspaceChats = {
    announceChatReportID: string;
    announceChatData: OptimisticChatReport;
    announceReportActionData: Record<string, OptimisticCreatedReportAction>;
    announceCreatedReportActionID: string;
    adminsChatReportID: string;
    adminsChatData: OptimisticChatReport;
    adminsReportActionData: Record<string, OptimisticCreatedReportAction>;
    adminsCreatedReportActionID: string;
    expenseChatReportID: string;
    expenseChatData: OptimisticChatReport;
    expenseReportActionData: Record<string, OptimisticCreatedReportAction>;
    expenseCreatedReportActionID: string;
};

type OptimisticModifiedExpenseReportAction = Pick<
    ReportAction<typeof CONST.REPORT.ACTIONS.TYPE.MODIFIED_EXPENSE>,
    'actionName' | 'actorAccountID' | 'automatic' | 'avatar' | 'created' | 'isAttachment' | 'message' | 'originalMessage' | 'person' | 'pendingAction' | 'reportActionID' | 'shouldShow'
> & {reportID?: string};

type OptimisticTaskReport = Pick<
    Report,
    | 'reportID'
    | 'reportName'
    | 'description'
    | 'ownerAccountID'
    | 'participants'
    | 'managerID'
    | 'type'
    | 'parentReportID'
    | 'policyID'
    | 'stateNum'
    | 'statusNum'
    | 'notificationPreference'
    | 'parentReportActionID'
    | 'lastVisibleActionCreated'
    | 'hasParentAccess'
>;

type TransactionDetails = {
    created: string;
    amount: number;
    taxAmount?: number;
    taxCode?: string;
    currency: string;
    merchant: string;
    waypoints?: WaypointCollection | string;
    comment: string;
    category: string;
    billable: boolean;
    tag: string;
    mccGroup?: ValueOf<typeof CONST.MCC_GROUPS>;
    cardID: number;
    originalAmount: number;
    originalCurrency: string;
};

type OptimisticIOUReport = Pick<
    Report,
    | 'cachedTotal'
    | 'type'
    | 'chatReportID'
    | 'currency'
    | 'managerID'
    | 'policyID'
    | 'ownerAccountID'
    | 'participants'
    | 'reportID'
    | 'stateNum'
    | 'statusNum'
    | 'total'
    | 'reportName'
    | 'notificationPreference'
    | 'parentReportID'
    | 'lastVisibleActionCreated'
>;
type DisplayNameWithTooltips = Array<Pick<PersonalDetails, 'accountID' | 'pronouns' | 'displayName' | 'login' | 'avatar'>>;

type CustomIcon = {
    src: IconAsset;
    color?: string;
};

type OptionData = {
    text?: string;
    alternateText?: string;
    allReportErrors?: Errors;
    brickRoadIndicator?: ValueOf<typeof CONST.BRICK_ROAD_INDICATOR_STATUS> | '' | null;
    tooltipText?: string | null;
    alternateTextMaxLines?: number;
    boldStyle?: boolean;
    customIcon?: CustomIcon;
    subtitle?: string;
    login?: string;
    accountID?: number;
    pronouns?: string;
    status?: Status | null;
    phoneNumber?: string;
    isUnread?: boolean | null;
    isUnreadWithMention?: boolean | null;
    hasDraftComment?: boolean | null;
    keyForList?: string;
    searchText?: string;
    isIOUReportOwner?: boolean | null;
    isArchivedRoom?: boolean | null;
    shouldShowSubscript?: boolean | null;
    isPolicyExpenseChat?: boolean | null;
    isMoneyRequestReport?: boolean | null;
    isInvoiceReport?: boolean;
    isExpenseRequest?: boolean | null;
    isAllowedToComment?: boolean | null;
    isThread?: boolean | null;
    isTaskReport?: boolean | null;
    parentReportAction?: OnyxEntry<ReportAction>;
    displayNamesWithTooltips?: DisplayNameWithTooltips | null;
    isDefaultRoom?: boolean;
    isInvoiceRoom?: boolean;
    isExpenseReport?: boolean;
    isOptimisticPersonalDetail?: boolean;
    selected?: boolean;
    isOptimisticAccount?: boolean;
    isSelected?: boolean;
    descriptiveText?: string;
    notificationPreference?: NotificationPreference | null;
    isDisabled?: boolean | null;
    name?: string | null;
    isSelfDM?: boolean;
    isOneOnOneChat?: boolean;
    reportID?: string;
    enabled?: boolean;
    code?: string;
    transactionThreadReportID?: string | null;
    shouldShowAmountInput?: boolean;
    amountInputProps?: MoneyRequestAmountInputProps;
    tabIndex?: 0 | -1;
    isConciergeChat?: boolean;
} & Report;

type OnyxDataTaskAssigneeChat = {
    optimisticData: OnyxUpdate[];
    successData: OnyxUpdate[];
    failureData: OnyxUpdate[];
    optimisticAssigneeAddComment?: OptimisticReportAction;
    optimisticChatCreatedReportAction?: OptimisticCreatedReportAction;
};

type Ancestor = {
    report: Report;
    reportAction: ReportAction;
    shouldDisplayNewMarker: boolean;
};

type AncestorIDs = {
    reportIDs: string[];
    reportActionsIDs: string[];
};

type MissingPaymentMethod = 'bankAccount' | 'wallet';

type OutstandingChildRequest = {
    hasOutstandingChildRequest?: boolean;
};

type ParsingDetails = {
    shouldEscapeText?: boolean;
    reportID?: string;
};

let currentUserEmail: string | undefined;
let currentUserPrivateDomain: string | undefined;
let currentUserAccountID: number | undefined;
let isAnonymousUser = false;

// This cache is used to save parse result of report action html message into text
// to prevent unnecessary parsing when the report action is not changed/modified.
// Example case: when we need to get a report name of a thread which is dependent on a report action message.
const parsedReportActionMessageCache: Record<string, string> = {};

const defaultAvatarBuildingIconTestID = 'SvgDefaultAvatarBuilding Icon';
Onyx.connect({
    key: ONYXKEYS.SESSION,
    callback: (value) => {
        // When signed out, val is undefined
        if (!value) {
            return;
        }

        currentUserEmail = value.email;
        currentUserAccountID = value.accountID;
        isAnonymousUser = value.authTokenType === CONST.AUTH_TOKEN_TYPES.ANONYMOUS;
        currentUserPrivateDomain = isEmailPublicDomain(currentUserEmail ?? '') ? '' : Str.extractEmailDomain(currentUserEmail ?? '');
    },
});

let allPersonalDetails: OnyxEntry<PersonalDetailsList>;
let allPersonalDetailLogins: string[];
let currentUserPersonalDetails: OnyxEntry<PersonalDetails>;
Onyx.connect({
    key: ONYXKEYS.PERSONAL_DETAILS_LIST,
    callback: (value) => {
        currentUserPersonalDetails = value?.[currentUserAccountID ?? -1] ?? undefined;
        allPersonalDetails = value ?? {};
        allPersonalDetailLogins = Object.values(allPersonalDetails).map((personalDetail) => personalDetail?.login ?? '');
    },
});

let allReportsDraft: OnyxCollection<Report>;
Onyx.connect({
    key: ONYXKEYS.COLLECTION.REPORT_DRAFT,
    waitForCollectionCallback: true,
    callback: (value) => (allReportsDraft = value),
});

let allPolicies: OnyxCollection<Policy>;
Onyx.connect({
    key: ONYXKEYS.COLLECTION.POLICY,
    waitForCollectionCallback: true,
    callback: (value) => (allPolicies = value),
});

let allBetas: OnyxEntry<Beta[]>;
Onyx.connect({
    key: ONYXKEYS.BETAS,
    callback: (value) => (allBetas = value),
});

let allTransactions: OnyxCollection<Transaction> = {};
Onyx.connect({
    key: ONYXKEYS.COLLECTION.TRANSACTION,
    waitForCollectionCallback: true,
    callback: (value) => {
        if (!value) {
            return;
        }
        allTransactions = Object.fromEntries(Object.entries(value).filter(([, transaction]) => transaction));
    },
});

let allReportActions: OnyxCollection<ReportActions>;
Onyx.connect({
    key: ONYXKEYS.COLLECTION.REPORT_ACTIONS,
    waitForCollectionCallback: true,
    callback: (actions) => {
        if (!actions) {
            return;
        }
        allReportActions = actions;
    },
});

let allReportMetadata: OnyxCollection<ReportMetadata>;
Onyx.connect({
    key: ONYXKEYS.COLLECTION.REPORT_METADATA,
    waitForCollectionCallback: true,
    callback: (value) => {
        if (!value) {
            return;
        }
        allReportMetadata = value;
    },
});

let isFirstTimeNewExpensifyUser = false;
Onyx.connect({
    key: ONYXKEYS.NVP_IS_FIRST_TIME_NEW_EXPENSIFY_USER,
    callback: (value) => {
        isFirstTimeNewExpensifyUser = value ?? false;
    },
});

let onboarding: OnyxEntry<Onboarding | []>;
Onyx.connect({
    key: ONYXKEYS.NVP_ONBOARDING,
    callback: (value) => (onboarding = value),
});

function getCurrentUserAvatar(): AvatarSource | undefined {
    return currentUserPersonalDetails?.avatar;
}

function getCurrentUserDisplayNameOrEmail(): string | undefined {
    return currentUserPersonalDetails?.displayName ?? currentUserEmail;
}

function getChatType(report: OnyxInputOrEntry<Report> | Participant): ValueOf<typeof CONST.REPORT.CHAT_TYPE> | undefined {
    return report?.chatType;
}

/**
 * Get the report or draft report given a reportID
 */
function getReportOrDraftReport(reportID: string | undefined): OnyxEntry<Report> {
    const allReports = ReportConnection.getAllReports();
    if (!allReports && !allReportsDraft) {
        return undefined;
    }

    const report = allReports?.[`${ONYXKEYS.COLLECTION.REPORT}${reportID}`];
    const draftReport = allReportsDraft?.[`${ONYXKEYS.COLLECTION.REPORT_DRAFT}${reportID}`];

    return report ?? draftReport;
}

/**
 * Check if a report is a draft report
 */
function isDraftReport(reportID: string | undefined): boolean {
    const draftReport = allReportsDraft?.[`${ONYXKEYS.COLLECTION.REPORT_DRAFT}${reportID}`];

    return !!draftReport;
}

/**
 * Returns the report
 */
function getReport(reportID: string): OnyxEntry<Report> {
    return ReportConnection.getAllReports()?.[`${ONYXKEYS.COLLECTION.REPORT}${reportID}`];
}

/**
 * Returns the parentReport if the given report is a thread
 */
function getParentReport(report: OnyxEntry<Report>): OnyxEntry<Report> {
    if (!report?.parentReportID) {
        return undefined;
    }
    return ReportConnection.getAllReports()?.[`${ONYXKEYS.COLLECTION.REPORT}${report.parentReportID}`];
}

/**
 * Returns the root parentReport if the given report is nested.
 * Uses recursion to iterate any depth of nested reports.
 */
function getRootParentReport(report: OnyxEntry<Report>): OnyxEntry<Report> {
    if (!report) {
        return undefined;
    }

    // Returns the current report as the root report, because it does not have a parentReportID
    if (!report?.parentReportID) {
        return report;
    }

    const parentReport = getReportOrDraftReport(report?.parentReportID);

    // Runs recursion to iterate a parent report
    return getRootParentReport(!isEmptyObject(parentReport) ? parentReport : undefined);
}

/**
 * Returns the policy of the report
 */
function getPolicy(policyID: string | undefined): OnyxEntry<Policy> {
    if (!allPolicies || !policyID) {
        return undefined;
    }
    return allPolicies[`${ONYXKEYS.COLLECTION.POLICY}${policyID}`];
}

/**
 * Get the policy type from a given report
 * @param policies must have Onyxkey prefix (i.e 'policy_') for keys
 */
function getPolicyType(report: OnyxInputOrEntry<Report>, policies: OnyxCollection<Policy>): string {
    return policies?.[`${ONYXKEYS.COLLECTION.POLICY}${report?.policyID}`]?.type ?? '';
}

const unavailableTranslation = Localize.translateLocal('workspace.common.unavailable');
/**
 * Get the policy name from a given report
 */
function getPolicyName(report: OnyxInputOrEntry<Report>, returnEmptyIfNotFound = false, policy?: OnyxInputOrEntry<Policy>): string {
    const noPolicyFound = returnEmptyIfNotFound ? '' : unavailableTranslation;
    if (isEmptyObject(report)) {
        return noPolicyFound;
    }

    if ((!allPolicies || Object.keys(allPolicies).length === 0) && !report?.policyName) {
        return unavailableTranslation;
    }
    const finalPolicy = policy ?? allPolicies?.[`${ONYXKEYS.COLLECTION.POLICY}${report?.policyID}`];

    const parentReport = getRootParentReport(report);

    // Rooms send back the policy name with the reportSummary,
    // since they can also be accessed by people who aren't in the workspace
    // eslint-disable-next-line @typescript-eslint/prefer-nullish-coalescing
    const policyName = finalPolicy?.name || report?.policyName || report?.oldPolicyName || parentReport?.oldPolicyName || noPolicyFound;

    return policyName;
}

/**
 * Returns the concatenated title for the PrimaryLogins of a report
 */
function getReportParticipantsTitle(accountIDs: number[]): string {
    // Somehow it's possible for the logins coming from report.participantAccountIDs to contain undefined values so we use .filter(Boolean) to remove them.
    return accountIDs.filter(Boolean).join(', ');
}

/**
 * Checks if a report is a chat report.
 */
function isChatReport(report: OnyxEntry<Report>): boolean {
    return report?.type === CONST.REPORT.TYPE.CHAT;
}

function isInvoiceReport(report: OnyxInputOrEntry<Report>): boolean {
    return report?.type === CONST.REPORT.TYPE.INVOICE;
}

/**
 * Checks if a report is an Expense report.
 */
function isExpenseReport(report: OnyxInputOrEntry<Report>): boolean {
    return report?.type === CONST.REPORT.TYPE.EXPENSE;
}

/**
 * Checks if a report is an IOU report using report or reportID
 */
function isIOUReport(reportOrID: OnyxInputOrEntry<Report> | string): boolean {
    const report = typeof reportOrID === 'string' ? ReportConnection.getAllReports()?.[`${ONYXKEYS.COLLECTION.REPORT}${reportOrID}`] ?? null : reportOrID;
    return report?.type === CONST.REPORT.TYPE.IOU;
}

/**
 * Checks if a report is an IOU report using report
 */
function isIOUReportUsingReport(report: OnyxEntry<Report>): report is Report {
    return report?.type === CONST.REPORT.TYPE.IOU;
}
/**
 * Checks if a report is a task report.
 */
function isTaskReport(report: OnyxInputOrEntry<Report>): boolean {
    return report?.type === CONST.REPORT.TYPE.TASK;
}

/**
 * Checks if a task has been cancelled
 * When a task is deleted, the parentReportAction is updated to have a isDeletedParentAction deleted flag
 * This is because when you delete a task, we still allow you to chat on the report itself
 * There's another situation where you don't have access to the parentReportAction (because it was created in a chat you don't have access to)
 * In this case, we have added the key to the report itself
 */
function isCanceledTaskReport(report: OnyxInputOrEntry<Report>, parentReportAction: OnyxInputOrEntry<ReportAction> = null): boolean {
    if (!isEmptyObject(parentReportAction) && (ReportActionsUtils.getReportActionMessage(parentReportAction)?.isDeletedParentAction ?? false)) {
        return true;
    }

    if (!isEmptyObject(report) && report?.isDeletedParentAction) {
        return true;
    }

    return false;
}

/**
 * Checks if a report is an open task report.
 *
 * @param parentReportAction - The parent report action of the report (Used to check if the task has been canceled)
 */
function isOpenTaskReport(report: OnyxInputOrEntry<Report>, parentReportAction: OnyxInputOrEntry<ReportAction> = null): boolean {
    return (
        isTaskReport(report) && !isCanceledTaskReport(report, parentReportAction) && report?.stateNum === CONST.REPORT.STATE_NUM.OPEN && report?.statusNum === CONST.REPORT.STATUS_NUM.OPEN
    );
}

/**
 * Checks if a report is a completed task report.
 */
function isCompletedTaskReport(report: OnyxEntry<Report>): boolean {
    return isTaskReport(report) && report?.stateNum === CONST.REPORT.STATE_NUM.APPROVED && report?.statusNum === CONST.REPORT.STATUS_NUM.APPROVED;
}

/**
 * Checks if the current user is the manager of the supplied report
 */
function isReportManager(report: OnyxEntry<Report>): boolean {
    return !!(report && report.managerID === currentUserAccountID);
}

/**
 * Checks if the supplied report has been approved
 */
function isReportApproved(reportOrID: OnyxInputOrEntry<Report> | string, parentReportAction: OnyxEntry<ReportAction> = undefined): boolean {
    const report = typeof reportOrID === 'string' ? ReportConnection.getAllReports()?.[`${ONYXKEYS.COLLECTION.REPORT}${reportOrID}`] ?? null : reportOrID;
    if (!report) {
        return parentReportAction?.childStateNum === CONST.REPORT.STATE_NUM.APPROVED && parentReportAction?.childStatusNum === CONST.REPORT.STATUS_NUM.APPROVED;
    }
    return report?.stateNum === CONST.REPORT.STATE_NUM.APPROVED && report?.statusNum === CONST.REPORT.STATUS_NUM.APPROVED;
}

/**
 * Checks if the supplied report has been manually reimbursed
 */
function isReportManuallyReimbursed(report: OnyxEntry<Report>): boolean {
    return report?.stateNum === CONST.REPORT.STATE_NUM.APPROVED && report?.statusNum === CONST.REPORT.STATUS_NUM.REIMBURSED;
}

/**
 * Checks if the supplied report is an expense report in Open state and status.
 */
function isOpenExpenseReport(report: OnyxInputOrEntry<Report>): boolean {
    return isExpenseReport(report) && report?.stateNum === CONST.REPORT.STATE_NUM.OPEN && report?.statusNum === CONST.REPORT.STATUS_NUM.OPEN;
}

/**
 * Checks if the supplied report has a member with the array passed in params.
 */
function hasParticipantInArray(report: OnyxEntry<Report>, memberAccountIDs: number[]) {
    if (!report?.participants) {
        return false;
    }

    const memberAccountIDsSet = new Set(memberAccountIDs);

    for (const accountID in report.participants) {
        if (memberAccountIDsSet.has(Number(accountID))) {
            return true;
        }
    }

    return false;
}

/**
 * Whether the Money Request report is settled
 */
function isSettled(reportID: string | undefined): boolean {
    const allReports = ReportConnection.getAllReports();
    if (!allReports || !reportID) {
        return false;
    }
    const report = allReports[`${ONYXKEYS.COLLECTION.REPORT}${reportID}`] ?? null;
    if (isEmptyObject(report) || report.isWaitingOnBankAccount) {
        return false;
    }

    // In case the payment is scheduled and we are waiting for the payee to set up their wallet,
    // consider the report as paid as well.
    if (report.isWaitingOnBankAccount && report.statusNum === CONST.REPORT.STATUS_NUM.APPROVED) {
        return true;
    }

    return report?.statusNum === CONST.REPORT.STATUS_NUM.REIMBURSED;
}

/**
 * Whether the current user is the submitter of the report
 */
function isCurrentUserSubmitter(reportID: string): boolean {
    const allReports = ReportConnection.getAllReports();
    if (!allReports) {
        return false;
    }
    const report = allReports[`${ONYXKEYS.COLLECTION.REPORT}${reportID}`];
    return !!(report && report.ownerAccountID === currentUserAccountID);
}

/**
 * Whether the provided report is an Admin room
 */
function isAdminRoom(report: OnyxEntry<Report>): boolean {
    return getChatType(report) === CONST.REPORT.CHAT_TYPE.POLICY_ADMINS;
}

/**
 * Whether the provided report is an Admin-only posting room
 */
function isAdminsOnlyPostingRoom(report: OnyxEntry<Report>): boolean {
    return report?.writeCapability === CONST.REPORT.WRITE_CAPABILITIES.ADMINS;
}

/**
 * Whether the provided report is a Announce room
 */
function isAnnounceRoom(report: OnyxEntry<Report>): boolean {
    return getChatType(report) === CONST.REPORT.CHAT_TYPE.POLICY_ANNOUNCE;
}

/**
 * Whether the provided report is a default room
 */
function isDefaultRoom(report: OnyxEntry<Report>): boolean {
    return CONST.DEFAULT_POLICY_ROOM_CHAT_TYPES.some((type) => type === getChatType(report));
}

/**
 * Whether the provided report is a Domain room
 */
function isDomainRoom(report: OnyxEntry<Report>): boolean {
    return getChatType(report) === CONST.REPORT.CHAT_TYPE.DOMAIN_ALL;
}

/**
 * Whether the provided report is a user created policy room
 */
function isUserCreatedPolicyRoom(report: OnyxEntry<Report>): boolean {
    return getChatType(report) === CONST.REPORT.CHAT_TYPE.POLICY_ROOM;
}

/**
 * Whether the provided report is a Policy Expense chat.
 */
function isPolicyExpenseChat(report: OnyxInputOrEntry<Report> | Participant): boolean {
    return getChatType(report) === CONST.REPORT.CHAT_TYPE.POLICY_EXPENSE_CHAT || (report?.isPolicyExpenseChat ?? false);
}

function isInvoiceRoom(report: OnyxEntry<Report>): boolean {
    return getChatType(report) === CONST.REPORT.CHAT_TYPE.INVOICE;
}

function isInvoiceRoomWithID(reportID?: string): boolean {
    // eslint-disable-next-line @typescript-eslint/prefer-nullish-coalescing
    const report = ReportConnection.getAllReports()?.[`${ONYXKEYS.COLLECTION.REPORT}${reportID || -1}`];
    return isInvoiceRoom(report);
}

/**
 * Checks if a report is a completed task report.
 */
function isTripRoom(report: OnyxEntry<Report>): boolean {
    return isChatReport(report) && getChatType(report) === CONST.REPORT.CHAT_TYPE.TRIP_ROOM;
}

function isCurrentUserInvoiceReceiver(report: OnyxEntry<Report>): boolean {
    if (report?.invoiceReceiver?.type === CONST.REPORT.INVOICE_RECEIVER_TYPE.INDIVIDUAL) {
        return currentUserAccountID === report.invoiceReceiver.accountID;
    }

    return false;
}

/**
 * Whether the provided report belongs to a Control policy and is an expense chat
 */
function isControlPolicyExpenseChat(report: OnyxEntry<Report>): boolean {
    return isPolicyExpenseChat(report) && getPolicyType(report, allPolicies) === CONST.POLICY.TYPE.CORPORATE;
}

/**
 * Whether the provided policyType is a Free, Collect or Control policy type
 */
function isGroupPolicy(policyType: string): boolean {
    return policyType === CONST.POLICY.TYPE.CORPORATE || policyType === CONST.POLICY.TYPE.TEAM || policyType === CONST.POLICY.TYPE.FREE;
}

/**
 * Whether the provided report belongs to a Free, Collect or Control policy
 */
function isReportInGroupPolicy(report: OnyxInputOrEntry<Report>, policy?: OnyxInputOrEntry<Policy>): boolean {
    const policyType = policy?.type ?? getPolicyType(report, allPolicies);
    return isGroupPolicy(policyType);
}

/**
 * Whether the provided report belongs to a Control or Collect policy
 */
function isPaidGroupPolicy(report: OnyxEntry<Report>): boolean {
    const policyType = getPolicyType(report, allPolicies);
    return policyType === CONST.POLICY.TYPE.CORPORATE || policyType === CONST.POLICY.TYPE.TEAM;
}

/**
 * Whether the provided report belongs to a Control or Collect policy and is an expense chat
 */
function isPaidGroupPolicyExpenseChat(report: OnyxEntry<Report>): boolean {
    return isPolicyExpenseChat(report) && isPaidGroupPolicy(report);
}

/**
 * Whether the provided report belongs to a Control policy and is an expense report
 */
function isControlPolicyExpenseReport(report: OnyxEntry<Report>): boolean {
    return isExpenseReport(report) && getPolicyType(report, allPolicies) === CONST.POLICY.TYPE.CORPORATE;
}

/**
 * Whether the provided report belongs to a Control or Collect policy and is an expense report
 */
function isPaidGroupPolicyExpenseReport(report: OnyxEntry<Report>): boolean {
    return isExpenseReport(report) && isPaidGroupPolicy(report);
}

/**
 * Checks if the supplied report is an invoice report in Open state and status.
 */
function isOpenInvoiceReport(report: OnyxEntry<Report>): boolean {
    return isInvoiceReport(report) && report?.statusNum === CONST.REPORT.STATUS_NUM.OPEN;
}

/**
 * Whether the provided report is a chat room
 */
function isChatRoom(report: OnyxEntry<Report>): boolean {
    return isUserCreatedPolicyRoom(report) || isDefaultRoom(report) || isInvoiceRoom(report) || isTripRoom(report);
}

/**
 * Whether the provided report is a public room
 */
function isPublicRoom(report: OnyxEntry<Report>): boolean {
    return report?.visibility === CONST.REPORT.VISIBILITY.PUBLIC || report?.visibility === CONST.REPORT.VISIBILITY.PUBLIC_ANNOUNCE;
}

/**
 * Whether the provided report is a public announce room
 */
function isPublicAnnounceRoom(report: OnyxEntry<Report>): boolean {
    return report?.visibility === CONST.REPORT.VISIBILITY.PUBLIC_ANNOUNCE;
}

/**
 * If the report is a policy expense, the route should be for adding bank account for that policy
 * else since the report is a personal IOU, the route should be for personal bank account.
 */
function getBankAccountRoute(report: OnyxEntry<Report>): Route {
    return isPolicyExpenseChat(report) ? ROUTES.BANK_ACCOUNT_WITH_STEP_TO_OPEN.getRoute('', report?.policyID) : ROUTES.SETTINGS_ADD_BANK_ACCOUNT;
}

/**
 * Check if personal detail of accountID is empty or optimistic data
 */
function isOptimisticPersonalDetail(accountID: number): boolean {
    return isEmptyObject(allPersonalDetails?.[accountID]) || !!allPersonalDetails?.[accountID]?.isOptimisticPersonalDetail;
}

/**
 * Checks if a report is a task report from a policy expense chat.
 */
function isWorkspaceTaskReport(report: OnyxEntry<Report>): boolean {
    if (!isTaskReport(report)) {
        return false;
    }
    const parentReport = ReportConnection.getAllReports()?.[`${ONYXKEYS.COLLECTION.REPORT}${report?.parentReportID}`];
    return isPolicyExpenseChat(parentReport);
}

/**
 * Returns true if report has a parent
 */
function isThread(report: OnyxInputOrEntry<Report>): boolean {
    return !!(report?.parentReportID && report?.parentReportActionID);
}

/**
 * Returns true if report is of type chat and has a parent and is therefore a Thread.
 */
function isChatThread(report: OnyxInputOrEntry<Report>): boolean {
    return isThread(report) && report?.type === CONST.REPORT.TYPE.CHAT;
}

function isDM(report: OnyxEntry<Report>): boolean {
    return isChatReport(report) && !getChatType(report) && !isThread(report);
}

function isSelfDM(report: OnyxInputOrEntry<Report>): boolean {
    return getChatType(report) === CONST.REPORT.CHAT_TYPE.SELF_DM;
}

function isGroupChat(report: OnyxEntry<Report> | Partial<Report>): boolean {
    return getChatType(report) === CONST.REPORT.CHAT_TYPE.GROUP;
}

/**
 * Only returns true if this is the Expensify DM report.
 */
function isSystemChat(report: OnyxEntry<Report>): boolean {
    return getChatType(report) === CONST.REPORT.CHAT_TYPE.SYSTEM;
}

/**
 * Only returns true if this is our main 1:1 DM report with Concierge.
 */
function isConciergeChatReport(report: OnyxInputOrEntry<Report>): boolean {
    const participantAccountIDs = Object.keys(report?.participants ?? {}).filter((accountID) => Number(accountID) !== currentUserAccountID);
    return participantAccountIDs.length === 1 && Number(participantAccountIDs[0]) === CONST.ACCOUNT_ID.CONCIERGE && !isChatThread(report);
}

function findSelfDMReportID(): string | undefined {
    const allReports = ReportConnection.getAllReports();
    if (!allReports) {
        return;
    }

    const selfDMReport = Object.values(allReports).find((report) => isSelfDM(report) && !isThread(report));
    return selfDMReport?.reportID;
}

/**
 * Checks if the supplied report belongs to workspace based on the provided params. If the report's policyID is _FAKE_ or has no value, it means this report is a DM.
 * In this case report and workspace members must be compared to determine whether the report belongs to the workspace.
 */
function doesReportBelongToWorkspace(report: OnyxEntry<Report>, policyMemberAccountIDs: number[], policyID?: string) {
    return (
        isConciergeChatReport(report) ||
        (report?.policyID === CONST.POLICY.ID_FAKE || !report?.policyID ? hasParticipantInArray(report, policyMemberAccountIDs) : report?.policyID === policyID)
    );
}

/**
 * Given an array of reports, return them filtered by a policyID and policyMemberAccountIDs.
 */
function filterReportsByPolicyIDAndMemberAccountIDs(reports: Array<OnyxEntry<Report>>, policyMemberAccountIDs: number[] = [], policyID?: string) {
    return reports.filter((report) => !!report && doesReportBelongToWorkspace(report, policyMemberAccountIDs, policyID));
}

/**
 * Returns true if report is still being processed
 */
function isProcessingReport(report: OnyxEntry<Report>): boolean {
    return report?.stateNum === CONST.REPORT.STATE_NUM.SUBMITTED && report?.statusNum === CONST.REPORT.STATUS_NUM.SUBMITTED;
}

/**
 * Check if the report is a single chat report that isn't a thread
 * and personal detail of participant is optimistic data
 */
function shouldDisableDetailPage(report: OnyxEntry<Report>): boolean {
    if (isChatRoom(report) || isPolicyExpenseChat(report) || isChatThread(report) || isTaskReport(report)) {
        return false;
    }
    if (isOneOnOneChat(report)) {
        const participantAccountIDs = Object.keys(report?.participants ?? {})
            .map(Number)
            .filter((accountID) => accountID !== currentUserAccountID);
        return isOptimisticPersonalDetail(participantAccountIDs[0]);
    }
    return false;
}

/**
 * Returns true if this report has only one participant and it's an Expensify account.
 */
function isExpensifyOnlyParticipantInReport(report: OnyxEntry<Report>): boolean {
    const otherParticipants = Object.keys(report?.participants ?? {})
        .map(Number)
        .filter((accountID) => accountID !== currentUserAccountID);
    return otherParticipants.length === 1 && otherParticipants.some((accountID) => CONST.EXPENSIFY_ACCOUNT_IDS.includes(accountID));
}

/**
 * Returns whether a given report can have tasks created in it.
 * We only prevent the task option if it's a DM/group-DM and the other users are all special Expensify accounts
 *
 */
function canCreateTaskInReport(report: OnyxEntry<Report>): boolean {
    const otherParticipants = Object.keys(report?.participants ?? {})
        .map(Number)
        .filter((accountID) => accountID !== currentUserAccountID);
    const areExpensifyAccountsOnlyOtherParticipants = otherParticipants.length >= 1 && otherParticipants.every((accountID) => CONST.EXPENSIFY_ACCOUNT_IDS.includes(accountID));
    if (areExpensifyAccountsOnlyOtherParticipants && isDM(report)) {
        return false;
    }

    return true;
}

/**
 * Returns true if there are any guides accounts (team.expensify.com) in a list of accountIDs
 * by cross-referencing the accountIDs with personalDetails since guides that are participants
 * of the user's chats should have their personal details in Onyx.
 */
function hasExpensifyGuidesEmails(accountIDs: number[]): boolean {
    return accountIDs.some((accountID) => Str.extractEmailDomain(allPersonalDetails?.[accountID]?.login ?? '') === CONST.EMAIL.GUIDES_DOMAIN);
}

function getMostRecentlyVisitedReport(reports: Array<OnyxEntry<Report>>, reportMetadata: OnyxCollection<ReportMetadata>): OnyxEntry<Report> {
    const filteredReports = reports.filter(
        (report) => !!report?.reportID && !!(reportMetadata?.[`${ONYXKEYS.COLLECTION.REPORT_METADATA}${report.reportID}`]?.lastVisitTime ?? report?.lastReadTime),
    );
    return lodashMaxBy(filteredReports, (a) => new Date(reportMetadata?.[`${ONYXKEYS.COLLECTION.REPORT_METADATA}${a?.reportID}`]?.lastVisitTime ?? a?.lastReadTime ?? '').valueOf());
}

function findLastAccessedReport(ignoreDomainRooms: boolean, openOnAdminRoom = false, policyID?: string, excludeReportID?: string): OnyxEntry<Report> {
    // If it's the user's first time using New Expensify, then they could either have:
    //   - just a Concierge report, if so we'll return that
    //   - their Concierge report, and a separate report that must have deeplinked them to the app before they created their account.
    // If it's the latter, we'll use the deeplinked report over the Concierge report,
    // since the Concierge report would be incorrectly selected over the deep-linked report in the logic below.

    const policyMemberAccountIDs = PolicyUtils.getPolicyEmployeeListByIdWithoutCurrentUser(allPolicies, policyID, currentUserAccountID);

    const allReports = ReportConnection.getAllReports();
    let reportsValues = Object.values(allReports ?? {});

    if (!!policyID || policyMemberAccountIDs.length > 0) {
        reportsValues = filterReportsByPolicyIDAndMemberAccountIDs(reportsValues, policyMemberAccountIDs, policyID);
    }

    let adminReport: OnyxEntry<Report>;
    if (openOnAdminRoom) {
        adminReport = reportsValues.find((report) => {
            const chatType = getChatType(report);
            return chatType === CONST.REPORT.CHAT_TYPE.POLICY_ADMINS;
        });
    }

    // eslint-disable-next-line @typescript-eslint/prefer-nullish-coalescing
    const shouldFilter = excludeReportID || ignoreDomainRooms;
    if (shouldFilter) {
        reportsValues = reportsValues.filter((report) => {
            if (excludeReportID && report?.reportID === excludeReportID) {
                return false;
            }

            // We allow public announce rooms, admins, and announce rooms through since we bypass the default rooms beta for them.
            // Check where ReportUtils.findLastAccessedReport is called in MainDrawerNavigator.js for more context.
            // Domain rooms are now the only type of default room that are on the defaultRooms beta.
            if (
                ignoreDomainRooms &&
                isDomainRoom(report) &&
                getPolicyType(report, allPolicies) !== CONST.POLICY.TYPE.FREE &&
                !hasExpensifyGuidesEmails(Object.keys(report?.participants ?? {}).map(Number))
            ) {
                return false;
            }

            return true;
        });
    }

    if (isFirstTimeNewExpensifyUser) {
        // Filter out the systemChat report from the reports list, as we don't want to drop the user into that report over Concierge when they first log in
        reportsValues = reportsValues.filter((report) => !isSystemChat(report)) ?? [];
        if (reportsValues.length === 1) {
            return reportsValues[0];
        }

        return adminReport ?? reportsValues.find((report) => !isConciergeChatReport(report));
    }

    // If we only have two reports and one of them is the system chat, filter it out so we don't
    // overwrite showing the concierge chat
    const hasSystemChat = reportsValues.find((report) => isSystemChat(report)) ?? false;
    if (reportsValues.length === 2 && hasSystemChat) {
        reportsValues = reportsValues.filter((report) => !isSystemChat(report)) ?? [];
    }

    // We are getting the last read report from the metadata of the report.
    const lastRead = getMostRecentlyVisitedReport(reportsValues, allReportMetadata);

    return adminReport ?? lastRead;
}

/**
 * Whether the provided report has expenses
 */
function hasExpenses(reportID?: string): boolean {
    return !!Object.values(allTransactions ?? {}).find((transaction) => `${transaction?.reportID}` === `${reportID}`);
}

/**
 * Whether the provided report is a closed expense report with no expenses
 */
function isClosedExpenseReportWithNoExpenses(report: OnyxEntry<Report>): boolean {
    return report?.statusNum === CONST.REPORT.STATUS_NUM.CLOSED && isExpenseReport(report) && !hasExpenses(report.reportID);
}

/**
 * Whether the provided report is an archived room
 */
function isArchivedRoom(report: OnyxInputOrEntry<Report>, reportNameValuePairs?: OnyxInputOrEntry<ReportNameValuePairs>): boolean {
    if (reportNameValuePairs) {
        return reportNameValuePairs.private_isArchived;
    }

    return report?.statusNum === CONST.REPORT.STATUS_NUM.CLOSED && report?.stateNum === CONST.REPORT.STATE_NUM.APPROVED;
}

/**
 * Whether the report with the provided reportID is an archived room
 */
function isArchivedRoomWithID(reportID?: string) {
    // eslint-disable-next-line @typescript-eslint/prefer-nullish-coalescing
    const report = ReportConnection.getAllReports()?.[`${ONYXKEYS.COLLECTION.REPORT}${reportID || -1}`];
    return isArchivedRoom(report);
}

/**
 * Whether the provided report is a closed report
 */
function isClosedReport(report: OnyxEntry<Report>): boolean {
    return report?.statusNum === CONST.REPORT.STATUS_NUM.CLOSED;
}

/**
 * Whether the provided report is the admin's room
 */
function isJoinRequestInAdminRoom(report: OnyxEntry<Report>): boolean {
    if (!report) {
        return false;
    }
    // If this policy isn't owned by Expensify,
    // Account manager/guide should not have the workspace join request pinned to their LHN,
    // since they are not a part of the company, and should not action it on their behalf.
    if (report.policyID) {
        const policy = getPolicy(report.policyID);
        if (!PolicyUtils.isExpensifyTeam(policy?.owner) && PolicyUtils.isExpensifyTeam(currentUserPersonalDetails?.login)) {
            return false;
        }
    }
    return ReportActionsUtils.isActionableJoinRequestPending(report.reportID);
}

/**
 * Checks if the user can write in the provided report
 */
function canWriteInReport(report: OnyxEntry<Report>): boolean {
    if (Array.isArray(report?.permissions) && report?.permissions.length > 0) {
        return report?.permissions?.includes(CONST.REPORT.PERMISSIONS.WRITE);
    }

    return true;
}

/**
 * Checks if the current user is allowed to comment on the given report.
 */
function isAllowedToComment(report: OnyxEntry<Report>): boolean {
    if (!canWriteInReport(report)) {
        return false;
    }

    // Default to allowing all users to post
    const capability = report?.writeCapability ?? CONST.REPORT.WRITE_CAPABILITIES.ALL;

    if (capability === CONST.REPORT.WRITE_CAPABILITIES.ALL) {
        return true;
    }

    // If unauthenticated user opens public chat room using deeplink, they do not have policies available and they cannot comment
    if (!allPolicies) {
        return false;
    }

    // If we've made it here, commenting on this report is restricted.
    // If the user is an admin, allow them to post.
    const policy = allPolicies[`${ONYXKEYS.COLLECTION.POLICY}${report?.policyID}`];
    return policy?.role === CONST.POLICY.ROLE.ADMIN;
}

/**
 * Checks if the current user is the admin of the policy given the policy expense chat.
 */
function isPolicyExpenseChatAdmin(report: OnyxEntry<Report>, policies: OnyxCollection<Policy>): boolean {
    if (!isPolicyExpenseChat(report)) {
        return false;
    }

    const policyRole = policies?.[`${ONYXKEYS.COLLECTION.POLICY}${report?.policyID}`]?.role;

    return policyRole === CONST.POLICY.ROLE.ADMIN;
}

/**
 * Checks if the current user is the admin of the policy.
 */
function isPolicyAdmin(policyID: string, policies: OnyxCollection<Policy>): boolean {
    const policyRole = policies?.[`${ONYXKEYS.COLLECTION.POLICY}${policyID}`]?.role;

    return policyRole === CONST.POLICY.ROLE.ADMIN;
}

/**
 * Checks whether all the transactions linked to the IOU report are of the Distance Request type with pending routes
 */
function hasOnlyTransactionsWithPendingRoutes(iouReportID: string | undefined): boolean {
    const transactions = TransactionUtils.getAllReportTransactions(iouReportID);

    // Early return false in case not having any transaction
    if (!transactions || transactions.length === 0) {
        return false;
    }

    return transactions.every((transaction) => TransactionUtils.isFetchingWaypointsFromServer(transaction));
}

/**
 * If the report is a thread and has a chat type set, it is a workspace chat.
 */
function isWorkspaceThread(report: OnyxEntry<Report>): boolean {
    const chatType = getChatType(report);
    return isThread(report) && isChatReport(report) && CONST.WORKSPACE_ROOM_TYPES.some((type) => chatType === type);
}

/**
 * Returns true if reportAction is the first chat preview of a Thread
 */
function isThreadFirstChat(reportAction: OnyxInputOrEntry<ReportAction>, reportID: string): boolean {
    return reportAction?.childReportID?.toString() === reportID;
}

/**
 * Checks if a report is a child report.
 */
function isChildReport(report: OnyxEntry<Report>): boolean {
    return isThread(report) || isTaskReport(report);
}

/**
 * An Expense Request is a thread where the parent report is an Expense Report and
 * the parentReportAction is a transaction.
 */
function isExpenseRequest(report: OnyxInputOrEntry<Report>): boolean {
    if (isThread(report)) {
        const parentReportAction = ReportActionsUtils.getParentReportAction(report);
        const parentReport = ReportConnection.getAllReports()?.[`${ONYXKEYS.COLLECTION.REPORT}${report?.parentReportID}`];
        return isExpenseReport(parentReport) && !isEmptyObject(parentReportAction) && ReportActionsUtils.isTransactionThread(parentReportAction);
    }
    return false;
}

/**
 * An IOU Request is a thread where the parent report is an IOU Report and
 * the parentReportAction is a transaction.
 */
function isIOURequest(report: OnyxInputOrEntry<Report>): boolean {
    if (isThread(report)) {
        const parentReportAction = ReportActionsUtils.getParentReportAction(report);
        const parentReport = ReportConnection.getAllReports()?.[`${ONYXKEYS.COLLECTION.REPORT}${report?.parentReportID}`];
        return isIOUReport(parentReport) && !isEmptyObject(parentReportAction) && ReportActionsUtils.isTransactionThread(parentReportAction);
    }
    return false;
}

/**
 * A Track Expense Report is a thread where the parent the parentReportAction is a transaction, and
 * parentReportAction has type of track.
 */
function isTrackExpenseReport(report: OnyxInputOrEntry<Report>): boolean {
    if (isThread(report)) {
        const parentReportAction = ReportActionsUtils.getParentReportAction(report);
        return !isEmptyObject(parentReportAction) && ReportActionsUtils.isTrackExpenseAction(parentReportAction);
    }
    return false;
}

/**
 * Checks if a report is an IOU or expense request.
 */
function isMoneyRequest(reportOrID: OnyxEntry<Report> | string): boolean {
    const report = typeof reportOrID === 'string' ? ReportConnection.getAllReports()?.[`${ONYXKEYS.COLLECTION.REPORT}${reportOrID}`] ?? null : reportOrID;
    return isIOURequest(report) || isExpenseRequest(report);
}

/**
 * Checks if a report is an IOU or expense report.
 */
function isMoneyRequestReport(reportOrID: OnyxInputOrEntry<Report> | string): boolean {
    const report = typeof reportOrID === 'string' ? ReportConnection.getAllReports()?.[`${ONYXKEYS.COLLECTION.REPORT}${reportOrID}`] ?? null : reportOrID;
    return isIOUReport(report) || isExpenseReport(report);
}

/**
 * Checks if a report contains only Non-Reimbursable transactions
 */
function hasOnlyNonReimbursableTransactions(iouReportID: string | undefined): boolean {
    if (!iouReportID) {
        return false;
    }

    const transactions = TransactionUtils.getAllReportTransactions(iouReportID);
    if (!transactions || transactions.length === 0) {
        return false;
    }

    return transactions.every((transaction) => !TransactionUtils.getReimbursable(transaction));
}

/**
 * Checks if a report has only one transaction associated with it
 */
function isOneTransactionReport(reportID: string): boolean {
    const reportActions = allReportActions?.[`${ONYXKEYS.COLLECTION.REPORT_ACTIONS}${reportID}`] ?? ([] as ReportAction[]);
    return ReportActionsUtils.getOneTransactionThreadReportID(reportID, reportActions) !== null;
}

/**
 * Checks if a report is a transaction thread associated with a report that has only one transaction
 */
function isOneTransactionThread(reportID: string, parentReportID: string, threadParentReportAction: OnyxEntry<ReportAction>): boolean {
    const parentReportActions = allReportActions?.[`${ONYXKEYS.COLLECTION.REPORT_ACTIONS}${parentReportID}`] ?? ([] as ReportAction[]);
    const transactionThreadReportID = ReportActionsUtils.getOneTransactionThreadReportID(parentReportID, parentReportActions);
    return reportID === transactionThreadReportID && !ReportActionsUtils.isSentMoneyReportAction(threadParentReportAction);
}

/**
 * Should return true only for personal 1:1 report
 *
 */
function isOneOnOneChat(report: OnyxEntry<Report>): boolean {
    const participantAccountIDs = Object.keys(report?.participants ?? {})
        .map(Number)
        .filter((accountID) => accountID !== currentUserAccountID);
    return (
        !isChatRoom(report) &&
        !isExpenseRequest(report) &&
        !isMoneyRequestReport(report) &&
        !isPolicyExpenseChat(report) &&
        !isTaskReport(report) &&
        isDM(report) &&
        !isIOUReport(report) &&
        participantAccountIDs.length === 1
    );
}

/**
 * Checks if the current user is a payer of the expense
 */

function isPayer(session: OnyxEntry<Session>, iouReport: OnyxEntry<Report>) {
    const isApproved = isReportApproved(iouReport);
    const policy = allPolicies?.[`${ONYXKEYS.COLLECTION.POLICY}${iouReport?.policyID}`] ?? null;
    const policyType = policy?.type;
    const isAdmin = policyType !== CONST.POLICY.TYPE.PERSONAL && policy?.role === CONST.POLICY.ROLE.ADMIN;
    const isManager = iouReport?.managerID === session?.accountID;
    if (isPaidGroupPolicy(iouReport)) {
        if (policy?.reimbursementChoice === CONST.POLICY.REIMBURSEMENT_CHOICES.REIMBURSEMENT_YES) {
            const isReimburser = session?.email === policy?.achAccount?.reimburser;
            return (!policy?.achAccount?.reimburser || isReimburser) && (isApproved || isManager);
        }
        if (policy?.reimbursementChoice === CONST.POLICY.REIMBURSEMENT_CHOICES.REIMBURSEMENT_MANUAL) {
            return isAdmin && (isApproved || isManager);
        }
        return false;
    }
    return isAdmin || (isMoneyRequestReport(iouReport) && isManager);
}

/**
 * Get the notification preference given a report
 */
function getReportNotificationPreference(report: OnyxEntry<Report>): string | number {
    return report?.notificationPreference ?? '';
}

/**
 * Checks if the current user is the action's author
 */
function isActionCreator(reportAction: OnyxInputOrEntry<ReportAction> | Partial<ReportAction>): boolean {
    return reportAction?.actorAccountID === currentUserAccountID;
}

/**
 * Returns the notification preference of the action's child report if it exists.
 * Otherwise, calculates it based on the action's authorship.
 */
function getChildReportNotificationPreference(reportAction: OnyxInputOrEntry<ReportAction> | Partial<ReportAction>): NotificationPreference {
    const childReportNotificationPreference = reportAction?.childReportNotificationPreference ?? '';
    if (childReportNotificationPreference) {
        return childReportNotificationPreference;
    }

    return isActionCreator(reportAction) ? CONST.REPORT.NOTIFICATION_PREFERENCE.ALWAYS : CONST.REPORT.NOTIFICATION_PREFERENCE.HIDDEN;
}

/**
 * Checks whether the supplied report supports adding more transactions to it.
 * Return true if:
 * - report is a non-settled IOU
 * - report is a draft
 * - report is a processing expense report and its policy has Instant reporting frequency
 */
function canAddOrDeleteTransactions(moneyRequestReport: OnyxEntry<Report>): boolean {
    if (!isMoneyRequestReport(moneyRequestReport)) {
        return false;
    }

    const policy = getPolicy(moneyRequestReport?.policyID);
    if (PolicyUtils.isInstantSubmitEnabled(policy) && PolicyUtils.isSubmitAndClose(policy) && hasOnlyNonReimbursableTransactions(moneyRequestReport?.reportID)) {
        return false;
    }

    if (isReportApproved(moneyRequestReport) || isSettled(moneyRequestReport?.reportID)) {
        return false;
    }

    if (isReportInGroupPolicy(moneyRequestReport) && isProcessingReport(moneyRequestReport) && !PolicyUtils.isInstantSubmitEnabled(getPolicy(moneyRequestReport?.policyID))) {
        return false;
    }

    return true;
}

/**
 * Can only delete if the author is this user and the action is an ADD_COMMENT action or an IOU action in an unsettled report, or if the user is a
 * policy admin
 */
function canDeleteReportAction(reportAction: OnyxInputOrEntry<ReportAction>, reportID: string): boolean {
    const report = getReportOrDraftReport(reportID);

    const isActionOwner = reportAction?.actorAccountID === currentUserAccountID;
    const policy = allPolicies?.[`${ONYXKEYS.COLLECTION.POLICY}${report?.policyID}`] ?? null;

    if (ReportActionsUtils.isMoneyRequestAction(reportAction)) {
        // For now, users cannot delete split actions
        const isSplitAction = ReportActionsUtils.getOriginalMessage(reportAction)?.type === CONST.IOU.REPORT_ACTION_TYPE.SPLIT;

        if (isSplitAction) {
            return false;
        }

        const linkedReport = isThreadFirstChat(reportAction, reportID) ? getReportOrDraftReport(report?.parentReportID) : report;
        if (isActionOwner) {
            if (!isEmptyObject(linkedReport) && isMoneyRequestReport(linkedReport)) {
                return canAddOrDeleteTransactions(linkedReport);
            }
            return true;
        }
    }

    if (
        reportAction?.actionName !== CONST.REPORT.ACTIONS.TYPE.ADD_COMMENT ||
        reportAction?.pendingAction === CONST.RED_BRICK_ROAD_PENDING_ACTION.DELETE ||
        ReportActionsUtils.isCreatedTaskReportAction(reportAction) ||
        reportAction?.actorAccountID === CONST.ACCOUNT_ID.CONCIERGE
    ) {
        return false;
    }

    const isAdmin = policy?.role === CONST.POLICY.ROLE.ADMIN && !isEmptyObject(report) && !isDM(report);

    return isActionOwner || isAdmin;
}

/**
 * Returns true if Concierge is one of the chat participants (1:1 as well as group chats)
 */
function chatIncludesConcierge(report: Partial<OnyxEntry<Report>>): boolean {
    const participantAccountIDs = Object.keys(report?.participants ?? {}).map(Number);
    return participantAccountIDs.includes(CONST.ACCOUNT_ID.CONCIERGE);
}

/**
 * Returns true if there is any automated expensify account `in accountIDs
 */
function hasAutomatedExpensifyAccountIDs(accountIDs: number[]): boolean {
    return accountIDs.some((accountID) => CONST.EXPENSIFY_ACCOUNT_IDS.includes(accountID));
}

function getReportRecipientAccountIDs(report: OnyxEntry<Report>, currentLoginAccountID: number): number[] {
    let finalReport: OnyxEntry<Report> = report;
    // In 1:1 chat threads, the participants will be the same as parent report. If a report is specifically a 1:1 chat thread then we will
    // get parent report and use its participants array.
    if (isThread(report) && !(isTaskReport(report) || isMoneyRequestReport(report))) {
        const parentReport = ReportConnection.getAllReports()?.[`${ONYXKEYS.COLLECTION.REPORT}${report?.parentReportID}`];
        if (isOneOnOneChat(parentReport)) {
            finalReport = parentReport;
        }
    }

    let finalParticipantAccountIDs: number[] = [];
    if (isTaskReport(report)) {
        // Task reports `managerID` will change when assignee is changed, in that case the old `managerID` is still present in `participants`
        // along with the new one. We only need the `managerID` as a participant here.
        finalParticipantAccountIDs = report?.managerID ? [report?.managerID] : [];
    } else {
        finalParticipantAccountIDs = Object.keys(finalReport?.participants ?? {}).map(Number);
    }

    const otherParticipantsWithoutExpensifyAccountIDs = finalParticipantAccountIDs.filter((accountID) => {
        if (accountID === currentLoginAccountID) {
            return false;
        }
        if (CONST.EXPENSIFY_ACCOUNT_IDS.includes(accountID)) {
            return false;
        }
        return true;
    });

    return otherParticipantsWithoutExpensifyAccountIDs;
}

/**
 * Whether the time row should be shown for a report.
 */
function canShowReportRecipientLocalTime(personalDetails: OnyxEntry<PersonalDetailsList>, report: OnyxEntry<Report>, accountID: number): boolean {
    const reportRecipientAccountIDs = getReportRecipientAccountIDs(report, accountID);
    const hasMultipleParticipants = reportRecipientAccountIDs.length > 1;
    const reportRecipient = personalDetails?.[reportRecipientAccountIDs[0]];
    const reportRecipientTimezone = reportRecipient?.timezone ?? CONST.DEFAULT_TIME_ZONE;
    const isReportParticipantValidated = reportRecipient?.validated ?? false;
    return !!(
        !hasMultipleParticipants &&
        !isChatRoom(report) &&
        !isPolicyExpenseChat(getRootParentReport(report)) &&
        reportRecipient &&
        reportRecipientTimezone?.selected &&
        isReportParticipantValidated
    );
}

/**
 * Shorten last message text to fixed length and trim spaces.
 */
function formatReportLastMessageText(lastMessageText: string, isModifiedExpenseMessage = false): string {
    if (isModifiedExpenseMessage) {
        return String(lastMessageText).trim().replace(CONST.REGEX.LINE_BREAK, '').trim();
    }
    return StringUtils.lineBreaksToSpaces(String(lastMessageText).trim()).substring(0, CONST.REPORT.LAST_MESSAGE_TEXT_MAX_LENGTH).trim();
}

/**
 * Helper method to return the default avatar associated with the given login
 */
function getDefaultWorkspaceAvatar(workspaceName?: string): IconAsset {
    if (!workspaceName) {
        return defaultWorkspaceAvatars.WorkspaceBuilding;
    }

    // Remove all chars not A-Z or 0-9 including underscore
    const alphaNumeric = workspaceName
        .normalize('NFD')
        .replace(/[^0-9a-z]/gi, '')
        .toUpperCase();

    const workspace = `Workspace${alphaNumeric[0]}` as keyof typeof defaultWorkspaceAvatars;
    const defaultWorkspaceAvatar = defaultWorkspaceAvatars[workspace];

    return !alphaNumeric ? defaultWorkspaceAvatars.WorkspaceBuilding : defaultWorkspaceAvatar;
}

/**
 * Helper method to return the default avatar testID associated with the given login
 */
function getDefaultWorkspaceAvatarTestID(workspaceName: string): string {
    if (!workspaceName) {
        return defaultAvatarBuildingIconTestID;
    }

    // Remove all chars not A-Z or 0-9 including underscore
    const alphaNumeric = workspaceName
        .normalize('NFD')
        .replace(/[^0-9a-z]/gi, '')
        .toLowerCase();

    return !alphaNumeric ? defaultAvatarBuildingIconTestID : `SvgDefaultAvatar_${alphaNumeric[0]} Icon`;
}

function getWorkspaceAvatar(report: OnyxEntry<Report>): AvatarSource {
    const workspaceName = getPolicyName(report, false, allPolicies?.[`${ONYXKEYS.COLLECTION.POLICY}${report?.policyID}`]);
    const avatar = allPolicies?.[`${ONYXKEYS.COLLECTION.POLICY}${report?.policyID}`]?.avatarURL ?? '';
    return !isEmpty(avatar) ? avatar : getDefaultWorkspaceAvatar(workspaceName);
}

/**
 * Helper method to return the default avatar associated with the given reportID
 */
function getDefaultGroupAvatar(reportID?: string): IconAsset {
    if (!reportID) {
        return defaultGroupAvatars.Avatar1;
    }
    const reportIDHashBucket: AvatarRange = ((Number(reportID) % CONST.DEFAULT_GROUP_AVATAR_COUNT) + 1) as AvatarRange;
    return defaultGroupAvatars[`Avatar${reportIDHashBucket}`];
}

/**
 * Returns the appropriate icons for the given chat report using the stored personalDetails.
 * The Avatar sources can be URLs or Icon components according to the chat type.
 */
function getIconsForParticipants(participants: number[], personalDetails: OnyxInputOrEntry<PersonalDetailsList>): Icon[] {
    const participantDetails: ParticipantDetails[] = [];
    const participantsList = participants || [];

    for (const accountID of participantsList) {
        const avatarSource = personalDetails?.[accountID]?.avatar ?? FallbackAvatar;
        const displayNameLogin = personalDetails?.[accountID]?.displayName ? personalDetails?.[accountID]?.displayName : personalDetails?.[accountID]?.login;
        participantDetails.push([accountID, displayNameLogin ?? '', avatarSource, personalDetails?.[accountID]?.fallbackIcon ?? '']);
    }

    const sortedParticipantDetails = participantDetails.sort((first, second) => {
        // First sort by displayName/login
        const displayNameLoginOrder = localeCompare(first[1], second[1]);
        if (displayNameLoginOrder !== 0) {
            return displayNameLoginOrder;
        }

        // Then fallback on accountID as the final sorting criteria.
        // This will ensure that the order of avatars with same login/displayName
        // stay consistent across all users and devices
        return first[0] - second[0];
    });

    // Now that things are sorted, gather only the avatars (second element in the array) and return those
    const avatars: Icon[] = [];

    for (const sortedParticipantDetail of sortedParticipantDetails) {
        const userIcon = {
            id: sortedParticipantDetail[0],
            source: sortedParticipantDetail[2],
            type: CONST.ICON_TYPE_AVATAR,
            name: sortedParticipantDetail[1],
            fallbackIcon: sortedParticipantDetail[3],
        };
        avatars.push(userIcon);
    }

    return avatars;
}

/**
 * Given a report, return the associated workspace icon.
 */
function getWorkspaceIcon(report: OnyxInputOrEntry<Report>, policy?: OnyxInputOrEntry<Policy>): Icon {
    const workspaceName = getPolicyName(report, false, policy);
    const policyExpenseChatAvatarSource = allPolicies?.[`${ONYXKEYS.COLLECTION.POLICY}${report?.policyID}`]?.avatarURL
        ? allPolicies?.[`${ONYXKEYS.COLLECTION.POLICY}${report?.policyID}`]?.avatarURL
        : getDefaultWorkspaceAvatar(workspaceName);

    const workspaceIcon: Icon = {
        source: policyExpenseChatAvatarSource ?? '',
        type: CONST.ICON_TYPE_WORKSPACE,
        name: workspaceName,
        id: report?.policyID,
    };
    return workspaceIcon;
}

/**
 * Gets the personal details for a login by looking in the ONYXKEYS.PERSONAL_DETAILS_LIST Onyx key (stored in the local variable, allPersonalDetails). If it doesn't exist in Onyx,
 * then a default object is constructed.
 */
function getPersonalDetailsForAccountID(accountID: number): Partial<PersonalDetails> {
    if (!accountID) {
        return {};
    }

    const defaultDetails = {
        isOptimisticPersonalDetail: true,
    };

    return allPersonalDetails?.[accountID] ?? defaultDetails;
}

const hiddenTranslation = Localize.translateLocal('common.hidden');
/**
 * Get the displayName for a single report participant.
 */
function getDisplayNameForParticipant(accountID?: number, shouldUseShortForm = false, shouldFallbackToHidden = true, shouldAddCurrentUserPostfix = false): string {
    if (!accountID) {
        return '';
    }

    const personalDetails = getPersonalDetailsForAccountID(accountID);
    // eslint-disable-next-line @typescript-eslint/prefer-nullish-coalescing
    const formattedLogin = LocalePhoneNumber.formatPhoneNumber(personalDetails.login || '');
    // This is to check if account is an invite/optimistically created one
    // and prevent from falling back to 'Hidden', so a correct value is shown
    // when searching for a new user
    if (personalDetails.isOptimisticPersonalDetail === true) {
        return formattedLogin;
    }

    // For selfDM, we display the user's displayName followed by '(you)' as a postfix
    const shouldAddPostfix = shouldAddCurrentUserPostfix && accountID === currentUserAccountID;

    const longName = PersonalDetailsUtils.getDisplayNameOrDefault(personalDetails, formattedLogin, shouldFallbackToHidden, shouldAddPostfix);

    // If the user's personal details (first name) should be hidden, make sure we return "hidden" instead of the short name
    if (shouldFallbackToHidden && longName === hiddenTranslation) {
        return longName;
    }

    const shortName = personalDetails.firstName ? personalDetails.firstName : longName;
    return shouldUseShortForm ? shortName : longName;
}

function getParticipantsAccountIDsForDisplay(report: OnyxEntry<Report>, shouldExcludeHidden = false, shouldExcludeDeleted = false): number[] {
    let participantsEntries = Object.entries(report?.participants ?? {});

    // For 1:1 chat, we don't want to include the current user as a participant in order to not mark 1:1 chats as having multiple participants
    // For system chat, we want to display Expensify as the only participant
    const shouldExcludeCurrentUser = isOneOnOneChat(report) || isSystemChat(report);

    if (shouldExcludeCurrentUser || shouldExcludeHidden || shouldExcludeDeleted) {
        participantsEntries = participantsEntries.filter(([accountID, participant]) => {
            if (shouldExcludeCurrentUser && Number(accountID) === currentUserAccountID) {
                return false;
            }

            if (shouldExcludeHidden && participant.hidden) {
                return false;
            }

            if (shouldExcludeDeleted && report?.pendingChatMembers?.findLast((member) => member.accountID === accountID)?.pendingAction === CONST.RED_BRICK_ROAD_PENDING_ACTION.DELETE) {
                return false;
            }

            return true;
        });
    }

    return participantsEntries.map(([accountID]) => Number(accountID));
}

function buildParticipantsFromAccountIDs(accountIDs: number[]): Participants {
    const finalParticipants: Participants = {};
    return accountIDs.reduce((participants, accountID) => {
        // eslint-disable-next-line no-param-reassign
        participants[accountID] = {hidden: false};
        return participants;
    }, finalParticipants);
}

/**
 * Returns the report name if the report is a group chat
 */
function getGroupChatName(participantAccountIDs?: number[], shouldApplyLimit = false, report?: OnyxEntry<Report>): string | undefined {
    // If we have a report always try to get the name from the report.
    if (report?.reportName) {
        return report.reportName;
    }

    // Get participantAccountIDs from participants object
    let participants = participantAccountIDs ?? Object.keys(report?.participants ?? {}).map(Number);
    if (shouldApplyLimit) {
        participants = participants.slice(0, 5);
    }
    const isMultipleParticipantReport = participants.length > 1;

    if (isMultipleParticipantReport) {
        return participants
            .map((participant) => getDisplayNameForParticipant(participant, isMultipleParticipantReport))
            .sort((first, second) => localeCompare(first ?? '', second ?? ''))
            .filter(Boolean)
            .join(', ');
    }

    return Localize.translateLocal('groupChat.defaultReportName', {displayName: getDisplayNameForParticipant(participants[0], false)});
}

function getParticipants(reportID: string) {
    const report = getReportOrDraftReport(reportID);
    if (!report) {
        return {};
    }

    return report.participants;
}

/**
 * Returns the appropriate icons for the given chat report using the stored personalDetails.
 * The Avatar sources can be URLs or Icon components according to the chat type.
 */
function getIcons(
    report: OnyxInputOrEntry<Report>,
    personalDetails: OnyxInputOrEntry<PersonalDetailsList>,
    defaultIcon: AvatarSource | null = null,
    defaultName = '',
    defaultAccountID = -1,
    policy?: OnyxInputOrEntry<Policy>,
): Icon[] {
    if (isEmptyObject(report)) {
        const fallbackIcon: Icon = {
            source: defaultIcon ?? FallbackAvatar,
            type: CONST.ICON_TYPE_AVATAR,
            name: defaultName,
            id: defaultAccountID,
        };
        return [fallbackIcon];
    }
    if (isExpenseRequest(report)) {
        const parentReportAction = ReportActionsUtils.getParentReportAction(report);
        const workspaceIcon = getWorkspaceIcon(report, policy);
        const memberIcon = {
            source: personalDetails?.[parentReportAction?.actorAccountID ?? -1]?.avatar ?? FallbackAvatar,
            id: parentReportAction?.actorAccountID,
            type: CONST.ICON_TYPE_AVATAR,
            name: personalDetails?.[parentReportAction?.actorAccountID ?? -1]?.displayName ?? '',
            fallbackIcon: personalDetails?.[parentReportAction?.actorAccountID ?? -1]?.fallbackIcon,
        };

        return [memberIcon, workspaceIcon];
    }
    if (isChatThread(report)) {
        const parentReportAction = ReportActionsUtils.getParentReportAction(report);

        const actorAccountID = getReportActionActorAccountID(parentReportAction, report);
        const actorDisplayName = PersonalDetailsUtils.getDisplayNameOrDefault(allPersonalDetails?.[actorAccountID ?? -1], '', false);
        const actorIcon = {
            id: actorAccountID,
            source: personalDetails?.[actorAccountID ?? -1]?.avatar ?? FallbackAvatar,
            name: actorDisplayName,
            type: CONST.ICON_TYPE_AVATAR,
            fallbackIcon: personalDetails?.[parentReportAction?.actorAccountID ?? -1]?.fallbackIcon,
        };

        if (isWorkspaceThread(report)) {
            const workspaceIcon = getWorkspaceIcon(report, policy);
            return [actorIcon, workspaceIcon];
        }
        return [actorIcon];
    }
    if (isTaskReport(report)) {
        const ownerIcon = {
            id: report?.ownerAccountID,
            source: personalDetails?.[report?.ownerAccountID ?? -1]?.avatar ?? FallbackAvatar,
            type: CONST.ICON_TYPE_AVATAR,
            name: personalDetails?.[report?.ownerAccountID ?? -1]?.displayName ?? '',
            fallbackIcon: personalDetails?.[report?.ownerAccountID ?? -1]?.fallbackIcon,
        };

        if (isWorkspaceTaskReport(report)) {
            const workspaceIcon = getWorkspaceIcon(report, policy);
            return [ownerIcon, workspaceIcon];
        }

        return [ownerIcon];
    }
    if (isDomainRoom(report)) {
        // Get domain name after the #. Domain Rooms use our default workspace avatar pattern.
        const domainName = report?.reportName?.substring(1);
        const policyExpenseChatAvatarSource = getDefaultWorkspaceAvatar(domainName);
        const domainIcon: Icon = {
            source: policyExpenseChatAvatarSource,
            type: CONST.ICON_TYPE_WORKSPACE,
            name: domainName ?? '',
            id: report?.policyID,
        };
        return [domainIcon];
    }
    if (isAdminRoom(report) || isAnnounceRoom(report) || isChatRoom(report) || isArchivedRoom(report)) {
        const icons = [getWorkspaceIcon(report, policy)];

        if (isInvoiceRoom(report)) {
            if (report?.invoiceReceiver?.type === CONST.REPORT.INVOICE_RECEIVER_TYPE.INDIVIDUAL) {
                icons.push(...getIconsForParticipants([report?.invoiceReceiver.accountID], personalDetails));
            } else {
                const receiverPolicy = getPolicy(report?.invoiceReceiver?.policyID);
                if (!isEmptyObject(receiverPolicy)) {
                    icons.push(getWorkspaceIcon(report, receiverPolicy));
                }
            }
        }

        return icons;
    }
    if (isPolicyExpenseChat(report) || isExpenseReport(report)) {
        const workspaceIcon = getWorkspaceIcon(report, policy);
        const memberIcon = {
            source: personalDetails?.[report?.ownerAccountID ?? -1]?.avatar ?? FallbackAvatar,
            id: report?.ownerAccountID,
            type: CONST.ICON_TYPE_AVATAR,
            name: personalDetails?.[report?.ownerAccountID ?? -1]?.displayName ?? '',
            fallbackIcon: personalDetails?.[report?.ownerAccountID ?? -1]?.fallbackIcon,
        };
        return isExpenseReport(report) ? [memberIcon, workspaceIcon] : [workspaceIcon, memberIcon];
    }
    if (isIOUReport(report)) {
        const managerIcon = {
            source: personalDetails?.[report?.managerID ?? -1]?.avatar ?? FallbackAvatar,
            id: report?.managerID,
            type: CONST.ICON_TYPE_AVATAR,
            name: personalDetails?.[report?.managerID ?? -1]?.displayName ?? '',
            fallbackIcon: personalDetails?.[report?.managerID ?? -1]?.fallbackIcon,
        };
        const ownerIcon = {
            id: report?.ownerAccountID,
            source: personalDetails?.[report?.ownerAccountID ?? -1]?.avatar ?? FallbackAvatar,
            type: CONST.ICON_TYPE_AVATAR,
            name: personalDetails?.[report?.ownerAccountID ?? -1]?.displayName ?? '',
            fallbackIcon: personalDetails?.[report?.ownerAccountID ?? -1]?.fallbackIcon,
        };
        const isManager = currentUserAccountID === report?.managerID;

        // For one transaction IOUs, display a simplified report icon
        if (isOneTransactionReport(report?.reportID ?? '-1')) {
            return [ownerIcon];
        }

        return isManager ? [managerIcon, ownerIcon] : [ownerIcon, managerIcon];
    }

    if (isSelfDM(report)) {
        return getIconsForParticipants([currentUserAccountID ?? -1], personalDetails);
    }

    if (isSystemChat(report)) {
        return getIconsForParticipants([CONST.ACCOUNT_ID.NOTIFICATIONS ?? 0], personalDetails);
    }

    if (isGroupChat(report)) {
        const groupChatIcon = {
            // eslint-disable-next-line @typescript-eslint/prefer-nullish-coalescing
            source: report.avatarUrl || getDefaultGroupAvatar(report.reportID),
            id: -1,
            type: CONST.ICON_TYPE_AVATAR,
            name: getGroupChatName(undefined, true, report),
        };
        return [groupChatIcon];
    }

    if (isInvoiceReport(report)) {
        const invoiceRoomReport = getReportOrDraftReport(report.chatReportID);
        const icons = [getWorkspaceIcon(invoiceRoomReport, policy)];

        if (invoiceRoomReport?.invoiceReceiver?.type === CONST.REPORT.INVOICE_RECEIVER_TYPE.INDIVIDUAL) {
            icons.push(...getIconsForParticipants([invoiceRoomReport?.invoiceReceiver.accountID], personalDetails));

            return icons;
        }

        const receiverPolicy = getPolicy(invoiceRoomReport?.invoiceReceiver?.policyID);

        if (!isEmptyObject(receiverPolicy)) {
            icons.push(getWorkspaceIcon(invoiceRoomReport, receiverPolicy));
        }

        return icons;
    }

    if (isOneOnOneChat(report)) {
        const otherParticipantsAccountIDs = Object.keys(report.participants ?? {})
            .map(Number)
            .filter((accountID) => accountID !== currentUserAccountID);
        return getIconsForParticipants(otherParticipantsAccountIDs, personalDetails);
    }

    const participantAccountIDs = Object.keys(report.participants ?? {}).map(Number);
    return getIconsForParticipants(participantAccountIDs, personalDetails);
}

function getDisplayNamesWithTooltips(
    personalDetailsList: PersonalDetails[] | PersonalDetailsList | OptionData[],
    shouldUseShortForm: boolean,
    shouldFallbackToHidden = true,
    shouldAddCurrentUserPostfix = false,
): DisplayNameWithTooltips {
    const personalDetailsListArray = Array.isArray(personalDetailsList) ? personalDetailsList : Object.values(personalDetailsList);

    return personalDetailsListArray
        .map((user) => {
            const accountID = Number(user?.accountID);
            // eslint-disable-next-line @typescript-eslint/prefer-nullish-coalescing
            const displayName = getDisplayNameForParticipant(accountID, shouldUseShortForm, shouldFallbackToHidden, shouldAddCurrentUserPostfix) || user?.login || '';
            const avatar = user && 'avatar' in user ? user.avatar : undefined;

            let pronouns = user?.pronouns ?? undefined;
            if (pronouns?.startsWith(CONST.PRONOUNS.PREFIX)) {
                const pronounTranslationKey = pronouns.replace(CONST.PRONOUNS.PREFIX, '');
                pronouns = Localize.translateLocal(`pronouns.${pronounTranslationKey}` as TranslationPaths);
            }

            return {
                displayName,
                avatar,
                login: user?.login ?? '',
                accountID,
                pronouns,
            };
        })
        .sort((first, second) => {
            // First sort by displayName/login
            const displayNameLoginOrder = localeCompare(first.displayName, second.displayName);
            if (displayNameLoginOrder !== 0) {
                return displayNameLoginOrder;
            }

            // Then fallback on accountID as the final sorting criteria.
            return first.accountID - second.accountID;
        });
}

/**
 * Returns the the display names of the given user accountIDs
 */
function getUserDetailTooltipText(accountID: number, fallbackUserDisplayName = ''): string {
    const displayNameForParticipant = getDisplayNameForParticipant(accountID);
    return displayNameForParticipant || fallbackUserDisplayName;
}

/**
 * For a deleted parent report action within a chat report,
 * let us return the appropriate display message
 *
 * @param reportAction - The deleted report action of a chat report for which we need to return message.
 */
function getDeletedParentActionMessageForChatReport(reportAction: OnyxEntry<ReportAction>): string {
    // By default, let us display [Deleted message]
    let deletedMessageText = Localize.translateLocal('parentReportAction.deletedMessage');
    if (ReportActionsUtils.isCreatedTaskReportAction(reportAction)) {
        // For canceled task report, let us display [Deleted task]
        deletedMessageText = Localize.translateLocal('parentReportAction.deletedTask');
    }
    return deletedMessageText;
}

/**
 * Returns the preview message for `REIMBURSEMENT_QUEUED` action
 */
function getReimbursementQueuedActionMessage(
    reportAction: OnyxEntry<ReportAction<typeof CONST.REPORT.ACTIONS.TYPE.REIMBURSEMENT_QUEUED>>,
    reportOrID: OnyxEntry<Report> | string,
    shouldUseShortDisplayName = true,
): string {
    const report = typeof reportOrID === 'string' ? ReportConnection.getAllReports()?.[`${ONYXKEYS.COLLECTION.REPORT}${reportOrID}`] : reportOrID;
    const submitterDisplayName = getDisplayNameForParticipant(report?.ownerAccountID, shouldUseShortDisplayName) ?? '';
    const originalMessage = ReportActionsUtils.getOriginalMessage(reportAction);
    let messageKey: TranslationPaths;
    if (originalMessage?.paymentType === CONST.IOU.PAYMENT_TYPE.EXPENSIFY) {
        messageKey = 'iou.waitingOnEnabledWallet';
    } else {
        messageKey = 'iou.waitingOnBankAccount';
    }

    return Localize.translateLocal(messageKey, {submitterDisplayName});
}

/**
 * Returns the preview message for `REIMBURSEMENT_DEQUEUED` action
 */
function getReimbursementDeQueuedActionMessage(
    reportAction: OnyxEntry<ReportAction<typeof CONST.REPORT.ACTIONS.TYPE.REIMBURSEMENT_DEQUEUED>>,
    reportOrID: OnyxEntry<Report> | string,
    isLHNPreview = false,
): string {
    const report = typeof reportOrID === 'string' ? ReportConnection.getAllReports()?.[`${ONYXKEYS.COLLECTION.REPORT}${reportOrID}`] : reportOrID;
    const originalMessage = ReportActionsUtils.getOriginalMessage(reportAction);
    const amount = originalMessage?.amount;
    const currency = originalMessage?.currency;
    const formattedAmount = CurrencyUtils.convertToDisplayString(amount, currency);
    if (originalMessage?.cancellationReason === CONST.REPORT.CANCEL_PAYMENT_REASONS.ADMIN) {
        const payerOrApproverName = report?.managerID === currentUserAccountID || !isLHNPreview ? '' : getDisplayNameForParticipant(report?.managerID, true);
        return Localize.translateLocal('iou.adminCanceledRequest', {manager: payerOrApproverName, amount: formattedAmount});
    }
    const submitterDisplayName = getDisplayNameForParticipant(report?.ownerAccountID, true) ?? '';
    return Localize.translateLocal('iou.canceledRequest', {submitterDisplayName, amount: formattedAmount});
}

/**
 * Builds an optimistic REIMBURSEMENT_DEQUEUED report action with a randomly generated reportActionID.
 *
 */
function buildOptimisticCancelPaymentReportAction(expenseReportID: string, amount: number, currency: string): OptimisticCancelPaymentReportAction {
    return {
        actionName: CONST.REPORT.ACTIONS.TYPE.REIMBURSEMENT_DEQUEUED,
        actorAccountID: currentUserAccountID,
        message: [
            {
                cancellationReason: CONST.REPORT.CANCEL_PAYMENT_REASONS.ADMIN,
                expenseReportID,
                type: CONST.REPORT.MESSAGE.TYPE.COMMENT,
                text: '',
                amount,
                currency,
            },
        ],
        originalMessage: {
            cancellationReason: CONST.REPORT.CANCEL_PAYMENT_REASONS.ADMIN,
            expenseReportID,
            amount,
            currency,
        },
        person: [
            {
                style: 'strong',
                text: getCurrentUserDisplayNameOrEmail(),
                type: 'TEXT',
            },
        ],
        reportActionID: NumberUtils.rand64(),
        shouldShow: true,
        created: DateUtils.getDBTime(),
        pendingAction: CONST.RED_BRICK_ROAD_PENDING_ACTION.ADD,
    };
}

/**
 * Returns the last visible message for a given report after considering the given optimistic actions
 *
 * @param reportID - the report for which last visible message has to be fetched
 * @param [actionsToMerge] - the optimistic merge actions that needs to be considered while fetching last visible message

 */
function getLastVisibleMessage(reportID: string | undefined, actionsToMerge: ReportActions = {}): LastVisibleMessage {
    const report = getReportOrDraftReport(reportID);
    const lastVisibleAction = ReportActionsUtils.getLastVisibleAction(reportID ?? '-1', actionsToMerge);

    // For Chat Report with deleted parent actions, let us fetch the correct message
    if (ReportActionsUtils.isDeletedParentAction(lastVisibleAction) && !isEmptyObject(report) && isChatReport(report)) {
        const lastMessageText = getDeletedParentActionMessageForChatReport(lastVisibleAction);
        return {
            lastMessageText,
        };
    }

    // Fetch the last visible message for report represented by reportID and based on actions to merge.
    return ReportActionsUtils.getLastVisibleMessage(reportID ?? '-1', actionsToMerge);
}

/**
 * Checks if a report is an open task report assigned to current user.
 *
 * @param [parentReportAction] - The parent report action of the report (Used to check if the task has been canceled)
 */
function isWaitingForAssigneeToCompleteTask(report: OnyxEntry<Report>, parentReportAction: OnyxEntry<ReportAction>): boolean {
    if (report?.hasOutstandingChildTask) {
        return true;
    }

    if (isOpenTaskReport(report, parentReportAction) && !report?.hasParentAccess && isReportManager(report)) {
        return true;
    }

    return false;
}

function isUnreadWithMention(reportOrOption: OnyxEntry<Report> | OptionData): boolean {
    if (!reportOrOption) {
        return false;
    }
    // lastMentionedTime and lastReadTime are both datetime strings and can be compared directly
    const lastMentionedTime = reportOrOption.lastMentionedTime ?? '';
    const lastReadTime = reportOrOption.lastReadTime ?? '';
    return !!('isUnreadWithMention' in reportOrOption && reportOrOption.isUnreadWithMention) || lastReadTime < lastMentionedTime;
}

/**
 * Determines if the option requires action from the current user. This can happen when it:
 *  - is unread and the user was mentioned in one of the unread comments
 *  - is for an outstanding task waiting on the user
 *  - has an outstanding child expense that is waiting for an action from the current user (e.g. pay, approve, add bank account)
 *  - is either the system or concierge chat, the user free trial has ended and it didn't add a payment card yet
 *
 * @param option (report or optionItem)
 * @param parentReportAction (the report action the current report is a thread of)
 */
function requiresAttentionFromCurrentUser(optionOrReport: OnyxEntry<Report> | OptionData, parentReportAction?: OnyxEntry<ReportAction>) {
    if (!optionOrReport) {
        return false;
    }

    if (isJoinRequestInAdminRoom(optionOrReport)) {
        return true;
    }

    if (isArchivedRoom(optionOrReport) || isArchivedRoom(getReportOrDraftReport(optionOrReport.parentReportID))) {
        return false;
    }

    if (isUnreadWithMention(optionOrReport)) {
        return true;
    }

    if (isWaitingForAssigneeToCompleteTask(optionOrReport, parentReportAction)) {
        return true;
    }

    // Has a child report that is awaiting action (e.g. approve, pay, add bank account) from current user
    if (optionOrReport.hasOutstandingChildRequest) {
        return true;
    }

    if (isChatUsedForOnboarding(optionOrReport) && SubscriptionUtils.hasUserFreeTrialEnded() && !SubscriptionUtils.doesUserHavePaymentCardAdded()) {
        return true;
    }

    return false;
}

/**
 * Returns number of transactions that are nonReimbursable
 *
 */
function hasNonReimbursableTransactions(iouReportID: string | undefined): boolean {
    const transactions = TransactionUtils.getAllReportTransactions(iouReportID);
    return transactions.filter((transaction) => transaction.reimbursable === false).length > 0;
}

function getMoneyRequestSpendBreakdown(report: OnyxInputOrEntry<Report>, allReportsDict?: OnyxCollection<Report>): SpendBreakdown {
    const allAvailableReports = allReportsDict ?? ReportConnection.getAllReports();
    let moneyRequestReport;
    if (isMoneyRequestReport(report) || isInvoiceReport(report)) {
        moneyRequestReport = report;
    }
    if (allAvailableReports && report?.iouReportID) {
        moneyRequestReport = allAvailableReports[`${ONYXKEYS.COLLECTION.REPORT}${report.iouReportID}`];
    }
    if (moneyRequestReport) {
        let nonReimbursableSpend = moneyRequestReport.nonReimbursableTotal ?? 0;
        let totalSpend = moneyRequestReport.total ?? 0;

        if (nonReimbursableSpend + totalSpend !== 0) {
            // There is a possibility that if the Expense report has a negative total.
            // This is because there are instances where you can get a credit back on your card,
            // or you enter a negative expense to “offset” future expenses
            nonReimbursableSpend = isExpenseReport(moneyRequestReport) ? nonReimbursableSpend * -1 : Math.abs(nonReimbursableSpend);
            totalSpend = isExpenseReport(moneyRequestReport) ? totalSpend * -1 : Math.abs(totalSpend);

            const totalDisplaySpend = totalSpend;
            const reimbursableSpend = totalDisplaySpend - nonReimbursableSpend;

            return {
                nonReimbursableSpend,
                reimbursableSpend,
                totalDisplaySpend,
            };
        }
    }
    return {
        nonReimbursableSpend: 0,
        reimbursableSpend: 0,
        totalDisplaySpend: 0,
    };
}

/**
 * Get the title for a policy expense chat which depends on the role of the policy member seeing this report
 */
function getPolicyExpenseChatName(report: OnyxEntry<Report>, policy?: OnyxEntry<Policy>): string | undefined {
    const ownerAccountID = report?.ownerAccountID;
    const personalDetails = allPersonalDetails?.[ownerAccountID ?? -1];
    const login = personalDetails ? personalDetails.login : null;
    // eslint-disable-next-line @typescript-eslint/prefer-nullish-coalescing
    const reportOwnerDisplayName = getDisplayNameForParticipant(ownerAccountID) || login || report?.reportName;

    // If the policy expense chat is owned by this user, use the name of the policy as the report name.
    if (report?.isOwnPolicyExpenseChat) {
        return getPolicyName(report, false, policy);
    }

    let policyExpenseChatRole = 'user';
    const policyItem = allPolicies?.[`${ONYXKEYS.COLLECTION.POLICY}${report?.policyID}`];
    if (policyItem) {
        policyExpenseChatRole = policyItem.role || 'user';
    }

    // If this user is not admin and this policy expense chat has been archived because of account merging, this must be an old workspace chat
    // of the account which was merged into the current user's account. Use the name of the policy as the name of the report.
    if (isArchivedRoom(report)) {
        const lastAction = ReportActionsUtils.getLastVisibleAction(report?.reportID ?? '-1');
        const archiveReason = ReportActionsUtils.isClosedAction(lastAction) ? ReportActionsUtils.getOriginalMessage(lastAction)?.reason : CONST.REPORT.ARCHIVE_REASON.DEFAULT;
        if (archiveReason === CONST.REPORT.ARCHIVE_REASON.ACCOUNT_MERGED && policyExpenseChatRole !== CONST.POLICY.ROLE.ADMIN) {
            return getPolicyName(report, false, policy);
        }
    }

    // If user can see this report and they are not its owner, they must be an admin and the report name should be the name of the policy member
    return reportOwnerDisplayName;
}

/**
 * Given a report field, check if the field is for the report title.
 */
function isReportFieldOfTypeTitle(reportField: OnyxEntry<PolicyReportField>): boolean {
    return reportField?.type === 'formula' && reportField?.fieldID === CONST.REPORT_FIELD_TITLE_FIELD_ID;
}

/**
 * Check if Report has any held expenses
 */
function isHoldCreator(transaction: OnyxEntry<Transaction>, reportID: string): boolean {
    const holdReportAction = ReportActionsUtils.getReportAction(reportID, `${transaction?.comment?.hold ?? ''}`);
    return isActionCreator(holdReportAction);
}

/**
 * Given a report field, check if the field can be edited or not.
 * For title fields, its considered disabled if `deletable` prop is `true` (https://github.com/Expensify/App/issues/35043#issuecomment-1911275433)
 * For non title fields, its considered disabled if:
 * 1. The user is not admin of the report
 * 2. Report is settled or it is closed
 */
function isReportFieldDisabled(report: OnyxEntry<Report>, reportField: OnyxEntry<PolicyReportField>, policy: OnyxEntry<Policy>): boolean {
    const isReportSettled = isSettled(report?.reportID);
    const isReportClosed = isClosedReport(report);
    const isTitleField = isReportFieldOfTypeTitle(reportField);
    const isAdmin = isPolicyAdmin(report?.policyID ?? '-1', {[`${ONYXKEYS.COLLECTION.POLICY}${policy?.id ?? '-1'}`]: policy});
    return isTitleField ? !reportField?.deletable : !isAdmin && (isReportSettled || isReportClosed);
}

/**
 * Given a set of report fields, return the field of type formula
 */
function getFormulaTypeReportField(reportFields: Record<string, PolicyReportField>) {
    return Object.values(reportFields).find((field) => field?.type === 'formula');
}

/**
 * Given a set of report fields, return the field that refers to title
 */
function getTitleReportField(reportFields: Record<string, PolicyReportField>) {
    return Object.values(reportFields).find((field) => isReportFieldOfTypeTitle(field));
}

/**
 * Get the key for a report field
 */
function getReportFieldKey(reportFieldId: string) {
    // We don't need to add `expensify_` prefix to the title field key, because backend stored title under a unique key `text_title`,
    // and all the other report field keys are stored under `expensify_FIELD_ID`.
    if (reportFieldId === CONST.REPORT_FIELD_TITLE_FIELD_ID) {
        return reportFieldId;
    }

    return `expensify_${reportFieldId}`;
}

/**
 * Get the report fields attached to the policy given policyID
 */
function getReportFieldsByPolicyID(policyID: string): Record<string, PolicyReportField> {
    const policyReportFields = Object.entries(allPolicies ?? {}).find(([key]) => key.replace(ONYXKEYS.COLLECTION.POLICY, '') === policyID);
    const fieldList = policyReportFields?.[1]?.fieldList;

    if (!policyReportFields || !fieldList) {
        return {};
    }

    return fieldList;
}

/**
 * Get the report fields that we should display a MoneyReportView gets opened
 */

function getAvailableReportFields(report: Report, policyReportFields: PolicyReportField[]): PolicyReportField[] {
    // Get the report fields that are attached to a report. These will persist even if a field is deleted from the policy.
    const reportFields = Object.values(report.fieldList ?? {});
    const reportIsSettled = isSettled(report.reportID);

    // If the report is settled, we don't want to show any new field that gets added to the policy.
    if (reportIsSettled) {
        return reportFields;
    }

    // If the report is unsettled, we want to merge the new fields that get added to the policy with the fields that
    // are attached to the report.
    const mergedFieldIds = Array.from(new Set([...policyReportFields.map(({fieldID}) => fieldID), ...reportFields.map(({fieldID}) => fieldID)]));

    const fields = mergedFieldIds.map((id) => {
        const field = report?.fieldList?.[getReportFieldKey(id)];

        if (field) {
            return field;
        }

        const policyReportField = policyReportFields.find(({fieldID}) => fieldID === id);

        if (policyReportField) {
            return policyReportField;
        }

        return null;
    });

    return fields.filter(Boolean) as PolicyReportField[];
}

/**
 * Get the title for an IOU or expense chat which will be showing the payer and the amount
 */
function getMoneyRequestReportName(report: OnyxEntry<Report>, policy?: OnyxEntry<Policy>): string {
    const isReportSettled = isSettled(report?.reportID ?? '-1');
    const reportFields = isReportSettled ? report?.fieldList : getReportFieldsByPolicyID(report?.policyID ?? '-1');
    const titleReportField = getFormulaTypeReportField(reportFields ?? {});

    if (titleReportField && report?.reportName && isPaidGroupPolicyExpenseReport(report)) {
        return report.reportName;
    }

    const moneyRequestTotal = getMoneyRequestSpendBreakdown(report).totalDisplaySpend;
    const formattedAmount = CurrencyUtils.convertToDisplayString(moneyRequestTotal, report?.currency);
    let payerOrApproverName = isExpenseReport(report) ? getPolicyName(report, false, policy) : getDisplayNameForParticipant(report?.managerID) ?? '';
    const payerPaidAmountMessage = Localize.translateLocal('iou.payerPaidAmount', {
        payer: payerOrApproverName,
        amount: formattedAmount,
    });

    if (isReportApproved(report)) {
        return Localize.translateLocal('iou.managerApprovedAmount', {
            manager: payerOrApproverName,
            amount: formattedAmount,
        });
    }

    if (report?.isWaitingOnBankAccount) {
        return `${payerPaidAmountMessage} ${CONST.DOT_SEPARATOR} ${Localize.translateLocal('iou.pending')}`;
    }

    if (!isSettled(report?.reportID) && hasNonReimbursableTransactions(report?.reportID)) {
        payerOrApproverName = getDisplayNameForParticipant(report?.ownerAccountID) ?? '';
        return Localize.translateLocal('iou.payerSpentAmount', {payer: payerOrApproverName, amount: formattedAmount});
    }

    if (isProcessingReport(report) || isOpenExpenseReport(report) || isOpenInvoiceReport(report) || moneyRequestTotal === 0) {
        return Localize.translateLocal('iou.payerOwesAmount', {payer: payerOrApproverName, amount: formattedAmount});
    }

    return payerPaidAmountMessage;
}

/**
 * Gets transaction created, amount, currency, comment, and waypoints (for distance expense)
 * into a flat object. Used for displaying transactions and sending them in API commands
 */

function getTransactionDetails(transaction: OnyxInputOrEntry<Transaction>, createdDateFormat: string = CONST.DATE.FNS_FORMAT_STRING): TransactionDetails | undefined {
    if (!transaction) {
        return;
    }
    const report = getReportOrDraftReport(transaction?.reportID);
    return {
        created: TransactionUtils.getFormattedCreated(transaction, createdDateFormat),
        amount: TransactionUtils.getAmount(transaction, !isEmptyObject(report) && isExpenseReport(report)),
        taxAmount: TransactionUtils.getTaxAmount(transaction, !isEmptyObject(report) && isExpenseReport(report)),
        taxCode: TransactionUtils.getTaxCode(transaction),
        currency: TransactionUtils.getCurrency(transaction),
        comment: TransactionUtils.getDescription(transaction),
        merchant: TransactionUtils.getMerchant(transaction),
        waypoints: TransactionUtils.getWaypoints(transaction),
        category: TransactionUtils.getCategory(transaction),
        billable: TransactionUtils.getBillable(transaction),
        tag: TransactionUtils.getTag(transaction),
        mccGroup: TransactionUtils.getMCCGroup(transaction),
        cardID: TransactionUtils.getCardID(transaction),
        originalAmount: TransactionUtils.getOriginalAmount(transaction),
        originalCurrency: TransactionUtils.getOriginalCurrency(transaction),
    };
}

function getTransactionCommentObject(transaction: OnyxEntry<Transaction>): Comment {
    return {
        ...transaction?.comment,
        waypoints: TransactionUtils.getWaypoints(transaction),
    };
}

/**
 * Can only edit if:
 *
 * - in case of IOU report
 *    - the current user is the requestor and is not settled yet
 * - in case of expense report
 *    - the current user is the requestor and is not settled yet
 *    - the current user is the manager of the report
 *    - or the current user is an admin on the policy the expense report is tied to
 *
 *    This is used in conjunction with canEditRestrictedField to control editing of specific fields like amount, currency, created, receipt, and distance.
 *    On its own, it only controls allowing/disallowing navigating to the editing pages or showing/hiding the 'Edit' icon on report actions
 */
function canEditMoneyRequest(reportAction: OnyxInputOrEntry<ReportAction<typeof CONST.REPORT.ACTIONS.TYPE.IOU>>): boolean {
    const isDeleted = ReportActionsUtils.isDeletedAction(reportAction);

    if (isDeleted) {
        return false;
    }

    const allowedReportActionType: Array<ValueOf<typeof CONST.IOU.REPORT_ACTION_TYPE>> = [CONST.IOU.REPORT_ACTION_TYPE.TRACK, CONST.IOU.REPORT_ACTION_TYPE.CREATE];
    const originalMessage = ReportActionsUtils.getOriginalMessage(reportAction);
    const actionType = originalMessage?.type;

    if (!actionType || !allowedReportActionType.includes(actionType)) {
        return false;
    }

    const moneyRequestReportID = originalMessage?.IOUReportID ?? -1;

    if (!moneyRequestReportID) {
        return actionType === CONST.IOU.REPORT_ACTION_TYPE.TRACK;
    }

    const moneyRequestReport = getReportOrDraftReport(String(moneyRequestReportID));
    const isRequestor = currentUserAccountID === reportAction?.actorAccountID;

    if (isIOUReport(moneyRequestReport)) {
        return isProcessingReport(moneyRequestReport) && isRequestor;
    }

    const policy = getPolicy(moneyRequestReport?.policyID ?? '-1');
    const isAdmin = policy?.role === CONST.POLICY.ROLE.ADMIN;
    const isManager = currentUserAccountID === moneyRequestReport?.managerID;

    if (isInvoiceReport(moneyRequestReport) && isManager) {
        return false;
    }

    // Admin & managers can always edit coding fields such as tag, category, billable, etc. As long as the report has a state higher than OPEN.
    if ((isAdmin || isManager) && !isOpenExpenseReport(moneyRequestReport)) {
        return true;
    }

    return !isReportApproved(moneyRequestReport) && !isSettled(moneyRequestReport?.reportID) && isRequestor;
}

/**
 * Checks if the current user can edit the provided property of an expense
 *
 */
function canEditFieldOfMoneyRequest(reportAction: OnyxInputOrEntry<ReportAction>, fieldToEdit: ValueOf<typeof CONST.EDIT_REQUEST_FIELD>): boolean {
    // A list of fields that cannot be edited by anyone, once an expense has been settled
    const restrictedFields: string[] = [
        CONST.EDIT_REQUEST_FIELD.AMOUNT,
        CONST.EDIT_REQUEST_FIELD.CURRENCY,
        CONST.EDIT_REQUEST_FIELD.MERCHANT,
        CONST.EDIT_REQUEST_FIELD.DATE,
        CONST.EDIT_REQUEST_FIELD.RECEIPT,
        CONST.EDIT_REQUEST_FIELD.DISTANCE,
    ];

    if (!ReportActionsUtils.isMoneyRequestAction(reportAction) || !canEditMoneyRequest(reportAction)) {
        return false;
    }

    // If we're editing fields such as category, tag, description, etc. the check above should be enough for handling the permission
    if (!restrictedFields.includes(fieldToEdit)) {
        return true;
    }

    const iouMessage = ReportActionsUtils.getOriginalMessage(reportAction);
    const moneyRequestReport = ReportConnection.getAllReports()?.[`${ONYXKEYS.COLLECTION.REPORT}${iouMessage?.IOUReportID}`] ?? ({} as Report);
    const transaction = allTransactions?.[`${ONYXKEYS.COLLECTION.TRANSACTION}${iouMessage?.IOUTransactionID}`] ?? ({} as Transaction);

    if (isSettled(String(moneyRequestReport.reportID)) || isReportApproved(String(moneyRequestReport.reportID))) {
        return false;
    }

    if (
        (fieldToEdit === CONST.EDIT_REQUEST_FIELD.AMOUNT || fieldToEdit === CONST.EDIT_REQUEST_FIELD.CURRENCY || fieldToEdit === CONST.EDIT_REQUEST_FIELD.DATE) &&
        TransactionUtils.isCardTransaction(transaction)
    ) {
        return false;
    }

    if ((fieldToEdit === CONST.EDIT_REQUEST_FIELD.AMOUNT || fieldToEdit === CONST.EDIT_REQUEST_FIELD.CURRENCY) && TransactionUtils.isDistanceRequest(transaction)) {
        const policy = getPolicy(moneyRequestReport?.reportID ?? '-1');
        const isAdmin = isExpenseReport(moneyRequestReport) && policy?.role === CONST.POLICY.ROLE.ADMIN;
        const isManager = isExpenseReport(moneyRequestReport) && currentUserAccountID === moneyRequestReport?.managerID;

        return isAdmin || isManager;
    }

    if (fieldToEdit === CONST.EDIT_REQUEST_FIELD.RECEIPT) {
        const isRequestor = currentUserAccountID === reportAction?.actorAccountID;
        return !isInvoiceReport(moneyRequestReport) && !TransactionUtils.isReceiptBeingScanned(transaction) && !TransactionUtils.isDistanceRequest(transaction) && isRequestor;
    }

    return true;
}

/**
 * Can only edit if:
 *
 * - It was written by the current user
 * - It's an ADD_COMMENT that is not an attachment
 * - It's an expense where conditions for editability are defined in canEditMoneyRequest method
 * - It's not pending deletion
 */
function canEditReportAction(reportAction: OnyxInputOrEntry<ReportAction>): boolean {
    const isCommentOrIOU = reportAction?.actionName === CONST.REPORT.ACTIONS.TYPE.ADD_COMMENT || reportAction?.actionName === CONST.REPORT.ACTIONS.TYPE.IOU;
    const message = reportAction ? ReportActionsUtils.getReportActionMessage(reportAction) : undefined;

    return !!(
        reportAction?.actorAccountID === currentUserAccountID &&
        isCommentOrIOU &&
        (!ReportActionsUtils.isMoneyRequestAction(reportAction) || canEditMoneyRequest(reportAction)) && // Returns true for non-IOU actions
        !isReportMessageAttachment(message) &&
        (isEmptyObject(reportAction.attachmentInfo) || !reportAction.isOptimisticAction) &&
        !ReportActionsUtils.isDeletedAction(reportAction) &&
        !ReportActionsUtils.isCreatedTaskReportAction(reportAction) &&
        reportAction?.pendingAction !== CONST.RED_BRICK_ROAD_PENDING_ACTION.DELETE
    );
}

function canHoldUnholdReportAction(reportAction: OnyxInputOrEntry<ReportAction>): {canHoldRequest: boolean; canUnholdRequest: boolean} {
    if (!ReportActionsUtils.isMoneyRequestAction(reportAction)) {
        return {canHoldRequest: false, canUnholdRequest: false};
    }

    const moneyRequestReportID = ReportActionsUtils.getOriginalMessage(reportAction)?.IOUReportID ?? 0;
    const moneyRequestReport = getReportOrDraftReport(String(moneyRequestReportID));

    if (!moneyRequestReportID || !moneyRequestReport) {
        return {canHoldRequest: false, canUnholdRequest: false};
    }

    const isRequestSettled = isSettled(moneyRequestReport?.reportID);
    const isApproved = isReportApproved(moneyRequestReport);
    const transactionID = moneyRequestReport ? ReportActionsUtils.getOriginalMessage(reportAction)?.IOUTransactionID : 0;
    const transaction = allTransactions?.[`${ONYXKEYS.COLLECTION.TRANSACTION}${transactionID}`] ?? ({} as Transaction);

    const parentReport = getReportOrDraftReport(String(moneyRequestReport.parentReportID));
    const parentReportAction = ReportActionsUtils.getParentReportAction(moneyRequestReport);

    const isRequestIOU = parentReport?.type === 'iou';
    const isRequestHoldCreator = isHoldCreator(transaction, moneyRequestReport?.reportID) && isRequestIOU;
    const isTrackExpenseMoneyReport = isTrackExpenseReport(moneyRequestReport);
    const isActionOwner =
        typeof parentReportAction?.actorAccountID === 'number' &&
        typeof currentUserPersonalDetails?.accountID === 'number' &&
        parentReportAction.actorAccountID === currentUserPersonalDetails?.accountID;
    const isApprover = isMoneyRequestReport(moneyRequestReport) && moneyRequestReport?.managerID !== null && currentUserPersonalDetails?.accountID === moneyRequestReport?.managerID;
    const isOnHold = TransactionUtils.isOnHold(transaction);
    const isScanning = TransactionUtils.hasReceipt(transaction) && TransactionUtils.isReceiptBeingScanned(transaction);

    const canModifyStatus = !isTrackExpenseMoneyReport && (isPolicyAdmin || isActionOwner || isApprover);
    const isDeletedParentAction = isEmptyObject(parentReportAction) || ReportActionsUtils.isDeletedAction(parentReportAction);

    const canHoldOrUnholdRequest = !isRequestSettled && !isApproved && !isDeletedParentAction;
    const canHoldRequest = canHoldOrUnholdRequest && !isOnHold && (isRequestHoldCreator || (!isRequestIOU && canModifyStatus)) && !isScanning && !!transaction?.reimbursable;
    const canUnholdRequest =
        !!(canHoldOrUnholdRequest && isOnHold && !TransactionUtils.isDuplicate(transaction.transactionID, true) && (isRequestHoldCreator || (!isRequestIOU && canModifyStatus))) &&
        !!transaction?.reimbursable;

    return {canHoldRequest, canUnholdRequest};
}

const changeMoneyRequestHoldStatus = (reportAction: OnyxEntry<ReportAction>, backTo?: string): void => {
    if (!ReportActionsUtils.isMoneyRequestAction(reportAction)) {
        return;
    }
    const moneyRequestReportID = ReportActionsUtils.getOriginalMessage(reportAction)?.IOUReportID ?? 0;

    const moneyRequestReport = getReportOrDraftReport(String(moneyRequestReportID));
    if (!moneyRequestReportID || !moneyRequestReport) {
        return;
    }

    const transactionID = ReportActionsUtils.getOriginalMessage(reportAction)?.IOUTransactionID ?? '';
    const transaction = allTransactions?.[`${ONYXKEYS.COLLECTION.TRANSACTION}${transactionID}`] ?? ({} as Transaction);
    const isOnHold = TransactionUtils.isOnHold(transaction);
    const policy = allPolicies?.[`${ONYXKEYS.COLLECTION.POLICY}${moneyRequestReport.policyID}`] ?? null;

    if (isOnHold) {
        IOU.unholdRequest(transactionID, reportAction.childReportID ?? '');
    } else {
        const activeRoute = encodeURIComponent(Navigation.getActiveRouteWithoutParams());
        // eslint-disable-next-line @typescript-eslint/prefer-nullish-coalescing
        Navigation.navigate(ROUTES.MONEY_REQUEST_HOLD_REASON.getRoute(policy?.type ?? CONST.POLICY.TYPE.PERSONAL, transactionID, reportAction.childReportID ?? '', backTo || activeRoute));
    }
};

/**
 * Gets all transactions on an IOU report with a receipt
 */
function getTransactionsWithReceipts(iouReportID: string | undefined): Transaction[] {
    const transactions = TransactionUtils.getAllReportTransactions(iouReportID);
    return transactions.filter((transaction) => TransactionUtils.hasReceipt(transaction));
}

/**
 * For report previews, we display a "Receipt scan in progress" indicator
 * instead of the report total only when we have no report total ready to show. This is the case when
 * all requests are receipts that are being SmartScanned. As soon as we have a non-receipt request,
 * or as soon as one receipt request is done scanning, we have at least one
 * "ready" expense, and we remove this indicator to show the partial report total.
 */
function areAllRequestsBeingSmartScanned(iouReportID: string, reportPreviewAction: OnyxEntry<ReportAction>): boolean {
    const transactionsWithReceipts = getTransactionsWithReceipts(iouReportID);
    // If we have more requests than requests with receipts, we have some manual requests
    if (ReportActionsUtils.getNumberOfMoneyRequests(reportPreviewAction) > transactionsWithReceipts.length) {
        return false;
    }
    return transactionsWithReceipts.every((transaction) => TransactionUtils.isReceiptBeingScanned(transaction));
}

/**
 * Get the transactions related to a report preview with receipts
 * Get the details linked to the IOU reportAction
 *
 * NOTE: This method is only meant to be used inside this action file. Do not export and use it elsewhere. Use withOnyx or Onyx.connect() instead.
 */
function getLinkedTransaction(reportAction: OnyxEntry<ReportAction | OptimisticIOUReportAction>): OnyxEntry<Transaction> {
    let transactionID = '';

    if (ReportActionsUtils.isMoneyRequestAction(reportAction)) {
        transactionID = ReportActionsUtils.getOriginalMessage(reportAction)?.IOUTransactionID ?? '-1';
    }

    return allTransactions?.[`${ONYXKEYS.COLLECTION.TRANSACTION}${transactionID}`];
}

/**
 * Check if any of the transactions in the report has required missing fields
 */
function hasMissingSmartscanFields(iouReportID: string): boolean {
    return TransactionUtils.getAllReportTransactions(iouReportID).some(TransactionUtils.hasMissingSmartscanFields);
}

/**
 * Check if iouReportID has required missing fields
 */
function shouldShowRBRForMissingSmartscanFields(iouReportID: string): boolean {
    const reportActions = Object.values(ReportActionsUtils.getAllReportActions(iouReportID));
    return reportActions.some((action) => {
        if (!ReportActionsUtils.isMoneyRequestAction(action)) {
            return false;
        }
        const transaction = getLinkedTransaction(action);
        if (isEmptyObject(transaction)) {
            return false;
        }
        if (!ReportActionsUtils.wasActionTakenByCurrentUser(action)) {
            return false;
        }
        return TransactionUtils.hasMissingSmartscanFields(transaction);
    });
}

/**
 * Given a parent IOU report action get report name for the LHN.
 */
function getTransactionReportName(reportAction: OnyxEntry<ReportAction | OptimisticIOUReportAction>): string {
    if (ReportActionsUtils.isReversedTransaction(reportAction)) {
        return Localize.translateLocal('parentReportAction.reversedTransaction');
    }

    if (ReportActionsUtils.isDeletedAction(reportAction)) {
        return Localize.translateLocal('parentReportAction.deletedExpense');
    }

    const transaction = getLinkedTransaction(reportAction);

    if (isEmptyObject(transaction)) {
        // Transaction data might be empty on app's first load, if so we fallback to Expense/Track Expense
        return ReportActionsUtils.isTrackExpenseAction(reportAction) ? Localize.translateLocal('iou.trackExpense') : Localize.translateLocal('iou.expense');
    }

    if (TransactionUtils.hasReceipt(transaction) && TransactionUtils.isReceiptBeingScanned(transaction)) {
        return Localize.translateLocal('iou.receiptScanning');
    }

    if (TransactionUtils.hasMissingSmartscanFields(transaction)) {
        return Localize.translateLocal('iou.receiptMissingDetails');
    }

    if (TransactionUtils.isFetchingWaypointsFromServer(transaction) && TransactionUtils.getMerchant(transaction) === Localize.translateLocal('iou.fieldPending')) {
        return Localize.translateLocal('iou.fieldPending');
    }

    const transactionDetails = getTransactionDetails(transaction);

    const formattedAmount = CurrencyUtils.convertToDisplayString(transactionDetails?.amount ?? 0, transactionDetails?.currency) ?? '';
    const comment = (!TransactionUtils.isMerchantMissing(transaction) ? transactionDetails?.merchant : transactionDetails?.comment) ?? '';
    if (ReportActionsUtils.isTrackExpenseAction(reportAction)) {
        return Localize.translateLocal('iou.threadTrackReportName', {formattedAmount, comment});
    }
    if (ReportActionsUtils.isSentMoneyReportAction(reportAction)) {
        return getIOUReportActionDisplayMessage(reportAction as ReportAction, transaction);
    }
    return Localize.translateLocal('iou.threadExpenseReportName', {formattedAmount, comment});
}

/**
 * Get expense message for an IOU report
 *
 * @param [iouReportAction] This is always an IOU action. When necessary, report preview actions will be unwrapped and the child iou report action is passed here (the original report preview
 *     action will be passed as `originalReportAction` in this case).
 * @param [originalReportAction] This can be either a report preview action or the IOU action. This will be the original report preview action in cases where `iouReportAction` was unwrapped
 *     from a report preview action. Otherwise, it will be the same as `iouReportAction`.
 */
function getReportPreviewMessage(
    reportOrID: OnyxInputOrEntry<Report> | string,
    iouReportAction: OnyxInputOrEntry<ReportAction> = null,
    shouldConsiderScanningReceiptOrPendingRoute = false,
    isPreviewMessageForParentChatReport = false,
    policy?: OnyxInputOrEntry<Policy>,
    isForListPreview = false,
    originalReportAction: OnyxInputOrEntry<ReportAction> = iouReportAction,
): string {
    const report = typeof reportOrID === 'string' ? ReportConnection.getAllReports()?.[`${ONYXKEYS.COLLECTION.REPORT}${reportOrID}`] : reportOrID;
    const reportActionMessage = ReportActionsUtils.getReportActionHtml(iouReportAction);

    if (isEmptyObject(report) || !report?.reportID) {
        // The iouReport is not found locally after SignIn because the OpenApp API won't return iouReports if they're settled
        // As a temporary solution until we know how to solve this the best, we just use the message that returned from BE
        return reportActionMessage;
    }

    if (!isEmptyObject(iouReportAction) && !isIOUReport(report) && iouReportAction && ReportActionsUtils.isSplitBillAction(iouReportAction)) {
        // This covers group chats where the last action is a split expense action
        const linkedTransaction = getLinkedTransaction(iouReportAction);
        if (isEmptyObject(linkedTransaction)) {
            return reportActionMessage;
        }

        if (!isEmptyObject(linkedTransaction)) {
            if (TransactionUtils.isReceiptBeingScanned(linkedTransaction)) {
                return Localize.translateLocal('iou.receiptScanning');
            }

            if (TransactionUtils.hasMissingSmartscanFields(linkedTransaction)) {
                return Localize.translateLocal('iou.receiptMissingDetails');
            }

            const transactionDetails = getTransactionDetails(linkedTransaction);
            const formattedAmount = CurrencyUtils.convertToDisplayString(transactionDetails?.amount ?? 0, transactionDetails?.currency);
            return Localize.translateLocal('iou.didSplitAmount', {formattedAmount, comment: transactionDetails?.comment ?? ''});
        }
    }

    if (!isEmptyObject(iouReportAction) && !isIOUReport(report) && iouReportAction && ReportActionsUtils.isTrackExpenseAction(iouReportAction)) {
        // This covers group chats where the last action is a track expense action
        const linkedTransaction = getLinkedTransaction(iouReportAction);
        if (isEmptyObject(linkedTransaction)) {
            return reportActionMessage;
        }

        if (!isEmptyObject(linkedTransaction)) {
            if (TransactionUtils.isReceiptBeingScanned(linkedTransaction)) {
                return Localize.translateLocal('iou.receiptScanning');
            }

            if (TransactionUtils.hasMissingSmartscanFields(linkedTransaction)) {
                return Localize.translateLocal('iou.receiptMissingDetails');
            }

            const transactionDetails = getTransactionDetails(linkedTransaction);
            const formattedAmount = CurrencyUtils.convertToDisplayString(transactionDetails?.amount ?? 0, transactionDetails?.currency);
            return Localize.translateLocal('iou.trackedAmount', {formattedAmount, comment: transactionDetails?.comment ?? ''});
        }
    }

    const containsNonReimbursable = hasNonReimbursableTransactions(report.reportID);
    const totalAmount = getMoneyRequestSpendBreakdown(report).totalDisplaySpend;

    const policyName = getPolicyName(report, false, policy);
    const payerName = isExpenseReport(report) ? policyName : getDisplayNameForParticipant(report.managerID, !isPreviewMessageForParentChatReport);

    const formattedAmount = CurrencyUtils.convertToDisplayString(totalAmount, report.currency);

    if (isReportApproved(report) && isPaidGroupPolicy(report)) {
        return Localize.translateLocal('iou.managerApprovedAmount', {
            manager: payerName ?? '',
            amount: formattedAmount,
        });
    }

    let linkedTransaction;
    if (!isEmptyObject(iouReportAction) && shouldConsiderScanningReceiptOrPendingRoute && iouReportAction && ReportActionsUtils.isMoneyRequestAction(iouReportAction)) {
        linkedTransaction = getLinkedTransaction(iouReportAction);
    }

    if (!isEmptyObject(linkedTransaction) && TransactionUtils.hasReceipt(linkedTransaction) && TransactionUtils.isReceiptBeingScanned(linkedTransaction)) {
        return Localize.translateLocal('iou.receiptScanning');
    }

    if (!isEmptyObject(linkedTransaction) && TransactionUtils.isFetchingWaypointsFromServer(linkedTransaction) && !TransactionUtils.getAmount(linkedTransaction)) {
        return Localize.translateLocal('iou.fieldPending');
    }

    const originalMessage = !isEmptyObject(iouReportAction) && ReportActionsUtils.isMoneyRequestAction(iouReportAction) ? ReportActionsUtils.getOriginalMessage(iouReportAction) : undefined;

    // Show Paid preview message if it's settled or if the amount is paid & stuck at receivers end for only chat reports.
    if (isSettled(report.reportID) || (report.isWaitingOnBankAccount && isPreviewMessageForParentChatReport)) {
        // A settled report preview message can come in three formats "paid ... elsewhere" or "paid ... with Expensify"
        let translatePhraseKey: TranslationPaths = 'iou.paidElsewhereWithAmount';
        if (isPreviewMessageForParentChatReport) {
            translatePhraseKey = 'iou.payerPaidAmount';
        } else if (
            [CONST.IOU.PAYMENT_TYPE.VBBA, CONST.IOU.PAYMENT_TYPE.EXPENSIFY].some((paymentType) => paymentType === originalMessage?.paymentType) ||
            !!reportActionMessage.match(/ (with Expensify|using Expensify)$/) ||
            report.isWaitingOnBankAccount
        ) {
            translatePhraseKey = 'iou.paidWithExpensifyWithAmount';
        }

        let actualPayerName = report.managerID === currentUserAccountID ? '' : getDisplayNameForParticipant(report.managerID, true);
        actualPayerName = actualPayerName && isForListPreview && !isPreviewMessageForParentChatReport ? `${actualPayerName}:` : actualPayerName;
        const payerDisplayName = isPreviewMessageForParentChatReport ? payerName : actualPayerName;

        return Localize.translateLocal(translatePhraseKey, {amount: formattedAmount, payer: payerDisplayName ?? ''});
    }

    if (report.isWaitingOnBankAccount) {
        const submitterDisplayName = getDisplayNameForParticipant(report.ownerAccountID ?? -1, true) ?? '';
        return Localize.translateLocal('iou.waitingOnBankAccount', {submitterDisplayName});
    }

    const lastActorID = iouReportAction?.actorAccountID;
    let amount = originalMessage?.amount;
    let currency = originalMessage?.currency ? originalMessage?.currency : report.currency;

    if (!isEmptyObject(linkedTransaction)) {
        amount = TransactionUtils.getAmount(linkedTransaction, isExpenseReport(report));
        currency = TransactionUtils.getCurrency(linkedTransaction);
    }

    if (isEmptyObject(linkedTransaction) && !isEmptyObject(iouReportAction)) {
        linkedTransaction = getLinkedTransaction(iouReportAction);
    }

    let comment = !isEmptyObject(linkedTransaction) ? TransactionUtils.getDescription(linkedTransaction) : undefined;
    if (!isEmptyObject(originalReportAction) && ReportActionsUtils.isReportPreviewAction(originalReportAction) && ReportActionsUtils.getNumberOfMoneyRequests(originalReportAction) !== 1) {
        comment = undefined;
    }

    // if we have the amount in the originalMessage and lastActorID, we can use that to display the preview message for the latest expense
    if (amount !== undefined && lastActorID && !isPreviewMessageForParentChatReport) {
        const amountToDisplay = CurrencyUtils.convertToDisplayString(Math.abs(amount), currency);

        // We only want to show the actor name in the preview if it's not the current user who took the action
        const requestorName = lastActorID && lastActorID !== currentUserAccountID ? getDisplayNameForParticipant(lastActorID, !isPreviewMessageForParentChatReport) : '';
        return `${requestorName ? `${requestorName}: ` : ''}${Localize.translateLocal('iou.submittedAmount', {formattedAmount: amountToDisplay, comment})}`;
    }

    if (containsNonReimbursable) {
        return Localize.translateLocal('iou.payerSpentAmount', {payer: getDisplayNameForParticipant(report.ownerAccountID) ?? '', amount: formattedAmount});
    }

    return Localize.translateLocal('iou.payerOwesAmount', {payer: payerName ?? '', amount: formattedAmount, comment});
}

/**
 * Given the updates user made to the expense, compose the originalMessage
 * object of the modified expense action.
 *
 * At the moment, we only allow changing one transaction field at a time.
 */
function getModifiedExpenseOriginalMessage(
    oldTransaction: OnyxInputOrEntry<Transaction>,
    transactionChanges: TransactionChanges,
    isFromExpenseReport: boolean,
    policy: OnyxInputOrEntry<Policy>,
): OriginalMessageModifiedExpense {
    const originalMessage: OriginalMessageModifiedExpense = {};
    // Remark: Comment field is the only one which has new/old prefixes for the keys (newComment/ oldComment),
    // all others have old/- pattern such as oldCreated/created
    if ('comment' in transactionChanges) {
        originalMessage.oldComment = TransactionUtils.getDescription(oldTransaction);
        originalMessage.newComment = transactionChanges?.comment;
    }
    if ('created' in transactionChanges) {
        originalMessage.oldCreated = TransactionUtils.getFormattedCreated(oldTransaction);
        originalMessage.created = transactionChanges?.created;
    }
    if ('merchant' in transactionChanges) {
        originalMessage.oldMerchant = TransactionUtils.getMerchant(oldTransaction);
        originalMessage.merchant = transactionChanges?.merchant;
    }

    // The amount is always a combination of the currency and the number value so when one changes we need to store both
    // to match how we handle the modified expense action in oldDot
    const didAmountOrCurrencyChange = 'amount' in transactionChanges || 'currency' in transactionChanges;
    if (didAmountOrCurrencyChange) {
        originalMessage.oldAmount = TransactionUtils.getAmount(oldTransaction, isFromExpenseReport);
        originalMessage.amount = transactionChanges?.amount ?? transactionChanges.oldAmount;
        originalMessage.oldCurrency = TransactionUtils.getCurrency(oldTransaction);
        originalMessage.currency = transactionChanges?.currency ?? transactionChanges.oldCurrency;
    }

    if ('category' in transactionChanges) {
        originalMessage.oldCategory = TransactionUtils.getCategory(oldTransaction);
        originalMessage.category = transactionChanges?.category;
    }

    if ('tag' in transactionChanges) {
        originalMessage.oldTag = TransactionUtils.getTag(oldTransaction);
        originalMessage.tag = transactionChanges?.tag;
    }

    // We only want to display a tax rate update system message when tax rate is updated by user.
    // Tax rate can change as a result of currency update. In such cases, we want to skip displaying a system message, as discussed.
    const didTaxCodeChange = 'taxCode' in transactionChanges;
    if (didTaxCodeChange && !didAmountOrCurrencyChange) {
        originalMessage.oldTaxRate = policy?.taxRates?.taxes[TransactionUtils.getTaxCode(oldTransaction)]?.value;
        originalMessage.taxRate = transactionChanges?.taxCode && policy?.taxRates?.taxes[transactionChanges?.taxCode].value;
    }

    // We only want to display a tax amount update system message when tax amount is updated by user.
    // Tax amount can change as a result of amount, currency or tax rate update. In such cases, we want to skip displaying a system message, as discussed.
    if ('taxAmount' in transactionChanges && !(didAmountOrCurrencyChange || didTaxCodeChange)) {
        originalMessage.oldTaxAmount = TransactionUtils.getTaxAmount(oldTransaction, isFromExpenseReport);
        originalMessage.taxAmount = transactionChanges?.taxAmount;
        originalMessage.currency = TransactionUtils.getCurrency(oldTransaction);
    }

    if ('billable' in transactionChanges) {
        const oldBillable = TransactionUtils.getBillable(oldTransaction);
        originalMessage.oldBillable = oldBillable ? Localize.translateLocal('common.billable').toLowerCase() : Localize.translateLocal('common.nonBillable').toLowerCase();
        originalMessage.billable = transactionChanges?.billable ? Localize.translateLocal('common.billable').toLowerCase() : Localize.translateLocal('common.nonBillable').toLowerCase();
    }

    return originalMessage;
}

/**
 * Check if original message is an object and can be used as a ChangeLog type
 * @param originalMessage
 */
function isChangeLogObject(originalMessage?: OriginalMessageChangeLog): OriginalMessageChangeLog | undefined {
    if (originalMessage && typeof originalMessage === 'object') {
        return originalMessage;
    }
    return undefined;
}

/**
 * Build invited usernames for admin chat threads
 * @param parentReportAction
 * @param parentReportActionMessage
 */
function getAdminRoomInvitedParticipants(parentReportAction: OnyxEntry<ReportAction>, parentReportActionMessage: string) {
    if (isEmptyObject(parentReportAction)) {
        return parentReportActionMessage || Localize.translateLocal('parentReportAction.deletedMessage');
    }
    if (!ReportActionsUtils.getOriginalMessage(parentReportAction)) {
        return parentReportActionMessage || Localize.translateLocal('parentReportAction.deletedMessage');
    }
    if (!ReportActionsUtils.isPolicyChangeLogAction(parentReportAction) || !ReportActionsUtils.isRoomChangeLogAction(parentReportAction)) {
        return parentReportActionMessage || Localize.translateLocal('parentReportAction.deletedMessage');
    }

    const originalMessage = isChangeLogObject(ReportActionsUtils.getOriginalMessage(parentReportAction));
    const participantAccountIDs = originalMessage?.targetAccountIDs ?? [];

    const participants = participantAccountIDs.map((id: number) => {
        const name = getDisplayNameForParticipant(id);
        if (name && name?.length > 0) {
            return name;
        }
        return Localize.translateLocal('common.hidden');
    });
    const users = participants.length > 1 ? participants.join(` ${Localize.translateLocal('common.and')} `) : participants[0];
    if (!users) {
        return parentReportActionMessage;
    }
    const actionType = parentReportAction.actionName;
    const isInviteAction = actionType === CONST.REPORT.ACTIONS.TYPE.ROOM_CHANGE_LOG.INVITE_TO_ROOM || actionType === CONST.REPORT.ACTIONS.TYPE.POLICY_CHANGE_LOG.INVITE_TO_ROOM;

    const verbKey = isInviteAction ? 'workspace.invite.invited' : 'workspace.invite.removed';
    const prepositionKey = isInviteAction ? 'workspace.invite.to' : 'workspace.invite.from';

    const verb = Localize.translateLocal(verbKey);
    const preposition = Localize.translateLocal(prepositionKey);

    const roomName = originalMessage?.roomName ?? '';

    return roomName ? `${verb} ${users} ${preposition} ${roomName}` : `${verb} ${users}`;
}

/**
 * Get the invoice payer name based on its type:
 * - Individual - a receiver display name.
 * - Policy - a receiver policy name.
 */
function getInvoicePayerName(report: OnyxEntry<Report>): string {
    const invoiceReceiver = report?.invoiceReceiver;
    const isIndividual = invoiceReceiver?.type === CONST.REPORT.INVOICE_RECEIVER_TYPE.INDIVIDUAL;

    if (isIndividual) {
        return PersonalDetailsUtils.getDisplayNameOrDefault(allPersonalDetails?.[invoiceReceiver.accountID]);
    }

    return getPolicyName(report, false, allPolicies?.[`${ONYXKEYS.COLLECTION.POLICY}${invoiceReceiver?.policyID}`]);
}

/**
 * Parse html of reportAction into text
 */
function parseReportActionHtmlToText(reportAction: OnyxEntry<ReportAction>, reportID: string, childReportID?: string): string {
    if (!reportAction) {
        return '';
    }
    const key = `${reportID}_${reportAction.reportActionID}_${reportAction.lastModified}`;
    const cachedText = parsedReportActionMessageCache[key];
    if (cachedText !== undefined) {
        return cachedText;
    }

    const {html, text} = ReportActionsUtils.getReportActionMessage(reportAction) ?? {};

    if (!html) {
        return text ?? '';
    }

    const mentionReportRegex = /<mention-report reportID="(\d+)" *\/>/gi;
    const matches = html.matchAll(mentionReportRegex);

    const reportIDToName: Record<string, string> = {};
    for (const match of matches) {
        if (match[1] !== childReportID) {
            // eslint-disable-next-line @typescript-eslint/no-use-before-define
            reportIDToName[match[1]] = getReportName(getReportOrDraftReport(match[1])) ?? '';
        }
    }

    const mentionUserRegex = /<mention-user accountID="(\d+)" *\/>/gi;
    const accountIDToName: Record<string, string> = {};
    const accountIDs = Array.from(html.matchAll(mentionUserRegex), (mention) => Number(mention[1]));
    const logins = PersonalDetailsUtils.getLoginsByAccountIDs(accountIDs);
    accountIDs.forEach((id, index) => (accountIDToName[id] = logins[index]));

    const textMessage = Str.removeSMSDomain(Parser.htmlToText(html, {reportIDToName, accountIDToName}));
    parsedReportActionMessageCache[key] = textMessage;

    return textMessage;
}

/**
 * Get the report action message for a report action.
 */
function getReportActionMessage(reportAction: OnyxEntry<ReportAction>, reportID?: string, childReportID?: string) {
    if (isEmptyObject(reportAction)) {
        return '';
    }
    if (reportAction.actionName === CONST.REPORT.ACTIONS.TYPE.HOLD) {
        return Localize.translateLocal('iou.heldExpense');
    }
    if (reportAction.actionName === CONST.REPORT.ACTIONS.TYPE.UNHOLD) {
        return Localize.translateLocal('iou.unheldExpense');
    }
    if (ReportActionsUtils.isApprovedOrSubmittedReportAction(reportAction)) {
        return ReportActionsUtils.getReportActionMessageText(reportAction);
    }
    if (ReportActionsUtils.isReimbursementQueuedAction(reportAction)) {
        return getReimbursementQueuedActionMessage(reportAction, getReportOrDraftReport(reportID), false);
    }

    return parseReportActionHtmlToText(reportAction, reportID ?? '', childReportID);
}

/**
 * Get the title for an invoice room.
 */
function getInvoicesChatName(report: OnyxEntry<Report>): string {
    const invoiceReceiver = report?.invoiceReceiver;
    const isIndividual = invoiceReceiver?.type === CONST.REPORT.INVOICE_RECEIVER_TYPE.INDIVIDUAL;
    const invoiceReceiverAccountID = isIndividual ? invoiceReceiver.accountID : -1;
    const invoiceReceiverPolicyID = isIndividual ? '' : invoiceReceiver?.policyID ?? '-1';
    const isCurrentUserReceiver =
        (isIndividual && invoiceReceiverAccountID === currentUserAccountID) || (!isIndividual && PolicyUtils.isPolicyEmployee(invoiceReceiverPolicyID, allPolicies));

    if (isCurrentUserReceiver) {
        return getPolicyName(report);
    }

    if (isIndividual) {
        return PersonalDetailsUtils.getDisplayNameOrDefault(allPersonalDetails?.[invoiceReceiverAccountID]);
    }

    // TODO: Check this flow in a scope of the Invoice V0.3
    return getPolicyName(report, false, allPolicies?.[`${ONYXKEYS.COLLECTION.POLICY}${invoiceReceiverPolicyID}`]);
}

/**
 * Get the title for a report.
 */
function getReportName(report: OnyxEntry<Report>, policy?: OnyxEntry<Policy>, parentReportActionParam?: OnyxInputOrEntry<ReportAction>): string {
    let formattedName: string | undefined;
    const parentReportAction = parentReportActionParam ?? ReportActionsUtils.getParentReportAction(report);
    if (isChatThread(report)) {
        if (!isEmptyObject(parentReportAction) && ReportActionsUtils.isTransactionThread(parentReportAction)) {
            formattedName = getTransactionReportName(parentReportAction);
            if (isArchivedRoom(report)) {
                formattedName += ` (${Localize.translateLocal('common.archived')})`;
            }
            return formatReportLastMessageText(formattedName);
        }

        if (ReportActionsUtils.getReportActionMessage(parentReportAction)?.isDeletedParentAction) {
            return Localize.translateLocal('parentReportAction.deletedMessage');
        }

        const isAttachment = ReportActionsUtils.isReportActionAttachment(!isEmptyObject(parentReportAction) ? parentReportAction : undefined);
        const parentReportActionMessage = getReportActionMessage(parentReportAction, report?.parentReportID, report?.reportID ?? '').replace(/(\r\n|\n|\r)/gm, ' ');
        if (isAttachment && parentReportActionMessage) {
            return `[${Localize.translateLocal('common.attachment')}]`;
        }
        if (
            ReportActionsUtils.getReportActionMessage(parentReportAction)?.moderationDecision?.decision === CONST.MODERATION.MODERATOR_DECISION_PENDING_HIDE ||
            ReportActionsUtils.getReportActionMessage(parentReportAction)?.moderationDecision?.decision === CONST.MODERATION.MODERATOR_DECISION_HIDDEN ||
            ReportActionsUtils.getReportActionMessage(parentReportAction)?.moderationDecision?.decision === CONST.MODERATION.MODERATOR_DECISION_PENDING_REMOVE
        ) {
            return Localize.translateLocal('parentReportAction.hiddenMessage');
        }
        if (isAdminRoom(report) || isUserCreatedPolicyRoom(report)) {
            return getAdminRoomInvitedParticipants(parentReportAction, parentReportActionMessage);
        }
        if (parentReportActionMessage && isArchivedRoom(report)) {
            return `${parentReportActionMessage} (${Localize.translateLocal('common.archived')})`;
        }
        if (!isEmptyObject(parentReportAction) && ReportActionsUtils.isModifiedExpenseAction(parentReportAction)) {
            return ModifiedExpenseMessage.getForReportAction(report?.reportID, parentReportAction);
        }

        if (isTripRoom(report)) {
            return report?.reportName ?? '';
        }

        return parentReportActionMessage;
    }

    if (isClosedExpenseReportWithNoExpenses(report)) {
        return Localize.translateLocal('parentReportAction.deletedReport');
    }

    if (isTaskReport(report) && isCanceledTaskReport(report, parentReportAction)) {
        return Localize.translateLocal('parentReportAction.deletedTask');
    }

    if (isGroupChat(report)) {
        return getGroupChatName(undefined, true, report) ?? '';
    }

    if (isChatRoom(report) || isTaskReport(report)) {
        formattedName = report?.reportName;
    }

    if (isPolicyExpenseChat(report)) {
        formattedName = getPolicyExpenseChatName(report, policy);
    }

    if (isMoneyRequestReport(report) || isInvoiceReport(report)) {
        formattedName = getMoneyRequestReportName(report, policy);
    }

    if (isInvoiceRoom(report)) {
        formattedName = getInvoicesChatName(report);
    }

    if (isArchivedRoom(report)) {
        formattedName += ` (${Localize.translateLocal('common.archived')})`;
    }

    if (isSelfDM(report)) {
        formattedName = getDisplayNameForParticipant(currentUserAccountID, undefined, undefined, true);
    }

    if (isInvoiceRoom(report)) {
        formattedName = getInvoicesChatName(report);
    }

    if (formattedName) {
        return formatReportLastMessageText(formattedName);
    }

    // Not a room or PolicyExpenseChat, generate title from first 5 other participants
    const participantsWithoutCurrentUser: number[] = [];
    Object.keys(report?.participants ?? {}).forEach((accountID) => {
        const accID = Number(accountID);
        if (accID !== currentUserAccountID && participantsWithoutCurrentUser.length < 5) {
            participantsWithoutCurrentUser.push(accID);
        }
    });
    const isMultipleParticipantReport = participantsWithoutCurrentUser.length > 1;
    return participantsWithoutCurrentUser.map((accountID) => getDisplayNameForParticipant(accountID, isMultipleParticipantReport)).join(', ');
}

/**
 * Get the payee name given a report.
 */
function getPayeeName(report: OnyxEntry<Report>): string | undefined {
    if (isEmptyObject(report)) {
        return undefined;
    }

    const participantsWithoutCurrentUser = Object.keys(report?.participants ?? {})
        .map(Number)
        .filter((accountID) => accountID !== currentUserAccountID);

    if (participantsWithoutCurrentUser.length === 0) {
        return undefined;
    }
    return getDisplayNameForParticipant(participantsWithoutCurrentUser[0], true);
}

/**
 * Get either the policyName or domainName the chat is tied to
 */
function getChatRoomSubtitle(report: OnyxEntry<Report>): string | undefined {
    if (isChatThread(report)) {
        return '';
    }
    if (isSelfDM(report)) {
        return Localize.translateLocal('reportActionsView.yourSpace');
    }
    if (isInvoiceRoom(report)) {
        return Localize.translateLocal('workspace.common.invoices');
    }
    if (!isDefaultRoom(report) && !isUserCreatedPolicyRoom(report) && !isPolicyExpenseChat(report)) {
        return '';
    }
    if (getChatType(report) === CONST.REPORT.CHAT_TYPE.DOMAIN_ALL) {
        // The domainAll rooms are just #domainName, so we ignore the prefix '#' to get the domainName
        return report?.reportName?.substring(1) ?? '';
    }
    if ((isPolicyExpenseChat(report) && !!report?.isOwnPolicyExpenseChat) || isExpenseReport(report)) {
        return Localize.translateLocal('workspace.common.workspace');
    }
    if (isArchivedRoom(report)) {
        return report?.oldPolicyName ?? '';
    }
    return getPolicyName(report);
}

/**
 * Get pending members for reports
 */
function getPendingChatMembers(accountIDs: number[], previousPendingChatMembers: PendingChatMember[], pendingAction: PendingAction): PendingChatMember[] {
    const pendingChatMembers = accountIDs.map((accountID) => ({accountID: accountID.toString(), pendingAction}));
    return [...previousPendingChatMembers, ...pendingChatMembers];
}

/**
 * Gets the parent navigation subtitle for the report
 */
function getParentNavigationSubtitle(report: OnyxEntry<Report>): ParentNavigationSummaryParams {
    const parentReport = getParentReport(report);
    if (isEmptyObject(parentReport)) {
        return {};
    }

    if (isInvoiceReport(report) || isInvoiceRoom(parentReport)) {
        let reportName = `${getPolicyName(parentReport)} & ${getInvoicePayerName(parentReport)}`;

        if (isArchivedRoom(parentReport)) {
            reportName += ` (${Localize.translateLocal('common.archived')})`;
        }

        return {
            reportName,
        };
    }

    return {
        reportName: getReportName(parentReport),
        workspaceName: getPolicyName(parentReport, true),
    };
}

/**
 * Navigate to the details page of a given report
 */
function navigateToDetailsPage(report: OnyxEntry<Report>) {
    const isSelfDMReport = isSelfDM(report);
    const isOneOnOneChatReport = isOneOnOneChat(report);
    const participantAccountID = getParticipantsAccountIDsForDisplay(report);

    if (isSelfDMReport || isOneOnOneChatReport) {
        Navigation.navigate(ROUTES.PROFILE.getRoute(participantAccountID[0]));
        return;
    }

    if (report?.reportID) {
        Navigation.navigate(ROUTES.REPORT_WITH_ID_DETAILS.getRoute(report?.reportID));
    }
}

/**
 * Go back to the details page of a given report
 */
function goBackToDetailsPage(report: OnyxEntry<Report>) {
    const isOneOnOneChatReport = isOneOnOneChat(report);
    const participantAccountID = getParticipantsAccountIDsForDisplay(report);

    if (isOneOnOneChatReport) {
        Navigation.navigate(ROUTES.PROFILE.getRoute(participantAccountID[0]));
        return;
    }

    Navigation.goBack(ROUTES.REPORT_SETTINGS.getRoute(report?.reportID ?? '-1'));
}

function navigateBackAfterDeleteTransaction(backRoute: Route | undefined) {
    if (!backRoute) {
        return;
    }
    const topmostCentralPaneRoute = Navigation.getTopMostCentralPaneRouteFromRootState();
    if (topmostCentralPaneRoute?.name === SCREENS.SEARCH.CENTRAL_PANE) {
        Navigation.dismissModal();
        return;
    }
    Navigation.goBack(backRoute);
}

/**
 * Go back to the previous page from the edit private page of a given report
 */
function goBackFromPrivateNotes(report: OnyxEntry<Report>, session: OnyxEntry<Session>) {
    if (isEmpty(report) || isEmpty(session) || !session.accountID) {
        return;
    }
    const currentUserPrivateNote = report.privateNotes?.[session.accountID]?.note ?? '';
    if (isEmpty(currentUserPrivateNote)) {
        const participantAccountIDs = getParticipantsAccountIDsForDisplay(report);

        if (isOneOnOneChat(report)) {
            Navigation.goBack(ROUTES.PROFILE.getRoute(participantAccountIDs[0]));
            return;
        }

        if (report?.reportID) {
            Navigation.goBack(ROUTES.REPORT_WITH_ID_DETAILS.getRoute(report?.reportID));
            return;
        }
    }
    Navigation.goBack(ROUTES.PRIVATE_NOTES_LIST.getRoute(report.reportID));
}

/**
 * Generate a random reportID up to 53 bits aka 9,007,199,254,740,991 (Number.MAX_SAFE_INTEGER).
 * There were approximately 98,000,000 reports with sequential IDs generated before we started using this approach, those make up roughly one billionth of the space for these numbers,
 * so we live with the 1 in a billion chance of a collision with an older ID until we can switch to 64-bit IDs.
 *
 * In a test of 500M reports (28 years of reports at our current max rate) we got 20-40 collisions meaning that
 * this is more than random enough for our needs.
 */
function generateReportID(): string {
    return (Math.floor(Math.random() * 2 ** 21) * 2 ** 32 + Math.floor(Math.random() * 2 ** 32)).toString();
}

function hasReportNameError(report: OnyxEntry<Report>): boolean {
    return !isEmptyObject(report?.errorFields?.reportName);
}

/**
 * Adds a domain to a short mention, converting it into a full mention with email or SMS domain.
 * @param mention The user mention to be converted.
 * @returns The converted mention as a full mention string or undefined if conversion is not applicable.
 */
function addDomainToShortMention(mention: string): string | undefined {
    if (!Str.isValidEmail(mention) && currentUserPrivateDomain) {
        const mentionWithEmailDomain = `${mention}@${currentUserPrivateDomain}`;
        if (allPersonalDetailLogins.includes(mentionWithEmailDomain)) {
            return mentionWithEmailDomain;
        }
    }
    if (Str.isValidE164Phone(mention)) {
        const mentionWithSmsDomain = PhoneNumber.addSMSDomainIfPhoneNumber(mention);
        if (allPersonalDetailLogins.includes(mentionWithSmsDomain)) {
            return mentionWithSmsDomain;
        }
    }
    return undefined;
}

/**
 * For comments shorter than or equal to 10k chars, convert the comment from MD into HTML because that's how it is stored in the database
 * For longer comments, skip parsing, but still escape the text, and display plaintext for performance reasons. It takes over 40s to parse a 100k long string!!
 */
function getParsedComment(text: string, parsingDetails?: ParsingDetails): string {
    let isGroupPolicyReport = false;
    if (parsingDetails?.reportID) {
        const currentReport = getReportOrDraftReport(parsingDetails?.reportID);
        isGroupPolicyReport = isReportInGroupPolicy(currentReport);
    }

    const textWithMention = text.replace(CONST.REGEX.SHORT_MENTION, (match) => {
        if (!Str.isValidMention(match)) {
            return match;
        }
        const mention = match.substring(1);
        const mentionWithDomain = addDomainToShortMention(mention);
        return mentionWithDomain ? `@${mentionWithDomain}` : match;
    });

    return text.length <= CONST.MAX_MARKUP_LENGTH
        ? Parser.replace(textWithMention, {shouldEscapeText: parsingDetails?.shouldEscapeText, disabledRules: isGroupPolicyReport ? [] : ['reportMentions']})
        : lodashEscape(text);
}

function getReportDescriptionText(report: Report): string {
    if (!report.description) {
        return '';
    }

    return Parser.htmlToText(report.description);
}

function getPolicyDescriptionText(policy: OnyxEntry<Policy>): string {
    if (!policy?.description) {
        return '';
    }

    return Parser.htmlToText(policy.description);
}

function buildOptimisticAddCommentReportAction(
    text?: string,
    file?: FileObject,
    actorAccountID?: number,
    createdOffset = 0,
    shouldEscapeText?: boolean,
    reportID?: string,
): OptimisticReportAction {
    const commentText = getParsedComment(text ?? '', {shouldEscapeText, reportID});
    const isAttachmentOnly = file && !text;
    const isTextOnly = text && !file;

    let htmlForNewComment;
    let textForNewComment;
    if (isAttachmentOnly) {
        htmlForNewComment = CONST.ATTACHMENT_UPLOADING_MESSAGE_HTML;
        textForNewComment = CONST.ATTACHMENT_UPLOADING_MESSAGE_HTML;
    } else if (isTextOnly) {
        htmlForNewComment = commentText;
        textForNewComment = Parser.htmlToText(htmlForNewComment);
    } else {
        htmlForNewComment = `${commentText}<uploading-attachment>${CONST.ATTACHMENT_UPLOADING_MESSAGE_HTML}</uploading-attachment>`;
        textForNewComment = `${Parser.htmlToText(commentText)}\n${CONST.ATTACHMENT_UPLOADING_MESSAGE_HTML}`;
    }

    const isAttachment = !text && file !== undefined;
    const attachmentInfo = file ?? {};
    const accountID = actorAccountID ?? currentUserAccountID;

    // Remove HTML from text when applying optimistic offline comment
    return {
        commentText,
        reportAction: {
            reportActionID: NumberUtils.rand64(),
            actionName: CONST.REPORT.ACTIONS.TYPE.ADD_COMMENT,
            actorAccountID: accountID,
            person: [
                {
                    style: 'strong',
                    text: allPersonalDetails?.[accountID ?? -1]?.displayName ?? currentUserEmail,
                    type: 'TEXT',
                },
            ],
            automatic: false,
            avatar: allPersonalDetails?.[accountID ?? -1]?.avatar,
            created: DateUtils.getDBTimeWithSkew(Date.now() + createdOffset),
            message: [
                {
                    translationKey: isAttachmentOnly ? CONST.TRANSLATION_KEYS.ATTACHMENT : '',
                    type: CONST.REPORT.MESSAGE.TYPE.COMMENT,
                    html: htmlForNewComment,
                    text: textForNewComment,
                },
            ],
            originalMessage: {
                html: htmlForNewComment,
                whisperedTo: [],
            },
            isFirstItem: false,
            isAttachment,
            attachmentInfo,
            pendingAction: CONST.RED_BRICK_ROAD_PENDING_ACTION.ADD,
            shouldShow: true,
            isOptimisticAction: true,
        },
    };
}

/**
 * update optimistic parent reportAction when a comment is added or remove in the child report
 * @param parentReportAction - Parent report action of the child report
 * @param lastVisibleActionCreated - Last visible action created of the child report
 * @param type - The type of action in the child report
 */

function updateOptimisticParentReportAction(parentReportAction: OnyxEntry<ReportAction>, lastVisibleActionCreated: string, type: string): UpdateOptimisticParentReportAction {
    let childVisibleActionCount = parentReportAction?.childVisibleActionCount ?? 0;
    let childCommenterCount = parentReportAction?.childCommenterCount ?? 0;
    let childOldestFourAccountIDs = parentReportAction?.childOldestFourAccountIDs;

    if (type === CONST.RED_BRICK_ROAD_PENDING_ACTION.ADD) {
        childVisibleActionCount += 1;
        const oldestFourAccountIDs = childOldestFourAccountIDs ? childOldestFourAccountIDs.split(',') : [];
        if (oldestFourAccountIDs.length < 4) {
            const index = oldestFourAccountIDs.findIndex((accountID) => accountID === currentUserAccountID?.toString());
            if (index === -1) {
                childCommenterCount += 1;
                oldestFourAccountIDs.push(currentUserAccountID?.toString() ?? '');
            }
        }
        childOldestFourAccountIDs = oldestFourAccountIDs.join(',');
    } else if (type === CONST.RED_BRICK_ROAD_PENDING_ACTION.DELETE) {
        if (childVisibleActionCount > 0) {
            childVisibleActionCount -= 1;
        }

        if (childVisibleActionCount === 0) {
            childCommenterCount = 0;
            childOldestFourAccountIDs = '';
        }
    }

    return {
        childVisibleActionCount,
        childCommenterCount,
        childLastVisibleActionCreated: lastVisibleActionCreated,
        childOldestFourAccountIDs,
    };
}

/**
 * Builds an optimistic reportAction for the parent report when a task is created
 * @param taskReportID - Report ID of the task
 * @param taskTitle - Title of the task
 * @param taskAssigneeAccountID - AccountID of the person assigned to the task
 * @param text - Text of the comment
 * @param parentReportID - Report ID of the parent report
 * @param createdOffset - The offset for task's created time that created via a loop
 */
function buildOptimisticTaskCommentReportAction(
    taskReportID: string,
    taskTitle: string,
    taskAssigneeAccountID: number,
    text: string,
    parentReportID: string,
    actorAccountID?: number,
    createdOffset = 0,
): OptimisticReportAction {
    const reportAction = buildOptimisticAddCommentReportAction(text, undefined, undefined, createdOffset, undefined, taskReportID);
    if (Array.isArray(reportAction.reportAction.message) && reportAction.reportAction.message?.[0]) {
        reportAction.reportAction.message[0].taskReportID = taskReportID;
    } else if (!Array.isArray(reportAction.reportAction.message) && reportAction.reportAction.message) {
        reportAction.reportAction.message.taskReportID = taskReportID;
    }

    // These parameters are not saved on the reportAction, but are used to display the task in the UI
    // Added when we fetch the reportActions on a report
    reportAction.reportAction.originalMessage = {
        html: ReportActionsUtils.getReportActionHtml(reportAction.reportAction),
        taskReportID: ReportActionsUtils.getReportActionMessage(reportAction.reportAction)?.taskReportID,
        whisperedTo: [],
    };
    reportAction.reportAction.childReportID = taskReportID;
    reportAction.reportAction.parentReportID = parentReportID;
    reportAction.reportAction.childType = CONST.REPORT.TYPE.TASK;
    reportAction.reportAction.childReportName = taskTitle;
    reportAction.reportAction.childManagerAccountID = taskAssigneeAccountID;
    reportAction.reportAction.childStatusNum = CONST.REPORT.STATUS_NUM.OPEN;
    reportAction.reportAction.childStateNum = CONST.REPORT.STATE_NUM.OPEN;

    if (actorAccountID) {
        reportAction.reportAction.actorAccountID = actorAccountID;
    }

    return reportAction;
}

/**
 * Builds an optimistic IOU report with a randomly generated reportID
 *
 * @param payeeAccountID - AccountID of the person generating the IOU.
 * @param payerAccountID - AccountID of the other person participating in the IOU.
 * @param total - IOU amount in the smallest unit of the currency.
 * @param chatReportID - Report ID of the chat where the IOU is.
 * @param currency - IOU currency.
 * @param isSendingMoney - If we pay someone the IOU should be created as settled
 */

function buildOptimisticIOUReport(payeeAccountID: number, payerAccountID: number, total: number, chatReportID: string, currency: string, isSendingMoney = false): OptimisticIOUReport {
    const formattedTotal = CurrencyUtils.convertToDisplayString(total, currency);
    const personalDetails = getPersonalDetailsForAccountID(payerAccountID);
    const payerEmail = 'login' in personalDetails ? personalDetails.login : '';

    const participants: Participants = {
        [payeeAccountID]: {hidden: true},
        [payerAccountID]: {hidden: true},
    };

    return {
        type: CONST.REPORT.TYPE.IOU,
        cachedTotal: formattedTotal,
        chatReportID,
        currency,
        managerID: payerAccountID,
        ownerAccountID: payeeAccountID,
        participants,
        reportID: generateReportID(),
        stateNum: isSendingMoney ? CONST.REPORT.STATE_NUM.APPROVED : CONST.REPORT.STATE_NUM.SUBMITTED,
        statusNum: isSendingMoney ? CONST.REPORT.STATUS_NUM.REIMBURSED : CONST.REPORT.STATE_NUM.SUBMITTED,
        total,

        // We don't translate reportName because the server response is always in English
        reportName: `${payerEmail} owes ${formattedTotal}`,
        notificationPreference: CONST.REPORT.NOTIFICATION_PREFERENCE.HIDDEN,
        parentReportID: chatReportID,
        lastVisibleActionCreated: DateUtils.getDBTime(),
    };
}

function getHumanReadableStatus(statusNum: number): string {
    const status = Object.keys(CONST.REPORT.STATUS_NUM).find((key) => CONST.REPORT.STATUS_NUM[key as keyof typeof CONST.REPORT.STATUS_NUM] === statusNum);
    return status ? `${status.charAt(0)}${status.slice(1).toLowerCase()}` : '';
}

/**
 * Populates the report field formula with the values from the report and policy.
 * Currently, this only supports optimistic expense reports.
 * Each formula field is either replaced with a value, or removed.
 * If after all replacements the formula is empty, the original formula is returned.
 * See {@link https://help.expensify.com/articles/expensify-classic/insights-and-custom-reporting/Custom-Templates}
 */
function populateOptimisticReportFormula(formula: string, report: OptimisticExpenseReport, policy: OnyxEntry<Policy>): string {
    const createdDate = report.lastVisibleActionCreated ? new Date(report.lastVisibleActionCreated) : undefined;
    const result = formula
        // We don't translate because the server response is always in English
        .replaceAll('{report:type}', 'Expense Report')
        .replaceAll('{report:startdate}', createdDate ? format(createdDate, CONST.DATE.FNS_FORMAT_STRING) : '')
        .replaceAll('{report:total}', report.total !== undefined ? CurrencyUtils.convertToDisplayString(Math.abs(report.total), report.currency).toString() : '')
        .replaceAll('{report:currency}', report.currency ?? '')
        .replaceAll('{report:policyname}', policy?.name ?? '')
        .replaceAll('{report:created}', createdDate ? format(createdDate, CONST.DATE.FNS_DATE_TIME_FORMAT_STRING) : '')
        .replaceAll('{report:created:yyyy-MM-dd}', createdDate ? format(createdDate, CONST.DATE.FNS_FORMAT_STRING) : '')
        .replaceAll('{report:status}', report.statusNum !== undefined ? getHumanReadableStatus(report.statusNum) : '')
        .replaceAll('{user:email}', currentUserEmail ?? '')
        .replaceAll('{user:email|frontPart}', currentUserEmail ? currentUserEmail.split('@')[0] : '')
        .replaceAll(/\{report:(.+)}/g, '');

    return result.trim().length ? result : formula;
}

/** Builds an optimistic invoice report with a randomly generated reportID */
function buildOptimisticInvoiceReport(chatReportID: string, policyID: string, receiverAccountID: number, receiverName: string, total: number, currency: string): OptimisticExpenseReport {
    const formattedTotal = CurrencyUtils.convertToDisplayString(total, currency);

    return {
        reportID: generateReportID(),
        chatReportID,
        policyID,
        type: CONST.REPORT.TYPE.INVOICE,
        ownerAccountID: currentUserAccountID,
        managerID: receiverAccountID,
        currency,
        // We don’t translate reportName because the server response is always in English
        reportName: `${receiverName} owes ${formattedTotal}`,
        stateNum: CONST.REPORT.STATE_NUM.SUBMITTED,
        statusNum: CONST.REPORT.STATUS_NUM.OPEN,
        total,
        notificationPreference: CONST.REPORT.NOTIFICATION_PREFERENCE.HIDDEN,
        parentReportID: chatReportID,
        lastVisibleActionCreated: DateUtils.getDBTime(),
    };
}

/**
 * Builds an optimistic Expense report with a randomly generated reportID
 *
 * @param chatReportID - Report ID of the PolicyExpenseChat where the Expense Report is
 * @param policyID - The policy ID of the PolicyExpenseChat
 * @param payeeAccountID - AccountID of the employee (payee)
 * @param total - Amount in cents
 * @param currency
 * @param reimbursable – Whether the expense is reimbursable
 */
function buildOptimisticExpenseReport(chatReportID: string, policyID: string, payeeAccountID: number, total: number, currency: string, reimbursable = true): OptimisticExpenseReport {
    // The amount for Expense reports are stored as negative value in the database
    const storedTotal = total * -1;
    const policyName = getPolicyName(ReportConnection.getAllReports()?.[`${ONYXKEYS.COLLECTION.REPORT}${chatReportID}`]);
    const formattedTotal = CurrencyUtils.convertToDisplayString(storedTotal, currency);
    const policy = getPolicy(policyID);

    const isInstantSubmitEnabled = PolicyUtils.isInstantSubmitEnabled(policy);

    const stateNum = isInstantSubmitEnabled ? CONST.REPORT.STATE_NUM.SUBMITTED : CONST.REPORT.STATE_NUM.OPEN;
    const statusNum = isInstantSubmitEnabled ? CONST.REPORT.STATUS_NUM.SUBMITTED : CONST.REPORT.STATUS_NUM.OPEN;

    const expenseReport: OptimisticExpenseReport = {
        reportID: generateReportID(),
        chatReportID,
        policyID,
        type: CONST.REPORT.TYPE.EXPENSE,
        ownerAccountID: payeeAccountID,
        currency,
        // We don't translate reportName because the server response is always in English
        reportName: `${policyName} owes ${formattedTotal}`,
        stateNum,
        statusNum,
        total: storedTotal,
        nonReimbursableTotal: reimbursable ? 0 : storedTotal,
        notificationPreference: CONST.REPORT.NOTIFICATION_PREFERENCE.HIDDEN,
        parentReportID: chatReportID,
        lastVisibleActionCreated: DateUtils.getDBTime(),
    };

    // Get the approver/manager for this report to properly display the optimistic data
    const submitToAccountID = PolicyUtils.getSubmitToAccountID(policy, payeeAccountID);
    if (submitToAccountID) {
        expenseReport.managerID = submitToAccountID;
    }

    const titleReportField = getTitleReportField(getReportFieldsByPolicyID(policyID) ?? {});
    if (!!titleReportField && isPaidGroupPolicyExpenseReport(expenseReport)) {
        expenseReport.reportName = populateOptimisticReportFormula(titleReportField.defaultValue, expenseReport, policy);
    }

    return expenseReport;
}

function getFormattedAmount(reportID: string) {
    const report = getReportOrDraftReport(reportID);
    const linkedReport = isChatThread(report) ? getParentReport(report) : report;
    const formattedAmount = CurrencyUtils.convertToDisplayString(Math.abs(linkedReport?.total ?? 0), linkedReport?.currency);
    return formattedAmount;
}

function getIOUSubmittedMessage(reportID: string) {
    return Localize.translateLocal('iou.submittedAmount', {formattedAmount: getFormattedAmount(reportID)});
}

function getIOUApprovedMessage(reportID: string) {
    return Localize.translateLocal('iou.approvedAmount', {amount: getFormattedAmount(reportID)});
}

/**
 * @param iouReportID - the report ID of the IOU report the action belongs to
 * @param type - IOUReportAction type. Can be oneOf(create, decline, cancel, pay, split)
 * @param total - IOU total in cents
 * @param comment - IOU comment
 * @param currency - IOU currency
 * @param paymentType - IOU paymentMethodType. Can be oneOf(Elsewhere, Expensify)
 * @param isSettlingUp - Whether we are settling up an IOU
 */
function getIOUReportActionMessage(iouReportID: string, type: string, total: number, comment: string, currency: string, paymentType = '', isSettlingUp = false): Message[] {
    const report = getReportOrDraftReport(iouReportID);
    const amount =
        type === CONST.IOU.REPORT_ACTION_TYPE.PAY && !isEmptyObject(report)
            ? CurrencyUtils.convertToDisplayString(getMoneyRequestSpendBreakdown(report).totalDisplaySpend, currency)
            : CurrencyUtils.convertToDisplayString(total, currency);

    let paymentMethodMessage;
    switch (paymentType) {
        case CONST.IOU.PAYMENT_TYPE.VBBA:
        case CONST.IOU.PAYMENT_TYPE.EXPENSIFY:
            paymentMethodMessage = ' with Expensify';
            break;
        default:
            paymentMethodMessage = ` elsewhere`;
            break;
    }

    let iouMessage;
    switch (type) {
        case CONST.REPORT.ACTIONS.TYPE.APPROVED:
            iouMessage = `approved ${amount}`;
            break;
        case CONST.REPORT.ACTIONS.TYPE.UNAPPROVED:
            iouMessage = `unapproved ${amount}`;
            break;
        case CONST.IOU.REPORT_ACTION_TYPE.CREATE:
            iouMessage = `submitted ${amount}${comment && ` for ${comment}`}`;
            break;
        case CONST.IOU.REPORT_ACTION_TYPE.TRACK:
            iouMessage = `tracking ${amount}${comment && ` for ${comment}`}`;
            break;
        case CONST.IOU.REPORT_ACTION_TYPE.SPLIT:
            iouMessage = `split ${amount}${comment && ` for ${comment}`}`;
            break;
        case CONST.IOU.REPORT_ACTION_TYPE.DELETE:
            iouMessage = `deleted the ${amount} expense${comment && ` for ${comment}`}`;
            break;
        case CONST.IOU.REPORT_ACTION_TYPE.PAY:
            iouMessage = isSettlingUp ? `paid ${amount}${paymentMethodMessage}` : `sent ${amount}${comment && ` for ${comment}`}${paymentMethodMessage}`;
            break;
        case CONST.REPORT.ACTIONS.TYPE.SUBMITTED:
            iouMessage = Localize.translateLocal('iou.submittedAmount', {formattedAmount: amount});
            break;
        default:
            break;
    }

    return [
        {
            html: lodashEscape(iouMessage),
            text: iouMessage ?? '',
            isEdited: false,
            type: CONST.REPORT.MESSAGE.TYPE.COMMENT,
        },
    ];
}

/**
 * Builds an optimistic IOU reportAction object
 *
 * @param type - IOUReportAction type. Can be oneOf(create, delete, pay, split).
 * @param amount - IOU amount in cents.
 * @param currency
 * @param comment - User comment for the IOU.
 * @param participants - An array with participants details.
 * @param [transactionID] - Not required if the IOUReportAction type is 'pay'
 * @param [paymentType] - Only required if the IOUReportAction type is 'pay'. Can be oneOf(elsewhere, Expensify).
 * @param [iouReportID] - Only required if the IOUReportActions type is oneOf(decline, cancel, pay). Generates a randomID as default.
 * @param [isSettlingUp] - Whether we are settling up an IOU.
 * @param [isSendMoneyFlow] - Whether this is pay someone flow
 * @param [receipt]
 * @param [isOwnPolicyExpenseChat] - Whether this is an expense report create from the current user's policy expense chat
 */
function buildOptimisticIOUReportAction(
    type: ValueOf<typeof CONST.IOU.REPORT_ACTION_TYPE>,
    amount: number,
    currency: string,
    comment: string,
    participants: Participant[],
    transactionID: string,
    paymentType?: PaymentMethodType,
    iouReportID = '',
    isSettlingUp = false,
    isSendMoneyFlow = false,
    receipt: Receipt = {},
    isOwnPolicyExpenseChat = false,
    created = DateUtils.getDBTime(),
    linkedExpenseReportAction?: OnyxEntry<ReportAction>,
): OptimisticIOUReportAction {
    const IOUReportID = iouReportID || generateReportID();

    const originalMessage: ReportAction<typeof CONST.REPORT.ACTIONS.TYPE.IOU>['originalMessage'] = {
        amount,
        comment,
        currency,
        IOUTransactionID: transactionID,
        IOUReportID,
        type,
        whisperedTo: [CONST.IOU.RECEIPT_STATE.SCANREADY, CONST.IOU.RECEIPT_STATE.SCANNING].some((value) => value === receipt?.state) ? [currentUserAccountID ?? -1] : [],
    };

    if (type === CONST.IOU.REPORT_ACTION_TYPE.PAY) {
        // In pay someone flow, we store amount, comment, currency in IOUDetails when type = pay
        if (isSendMoneyFlow) {
            const keys = ['amount', 'comment', 'currency'] as const;
            keys.forEach((key) => {
                delete originalMessage[key];
            });
            originalMessage.IOUDetails = {amount, comment, currency};
            originalMessage.paymentType = paymentType;
        } else {
            // In case of pay someone action, we dont store the comment
            // and there is no single transctionID to link the action to.
            delete originalMessage.IOUTransactionID;
            delete originalMessage.comment;
            originalMessage.paymentType = paymentType;
        }
    }

    // IOUs of type split only exist in group DMs and those don't have an iouReport so we need to delete the IOUReportID key
    if (type === CONST.IOU.REPORT_ACTION_TYPE.SPLIT) {
        delete originalMessage.IOUReportID;
        // Split expense made from a policy expense chat only have the payee's accountID as the participant because the payer could be any policy admin
        if (isOwnPolicyExpenseChat) {
            originalMessage.participantAccountIDs = currentUserAccountID ? [currentUserAccountID] : [];
        } else {
            originalMessage.participantAccountIDs = currentUserAccountID
                ? [currentUserAccountID, ...participants.map((participant) => participant.accountID ?? -1)]
                : participants.map((participant) => participant.accountID ?? -1);
        }
    }

    return {
        ...linkedExpenseReportAction,
        actionName: CONST.REPORT.ACTIONS.TYPE.IOU,
        actorAccountID: currentUserAccountID,
        automatic: false,
        avatar: getCurrentUserAvatar(),
        isAttachment: false,
        originalMessage,
        message: getIOUReportActionMessage(iouReportID, type, amount, comment, currency, paymentType, isSettlingUp),
        person: [
            {
                style: 'strong',
                text: getCurrentUserDisplayNameOrEmail(),
                type: 'TEXT',
            },
        ],
        reportActionID: NumberUtils.rand64(),
        shouldShow: true,
        created,
        pendingAction: CONST.RED_BRICK_ROAD_PENDING_ACTION.ADD,
    };
}

/**
 * Builds an optimistic APPROVED report action with a randomly generated reportActionID.
 */
function buildOptimisticApprovedReportAction(amount: number, currency: string, expenseReportID: string): OptimisticApprovedReportAction {
    const originalMessage = {
        amount,
        currency,
        expenseReportID,
    };

    return {
        actionName: CONST.REPORT.ACTIONS.TYPE.APPROVED,
        actorAccountID: currentUserAccountID,
        automatic: false,
        avatar: getCurrentUserAvatar(),
        isAttachment: false,
        originalMessage,
        message: getIOUReportActionMessage(expenseReportID, CONST.REPORT.ACTIONS.TYPE.APPROVED, Math.abs(amount), '', currency),
        person: [
            {
                style: 'strong',
                text: getCurrentUserDisplayNameOrEmail(),
                type: 'TEXT',
            },
        ],
        reportActionID: NumberUtils.rand64(),
        shouldShow: true,
        created: DateUtils.getDBTime(),
        pendingAction: CONST.RED_BRICK_ROAD_PENDING_ACTION.ADD,
    };
}

/**
 * Builds an optimistic APPROVED report action with a randomly generated reportActionID.
 */
function buildOptimisticUnapprovedReportAction(amount: number, currency: string, expenseReportID: string): OptimisticUnapprovedReportAction {
    return {
        actionName: CONST.REPORT.ACTIONS.TYPE.UNAPPROVED,
        actorAccountID: currentUserAccountID,
        automatic: false,
        avatar: getCurrentUserAvatar(),
        isAttachment: false,
        originalMessage: {
            amount,
            currency,
            expenseReportID,
        },
        message: getIOUReportActionMessage(expenseReportID, CONST.REPORT.ACTIONS.TYPE.UNAPPROVED, Math.abs(amount), '', currency),
        person: [
            {
                style: 'strong',
                text: getCurrentUserDisplayNameOrEmail(),
                type: 'TEXT',
            },
        ],
        reportActionID: NumberUtils.rand64(),
        shouldShow: true,
        created: DateUtils.getDBTime(),
        pendingAction: CONST.RED_BRICK_ROAD_PENDING_ACTION.ADD,
    };
}

/**
 * Builds an optimistic MOVED report action with a randomly generated reportActionID.
 * This action is used when we move reports across workspaces.
 */
function buildOptimisticMovedReportAction(fromPolicyID: string, toPolicyID: string, newParentReportID: string, movedReportID: string, policyName: string): ReportAction {
    const originalMessage = {
        fromPolicyID,
        toPolicyID,
        newParentReportID,
        movedReportID,
    };

    const movedActionMessage = [
        {
            html: `moved the report to the <a href='${CONST.NEW_EXPENSIFY_URL}r/${newParentReportID}' target='_blank' rel='noreferrer noopener'>${policyName}</a> workspace`,
            text: `moved the report to the ${policyName} workspace`,
            type: CONST.REPORT.MESSAGE.TYPE.COMMENT,
        },
    ];

    return {
        actionName: CONST.REPORT.ACTIONS.TYPE.MOVED,
        actorAccountID: currentUserAccountID,
        automatic: false,
        avatar: getCurrentUserAvatar(),
        isAttachment: false,
        originalMessage,
        message: movedActionMessage,
        person: [
            {
                style: 'strong',
                text: getCurrentUserDisplayNameOrEmail(),
                type: 'TEXT',
            },
        ],
        reportActionID: NumberUtils.rand64(),
        shouldShow: true,
        created: DateUtils.getDBTime(),
        pendingAction: CONST.RED_BRICK_ROAD_PENDING_ACTION.ADD,
    };
}

/**
 * Builds an optimistic SUBMITTED report action with a randomly generated reportActionID.
 *
 */
function buildOptimisticSubmittedReportAction(amount: number, currency: string, expenseReportID: string, adminAccountID: number | undefined): OptimisticSubmittedReportAction {
    const originalMessage = {
        amount,
        currency,
        expenseReportID,
    };

    return {
        actionName: CONST.REPORT.ACTIONS.TYPE.SUBMITTED,
        actorAccountID: currentUserAccountID,
        adminAccountID,
        automatic: false,
        avatar: getCurrentUserAvatar(),
        isAttachment: false,
        originalMessage,
        message: getIOUReportActionMessage(expenseReportID, CONST.REPORT.ACTIONS.TYPE.SUBMITTED, Math.abs(amount), '', currency),
        person: [
            {
                style: 'strong',
                text: getCurrentUserDisplayNameOrEmail(),
                type: 'TEXT',
            },
        ],
        reportActionID: NumberUtils.rand64(),
        shouldShow: true,
        created: DateUtils.getDBTime(),
        pendingAction: CONST.RED_BRICK_ROAD_PENDING_ACTION.ADD,
    };
}

/**
 * Builds an optimistic report preview action with a randomly generated reportActionID.
 *
 * @param chatReport
 * @param iouReport
 * @param [comment] - User comment for the IOU.
 * @param [transaction] - optimistic first transaction of preview
 */
function buildOptimisticReportPreview(
    chatReport: OnyxInputOrEntry<Report>,
    iouReport: Report,
    comment = '',
    transaction: OnyxInputOrEntry<Transaction> = null,
    childReportID?: string,
): ReportAction<typeof CONST.REPORT.ACTIONS.TYPE.REPORT_PREVIEW> {
    const hasReceipt = TransactionUtils.hasReceipt(transaction);
    const isReceiptBeingScanned = hasReceipt && TransactionUtils.isReceiptBeingScanned(transaction);
    const message = getReportPreviewMessage(iouReport);
    const created = DateUtils.getDBTime();
    return {
        reportActionID: NumberUtils.rand64(),
        reportID: chatReport?.reportID,
        actionName: CONST.REPORT.ACTIONS.TYPE.REPORT_PREVIEW,
        pendingAction: CONST.RED_BRICK_ROAD_PENDING_ACTION.ADD,
        originalMessage: {
            linkedReportID: iouReport?.reportID,
            whisperedTo: isReceiptBeingScanned ? [currentUserAccountID ?? -1] : [],
        },
        message: [
            {
                html: message,
                text: message,
                isEdited: false,
                type: CONST.REPORT.MESSAGE.TYPE.COMMENT,
            },
        ],
        created,
        accountID: iouReport?.managerID ?? -1,
        // The preview is initially whispered if created with a receipt, so the actor is the current user as well
        actorAccountID: hasReceipt ? currentUserAccountID : iouReport?.managerID ?? -1,
        childReportID: childReportID ?? iouReport?.reportID,
        childMoneyRequestCount: 1,
        childLastMoneyRequestComment: comment,
        childRecentReceiptTransactionIDs: hasReceipt && !isEmptyObject(transaction) ? {[transaction?.transactionID ?? '-1']: created} : undefined,
    };
}

/**
 * Builds an optimistic ACTIONABLETRACKEXPENSEWHISPER action with a randomly generated reportActionID.
 */
function buildOptimisticActionableTrackExpenseWhisper(iouAction: OptimisticIOUReportAction, transactionID: string): ReportAction {
    const currentTime = DateUtils.getDBTime();
    const targetEmail = CONST.EMAIL.CONCIERGE;
    const actorAccountID = PersonalDetailsUtils.getAccountIDsByLogins([targetEmail])[0];
    const reportActionID = NumberUtils.rand64();
    return {
        actionName: CONST.REPORT.ACTIONS.TYPE.ACTIONABLE_TRACK_EXPENSE_WHISPER,
        actorAccountID,
        avatar: UserUtils.getDefaultAvatarURL(actorAccountID),
        created: DateUtils.addMillisecondsFromDateTime(currentTime, 1),
        lastModified: DateUtils.addMillisecondsFromDateTime(currentTime, 1),
        message: [
            {
                html: CONST.ACTIONABLE_TRACK_EXPENSE_WHISPER_MESSAGE,
                text: CONST.ACTIONABLE_TRACK_EXPENSE_WHISPER_MESSAGE,
                whisperedTo: [],
                type: CONST.REPORT.MESSAGE.TYPE.COMMENT,
            },
        ],
        originalMessage: {
            lastModified: DateUtils.addMillisecondsFromDateTime(currentTime, 1),
            transactionID,
        },
        person: [
            {
                text: CONST.DISPLAY_NAME.EXPENSIFY_CONCIERGE,
                type: 'TEXT',
            },
        ],
        reportActionID,
        shouldShow: true,
        pendingAction: CONST.RED_BRICK_ROAD_PENDING_ACTION.ADD,
    };
}

/**
 * Builds an optimistic modified expense action with a randomly generated reportActionID.
 */
function buildOptimisticModifiedExpenseReportAction(
    transactionThread: OnyxInputOrEntry<Report>,
    oldTransaction: OnyxInputOrEntry<Transaction>,
    transactionChanges: TransactionChanges,
    isFromExpenseReport: boolean,
    policy: OnyxInputOrEntry<Policy>,
): OptimisticModifiedExpenseReportAction {
    const originalMessage = getModifiedExpenseOriginalMessage(oldTransaction, transactionChanges, isFromExpenseReport, policy);
    return {
        actionName: CONST.REPORT.ACTIONS.TYPE.MODIFIED_EXPENSE,
        actorAccountID: currentUserAccountID,
        automatic: false,
        avatar: getCurrentUserAvatar(),
        created: DateUtils.getDBTime(),
        isAttachment: false,
        message: [
            {
                // Currently we are composing the message from the originalMessage and message is only used in OldDot and not in the App
                text: 'You',
                style: 'strong',
                type: CONST.REPORT.MESSAGE.TYPE.TEXT,
            },
        ],
        originalMessage,
        person: [
            {
                style: 'strong',
                text: currentUserPersonalDetails?.displayName ?? String(currentUserAccountID),
                type: 'TEXT',
            },
        ],
        pendingAction: CONST.RED_BRICK_ROAD_PENDING_ACTION.ADD,
        reportActionID: NumberUtils.rand64(),
        reportID: transactionThread?.reportID,
        shouldShow: true,
    };
}

/**
 * Builds an optimistic modified expense action for a tracked expense move with a randomly generated reportActionID.
 * @param transactionThreadID - The reportID of the transaction thread
 * @param movedToReportID - The reportID of the report the transaction is moved to
 */
function buildOptimisticMovedTrackedExpenseModifiedReportAction(transactionThreadID: string, movedToReportID: string): OptimisticModifiedExpenseReportAction {
    return {
        actionName: CONST.REPORT.ACTIONS.TYPE.MODIFIED_EXPENSE,
        actorAccountID: currentUserAccountID,
        automatic: false,
        avatar: getCurrentUserAvatar(),
        created: DateUtils.getDBTime(),
        isAttachment: false,
        message: [
            {
                // Currently we are composing the message from the originalMessage and message is only used in OldDot and not in the App
                text: 'You',
                style: 'strong',
                type: CONST.REPORT.MESSAGE.TYPE.TEXT,
            },
        ],
        originalMessage: {
            movedToReportID,
        },
        person: [
            {
                style: 'strong',
                text: currentUserPersonalDetails?.displayName ?? String(currentUserAccountID),
                type: 'TEXT',
            },
        ],
        pendingAction: CONST.RED_BRICK_ROAD_PENDING_ACTION.ADD,
        reportActionID: NumberUtils.rand64(),
        reportID: transactionThreadID,
        shouldShow: true,
    };
}

/**
 * Updates a report preview action that exists for an IOU report.
 *
 * @param [comment] - User comment for the IOU.
 * @param [transaction] - optimistic newest transaction of a report preview
 *
 */
function updateReportPreview(
    iouReport: OnyxEntry<Report>,
    reportPreviewAction: ReportAction<typeof CONST.REPORT.ACTIONS.TYPE.REPORT_PREVIEW>,
    isPayRequest = false,
    comment = '',
    transaction?: OnyxEntry<Transaction>,
): ReportAction<typeof CONST.REPORT.ACTIONS.TYPE.REPORT_PREVIEW> {
    const hasReceipt = TransactionUtils.hasReceipt(transaction);
    const recentReceiptTransactions = reportPreviewAction?.childRecentReceiptTransactionIDs ?? {};
    const transactionsToKeep = TransactionUtils.getRecentTransactions(recentReceiptTransactions);
    const previousTransactionsArray = Object.entries(recentReceiptTransactions ?? {}).map(([key, value]) => (transactionsToKeep.includes(key) ? {[key]: value} : null));
    const previousTransactions: Record<string, string> = {};

    for (const obj of previousTransactionsArray) {
        for (const key in obj) {
            if (obj) {
                previousTransactions[key] = obj[key];
            }
        }
    }

    const message = getReportPreviewMessage(iouReport, reportPreviewAction);
    const originalMessage = ReportActionsUtils.getOriginalMessage(reportPreviewAction);
    return {
        ...reportPreviewAction,
        message: [
            {
                html: message,
                text: message,
                isEdited: false,
                type: CONST.REPORT.MESSAGE.TYPE.COMMENT,
            },
        ],
        childLastMoneyRequestComment: comment || reportPreviewAction?.childLastMoneyRequestComment,
        childMoneyRequestCount: (reportPreviewAction?.childMoneyRequestCount ?? 0) + (isPayRequest ? 0 : 1),
        childRecentReceiptTransactionIDs: hasReceipt
            ? {
                  ...(transaction && {[transaction.transactionID]: transaction?.created}),
                  ...previousTransactions,
              }
            : recentReceiptTransactions,
        // As soon as we add a transaction without a receipt to the report, it will have ready expenses,
        // so we remove the whisper
        originalMessage: {
            ...(originalMessage ?? {}),
            whisperedTo: hasReceipt ? originalMessage?.whisperedTo : [],
            linkedReportID: originalMessage?.linkedReportID ?? '0',
        },
    };
}

function buildOptimisticTaskReportAction(
    taskReportID: string,
    actionName: typeof CONST.REPORT.ACTIONS.TYPE.TASK_COMPLETED | typeof CONST.REPORT.ACTIONS.TYPE.TASK_REOPENED | typeof CONST.REPORT.ACTIONS.TYPE.TASK_CANCELLED,
    message = '',
    actorAccountID = currentUserAccountID,
    createdOffset = 0,
): OptimisticTaskReportAction {
    const originalMessage = {
        taskReportID,
        type: actionName,
        text: message,
        html: message,
        whisperedTo: [],
    };
    return {
        actionName,
        actorAccountID,
        automatic: false,
        avatar: getCurrentUserAvatar(),
        isAttachment: false,
        originalMessage,
        message: [
            {
                text: message,
                taskReportID,
                type: CONST.REPORT.MESSAGE.TYPE.TEXT,
            },
        ],
        person: [
            {
                style: 'strong',
                text: currentUserPersonalDetails?.displayName ?? String(currentUserAccountID),
                type: 'TEXT',
            },
        ],
        reportActionID: NumberUtils.rand64(),
        shouldShow: true,
        created: DateUtils.getDBTimeWithSkew(Date.now() + createdOffset),
        isFirstItem: false,
        pendingAction: CONST.RED_BRICK_ROAD_PENDING_ACTION.ADD,
    };
}

/**
 * Builds an optimistic chat report with a randomly generated reportID and as much information as we currently have
 */
function buildOptimisticChatReport(
    participantList: number[],
    reportName: string = CONST.REPORT.DEFAULT_REPORT_NAME,
    chatType?: ValueOf<typeof CONST.REPORT.CHAT_TYPE>,
    policyID: string = CONST.POLICY.OWNER_EMAIL_FAKE,
    ownerAccountID: number = CONST.REPORT.OWNER_ACCOUNT_ID_FAKE,
    isOwnPolicyExpenseChat = false,
    oldPolicyName = '',
    visibility?: ValueOf<typeof CONST.REPORT.VISIBILITY>,
    writeCapability?: ValueOf<typeof CONST.REPORT.WRITE_CAPABILITIES>,
    notificationPreference: NotificationPreference = CONST.REPORT.NOTIFICATION_PREFERENCE.ALWAYS,
    parentReportActionID = '',
    parentReportID = '',
    description = '',
    avatarUrl = '',
    optimisticReportID = '',
    shouldShowParticipants = true,
): OptimisticChatReport {
    const participants = participantList.reduce((reportParticipants: Participants, accountID: number) => {
        const participant: ReportParticipant = {
            hidden: !shouldShowParticipants,
            role: accountID === currentUserAccountID ? CONST.REPORT.ROLE.ADMIN : CONST.REPORT.ROLE.MEMBER,
        };
        // eslint-disable-next-line no-param-reassign
        reportParticipants[accountID] = participant;
        return reportParticipants;
    }, {} as Participants);
    const currentTime = DateUtils.getDBTime();
    const isNewlyCreatedWorkspaceChat = chatType === CONST.REPORT.CHAT_TYPE.POLICY_EXPENSE_CHAT && isOwnPolicyExpenseChat;
    const optimisticChatReport: OptimisticChatReport = {
        isOptimisticReport: true,
        type: CONST.REPORT.TYPE.CHAT,
        chatType,
        isOwnPolicyExpenseChat,
        isPinned: reportName === CONST.REPORT.WORKSPACE_CHAT_ROOMS.ADMINS || isNewlyCreatedWorkspaceChat,
        lastActorAccountID: 0,
        lastMessageTranslationKey: '',
        lastMessageHtml: '',
        lastMessageText: undefined,
        lastReadTime: currentTime,
        lastVisibleActionCreated: currentTime,
        notificationPreference,
        oldPolicyName,
        ownerAccountID: ownerAccountID || CONST.REPORT.OWNER_ACCOUNT_ID_FAKE,
        parentReportActionID,
        parentReportID,
        participants,
        policyID,
        reportID: optimisticReportID || generateReportID(),
        reportName,
        stateNum: 0,
        statusNum: 0,
        visibility,
        description,
        writeCapability,
        avatarUrl,
    };

    if (chatType === CONST.REPORT.CHAT_TYPE.INVOICE) {
        // TODO: update to support workspace as an invoice receiver when workspace-to-workspace invoice room implemented
        optimisticChatReport.invoiceReceiver = {
            type: 'individual',
            accountID: participantList[0],
        };
    }

    return optimisticChatReport;
}

function buildOptimisticGroupChatReport(
    participantAccountIDs: number[],
    reportName: string,
    avatarUri: string,
    optimisticReportID?: string,
    notificationPreference?: NotificationPreference,
) {
    return buildOptimisticChatReport(
        participantAccountIDs,
        reportName,
        CONST.REPORT.CHAT_TYPE.GROUP,
        undefined,
        undefined,
        undefined,
        undefined,
        undefined,
        undefined,
        notificationPreference,
        undefined,
        undefined,
        undefined,
        avatarUri,
        optimisticReportID,
    );
}

/**
 * Returns the necessary reportAction onyx data to indicate that the chat has been created optimistically
 * @param [created] - Action created time
 */
function buildOptimisticCreatedReportAction(emailCreatingAction: string, created = DateUtils.getDBTime()): OptimisticCreatedReportAction {
    return {
        reportActionID: NumberUtils.rand64(),
        actionName: CONST.REPORT.ACTIONS.TYPE.CREATED,
        pendingAction: CONST.RED_BRICK_ROAD_PENDING_ACTION.ADD,
        actorAccountID: currentUserAccountID,
        message: [
            {
                type: CONST.REPORT.MESSAGE.TYPE.TEXT,
                style: 'strong',
                text: emailCreatingAction,
            },
            {
                type: CONST.REPORT.MESSAGE.TYPE.TEXT,
                style: 'normal',
                text: ' created this report',
            },
        ],
        person: [
            {
                type: CONST.REPORT.MESSAGE.TYPE.TEXT,
                style: 'strong',
                text: getCurrentUserDisplayNameOrEmail(),
            },
        ],
        automatic: false,
        avatar: getCurrentUserAvatar(),
        created,
        shouldShow: true,
    };
}

/**
 * Returns the necessary reportAction onyx data to indicate that the room has been renamed
 */
function buildOptimisticRenamedRoomReportAction(newName: string, oldName: string): OptimisticRenamedReportAction {
    const now = DateUtils.getDBTime();
    return {
        reportActionID: NumberUtils.rand64(),
        actionName: CONST.REPORT.ACTIONS.TYPE.RENAMED,
        pendingAction: CONST.RED_BRICK_ROAD_PENDING_ACTION.ADD,
        actorAccountID: currentUserAccountID,
        message: [
            {
                type: CONST.REPORT.MESSAGE.TYPE.TEXT,
                style: 'strong',
                text: 'You',
            },
            {
                type: CONST.REPORT.MESSAGE.TYPE.TEXT,
                style: 'normal',
                text: ` renamed this report. New title is '${newName}' (previously '${oldName}').`,
            },
        ],
        person: [
            {
                type: CONST.REPORT.MESSAGE.TYPE.TEXT,
                style: 'strong',
                text: getCurrentUserDisplayNameOrEmail(),
            },
        ],
        originalMessage: {
            oldName,
            newName,
            html: `Room renamed to ${newName}`,
            lastModified: now,
        },
        automatic: false,
        avatar: getCurrentUserAvatar(),
        created: now,
        shouldShow: true,
    };
}

/**
 * Returns the necessary reportAction onyx data to indicate that the transaction has been put on hold optimistically
 * @param [created] - Action created time
 */
function buildOptimisticHoldReportAction(created = DateUtils.getDBTime()): OptimisticHoldReportAction {
    return {
        reportActionID: NumberUtils.rand64(),
        actionName: CONST.REPORT.ACTIONS.TYPE.HOLD,
        pendingAction: CONST.RED_BRICK_ROAD_PENDING_ACTION.ADD,
        actorAccountID: currentUserAccountID,
        message: [
            {
                type: CONST.REPORT.MESSAGE.TYPE.TEXT,
                style: 'normal',
                text: Localize.translateLocal('iou.heldExpense'),
            },
        ],
        person: [
            {
                type: CONST.REPORT.MESSAGE.TYPE.TEXT,
                style: 'strong',
                text: getCurrentUserDisplayNameOrEmail(),
            },
        ],
        automatic: false,
        avatar: getCurrentUserAvatar(),
        created,
        shouldShow: true,
    };
}

/**
 * Returns the necessary reportAction onyx data to indicate that the transaction has been put on hold optimistically
 * @param [created] - Action created time
 */
function buildOptimisticHoldReportActionComment(comment: string, created = DateUtils.getDBTime()): OptimisticHoldReportAction {
    return {
        reportActionID: NumberUtils.rand64(),
        actionName: CONST.REPORT.ACTIONS.TYPE.ADD_COMMENT,
        pendingAction: CONST.RED_BRICK_ROAD_PENDING_ACTION.ADD,
        actorAccountID: currentUserAccountID,
        message: [
            {
                type: CONST.REPORT.MESSAGE.TYPE.COMMENT,
                text: comment,
                html: comment, // as discussed on https://github.com/Expensify/App/pull/39452 we will not support HTML for now
            },
        ],
        person: [
            {
                type: CONST.REPORT.MESSAGE.TYPE.TEXT,
                style: 'strong',
                text: getCurrentUserDisplayNameOrEmail(),
            },
        ],
        automatic: false,
        avatar: getCurrentUserAvatar(),
        created,
        shouldShow: true,
    };
}

/**
 * Returns the necessary reportAction onyx data to indicate that the transaction has been removed from hold optimistically
 * @param [created] - Action created time
 */
function buildOptimisticUnHoldReportAction(created = DateUtils.getDBTime()): OptimisticHoldReportAction {
    return {
        reportActionID: NumberUtils.rand64(),
        actionName: CONST.REPORT.ACTIONS.TYPE.UNHOLD,
        pendingAction: CONST.RED_BRICK_ROAD_PENDING_ACTION.ADD,
        actorAccountID: currentUserAccountID,
        message: [
            {
                type: CONST.REPORT.MESSAGE.TYPE.TEXT,
                style: 'normal',
                text: Localize.translateLocal('iou.unheldExpense'),
            },
        ],
        person: [
            {
                type: CONST.REPORT.MESSAGE.TYPE.TEXT,
                style: 'normal',
                text: getCurrentUserDisplayNameOrEmail(),
            },
        ],
        automatic: false,
        avatar: getCurrentUserAvatar(),
        created,
        shouldShow: true,
    };
}

function buildOptimisticEditedTaskFieldReportAction({title, description}: Task): OptimisticEditedTaskReportAction {
    // We do not modify title & description in one request, so we need to create a different optimistic action for each field modification
    let field = '';
    let value = '';
    if (title !== undefined) {
        field = 'task title';
        value = title;
    } else if (description !== undefined) {
        field = 'description';
        value = description;
    }

    let changelog = 'edited this task';
    if (field && value) {
        changelog = `updated the ${field} to ${value}`;
    } else if (field) {
        changelog = `removed the ${field}`;
    }

    return {
        reportActionID: NumberUtils.rand64(),
        actionName: CONST.REPORT.ACTIONS.TYPE.TASK_EDITED,
        pendingAction: CONST.RED_BRICK_ROAD_PENDING_ACTION.ADD,
        actorAccountID: currentUserAccountID,
        message: [
            {
                type: CONST.REPORT.MESSAGE.TYPE.COMMENT,
                text: changelog,
                html: description ? getParsedComment(changelog) : changelog,
            },
        ],
        person: [
            {
                type: CONST.REPORT.MESSAGE.TYPE.TEXT,
                style: 'strong',
                text: getCurrentUserDisplayNameOrEmail(),
            },
        ],
        automatic: false,
        avatar: getCurrentUserAvatar(),
        created: DateUtils.getDBTime(),
        shouldShow: false,
    };
}

function buildOptimisticChangedTaskAssigneeReportAction(assigneeAccountID: number): OptimisticEditedTaskReportAction {
    return {
        reportActionID: NumberUtils.rand64(),
        actionName: CONST.REPORT.ACTIONS.TYPE.TASK_EDITED,
        pendingAction: CONST.RED_BRICK_ROAD_PENDING_ACTION.ADD,
        actorAccountID: currentUserAccountID,
        message: [
            {
                type: CONST.REPORT.MESSAGE.TYPE.COMMENT,
                text: `assigned to ${getDisplayNameForParticipant(assigneeAccountID)}`,
                html: `assigned to <mention-user accountID=${assigneeAccountID}></mention-user>`,
            },
        ],
        person: [
            {
                type: CONST.REPORT.MESSAGE.TYPE.TEXT,
                style: 'strong',
                text: getCurrentUserDisplayNameOrEmail(),
            },
        ],
        automatic: false,
        avatar: getCurrentUserAvatar(),
        created: DateUtils.getDBTime(),
        shouldShow: false,
    };
}

/**
 * Returns the necessary reportAction onyx data to indicate that a chat has been archived
 *
 * @param reason - A reason why the chat has been archived
 */
function buildOptimisticClosedReportAction(
    emailClosingReport: string,
    policyName: string,
    reason: ValueOf<typeof CONST.REPORT.ARCHIVE_REASON> = CONST.REPORT.ARCHIVE_REASON.DEFAULT,
): OptimisticClosedReportAction {
    return {
        actionName: CONST.REPORT.ACTIONS.TYPE.CLOSED,
        actorAccountID: currentUserAccountID,
        automatic: false,
        avatar: getCurrentUserAvatar(),
        created: DateUtils.getDBTime(),
        message: [
            {
                type: CONST.REPORT.MESSAGE.TYPE.TEXT,
                style: 'strong',
                text: emailClosingReport,
            },
            {
                type: CONST.REPORT.MESSAGE.TYPE.TEXT,
                style: 'normal',
                text: ' closed this report',
            },
        ],
        originalMessage: {
            policyName,
            reason,
        },
        pendingAction: CONST.RED_BRICK_ROAD_PENDING_ACTION.ADD,
        person: [
            {
                type: CONST.REPORT.MESSAGE.TYPE.TEXT,
                style: 'strong',
                text: getCurrentUserDisplayNameOrEmail(),
            },
        ],
        reportActionID: NumberUtils.rand64(),
        shouldShow: true,
    };
}

/**
 * Returns an optimistic Dismissed Violation Report Action. Use the originalMessage customize this to the type of
 * violation being dismissed.
 */
function buildOptimisticDismissedViolationReportAction(
    originalMessage: ReportAction<typeof CONST.REPORT.ACTIONS.TYPE.DISMISSED_VIOLATION>['originalMessage'],
): OptimisticDismissedViolationReportAction {
    return {
        actionName: CONST.REPORT.ACTIONS.TYPE.DISMISSED_VIOLATION,
        actorAccountID: currentUserAccountID,
        avatar: getCurrentUserAvatar(),
        created: DateUtils.getDBTime(),
        message: [
            {
                type: CONST.REPORT.MESSAGE.TYPE.TEXT,
                style: 'normal',
                text: ReportActionsUtils.getDismissedViolationMessageText(originalMessage),
            },
        ],
        originalMessage,
        pendingAction: CONST.RED_BRICK_ROAD_PENDING_ACTION.ADD,
        person: [
            {
                type: CONST.REPORT.MESSAGE.TYPE.TEXT,
                style: 'strong',
                text: getCurrentUserDisplayNameOrEmail(),
            },
        ],
        reportActionID: NumberUtils.rand64(),
        shouldShow: true,
    };
}

function buildOptimisticWorkspaceChats(policyID: string, policyName: string, expenseReportId?: string): OptimisticWorkspaceChats {
    const announceChatData = buildOptimisticChatReport(
        currentUserAccountID ? [currentUserAccountID] : [],
        CONST.REPORT.WORKSPACE_CHAT_ROOMS.ANNOUNCE,
        CONST.REPORT.CHAT_TYPE.POLICY_ANNOUNCE,
        policyID,
        CONST.POLICY.OWNER_ACCOUNT_ID_FAKE,
        false,
        policyName,
        undefined,
        undefined,

        // #announce contains all policy members so notifying always should be opt-in only.
        CONST.REPORT.NOTIFICATION_PREFERENCE.DAILY,
    );
    const announceChatReportID = announceChatData.reportID;
    const announceCreatedAction = buildOptimisticCreatedReportAction(CONST.POLICY.OWNER_EMAIL_FAKE);
    const announceReportActionData = {
        [announceCreatedAction.reportActionID]: announceCreatedAction,
    };
    const pendingChatMembers = getPendingChatMembers(currentUserAccountID ? [currentUserAccountID] : [], [], CONST.RED_BRICK_ROAD_PENDING_ACTION.ADD);
    const adminsChatData = {
        ...buildOptimisticChatReport(
            [currentUserAccountID ?? -1],
            CONST.REPORT.WORKSPACE_CHAT_ROOMS.ADMINS,
            CONST.REPORT.CHAT_TYPE.POLICY_ADMINS,
            policyID,
            CONST.POLICY.OWNER_ACCOUNT_ID_FAKE,
            false,
            policyName,
        ),
        pendingChatMembers,
    };
    const adminsChatReportID = adminsChatData.reportID;
    const adminsCreatedAction = buildOptimisticCreatedReportAction(CONST.POLICY.OWNER_EMAIL_FAKE);
    const adminsReportActionData = {
        [adminsCreatedAction.reportActionID]: adminsCreatedAction,
    };

    const expenseChatData = buildOptimisticChatReport(
        [currentUserAccountID ?? -1],
        '',
        CONST.REPORT.CHAT_TYPE.POLICY_EXPENSE_CHAT,
        policyID,
        currentUserAccountID,
        true,
        policyName,
        undefined,
        undefined,
        undefined,
        undefined,
        undefined,
        undefined,
        undefined,
        expenseReportId,
    );
    const expenseChatReportID = expenseChatData.reportID;
    const expenseReportCreatedAction = buildOptimisticCreatedReportAction(currentUserEmail ?? '');
    const expenseReportActionData = {
        [expenseReportCreatedAction.reportActionID]: expenseReportCreatedAction,
    };

    return {
        announceChatReportID,
        announceChatData,
        announceReportActionData,
        announceCreatedReportActionID: announceCreatedAction.reportActionID,
        adminsChatReportID,
        adminsChatData,
        adminsReportActionData,
        adminsCreatedReportActionID: adminsCreatedAction.reportActionID,
        expenseChatReportID,
        expenseChatData,
        expenseReportActionData,
        expenseCreatedReportActionID: expenseReportCreatedAction.reportActionID,
    };
}

/**
 * Builds an optimistic Task Report with a randomly generated reportID
 *
 * @param ownerAccountID - Account ID of the person generating the Task.
 * @param assigneeAccountID - AccountID of the other person participating in the Task.
 * @param parentReportID - Report ID of the chat where the Task is.
 * @param title - Task title.
 * @param description - Task description.
 * @param policyID - PolicyID of the parent report
 */

function buildOptimisticTaskReport(
    ownerAccountID: number,
    assigneeAccountID = 0,
    parentReportID?: string,
    title?: string,
    description?: string,
    policyID: string = CONST.POLICY.OWNER_EMAIL_FAKE,
    notificationPreference: NotificationPreference = CONST.REPORT.NOTIFICATION_PREFERENCE.HIDDEN,
): OptimisticTaskReport {
    const participants: Participants = {
        [ownerAccountID]: {
            hidden: false,
        },
    };

    if (assigneeAccountID) {
        participants[assigneeAccountID] = {hidden: false};
    }

    return {
        reportID: generateReportID(),
        reportName: title,
        description: getParsedComment(description ?? ''),
        ownerAccountID,
        participants,
        managerID: assigneeAccountID,
        type: CONST.REPORT.TYPE.TASK,
        parentReportID,
        policyID,
        stateNum: CONST.REPORT.STATE_NUM.OPEN,
        statusNum: CONST.REPORT.STATUS_NUM.OPEN,
        notificationPreference,
        lastVisibleActionCreated: DateUtils.getDBTime(),
        hasParentAccess: true,
    };
}

/**
 * A helper method to create transaction thread
 *
 * @param reportAction - the parent IOU report action from which to create the thread
 * @param moneyRequestReport - the report which the report action belongs to
 */
function buildTransactionThread(
    reportAction: OnyxEntry<ReportAction | OptimisticIOUReportAction>,
    moneyRequestReport: OnyxEntry<Report>,
    existingTransactionThreadReportID?: string,
): OptimisticChatReport {
    const participantAccountIDs = [...new Set([currentUserAccountID, Number(reportAction?.actorAccountID)])].filter(Boolean) as number[];
    const existingTransactionThreadReport = getReportOrDraftReport(existingTransactionThreadReportID);

    if (existingTransactionThreadReportID && existingTransactionThreadReport) {
        return {
            ...existingTransactionThreadReport,
            isOptimisticReport: true,
            parentReportActionID: reportAction?.reportActionID,
            parentReportID: moneyRequestReport?.reportID,
            reportName: getTransactionReportName(reportAction),
            policyID: moneyRequestReport?.policyID,
        };
    }

    return buildOptimisticChatReport(
        participantAccountIDs,
        getTransactionReportName(reportAction),
        undefined,
        moneyRequestReport?.policyID ?? '-1',
        CONST.POLICY.OWNER_ACCOUNT_ID_FAKE,
        false,
        '',
        undefined,
        undefined,
        CONST.REPORT.NOTIFICATION_PREFERENCE.HIDDEN,
        reportAction?.reportActionID,
        moneyRequestReport?.reportID,
        '',
        '',
        '',
        false,
    );
}

/**
 * Build optimistic expense entities:
 *
 * 1. CREATED action for the chatReport
 * 2. CREATED action for the iouReport
 * 3. IOU action for the iouReport linked to the transaction thread via `childReportID`
 * 4. Transaction Thread linked to the IOU action via `parentReportActionID`
 * 5. CREATED action for the Transaction Thread
 */
function buildOptimisticMoneyRequestEntities(
    iouReport: Report,
    type: ValueOf<typeof CONST.IOU.REPORT_ACTION_TYPE>,
    amount: number,
    currency: string,
    comment: string,
    payeeEmail: string,
    participants: Participant[],
    transactionID: string,
    paymentType?: PaymentMethodType,
    isSettlingUp = false,
    isSendMoneyFlow = false,
    receipt: Receipt = {},
    isOwnPolicyExpenseChat = false,
    isPersonalTrackingExpense?: boolean,
    existingTransactionThreadReportID?: string,
    linkedTrackedExpenseReportAction?: ReportAction,
): [OptimisticCreatedReportAction, OptimisticCreatedReportAction, OptimisticIOUReportAction, OptimisticChatReport, OptimisticCreatedReportAction | null] {
    const createdActionForChat = buildOptimisticCreatedReportAction(payeeEmail);

    // The `CREATED` action must be optimistically generated before the IOU action so that it won't appear after the IOU action in the chat.
    const iouActionCreationTime = DateUtils.getDBTime();
    const createdActionForIOUReport = buildOptimisticCreatedReportAction(payeeEmail, DateUtils.subtractMillisecondsFromDateTime(iouActionCreationTime, 1));

    const iouAction = buildOptimisticIOUReportAction(
        type,
        amount,
        currency,
        comment,
        participants,
        transactionID,
        paymentType,
        isPersonalTrackingExpense ? '0' : iouReport.reportID,
        isSettlingUp,
        isSendMoneyFlow,
        receipt,
        isOwnPolicyExpenseChat,
        iouActionCreationTime,
        linkedTrackedExpenseReportAction,
    );

    // Create optimistic transactionThread and the `CREATED` action for it, if existingTransactionThreadReportID is undefined
    const transactionThread = buildTransactionThread(iouAction, iouReport, existingTransactionThreadReportID);
    const createdActionForTransactionThread = existingTransactionThreadReportID ? null : buildOptimisticCreatedReportAction(payeeEmail);

    // The IOU action and the transactionThread are co-dependent as parent-child, so we need to link them together
    iouAction.childReportID = existingTransactionThreadReportID ?? transactionThread.reportID;

    return [createdActionForChat, createdActionForIOUReport, iouAction, transactionThread, createdActionForTransactionThread];
}

// Check if the report is empty, meaning it has no visible messages (i.e. only a "created" report action).
function isEmptyReport(report: OnyxEntry<Report>): boolean {
    if (!report) {
        return true;
    }
    const lastVisibleMessage = getLastVisibleMessage(report.reportID);
    return !report.lastMessageText && !report.lastMessageTranslationKey && !lastVisibleMessage.lastMessageText && !lastVisibleMessage.lastMessageTranslationKey;
}

function isUnread(report: OnyxEntry<Report>): boolean {
    if (!report) {
        return false;
    }

    if (isEmptyReport(report) && !isSelfDM(report)) {
        return false;
    }
    // lastVisibleActionCreated and lastReadTime are both datetime strings and can be compared directly
    const lastVisibleActionCreated = report.lastVisibleActionCreated ?? '';
    const lastReadTime = report.lastReadTime ?? '';
    const lastMentionedTime = report.lastMentionedTime ?? '';

    // If the user was mentioned and the comment got deleted the lastMentionedTime will be more recent than the lastVisibleActionCreated
    return lastReadTime < lastVisibleActionCreated || lastReadTime < lastMentionedTime;
}

function isIOUOwnedByCurrentUser(report: OnyxEntry<Report>, allReportsDict?: OnyxCollection<Report>): boolean {
    const allAvailableReports = allReportsDict ?? ReportConnection.getAllReports();
    if (!report || !allAvailableReports) {
        return false;
    }

    let reportToLook = report;
    if (report.iouReportID) {
        const iouReport = allAvailableReports[`${ONYXKEYS.COLLECTION.REPORT}${report.iouReportID}`];
        if (iouReport) {
            reportToLook = iouReport;
        }
    }

    return reportToLook.ownerAccountID === currentUserAccountID;
}

/**
 * Assuming the passed in report is a default room, lets us know whether we can see it or not, based on permissions and
 * the various subsets of users we've allowed to use default rooms.
 */
function canSeeDefaultRoom(report: OnyxEntry<Report>, policies: OnyxCollection<Policy>, betas: OnyxEntry<Beta[]>): boolean {
    // Include archived rooms
    if (isArchivedRoom(report)) {
        return true;
    }

    // Include default rooms for free plan policies (domain rooms aren't included in here because they do not belong to a policy)
    if (getPolicyType(report, policies) === CONST.POLICY.TYPE.FREE) {
        return true;
    }

    // If the room has an assigned guide, it can be seen.
    if (hasExpensifyGuidesEmails(Object.keys(report?.participants ?? {}).map(Number))) {
        return true;
    }

    // Include any admins and announce rooms, since only non partner-managed domain rooms are on the beta now.
    if (isAdminRoom(report) || isAnnounceRoom(report)) {
        return true;
    }

    // For all other cases, just check that the user belongs to the default rooms beta
    return Permissions.canUseDefaultRooms(betas ?? []);
}

function canAccessReport(report: OnyxEntry<Report>, policies: OnyxCollection<Policy>, betas: OnyxEntry<Beta[]>): boolean {
    // We hide default rooms (it's basically just domain rooms now) from people who aren't on the defaultRooms beta.
    if (isDefaultRoom(report) && !canSeeDefaultRoom(report, policies, betas)) {
        return false;
    }

    if (report?.errorFields?.notFound) {
        return false;
    }

    return true;
}

/**
 * Check if the report is the parent report of the currently viewed report or at least one child report has report action
 */
function shouldHideReport(report: OnyxEntry<Report>, currentReportId: string): boolean {
    const currentReport = getReportOrDraftReport(currentReportId);
    const parentReport = getParentReport(!isEmptyObject(currentReport) ? currentReport : undefined);
    const reportActions = allReportActions?.[`${ONYXKEYS.COLLECTION.REPORT_ACTIONS}${report?.reportID}`] ?? {};
    const isChildReportHasComment = Object.values(reportActions ?? {})?.some((reportAction) => (reportAction?.childVisibleActionCount ?? 0) > 0);
    return parentReport?.reportID !== report?.reportID && !isChildReportHasComment;
}

/**
 * Checks to see if a report's parentAction is an expense that contains a violation type of either violation or warning
 */
function doesTransactionThreadHaveViolations(
    report: OnyxInputOrEntry<Report>,
    transactionViolations: OnyxCollection<TransactionViolation[]>,
    parentReportAction: OnyxInputOrEntry<ReportAction>,
): boolean {
    if (!ReportActionsUtils.isMoneyRequestAction(parentReportAction)) {
        return false;
    }
    const {IOUTransactionID, IOUReportID} = ReportActionsUtils.getOriginalMessage(parentReportAction) ?? {};
    if (!IOUTransactionID || !IOUReportID) {
        return false;
    }
    if (!isCurrentUserSubmitter(IOUReportID)) {
        return false;
    }
    if (report?.stateNum !== CONST.REPORT.STATE_NUM.OPEN && report?.stateNum !== CONST.REPORT.STATE_NUM.SUBMITTED) {
        return false;
    }
    return TransactionUtils.hasViolation(IOUTransactionID, transactionViolations) || TransactionUtils.hasWarningTypeViolation(IOUTransactionID, transactionViolations);
}

/**
 * Checks if we should display violation - we display violations when the expense has violation and it is not settled
 */
function shouldDisplayTransactionThreadViolations(
    report: OnyxEntry<Report>,
    transactionViolations: OnyxCollection<TransactionViolation[]>,
    parentReportAction: OnyxEntry<ReportAction>,
): boolean {
    if (!ReportActionsUtils.isMoneyRequestAction(parentReportAction)) {
        return false;
    }
    const {IOUReportID} = ReportActionsUtils.getOriginalMessage(parentReportAction) ?? {};
    if (isSettled(IOUReportID)) {
        return false;
    }
    return doesTransactionThreadHaveViolations(report, transactionViolations, parentReportAction);
}

/**
 * Checks to see if a report contains a violation
 */
function hasViolations(reportID: string, transactionViolations: OnyxCollection<TransactionViolation[]>): boolean {
    const transactions = TransactionUtils.getAllReportTransactions(reportID);
    return transactions.some((transaction) => TransactionUtils.hasViolation(transaction.transactionID, transactionViolations));
}

/**
 * Checks to see if a report contains a violation of type `warning`
 */
function hasWarningTypeViolations(reportID: string, transactionViolations: OnyxCollection<TransactionViolation[]>): boolean {
    const transactions = TransactionUtils.getAllReportTransactions(reportID);
    return transactions.some((transaction) => TransactionUtils.hasWarningTypeViolation(transaction.transactionID, transactionViolations));
}

/**
 * Takes several pieces of data from Onyx and evaluates if a report should be shown in the option list (either when searching
 * for reports or the reports shown in the LHN).
 *
 * This logic is very specific and the order of the logic is very important. It should fail quickly in most cases and also
 * filter out the majority of reports before filtering out very specific minority of reports.
 */
function shouldReportBeInOptionList({
    report,
    currentReportId,
    isInFocusMode,
    betas,
    policies,
    excludeEmptyChats,
    doesReportHaveViolations,
    includeSelfDM = false,
    login,
    includeDomainEmail = false,
}: {
    report: OnyxEntry<Report>;
    currentReportId: string;
    isInFocusMode: boolean;
    betas: OnyxEntry<Beta[]>;
    policies: OnyxCollection<Policy>;
    excludeEmptyChats: boolean;
    doesReportHaveViolations: boolean;
    includeSelfDM?: boolean;
    login?: string;
    includeDomainEmail?: boolean;
}) {
    const isInDefaultMode = !isInFocusMode;
    // Exclude reports that have no data because there wouldn't be anything to show in the option item.
    // This can happen if data is currently loading from the server or a report is in various stages of being created.
    // This can also happen for anyone accessing a public room or archived room for which they don't have access to the underlying policy.
    // Optionally exclude reports that do not belong to currently active workspace

    const parentReportAction = ReportActionsUtils.getParentReportAction(report);

    if (
        !report?.reportID ||
        !report?.type ||
        report?.reportName === undefined ||
        // eslint-disable-next-line @typescript-eslint/prefer-nullish-coalescing
        report?.isHidden ||
        (!report?.participants &&
            // We omit sending back participants for chat rooms when searching for reports since they aren't needed to display the results and can get very large.
            // So we allow showing rooms with no participants–in any other circumstances we should never have these reports with no participants in Onyx.
            !isChatRoom(report) &&
            !isChatThread(report) &&
            !isArchivedRoom(report) &&
            !isMoneyRequestReport(report) &&
            !isTaskReport(report) &&
            !isSelfDM(report) &&
            !isSystemChat(report) &&
            !isGroupChat(report))
    ) {
        return false;
    }

    if (report?.participants?.[CONST.ACCOUNT_ID.NOTIFICATIONS] && (!currentUserAccountID || !AccountUtils.isAccountIDOddNumber(currentUserAccountID))) {
        return false;
    }

    if (!canAccessReport(report, policies, betas)) {
        return false;
    }

    // If this is a transaction thread associated with a report that only has one transaction, omit it
    if (isOneTransactionThread(report.reportID, report.parentReportID ?? '-1', parentReportAction)) {
        return false;
    }

    if (report?.type === CONST.REPORT.TYPE.PAYCHECK || report?.type === CONST.REPORT.TYPE.BILL) {
        return false;
    }

    // Include the currently viewed report. If we excluded the currently viewed report, then there
    // would be no way to highlight it in the options list and it would be confusing to users because they lose
    // a sense of context.
    if (report.reportID === currentReportId) {
        return true;
    }

    // Retrieve the draft comment for the report and convert it to a boolean
    const hasDraftComment = hasValidDraftComment(report.reportID);

    // Include reports that are relevant to the user in any view mode. Criteria include having a draft or having a GBR showing.
    // eslint-disable-next-line @typescript-eslint/prefer-nullish-coalescing
    if (hasDraftComment || requiresAttentionFromCurrentUser(report)) {
        return true;
    }

    const isEmptyChat = isEmptyReport(report);
    const canHideReport = shouldHideReport(report, currentReportId);

    // Include reports if they are pinned
    if (report.isPinned) {
        return true;
    }

    const reportIsSettled = report.statusNum === CONST.REPORT.STATUS_NUM.REIMBURSED;

    // Always show IOU reports with violations unless they are reimbursed
    if (isExpenseRequest(report) && doesReportHaveViolations && !reportIsSettled) {
        return true;
    }

    // Hide only chat threads that haven't been commented on (other threads are actionable)
    if (isChatThread(report) && canHideReport && isEmptyChat) {
        return false;
    }

    // Include reports that have errors from trying to add a workspace
    // If we excluded it, then the red-brock-road pattern wouldn't work for the user to resolve the error
    if (report.errorFields?.addWorkspaceRoom) {
        return true;
    }

    // All unread chats (even archived ones) in GSD mode will be shown. This is because GSD mode is specifically for focusing the user on the most relevant chats, primarily, the unread ones
    if (isInFocusMode) {
        return isUnread(report) && report.notificationPreference !== CONST.REPORT.NOTIFICATION_PREFERENCE.MUTE;
    }

    // Archived reports should always be shown when in default (most recent) mode. This is because you should still be able to access and search for the chats to find them.
    if (isInDefaultMode && isArchivedRoom(report)) {
        return true;
    }

    // Hide chats between two users that haven't been commented on from the LNH
    if (excludeEmptyChats && isEmptyChat && isChatReport(report) && !isChatRoom(report) && !isPolicyExpenseChat(report) && !isSystemChat(report) && !isGroupChat(report) && canHideReport) {
        return false;
    }

    if (isSelfDM(report)) {
        return includeSelfDM;
    }

    if (Str.isDomainEmail(login ?? '') && !includeDomainEmail) {
        return false;
    }

    // Hide chat threads where the parent message is pending removal
    if (
        !isEmptyObject(parentReportAction) &&
        ReportActionsUtils.isPendingRemove(parentReportAction) &&
        ReportActionsUtils.isThreadParentMessage(parentReportAction, report?.reportID ?? '')
    ) {
        return false;
    }

    return true;
}

/**
 * Returns the system report from the list of reports.
 */
function getSystemChat(): OnyxEntry<Report> {
    const allReports = ReportConnection.getAllReports();
    if (!allReports) {
        return undefined;
    }

    return Object.values(allReports ?? {}).find((report) => report?.chatType === CONST.REPORT.CHAT_TYPE.SYSTEM);
}

/**
 * Attempts to find a report in onyx with the provided list of participants. Does not include threads, task, expense, room, and policy expense chat.
 */
function getChatByParticipants(newParticipantList: number[], reports: OnyxCollection<Report> = ReportConnection.getAllReports(), shouldIncludeGroupChats = false): OnyxEntry<Report> {
    const sortedNewParticipantList = newParticipantList.sort();
    return Object.values(reports ?? {}).find((report) => {
        const participantAccountIDs = Object.keys(report?.participants ?? {});

        // If the report has been deleted, or there are no participants (like an empty #admins room) then skip it
        if (
            participantAccountIDs.length === 0 ||
            isChatThread(report) ||
            isTaskReport(report) ||
            isMoneyRequestReport(report) ||
            isChatRoom(report) ||
            isPolicyExpenseChat(report) ||
            (isGroupChat(report) && !shouldIncludeGroupChats)
        ) {
            return false;
        }

        const sortedParticipantsAccountIDs = participantAccountIDs.map(Number).sort();

        // Only return the chat if it has all the participants
        return lodashIsEqual(sortedNewParticipantList, sortedParticipantsAccountIDs);
    });
}

/**
 * Attempts to find an invoice chat report in onyx with the provided policyID and receiverID.
 */
function getInvoiceChatByParticipants(policyID: string, receiverID: string | number, reports: OnyxCollection<Report> = ReportConnection.getAllReports()): OnyxEntry<Report> {
    return Object.values(reports ?? {}).find((report) => {
        if (!report || !isInvoiceRoom(report)) {
            return false;
        }

        const isSameReceiver =
            report.invoiceReceiver &&
            (('accountID' in report.invoiceReceiver && report.invoiceReceiver.accountID === receiverID) ||
                ('policyID' in report.invoiceReceiver && report.invoiceReceiver.policyID === receiverID));

        return report.policyID === policyID && isSameReceiver;
    });
}

/**
 * Attempts to find a policy expense report in onyx that is owned by ownerAccountID in a given policy
 */
function getPolicyExpenseChat(ownerAccountID: number, policyID: string): OnyxEntry<Report> {
    return Object.values(ReportConnection.getAllReports() ?? {}).find((report: OnyxEntry<Report>) => {
        // If the report has been deleted, then skip it
        if (!report) {
            return false;
        }

        return report.policyID === policyID && isPolicyExpenseChat(report) && report.ownerAccountID === ownerAccountID;
    });
}

function getAllPolicyReports(policyID: string): Array<OnyxEntry<Report>> {
    return Object.values(ReportConnection.getAllReports() ?? {}).filter((report) => report?.policyID === policyID);
}

/**
 * Returns true if Chronos is one of the chat participants (1:1)
 */
function chatIncludesChronos(report: OnyxInputOrEntry<Report>): boolean {
    const participantAccountIDs = Object.keys(report?.participants ?? {}).map(Number);
    return participantAccountIDs.includes(CONST.ACCOUNT_ID.CHRONOS);
}

function chatIncludesChronosWithID(reportID?: string): boolean {
    // eslint-disable-next-line @typescript-eslint/prefer-nullish-coalescing
    const report = ReportConnection.getAllReports()?.[`${ONYXKEYS.COLLECTION.REPORT}${reportID || -1}`];
    return chatIncludesChronos(report);
}

/**
 * Can only flag if:
 *
 * - It was written by someone else and isn't a whisper
 * - It's a welcome message whisper
 * - It's an ADD_COMMENT that is not an attachment
 */
function canFlagReportAction(reportAction: OnyxInputOrEntry<ReportAction>, reportID: string | undefined): boolean {
    let report = getReportOrDraftReport(reportID);

    // If the childReportID exists in reportAction and is equal to the reportID,
    // the report action being evaluated is the parent report action in a thread, and we should get the parent report to evaluate instead.
    if (reportAction?.childReportID?.toString() === reportID?.toString()) {
        report = getReportOrDraftReport(report?.parentReportID);
    }
    const isCurrentUserAction = reportAction?.actorAccountID === currentUserAccountID;
    if (ReportActionsUtils.isWhisperAction(reportAction)) {
        // Allow flagging whispers that are sent by other users
        if (!isCurrentUserAction && reportAction?.actorAccountID !== CONST.ACCOUNT_ID.CONCIERGE) {
            return true;
        }

        // Disallow flagging the rest of whisper as they are sent by us
        return false;
    }

    return !!(
        !isCurrentUserAction &&
        reportAction?.actionName === CONST.REPORT.ACTIONS.TYPE.ADD_COMMENT &&
        !ReportActionsUtils.isDeletedAction(reportAction) &&
        !ReportActionsUtils.isCreatedTaskReportAction(reportAction) &&
        !isEmptyObject(report) &&
        report &&
        isAllowedToComment(report)
    );
}

/**
 * Whether flag comment page should show
 */
function shouldShowFlagComment(reportAction: OnyxInputOrEntry<ReportAction>, report: OnyxInputOrEntry<Report>): boolean {
    return (
        canFlagReportAction(reportAction, report?.reportID) &&
        !isArchivedRoom(report) &&
        !chatIncludesChronos(report) &&
        !isConciergeChatReport(report) &&
        reportAction?.actorAccountID !== CONST.ACCOUNT_ID.CONCIERGE
    );
}

/**
 * @param sortedAndFilteredReportActions - reportActions for the report, sorted newest to oldest, and filtered for only those that should be visible
 */
function getNewMarkerReportActionID(report: OnyxEntry<Report>, sortedAndFilteredReportActions: ReportAction[]): string {
    if (!isUnread(report)) {
        return '';
    }

    const newMarkerIndex = lodashFindLastIndex(sortedAndFilteredReportActions, (reportAction) => (reportAction.created ?? '') > (report?.lastReadTime ?? ''));

    return 'reportActionID' in sortedAndFilteredReportActions[newMarkerIndex] ? sortedAndFilteredReportActions[newMarkerIndex].reportActionID : '';
}

/**
 * Performs the markdown conversion, and replaces code points > 127 with C escape sequences
 * Used for compatibility with the backend auth validator for AddComment, and to account for MD in comments
 * @returns The comment's total length as seen from the backend
 */
function getCommentLength(textComment: string, parsingDetails?: ParsingDetails): number {
    return getParsedComment(textComment, parsingDetails)
        .replace(/[^ -~]/g, '\\u????')
        .trim().length;
}

function getRouteFromLink(url: string | null): string {
    if (!url) {
        return '';
    }

    // Get the reportID from URL
    let route = url;
    const localWebAndroidRegEx = /^(https:\/\/([0-9]{1,3})\.([0-9]{1,3})\.([0-9]{1,3})\.([0-9]{1,3}))/;
    linkingConfig.prefixes.forEach((prefix) => {
        if (route.startsWith(prefix)) {
            route = route.replace(prefix, '');
        } else if (localWebAndroidRegEx.test(route)) {
            route = route.replace(localWebAndroidRegEx, '');
        } else {
            return;
        }

        // Remove the port if it's a localhost URL
        if (/^:\d+/.test(route)) {
            route = route.replace(/:\d+/, '');
        }

        // Remove the leading slash if exists
        if (route.startsWith('/')) {
            route = route.replace('/', '');
        }
    });
    return route;
}

function parseReportRouteParams(route: string): ReportRouteParams {
    let parsingRoute = route;
    if (parsingRoute.at(0) === '/') {
        // remove the first slash
        parsingRoute = parsingRoute.slice(1);
    }

    if (!parsingRoute.startsWith(Url.addTrailingForwardSlash(ROUTES.REPORT))) {
        return {reportID: '', isSubReportPageRoute: false};
    }

    const pathSegments = parsingRoute.split('/');

    const reportIDSegment = pathSegments[1];
    const hasRouteReportActionID = !Number.isNaN(Number(reportIDSegment));

    // Check for "undefined" or any other unwanted string values
    if (!reportIDSegment || reportIDSegment === 'undefined') {
        return {reportID: '', isSubReportPageRoute: false};
    }

    return {
        reportID: reportIDSegment,
        isSubReportPageRoute: pathSegments.length > 2 && !hasRouteReportActionID,
    };
}

function getReportIDFromLink(url: string | null): string {
    const route = getRouteFromLink(url);
    const {reportID, isSubReportPageRoute} = parseReportRouteParams(route);
    if (isSubReportPageRoute) {
        // We allow the Sub-Report deep link routes (settings, details, etc.) to be handled by their respective component pages
        return '';
    }
    return reportID;
}

/**
 * Check if the chat report is linked to an iou that is waiting for the current user to add a credit bank account.
 */
function hasIOUWaitingOnCurrentUserBankAccount(chatReport: OnyxInputOrEntry<Report>): boolean {
    if (chatReport?.iouReportID) {
        const iouReport = ReportConnection.getAllReports()?.[`${ONYXKEYS.COLLECTION.REPORT}${chatReport?.iouReportID}`];
        if (iouReport?.isWaitingOnBankAccount && iouReport?.ownerAccountID === currentUserAccountID) {
            return true;
        }
    }

    return false;
}

/**
 * Users can submit an expense:
 * - in policy expense chats only if they are in a role of a member in the chat (in other words, if it's their policy expense chat)
 * - in an open or submitted expense report tied to a policy expense chat the user owns
 *     - employee can submit expenses in a submitted expense report only if the policy has Instant Submit settings turned on
 * - in an IOU report, which is not settled yet
 * - in a 1:1 DM chat
 */
function canRequestMoney(report: OnyxEntry<Report>, policy: OnyxEntry<Policy>, otherParticipants: number[]): boolean {
    // User cannot submit expenses in a chat thread, task report or in a chat room
    if (isChatThread(report) || isTaskReport(report) || isChatRoom(report) || isSelfDM(report) || isGroupChat(report)) {
        return false;
    }

    // Users can only submit expenses in DMs if they are a 1:1 DM
    if (isDM(report)) {
        return otherParticipants.length === 1;
    }

    // Prevent requesting money if pending IOU report waiting for their bank account already exists
    if (hasIOUWaitingOnCurrentUserBankAccount(report)) {
        return false;
    }

    let isOwnPolicyExpenseChat = report?.isOwnPolicyExpenseChat ?? false;
    if (isExpenseReport(report) && getParentReport(report)) {
        isOwnPolicyExpenseChat = !!getParentReport(report)?.isOwnPolicyExpenseChat;
    }

    // In case there are no other participants than the current user and it's not user's own policy expense chat, they can't submit expenses from such report
    if (otherParticipants.length === 0 && !isOwnPolicyExpenseChat) {
        return false;
    }

    // User can submit expenses in any IOU report, unless paid, but the user can only submit expenses in an expense report
    // which is tied to their workspace chat.
    if (isMoneyRequestReport(report)) {
        const canAddTransactions = canAddOrDeleteTransactions(report);
        return isReportInGroupPolicy(report) ? isOwnPolicyExpenseChat && canAddTransactions : canAddTransactions;
    }

    // In the case of policy expense chat, users can only submit expenses from their own policy expense chat
    return !isPolicyExpenseChat(report) || isOwnPolicyExpenseChat;
}

function isGroupChatAdmin(report: OnyxEntry<Report>, accountID: number) {
    if (!report?.participants) {
        return false;
    }

    const reportParticipants = report.participants ?? {};
    const participant = reportParticipants[accountID];
    return participant?.role === CONST.REPORT.ROLE.ADMIN;
}

/**
 * Helper method to define what expense options we want to show for particular method.
 * There are 4 expense options: Submit, Split, Pay and Track expense:
 * - Submit option should show for:
 *     - DMs
 *     - own policy expense chats
 *     - open and processing expense reports tied to own policy expense chat
 *     - unsettled IOU reports
 * - Pay option should show for:
 *     - DMs
 * - Split options should show for:
 *     - DMs
 *     - chat/policy rooms with more than 1 participant
 *     - groups chats with 2 and more participants
 *     - corporate workspace chats
 * - Track expense option should show for:
 *    - Self DMs
 *    - own policy expense chats
 *    - open and processing expense reports tied to own policy expense chat
 * - Send invoice option should show for:
 *    - invoice rooms if the user is an admin of the sender workspace
 * None of the options should show in chat threads or if there is some special Expensify account
 * as a participant of the report.
 */
function getMoneyRequestOptions(report: OnyxEntry<Report>, policy: OnyxEntry<Policy>, reportParticipants: number[], filterDeprecatedTypes = false): IOUType[] {
    // In any thread or task report, we do not allow any new expenses yet
    if (isChatThread(report) || isTaskReport(report) || isInvoiceReport(report) || isSystemChat(report)) {
        return [];
    }

    if (isInvoiceRoom(report)) {
        if (isPolicyAdmin(report?.policyID ?? '-1', allPolicies)) {
            return [CONST.IOU.TYPE.INVOICE];
        }
        return [];
    }

    // We don't allow IOU actions if an Expensify account is a participant of the report, unless the policy that the report is on is owned by an Expensify account
    const doParticipantsIncludeExpensifyAccounts = lodashIntersection(reportParticipants, CONST.EXPENSIFY_ACCOUNT_IDS).length > 0;
    const isPolicyOwnedByExpensifyAccounts = report?.policyID ? CONST.EXPENSIFY_ACCOUNT_IDS.includes(getPolicy(report?.policyID ?? '-1')?.ownerAccountID ?? -1) : false;
    if (doParticipantsIncludeExpensifyAccounts && !isPolicyOwnedByExpensifyAccounts) {
        return [];
    }

    const otherParticipants = reportParticipants.filter((accountID) => currentUserPersonalDetails?.accountID !== accountID);
    const hasSingleParticipantInReport = otherParticipants.length === 1;
    let options: IOUType[] = [];

    if (isSelfDM(report)) {
        options = [CONST.IOU.TYPE.TRACK];
    }

    // User created policy rooms and default rooms like #admins or #announce will always have the Split Expense option
    // unless there are no other participants at all (e.g. #admins room for a policy with only 1 admin)
    // DM chats will have the Split Expense option.
    // Your own workspace chats will have the split expense option.
    if (
        (isChatRoom(report) && !isAnnounceRoom(report) && otherParticipants.length > 0) ||
        (isDM(report) && otherParticipants.length > 0) ||
        (isGroupChat(report) && otherParticipants.length > 0) ||
        (isPolicyExpenseChat(report) && report?.isOwnPolicyExpenseChat)
    ) {
        options = [CONST.IOU.TYPE.SPLIT];
    }

    if (canRequestMoney(report, policy, otherParticipants)) {
        options = [...options, CONST.IOU.TYPE.SUBMIT];
        if (!filterDeprecatedTypes) {
            options = [...options, CONST.IOU.TYPE.REQUEST];
        }

        // If the user can request money from the workspace report, they can also track expenses
        if (isPolicyExpenseChat(report) || isExpenseReport(report)) {
            options = [...options, CONST.IOU.TYPE.TRACK];
        }
    }

    // Pay someone option should be visible only in 1:1 DMs
    if (isDM(report) && hasSingleParticipantInReport) {
        options = [...options, CONST.IOU.TYPE.PAY];
        if (!filterDeprecatedTypes) {
            options = [...options, CONST.IOU.TYPE.SEND];
        }
    }

    return options;
}

/**
 * This is a temporary function to help with the smooth transition with the oldDot.
 * This function will be removed once the transition occurs in oldDot to new links.
 */
// eslint-disable-next-line @typescript-eslint/naming-convention
function temporary_getMoneyRequestOptions(
    report: OnyxEntry<Report>,
    policy: OnyxEntry<Policy>,
    reportParticipants: number[],
): Array<Exclude<IOUType, typeof CONST.IOU.TYPE.REQUEST | typeof CONST.IOU.TYPE.SEND>> {
    return getMoneyRequestOptions(report, policy, reportParticipants, true) as Array<Exclude<IOUType, typeof CONST.IOU.TYPE.REQUEST | typeof CONST.IOU.TYPE.SEND>>;
}

/**
 * Invoice sender, invoice receiver and auto-invited admins cannot leave
 */
function canLeaveInvoiceRoom(report: OnyxEntry<Report>): boolean {
    if (!report || !report?.invoiceReceiver) {
        return false;
    }

    if (report?.statusNum === CONST.REPORT.STATUS_NUM.CLOSED) {
        return false;
    }

    const isSenderPolicyAdmin = getPolicy(report.policyID)?.role === CONST.POLICY.ROLE.ADMIN;

    if (isSenderPolicyAdmin) {
        return false;
    }

    if (report.invoiceReceiver.type === CONST.REPORT.INVOICE_RECEIVER_TYPE.INDIVIDUAL) {
        return report?.invoiceReceiver?.accountID !== currentUserAccountID;
    }

    const isReceiverPolicyAdmin = getPolicy(report.invoiceReceiver.policyID)?.role === CONST.POLICY.ROLE.ADMIN;

    if (isReceiverPolicyAdmin) {
        return false;
    }

    return true;
}

/**
 * Allows a user to leave a policy room according to the following conditions of the visibility or chatType rNVP:
 * `public` - Anyone can leave (because anybody can join)
 * `public_announce` - Only non-policy members can leave (it's auto-shared with policy members)
 * `policy_admins` - Nobody can leave (it's auto-shared with all policy admins)
 * `policy_announce` - Nobody can leave (it's auto-shared with all policy members)
 * `policyExpenseChat` - Nobody can leave (it's auto-shared with all policy members)
 * `policy` - Anyone can leave (though only policy members can join)
 * `domain` - Nobody can leave (it's auto-shared with domain members)
 * `dm` - Nobody can leave (it's auto-shared with users)
 * `private` - Anybody can leave (though you can only be invited to join)
 * `invoice` - Invoice sender, invoice receiver and auto-invited admins cannot leave
 */
function canLeaveRoom(report: OnyxEntry<Report>, isPolicyEmployee: boolean): boolean {
    if (isInvoiceRoom(report)) {
        if (isArchivedRoom(report)) {
            return false;
        }

        const invoiceReport = getReportOrDraftReport(report?.iouReportID ?? '-1');

        if (invoiceReport?.ownerAccountID === currentUserAccountID) {
            return false;
        }

        if (invoiceReport?.managerID === currentUserAccountID) {
            return false;
        }

        const isSenderPolicyAdmin = getPolicy(report?.policyID)?.role === CONST.POLICY.ROLE.ADMIN;

        if (isSenderPolicyAdmin) {
            return false;
        }

        const isReceiverPolicyAdmin =
            report?.invoiceReceiver?.type === CONST.REPORT.INVOICE_RECEIVER_TYPE.BUSINESS ? getPolicy(report?.invoiceReceiver?.policyID)?.role === CONST.POLICY.ROLE.ADMIN : false;

        if (isReceiverPolicyAdmin) {
            return false;
        }

        return true;
    }

    if (!report?.visibility) {
        if (
            report?.chatType === CONST.REPORT.CHAT_TYPE.POLICY_ADMINS ||
            report?.chatType === CONST.REPORT.CHAT_TYPE.POLICY_ANNOUNCE ||
            report?.chatType === CONST.REPORT.CHAT_TYPE.POLICY_EXPENSE_CHAT ||
            report?.chatType === CONST.REPORT.CHAT_TYPE.DOMAIN_ALL ||
            report?.chatType === CONST.REPORT.CHAT_TYPE.SELF_DM ||
            !report?.chatType
        ) {
            // DM chats don't have a chatType
            return false;
        }
    } else if (isPublicAnnounceRoom(report) && isPolicyEmployee) {
        return false;
    }
    return true;
}

function isCurrentUserTheOnlyParticipant(participantAccountIDs?: number[]): boolean {
    return !!(participantAccountIDs?.length === 1 && participantAccountIDs?.[0] === currentUserAccountID);
}

/**
 * Returns display names for those that can see the whisper.
 * However, it returns "you" if the current user is the only one who can see it besides the person that sent it.
 */
function getWhisperDisplayNames(participantAccountIDs?: number[]): string | undefined {
    const isWhisperOnlyVisibleToCurrentUser = isCurrentUserTheOnlyParticipant(participantAccountIDs);

    // When the current user is the only participant, the display name needs to be "you" because that's the only person reading it
    if (isWhisperOnlyVisibleToCurrentUser) {
        return Localize.translateLocal('common.youAfterPreposition');
    }

    return participantAccountIDs?.map((accountID) => getDisplayNameForParticipant(accountID, !isWhisperOnlyVisibleToCurrentUser)).join(', ');
}

/**
 * Show subscript on workspace chats / threads and expense requests
 */
function shouldReportShowSubscript(report: OnyxEntry<Report>): boolean {
    if (isArchivedRoom(report) && !isWorkspaceThread(report)) {
        return false;
    }

    if (isPolicyExpenseChat(report) && !isChatThread(report) && !isTaskReport(report) && !report?.isOwnPolicyExpenseChat) {
        return true;
    }

    if (isPolicyExpenseChat(report) && !isThread(report) && !isTaskReport(report)) {
        return true;
    }

    if (isExpenseRequest(report)) {
        return true;
    }

    if (isExpenseReport(report) && isOneTransactionReport(report?.reportID ?? '-1')) {
        return true;
    }

    if (isWorkspaceTaskReport(report)) {
        return true;
    }

    if (isWorkspaceThread(report)) {
        return true;
    }

    if (isInvoiceRoom(report)) {
        return true;
    }

    return false;
}

/**
 * Return true if reports data exists
 */
function isReportDataReady(): boolean {
    const allReports = ReportConnection.getAllReports();
    return !isEmptyObject(allReports) && Object.keys(allReports ?? {}).some((key) => allReports?.[key]?.reportID);
}

/**
 * Return true if reportID from path is valid
 */
function isValidReportIDFromPath(reportIDFromPath: string): boolean {
    return !['', 'null', '0', '-1'].includes(reportIDFromPath);
}

/**
 * Return the errors we have when creating a chat or a workspace room
 */
function getAddWorkspaceRoomOrChatReportErrors(report: OnyxEntry<Report>): Errors | null | undefined {
    // We are either adding a workspace room, or we're creating a chat, it isn't possible for both of these to have errors for the same report at the same time, so
    // simply looking up the first truthy value will get the relevant property if it's set.
    return report?.errorFields?.addWorkspaceRoom ?? report?.errorFields?.createChat;
}

/**
 * Return true if the expense report is marked for deletion.
 */
function isMoneyRequestReportPendingDeletion(reportOrID: OnyxEntry<Report> | string): boolean {
    const report = typeof reportOrID === 'string' ? ReportConnection.getAllReports()?.[`${ONYXKEYS.COLLECTION.REPORT}${reportOrID}`] : reportOrID;
    if (!isMoneyRequestReport(report)) {
        return false;
    }

    const parentReportAction = ReportActionsUtils.getReportAction(report?.parentReportID ?? '-1', report?.parentReportActionID ?? '-1');
    return parentReportAction?.pendingAction === CONST.RED_BRICK_ROAD_PENDING_ACTION.DELETE;
}

function canUserPerformWriteAction(report: OnyxEntry<Report>, reportNameValuePairs?: OnyxEntry<ReportNameValuePairs>) {
    const reportErrors = getAddWorkspaceRoomOrChatReportErrors(report);

    // If the expense report is marked for deletion, let us prevent any further write action.
    if (isMoneyRequestReportPendingDeletion(report)) {
        return false;
    }

    return !isArchivedRoom(report, reportNameValuePairs) && isEmptyObject(reportErrors) && report && isAllowedToComment(report) && !isAnonymousUser && canWriteInReport(report);
}

/**
 * Returns ID of the original report from which the given reportAction is first created.
 */
function getOriginalReportID(reportID: string, reportAction: OnyxInputOrEntry<ReportAction>): string | undefined {
    const reportActions = allReportActions?.[`${ONYXKEYS.COLLECTION.REPORT_ACTIONS}${reportID}`];
    const currentReportAction = reportActions?.[reportAction?.reportActionID ?? '-1'] ?? null;
    const transactionThreadReportID = ReportActionsUtils.getOneTransactionThreadReportID(reportID, reportActions ?? ([] as ReportAction[]));
    if (Object.keys(currentReportAction ?? {}).length === 0) {
        return isThreadFirstChat(reportAction, reportID)
            ? ReportConnection.getAllReports()?.[`${ONYXKEYS.COLLECTION.REPORT}${reportID}`]?.parentReportID
            : transactionThreadReportID ?? reportID;
    }
    return reportID;
}

/**
 * Return the pendingAction and the errors resulting from either
 *
 * - creating a workspace room
 * - starting a chat
 * - paying the expense
 *
 * while being offline
 */
function getReportOfflinePendingActionAndErrors(report: OnyxEntry<Report>): ReportOfflinePendingActionAndErrors {
    // It shouldn't be possible for all of these actions to be pending (or to have errors) for the same report at the same time, so just take the first that exists
    const reportPendingAction = report?.pendingFields?.addWorkspaceRoom ?? report?.pendingFields?.createChat ?? report?.pendingFields?.reimbursed;

    const reportErrors = getAddWorkspaceRoomOrChatReportErrors(report);
    return {reportPendingAction, reportErrors};
}

/**
 * Check if the report can create the expense with type is iouType
 */
function canCreateRequest(report: OnyxEntry<Report>, policy: OnyxEntry<Policy>, iouType: ValueOf<typeof CONST.IOU.TYPE>): boolean {
    const participantAccountIDs = Object.keys(report?.participants ?? {}).map(Number);
    if (!canUserPerformWriteAction(report)) {
        return false;
    }
    return getMoneyRequestOptions(report, policy, participantAccountIDs).includes(iouType);
}

function getWorkspaceChats(policyID: string, accountIDs: number[]): Array<OnyxEntry<Report>> {
    const allReports = ReportConnection.getAllReports();
    return Object.values(allReports ?? {}).filter((report) => isPolicyExpenseChat(report) && (report?.policyID ?? '-1') === policyID && accountIDs.includes(report?.ownerAccountID ?? -1));
}

/**
 * Gets all reports that relate to the policy
 *
 * @param policyID - the workspace ID to get all associated reports
 */
function getAllWorkspaceReports(policyID: string): Array<OnyxEntry<Report>> {
    const allReports = ReportConnection.getAllReports();
    return Object.values(allReports ?? {}).filter((report) => (report?.policyID ?? '-1') === policyID);
}

/**
 * @param policy - the workspace the report is on, null if the user isn't a member of the workspace
 */
function shouldDisableRename(report: OnyxEntry<Report>): boolean {
    if (
        isDefaultRoom(report) ||
        isArchivedRoom(report) ||
        isPublicRoom(report) ||
        isThread(report) ||
        isMoneyRequest(report) ||
        isMoneyRequestReport(report) ||
        isPolicyExpenseChat(report) ||
        isInvoiceRoom(report) ||
        isInvoiceReport(report) ||
        isSystemChat(report)
    ) {
        return true;
    }

    if (isGroupChat(report)) {
        return false;
    }

    if (isDeprecatedGroupDM(report) || isTaskReport(report)) {
        return true;
    }

    return false;
}

/**
 * @param policy - the workspace the report is on, null if the user isn't a member of the workspace
 */
function canEditWriteCapability(report: OnyxEntry<Report>, policy: OnyxEntry<Policy>): boolean {
    return PolicyUtils.isPolicyAdmin(policy) && !isAdminRoom(report) && !isArchivedRoom(report) && !isThread(report) && !isInvoiceRoom(report);
}

/**
 * @param policy - the workspace the report is on, null if the user isn't a member of the workspace
 */
function canEditRoomVisibility(report: OnyxEntry<Report>, policy: OnyxEntry<Policy>): boolean {
    return PolicyUtils.isPolicyAdmin(policy) && !isArchivedRoom(report);
}

/**
 * Returns the onyx data needed for the task assignee chat
 */
function getTaskAssigneeChatOnyxData(
    accountID: number,
    assigneeAccountID: number,
    taskReportID: string,
    assigneeChatReportID: string,
    parentReportID: string,
    title: string,
    assigneeChatReport: OnyxEntry<Report>,
): OnyxDataTaskAssigneeChat {
    // Set if we need to add a comment to the assignee chat notifying them that they have been assigned a task
    let optimisticAssigneeAddComment: OptimisticReportAction | undefined;
    // Set if this is a new chat that needs to be created for the assignee
    let optimisticChatCreatedReportAction: OptimisticCreatedReportAction | undefined;
    const currentTime = DateUtils.getDBTime();
    const optimisticData: OnyxUpdate[] = [];
    const successData: OnyxUpdate[] = [];
    const failureData: OnyxUpdate[] = [];

    // You're able to assign a task to someone you haven't chatted with before - so we need to optimistically create the chat and the chat reportActions
    // Only add the assignee chat report to onyx if we haven't already set it optimistically
    if (assigneeChatReport?.isOptimisticReport && assigneeChatReport.pendingFields?.createChat !== CONST.RED_BRICK_ROAD_PENDING_ACTION.ADD) {
        optimisticChatCreatedReportAction = buildOptimisticCreatedReportAction(assigneeChatReportID);
        optimisticData.push(
            {
                onyxMethod: Onyx.METHOD.MERGE,
                key: `${ONYXKEYS.COLLECTION.REPORT}${assigneeChatReportID}`,
                value: {
                    pendingFields: {
                        createChat: CONST.RED_BRICK_ROAD_PENDING_ACTION.ADD,
                    },
                    isHidden: false,
                },
            },
            {
                onyxMethod: Onyx.METHOD.MERGE,
                key: `${ONYXKEYS.COLLECTION.REPORT_ACTIONS}${assigneeChatReportID}`,
                value: {[optimisticChatCreatedReportAction.reportActionID]: optimisticChatCreatedReportAction as Partial<ReportAction>},
            },
        );

        successData.push({
            onyxMethod: Onyx.METHOD.MERGE,
            key: `${ONYXKEYS.COLLECTION.REPORT}${assigneeChatReportID}`,
            value: {
                pendingFields: {
                    createChat: null,
                },
                isOptimisticReport: false,
                // BE will send a different participant. We clear the optimistic one to avoid duplicated entries
                participants: {[assigneeAccountID]: null},
            },
        });

        failureData.push(
            {
                onyxMethod: Onyx.METHOD.SET,
                key: `${ONYXKEYS.COLLECTION.REPORT}${assigneeChatReportID}`,
                value: null,
            },
            {
                onyxMethod: Onyx.METHOD.MERGE,
                key: `${ONYXKEYS.COLLECTION.REPORT_ACTIONS}${assigneeChatReportID}`,
                value: {[optimisticChatCreatedReportAction.reportActionID]: {pendingAction: null}},
            },
            // If we failed, we want to remove the optimistic personal details as it was likely due to an invalid login
            {
                onyxMethod: Onyx.METHOD.MERGE,
                key: ONYXKEYS.PERSONAL_DETAILS_LIST,
                value: {
                    [assigneeAccountID]: null,
                },
            },
        );
    }

    // If you're choosing to share the task in the same DM as the assignee then we don't need to create another reportAction indicating that you've been assigned
    if (assigneeChatReportID !== parentReportID) {
        // eslint-disable-next-line @typescript-eslint/prefer-nullish-coalescing
        const displayname = allPersonalDetails?.[assigneeAccountID]?.displayName || allPersonalDetails?.[assigneeAccountID]?.login || '';
        optimisticAssigneeAddComment = buildOptimisticTaskCommentReportAction(taskReportID, title, assigneeAccountID, `assigned to ${displayname}`, parentReportID);
        const lastAssigneeCommentText = formatReportLastMessageText(ReportActionsUtils.getReportActionText(optimisticAssigneeAddComment.reportAction as ReportAction));
        const optimisticAssigneeReport = {
            lastVisibleActionCreated: currentTime,
            lastMessageText: lastAssigneeCommentText,
            lastActorAccountID: accountID,
            lastReadTime: currentTime,
        };

        optimisticData.push(
            {
                onyxMethod: Onyx.METHOD.MERGE,
                key: `${ONYXKEYS.COLLECTION.REPORT_ACTIONS}${assigneeChatReportID}`,
                value: {[optimisticAssigneeAddComment.reportAction.reportActionID ?? '-1']: optimisticAssigneeAddComment.reportAction as ReportAction},
            },
            {
                onyxMethod: Onyx.METHOD.MERGE,
                key: `${ONYXKEYS.COLLECTION.REPORT}${assigneeChatReportID}`,
                value: optimisticAssigneeReport,
            },
        );
        successData.push({
            onyxMethod: Onyx.METHOD.MERGE,
            key: `${ONYXKEYS.COLLECTION.REPORT_ACTIONS}${assigneeChatReportID}`,
            value: {[optimisticAssigneeAddComment.reportAction.reportActionID ?? '-1']: {isOptimisticAction: null}},
        });
        failureData.push({
            onyxMethod: Onyx.METHOD.MERGE,
            key: `${ONYXKEYS.COLLECTION.REPORT_ACTIONS}${assigneeChatReportID}`,
            value: {[optimisticAssigneeAddComment.reportAction.reportActionID ?? '-1']: {pendingAction: null}},
        });
    }

    return {
        optimisticData,
        successData,
        failureData,
        optimisticAssigneeAddComment,
        optimisticChatCreatedReportAction,
    };
}

/**
 * Return iou report action display message
 */
function getIOUReportActionDisplayMessage(reportAction: OnyxEntry<ReportAction>, transaction?: OnyxEntry<Transaction>): string {
    if (!ReportActionsUtils.isMoneyRequestAction(reportAction)) {
        return '';
    }
    const originalMessage = ReportActionsUtils.getOriginalMessage(reportAction);
    const {IOUReportID} = originalMessage ?? {};
    const iouReport = getReportOrDraftReport(IOUReportID);
    let translationKey: TranslationPaths;
    if (originalMessage?.type === CONST.IOU.REPORT_ACTION_TYPE.PAY) {
        // The `REPORT_ACTION_TYPE.PAY` action type is used for both fulfilling existing requests and sending money. To
        // differentiate between these two scenarios, we check if the `originalMessage` contains the `IOUDetails`
        // property. If it does, it indicates that this is a 'Pay someone' action.
        const {amount, currency} = originalMessage?.IOUDetails ?? originalMessage ?? {};
        const formattedAmount = CurrencyUtils.convertToDisplayString(Math.abs(amount), currency) ?? '';

        switch (originalMessage.paymentType) {
            case CONST.IOU.PAYMENT_TYPE.ELSEWHERE:
                translationKey = 'iou.paidElsewhereWithAmount';
                break;
            case CONST.IOU.PAYMENT_TYPE.EXPENSIFY:
            case CONST.IOU.PAYMENT_TYPE.VBBA:
                translationKey = 'iou.paidWithExpensifyWithAmount';
                break;
            default:
                translationKey = 'iou.payerPaidAmount';
                break;
        }
        return Localize.translateLocal(translationKey, {amount: formattedAmount, payer: ''});
    }

    const transactionDetails = getTransactionDetails(!isEmptyObject(transaction) ? transaction : undefined);
    const formattedAmount = CurrencyUtils.convertToDisplayString(transactionDetails?.amount ?? 0, transactionDetails?.currency);
    const isRequestSettled = isSettled(originalMessage?.IOUReportID);
    const isApproved = isReportApproved(iouReport);
    if (isRequestSettled) {
        return Localize.translateLocal('iou.payerSettled', {
            amount: formattedAmount,
        });
    }
    if (isApproved) {
        return Localize.translateLocal('iou.approvedAmount', {
            amount: formattedAmount,
        });
    }
    if (ReportActionsUtils.isSplitBillAction(reportAction)) {
        translationKey = 'iou.didSplitAmount';
    } else if (ReportActionsUtils.isTrackExpenseAction(reportAction)) {
        translationKey = 'iou.trackedAmount';
    } else {
        translationKey = 'iou.submittedAmount';
    }
    return Localize.translateLocal(translationKey, {
        formattedAmount,
        comment: transactionDetails?.comment ?? '',
    });
}

/**
 * Checks if a report is a group chat.
 *
 * A report is a group chat if it meets the following conditions:
 * - Not a chat thread.
 * - Not a task report.
 * - Not an expense / IOU report.
 * - Not an archived room.
 * - Not a public / admin / announce chat room (chat type doesn't match any of the specified types).
 * - More than 2 participants.
 *
 */
function isDeprecatedGroupDM(report: OnyxEntry<Report>): boolean {
    return !!(
        report &&
        !isChatThread(report) &&
        !isTaskReport(report) &&
        !isInvoiceReport(report) &&
        !isMoneyRequestReport(report) &&
        !isArchivedRoom(report) &&
        !Object.values(CONST.REPORT.CHAT_TYPE).some((chatType) => chatType === getChatType(report)) &&
        Object.keys(report.participants ?? {})
            .map(Number)
            .filter((accountID) => accountID !== currentUserAccountID).length > 1
    );
}

/**
 * A "root" group chat is the top level group chat and does not refer to any threads off of a Group Chat
 */
function isRootGroupChat(report: OnyxEntry<Report>): boolean {
    return !isChatThread(report) && (isGroupChat(report) || isDeprecatedGroupDM(report));
}

/**
 * Assume any report without a reportID is unusable.
 */
function isValidReport(report?: OnyxEntry<Report>): boolean {
    return !!report?.reportID;
}

/**
 * Check to see if we are a participant of this report.
 */
function isReportParticipant(accountID: number, report: OnyxEntry<Report>): boolean {
    if (!accountID) {
        return false;
    }

    const possibleAccountIDs = Object.keys(report?.participants ?? {}).map(Number);
    if (report?.ownerAccountID) {
        possibleAccountIDs.push(report?.ownerAccountID);
    }
    if (report?.managerID) {
        possibleAccountIDs.push(report?.managerID);
    }
    return possibleAccountIDs.includes(accountID);
}

/**
 * Check to see if the current user has access to view the report.
 */
function canCurrentUserOpenReport(report: OnyxEntry<Report>): boolean {
    return (isReportParticipant(currentUserAccountID ?? 0, report) || isPublicRoom(report)) && canAccessReport(report, allPolicies, allBetas);
}

function shouldUseFullTitleToDisplay(report: OnyxEntry<Report>): boolean {
    return (
        isMoneyRequestReport(report) || isPolicyExpenseChat(report) || isChatRoom(report) || isChatThread(report) || isTaskReport(report) || isGroupChat(report) || isInvoiceReport(report)
    );
}

function getRoom(type: ValueOf<typeof CONST.REPORT.CHAT_TYPE>, policyID: string): OnyxEntry<Report> {
    const room = Object.values(ReportConnection.getAllReports() ?? {}).find((report) => report?.policyID === policyID && report?.chatType === type && !isThread(report));
    return room;
}

/**
 *  We only want policy members who are members of the report to be able to modify the report description, but not in thread chat.
 */
function canEditReportDescription(report: OnyxEntry<Report>, policy: OnyxEntry<Policy>): boolean {
    return (
        !isMoneyRequestReport(report) &&
        !isArchivedRoom(report) &&
        isChatRoom(report) &&
        !isChatThread(report) &&
        !isEmpty(policy) &&
        hasParticipantInArray(report, [currentUserAccountID ?? 0])
    );
}

function canEditPolicyDescription(policy: OnyxEntry<Policy>): boolean {
    return PolicyUtils.isPolicyAdmin(policy);
}

/**
 * Checks if report action has error when smart scanning
 */
function hasSmartscanError(reportActions: ReportAction[]) {
    return reportActions.some((action) => {
        if (!ReportActionsUtils.isSplitBillAction(action) && !ReportActionsUtils.isReportPreviewAction(action)) {
            return false;
        }
        const IOUReportID = ReportActionsUtils.getIOUReportIDFromReportActionPreview(action);
        const isReportPreviewError = ReportActionsUtils.isReportPreviewAction(action) && shouldShowRBRForMissingSmartscanFields(IOUReportID) && !isSettled(IOUReportID);
        const transactionID = ReportActionsUtils.isMoneyRequestAction(action) ? ReportActionsUtils.getOriginalMessage(action)?.IOUTransactionID ?? '-1' : '-1';
        const transaction = allTransactions?.[`${ONYXKEYS.COLLECTION.TRANSACTION}${transactionID}`] ?? {};
        const isSplitBillError = ReportActionsUtils.isSplitBillAction(action) && TransactionUtils.hasMissingSmartscanFields(transaction as Transaction);

        return isReportPreviewError || isSplitBillError;
    });
}

function shouldAutoFocusOnKeyPress(event: KeyboardEvent): boolean {
    if (event.key.length > 1) {
        return false;
    }

    // If a key is pressed in combination with Meta, Control or Alt do not focus
    if (event.ctrlKey || event.metaKey) {
        return false;
    }

    if (event.code === 'Space') {
        return false;
    }

    return true;
}

/**
 * Navigates to the appropriate screen based on the presence of a private note for the current user.
 */
function navigateToPrivateNotes(report: OnyxEntry<Report>, session: OnyxEntry<Session>) {
    if (isEmpty(report) || isEmpty(session) || !session.accountID) {
        return;
    }
    const currentUserPrivateNote = report.privateNotes?.[session.accountID]?.note ?? '';
    if (isEmpty(currentUserPrivateNote)) {
        Navigation.navigate(ROUTES.PRIVATE_NOTES_EDIT.getRoute(report.reportID, session.accountID));
        return;
    }
    Navigation.navigate(ROUTES.PRIVATE_NOTES_LIST.getRoute(report.reportID));
}

/**
 * Get all held transactions of a iouReport
 */
function getAllHeldTransactions(iouReportID?: string): Transaction[] {
    const transactions = TransactionUtils.getAllReportTransactions(iouReportID);
    return transactions.filter((transaction) => TransactionUtils.isOnHold(transaction));
}

/**
 * Check if Report has any held expenses
 */
function hasHeldExpenses(iouReportID?: string): boolean {
    const transactions = TransactionUtils.getAllReportTransactions(iouReportID);
    return transactions.some((transaction) => TransactionUtils.isOnHold(transaction));
}

/**
 * Check if all expenses in the Report are on hold
 */
function hasOnlyHeldExpenses(iouReportID: string, transactions?: OnyxCollection<Transaction>): boolean {
    const reportTransactions = TransactionUtils.getAllReportTransactions(iouReportID, transactions);
    return reportTransactions.length > 0 && !reportTransactions.some((transaction) => !TransactionUtils.isOnHold(transaction));
}

/**
 * Checks if thread replies should be displayed
 */
function shouldDisplayThreadReplies(reportAction: OnyxInputOrEntry<ReportAction>, reportID: string): boolean {
    const hasReplies = (reportAction?.childVisibleActionCount ?? 0) > 0;
    return hasReplies && !!reportAction?.childCommenterCount && !isThreadFirstChat(reportAction, reportID);
}

/**
 * Check if money report has any transactions updated optimistically
 */
function hasUpdatedTotal(report: OnyxInputOrEntry<Report>, policy: OnyxInputOrEntry<Policy>): boolean {
    if (!report) {
        return true;
    }

    const transactions = TransactionUtils.getAllReportTransactions(report.reportID);
    const hasPendingTransaction = transactions.some((transaction) => !!transaction.pendingAction);
    const hasTransactionWithDifferentCurrency = transactions.some((transaction) => transaction.currency !== report.currency);
    const hasDifferentWorkspaceCurrency = report.pendingFields?.createChat && isExpenseReport(report) && report.currency !== policy?.outputCurrency;
    const hasOptimisticHeldExpense = hasHeldExpenses(report.reportID) && report?.unheldTotal === undefined;

    return !(hasPendingTransaction && (hasTransactionWithDifferentCurrency || hasDifferentWorkspaceCurrency)) && !hasOptimisticHeldExpense;
}

/**
 * Return held and full amount formatted with used currency
 */
function getNonHeldAndFullAmount(iouReport: OnyxEntry<Report>, policy: OnyxEntry<Policy>): string[] {
    const transactions = TransactionUtils.getAllReportTransactions(iouReport?.reportID ?? '-1');
    const hasPendingTransaction = transactions.some((transaction) => !!transaction.pendingAction);

    // if the report is an expense report, the total amount should be negated
    const coefficient = isExpenseReport(iouReport) ? -1 : 1;

    if (hasUpdatedTotal(iouReport, policy) && hasPendingTransaction) {
        const unheldTotal = transactions.reduce((currentVal, transaction) => currentVal - (!TransactionUtils.isOnHold(transaction) ? transaction.amount : 0), 0);

        return [CurrencyUtils.convertToDisplayString(unheldTotal, iouReport?.currency), CurrencyUtils.convertToDisplayString((iouReport?.total ?? 0) * coefficient, iouReport?.currency)];
    }

    return [
        CurrencyUtils.convertToDisplayString((iouReport?.unheldTotal ?? 0) * coefficient, iouReport?.currency),
        CurrencyUtils.convertToDisplayString((iouReport?.total ?? 0) * coefficient, iouReport?.currency),
    ];
}

/**
 * Disable reply in thread action if:
 *
 * - The action is listed in the thread-disabled list
 * - The action is a split expense action
 * - The action is deleted and is not threaded
 * - The report is archived and the action is not threaded
 * - The action is a whisper action and it's neither a report preview nor IOU action
 * - The action is the thread's first chat
 */
function shouldDisableThread(reportAction: OnyxInputOrEntry<ReportAction>, reportID: string): boolean {
    const isSplitBillAction = ReportActionsUtils.isSplitBillAction(reportAction);
    const isDeletedAction = ReportActionsUtils.isDeletedAction(reportAction);
    const isReportPreviewAction = ReportActionsUtils.isReportPreviewAction(reportAction);
    const isIOUAction = ReportActionsUtils.isMoneyRequestAction(reportAction);
    const isWhisperAction = ReportActionsUtils.isWhisperAction(reportAction) || ReportActionsUtils.isActionableTrackExpense(reportAction);
    const isArchivedReport = isArchivedRoom(getReportOrDraftReport(reportID));
    const isActionDisabled = CONST.REPORT.ACTIONS.THREAD_DISABLED.some((action: string) => action === reportAction?.actionName);

    return (
        isActionDisabled ||
        isSplitBillAction ||
        (isDeletedAction && !reportAction?.childVisibleActionCount) ||
        (isArchivedReport && !reportAction?.childVisibleActionCount) ||
        (isWhisperAction && !isReportPreviewAction && !isIOUAction) ||
        isThreadFirstChat(reportAction, reportID)
    );
}

function getAllAncestorReportActions(report: Report | null | undefined): Ancestor[] {
    if (!report) {
        return [];
    }
    const allAncestors: Ancestor[] = [];
    let parentReportID = report.parentReportID;
    let parentReportActionID = report.parentReportActionID;

    // Store the child of parent report
    let currentReport = report;

    while (parentReportID) {
        const parentReport = getReportOrDraftReport(parentReportID);
        const parentReportAction = ReportActionsUtils.getReportAction(parentReportID, parentReportActionID ?? '-1');

        if (
            !parentReportAction ||
            (ReportActionsUtils.isTransactionThread(parentReportAction) && !ReportActionsUtils.isSentMoneyReportAction(parentReportAction)) ||
            ReportActionsUtils.isReportPreviewAction(parentReportAction)
        ) {
            break;
        }

        const isParentReportActionUnread = ReportActionsUtils.isCurrentActionUnread(parentReport, parentReportAction);
        allAncestors.push({
            report: currentReport,
            reportAction: parentReportAction,
            shouldDisplayNewMarker: isParentReportActionUnread,
        });

        if (!parentReport) {
            break;
        }

        parentReportID = parentReport?.parentReportID;
        parentReportActionID = parentReport?.parentReportActionID;
        if (!isEmptyObject(parentReport)) {
            currentReport = parentReport;
        }
    }

    return allAncestors.reverse();
}

function getAllAncestorReportActionIDs(report: Report | null | undefined, includeTransactionThread = false): AncestorIDs {
    if (!report) {
        return {
            reportIDs: [],
            reportActionsIDs: [],
        };
    }

    const allAncestorIDs: AncestorIDs = {
        reportIDs: [],
        reportActionsIDs: [],
    };
    let parentReportID = report.parentReportID;
    let parentReportActionID = report.parentReportActionID;

    while (parentReportID) {
        const parentReport = getReportOrDraftReport(parentReportID);
        const parentReportAction = ReportActionsUtils.getReportAction(parentReportID, parentReportActionID ?? '-1');

        if (
            !parentReportAction ||
            (!includeTransactionThread &&
                ((ReportActionsUtils.isTransactionThread(parentReportAction) && !ReportActionsUtils.isSentMoneyReportAction(parentReportAction)) ||
                    ReportActionsUtils.isReportPreviewAction(parentReportAction)))
        ) {
            break;
        }

        allAncestorIDs.reportIDs.push(parentReportID ?? '-1');
        allAncestorIDs.reportActionsIDs.push(parentReportActionID ?? '-1');

        if (!parentReport) {
            break;
        }

        parentReportID = parentReport?.parentReportID;
        parentReportActionID = parentReport?.parentReportActionID;
    }

    return allAncestorIDs;
}

/**
 * Get optimistic data of parent report action
 * @param reportID The reportID of the report that is updated
 * @param lastVisibleActionCreated Last visible action created of the child report
 * @param type The type of action in the child report
 */
function getOptimisticDataForParentReportAction(reportID: string, lastVisibleActionCreated: string, type: string): Array<OnyxUpdate | null> {
    const report = getReportOrDraftReport(reportID);

    if (!report || isEmptyObject(report)) {
        return [];
    }

    const ancestors = getAllAncestorReportActionIDs(report, true);
    const totalAncestor = ancestors.reportIDs.length;

    return Array.from(Array(totalAncestor), (_, index) => {
        const ancestorReport = getReportOrDraftReport(ancestors.reportIDs[index]);

        if (!ancestorReport || isEmptyObject(ancestorReport)) {
            return null;
        }

        const ancestorReportAction = ReportActionsUtils.getReportAction(ancestorReport.reportID, ancestors.reportActionsIDs[index]);

        if (!ancestorReportAction || isEmptyObject(ancestorReportAction)) {
            return null;
        }

        return {
            onyxMethod: Onyx.METHOD.MERGE,
            key: `${ONYXKEYS.COLLECTION.REPORT_ACTIONS}${ancestorReport.reportID}`,
            value: {
                [ancestorReportAction?.reportActionID ?? '-1']: updateOptimisticParentReportAction(ancestorReportAction, lastVisibleActionCreated, type),
            },
        };
    });
}

function canBeAutoReimbursed(report: OnyxInputOrEntry<Report>, policy: OnyxInputOrEntry<Policy>): boolean {
    if (isEmptyObject(policy)) {
        return false;
    }
    type CurrencyType = TupleToUnion<typeof CONST.DIRECT_REIMBURSEMENT_CURRENCIES>;
    const reimbursableTotal = getMoneyRequestSpendBreakdown(report).totalDisplaySpend;
    const autoReimbursementLimit = policy.autoReimbursementLimit ?? 0;
    const isAutoReimbursable =
        isReportInGroupPolicy(report) &&
        policy.reimbursementChoice === CONST.POLICY.REIMBURSEMENT_CHOICES.REIMBURSEMENT_YES &&
        autoReimbursementLimit >= reimbursableTotal &&
        reimbursableTotal > 0 &&
        CONST.DIRECT_REIMBURSEMENT_CURRENCIES.includes(report?.currency as CurrencyType);
    return isAutoReimbursable;
}

/** Check if the current user is an owner of the report */
function isReportOwner(report: OnyxInputOrEntry<Report>): boolean {
    return report?.ownerAccountID === currentUserPersonalDetails?.accountID;
}

function isAllowedToApproveExpenseReport(report: OnyxEntry<Report>, approverAccountID?: number): boolean {
    const policy = getPolicy(report?.policyID);
    const isOwner = (approverAccountID ?? currentUserAccountID) === report?.ownerAccountID;
    return !(policy?.preventSelfApproval && isOwner);
}

function isAllowedToSubmitDraftExpenseReport(report: OnyxEntry<Report>): boolean {
    const policy = getPolicy(report?.policyID);
    const submitToAccountID = PolicyUtils.getSubmitToAccountID(policy, report?.ownerAccountID ?? -1);

    return isAllowedToApproveExpenseReport(report, submitToAccountID);
}

/**
 * What missing payment method does this report action indicate, if any?
 */
function getIndicatedMissingPaymentMethod(userWallet: OnyxEntry<UserWallet>, reportId: string, reportAction: ReportAction): MissingPaymentMethod | undefined {
    const isSubmitterOfUnsettledReport = isCurrentUserSubmitter(reportId) && !isSettled(reportId);
    if (!isSubmitterOfUnsettledReport || !ReportActionsUtils.isReimbursementQueuedAction(reportAction)) {
        return undefined;
    }
    const paymentType = ReportActionsUtils.getOriginalMessage(reportAction)?.paymentType;
    if (paymentType === CONST.IOU.PAYMENT_TYPE.EXPENSIFY) {
        return isEmpty(userWallet) || userWallet.tierName === CONST.WALLET.TIER_NAME.SILVER ? 'wallet' : undefined;
    }

    return !store.hasCreditBankAccount() ? 'bankAccount' : undefined;
}

/**
 * Checks if report chat contains missing payment method
 */
function hasMissingPaymentMethod(userWallet: OnyxEntry<UserWallet>, iouReportID: string): boolean {
    const reportActions = allReportActions?.[`${ONYXKEYS.COLLECTION.REPORT_ACTIONS}${iouReportID}`] ?? {};
    return Object.values(reportActions)
        .filter(Boolean)
        .some((action) => getIndicatedMissingPaymentMethod(userWallet, iouReportID, action) !== undefined);
}

/**
 * Used from expense actions to decide if we need to build an optimistic expense report.
 * Create a new report if:
 * - we don't have an iouReport set in the chatReport
 * - we have one, but it's waiting on the payee adding a bank account
 * - we have one, but we can't add more transactions to it due to: report is approved or settled, or report is processing and policy isn't on Instant submit reporting frequency
 */
function shouldCreateNewMoneyRequestReport(existingIOUReport: OnyxInputOrEntry<Report> | undefined, chatReport: OnyxInputOrEntry<Report>): boolean {
    return !existingIOUReport || hasIOUWaitingOnCurrentUserBankAccount(chatReport) || !canAddOrDeleteTransactions(existingIOUReport);
}

function getTripTransactions(tripRoomReportID: string | undefined, reportFieldToCompare: 'parentReportID' | 'reportID' = 'parentReportID'): Transaction[] {
    const tripTransactionReportIDs = Object.values(ReportConnection.getAllReports() ?? {})
        .filter((report) => report && report?.[reportFieldToCompare] === tripRoomReportID)
        .map((report) => report?.reportID);
    return tripTransactionReportIDs.flatMap((reportID) => TransactionUtils.getAllReportTransactions(reportID));
}

function getTripIDFromTransactionParentReport(transactionParentReport: OnyxEntry<Report> | undefined | null): string | undefined {
    return getReportOrDraftReport(transactionParentReport?.parentReportID)?.tripData?.tripID;
}

/**
 * Checks if report contains actions with errors
 */
function hasActionsWithErrors(reportID: string): boolean {
    const reportActions = allReportActions?.[`${ONYXKEYS.COLLECTION.REPORT_ACTIONS}${reportID}`] ?? {};
    return Object.values(reportActions)
        .filter(Boolean)
        .some((action) => !isEmptyObject(action.errors));
}

function isNonAdminOrOwnerOfPolicyExpenseChat(report: OnyxInputOrEntry<Report>, policy: OnyxInputOrEntry<Policy>): boolean {
    return isPolicyExpenseChat(report) && !(PolicyUtils.isPolicyAdmin(policy) || PolicyUtils.isPolicyOwner(policy, currentUserAccountID ?? -1) || isReportOwner(report));
}

function isAdminOwnerApproverOrReportOwner(report: OnyxEntry<Report>, policy: OnyxEntry<Policy>): boolean {
    const isApprover = isMoneyRequestReport(report) && report?.managerID !== null && currentUserPersonalDetails?.accountID === report?.managerID;

    return PolicyUtils.isPolicyAdmin(policy) || PolicyUtils.isPolicyOwner(policy, currentUserAccountID ?? -1) || isReportOwner(report) || isApprover;
}

/**
 * Whether the user can join a report
 */
function canJoinChat(report: OnyxInputOrEntry<Report>, parentReportAction: OnyxInputOrEntry<ReportAction>, policy: OnyxInputOrEntry<Policy>): boolean {
    // We disabled thread functions for whisper action
    // So we should not show join option for existing thread on whisper message that has already been left, or manually leave it
    if (ReportActionsUtils.isWhisperAction(parentReportAction)) {
        return false;
    }

    // If the notification preference of the chat is not hidden that means we have already joined the chat
    if (report?.notificationPreference !== CONST.REPORT.NOTIFICATION_PREFERENCE.HIDDEN) {
        return false;
    }

    const isExpenseChat = isMoneyRequestReport(report) || isMoneyRequest(report) || isInvoiceReport(report) || isTrackExpenseReport(report);
    // Anyone viewing these chat types is already a participant and therefore cannot join
    if (isRootGroupChat(report) || isSelfDM(report) || isInvoiceRoom(report) || isSystemChat(report) || isExpenseChat) {
        return false;
    }

    // The user who is a member of the workspace has already joined the public announce room.
    if (isPublicAnnounceRoom(report) && !isEmptyObject(policy)) {
        return false;
    }

    return isChatThread(report) || isUserCreatedPolicyRoom(report) || isNonAdminOrOwnerOfPolicyExpenseChat(report, policy);
}

/**
 * Whether the user can leave a report
 */
function canLeaveChat(report: OnyxEntry<Report>, policy: OnyxEntry<Policy>): boolean {
    if (isPublicRoom(report) && SessionUtils.isAnonymousUser()) {
        return false;
    }

    if (report?.notificationPreference === CONST.REPORT.NOTIFICATION_PREFERENCE.HIDDEN) {
        return false;
    }

    // Anyone viewing these chat types is already a participant and therefore cannot leave
    if (isSelfDM(report) || isRootGroupChat(report)) {
        return false;
    }

    // The user who is a member of the workspace cannot leave the public announce room.
    if (isPublicAnnounceRoom(report) && !isEmptyObject(policy)) {
        return false;
    }

    if (isInvoiceRoom(report)) {
        return canLeaveInvoiceRoom(report);
    }

    return (isChatThread(report) && !!report?.notificationPreference?.length) || isUserCreatedPolicyRoom(report) || isNonAdminOrOwnerOfPolicyExpenseChat(report, policy);
}

function getReportActionActorAccountID(reportAction: OnyxInputOrEntry<ReportAction>, iouReport: OnyxInputOrEntry<Report> | undefined): number | undefined {
    switch (reportAction?.actionName) {
        case CONST.REPORT.ACTIONS.TYPE.REPORT_PREVIEW:
            return !isEmptyObject(iouReport) ? iouReport.managerID : reportAction?.childManagerAccountID;

        case CONST.REPORT.ACTIONS.TYPE.SUBMITTED:
            return reportAction?.adminAccountID ?? reportAction?.actorAccountID;

        default:
            return reportAction?.actorAccountID;
    }
}

function createDraftWorkspaceAndNavigateToConfirmationScreen(transactionID: string, actionName: IOUAction): void {
    const isCategorizing = actionName === CONST.IOU.ACTION.CATEGORIZE;
    const {expenseChatReportID, policyID, policyName} = PolicyActions.createDraftWorkspace();
    IOU.setMoneyRequestParticipants(transactionID, [
        {
            selected: true,
            accountID: 0,
            isPolicyExpenseChat: true,
            reportID: expenseChatReportID,
            policyID,
            searchText: policyName,
        },
    ]);
    const iouConfirmationPageRoute = ROUTES.MONEY_REQUEST_STEP_CONFIRMATION.getRoute(actionName, CONST.IOU.TYPE.SUBMIT, transactionID, expenseChatReportID);
    if (isCategorizing) {
        Navigation.navigate(ROUTES.MONEY_REQUEST_STEP_CATEGORY.getRoute(actionName, CONST.IOU.TYPE.SUBMIT, transactionID, expenseChatReportID, iouConfirmationPageRoute));
    } else {
        Navigation.navigate(iouConfirmationPageRoute);
    }
}

function createDraftTransactionAndNavigateToParticipantSelector(transactionID: string, reportID: string, actionName: IOUAction, reportActionID: string): void {
    const transaction = allTransactions?.[`${ONYXKEYS.COLLECTION.TRANSACTION}${transactionID}`] ?? ({} as Transaction);
    const reportActions = allReportActions?.[`${ONYXKEYS.COLLECTION.REPORT_ACTIONS}${reportID}`] ?? ([] as ReportAction[]);

    if (!transaction || !reportActions) {
        return;
    }

    const linkedTrackedExpenseReportAction = Object.values(reportActions)
        .filter(Boolean)
        .find((action) => ReportActionsUtils.isMoneyRequestAction(action) && ReportActionsUtils.getOriginalMessage(action)?.IOUTransactionID === transactionID);

    const {created, amount, currency, merchant, mccGroup} = getTransactionDetails(transaction) ?? {};
    const comment = getTransactionCommentObject(transaction);

    IOU.createDraftTransaction({
        ...transaction,
        actionableWhisperReportActionID: reportActionID,
        linkedTrackedExpenseReportAction,
        linkedTrackedExpenseReportID: reportID,
        created,
        amount,
        currency,
        comment,
        merchant,
        modifiedMerchant: '',
        mccGroup,
    } as Transaction);

    const filteredPolicies = Object.values(allPolicies ?? {}).filter(
        (policy) => policy && policy.type !== CONST.POLICY.TYPE.PERSONAL && policy.pendingAction !== CONST.RED_BRICK_ROAD_PENDING_ACTION.DELETE,
    );

    if (actionName === CONST.IOU.ACTION.SUBMIT || (allPolicies && filteredPolicies.length > 0)) {
        Navigation.navigate(ROUTES.MONEY_REQUEST_STEP_PARTICIPANTS.getRoute(CONST.IOU.TYPE.SUBMIT, transactionID, reportID, undefined, actionName));
        return;
    }

    return createDraftWorkspaceAndNavigateToConfirmationScreen(transactionID, actionName);
}

/**
 * @returns the object to update `report.hasOutstandingChildRequest`
 */
function getOutstandingChildRequest(iouReport: OnyxInputOrEntry<Report>): OutstandingChildRequest {
    if (!iouReport || isEmptyObject(iouReport)) {
        return {};
    }

    if (!isExpenseReport(iouReport)) {
        const {reimbursableSpend} = getMoneyRequestSpendBreakdown(iouReport);
        return {
            hasOutstandingChildRequest: iouReport.managerID === currentUserAccountID && reimbursableSpend !== 0,
        };
    }

    const policy = getPolicy(iouReport.policyID);
    const shouldBeManuallySubmitted = PolicyUtils.isPaidGroupPolicy(policy) && !policy?.harvesting?.enabled;
    const isOwnFreePolicy = PolicyUtils.isFreeGroupPolicy(policy) && PolicyUtils.isPolicyAdmin(policy);
    if (shouldBeManuallySubmitted || isOwnFreePolicy) {
        return {
            hasOutstandingChildRequest: true,
        };
    }

    // We don't need to update hasOutstandingChildRequest in this case
    return {};
}

function canReportBeMentionedWithinPolicy(report: OnyxEntry<Report>, policyID: string): boolean {
    if (report?.policyID !== policyID) {
        return false;
    }

    return isChatRoom(report) && !isInvoiceRoom(report) && !isThread(report);
}

function shouldShowMerchantColumn(transactions: Transaction[]) {
    const allReports = ReportConnection.getAllReports();
    return transactions.some((transaction) => isExpenseReport(allReports?.[transaction.reportID] ?? null));
}

/**
 * Whether the report is a system chat or concierge chat, depending on the onboarding report ID or fallbacking
 * to the user's account ID (used for A/B testing purposes).
 */
function isChatUsedForOnboarding(optionOrReport: OnyxEntry<Report> | OptionData): boolean {
    // onboarding can be an array for old accounts and accounts created from olddot
    if (!Array.isArray(onboarding) && onboarding?.chatReportID === optionOrReport?.reportID) {
        return true;
    }

    return AccountUtils.isAccountIDOddNumber(currentUserAccountID ?? -1)
        ? isSystemChat(optionOrReport)
        : (optionOrReport as OptionData).isConciergeChat ?? isConciergeChatReport(optionOrReport);
}

/**
 * Get the report (system or concierge chat) used for the user's onboarding process.
 */
function getChatUsedForOnboarding(): OnyxEntry<Report> {
    return Object.values(ReportConnection.getAllReports() ?? {}).find(isChatUsedForOnboarding);
}

function findPolicyExpenseChatByPolicyID(policyID: string): OnyxEntry<Report> {
    return Object.values(ReportConnection.getAllReports() ?? {}).find((report) => isPolicyExpenseChat(report) && report?.policyID === policyID);
}

function getSourceIDFromReportAction(reportAction: OnyxEntry<ReportAction>): string {
    const message = Array.isArray(reportAction?.message) ? reportAction?.message?.at(-1) ?? null : reportAction?.message ?? null;
    const html = message?.html ?? '';
    const {sourceURL} = getAttachmentDetails(html);
    const sourceID = (sourceURL?.match(CONST.REGEX.ATTACHMENT_ID) ?? [])[1];
    return sourceID;
}

export {
    addDomainToShortMention,
    areAllRequestsBeingSmartScanned,
    buildOptimisticAddCommentReportAction,
    buildOptimisticApprovedReportAction,
    buildOptimisticUnapprovedReportAction,
    buildOptimisticCancelPaymentReportAction,
    buildOptimisticChangedTaskAssigneeReportAction,
    buildOptimisticChatReport,
    buildOptimisticClosedReportAction,
    buildOptimisticCreatedReportAction,
    buildOptimisticDismissedViolationReportAction,
    buildOptimisticEditedTaskFieldReportAction,
    buildOptimisticExpenseReport,
    buildOptimisticGroupChatReport,
    buildOptimisticHoldReportAction,
    buildOptimisticHoldReportActionComment,
    buildOptimisticIOUReport,
    buildOptimisticIOUReportAction,
    buildOptimisticModifiedExpenseReportAction,
    buildOptimisticMoneyRequestEntities,
    buildOptimisticMovedReportAction,
    buildOptimisticMovedTrackedExpenseModifiedReportAction,
    buildOptimisticRenamedRoomReportAction,
    buildOptimisticReportPreview,
    buildOptimisticActionableTrackExpenseWhisper,
    buildOptimisticSubmittedReportAction,
    buildOptimisticTaskCommentReportAction,
    buildOptimisticTaskReport,
    buildOptimisticTaskReportAction,
    buildOptimisticUnHoldReportAction,
    buildOptimisticWorkspaceChats,
    buildParticipantsFromAccountIDs,
    buildTransactionThread,
    canAccessReport,
    canAddOrDeleteTransactions,
    canBeAutoReimbursed,
    canCreateRequest,
    canCreateTaskInReport,
    canCurrentUserOpenReport,
    canDeleteReportAction,
    canHoldUnholdReportAction,
    canEditFieldOfMoneyRequest,
    canEditMoneyRequest,
    canEditPolicyDescription,
    canEditReportAction,
    canEditReportDescription,
    canEditRoomVisibility,
    canEditWriteCapability,
    canFlagReportAction,
    isNonAdminOrOwnerOfPolicyExpenseChat,
    canLeaveRoom,
    canJoinChat,
    canLeaveChat,
    canReportBeMentionedWithinPolicy,
    canRequestMoney,
    canSeeDefaultRoom,
    canShowReportRecipientLocalTime,
    canUserPerformWriteAction,
    chatIncludesChronos,
    chatIncludesChronosWithID,
    chatIncludesConcierge,
    createDraftTransactionAndNavigateToParticipantSelector,
    doesReportBelongToWorkspace,
    doesTransactionThreadHaveViolations,
    findLastAccessedReport,
    findSelfDMReportID,
    formatReportLastMessageText,
    generateReportID,
    getAddWorkspaceRoomOrChatReportErrors,
    getAllAncestorReportActionIDs,
    getAllAncestorReportActions,
    getAllHeldTransactions,
    getAllPolicyReports,
    getAllWorkspaceReports,
    getAvailableReportFields,
    getBankAccountRoute,
    getChatByParticipants,
    getChatRoomSubtitle,
    getChildReportNotificationPreference,
    getCommentLength,
    getDefaultGroupAvatar,
    getDefaultWorkspaceAvatar,
    getDefaultWorkspaceAvatarTestID,
    getDeletedParentActionMessageForChatReport,
    getDisplayNameForParticipant,
    getDisplayNamesWithTooltips,
    getGroupChatName,
    getIOUReportActionDisplayMessage,
    getIOUReportActionMessage,
    getIOUApprovedMessage,
    getIOUSubmittedMessage,
    getIcons,
    getIconsForParticipants,
    getIndicatedMissingPaymentMethod,
    getLastVisibleMessage,
    getMoneyRequestOptions,
    getMoneyRequestSpendBreakdown,
    getNewMarkerReportActionID,
    getNonHeldAndFullAmount,
    getOptimisticDataForParentReportAction,
    getOriginalReportID,
    getOutstandingChildRequest,
    getParentNavigationSubtitle,
    getParsedComment,
    getParticipantsAccountIDsForDisplay,
    getParticipants,
    getPendingChatMembers,
    getPersonalDetailsForAccountID,
    getPolicyDescriptionText,
    getPolicyExpenseChat,
    getPolicyName,
    getPolicyType,
    getReimbursementDeQueuedActionMessage,
    getReimbursementQueuedActionMessage,
    getReportActionActorAccountID,
    getReportDescriptionText,
    getReportFieldKey,
    getReportIDFromLink,
    getReportName,
    getReportNotificationPreference,
    getReportOfflinePendingActionAndErrors,
    getReportParticipantsTitle,
    getReportPreviewMessage,
    getReportRecipientAccountIDs,
    getRoom,
    getRootParentReport,
    getRouteFromLink,
    getSystemChat,
    getTaskAssigneeChatOnyxData,
    getTransactionDetails,
    getTransactionReportName,
    getTransactionsWithReceipts,
    getUserDetailTooltipText,
    getWhisperDisplayNames,
    getWorkspaceAvatar,
    getWorkspaceChats,
    getWorkspaceIcon,
    goBackToDetailsPage,
    goBackFromPrivateNotes,
    getInvoicePayerName,
    getInvoicesChatName,
    getPayeeName,
    hasActionsWithErrors,
    hasAutomatedExpensifyAccountIDs,
    hasExpensifyGuidesEmails,
    hasHeldExpenses,
    hasIOUWaitingOnCurrentUserBankAccount,
    hasMissingPaymentMethod,
    hasMissingSmartscanFields,
    hasNonReimbursableTransactions,
    hasOnlyHeldExpenses,
    hasOnlyTransactionsWithPendingRoutes,
    hasReportNameError,
    hasSmartscanError,
    hasUpdatedTotal,
    hasViolations,
    hasWarningTypeViolations,
    isActionCreator,
    isAdminRoom,
    isAdminsOnlyPostingRoom,
    isAllowedToApproveExpenseReport,
    isAllowedToComment,
    isAllowedToSubmitDraftExpenseReport,
    isAnnounceRoom,
    isArchivedRoom,
    isArchivedRoomWithID,
    isClosedReport,
    isCanceledTaskReport,
    isChatReport,
    isChatRoom,
    isTripRoom,
    isChatThread,
    isChildReport,
    isClosedExpenseReportWithNoExpenses,
    isCompletedTaskReport,
    isConciergeChatReport,
    isControlPolicyExpenseChat,
    isControlPolicyExpenseReport,
    isCurrentUserSubmitter,
    isCurrentUserTheOnlyParticipant,
    isDM,
    isDefaultRoom,
    isDeprecatedGroupDM,
    isEmptyReport,
    isRootGroupChat,
    isExpenseReport,
    isExpenseRequest,
    isExpensifyOnlyParticipantInReport,
    isGroupChat,
    isGroupChatAdmin,
    isGroupPolicy,
    isReportInGroupPolicy,
    isHoldCreator,
    isIOUOwnedByCurrentUser,
    isIOUReport,
    isIOUReportUsingReport,
    isJoinRequestInAdminRoom,
    isDomainRoom,
    isMoneyRequest,
    isMoneyRequestReport,
    isMoneyRequestReportPendingDeletion,
    isOneOnOneChat,
    isOneTransactionThread,
    isOpenExpenseReport,
    isOpenTaskReport,
    isOptimisticPersonalDetail,
    isPaidGroupPolicy,
    isPaidGroupPolicyExpenseChat,
    isPaidGroupPolicyExpenseReport,
    isPayer,
    isPolicyAdmin,
    isPolicyExpenseChat,
    isPolicyExpenseChatAdmin,
    isProcessingReport,
    isPublicAnnounceRoom,
    isPublicRoom,
    isReportApproved,
    isReportManuallyReimbursed,
    isReportDataReady,
    isReportFieldDisabled,
    isReportFieldOfTypeTitle,
    isReportManager,
    isReportMessageAttachment,
    isReportOwner,
    isReportParticipant,
    isSelfDM,
    isSettled,
    isSystemChat,
    isTaskReport,
    isThread,
    isThreadFirstChat,
    isTrackExpenseReport,
    isUnread,
    isUnreadWithMention,
    isUserCreatedPolicyRoom,
    isValidReport,
    isValidReportIDFromPath,
    isWaitingForAssigneeToCompleteTask,
    isInvoiceRoom,
    isInvoiceRoomWithID,
    isInvoiceReport,
    isOpenInvoiceReport,
    canWriteInReport,
    navigateToDetailsPage,
    navigateToPrivateNotes,
    navigateBackAfterDeleteTransaction,
    parseReportRouteParams,
    parseReportActionHtmlToText,
    requiresAttentionFromCurrentUser,
    shouldAutoFocusOnKeyPress,
    shouldCreateNewMoneyRequestReport,
    shouldDisableDetailPage,
    shouldDisableRename,
    shouldDisableThread,
    shouldDisplayThreadReplies,
    shouldDisplayTransactionThreadViolations,
    shouldReportBeInOptionList,
    shouldReportShowSubscript,
    shouldShowFlagComment,
    shouldShowRBRForMissingSmartscanFields,
    shouldUseFullTitleToDisplay,
    updateOptimisticParentReportAction,
    updateReportPreview,
    temporary_getMoneyRequestOptions,
    getTripTransactions,
    getTripIDFromTransactionParentReport,
    buildOptimisticInvoiceReport,
    getInvoiceChatByParticipants,
    shouldShowMerchantColumn,
    isCurrentUserInvoiceReceiver,
    isDraftReport,
    changeMoneyRequestHoldStatus,
    isAdminOwnerApproverOrReportOwner,
    createDraftWorkspaceAndNavigateToConfirmationScreen,
    isChatUsedForOnboarding,
    getChatUsedForOnboarding,
    findPolicyExpenseChatByPolicyID,
    hasOnlyNonReimbursableTransactions,
    getMostRecentlyVisitedReport,
<<<<<<< HEAD
    getSourceIDFromReportAction,
=======
    getReport,
>>>>>>> ed7f515c
};

export type {
    Ancestor,
    DisplayNameWithTooltips,
    OptimisticAddCommentReportAction,
    OptimisticChatReport,
    OptimisticClosedReportAction,
    OptimisticCreatedReportAction,
    OptimisticIOUReportAction,
    OptimisticTaskReportAction,
    OptionData,
    TransactionDetails,
    PartialReportAction,
    ParsingDetails,
};<|MERGE_RESOLUTION|>--- conflicted
+++ resolved
@@ -7368,11 +7368,8 @@
     findPolicyExpenseChatByPolicyID,
     hasOnlyNonReimbursableTransactions,
     getMostRecentlyVisitedReport,
-<<<<<<< HEAD
     getSourceIDFromReportAction,
-=======
     getReport,
->>>>>>> ed7f515c
 };
 
 export type {
