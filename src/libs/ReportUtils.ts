--- conflicted
+++ resolved
@@ -3391,15 +3391,10 @@
     return parseHtmlToText(policy.description);
 }
 
-<<<<<<< HEAD
-function buildOptimisticAddCommentReportAction(text?: string, file?: FileObject, actorAccountID?: number, createdOffset = 0, shouldEscapeText?: boolean): OptimisticReportAction {
-    const commentText = getParsedComment(text ?? '', shouldEscapeText);
-=======
 /** Builds an optimistic reportAction for the invite message */
 function buildOptimisticInviteReportAction(invitedUserDisplayName: string, invitedUserID: number): OptimisticInviteReportAction {
     const text = `${Localize.translateLocal('workspace.invite.invited')} ${invitedUserDisplayName}`;
     const commentText = getParsedComment(text);
-    const parser = new ExpensiMark();
     const currentUser = allPersonalDetails?.[currentUserAccountID ?? -1];
 
     return {
@@ -3420,7 +3415,7 @@
             {
                 type: CONST.REPORT.MESSAGE.TYPE.COMMENT,
                 html: commentText,
-                text: parser.htmlToText(commentText),
+                text: parseHtmlToText(commentText),
             },
         ],
         originalMessage: {
@@ -3441,9 +3436,7 @@
     shouldEscapeText?: boolean,
     reportID?: string,
 ): OptimisticReportAction {
-    const parser = new ExpensiMark();
     const commentText = getParsedComment(text ?? '', {shouldEscapeText, reportID});
->>>>>>> f443efa9
     const isAttachmentOnly = file && !text;
     const isTextOnly = text && !file;
 
