import {findFocusedRoute} from '@react-navigation/native';
import {format} from 'date-fns';
import {Str} from 'expensify-common';
import {deepEqual} from 'fast-equals';
import lodashEscape from 'lodash/escape';
import lodashIntersection from 'lodash/intersection';
import isEmpty from 'lodash/isEmpty';
import isNumber from 'lodash/isNumber';
import mapValues from 'lodash/mapValues';
import lodashMaxBy from 'lodash/maxBy';
import type {OnyxCollection, OnyxEntry, OnyxUpdate} from 'react-native-onyx';
import Onyx from 'react-native-onyx';
import type {SvgProps} from 'react-native-svg';
import type {OriginalMessageChangePolicy, OriginalMessageExportIntegration, OriginalMessageModifiedExpense} from 'src/types/onyx/OriginalMessage';
import type {SetRequired, TupleToUnion, ValueOf} from 'type-fest';
import {FallbackAvatar, IntacctSquare, NetSuiteExport, NetSuiteSquare, QBDSquare, QBOExport, QBOSquare, SageIntacctExport, XeroExport, XeroSquare} from '@components/Icon/Expensicons';
import * as defaultGroupAvatars from '@components/Icon/GroupDefaultAvatars';
import * as defaultWorkspaceAvatars from '@components/Icon/WorkspaceDefaultAvatars';
import type {LocaleContextProps} from '@components/LocaleContextProvider';
import type {MoneyRequestAmountInputProps} from '@components/MoneyRequestAmountInput';
import type {FileObject} from '@pages/media/AttachmentModalScreen/types';
import type {IOUAction, IOUType, OnboardingAccounting} from '@src/CONST';
import CONST from '@src/CONST';
import type {ParentNavigationSummaryParams} from '@src/languages/params';
import type {TranslationPaths} from '@src/languages/types';
import NAVIGATORS from '@src/NAVIGATORS';
import ONYXKEYS from '@src/ONYXKEYS';
import type {Route} from '@src/ROUTES';
import ROUTES from '@src/ROUTES';
import SCREENS from '@src/SCREENS';
import type {
    Beta,
    IntroSelected,
    NewGroupChatDraft,
    OnyxInputOrEntry,
    PersonalDetails,
    PersonalDetailsList,
    Policy,
    PolicyCategories,
    PolicyCategory,
    PolicyReportField,
    PolicyTagLists,
    Report,
    ReportAction,
    ReportAttributesDerivedValue,
    ReportMetadata,
    ReportNameValuePairs,
    ReportViolationName,
    ReportViolations,
    Session,
    Task,
    Transaction,
    TransactionViolation,
    TransactionViolations,
} from '@src/types/onyx';
import type {Attendee, Participant} from '@src/types/onyx/IOU';
import type {SelectedParticipant} from '@src/types/onyx/NewGroupChatDraft';
import type {OriginalMessageExportedToIntegration} from '@src/types/onyx/OldDotAction';
import type Onboarding from '@src/types/onyx/Onboarding';
import type {ErrorFields, Errors, Icon, PendingAction} from '@src/types/onyx/OnyxCommon';
import type {OriginalMessageChangeLog, PaymentMethodType} from '@src/types/onyx/OriginalMessage';
import type {Status} from '@src/types/onyx/PersonalDetails';
import type {AllConnectionName, ConnectionName} from '@src/types/onyx/Policy';
import type {InvoiceReceiverType, NotificationPreference, Participants, Participant as ReportParticipant} from '@src/types/onyx/Report';
import type {Message, OldDotReportAction, ReportActions} from '@src/types/onyx/ReportAction';
import type {PendingChatMember} from '@src/types/onyx/ReportMetadata';
import type {OnyxData} from '@src/types/onyx/Request';
import type {SearchPolicy, SearchReport, SearchTransaction} from '@src/types/onyx/SearchResults';
import type {Comment, TransactionChanges, WaypointCollection} from '@src/types/onyx/Transaction';
import {isEmptyObject} from '@src/types/utils/EmptyObject';
import type IconAsset from '@src/types/utils/IconAsset';
import {createDraftTransaction, getIOUReportActionToApproveOrPay, setMoneyRequestParticipants, unholdRequest} from './actions/IOU';
import {createDraftWorkspace} from './actions/Policy/Policy';
import {hasCreditBankAccount} from './actions/ReimbursementAccount/store';
import {handleReportChanged} from './actions/Report';
import type {GuidedSetupData, TaskForParameters} from './actions/Report';
import {isAnonymousUser as isAnonymousUserSession} from './actions/Session';
import {getOnboardingMessages} from './actions/Welcome/OnboardingFlow';
import type {OnboardingCompanySize, OnboardingMessage, OnboardingPurpose, OnboardingTaskLinks} from './actions/Welcome/OnboardingFlow';
import type {AddCommentOrAttachmentParams} from './API/parameters';
import {convertToDisplayString} from './CurrencyUtils';
import DateUtils from './DateUtils';
import {hasValidDraftComment} from './DraftCommentUtils';
import {getEnvironment, getEnvironmentURL} from './Environment/Environment';
import type EnvironmentType from './Environment/getEnvironment/types';
import {getMicroSecondOnyxErrorWithTranslationKey, isReceiptError} from './ErrorUtils';
import getAttachmentDetails from './fileDownload/getAttachmentDetails';
import {isReportMessageAttachment} from './isReportMessageAttachment';
<<<<<<< HEAD
import localeCompare from './LocaleCompare';
import {formatPhoneNumber as formatPhoneNumberPhoneUtils} from './LocalePhoneNumber';
=======
import localeCompareLibs from './LocaleCompare';
import {formatPhoneNumber} from './LocalePhoneNumber';
>>>>>>> 44f190c3
import {translateLocal} from './Localize';
import Log from './Log';
import {isEmailPublicDomain} from './LoginUtils';
// eslint-disable-next-line import/no-cycle
import ModifiedExpenseMessage from './ModifiedExpenseMessage';
import getStateFromPath from './Navigation/helpers/getStateFromPath';
import {isFullScreenName} from './Navigation/helpers/isNavigatorName';
import {linkingConfig} from './Navigation/linkingConfig';
import Navigation, {navigationRef} from './Navigation/Navigation';
import type {MoneyRequestNavigatorParamList, ReportsSplitNavigatorParamList} from './Navigation/types';
import {rand64} from './NumberUtils';
import Parser from './Parser';
import {getParsedMessageWithShortMentions} from './ParsingUtils';
import Permissions from './Permissions';
import {
    getAccountIDsByLogins,
    getDisplayNameOrDefault,
    getEffectiveDisplayName,
    getLoginByAccountID,
    getLoginsByAccountIDs,
    getPersonalDetailByEmail,
    getPersonalDetailsByIDs,
    getShortMentionIfFound,
} from './PersonalDetailsUtils';
import {
    arePaymentsEnabled,
    canSendInvoiceFromWorkspace,
    getActivePolicies,
    getForwardsToAccount,
    getManagerAccountEmail,
    getManagerAccountID,
    getPolicyEmployeeListByIdWithoutCurrentUser,
    getPolicyNameByID,
    getPolicyRole,
    getRuleApprovers,
    getSubmitToAccountID,
    hasDependentTags as hasDependentTagsPolicyUtils,
    isExpensifyTeam,
    isInstantSubmitEnabled,
    isPaidGroupPolicy as isPaidGroupPolicyPolicyUtils,
    isPolicyAdmin as isPolicyAdminPolicyUtils,
    isPolicyAuditor,
    isPolicyMember,
    isPolicyOwner,
    isSubmitAndClose,
    shouldShowPolicy,
} from './PolicyUtils';
import {
    formatLastMessageText,
    getActionableJoinRequestPendingReportAction,
    getAllReportActions,
    getCardIssuedMessage,
    getDismissedViolationMessageText,
    getExportIntegrationLastMessageText,
    getIntegrationSyncFailedMessage,
    getIOUReportIDFromReportActionPreview,
    getJoinRequestMessage,
    getLastClosedReportAction,
    getLastVisibleAction,
    getLastVisibleAction as getLastVisibleActionReportActionsUtils,
    getLastVisibleMessage as getLastVisibleMessageActionUtils,
    getLastVisibleMessage as getLastVisibleMessageReportActionsUtils,
    getMessageOfOldDotReportAction,
    getNumberOfMoneyRequests,
    getOneTransactionThreadReportID,
    getOriginalMessage,
    getPolicyChangeLogDefaultBillableMessage,
    getPolicyChangeLogDefaultTitleEnforcedMessage,
    getPolicyChangeLogMaxExpenseAmountNoReceiptMessage,
    getRenamedAction,
    getReopenedMessage,
    getReportAction,
    getReportActionHtml,
    getReportActionMessage as getReportActionMessageReportUtils,
    getReportActionMessageText,
    getReportActionText,
    getRetractedMessage,
    getTravelUpdateMessage,
    getWorkspaceCurrencyUpdateMessage,
    getWorkspaceFrequencyUpdateMessage,
    getWorkspaceReportFieldAddMessage,
    getWorkspaceReportFieldDeleteMessage,
    getWorkspaceReportFieldUpdateMessage,
    getWorkspaceUpdateFieldMessage,
    isActionableJoinRequest,
    isActionableJoinRequestPending,
    isActionableTrackExpense,
    isActionOfType,
    isApprovedOrSubmittedReportAction,
    isCardIssuedAction,
    isClosedAction,
    isCreatedTaskReportAction,
    isCurrentActionUnread,
    isDeletedAction,
    isDeletedParentAction,
    isExportIntegrationAction,
    isIntegrationMessageAction,
    isMarkAsClosedAction,
    isModifiedExpenseAction,
    isMoneyRequestAction,
    isOldDotReportAction,
    isPendingRemove,
    isPolicyChangeLogAction,
    isReimbursementDeQueuedOrCanceledAction,
    isReimbursementQueuedAction,
    isRenamedAction,
    isReopenedAction,
    isReportActionAttachment,
    isReportPreviewAction,
    isReversedTransaction,
    isRoomChangeLogAction,
    isSentMoneyReportAction,
    isSplitBillAction as isSplitBillReportAction,
    isThreadParentMessage,
    isTrackExpenseAction,
    isTransactionThread,
    isTripPreview,
    isUnapprovedAction,
    isWhisperAction,
    shouldReportActionBeVisible,
    wasActionTakenByCurrentUser,
} from './ReportActionsUtils';
import type {LastVisibleMessage} from './ReportActionsUtils';
import {shouldRestrictUserBillableActions} from './SubscriptionUtils';
import {
    getAttendees,
    getBillable,
    getCardID,
    getCardName,
    getCategory,
    getCurrency,
    getDescription,
    getFormattedCreated,
    getFormattedPostedDate,
    getMCCGroup,
    getMerchant,
    getMerchantOrDescription,
    getOriginalAmount,
    getOriginalCurrency,
    getRateID,
    getRecentTransactions,
    getReimbursable,
    getTag,
    getTaxAmount,
    getTaxCode,
    getAmount as getTransactionAmount,
    getWaypoints,
    hasMissingSmartscanFields as hasMissingSmartscanFieldsTransactionUtils,
    hasNoticeTypeViolation,
    hasReceipt as hasReceiptTransactionUtils,
    hasViolation,
    hasWarningTypeViolation,
    isCardTransaction as isCardTransactionTransactionUtils,
    isDemoTransaction,
    isDistanceRequest,
    isExpensifyCardTransaction,
    isFetchingWaypointsFromServer,
    isOnHold as isOnHoldTransactionUtils,
    isPayAtEndExpense,
    isPending,
    isPerDiemRequest,
    isReceiptBeingScanned,
    isScanning,
    isScanRequest as isScanRequestTransactionUtils,
} from './TransactionUtils';
import {addTrailingForwardSlash} from './Url';
import type {AvatarSource} from './UserUtils';
import {generateAccountID, getDefaultAvatarURL} from './UserUtils';
import ViolationsUtils from './Violations/ViolationsUtils';

// Dynamic Import to avoid circular dependency
const UnreadIndicatorUpdaterHelper = () => import('./UnreadIndicatorUpdater');

type AvatarRange = 1 | 2 | 3 | 4 | 5 | 6 | 7 | 8 | 9 | 10 | 11 | 12 | 13 | 14 | 15 | 16 | 17 | 18;

type SpendBreakdown = {
    nonReimbursableSpend: number;
    reimbursableSpend: number;
    totalDisplaySpend: number;
};

type ParticipantDetails = [number, string, AvatarSource, AvatarSource];

type OptimisticAddCommentReportAction = Pick<
    ReportAction<typeof CONST.REPORT.ACTIONS.TYPE.ADD_COMMENT>,
    | 'reportActionID'
    | 'reportID'
    | 'actionName'
    | 'actorAccountID'
    | 'person'
    | 'automatic'
    | 'avatar'
    | 'created'
    | 'message'
    | 'isFirstItem'
    | 'isAttachmentOnly'
    | 'isAttachmentWithText'
    | 'pendingAction'
    | 'shouldShow'
    | 'originalMessage'
    | 'childReportID'
    | 'parentReportID'
    | 'childType'
    | 'childReportName'
    | 'childManagerAccountID'
    | 'childStatusNum'
    | 'childStateNum'
    | 'errors'
    | 'childVisibleActionCount'
    | 'childCommenterCount'
    | 'childLastVisibleActionCreated'
    | 'childOldestFourAccountIDs'
    | 'delegateAccountID'
> & {isOptimisticAction: boolean};

type OptimisticReportAction = {
    commentText: string;
    reportAction: OptimisticAddCommentReportAction;
};

type UpdateOptimisticParentReportAction = {
    childVisibleActionCount: number;
    childCommenterCount: number;
    childLastVisibleActionCreated: string;
    childOldestFourAccountIDs: string | undefined;
};

type OptimisticExpenseReport = Pick<
    Report,
    | 'reportID'
    | 'chatReportID'
    | 'policyID'
    | 'type'
    | 'ownerAccountID'
    | 'managerID'
    | 'currency'
    | 'reportName'
    | 'stateNum'
    | 'statusNum'
    | 'total'
    | 'unheldTotal'
    | 'nonReimbursableTotal'
    | 'unheldNonReimbursableTotal'
    | 'parentReportID'
    | 'lastVisibleActionCreated'
    | 'parentReportActionID'
    | 'participants'
    | 'fieldList'
>;

type OptimisticNewReport = Pick<
    Report,
    | 'reportID'
    | 'policyID'
    | 'type'
    | 'ownerAccountID'
    | 'reportName'
    | 'stateNum'
    | 'statusNum'
    | 'currency'
    | 'total'
    | 'nonReimbursableTotal'
    | 'parentReportID'
    | 'lastVisibleActionCreated'
    | 'parentReportActionID'
    | 'participants'
    | 'managerID'
    | 'pendingFields'
    | 'chatReportID'
> & {reportName: string};

type BuildOptimisticIOUReportActionParams = {
    type: ValueOf<typeof CONST.IOU.REPORT_ACTION_TYPE>;
    amount: number;
    currency: string;
    comment: string;
    participants: Participant[];
    transactionID: string;
    paymentType?: PaymentMethodType;
    iouReportID?: string;
    isSettlingUp?: boolean;
    isSendMoneyFlow?: boolean;
    isOwnPolicyExpenseChat?: boolean;
    created?: string;
    linkedExpenseReportAction?: OnyxEntry<ReportAction>;
    payAsBusiness?: boolean;
    bankAccountID?: number | undefined;
    isPersonalTrackingExpense?: boolean;
    reportActionID?: string;
};

type OptimisticIOUReportAction = Pick<
    ReportAction,
    | 'actionName'
    | 'actorAccountID'
    | 'automatic'
    | 'avatar'
    | 'isAttachmentOnly'
    | 'originalMessage'
    | 'message'
    | 'person'
    | 'reportActionID'
    | 'shouldShow'
    | 'created'
    | 'pendingAction'
    | 'receipt'
    | 'childReportID'
    | 'childVisibleActionCount'
    | 'childCommenterCount'
    | 'delegateAccountID'
>;

type PartialReportAction =
    | OnyxInputOrEntry<ReportAction>
    | Partial<ReportAction>
    | OptimisticIOUReportAction
    | OptimisticApprovedReportAction
    | OptimisticSubmittedReportAction
    | OptimisticConciergeCategoryOptionsAction
    | undefined;

type ReportRouteParams = {
    reportID: string;
    isSubReportPageRoute: boolean;
};

type ReportOfflinePendingActionAndErrors = {
    reportPendingAction: PendingAction | undefined;
    reportErrors: Errors | null | undefined;
};

type OptimisticApprovedReportAction = Pick<
    ReportAction<typeof CONST.REPORT.ACTIONS.TYPE.APPROVED>,
    | 'actionName'
    | 'actorAccountID'
    | 'automatic'
    | 'avatar'
    | 'isAttachmentOnly'
    | 'originalMessage'
    | 'message'
    | 'person'
    | 'reportActionID'
    | 'shouldShow'
    | 'created'
    | 'pendingAction'
    | 'delegateAccountID'
>;

type OptimisticUnapprovedReportAction = Pick<
    ReportAction<typeof CONST.REPORT.ACTIONS.TYPE.UNAPPROVED>,
    | 'actionName'
    | 'actorAccountID'
    | 'automatic'
    | 'avatar'
    | 'isAttachmentOnly'
    | 'originalMessage'
    | 'message'
    | 'person'
    | 'reportActionID'
    | 'shouldShow'
    | 'created'
    | 'pendingAction'
    | 'delegateAccountID'
>;

type OptimisticSubmittedReportAction = Pick<
    ReportAction<typeof CONST.REPORT.ACTIONS.TYPE.SUBMITTED>,
    | 'actionName'
    | 'actorAccountID'
    | 'adminAccountID'
    | 'automatic'
    | 'avatar'
    | 'isAttachmentOnly'
    | 'originalMessage'
    | 'message'
    | 'person'
    | 'reportActionID'
    | 'shouldShow'
    | 'created'
    | 'pendingAction'
    | 'delegateAccountID'
>;

type OptimisticHoldReportAction = Pick<
    ReportAction,
    'actionName' | 'actorAccountID' | 'automatic' | 'avatar' | 'isAttachmentOnly' | 'originalMessage' | 'message' | 'person' | 'reportActionID' | 'shouldShow' | 'created' | 'pendingAction'
>;

type OptimisticReopenedReportAction = Pick<
    ReportAction,
    'actionName' | 'actorAccountID' | 'automatic' | 'avatar' | 'isAttachmentOnly' | 'originalMessage' | 'message' | 'person' | 'reportActionID' | 'shouldShow' | 'created' | 'pendingAction'
>;

type OptimisticRetractedReportAction = Pick<
    ReportAction,
    'actionName' | 'actorAccountID' | 'automatic' | 'avatar' | 'isAttachmentOnly' | 'originalMessage' | 'message' | 'person' | 'reportActionID' | 'shouldShow' | 'created' | 'pendingAction'
>;

type OptimisticCancelPaymentReportAction = Pick<
    ReportAction,
    'actionName' | 'actorAccountID' | 'message' | 'originalMessage' | 'person' | 'reportActionID' | 'shouldShow' | 'created' | 'pendingAction'
>;

type OptimisticChangeFieldAction = Pick<
    OldDotReportAction & ReportAction,
    'actionName' | 'actorAccountID' | 'originalMessage' | 'person' | 'reportActionID' | 'created' | 'pendingAction' | 'message'
>;

type OptimisticEditedTaskReportAction = Pick<
    ReportAction,
    'reportActionID' | 'actionName' | 'pendingAction' | 'actorAccountID' | 'automatic' | 'avatar' | 'created' | 'shouldShow' | 'message' | 'person' | 'delegateAccountID'
>;

type OptimisticClosedReportAction = Pick<
    ReportAction<typeof CONST.REPORT.ACTIONS.TYPE.CLOSED>,
    'actionName' | 'actorAccountID' | 'automatic' | 'avatar' | 'created' | 'message' | 'originalMessage' | 'pendingAction' | 'person' | 'reportActionID' | 'shouldShow'
>;

type OptimisticCardAssignedReportAction = Pick<
    ReportAction<typeof CONST.REPORT.ACTIONS.TYPE.CARD_ASSIGNED>,
    'actionName' | 'actorAccountID' | 'automatic' | 'avatar' | 'created' | 'message' | 'originalMessage' | 'pendingAction' | 'person' | 'reportActionID' | 'shouldShow'
>;

type OptimisticDismissedViolationReportAction = Pick<
    ReportAction,
    'actionName' | 'actorAccountID' | 'avatar' | 'created' | 'message' | 'originalMessage' | 'person' | 'reportActionID' | 'shouldShow' | 'pendingAction'
>;

type OptimisticCreatedReportAction = Pick<
    ReportAction<typeof CONST.REPORT.ACTIONS.TYPE.CREATED>,
    'actorAccountID' | 'automatic' | 'avatar' | 'created' | 'message' | 'person' | 'reportActionID' | 'shouldShow' | 'pendingAction' | 'actionName' | 'delegateAccountID'
>;

type OptimisticConciergeCategoryOptionsAction = Pick<
    ReportAction<typeof CONST.REPORT.ACTIONS.TYPE.CONCIERGE_CATEGORY_OPTIONS>,
    'reportActionID' | 'actionName' | 'actorAccountID' | 'person' | 'automatic' | 'avatar' | 'created' | 'message' | 'pendingAction' | 'shouldShow' | 'originalMessage' | 'errors'
> & {isOptimisticAction: boolean};

type OptimisticRenamedReportAction = Pick<
    ReportAction<typeof CONST.REPORT.ACTIONS.TYPE.RENAMED>,
    'actorAccountID' | 'automatic' | 'avatar' | 'created' | 'message' | 'person' | 'reportActionID' | 'shouldShow' | 'pendingAction' | 'actionName' | 'originalMessage'
>;

type OptimisticRoomDescriptionUpdatedReportAction = Pick<
    ReportAction<typeof CONST.REPORT.ACTIONS.TYPE.ROOM_CHANGE_LOG.UPDATE_ROOM_DESCRIPTION>,
    'actorAccountID' | 'created' | 'message' | 'person' | 'reportActionID' | 'pendingAction' | 'actionName' | 'originalMessage'
>;

type OptimisticChatReport = Pick<
    Report,
    | 'type'
    | 'chatType'
    | 'chatReportID'
    | 'iouReportID'
    | 'isOwnPolicyExpenseChat'
    | 'isPinned'
    | 'lastActorAccountID'
    | 'lastMessageHtml'
    | 'lastMessageText'
    | 'lastReadTime'
    | 'lastVisibleActionCreated'
    | 'oldPolicyName'
    | 'ownerAccountID'
    | 'pendingFields'
    | 'parentReportActionID'
    | 'parentReportID'
    | 'participants'
    | 'policyID'
    | 'reportID'
    | 'reportName'
    | 'stateNum'
    | 'statusNum'
    | 'visibility'
    | 'description'
    | 'writeCapability'
    | 'avatarUrl'
    | 'invoiceReceiver'
>;

type OptimisticExportIntegrationAction = OriginalMessageExportedToIntegration &
    Pick<
        ReportAction<typeof CONST.REPORT.ACTIONS.TYPE.EXPORTED_TO_INTEGRATION>,
        'reportActionID' | 'actorAccountID' | 'avatar' | 'created' | 'lastModified' | 'message' | 'person' | 'shouldShow' | 'pendingAction' | 'errors' | 'automatic'
    >;

type OptimisticTaskReportAction = Pick<
    ReportAction,
    | 'reportActionID'
    | 'actionName'
    | 'actorAccountID'
    | 'automatic'
    | 'avatar'
    | 'created'
    | 'isAttachmentOnly'
    | 'message'
    | 'originalMessage'
    | 'person'
    | 'pendingAction'
    | 'shouldShow'
    | 'isFirstItem'
    | 'previousMessage'
    | 'errors'
    | 'linkMetadata'
    | 'delegateAccountID'
>;

type AnnounceRoomOnyxData = {
    onyxOptimisticData: OnyxUpdate[];
    onyxSuccessData: OnyxUpdate[];
    onyxFailureData: OnyxUpdate[];
};

type OptimisticAnnounceChat = {
    announceChatReportID: string;
    announceChatReportActionID: string;
    announceChatData: AnnounceRoomOnyxData;
};

type OptimisticWorkspaceChats = {
    adminsChatReportID: string;
    adminsChatData: OptimisticChatReport;
    adminsReportActionData: Record<string, OptimisticCreatedReportAction>;
    adminsCreatedReportActionID: string;
    expenseChatReportID: string;
    expenseChatData: OptimisticChatReport;
    expenseReportActionData: Record<string, OptimisticCreatedReportAction>;
    expenseCreatedReportActionID: string;
    pendingChatMembers: PendingChatMember[];
};

type OptimisticModifiedExpenseReportAction = Pick<
    ReportAction<typeof CONST.REPORT.ACTIONS.TYPE.MODIFIED_EXPENSE>,
    | 'actionName'
    | 'actorAccountID'
    | 'automatic'
    | 'avatar'
    | 'created'
    | 'isAttachmentOnly'
    | 'message'
    | 'originalMessage'
    | 'person'
    | 'pendingAction'
    | 'reportActionID'
    | 'shouldShow'
    | 'delegateAccountID'
> & {reportID?: string};

type OptimisticMoneyRequestEntities = {
    iouReport: Report;
    type: ValueOf<typeof CONST.IOU.REPORT_ACTION_TYPE>;
    amount: number;
    currency: string;
    comment: string;
    payeeEmail: string;
    participants: Participant[];
    transactionID: string;
    paymentType?: PaymentMethodType;
    isSettlingUp?: boolean;
    isSendMoneyFlow?: boolean;
    isOwnPolicyExpenseChat?: boolean;
    isPersonalTrackingExpense?: boolean;
    existingTransactionThreadReportID?: string;
    linkedTrackedExpenseReportAction?: ReportAction;
    optimisticCreatedReportActionID?: string;
};

type OptimisticTaskReport = SetRequired<
    Pick<
        Report,
        | 'reportID'
        | 'reportName'
        | 'description'
        | 'ownerAccountID'
        | 'participants'
        | 'managerID'
        | 'type'
        | 'parentReportID'
        | 'policyID'
        | 'stateNum'
        | 'statusNum'
        | 'parentReportActionID'
        | 'lastVisibleActionCreated'
        | 'hasParentAccess'
    >,
    'parentReportID'
>;

type TransactionDetails = {
    created: string;
    amount: number;
    attendees: Attendee[] | string;
    taxAmount?: number;
    taxCode?: string;
    currency: string;
    merchant: string;
    waypoints?: WaypointCollection | string;
    customUnitRateID?: string;
    comment: string;
    category: string;
    billable: boolean;
    tag: string;
    mccGroup?: ValueOf<typeof CONST.MCC_GROUPS>;
    description?: string;
    cardID: number;
    cardName?: string;
    originalAmount: number;
    originalCurrency: string;
    postedDate: string;
};

type OptimisticIOUReport = Pick<
    Report,
    | 'type'
    | 'chatReportID'
    | 'currency'
    | 'managerID'
    | 'policyID'
    | 'ownerAccountID'
    | 'participants'
    | 'reportID'
    | 'stateNum'
    | 'statusNum'
    | 'total'
    | 'unheldTotal'
    | 'nonReimbursableTotal'
    | 'unheldNonReimbursableTotal'
    | 'reportName'
    | 'parentReportID'
    | 'lastVisibleActionCreated'
    | 'fieldList'
    | 'parentReportActionID'
>;
type DisplayNameWithTooltips = Array<Pick<PersonalDetails, 'accountID' | 'pronouns' | 'displayName' | 'login' | 'avatar'>>;

type CustomIcon = {
    src: IconAsset;
    color?: string;
};

type OptionData = {
    text?: string;
    alternateText?: string;
    allReportErrors?: Errors;
    brickRoadIndicator?: ValueOf<typeof CONST.BRICK_ROAD_INDICATOR_STATUS> | '' | null;
    tooltipText?: string | null;
    alternateTextMaxLines?: number;
    boldStyle?: boolean;
    customIcon?: CustomIcon;
    subtitle?: string;
    login?: string;
    accountID?: number;
    pronouns?: string;
    status?: Status | null;
    phoneNumber?: string;
    isUnread?: boolean | null;
    isUnreadWithMention?: boolean | null;
    hasDraftComment?: boolean | null;
    keyForList?: string;
    searchText?: string;
    isIOUReportOwner?: boolean | null;
    shouldShowSubscript?: boolean | null;
    isPolicyExpenseChat?: boolean;
    isMoneyRequestReport?: boolean | null;
    isInvoiceReport?: boolean;
    isExpenseRequest?: boolean | null;
    isAllowedToComment?: boolean | null;
    isThread?: boolean | null;
    isTaskReport?: boolean | null;
    parentReportAction?: OnyxEntry<ReportAction>;
    displayNamesWithTooltips?: DisplayNameWithTooltips | null;
    isDefaultRoom?: boolean;
    isInvoiceRoom?: boolean;
    isExpenseReport?: boolean;
    isOptimisticPersonalDetail?: boolean;
    selected?: boolean;
    isOptimisticAccount?: boolean;
    isSelected?: boolean;
    descriptiveText?: string;
    notificationPreference?: NotificationPreference | null;
    isDisabled?: boolean | null;
    name?: string | null;
    isSelfDM?: boolean;
    isOneOnOneChat?: boolean;
    reportID?: string;
    enabled?: boolean;
    code?: string;
    transactionThreadReportID?: string | null;
    shouldShowAmountInput?: boolean;
    amountInputProps?: MoneyRequestAmountInputProps;
    tabIndex?: 0 | -1;
    isConciergeChat?: boolean;
    isBold?: boolean;
    lastIOUCreationDate?: string;
    isChatRoom?: boolean;
    participantsList?: PersonalDetails[];
    icons?: Icon[];
    iouReportAmount?: number;
    displayName?: string;
    firstName?: string;
    lastName?: string;
    avatar?: AvatarSource;
} & Report &
    ReportNameValuePairs;

type OnyxDataTaskAssigneeChat = {
    optimisticData: OnyxUpdate[];
    successData: OnyxUpdate[];
    failureData: OnyxUpdate[];
    optimisticAssigneeAddComment?: OptimisticReportAction;
    optimisticChatCreatedReportAction?: OptimisticCreatedReportAction;
};

type Ancestor = {
    report: Report;
    reportAction: ReportAction;
    shouldDisplayNewMarker: boolean;
};

type AncestorIDs = {
    reportIDs: string[];
    reportActionsIDs: string[];
};

type MissingPaymentMethod = 'bankAccount' | 'wallet';

type OutstandingChildRequest = {
    hasOutstandingChildRequest?: boolean;
};

type ParsingDetails = {
    /**
     * this param is deprecated
     * Currently there are no calls/reference that use this param
     * This should be removed after https://github.com/Expensify/App/issues/50724 as a followup
     */
    shouldEscapeText?: boolean;
    reportID?: string;
    policyID?: string;
};

type NonHeldAndFullAmount = {
    nonHeldAmount: string;
    fullAmount: string;
    /**
     * nonHeldAmount is valid if not negative;
     * It can be negative if the unheld transaction comes from the current user
     */
    hasValidNonHeldAmount: boolean;
};

type Thread = {
    parentReportID: string;
    parentReportActionID: string;
} & Report;

type GetChatRoomSubtitleConfig = {
    isCreateExpenseFlow?: boolean;
};

type SelfDMParameters = {
    reportID?: string;
    createdReportActionID?: string;
};

type GetPolicyNameParams = {
    report: OnyxInputOrEntry<Report>;
    returnEmptyIfNotFound?: boolean;
    policy?: OnyxInputOrEntry<Policy> | SearchPolicy;
    policies?: SearchPolicy[];
    reports?: SearchReport[];
};

type GetReportNameParams = {
    report: OnyxEntry<Report>;
    policy?: OnyxEntry<Policy> | SearchPolicy;
    parentReportActionParam?: OnyxInputOrEntry<ReportAction>;
    personalDetails?: Partial<PersonalDetailsList>;
    invoiceReceiverPolicy?: OnyxEntry<Policy> | SearchPolicy;
    transactions?: SearchTransaction[];
    reports?: SearchReport[];
    draftReports?: OnyxCollection<Report>;
    reportNameValuePairs?: OnyxCollection<ReportNameValuePairs>;
    policies?: SearchPolicy[];
};

type ReportByPolicyMap = Record<string, OnyxCollection<Report>>;

let currentUserEmail: string | undefined;
let currentUserPrivateDomain: string | undefined;
let currentUserAccountID: number | undefined;
let isAnonymousUser = false;

let environmentURL: string;
getEnvironmentURL().then((url: string) => (environmentURL = url));
let environment: EnvironmentType;
getEnvironment().then((env) => {
    environment = env;
});

// This cache is used to save parse result of report action html message into text
// to prevent unnecessary parsing when the report action is not changed/modified.
// Example case: when we need to get a report name of a thread which is dependent on a report action message.
const parsedReportActionMessageCache: Record<string, string> = {};

let conciergeReportID: OnyxEntry<string>;
Onyx.connect({
    key: ONYXKEYS.CONCIERGE_REPORT_ID,
    callback: (value) => {
        conciergeReportID = value;
    },
});

const defaultAvatarBuildingIconTestID = 'SvgDefaultAvatarBuilding Icon';
Onyx.connect({
    key: ONYXKEYS.SESSION,
    callback: (value) => {
        // When signed out, val is undefined
        if (!value) {
            return;
        }

        currentUserEmail = value.email;
        currentUserAccountID = value.accountID;
        isAnonymousUser = value.authTokenType === CONST.AUTH_TOKEN_TYPES.ANONYMOUS;
        currentUserPrivateDomain = isEmailPublicDomain(currentUserEmail ?? '') ? '' : Str.extractEmailDomain(currentUserEmail ?? '');
    },
});

let allPersonalDetails: OnyxEntry<PersonalDetailsList>;
let allPersonalDetailLogins: string[];
let currentUserPersonalDetails: OnyxEntry<PersonalDetails>;
Onyx.connect({
    key: ONYXKEYS.PERSONAL_DETAILS_LIST,
    callback: (value) => {
        if (currentUserAccountID) {
            currentUserPersonalDetails = value?.[currentUserAccountID] ?? undefined;
        }
        allPersonalDetails = value ?? {};
        allPersonalDetailLogins = Object.values(allPersonalDetails).map((personalDetail) => personalDetail?.login ?? '');
    },
});

let allReportsDraft: OnyxCollection<Report>;
Onyx.connect({
    key: ONYXKEYS.COLLECTION.REPORT_DRAFT,
    waitForCollectionCallback: true,
    callback: (value) => (allReportsDraft = value),
});

let allPolicies: OnyxCollection<Policy>;
Onyx.connect({
    key: ONYXKEYS.COLLECTION.POLICY,
    waitForCollectionCallback: true,
    callback: (value) => (allPolicies = value),
});

let allReports: OnyxCollection<Report>;
let reportsByPolicyID: ReportByPolicyMap;
Onyx.connect({
    key: ONYXKEYS.COLLECTION.REPORT,
    waitForCollectionCallback: true,
    callback: (value) => {
        allReports = value;
        UnreadIndicatorUpdaterHelper().then((module) => {
            module.triggerUnreadUpdate();
        });

        if (!value) {
            return;
        }

        reportsByPolicyID = Object.entries(value).reduce<ReportByPolicyMap>((acc, [reportID, report]) => {
            if (!report) {
                return acc;
            }

            handleReportChanged(report);

            // Get all reports, which are the ones that are:
            // - Owned by the same user
            // - Are either open or submitted
            // - Belong to the same workspace
            if (report.policyID && report.ownerAccountID === currentUserAccountID && (report.stateNum ?? 0) <= 1) {
                if (!acc[report.policyID]) {
                    acc[report.policyID] = {};
                }

                acc[report.policyID] = {
                    ...acc[report.policyID],
                    [reportID]: report,
                };
            }

            return acc;
        }, {});
    },
});

let allBetas: OnyxEntry<Beta[]>;
Onyx.connect({
    key: ONYXKEYS.BETAS,
    callback: (value) => (allBetas = value),
});

let allTransactions: OnyxCollection<Transaction> = {};
let reportsTransactions: Record<string, Transaction[]> = {};
Onyx.connect({
    key: ONYXKEYS.COLLECTION.TRANSACTION,
    waitForCollectionCallback: true,
    callback: (value) => {
        if (!value) {
            return;
        }
        allTransactions = Object.fromEntries(Object.entries(value).filter(([, transaction]) => transaction));

        reportsTransactions = Object.values(value).reduce<Record<string, Transaction[]>>((all, transaction) => {
            const reportsMap = all;
            if (!transaction?.reportID) {
                return reportsMap;
            }

            if (!reportsMap[transaction.reportID]) {
                reportsMap[transaction.reportID] = [];
            }
            reportsMap[transaction.reportID].push(transaction);

            return all;
        }, {});
    },
});

let allReportActions: OnyxCollection<ReportActions>;
Onyx.connect({
    key: ONYXKEYS.COLLECTION.REPORT_ACTIONS,
    waitForCollectionCallback: true,
    callback: (actions) => {
        if (!actions) {
            return;
        }
        allReportActions = actions;
    },
});

let allReportMetadata: OnyxCollection<ReportMetadata>;
const allReportMetadataKeyValue: Record<string, ReportMetadata> = {};
Onyx.connect({
    key: ONYXKEYS.COLLECTION.REPORT_METADATA,
    waitForCollectionCallback: true,
    callback: (value) => {
        if (!value) {
            return;
        }
        allReportMetadata = value;

        Object.entries(value).forEach(([reportID, reportMetadata]) => {
            if (!reportMetadata) {
                return;
            }

            const [, id] = reportID.split('_');
            allReportMetadataKeyValue[id] = reportMetadata;
        });
    },
});

let allReportNameValuePair: OnyxCollection<ReportNameValuePairs>;
Onyx.connect({
    key: ONYXKEYS.COLLECTION.REPORT_NAME_VALUE_PAIRS,
    waitForCollectionCallback: true,
    callback: (value) => {
        if (!value) {
            return;
        }
        allReportNameValuePair = value;
    },
});

let allReportsViolations: OnyxCollection<ReportViolations>;
Onyx.connect({
    key: ONYXKEYS.COLLECTION.REPORT_VIOLATIONS,
    waitForCollectionCallback: true,
    callback: (value) => {
        if (!value) {
            return;
        }
        allReportsViolations = value;
    },
});

let onboarding: OnyxEntry<Onboarding>;
Onyx.connect({
    key: ONYXKEYS.NVP_ONBOARDING,
    callback: (value) => (onboarding = value),
});

let delegateEmail = '';
Onyx.connect({
    key: ONYXKEYS.ACCOUNT,
    callback: (value) => {
        delegateEmail = value?.delegatedAccess?.delegate ?? '';
    },
});

let activePolicyID: OnyxEntry<string>;
Onyx.connect({
    key: ONYXKEYS.NVP_ACTIVE_POLICY_ID,
    callback: (value) => (activePolicyID = value),
});

let reportAttributesDerivedValue: ReportAttributesDerivedValue['reports'];
Onyx.connect({
    key: ONYXKEYS.DERIVED.REPORT_ATTRIBUTES,
    callback: (value) => {
        reportAttributesDerivedValue = value?.reports ?? {};
    },
});

let newGroupChatDraft: OnyxEntry<NewGroupChatDraft>;
Onyx.connect({
    key: ONYXKEYS.NEW_GROUP_CHAT_DRAFT,
    callback: (value) => (newGroupChatDraft = value),
});

let onboardingCompanySize: OnyxEntry<OnboardingCompanySize>;
Onyx.connect({
    key: ONYXKEYS.ONBOARDING_COMPANY_SIZE,
    callback: (value) => {
        onboardingCompanySize = value;
    },
});

let hiddenTranslation = '';
let unavailableTranslation = '';

Onyx.connect({
    key: ONYXKEYS.ARE_TRANSLATIONS_LOADING,
    initWithStoredValues: false,
    callback: (value) => {
        if (value ?? true) {
            return;
        }
        hiddenTranslation = translateLocal('common.hidden');
        unavailableTranslation = translateLocal('workspace.common.unavailable');
    },
});

function getCurrentUserAvatar(): AvatarSource | undefined {
    return currentUserPersonalDetails?.avatar;
}

function getCurrentUserDisplayNameOrEmail(): string | undefined {
    return currentUserPersonalDetails?.displayName ?? currentUserEmail;
}

function getChatType(report: OnyxInputOrEntry<Report> | Participant): ValueOf<typeof CONST.REPORT.CHAT_TYPE> | undefined {
    return report?.chatType;
}

/**
 * Get the report or draft report given a reportID
 */
function getReportOrDraftReport(reportID: string | undefined, searchReports?: SearchReport[]): OnyxEntry<Report> | SearchReport {
    const searchReport = searchReports?.find((report) => report.reportID === reportID);
    const onyxReport = allReports?.[`${ONYXKEYS.COLLECTION.REPORT}${reportID}`];
    return searchReport ?? onyxReport ?? allReportsDraft?.[`${ONYXKEYS.COLLECTION.REPORT_DRAFT}${reportID}`];
}

function reportTransactionsSelector(transactions: OnyxCollection<Transaction>, reportID: string | undefined): Transaction[] {
    if (!transactions || !reportID) {
        return [];
    }

    return Object.values(transactions).filter((transaction): transaction is Transaction => !!transaction && transaction.reportID === reportID);
}

function getReportTransactions(reportID: string | undefined, allReportsTransactions: Record<string, Transaction[]> = reportsTransactions): Transaction[] {
    if (!reportID) {
        return [];
    }

    return allReportsTransactions[reportID] ?? [];
}

/**
 * Check if a report is a draft report
 */
function isDraftReport(reportID: string | undefined): boolean {
    const draftReport = allReportsDraft?.[`${ONYXKEYS.COLLECTION.REPORT_DRAFT}${reportID}`];

    return !!draftReport;
}
/**
 * @private
 */
function isSearchReportArray(object: SearchReport[] | OnyxCollection<Report>): object is SearchReport[] {
    if (!Array.isArray(object)) {
        return false;
    }
    const firstItem = object.at(0);
    return firstItem !== undefined && 'private_isArchived' in firstItem;
}

/**
 * @private
 * Returns the report
 */
function getReport(reportID: string, reports: SearchReport[] | OnyxCollection<Report>): OnyxEntry<Report> | SearchReport {
    if (isSearchReportArray(reports)) {
        reports?.find((report) => report.reportID === reportID);
    } else {
        return reports?.[`${ONYXKEYS.COLLECTION.REPORT}${reportID}`];
    }
}

/**
 * Returns the report
 * @deprecated Get the data straight from Onyx
 */
function getReportNameValuePairs(reportID?: string, reportNameValuePairs: OnyxCollection<ReportNameValuePairs> = allReportNameValuePair): OnyxEntry<ReportNameValuePairs> {
    return reportNameValuePairs?.[`${ONYXKEYS.COLLECTION.REPORT_NAME_VALUE_PAIRS}${reportID}`];
}

/**
 * Returns the parentReport if the given report is a thread
 */
function getParentReport(report: OnyxEntry<Report>): OnyxEntry<Report> {
    if (!report?.parentReportID) {
        return undefined;
    }
    return getReport(report.parentReportID, allReports);
}

/**
 * Returns the root parentReport if the given report is nested.
 * Uses recursion to iterate any depth of nested reports.
 */

function getRootParentReport({
    report,
    reports,
    visitedReportIDs = new Set<string>(),
}: {
    report: OnyxEntry<Report>;
    reports?: SearchReport[];
    visitedReportIDs?: Set<string>;
}): OnyxEntry<Report> {
    if (!report) {
        return undefined;
    }

    // Returns the current report as the root report, because it does not have a parentReportID
    if (!report?.parentReportID) {
        return report;
    }

    // Detect and prevent an infinite loop caused by a cycle in the ancestry. This should normally
    // never happen
    if (visitedReportIDs.has(report.reportID)) {
        Log.alert('Report ancestry cycle detected.', {reportID: report.reportID, ancestry: Array.from(visitedReportIDs)});
        return undefined;
    }
    visitedReportIDs.add(report.reportID);

    const parentReport = getReportOrDraftReport(report?.parentReportID, reports);

    // Runs recursion to iterate a parent report
    return getRootParentReport({report: !isEmptyObject(parentReport) ? parentReport : undefined, visitedReportIDs, reports});
}

/**
 * Returns the policy of the report
 * @deprecated Get the data straight from Onyx - This will be fixed as part of https://github.com/Expensify/Expensify/issues/507850
 */
function getPolicy(policyID: string | undefined): OnyxEntry<Policy> {
    if (!allPolicies || !policyID) {
        return undefined;
    }
    return allPolicies[`${ONYXKEYS.COLLECTION.POLICY}${policyID}`];
}

/**
 * Get the policy type from a given report
 * @param policies must have Onyxkey prefix (i.e 'policy_') for keys
 */
function getPolicyType(report: OnyxInputOrEntry<Report>, policies: OnyxCollection<Policy>): string {
    return policies?.[`${ONYXKEYS.COLLECTION.POLICY}${report?.policyID}`]?.type ?? '';
}

/**
 * Get the policy name from a given report
 */
function getPolicyName({report, returnEmptyIfNotFound = false, policy, policies, reports}: GetPolicyNameParams): string {
    const noPolicyFound = returnEmptyIfNotFound ? '' : unavailableTranslation;
    if (isEmptyObject(report) || (isEmptyObject(policies) && isEmptyObject(allPolicies) && !report?.policyName)) {
        return noPolicyFound;
    }
    const finalPolicy = (() => {
        if (isEmptyObject(policy)) {
            if (policies) {
                return policies.find((p) => p.id === report.policyID);
            }
            return allPolicies?.[`${ONYXKEYS.COLLECTION.POLICY}${report.policyID}`];
        }
        return policy ?? policies?.find((p) => p.id === report.policyID);
    })();

    const parentReport = getRootParentReport({report, reports});

    // Rooms send back the policy name with the reportSummary,
    // since they can also be accessed by people who aren't in the workspace
    // eslint-disable-next-line @typescript-eslint/prefer-nullish-coalescing
    const policyName = finalPolicy?.name || report?.policyName || report?.oldPolicyName || parentReport?.oldPolicyName || noPolicyFound;

    return policyName;
}

/**
 * Returns the concatenated title for the PrimaryLogins of a report
 */
function getReportParticipantsTitle(accountIDs: number[]): string {
    // Somehow it's possible for the logins coming from report.participantAccountIDs to contain undefined values so we use .filter(Boolean) to remove them.
    return accountIDs.filter(Boolean).join(', ');
}

/**
 * Checks if a report is a chat report.
 */
function isChatReport(report: OnyxEntry<Report>): boolean {
    return report?.type === CONST.REPORT.TYPE.CHAT;
}

function isInvoiceReport(reportOrID: OnyxInputOrEntry<Report> | SearchReport | string): boolean {
    const report = typeof reportOrID === 'string' ? (getReport(reportOrID, allReports) ?? null) : reportOrID;
    return report?.type === CONST.REPORT.TYPE.INVOICE;
}

function isFinancialReportsForBusinesses(report: OnyxEntry<Report>): boolean {
    return report?.type === CONST.REPORT.TYPE.EXPENSE || report?.type === CONST.REPORT.TYPE.INVOICE;
}

function isNewDotInvoice(invoiceRoomID: string | undefined): boolean {
    if (!invoiceRoomID) {
        return false;
    }

    return isInvoiceRoom(getReport(invoiceRoomID, allReports));
}

/**
 * Checks if the report with supplied ID has been approved or not
 */
function isReportIDApproved(reportID: string | undefined) {
    if (!reportID) {
        return;
    }
    const report = getReport(reportID, allReports);
    if (!report) {
        return;
    }
    return isReportApproved({report});
}

/**
 * Checks if a report is an Expense report.
 */
function isExpenseReport(reportOrID: OnyxInputOrEntry<Report> | SearchReport | string): boolean {
    const report = typeof reportOrID === 'string' ? (getReport(reportOrID, allReports) ?? null) : reportOrID;
    return report?.type === CONST.REPORT.TYPE.EXPENSE;
}

/**
 * Checks if a report is an IOU report using report or reportID
 */
function isIOUReport(reportOrID: OnyxInputOrEntry<Report> | SearchReport | string): boolean {
    const report = typeof reportOrID === 'string' ? (getReport(reportOrID, allReports) ?? null) : reportOrID;
    return report?.type === CONST.REPORT.TYPE.IOU;
}

/**
 * Checks if a report is an IOU report using report
 */
function isIOUReportUsingReport(report: OnyxEntry<Report>): report is Report {
    return report?.type === CONST.REPORT.TYPE.IOU;
}
/**
 * Checks if a report is a task report.
 */
function isTaskReport(report: OnyxInputOrEntry<Report>): boolean {
    return report?.type === CONST.REPORT.TYPE.TASK;
}

/**
 * Checks if a task has been cancelled
 * When a task is deleted, the parentReportAction is updated to have a isDeletedParentAction deleted flag
 * This is because when you delete a task, we still allow you to chat on the report itself
 * There's another situation where you don't have access to the parentReportAction (because it was created in a chat you don't have access to)
 * In this case, we have added the key to the report itself
 */
function isCanceledTaskReport(report: OnyxInputOrEntry<Report>, parentReportAction: OnyxInputOrEntry<ReportAction> = null): boolean {
    if (!isEmptyObject(parentReportAction) && (getReportActionMessageReportUtils(parentReportAction)?.isDeletedParentAction ?? false)) {
        return true;
    }

    if (!isEmptyObject(report) && report?.isDeletedParentAction) {
        return true;
    }

    return false;
}

/**
 * Checks if a report is an open task report.
 *
 * @param parentReportAction - The parent report action of the report (Used to check if the task has been canceled)
 */
function isOpenTaskReport(report: OnyxInputOrEntry<Report>, parentReportAction: OnyxInputOrEntry<ReportAction> = null): boolean {
    return (
        isTaskReport(report) && !isCanceledTaskReport(report, parentReportAction) && report?.stateNum === CONST.REPORT.STATE_NUM.OPEN && report?.statusNum === CONST.REPORT.STATUS_NUM.OPEN
    );
}

/**
 * Checks if a report is a completed task report.
 */
function isCompletedTaskReport(report: OnyxEntry<Report>): boolean {
    return isTaskReport(report) && report?.stateNum === CONST.REPORT.STATE_NUM.APPROVED && report?.statusNum === CONST.REPORT.STATUS_NUM.APPROVED;
}

/**
 * Checks if the current user is the manager of the supplied report
 */
function isReportManager(report: OnyxEntry<Report>): boolean {
    return !!(report && report.managerID === currentUserAccountID);
}

/**
 * Checks if the supplied report has been approved
 */
function isReportApproved({report, parentReportAction = undefined}: {report: OnyxInputOrEntry<Report>; parentReportAction?: OnyxEntry<ReportAction> | undefined}): boolean {
    if (!report) {
        return parentReportAction?.childStateNum === CONST.REPORT.STATE_NUM.APPROVED && parentReportAction?.childStatusNum === CONST.REPORT.STATUS_NUM.APPROVED;
    }
    return report?.stateNum === CONST.REPORT.STATE_NUM.APPROVED && report?.statusNum === CONST.REPORT.STATUS_NUM.APPROVED;
}

/**
 * Checks if the supplied report has been manually reimbursed
 */
function isReportManuallyReimbursed(report: OnyxEntry<Report>): boolean {
    return report?.stateNum === CONST.REPORT.STATE_NUM.APPROVED && report?.statusNum === CONST.REPORT.STATUS_NUM.REIMBURSED;
}

/**
 * Checks if the supplied report is an expense report in Open state and status.
 */
function isOpenExpenseReport(report: OnyxInputOrEntry<Report>): boolean {
    return isExpenseReport(report) && report?.stateNum === CONST.REPORT.STATE_NUM.OPEN && report?.statusNum === CONST.REPORT.STATUS_NUM.OPEN;
}

/**
 * Checks if the supplied report has a member with the array passed in params.
 */
function hasParticipantInArray(report: OnyxEntry<Report>, memberAccountIDs: number[]) {
    if (!report?.participants) {
        return false;
    }

    const memberAccountIDsSet = new Set(memberAccountIDs);

    for (const accountID in report.participants) {
        if (memberAccountIDsSet.has(Number(accountID))) {
            return true;
        }
    }

    return false;
}

/**
 * Whether the Money Request report is settled
 */
function isSettled(reportOrID: OnyxInputOrEntry<Report> | SearchReport | string | undefined, reports?: SearchReport[] | OnyxCollection<Report>): boolean {
    if (!reportOrID) {
        return false;
    }
    const report = typeof reportOrID === 'string' ? (getReport(reportOrID, reports ?? allReports) ?? null) : reportOrID;
    if (!report) {
        return false;
    }

    if (isEmptyObject(report)) {
        return false;
    }

    // In case the payment is scheduled and we are waiting for the payee to set up their wallet,
    // consider the report as paid as well.
    if (report.isWaitingOnBankAccount && report.statusNum === CONST.REPORT.STATUS_NUM.APPROVED) {
        return false;
    }

    return report?.statusNum === CONST.REPORT.STATUS_NUM.REIMBURSED;
}

/**
 * Whether the current user is the submitter of the report
 */
function isCurrentUserSubmitter(report: OnyxEntry<Report>): boolean {
    return !!report && report.ownerAccountID === currentUserAccountID;
}

/**
 * Whether the provided report is an Admin room
 */
function isAdminRoom(report: OnyxEntry<Report>): boolean {
    return getChatType(report) === CONST.REPORT.CHAT_TYPE.POLICY_ADMINS;
}

/**
 * Whether the provided report is an Admin-only posting room
 */
function isAdminsOnlyPostingRoom(report: OnyxEntry<Report>): boolean {
    return report?.writeCapability === CONST.REPORT.WRITE_CAPABILITIES.ADMINS;
}

/**
 * Whether the provided report is a Announce room
 */
function isAnnounceRoom(report: OnyxEntry<Report>): boolean {
    return getChatType(report) === CONST.REPORT.CHAT_TYPE.POLICY_ANNOUNCE;
}

/**
 * Whether the provided report is a default room
 */
function isDefaultRoom(report: OnyxEntry<Report>): boolean {
    return CONST.DEFAULT_POLICY_ROOM_CHAT_TYPES.some((type) => type === getChatType(report));
}

/**
 * Whether the provided report is a Domain room
 */
function isDomainRoom(report: OnyxEntry<Report>): boolean {
    return getChatType(report) === CONST.REPORT.CHAT_TYPE.DOMAIN_ALL;
}

/**
 * Whether the provided report is a user created policy room
 */
function isUserCreatedPolicyRoom(report: OnyxEntry<Report>): boolean {
    return getChatType(report) === CONST.REPORT.CHAT_TYPE.POLICY_ROOM;
}

/**
 * Whether the provided report is a Policy Expense chat.
 */
function isPolicyExpenseChat(option: OnyxInputOrEntry<Report> | OptionData | Participant): boolean {
    return getChatType(option) === CONST.REPORT.CHAT_TYPE.POLICY_EXPENSE_CHAT || !!(option && typeof option === 'object' && 'isPolicyExpenseChat' in option && option.isPolicyExpenseChat);
}

function isInvoiceRoom(report: OnyxEntry<Report>): boolean {
    return getChatType(report) === CONST.REPORT.CHAT_TYPE.INVOICE;
}

function isInvoiceRoomWithID(reportID?: string): boolean {
    if (!reportID) {
        return false;
    }
    const report = getReport(reportID, allReports);
    return isInvoiceRoom(report);
}

/**
 * Checks if a report is a completed task report.
 */
function isTripRoom(report: OnyxEntry<Report>): boolean {
    return isChatReport(report) && getChatType(report) === CONST.REPORT.CHAT_TYPE.TRIP_ROOM;
}

function isIndividualInvoiceRoom(report: OnyxEntry<Report>): boolean {
    return isInvoiceRoom(report) && report?.invoiceReceiver?.type === CONST.REPORT.INVOICE_RECEIVER_TYPE.INDIVIDUAL;
}

function isBusinessInvoiceRoom(report: OnyxEntry<Report>): boolean {
    return isInvoiceRoom(report) && report?.invoiceReceiver?.type === CONST.REPORT.INVOICE_RECEIVER_TYPE.BUSINESS;
}

function isCurrentUserInvoiceReceiver(report: OnyxEntry<Report>): boolean {
    if (report?.invoiceReceiver?.type === CONST.REPORT.INVOICE_RECEIVER_TYPE.INDIVIDUAL) {
        return currentUserAccountID === report.invoiceReceiver.accountID;
    }

    if (report?.invoiceReceiver?.type === CONST.REPORT.INVOICE_RECEIVER_TYPE.BUSINESS) {
        // This will be fixed as part of https://github.com/Expensify/Expensify/issues/507850
        // eslint-disable-next-line deprecation/deprecation
        const policy = getPolicy(report.invoiceReceiver.policyID);
        return isPolicyAdminPolicyUtils(policy);
    }

    return false;
}

/**
 * Whether the provided report belongs to a Control policy and is an expense chat
 */
function isControlPolicyExpenseChat(report: OnyxEntry<Report>): boolean {
    return isPolicyExpenseChat(report) && getPolicyType(report, allPolicies) === CONST.POLICY.TYPE.CORPORATE;
}

/**
 * Whether the provided policyType is a Free, Collect or Control policy type
 */
function isGroupPolicy(policyType: string): boolean {
    return policyType === CONST.POLICY.TYPE.CORPORATE || policyType === CONST.POLICY.TYPE.TEAM;
}

/**
 * Whether the provided report belongs to a Free, Collect or Control policy
 */
function isReportInGroupPolicy(report: OnyxInputOrEntry<Report>, policy?: OnyxInputOrEntry<Policy>): boolean {
    const policyType = policy?.type ?? getPolicyType(report, allPolicies);
    return isGroupPolicy(policyType);
}

/**
 * Whether the provided report belongs to a Control or Collect policy
 */
function isPaidGroupPolicy(report: OnyxEntry<Report>): boolean {
    const policyType = getPolicyType(report, allPolicies);
    return policyType === CONST.POLICY.TYPE.CORPORATE || policyType === CONST.POLICY.TYPE.TEAM;
}

/**
 * Whether the provided report belongs to a Control or Collect policy and is an expense chat
 */
function isPaidGroupPolicyExpenseChat(report: OnyxEntry<Report>): boolean {
    return isPolicyExpenseChat(report) && isPaidGroupPolicy(report);
}

/**
 * Whether the provided report belongs to a Control policy and is an expense report
 */
function isControlPolicyExpenseReport(report: OnyxEntry<Report>): boolean {
    return isExpenseReport(report) && getPolicyType(report, allPolicies) === CONST.POLICY.TYPE.CORPORATE;
}

/**
 * Whether the provided report belongs to a Control or Collect policy and is an expense report
 */
function isPaidGroupPolicyExpenseReport(report: OnyxEntry<Report>): boolean {
    return isExpenseReport(report) && isPaidGroupPolicy(report);
}

/**
 * Checks if the supplied report is an invoice report in Open state and status.
 */
function isOpenInvoiceReport(report: OnyxEntry<Report>): boolean {
    return isInvoiceReport(report) && report?.statusNum === CONST.REPORT.STATUS_NUM.OPEN;
}

/**
 * Whether the provided report is a chat room
 */
function isChatRoom(report: OnyxEntry<Report>): boolean {
    return isUserCreatedPolicyRoom(report) || isDefaultRoom(report) || isInvoiceRoom(report) || isTripRoom(report);
}

/**
 * Whether the provided report is a public room
 */
function isPublicRoom(report: OnyxEntry<Report>): boolean {
    return report?.visibility === CONST.REPORT.VISIBILITY.PUBLIC || report?.visibility === CONST.REPORT.VISIBILITY.PUBLIC_ANNOUNCE;
}

/**
 * Whether the provided report is a public announce room
 */
function isPublicAnnounceRoom(report: OnyxEntry<Report>): boolean {
    return report?.visibility === CONST.REPORT.VISIBILITY.PUBLIC_ANNOUNCE;
}

/**
 * If the report is a policy expense, the route should be for adding bank account for that policy
 * else since the report is a personal IOU, the route should be for personal bank account.
 */
function getBankAccountRoute(report: OnyxEntry<Report>): Route {
    if (isPolicyExpenseChat(report)) {
        return ROUTES.BANK_ACCOUNT_WITH_STEP_TO_OPEN.getRoute(report?.policyID, undefined, Navigation.getActiveRoute());
    }

    if (isInvoiceRoom(report) && report?.invoiceReceiver?.type === CONST.REPORT.INVOICE_RECEIVER_TYPE.BUSINESS) {
        const invoiceReceiverPolicy = allPolicies?.[`${ONYXKEYS.COLLECTION.POLICY}${report?.invoiceReceiver?.policyID}`];
        if (invoiceReceiverPolicy?.areInvoicesEnabled) {
            return ROUTES.WORKSPACE_INVOICES.getRoute(report?.invoiceReceiver?.policyID);
        }
    }

    return ROUTES.SETTINGS_ADD_BANK_ACCOUNT.route;
}

/**
 * Check if personal detail of accountID is empty or optimistic data
 */
function isOptimisticPersonalDetail(accountID: number): boolean {
    return isEmptyObject(allPersonalDetails?.[accountID]) || !!allPersonalDetails?.[accountID]?.isOptimisticPersonalDetail;
}

/**
 * Checks if a report is a task report from a policy expense chat.
 */
function isWorkspaceTaskReport(report: OnyxEntry<Report>): boolean {
    if (!isTaskReport(report)) {
        return false;
    }
    const parentReport = report?.parentReportID ? getReport(report?.parentReportID, allReports) : undefined;
    return isPolicyExpenseChat(parentReport);
}

/**
 * Returns true if report has a parent
 */
function isThread(report: OnyxInputOrEntry<Report>): report is Thread {
    return !!(report?.parentReportID && report?.parentReportActionID);
}

/**
 * Returns true if report is of type chat and has a parent and is therefore a Thread.
 */
function isChatThread(report: OnyxInputOrEntry<Report>): report is Thread {
    return isThread(report) && report?.type === CONST.REPORT.TYPE.CHAT;
}

function isDM(report: OnyxEntry<Report>): boolean {
    return isChatReport(report) && !getChatType(report) && !isThread(report);
}

function isSelfDM(report: OnyxInputOrEntry<Report>): boolean {
    return getChatType(report) === CONST.REPORT.CHAT_TYPE.SELF_DM;
}

function isGroupChat(report: OnyxEntry<Report> | Partial<Report>): boolean {
    return getChatType(report) === CONST.REPORT.CHAT_TYPE.GROUP;
}

/**
 * Only returns true if this is the Expensify DM report.
 *
 * Note that this chat is no longer used for new users. We still need this function for users who have this chat.
 */
function isSystemChat(report: OnyxEntry<Report>): boolean {
    return getChatType(report) === CONST.REPORT.CHAT_TYPE.SYSTEM;
}

function getDefaultNotificationPreferenceForReport(report: OnyxEntry<Report>): ValueOf<typeof CONST.REPORT.NOTIFICATION_PREFERENCE> {
    if (isAnnounceRoom(report)) {
        return CONST.REPORT.NOTIFICATION_PREFERENCE.ALWAYS;
    }
    if (isPublicRoom(report)) {
        return CONST.REPORT.NOTIFICATION_PREFERENCE.DAILY;
    }
    if (!getChatType(report) || isGroupChat(report)) {
        return CONST.REPORT.NOTIFICATION_PREFERENCE.ALWAYS;
    }
    if (isAdminRoom(report) || isPolicyExpenseChat(report) || isInvoiceRoom(report)) {
        return CONST.REPORT.NOTIFICATION_PREFERENCE.ALWAYS;
    }
    if (isSelfDM(report)) {
        return CONST.REPORT.NOTIFICATION_PREFERENCE.MUTE;
    }
    return CONST.REPORT.NOTIFICATION_PREFERENCE.DAILY;
}

/**
 * Get the notification preference given a report. This should ALWAYS default to 'hidden'. Do not change this!
 */
function getReportNotificationPreference(report: OnyxEntry<Report>): ValueOf<typeof CONST.REPORT.NOTIFICATION_PREFERENCE> {
    const participant = currentUserAccountID ? report?.participants?.[currentUserAccountID] : undefined;
    return participant?.notificationPreference ?? CONST.REPORT.NOTIFICATION_PREFERENCE.HIDDEN;
}

/**
 * Only returns true if this is our main 1:1 DM report with Concierge.
 */
function isConciergeChatReport(report: OnyxInputOrEntry<Report>): boolean {
    return !!report && report?.reportID === conciergeReportID;
}

function findSelfDMReportID(): string | undefined {
    if (!allReports) {
        return;
    }

    const selfDMReport = Object.values(allReports).find((report) => isSelfDM(report) && !isThread(report));
    return selfDMReport?.reportID;
}

/**
 * Checks if the supplied report is from a policy or is an invoice report from a policy
 */
function isPolicyRelatedReport(report: OnyxEntry<Report>, policyID?: string) {
    return report?.policyID === policyID || !!(report?.invoiceReceiver && 'policyID' in report.invoiceReceiver && report.invoiceReceiver.policyID === policyID);
}

/**
 * Checks if the supplied report belongs to workspace based on the provided params. If the report's policyID is _FAKE_ or has no value, it means this report is a DM.
 * In this case report and workspace members must be compared to determine whether the report belongs to the workspace.
 */
function doesReportBelongToWorkspace(report: OnyxEntry<Report>, policyMemberAccountIDs: number[], policyID?: string) {
    return (
        isConciergeChatReport(report) ||
        (report?.policyID === CONST.POLICY.ID_FAKE || !report?.policyID ? hasParticipantInArray(report, policyMemberAccountIDs) : isPolicyRelatedReport(report, policyID))
    );
}

/**
 * Given an array of reports, return them filtered by a policyID and policyMemberAccountIDs.
 */
function filterReportsByPolicyIDAndMemberAccountIDs(reports: Array<OnyxEntry<Report>>, policyMemberAccountIDs: number[] = [], policyID?: string) {
    return reports.filter((report) => !!report && doesReportBelongToWorkspace(report, policyMemberAccountIDs, policyID));
}

/**
 * Returns true if report is still being processed
 */
function isProcessingReport(report: OnyxEntry<Report>): boolean {
    return report?.stateNum === CONST.REPORT.STATE_NUM.SUBMITTED && report?.statusNum === CONST.REPORT.STATUS_NUM.SUBMITTED;
}

function isOpenReport(report: OnyxEntry<Report>): boolean {
    return report?.stateNum === CONST.REPORT.STATE_NUM.OPEN && report?.statusNum === CONST.REPORT.STATUS_NUM.OPEN;
}

function isAwaitingFirstLevelApproval(report: OnyxEntry<Report>): boolean {
    if (!report) {
        return false;
    }

    // This will be fixed as part of https://github.com/Expensify/Expensify/issues/507850
    // eslint-disable-next-line deprecation/deprecation
    const submitsToAccountID = getSubmitToAccountID(getPolicy(report.policyID), report);

    return isProcessingReport(report) && submitsToAccountID === report.managerID;
}

/**
 * Pushes optimistic transaction violations to OnyxData for the given policy and categories onyx update.
 *
 * @param policyUpdate Changed policy properties, if none pass empty object
 * @param policyCategoriesUpdate Changed categories properties, if none pass empty object
 */
function pushTransactionViolationsOnyxData(
    onyxData: OnyxData,
    policyID: string,
    policyTagLists: PolicyTagLists,
    policyCategories: PolicyCategories,
    allTransactionViolations: OnyxCollection<TransactionViolations>,
    policyUpdate: Partial<Policy> = {},
    policyCategoriesUpdate: Record<string, Partial<PolicyCategory>> = {},
): OnyxData {
    if (isEmptyObject(policyUpdate) && isEmptyObject(policyCategoriesUpdate)) {
        return onyxData;
    }
    const optimisticPolicyCategories = Object.keys(policyCategories).reduce<Record<string, PolicyCategory>>((acc, categoryName) => {
        acc[categoryName] = {...policyCategories[categoryName], ...(policyCategoriesUpdate?.[categoryName] ?? {})};
        return acc;
    }, {}) as PolicyCategories;

    const optimisticPolicy = {...allPolicies?.[`${ONYXKEYS.COLLECTION.POLICY}${policyID}`], ...policyUpdate} as Policy;
    const hasDependentTags = hasDependentTagsPolicyUtils(optimisticPolicy, policyTagLists);

    getAllPolicyReports(policyID).forEach((report) => {
        const isReportAnInvoice = isInvoiceReport(report);
        if (!report?.reportID || isReportAnInvoice) {
            return;
        }

        getReportTransactions(report.reportID).forEach((transaction: Transaction) => {
            const transactionViolations = allTransactionViolations?.[`${ONYXKEYS.COLLECTION.TRANSACTION_VIOLATIONS}${transaction.transactionID}`] ?? [];

            const optimisticTransactionViolations = ViolationsUtils.getViolationsOnyxData(
                transaction,
                transactionViolations,
                optimisticPolicy,
                policyTagLists,
                optimisticPolicyCategories,
                hasDependentTags,
                isReportAnInvoice,
            );

            if (optimisticTransactionViolations) {
                onyxData?.optimisticData?.push(optimisticTransactionViolations);
                onyxData?.failureData?.push({
                    onyxMethod: Onyx.METHOD.SET,
                    key: `${ONYXKEYS.COLLECTION.TRANSACTION_VIOLATIONS}${transaction.transactionID}`,
                    value: transactionViolations,
                });
            }
        });
    });
    return onyxData;
}

/**
 * Check if the report is a single chat report that isn't a thread
 * and personal detail of participant is optimistic data
 */
function shouldDisableDetailPage(report: OnyxEntry<Report>): boolean {
    if (isChatRoom(report) || isPolicyExpenseChat(report) || isChatThread(report) || isTaskReport(report)) {
        return false;
    }
    if (isOneOnOneChat(report)) {
        const participantAccountIDs = Object.keys(report?.participants ?? {})
            .map(Number)
            .filter((accountID) => accountID !== currentUserAccountID);
        return isOptimisticPersonalDetail(participantAccountIDs.at(0) ?? -1);
    }
    return false;
}

/**
 * Returns true if this report has only one participant and it's an Expensify account.
 */
function isExpensifyOnlyParticipantInReport(report: OnyxEntry<Report>): boolean {
    const otherParticipants = Object.keys(report?.participants ?? {})
        .map(Number)
        .filter((accountID) => accountID !== currentUserAccountID);
    return otherParticipants.length === 1 && otherParticipants.some((accountID) => CONST.EXPENSIFY_ACCOUNT_IDS.includes(accountID));
}

/**
 * Returns whether a given report can have tasks created in it.
 * We only prevent the task option if it's a DM/group-DM and the other users are all special Expensify accounts
 *
 */
function canCreateTaskInReport(report: OnyxEntry<Report>): boolean {
    const otherParticipants = Object.keys(report?.participants ?? {})
        .map(Number)
        .filter((accountID) => accountID !== currentUserAccountID);
    const areExpensifyAccountsOnlyOtherParticipants = otherParticipants.length >= 1 && otherParticipants.every((accountID) => CONST.EXPENSIFY_ACCOUNT_IDS.includes(accountID));
    if (areExpensifyAccountsOnlyOtherParticipants && isDM(report)) {
        return false;
    }

    return true;
}

/**
 * For all intents and purposes a report that has no notificationPreference at all should be considered "hidden".
 * We will remove the 'hidden' field entirely once the backend changes for https://github.com/Expensify/Expensify/issues/450891 are done.
 */
function isHiddenForCurrentUser(notificationPreference: string | null | undefined): boolean;
function isHiddenForCurrentUser(report: OnyxEntry<Report>): boolean;
function isHiddenForCurrentUser(reportOrPreference: OnyxEntry<Report> | string | null | undefined): boolean {
    if (typeof reportOrPreference === 'object' && reportOrPreference !== null) {
        const notificationPreference = getReportNotificationPreference(reportOrPreference);
        return isHiddenForCurrentUser(notificationPreference);
    }
    if (reportOrPreference === undefined || reportOrPreference === null || reportOrPreference === '') {
        return true;
    }
    return reportOrPreference === CONST.REPORT.NOTIFICATION_PREFERENCE.HIDDEN;
}

/**
 * Returns true if there are any guides accounts (team.expensify.com) in a list of accountIDs
 * by cross-referencing the accountIDs with personalDetails since guides that are participants
 * of the user's chats should have their personal details in Onyx.
 */
function hasExpensifyGuidesEmails(accountIDs: number[]): boolean {
    return accountIDs.some((accountID) => Str.extractEmailDomain(allPersonalDetails?.[accountID]?.login ?? '') === CONST.EMAIL.GUIDES_DOMAIN);
}

function getMostRecentlyVisitedReport(reports: Array<OnyxEntry<Report>>, reportMetadata: OnyxCollection<ReportMetadata>): OnyxEntry<Report> {
    const filteredReports = reports.filter((report) => {
        const shouldKeep = !isChatThread(report) || !isHiddenForCurrentUser(report);
        return shouldKeep && !!report?.reportID && !!(reportMetadata?.[`${ONYXKEYS.COLLECTION.REPORT_METADATA}${report.reportID}`]?.lastVisitTime ?? report?.lastReadTime);
    });
    return lodashMaxBy(filteredReports, (a) => [reportMetadata?.[`${ONYXKEYS.COLLECTION.REPORT_METADATA}${a?.reportID}`]?.lastVisitTime ?? '', a?.lastReadTime ?? '']);
}

function findLastAccessedReport(ignoreDomainRooms: boolean, openOnAdminRoom = false, policyID?: string, excludeReportID?: string): OnyxEntry<Report> {
    // If it's the user's first time using New Expensify, then they could either have:
    //   - just a Concierge report, if so we'll return that
    //   - their Concierge report, and a separate report that must have deeplinked them to the app before they created their account.
    // If it's the latter, we'll use the deeplinked report over the Concierge report,
    // since the Concierge report would be incorrectly selected over the deep-linked report in the logic below.

    const policyMemberAccountIDs = getPolicyEmployeeListByIdWithoutCurrentUser(allPolicies, policyID, currentUserAccountID);

    let reportsValues = Object.values(allReports ?? {});

    if (!!policyID || policyMemberAccountIDs.length > 0) {
        reportsValues = filterReportsByPolicyIDAndMemberAccountIDs(reportsValues, policyMemberAccountIDs, policyID);
    }

    let adminReport: OnyxEntry<Report>;
    if (openOnAdminRoom) {
        adminReport = reportsValues.find((report) => {
            const chatType = getChatType(report);
            return chatType === CONST.REPORT.CHAT_TYPE.POLICY_ADMINS;
        });
    }
    if (adminReport) {
        return adminReport;
    }

    // eslint-disable-next-line @typescript-eslint/prefer-nullish-coalescing
    const shouldFilter = excludeReportID || ignoreDomainRooms;
    if (shouldFilter) {
        reportsValues = reportsValues.filter((report) => {
            if (excludeReportID && report?.reportID === excludeReportID) {
                return false;
            }

            // We allow public announce rooms, admins, and announce rooms through since we bypass the default rooms beta for them.
            // Check where findLastAccessedReport is called in MainDrawerNavigator.js for more context.
            // Domain rooms are now the only type of default room that are on the defaultRooms beta.
            if (ignoreDomainRooms && isDomainRoom(report) && !hasExpensifyGuidesEmails(Object.keys(report?.participants ?? {}).map(Number))) {
                return false;
            }

            return true;
        });
    }

    // Filter out the system chat (Expensify chat) because the composer is disabled in it,
    // and it prompts the user to use the Concierge chat instead.
    reportsValues =
        reportsValues.filter((report) => {
            // This will get removed as part of https://github.com/Expensify/App/issues/59961
            // eslint-disable-next-line deprecation/deprecation
            const reportNameValuePairs = getReportNameValuePairs(report?.reportID);

            return !isSystemChat(report) && !isArchivedReport(reportNameValuePairs);
        }) ?? [];

    // At least two reports remain: self DM and Concierge chat.
    // Return the most recently visited report. Get the last read report from the report metadata.
    // If allReportMetadata is empty we'll return most recent report owned by user
    if (isEmptyObject(allReportMetadata)) {
        const ownedReports = reportsValues.filter((report) => report?.ownerAccountID === currentUserAccountID);
        if (ownedReports.length > 0) {
            return lodashMaxBy(ownedReports, (a) => a?.lastReadTime ?? '');
        }
        return lodashMaxBy(reportsValues, (a) => a?.lastReadTime ?? '');
    }
    return getMostRecentlyVisitedReport(reportsValues, allReportMetadata);
}

/**
 * Whether the provided report has expenses
 */
function hasExpenses(reportID?: string, transactions?: SearchTransaction[] | Array<OnyxEntry<Transaction>>): boolean {
    if (transactions) {
        return !!transactions?.find((transaction) => transaction?.reportID === reportID);
    }
    return !!Object.values(allTransactions ?? {}).find((transaction) => transaction?.reportID === reportID);
}

/**
 * Whether the provided report is a closed expense report with no expenses
 */
function isClosedExpenseReportWithNoExpenses(report: OnyxEntry<Report>, transactions?: SearchTransaction[] | Array<OnyxEntry<Transaction>>): boolean {
    return report?.statusNum === CONST.REPORT.STATUS_NUM.CLOSED && isExpenseReport(report) && !hasExpenses(report.reportID, transactions);
}

/**
 * Whether the provided report is an archived room
 */
function isArchivedNonExpenseReport(report: OnyxInputOrEntry<Report> | SearchReport, isReportArchived = false): boolean {
    return isReportArchived && !(isExpenseReport(report) || isExpenseRequest(report));
}

/**
 * Whether the provided report is an archived report
 */
// eslint-disable-next-line @typescript-eslint/no-unused-vars
function isArchivedReport(reportNameValuePairs?: OnyxInputOrEntry<ReportNameValuePairs>): boolean {
    return !!reportNameValuePairs?.private_isArchived;
}

/**
 * Whether the report with the provided reportID is an archived non-expense report
 */
function isArchivedNonExpenseReportWithID(report?: OnyxInputOrEntry<Report>, isReportArchived = false) {
    if (!report) {
        return false;
    }
    return !(isExpenseReport(report) || isExpenseRequest(report)) && isReportArchived;
}

/**
 * Whether the provided report is a closed report
 */
function isClosedReport(report: OnyxInputOrEntry<Report> | SearchReport): boolean {
    return report?.statusNum === CONST.REPORT.STATUS_NUM.CLOSED;
}
/**
 * Whether the provided report is the admin's room
 */
function isJoinRequestInAdminRoom(report: OnyxEntry<Report>): boolean {
    if (!report) {
        return false;
    }
    // If this policy isn't owned by Expensify,
    // Account manager/guide should not have the workspace join request pinned to their LHN,
    // since they are not a part of the company, and should not action it on their behalf.
    if (report.policyID) {
        // This will be fixed as part of https://github.com/Expensify/Expensify/issues/507850
        // eslint-disable-next-line deprecation/deprecation
        const policy = getPolicy(report.policyID);
        if (!isExpensifyTeam(policy?.owner) && isExpensifyTeam(currentUserPersonalDetails?.login)) {
            return false;
        }
    }
    return isActionableJoinRequestPending(report.reportID);
}

/**
 * Checks if the user has auditor permission in the provided report
 */
function isAuditor(report: OnyxEntry<Report>): boolean {
    if (report?.policyID) {
        // This will be fixed as part of https://github.com/Expensify/Expensify/issues/507850
        // eslint-disable-next-line deprecation/deprecation
        const policy = getPolicy(report.policyID);
        return isPolicyAuditor(policy);
    }

    if (Array.isArray(report?.permissions) && report?.permissions.length > 0) {
        return report?.permissions?.includes(CONST.REPORT.PERMISSIONS.AUDITOR);
    }

    return false;
}

/**
 * Checks if the user can write in the provided report
 */
function canWriteInReport(report: OnyxEntry<Report>): boolean {
    if (Array.isArray(report?.permissions) && report?.permissions.length > 0 && !report?.permissions?.includes(CONST.REPORT.PERMISSIONS.AUDITOR)) {
        return report?.permissions?.includes(CONST.REPORT.PERMISSIONS.WRITE);
    }

    return true;
}

/**
 * Checks if the current user is allowed to comment on the given report.
 */
function isAllowedToComment(report: OnyxEntry<Report>): boolean {
    if (!canWriteInReport(report)) {
        return false;
    }

    // Default to allowing all users to post
    const capability = report?.writeCapability ?? CONST.REPORT.WRITE_CAPABILITIES.ALL;

    if (capability === CONST.REPORT.WRITE_CAPABILITIES.ALL) {
        return true;
    }

    // If unauthenticated user opens public chat room using deeplink, they do not have policies available and they cannot comment
    if (!allPolicies) {
        return false;
    }

    // If we've made it here, commenting on this report is restricted.
    // If the user is an admin, allow them to post.
    const policy = allPolicies[`${ONYXKEYS.COLLECTION.POLICY}${report?.policyID}`];
    return policy?.role === CONST.POLICY.ROLE.ADMIN;
}

/**
 * Checks if the current user is the admin of the policy given the policy expense chat.
 */
function isPolicyExpenseChatAdmin(report: OnyxEntry<Report>, policies: OnyxCollection<Policy>): boolean {
    if (!isPolicyExpenseChat(report)) {
        return false;
    }

    const policyRole = policies?.[`${ONYXKEYS.COLLECTION.POLICY}${report?.policyID}`]?.role;

    return policyRole === CONST.POLICY.ROLE.ADMIN;
}

/**
 * Checks if the current user is the admin of the policy.
 */
function isPolicyAdmin(policyID: string | undefined, policies: OnyxCollection<Policy>): boolean {
    if (!policyID) {
        return false;
    }

    const policyRole = policies?.[`${ONYXKEYS.COLLECTION.POLICY}${policyID}`]?.role;

    return policyRole === CONST.POLICY.ROLE.ADMIN;
}

/**
 * Checks whether all the transactions linked to the IOU report are of the Distance Request type with pending routes
 */
function hasOnlyTransactionsWithPendingRoutes(iouReportID: string | undefined): boolean {
    const transactions = getReportTransactions(iouReportID);

    // Early return false in case not having any transaction
    if (!transactions || transactions.length === 0) {
        return false;
    }

    return transactions.every((transaction) => isFetchingWaypointsFromServer(transaction));
}

/**
 * If the report is a thread and has a chat type set, it is a expense chat.
 */
function isWorkspaceThread(report: OnyxEntry<Report>): boolean {
    const chatType = getChatType(report);
    return isThread(report) && isChatReport(report) && CONST.WORKSPACE_ROOM_TYPES.some((type) => chatType === type);
}

/**
 * Checks if a report is a child report.
 */
function isChildReport(report: OnyxEntry<Report>): boolean {
    return isThread(report) || isTaskReport(report);
}

/**
 * An Expense Request is a thread where the parent report is an Expense Report and
 * the parentReportAction is a transaction.
 */
function isExpenseRequest(report: OnyxInputOrEntry<Report>): report is Thread {
    if (isThread(report)) {
        const parentReportAction = allReportActions?.[`${ONYXKEYS.COLLECTION.REPORT_ACTIONS}${report.parentReportID}`]?.[report.parentReportActionID];
        const parentReport = getReport(report?.parentReportID, allReports);
        return isExpenseReport(parentReport) && !isEmptyObject(parentReportAction) && isTransactionThread(parentReportAction);
    }
    return false;
}

/**
 * An IOU Request is a thread where the parent report is an IOU Report and
 * the parentReportAction is a transaction.
 */
function isIOURequest(report: OnyxInputOrEntry<Report>): boolean {
    if (isThread(report)) {
        const parentReportAction = allReportActions?.[`${ONYXKEYS.COLLECTION.REPORT_ACTIONS}${report.parentReportID}`]?.[report.parentReportActionID];
        const parentReport = getReport(report?.parentReportID, allReports);
        return isIOUReport(parentReport) && !isEmptyObject(parentReportAction) && isTransactionThread(parentReportAction);
    }
    return false;
}

/**
 * A Track Expense Report is a thread where the parent the parentReportAction is a transaction, and
 * parentReportAction has type of track.
 */
function isTrackExpenseReport(report: OnyxInputOrEntry<Report>): boolean {
    if (isThread(report)) {
        const selfDMReportID = findSelfDMReportID();
        const parentReportAction = allReportActions?.[`${ONYXKEYS.COLLECTION.REPORT_ACTIONS}${report.parentReportID}`]?.[report.parentReportActionID];
        return !isEmptyObject(parentReportAction) && selfDMReportID === report.parentReportID && isTrackExpenseAction(parentReportAction);
    }
    return false;
}

/**
 * Checks if a report is an IOU or expense request.
 */
function isMoneyRequest(reportOrID: OnyxEntry<Report> | string): boolean {
    const report = typeof reportOrID === 'string' ? (getReport(reportOrID, allReports) ?? null) : reportOrID;
    return isIOURequest(report) || isExpenseRequest(report);
}

/**
 * Checks if a report is an IOU or expense report.
 */
function isMoneyRequestReport(reportOrID: OnyxInputOrEntry<Report> | SearchReport | string, reports?: SearchReport[] | OnyxCollection<Report>): boolean {
    const report = typeof reportOrID === 'string' ? (getReport(reportOrID, reports ?? allReports) ?? null) : reportOrID;
    return isIOUReport(report) || isExpenseReport(report);
}

/**
 * Determines the Help Panel report type based on the given report.
 */
function getHelpPaneReportType(report: OnyxEntry<Report>): ValueOf<typeof CONST.REPORT.HELP_TYPE> | undefined {
    if (!report) {
        return undefined;
    }

    if (isConciergeChatReport(report)) {
        return CONST.REPORT.HELP_TYPE.CHAT_CONCIERGE;
    }

    if (report?.chatType) {
        return getChatType(report);
    }

    switch (report?.type) {
        case CONST.REPORT.TYPE.EXPENSE:
            return CONST.REPORT.HELP_TYPE.EXPENSE_REPORT;
        case CONST.REPORT.TYPE.CHAT:
            return CONST.REPORT.HELP_TYPE.CHAT;
        case CONST.REPORT.TYPE.IOU:
            return CONST.REPORT.HELP_TYPE.IOU;
        case CONST.REPORT.TYPE.INVOICE:
            return CONST.REPORT.HELP_TYPE.INVOICE;
        case CONST.REPORT.TYPE.TASK:
            return CONST.REPORT.HELP_TYPE.TASK;
        default:
            return undefined;
    }
}

/**
 * Checks if a report contains only Non-Reimbursable transactions
 */
function hasOnlyNonReimbursableTransactions(iouReportID: string | undefined): boolean {
    const transactions = getReportTransactions(iouReportID);
    if (!transactions || transactions.length === 0) {
        return false;
    }

    return transactions.every((transaction) => !getReimbursable(transaction));
}

/**
 * Checks if a report has only one transaction associated with it
 */
function isOneTransactionReport(report: OnyxEntry<Report>): boolean {
    const reportActions = allReportActions?.[`${ONYXKEYS.COLLECTION.REPORT_ACTIONS}${report?.reportID}`] ?? ([] as ReportAction[]);
    const chatReport = allReports?.[`${ONYXKEYS.COLLECTION.REPORT}${report?.chatReportID}`];
    return !!getOneTransactionThreadReportID(report, chatReport, reportActions);
}

/*
 * Whether the report contains only one expense and the expense should be paid later
 */
function isPayAtEndExpenseReport(report: OnyxEntry<Report>, transactions: Transaction[] | undefined): boolean {
    if ((!!transactions && transactions.length !== 1) || !isOneTransactionReport(report)) {
        return false;
    }

    return isPayAtEndExpense(transactions?.[0] ?? getReportTransactions(report?.reportID).at(0));
}
/**
 * Checks if a report is a transaction thread associated with a report that has only one transaction
 */
function isOneTransactionThread(report: OnyxEntry<Report>, parentReport: OnyxEntry<Report>, threadParentReportAction: OnyxEntry<ReportAction>) {
    if (!report || !parentReport) {
        return false;
    }

    const parentReportActions = allReportActions?.[`${ONYXKEYS.COLLECTION.REPORT_ACTIONS}${parentReport?.reportID}`] ?? ([] as ReportAction[]);

    const chatReport = allReports?.[`${ONYXKEYS.COLLECTION.REPORT}${parentReport?.chatReportID}`];
    const transactionThreadReportID = getOneTransactionThreadReportID(parentReport, chatReport, parentReportActions);
    return report?.reportID === transactionThreadReportID && !isSentMoneyReportAction(threadParentReportAction);
}

/**
 * Checks if given report is a transaction thread
 */
function isReportTransactionThread(report: OnyxEntry<Report>) {
    return isMoneyRequest(report) || isTrackExpenseReport(report);
}

/**
 * Get displayed report ID, it will be parentReportID if the report is one transaction thread
 */
function getDisplayedReportID(reportID: string): string {
    const report = getReport(reportID, allReports);
    const parentReportID = report?.parentReportID;
    const parentReport = allReports?.[`${ONYXKEYS.COLLECTION.REPORT}${parentReportID}`];
    const parentReportAction = getReportAction(parentReportID, report?.parentReportActionID);
    return parentReportID && isOneTransactionThread(report, parentReport, parentReportAction) ? parentReportID : reportID;
}

/**
 * Should return true only for personal 1:1 report
 *
 */
function isOneOnOneChat(report: OnyxEntry<Report>): boolean {
    const participants = report?.participants ?? {};
    const participant = currentUserAccountID ? participants[currentUserAccountID] : undefined;
    const isCurrentUserParticipant = participant ? 1 : 0;
    const participantAmount = Object.keys(participants).length - isCurrentUserParticipant;
    if (participantAmount !== 1) {
        return false;
    }
    return (
        (report?.policyID === CONST.POLICY.ID_FAKE || !report?.policyID) &&
        !isChatRoom(report) &&
        !isExpenseRequest(report) &&
        !isMoneyRequestReport(report) &&
        !isPolicyExpenseChat(report) &&
        !isTaskReport(report) &&
        isDM(report) &&
        !isIOUReport(report)
    );
}

/**
 * Checks if the current user is a payer of the expense
 */

function isPayer(session: OnyxEntry<Session>, iouReport: OnyxEntry<Report>, onlyShowPayElsewhere = false, reportPolicy?: OnyxInputOrEntry<Policy> | SearchPolicy) {
    const isApproved = isReportApproved({report: iouReport});
    const policy = reportPolicy ?? allPolicies?.[`${ONYXKEYS.COLLECTION.POLICY}${iouReport?.policyID}`] ?? null;
    const policyType = policy?.type;
    const isAdmin = policyType !== CONST.POLICY.TYPE.PERSONAL && policy?.role === CONST.POLICY.ROLE.ADMIN;
    const isManager = iouReport?.managerID === session?.accountID;
    if (isPaidGroupPolicy(iouReport)) {
        if (policy?.reimbursementChoice === CONST.POLICY.REIMBURSEMENT_CHOICES.REIMBURSEMENT_YES) {
            if (!policy?.achAccount?.reimburser) {
                // If there is a manager assigned, only allow payment if the user is both an admin and the manager.
                // Otherwise, if there is no reimburser and no manager, only allow payment if the user is an admin.
                if (iouReport?.managerID) {
                    return isAdmin && isManager;
                }
                return isAdmin;
            }

            // If we are the reimburser and the report is approved or we are the manager then we can pay it.
            const isReimburser = session?.email === policy?.achAccount?.reimburser;
            return isReimburser && (isApproved || isManager);
        }
        if (policy?.reimbursementChoice === CONST.POLICY.REIMBURSEMENT_CHOICES.REIMBURSEMENT_MANUAL || onlyShowPayElsewhere) {
            return isAdmin && (isApproved || isManager);
        }
        return false;
    }
    return isAdmin || (isMoneyRequestReport(iouReport) && isManager);
}

/**
 * Checks if the current user is the action's author
 */
function isActionCreator(reportAction: OnyxInputOrEntry<ReportAction> | Partial<ReportAction>): boolean {
    return reportAction?.actorAccountID === currentUserAccountID;
}

/**
 * Returns the notification preference of the action's child report if it exists.
 * Otherwise, calculates it based on the action's authorship.
 */
function getChildReportNotificationPreference(reportAction: OnyxInputOrEntry<ReportAction> | Partial<ReportAction>): NotificationPreference {
    const childReportNotificationPreference = reportAction?.childReportNotificationPreference ?? '';
    if (childReportNotificationPreference) {
        return childReportNotificationPreference;
    }

    return isActionCreator(reportAction) ? CONST.REPORT.NOTIFICATION_PREFERENCE.ALWAYS : CONST.REPORT.NOTIFICATION_PREFERENCE.HIDDEN;
}

function canAddOrDeleteTransactions(moneyRequestReport: OnyxEntry<Report>, isReportArchived = false): boolean {
    if (!isMoneyRequestReport(moneyRequestReport) || isReportArchived) {
        return false;
    }
    // This will be fixed as part of https://github.com/Expensify/Expensify/issues/507850
    // eslint-disable-next-line deprecation/deprecation
    const policy = getPolicy(moneyRequestReport?.policyID);

    if (isInstantSubmitEnabled(policy) && isSubmitAndClose(policy) && !arePaymentsEnabled(policy)) {
        return false;
    }

    if (isInstantSubmitEnabled(policy) && isProcessingReport(moneyRequestReport)) {
        return isAwaitingFirstLevelApproval(moneyRequestReport);
    }

    if (isReportApproved({report: moneyRequestReport}) || isClosedReport(moneyRequestReport) || isSettled(moneyRequestReport?.reportID)) {
        return false;
    }

    return true;
}

/**
 * Checks whether the supplied report supports adding more transactions to it.
 * Return true if:
 * - report is a non-settled IOU
 * - report is a draft
 * Returns false if:
 * - if current user is not the submitter of an expense report
 */
function canAddTransaction(moneyRequestReport: OnyxEntry<Report>, isReportArchived = false): boolean {
    if (!isMoneyRequestReport(moneyRequestReport) || (isExpenseReport(moneyRequestReport) && !isCurrentUserSubmitter(moneyRequestReport))) {
        return false;
    }
    // This will be fixed as part of https://github.com/Expensify/Expensify/issues/507850
    // eslint-disable-next-line deprecation/deprecation
    const policy = getPolicy(moneyRequestReport?.policyID);
    if (isInstantSubmitEnabled(policy) && isSubmitAndClose(policy) && hasOnlyNonReimbursableTransactions(moneyRequestReport?.reportID)) {
        return false;
    }

    return canAddOrDeleteTransactions(moneyRequestReport, isReportArchived);
}

/**
 * Checks whether the supplied report supports deleting more transactions from it.
 * Return true if:
 * - report is a non-settled IOU
 * - report is a non-approved IOU
 */
function canDeleteTransaction(moneyRequestReport: OnyxEntry<Report>, isReportArchived = false): boolean {
    return canAddOrDeleteTransactions(moneyRequestReport, isReportArchived);
}

/**
 * Checks whether the card transaction support deleting based on liability type
 */
function canDeleteCardTransactionByLiabilityType(transaction: OnyxEntry<Transaction>): boolean {
    const isCardTransaction = isCardTransactionTransactionUtils(transaction);
    if (!isCardTransaction) {
        return true;
    }
    return transaction?.comment?.liabilityType === CONST.TRANSACTION.LIABILITY_TYPE.ALLOW;
}

/**
 * Can only delete if the author is this user and the action is an ADD_COMMENT action or an IOU action in an unsettled report, or if the user is a
 * policy admin
 */
function canDeleteReportAction(reportAction: OnyxInputOrEntry<ReportAction>, reportID: string | undefined, transaction: OnyxEntry<Transaction> | undefined): boolean {
    const report = getReportOrDraftReport(reportID);
    const isActionOwner = reportAction?.actorAccountID === currentUserAccountID;
    const policy = allPolicies?.[`${ONYXKEYS.COLLECTION.POLICY}${report?.policyID}`] ?? null;

    if (isDemoTransaction(transaction)) {
        return true;
    }

    if (isMoneyRequestAction(reportAction)) {
        const isCardTransactionCanBeDeleted = canDeleteCardTransactionByLiabilityType(transaction);
        // For now, users cannot delete split actions
        const isSplitAction = getOriginalMessage(reportAction)?.type === CONST.IOU.REPORT_ACTION_TYPE.SPLIT;

        if (isSplitAction) {
            return false;
        }

        if (isActionOwner) {
            if (!isEmptyObject(report) && (isMoneyRequestReport(report) || isInvoiceReport(report))) {
                return canDeleteTransaction(report) && isCardTransactionCanBeDeleted;
            }
            return true;
        }
    }

    if (
        reportAction?.actionName !== CONST.REPORT.ACTIONS.TYPE.ADD_COMMENT ||
        reportAction?.pendingAction === CONST.RED_BRICK_ROAD_PENDING_ACTION.DELETE ||
        isCreatedTaskReportAction(reportAction) ||
        reportAction?.actorAccountID === CONST.ACCOUNT_ID.CONCIERGE
    ) {
        return false;
    }

    const isAdmin = policy?.role === CONST.POLICY.ROLE.ADMIN && !isEmptyObject(report) && !isDM(report);

    return isActionOwner || isAdmin;
}

/**
 * Returns true if Concierge is one of the chat participants (1:1 as well as group chats)
 */
function chatIncludesConcierge(report: Partial<OnyxEntry<Report>>): boolean {
    const participantAccountIDs = Object.keys(report?.participants ?? {}).map(Number);
    return participantAccountIDs.includes(CONST.ACCOUNT_ID.CONCIERGE);
}

/**
 * Returns true if there is any automated expensify account `in accountIDs
 */
function hasAutomatedExpensifyAccountIDs(accountIDs: number[]): boolean {
    return accountIDs.some((accountID) => CONST.EXPENSIFY_ACCOUNT_IDS.includes(accountID));
}

function getReportRecipientAccountIDs(report: OnyxEntry<Report>, currentLoginAccountID: number): number[] {
    let finalReport: OnyxEntry<Report> = report;
    // In 1:1 chat threads, the participants will be the same as parent report. If a report is specifically a 1:1 chat thread then we will
    // get parent report and use its participants array.
    if (isThread(report) && !(isTaskReport(report) || isMoneyRequestReport(report))) {
        const parentReport = getReport(report?.parentReportID, allReports);
        if (isOneOnOneChat(parentReport)) {
            finalReport = parentReport;
        }
    }

    let finalParticipantAccountIDs: number[] = [];
    if (isTaskReport(report)) {
        // Task reports `managerID` will change when assignee is changed, in that case the old `managerID` is still present in `participants`
        // along with the new one. We only need the `managerID` as a participant here.
        finalParticipantAccountIDs = report?.managerID ? [report?.managerID] : [];
    } else {
        finalParticipantAccountIDs = Object.keys(finalReport?.participants ?? {}).map(Number);
    }

    const otherParticipantsWithoutExpensifyAccountIDs = finalParticipantAccountIDs.filter((accountID) => {
        if (accountID === currentLoginAccountID) {
            return false;
        }
        if (CONST.EXPENSIFY_ACCOUNT_IDS.includes(accountID)) {
            return false;
        }
        return true;
    });

    return otherParticipantsWithoutExpensifyAccountIDs;
}

/**
 * Whether the time row should be shown for a report.
 */
function canShowReportRecipientLocalTime(personalDetails: OnyxEntry<PersonalDetailsList>, report: OnyxEntry<Report>, accountID: number): boolean {
    const reportRecipientAccountIDs = getReportRecipientAccountIDs(report, accountID);
    const hasMultipleParticipants = reportRecipientAccountIDs.length > 1;
    const reportRecipient = personalDetails?.[reportRecipientAccountIDs[0]];
    const reportRecipientTimezone = reportRecipient?.timezone ?? CONST.DEFAULT_TIME_ZONE;
    const isReportParticipantValidated = reportRecipient?.validated ?? false;
    return !!(
        !hasMultipleParticipants &&
        !isChatRoom(report) &&
        !isPolicyExpenseChat(getRootParentReport({report})) &&
        reportRecipient &&
        reportRecipientTimezone?.selected &&
        isReportParticipantValidated
    );
}

/**
 * Shorten last message text to fixed length and trim spaces.
 */
function formatReportLastMessageText(lastMessageText: string | undefined, isModifiedExpenseMessage = false): string {
    if (isModifiedExpenseMessage) {
        return String(lastMessageText).trim().replace(CONST.REGEX.LINE_BREAK, '').trim();
    }

    return formatLastMessageText(lastMessageText);
}

/**
 * Helper method to return the default avatar associated with the given login
 */
function getDefaultWorkspaceAvatar(workspaceName?: string): React.FC<SvgProps> {
    if (!workspaceName) {
        return defaultWorkspaceAvatars.WorkspaceBuilding;
    }

    // Remove all chars not A-Z or 0-9 including underscore
    const alphaNumeric = workspaceName
        .normalize('NFD')
        .replace(/[^0-9a-z]/gi, '')
        .toUpperCase();

    const workspace = `Workspace${alphaNumeric[0]}` as keyof typeof defaultWorkspaceAvatars;
    const defaultWorkspaceAvatar = defaultWorkspaceAvatars[workspace];

    return !alphaNumeric ? defaultWorkspaceAvatars.WorkspaceBuilding : defaultWorkspaceAvatar;
}

/**
 * Helper method to return the default avatar testID associated with the given login
 */
function getDefaultWorkspaceAvatarTestID(workspaceName: string): string {
    if (!workspaceName) {
        return defaultAvatarBuildingIconTestID;
    }

    // Remove all chars not A-Z or 0-9 including underscore
    const alphaNumeric = workspaceName
        .normalize('NFD')
        .replace(/[^0-9a-z]/gi, '')
        .toLowerCase();

    return !alphaNumeric ? defaultAvatarBuildingIconTestID : `SvgDefaultAvatar_${alphaNumeric[0]} Icon`;
}

/**
 * Helper method to return the default avatar associated with the given reportID
 */
function getDefaultGroupAvatar(reportID?: string): IconAsset {
    if (!reportID) {
        return defaultGroupAvatars.Avatar1;
    }
    const reportIDHashBucket: AvatarRange = ((Number(reportID) % CONST.DEFAULT_GROUP_AVATAR_COUNT) + 1) as AvatarRange;
    return defaultGroupAvatars[`Avatar${reportIDHashBucket}`];
}

/**
 * Returns the appropriate icons for the given chat report using the stored personalDetails.
 * The Avatar sources can be URLs or Icon components according to the chat type.
 */
function getIconsForParticipants(participants: number[], personalDetails: OnyxInputOrEntry<PersonalDetailsList>): Icon[] {
    const participantDetails: ParticipantDetails[] = [];
    const participantsList = participants || [];

    for (const accountID of participantsList) {
        const avatarSource = personalDetails?.[accountID]?.avatar ?? FallbackAvatar;
        const displayNameLogin = personalDetails?.[accountID]?.displayName ? personalDetails?.[accountID]?.displayName : personalDetails?.[accountID]?.login;
        participantDetails.push([accountID, displayNameLogin ?? '', avatarSource, personalDetails?.[accountID]?.fallbackIcon ?? '']);
    }

    const sortedParticipantDetails = participantDetails.sort((first, second) => {
        // First sort by displayName/login
        const displayNameLoginOrder = localeCompareLibs(first[1], second[1]);
        if (displayNameLoginOrder !== 0) {
            return displayNameLoginOrder;
        }

        // Then fallback on accountID as the final sorting criteria.
        // This will ensure that the order of avatars with same login/displayName
        // stay consistent across all users and devices
        return first[0] - second[0];
    });

    // Now that things are sorted, gather only the avatars (second element in the array) and return those
    const avatars: Icon[] = [];

    for (const sortedParticipantDetail of sortedParticipantDetails) {
        const userIcon = {
            id: sortedParticipantDetail[0],
            source: sortedParticipantDetail[2],
            type: CONST.ICON_TYPE_AVATAR,
            name: sortedParticipantDetail[1],
            fallbackIcon: sortedParticipantDetail[3],
        };
        avatars.push(userIcon);
    }

    return avatars;
}

/**
 * Cache the workspace icons
 */
const workSpaceIconsCache = new Map<string, {name: string; icon: Icon}>();

/**
 * Given a report, return the associated workspace icon.
 */
function getWorkspaceIcon(report: OnyxInputOrEntry<Report>, policy?: OnyxInputOrEntry<Policy>): Icon {
    const workspaceName = getPolicyName({report, policy});
    const cacheKey = report?.policyID ?? workspaceName;
    const iconFromCache = workSpaceIconsCache.get(cacheKey);
    const reportPolicy = policy ?? allPolicies?.[`${ONYXKEYS.COLLECTION.POLICY}${report?.policyID}`];
    const policyAvatarURL = reportPolicy ? reportPolicy?.avatarURL : report?.policyAvatar;
    // eslint-disable-next-line @typescript-eslint/prefer-nullish-coalescing
    const policyExpenseChatAvatarSource = policyAvatarURL || getDefaultWorkspaceAvatar(workspaceName);

    const isSameAvatarURL = iconFromCache?.icon?.source === policyExpenseChatAvatarSource;
    const hasWorkSpaceNameChanged = iconFromCache?.name !== workspaceName;

    if (iconFromCache && (isSameAvatarURL || policyAvatarURL === undefined) && !hasWorkSpaceNameChanged) {
        return iconFromCache.icon;
    }

    const workspaceIcon: Icon = {
        source: policyExpenseChatAvatarSource ?? '',
        type: CONST.ICON_TYPE_WORKSPACE,
        name: workspaceName,
        id: report?.policyID,
    };
    workSpaceIconsCache.set(cacheKey, {name: workspaceName, icon: workspaceIcon});
    return workspaceIcon;
}

/**
 * Gets the personal details for a login by looking in the ONYXKEYS.PERSONAL_DETAILS_LIST Onyx key (stored in the local variable, allPersonalDetails). If it doesn't exist in Onyx,
 * then a default object is constructed.
 */
function getPersonalDetailsForAccountID(accountID: number | undefined, personalDetailsData?: Partial<PersonalDetailsList>): Partial<PersonalDetails> {
    if (!accountID) {
        return {};
    }

    const defaultDetails = {
        isOptimisticPersonalDetail: true,
    };

    if (!personalDetailsData) {
        return allPersonalDetails?.[accountID] ?? defaultDetails;
    }

    return personalDetailsData?.[accountID] ?? defaultDetails;
}

/**
 * Returns the personal details or a default object if the personal details are not available.
 */
function getPersonalDetailsOrDefault(personalDetails: Partial<PersonalDetails> | undefined | null): Partial<PersonalDetails> {
    return personalDetails ?? {isOptimisticPersonalDetail: true};
}

const phoneNumberCache: Record<string, string> = {};

/**
 * Get the displayName for a single report participant.
 */
function getDisplayNameForParticipant({
    accountID,
    shouldUseShortForm = false,
    shouldFallbackToHidden = true,
    shouldAddCurrentUserPostfix = false,
    personalDetailsData = allPersonalDetails,
    shouldRemoveDomain = false,
    formatPhoneNumber,
}: {
    accountID?: number;
    shouldUseShortForm?: boolean;
    shouldFallbackToHidden?: boolean;
    shouldAddCurrentUserPostfix?: boolean;
    personalDetailsData?: Partial<PersonalDetailsList>;
    shouldRemoveDomain?: boolean;
    formatPhoneNumber: LocaleContextProps['formatPhoneNumber'];
}): string {
    if (!accountID) {
        return '';
    }

    const personalDetails = getPersonalDetailsOrDefault(personalDetailsData?.[accountID]);
    if (!personalDetails) {
        return '';
    }

    const login = personalDetails.login ?? '';

    // Check if the phone number is already cached
    let formattedLogin = phoneNumberCache[login];
    if (!formattedLogin) {
        formattedLogin = formatPhoneNumber(login);
        // Store the formatted phone number in the cache
        phoneNumberCache[login] = formattedLogin;
    }

    // This is to check if account is an invite/optimistically created one
    // and prevent from falling back to 'Hidden', so a correct value is shown
    // when searching for a new user
    if (personalDetails.isOptimisticPersonalDetail === true) {
        return formattedLogin;
    }

    // For selfDM, we display the user's displayName followed by '(you)' as a postfix
    const shouldAddPostfix = shouldAddCurrentUserPostfix && accountID === currentUserAccountID;

    let longName = getDisplayNameOrDefault(personalDetails, formattedLogin, shouldFallbackToHidden, shouldAddPostfix);

    if (shouldRemoveDomain && longName === formattedLogin) {
        longName = longName.split('@').at(0) ?? '';
    }

    // If the user's personal details (first name) should be hidden, make sure we return "hidden" instead of the short name
    if (shouldFallbackToHidden && longName === hiddenTranslation) {
        return formatPhoneNumberPhoneUtils(longName);
    }

    const shortName = personalDetails.firstName ? personalDetails.firstName : longName;
    return shouldUseShortForm ? shortName : longName;
}

function getParticipantsAccountIDsForDisplay(
    report: OnyxEntry<Report>,
    shouldExcludeHidden = false,
    shouldExcludeDeleted = false,
    shouldForceExcludeCurrentUser = false,
    reportMetadataParam?: OnyxEntry<ReportMetadata>,
): number[] {
    const reportParticipants = report?.participants ?? {};
    const reportMetadata = reportMetadataParam ?? getReportMetadata(report?.reportID);
    let participantsEntries = Object.entries(reportParticipants);

    // We should not show participants that have an optimistic entry with the same login in the personal details
    const nonOptimisticLoginMap: Record<string, boolean | undefined> = {};

    for (const entry of participantsEntries) {
        const [accountID] = entry;
        const personalDetail = allPersonalDetails?.[accountID];
        if (personalDetail?.login && !personalDetail.isOptimisticPersonalDetail) {
            nonOptimisticLoginMap[personalDetail.login] = true;
        }
    }

    participantsEntries = participantsEntries.filter(([accountID]) => {
        const personalDetail = allPersonalDetails?.[accountID];
        if (personalDetail?.login && personalDetail.isOptimisticPersonalDetail) {
            return !nonOptimisticLoginMap[personalDetail.login];
        }
        return true;
    });

    let participantsIds = participantsEntries.map(([accountID]) => Number(accountID));

    // For 1:1 chat, we don't want to include the current user as a participant in order to not mark 1:1 chats as having multiple participants
    // For system chat, we want to display Expensify as the only participant
    const shouldExcludeCurrentUser = isOneOnOneChat(report) || isSystemChat(report) || shouldForceExcludeCurrentUser;

    if (shouldExcludeCurrentUser || shouldExcludeHidden || shouldExcludeDeleted) {
        participantsIds = participantsIds.filter((accountID) => {
            if (shouldExcludeCurrentUser && accountID === currentUserAccountID) {
                return false;
            }

            if (shouldExcludeHidden && isHiddenForCurrentUser(reportParticipants[accountID]?.notificationPreference)) {
                return false;
            }

            if (
                shouldExcludeDeleted &&
                reportMetadata?.pendingChatMembers?.findLast((member) => Number(member.accountID) === accountID)?.pendingAction === CONST.RED_BRICK_ROAD_PENDING_ACTION.DELETE
            ) {
                return false;
            }

            return true;
        });
    }

    return participantsIds.filter((accountID) => isNumber(accountID));
}

function getParticipantsList(report: Report, personalDetails: OnyxEntry<PersonalDetailsList>, isRoomMembersList = false, reportMetadata: OnyxEntry<ReportMetadata> = undefined): number[] {
    const isReportGroupChat = isGroupChat(report);
    const shouldExcludeHiddenParticipants = !isReportGroupChat && !isInvoiceReport(report) && !isMoneyRequestReport(report) && !isMoneyRequest(report);
    const chatParticipants = getParticipantsAccountIDsForDisplay(report, isRoomMembersList || shouldExcludeHiddenParticipants, false, false, reportMetadata);

    return chatParticipants.filter((accountID) => {
        const details = personalDetails?.[accountID];

        if (!isRoomMembersList) {
            if (!details) {
                Log.hmmm(`[ReportParticipantsPage] no personal details found for Group chat member with accountID: ${accountID}`);
                return false;
            }
        } else {
            // When adding a new member to a room (whose personal detail does not exist in Onyx), an optimistic personal detail
            // is created. However, when the real personal detail is returned from the backend, a duplicate member may appear
            // briefly before the optimistic personal detail is deleted. To address this, we filter out the optimistically created
            // member here.
            const isDuplicateOptimisticDetail =
                details?.isOptimisticPersonalDetail && chatParticipants.some((accID) => accID !== accountID && details.login === personalDetails?.[accID]?.login);

            if (!details || isDuplicateOptimisticDetail) {
                Log.hmmm(`[RoomMembersPage] no personal details found for room member with accountID: ${accountID}`);
                return false;
            }
        }
        return true;
    });
}

function buildParticipantsFromAccountIDs(accountIDs: number[]): Participants {
    const finalParticipants: Participants = {};
    return accountIDs.reduce((participants, accountID) => {
        // eslint-disable-next-line no-param-reassign
        participants[accountID] = {notificationPreference: CONST.REPORT.NOTIFICATION_PREFERENCE.ALWAYS};
        return participants;
    }, finalParticipants);
}

/**
 * Returns the report name if the report is a group chat
 */
function getGroupChatName(participants?: SelectedParticipant[], shouldApplyLimit = false, report?: OnyxEntry<Report>, reportMetadataParam?: OnyxEntry<ReportMetadata>): string | undefined {
    // If we have a report always try to get the name from the report.
    if (report?.reportName) {
        return report.reportName;
    }

    const reportMetadata = reportMetadataParam ?? getReportMetadata(report?.reportID);

    const pendingMemberAccountIDs = new Set(
        reportMetadata?.pendingChatMembers?.filter((member) => member.pendingAction === CONST.RED_BRICK_ROAD_PENDING_ACTION.DELETE).map((member) => member.accountID),
    );
    let participantAccountIDs =
        participants?.map((participant) => participant.accountID) ??
        Object.keys(report?.participants ?? {})
            .map(Number)
            .filter((accountID) => !pendingMemberAccountIDs.has(accountID.toString()));
    const shouldAddEllipsis = participantAccountIDs.length > CONST.DISPLAY_PARTICIPANTS_LIMIT && shouldApplyLimit;
    if (shouldApplyLimit) {
        participantAccountIDs = participantAccountIDs.slice(0, CONST.DISPLAY_PARTICIPANTS_LIMIT);
    }
    const isMultipleParticipantReport = participantAccountIDs.length > 1;

    if (isMultipleParticipantReport) {
        return participantAccountIDs
            .map(
                (participantAccountID, index) =>
                    getDisplayNameForParticipant({formatPhoneNumber: formatPhoneNumberPhoneUtils, accountID: participantAccountID, shouldUseShortForm: isMultipleParticipantReport}) ||
                    formatPhoneNumberPhoneUtils(participants?.[index]?.login ?? ''),
            )
            .sort((first, second) => localeCompareLibs(first ?? '', second ?? ''))
            .filter(Boolean)
            .join(', ')
            .slice(0, CONST.REPORT_NAME_LIMIT)
            .concat(shouldAddEllipsis ? '...' : '');
    }

    return translateLocal('groupChat.defaultReportName', {
        displayName: getDisplayNameForParticipant({formatPhoneNumber: formatPhoneNumberPhoneUtils, accountID: participantAccountIDs.at(0)}),
    });
}

function getParticipants(reportID: string) {
    const report = getReportOrDraftReport(reportID);
    if (!report) {
        return {};
    }

    return report.participants;
}

function getParticipantIcon(accountID: number | undefined, personalDetails: OnyxInputOrEntry<PersonalDetailsList>, shouldUseShortForm = false): Icon {
    if (!accountID) {
        return {
            id: CONST.DEFAULT_NUMBER_ID,
            source: FallbackAvatar,
            type: CONST.ICON_TYPE_AVATAR,
            name: '',
        };
    }
    const details = personalDetails?.[accountID];
    const displayName = getDisplayNameOrDefault(details, '', shouldUseShortForm);

    return {
        id: accountID,
        source: details?.avatar ?? FallbackAvatar,
        type: CONST.ICON_TYPE_AVATAR,
        name: displayName,
        fallbackIcon: details?.fallbackIcon,
    };
}

/**
 * Helper function to get the icons for the invoice receiver. Only to be used in getIcons().
 */
function getInvoiceReceiverIcons(report: OnyxInputOrEntry<Report>, personalDetails: OnyxInputOrEntry<PersonalDetailsList>, invoiceReceiverPolicy: OnyxInputOrEntry<Policy>): Icon[] {
    if (report?.invoiceReceiver?.type === CONST.REPORT.INVOICE_RECEIVER_TYPE.INDIVIDUAL) {
        return getIconsForParticipants([report?.invoiceReceiver.accountID], personalDetails);
    }

    const receiverPolicyID = report?.invoiceReceiver?.policyID;

    // This will be fixed as part of https://github.com/Expensify/Expensify/issues/507850
    // eslint-disable-next-line deprecation/deprecation
    const receiverPolicy = invoiceReceiverPolicy ?? getPolicy(receiverPolicyID);
    if (!isEmptyObject(receiverPolicy)) {
        return [
            {
                source: receiverPolicy?.avatarURL ?? getDefaultWorkspaceAvatar(receiverPolicy.name),
                type: CONST.ICON_TYPE_WORKSPACE,
                name: receiverPolicy.name,
                id: receiverPolicyID,
            },
        ];
    }
    return [];
}

/**
 * Helper function to get the icons for an expense request. Only to be used in getIcons().
 */
function getIconsForExpenseRequest(report: OnyxInputOrEntry<Report>, personalDetails: OnyxInputOrEntry<PersonalDetailsList>, policy: OnyxInputOrEntry<Policy>): Icon[] {
    if (!report || !report?.parentReportID || !report?.parentReportActionID) {
        return [];
    }
    const parentReportAction = allReportActions?.[`${ONYXKEYS.COLLECTION.REPORT_ACTIONS}${report.parentReportID}`]?.[report.parentReportActionID];
    const workspaceIcon = getWorkspaceIcon(report, policy);
    const actorDetails = parentReportAction?.actorAccountID ? personalDetails?.[parentReportAction.actorAccountID] : undefined;
    const memberIcon = {
        source: actorDetails?.avatar ?? FallbackAvatar,
        id: parentReportAction?.actorAccountID,
        type: CONST.ICON_TYPE_AVATAR,
        name: actorDetails?.displayName ?? '',
        fallbackIcon: actorDetails?.fallbackIcon,
    };
    return [memberIcon, workspaceIcon];
}

/**
 * Helper function to get the icons for a chat thread. Only to be used in getIcons().
 */
function getIconsForChatThread(report: OnyxInputOrEntry<Report>, personalDetails: OnyxInputOrEntry<PersonalDetailsList>, policy: OnyxInputOrEntry<Policy>): Icon[] {
    if (!report || !report?.parentReportID || !report?.parentReportActionID) {
        return [];
    }
    const parentReportAction = allReportActions?.[`${ONYXKEYS.COLLECTION.REPORT_ACTIONS}${report.parentReportID}`]?.[report.parentReportActionID];
    const actorAccountID = getReportActionActorAccountID(parentReportAction, report as OnyxEntry<Report>, report as OnyxEntry<Report>);
    const actorDetails = actorAccountID ? personalDetails?.[actorAccountID] : undefined;
    const actorDisplayName = getDisplayNameOrDefault(actorDetails, '', false);
    const actorIcon = {
        id: actorAccountID,
        source: actorDetails?.avatar ?? FallbackAvatar,
        name: formatPhoneNumberPhoneUtils(actorDisplayName),
        type: CONST.ICON_TYPE_AVATAR,
        fallbackIcon: actorDetails?.fallbackIcon,
    };

    if (isWorkspaceThread(report)) {
        const workspaceIcon = getWorkspaceIcon(report, policy);
        return [actorIcon, workspaceIcon];
    }
    return [actorIcon];
}

/**
 * Helper function to get the icons for a task report. Only to be used in getIcons().
 */
function getIconsForTaskReport(report: OnyxInputOrEntry<Report>, personalDetails: OnyxInputOrEntry<PersonalDetailsList>, policy: OnyxInputOrEntry<Policy>): Icon[] {
    const ownerIcon = getParticipantIcon(report?.ownerAccountID, personalDetails, true);
    if (report && isWorkspaceTaskReport(report)) {
        const workspaceIcon = getWorkspaceIcon(report, policy);
        return [ownerIcon, workspaceIcon];
    }
    return [ownerIcon];
}

/**
 * Helper function to get the icons for a domain room. Only to be used in getIcons().
 */
function getIconsForDomainRoom(report: OnyxInputOrEntry<Report>): Icon[] {
    const domainName = report?.reportName?.substring(1);
    const policyExpenseChatAvatarSource = getDefaultWorkspaceAvatar(domainName);
    const domainIcon: Icon = {
        source: policyExpenseChatAvatarSource,
        type: CONST.ICON_TYPE_WORKSPACE,
        name: domainName ?? '',
        id: report?.policyID,
    };
    return [domainIcon];
}

/**
 * Helper function to get the icons for a policy room. Only to be used in getIcons().
 */
function getIconsForPolicyRoom(
    report: OnyxInputOrEntry<Report>,
    personalDetails: OnyxInputOrEntry<PersonalDetailsList>,
    policy: OnyxInputOrEntry<Policy>,
    invoiceReceiverPolicy: OnyxInputOrEntry<Policy>,
): Icon[] {
    if (!report) {
        return [];
    }
    const icons = [getWorkspaceIcon(report, policy)];
    if (report && isInvoiceRoom(report)) {
        icons.push(...getInvoiceReceiverIcons(report, personalDetails, invoiceReceiverPolicy));
    }
    return icons;
}

/**
 * Helper function to get the icons for a policy expense chat. Only to be used in getIcons().
 */
function getIconsForPolicyExpenseChat(report: OnyxInputOrEntry<Report>, personalDetails: OnyxInputOrEntry<PersonalDetailsList>, policy: OnyxInputOrEntry<Policy>): Icon[] {
    if (!report) {
        return [];
    }
    const workspaceIcon = getWorkspaceIcon(report, policy);
    const memberIcon = getParticipantIcon(report?.ownerAccountID, personalDetails, true);
    return [workspaceIcon, memberIcon];
}

/**
 * Helper function to get the icons for an expense report. Only to be used in getIcons().
 */
function getIconsForExpenseReport(report: OnyxInputOrEntry<Report>, personalDetails: OnyxInputOrEntry<PersonalDetailsList>, policy: OnyxInputOrEntry<Policy>): Icon[] {
    if (!report) {
        return [];
    }
    const workspaceIcon = getWorkspaceIcon(report, policy);
    const memberIcon = getParticipantIcon(report?.ownerAccountID, personalDetails, true);
    return [memberIcon, workspaceIcon];
}

/**
 * Helper function to get the icons for an iou report. Only to be used in getIcons().
 */
function getIconsForIOUReport(report: OnyxInputOrEntry<Report>, personalDetails: OnyxInputOrEntry<PersonalDetailsList>): Icon[] {
    if (!report) {
        return [];
    }

    const managerDetails = report?.managerID ? personalDetails?.[report.managerID] : undefined;
    const ownerDetails = report?.ownerAccountID ? personalDetails?.[report.ownerAccountID] : undefined;
    const managerIcon = {
        source: managerDetails?.avatar ?? FallbackAvatar,
        id: report?.managerID,
        type: CONST.ICON_TYPE_AVATAR,
        name: managerDetails?.displayName ?? '',
        fallbackIcon: managerDetails?.fallbackIcon,
    };
    const ownerIcon = {
        id: report?.ownerAccountID,
        source: ownerDetails?.avatar ?? FallbackAvatar,
        type: CONST.ICON_TYPE_AVATAR,
        name: ownerDetails?.displayName ?? '',
        fallbackIcon: ownerDetails?.fallbackIcon,
    };
    const isManager = currentUserAccountID === report?.managerID;

    // For one transaction IOUs, display a simplified report icon
    if (isOneTransactionReport(report)) {
        return [ownerIcon];
    }

    return isManager ? [managerIcon, ownerIcon] : [ownerIcon, managerIcon];
}

/**
 * Helper function to get the icons for a group chat. Only to be used in getIcons().
 */
function getIconsForGroupChat(report: OnyxInputOrEntry<Report>): Icon[] {
    if (!report) {
        return [];
    }
    const groupChatIcon = {
        // eslint-disable-next-line @typescript-eslint/prefer-nullish-coalescing
        source: report.avatarUrl || getDefaultGroupAvatar(report.reportID),
        id: -1,
        type: CONST.ICON_TYPE_AVATAR,
        name: getGroupChatName(undefined, true, report),
    };
    return [groupChatIcon];
}

/**
 * Helper function to get the icons for an invoice report. Only to be used in getIcons().
 */
function getIconsForInvoiceReport(
    report: OnyxInputOrEntry<Report>,
    personalDetails: OnyxInputOrEntry<PersonalDetailsList>,
    policy: OnyxInputOrEntry<Policy>,
    invoiceReceiverPolicy: OnyxInputOrEntry<Policy>,
): Icon[] {
    if (!report) {
        return [];
    }
    const invoiceRoomReport = getReportOrDraftReport(report.chatReportID);
    const icons = [getWorkspaceIcon(invoiceRoomReport, policy)];

    if (invoiceRoomReport?.invoiceReceiver?.type === CONST.REPORT.INVOICE_RECEIVER_TYPE.INDIVIDUAL) {
        icons.push(...getIconsForParticipants([invoiceRoomReport?.invoiceReceiver.accountID], personalDetails));
        return icons;
    }

    const receiverPolicyID = invoiceRoomReport?.invoiceReceiver?.policyID;
    // This will be fixed as part of https://github.com/Expensify/Expensify/issues/507850
    // eslint-disable-next-line deprecation/deprecation
    const receiverPolicy = invoiceReceiverPolicy ?? getPolicy(receiverPolicyID);

    if (!isEmptyObject(receiverPolicy)) {
        icons.push({
            source: receiverPolicy?.avatarURL ?? getDefaultWorkspaceAvatar(receiverPolicy.name),
            type: CONST.ICON_TYPE_WORKSPACE,
            name: receiverPolicy.name,
            id: receiverPolicyID,
        });
    }

    return icons;
}

/**
 * Returns the appropriate icons for the given chat report using the stored personalDetails.
 * The Avatar sources can be URLs or Icon components according to the chat type.
 */
function getIcons(
    report: OnyxInputOrEntry<Report>,
    personalDetails: OnyxInputOrEntry<PersonalDetailsList> = allPersonalDetails,
    defaultIcon: AvatarSource | null = null,
    defaultName = '',
    defaultAccountID = -1,
    policy?: OnyxInputOrEntry<Policy>,
    invoiceReceiverPolicy?: OnyxInputOrEntry<Policy>,
    isReportArchived = false,
): Icon[] {
    if (isEmptyObject(report)) {
        return [
            {
                source: defaultIcon ?? FallbackAvatar,
                type: CONST.ICON_TYPE_AVATAR,
                name: defaultName,
                id: defaultAccountID,
            },
        ];
    }
    if (isExpenseRequest(report)) {
        return getIconsForExpenseRequest(report, personalDetails, policy);
    }
    if (isChatThread(report)) {
        return getIconsForChatThread(report, personalDetails, policy);
    }
    if (isTaskReport(report)) {
        return getIconsForTaskReport(report, personalDetails, policy);
    }
    if (isDomainRoom(report)) {
        return getIconsForDomainRoom(report);
    }
    if (isAdminRoom(report) || isAnnounceRoom(report) || isChatRoom(report) || (isArchivedNonExpenseReport(report, isReportArchived) && !chatIncludesConcierge(report))) {
        return getIconsForPolicyRoom(report, personalDetails, policy, invoiceReceiverPolicy);
    }
    if (isPolicyExpenseChat(report)) {
        return getIconsForPolicyExpenseChat(report, personalDetails, policy);
    }
    if (isExpenseReport(report)) {
        return getIconsForExpenseReport(report, personalDetails, policy);
    }
    if (isIOUReport(report)) {
        return getIconsForIOUReport(report, personalDetails);
    }
    if (isSelfDM(report)) {
        return getIconsForParticipants(currentUserAccountID ? [currentUserAccountID] : [], personalDetails);
    }
    if (isSystemChat(report)) {
        return getIconsForParticipants([CONST.ACCOUNT_ID.NOTIFICATIONS ?? 0], personalDetails);
    }
    if (isGroupChat(report)) {
        return getIconsForGroupChat(report);
    }
    if (isInvoiceReport(report)) {
        return getIconsForInvoiceReport(report, personalDetails, policy, invoiceReceiverPolicy);
    }
    if (isOneOnOneChat(report)) {
        const otherParticipantsAccountIDs = Object.keys(report.participants ?? {})
            .map(Number)
            .filter((accountID) => accountID !== currentUserAccountID);
        return getIconsForParticipants(otherParticipantsAccountIDs, personalDetails);
    }
    const participantAccountIDs = Object.keys(report.participants ?? {}).map(Number);
    return getIconsForParticipants(participantAccountIDs, personalDetails);
}

function getDisplayNamesWithTooltips(
    personalDetailsList: PersonalDetails[] | PersonalDetailsList | OptionData[],
    shouldUseShortForm: boolean,
    localeCompare: LocaleContextProps['localeCompare'],
    shouldFallbackToHidden = true,
    shouldAddCurrentUserPostfix = false,
): DisplayNameWithTooltips {
    const personalDetailsListArray = Array.isArray(personalDetailsList) ? personalDetailsList : Object.values(personalDetailsList);

    return personalDetailsListArray
        .map((user) => {
            const accountID = Number(user?.accountID);

            const displayName =
                getDisplayNameForParticipant({formatPhoneNumber: formatPhoneNumberPhoneUtils, accountID, shouldUseShortForm, shouldFallbackToHidden, shouldAddCurrentUserPostfix}) ||
                // eslint-disable-next-line @typescript-eslint/prefer-nullish-coalescing
                user?.login ||
                '';
            const avatar = user && 'avatar' in user ? user.avatar : undefined;

            let pronouns = user?.pronouns ?? undefined;
            if (pronouns?.startsWith(CONST.PRONOUNS.PREFIX)) {
                const pronounTranslationKey = pronouns.replace(CONST.PRONOUNS.PREFIX, '');
                pronouns = translateLocal(`pronouns.${pronounTranslationKey}` as TranslationPaths);
            }

            return {
                displayName,
                avatar,
                login: user?.login ?? '',
                accountID,
                pronouns,
            };
        })
        .sort((first, second) => {
            // First sort by displayName/login
            const displayNameLoginOrder = localeCompare(first.displayName, second.displayName);
            if (displayNameLoginOrder !== 0) {
                return displayNameLoginOrder;
            }

            // Then fallback on accountID as the final sorting criteria.
            return first.accountID - second.accountID;
        });
}

/**
 * Returns the the display names of the given user accountIDs
 */
function getUserDetailTooltipText(accountID: number, fallbackUserDisplayName = ''): string {
    const displayNameForParticipant = getDisplayNameForParticipant({formatPhoneNumber: formatPhoneNumberPhoneUtils, accountID});
    return displayNameForParticipant || fallbackUserDisplayName;
}

/**
 * For a deleted parent report action within a chat report,
 * let us return the appropriate display message
 *
 * @param reportAction - The deleted report action of a chat report for which we need to return message.
 */
function getDeletedParentActionMessageForChatReport(reportAction: OnyxEntry<ReportAction>): string {
    // By default, let us display [Deleted message]
    let deletedMessageText = translateLocal('parentReportAction.deletedMessage');
    if (isCreatedTaskReportAction(reportAction)) {
        // For canceled task report, let us display [Deleted task]
        deletedMessageText = translateLocal('parentReportAction.deletedTask');
    }
    return deletedMessageText;
}

/**
 * Returns the preview message for `REIMBURSEMENT_QUEUED` action
 */
function getReimbursementQueuedActionMessage({
    reportAction,
    reportOrID,
    shouldUseShortDisplayName = true,
    reports,
    personalDetails,
}: {
    reportAction: OnyxEntry<ReportAction<typeof CONST.REPORT.ACTIONS.TYPE.REIMBURSEMENT_QUEUED>>;
    reportOrID: OnyxEntry<Report> | string | SearchReport;
    shouldUseShortDisplayName?: boolean;
    reports?: SearchReport[];
    personalDetails?: Partial<PersonalDetailsList>;
}): string {
    const report = typeof reportOrID === 'string' ? getReport(reportOrID, reports ?? allReports) : reportOrID;
    const submitterDisplayName =
        getDisplayNameForParticipant({
            formatPhoneNumber: formatPhoneNumberPhoneUtils,
            accountID: report?.ownerAccountID,
            shouldUseShortForm: shouldUseShortDisplayName,
            personalDetailsData: personalDetails,
        }) ?? '';
    const originalMessage = getOriginalMessage(reportAction);
    let messageKey: TranslationPaths;
    if (originalMessage?.paymentType === CONST.IOU.PAYMENT_TYPE.EXPENSIFY) {
        messageKey = 'iou.waitingOnEnabledWallet';
    } else {
        messageKey = 'iou.waitingOnBankAccount';
    }

    return translateLocal(messageKey, {submitterDisplayName});
}

/**
 * Returns the preview message for `REIMBURSEMENT_DEQUEUED` or `REIMBURSEMENT_ACH_CANCELED` action
 */
function getReimbursementDeQueuedOrCanceledActionMessage(
    reportAction: OnyxEntry<ReportAction<typeof CONST.REPORT.ACTIONS.TYPE.REIMBURSEMENT_DEQUEUED | typeof CONST.REPORT.ACTIONS.TYPE.REIMBURSEMENT_ACH_CANCELED>>,
    reportOrID: OnyxEntry<Report> | string | SearchReport,
    isLHNPreview = false,
): string {
    const report = typeof reportOrID === 'string' ? getReport(reportOrID, allReports) : reportOrID;
    const originalMessage = getOriginalMessage(reportAction);
    const amount = originalMessage?.amount;
    const currency = originalMessage?.currency;
    const formattedAmount = convertToDisplayString(amount, currency);
    if (originalMessage?.cancellationReason === CONST.REPORT.CANCEL_PAYMENT_REASONS.ADMIN || originalMessage?.cancellationReason === CONST.REPORT.CANCEL_PAYMENT_REASONS.USER) {
        const payerOrApproverName =
            report?.managerID === currentUserAccountID || !isLHNPreview
                ? ''
                : getDisplayNameForParticipant({formatPhoneNumber: formatPhoneNumberPhoneUtils, accountID: report?.managerID, shouldUseShortForm: true});
        return translateLocal('iou.adminCanceledRequest', {manager: payerOrApproverName, amount: formattedAmount});
    }
    const submitterDisplayName = getDisplayNameForParticipant({formatPhoneNumber: formatPhoneNumberPhoneUtils, accountID: report?.ownerAccountID, shouldUseShortForm: true}) ?? '';
    return translateLocal('iou.canceledRequest', {submitterDisplayName, amount: formattedAmount});
}

/**
 * Builds an optimistic REIMBURSEMENT_DEQUEUED report action with a randomly generated reportActionID.
 *
 */
function buildOptimisticChangeFieldAction(reportField: PolicyReportField, previousReportField: PolicyReportField): OptimisticChangeFieldAction {
    return {
        actionName: CONST.REPORT.ACTIONS.TYPE.CHANGE_FIELD,
        actorAccountID: currentUserAccountID,
        message: [
            {
                type: 'TEXT',
                style: 'strong',
                text: 'You',
            },
            {
                type: 'TEXT',
                style: 'normal',
                text: ` modified field '${reportField.name}'.`,
            },
            {
                type: 'TEXT',
                style: 'normal',
                text: ` New value is '${reportField.value}'`,
            },
            {
                type: 'TEXT',
                style: 'normal',
                text: ` (previously '${previousReportField.value}').`,
            },
        ],
        originalMessage: {
            fieldName: reportField.name,
            newType: reportField.type,
            newValue: reportField.value,
            oldType: previousReportField.type,
            oldValue: previousReportField.value,
        },
        person: [
            {
                style: 'strong',
                text: getCurrentUserDisplayNameOrEmail(),
                type: 'TEXT',
            },
        ],
        reportActionID: rand64(),
        created: DateUtils.getDBTime(),
        pendingAction: CONST.RED_BRICK_ROAD_PENDING_ACTION.ADD,
    };
}

/**
 * Builds an optimistic REIMBURSEMENT_DEQUEUED report action with a randomly generated reportActionID.
 *
 */
function buildOptimisticCancelPaymentReportAction(expenseReportID: string, amount: number, currency: string): OptimisticCancelPaymentReportAction {
    return {
        actionName: CONST.REPORT.ACTIONS.TYPE.REIMBURSEMENT_DEQUEUED,
        actorAccountID: currentUserAccountID,
        message: [
            {
                cancellationReason: CONST.REPORT.CANCEL_PAYMENT_REASONS.ADMIN,
                expenseReportID,
                type: CONST.REPORT.MESSAGE.TYPE.COMMENT,
                text: '',
                amount,
                currency,
            },
        ],
        originalMessage: {
            cancellationReason: CONST.REPORT.CANCEL_PAYMENT_REASONS.ADMIN,
            expenseReportID,
            amount,
            currency,
        },
        person: [
            {
                style: 'strong',
                text: getCurrentUserDisplayNameOrEmail(),
                type: 'TEXT',
            },
        ],
        reportActionID: rand64(),
        shouldShow: true,
        created: DateUtils.getDBTime(),
        pendingAction: CONST.RED_BRICK_ROAD_PENDING_ACTION.ADD,
    };
}

/**
 * Returns the last visible message for a given report after considering the given optimistic actions
 *
 * @param reportID - the report for which last visible message has to be fetched
 * @param [actionsToMerge] - the optimistic merge actions that needs to be considered while fetching last visible message

 */
function getLastVisibleMessage(reportID: string | undefined, actionsToMerge: ReportActions = {}): LastVisibleMessage {
    const report = getReportOrDraftReport(reportID);
    const lastVisibleAction = getLastVisibleActionReportActionsUtils(reportID, canUserPerformWriteAction(report), actionsToMerge);

    // For Chat Report with deleted parent actions, let us fetch the correct message
    if (isDeletedParentAction(lastVisibleAction) && !isEmptyObject(report) && isChatReport(report)) {
        const lastMessageText = getDeletedParentActionMessageForChatReport(lastVisibleAction);
        return {
            lastMessageText,
        };
    }

    // Fetch the last visible message for report represented by reportID and based on actions to merge.
    return getLastVisibleMessageReportActionsUtils(reportID, canUserPerformWriteAction(report), actionsToMerge);
}

/**
 * Checks if a report is waiting for the manager to complete an action.
 * Example: the assignee of an open task report or the manager of a processing expense report.
 *
 * @param [parentReportAction] - The parent report action of the report (Used to check if the task has been canceled)
 */
function isWaitingForAssigneeToCompleteAction(report: OnyxEntry<Report>, parentReportAction: OnyxEntry<ReportAction>): boolean {
    if (report?.hasOutstandingChildTask) {
        return true;
    }

    if (report?.hasParentAccess === false && isReportManager(report)) {
        if (isOpenTaskReport(report, parentReportAction)) {
            return true;
        }

        if (isProcessingReport(report) && isExpenseReport(report)) {
            return true;
        }
    }

    return false;
}

function isUnreadWithMention(reportOrOption: OnyxEntry<Report> | OptionData): boolean {
    if (!reportOrOption) {
        return false;
    }
    // lastMentionedTime and lastReadTime are both datetime strings and can be compared directly
    const lastMentionedTime = reportOrOption.lastMentionedTime ?? '';
    const lastReadTime = reportOrOption.lastReadTime ?? '';
    return !!('isUnreadWithMention' in reportOrOption && reportOrOption.isUnreadWithMention) || lastReadTime < lastMentionedTime;
}

type ReasonAndReportActionThatRequiresAttention = {
    reason: ValueOf<typeof CONST.REQUIRES_ATTENTION_REASONS>;
    reportAction?: OnyxEntry<ReportAction>;
};

function getReasonAndReportActionThatRequiresAttention(
    optionOrReport: OnyxEntry<Report> | OptionData,
    parentReportAction?: OnyxEntry<ReportAction>,
    isReportArchived = false,
): ReasonAndReportActionThatRequiresAttention | null {
    if (!optionOrReport) {
        return null;
    }

    const reportActions = getAllReportActions(optionOrReport.reportID);

    if (isJoinRequestInAdminRoom(optionOrReport)) {
        return {
            reason: CONST.REQUIRES_ATTENTION_REASONS.HAS_JOIN_REQUEST,
            reportAction: getActionableJoinRequestPendingReportAction(optionOrReport.reportID),
        };
    }

    if (isReportArchived) {
        return null;
    }

    if (isUnreadWithMention(optionOrReport)) {
        return {
            reason: CONST.REQUIRES_ATTENTION_REASONS.IS_UNREAD_WITH_MENTION,
        };
    }

    if (isWaitingForAssigneeToCompleteAction(optionOrReport, parentReportAction)) {
        return {
            reason: CONST.REQUIRES_ATTENTION_REASONS.IS_WAITING_FOR_ASSIGNEE_TO_COMPLETE_ACTION,
            reportAction: Object.values(reportActions).find((action) => action.childType === CONST.REPORT.TYPE.TASK),
        };
    }

    const iouReportActionToApproveOrPay = getIOUReportActionToApproveOrPay(optionOrReport, undefined);
    const iouReportID = getIOUReportIDFromReportActionPreview(iouReportActionToApproveOrPay);
    const transactions = getReportTransactions(iouReportID);
    const hasOnlyPendingTransactions = transactions.length > 0 && transactions.every((t) => isExpensifyCardTransaction(t) && isPending(t));

    // Has a child report that is awaiting action (e.g. approve, pay, add bank account) from current user
    // This will be fixed as part of https://github.com/Expensify/Expensify/issues/507850
    // eslint-disable-next-line deprecation/deprecation
    const policy = getPolicy(optionOrReport.policyID);
    if (
        (optionOrReport.hasOutstandingChildRequest === true || iouReportActionToApproveOrPay?.reportActionID) &&
        (policy?.reimbursementChoice !== CONST.POLICY.REIMBURSEMENT_CHOICES.REIMBURSEMENT_NO || !hasOnlyPendingTransactions)
    ) {
        return {
            reason: CONST.REQUIRES_ATTENTION_REASONS.HAS_CHILD_REPORT_AWAITING_ACTION,
            reportAction: iouReportActionToApproveOrPay,
        };
    }

    if (hasMissingInvoiceBankAccount(optionOrReport.reportID) && !isSettled(optionOrReport.reportID)) {
        return {
            reason: CONST.REQUIRES_ATTENTION_REASONS.HAS_MISSING_INVOICE_BANK_ACCOUNT,
        };
    }

    if (isInvoiceRoom(optionOrReport)) {
        const reportAction = Object.values(reportActions).find(
            (action) =>
                action.actionName === CONST.REPORT.ACTIONS.TYPE.REPORT_PREVIEW &&
                action.childReportID &&
                hasMissingInvoiceBankAccount(action.childReportID) &&
                !isSettled(action.childReportID),
        );

        return reportAction
            ? {
                  reason: CONST.REQUIRES_ATTENTION_REASONS.HAS_MISSING_INVOICE_BANK_ACCOUNT,
                  reportAction,
              }
            : null;
    }

    return null;
}

/**
 * Determines if the option requires action from the current user. This can happen when it:
 *  - is unread and the user was mentioned in one of the unread comments
 *  - is for an outstanding task waiting on the user
 *  - has an outstanding child expense that is waiting for an action from the current user (e.g. pay, approve, add bank account)
 *  - is either the system or concierge chat, the user free trial has ended and it didn't add a payment card yet
 *
 * @param option (report or optionItem)
 * @param parentReportAction (the report action the current report is a thread of)
 */
function requiresAttentionFromCurrentUser(optionOrReport: OnyxEntry<Report> | OptionData, parentReportAction?: OnyxEntry<ReportAction>, isReportArchived = false) {
    return !!getReasonAndReportActionThatRequiresAttention(optionOrReport, parentReportAction, isReportArchived);
}

/**
 * Checks if the report contains at least one Non-Reimbursable transaction
 */
function hasNonReimbursableTransactions(iouReportID: string | undefined, reportsTransactionsParam: Record<string, Transaction[]> = reportsTransactions): boolean {
    const transactions = getReportTransactions(iouReportID, reportsTransactionsParam);
    return transactions.filter((transaction) => transaction.reimbursable === false).length > 0;
}

function getMoneyRequestSpendBreakdown(report: OnyxInputOrEntry<Report>, searchReports?: SearchReport[]): SpendBreakdown {
    const reports = searchReports ?? allReports;
    let moneyRequestReport: OnyxEntry<Report>;
    if (report && (isMoneyRequestReport(report, searchReports) || isInvoiceReport(report))) {
        moneyRequestReport = report;
    }
    if (reports && report?.iouReportID) {
        moneyRequestReport = getReport(report.iouReportID, allReports);
    }
    if (moneyRequestReport) {
        let nonReimbursableSpend = moneyRequestReport.nonReimbursableTotal ?? 0;
        let totalSpend = moneyRequestReport.total ?? 0;

        if (nonReimbursableSpend + totalSpend !== 0) {
            // There is a possibility that if the Expense report has a negative total.
            // This is because there are instances where you can get a credit back on your card,
            // or you enter a negative expense to "offset" future expenses
            nonReimbursableSpend = isExpenseReport(moneyRequestReport) ? nonReimbursableSpend * -1 : Math.abs(nonReimbursableSpend);
            totalSpend = isExpenseReport(moneyRequestReport) ? totalSpend * -1 : Math.abs(totalSpend);

            const totalDisplaySpend = totalSpend;
            const reimbursableSpend = totalDisplaySpend - nonReimbursableSpend;

            return {
                nonReimbursableSpend,
                reimbursableSpend,
                totalDisplaySpend,
            };
        }
    }
    return {
        nonReimbursableSpend: 0,
        reimbursableSpend: 0,
        totalDisplaySpend: 0,
    };
}

/**
 * Get the title for a policy expense chat which depends on the role of the policy member seeing this report
 */
function getPolicyExpenseChatName({
    report,
    policy,
    personalDetailsList = allPersonalDetails,
    policies,
    reports,
}: {
    report: OnyxEntry<Report>;
    policy?: OnyxEntry<Policy> | SearchPolicy;
    personalDetailsList?: Partial<PersonalDetailsList>;
    policies?: SearchPolicy[];
    reports?: SearchReport[];
}): string | undefined {
    const ownerAccountID = report?.ownerAccountID;
    const personalDetails = ownerAccountID ? personalDetailsList?.[ownerAccountID] : undefined;
    const login = personalDetails ? personalDetails.login : null;
    // eslint-disable-next-line @typescript-eslint/prefer-nullish-coalescing
    const reportOwnerDisplayName = getDisplayNameForParticipant({formatPhoneNumber: formatPhoneNumberPhoneUtils, accountID: ownerAccountID, shouldRemoveDomain: true}) || login;

    if (reportOwnerDisplayName) {
        return translateLocal('workspace.common.policyExpenseChatName', {displayName: reportOwnerDisplayName});
    }

    let policyExpenseChatRole = 'user';

    const policyItem = policies ? policies.find((p) => p.id === report?.policyID) : allPolicies?.[`${ONYXKEYS.COLLECTION.POLICY}${report?.policyID}`];
    if (policyItem) {
        policyExpenseChatRole = policyItem.role || 'user';
    }

    // If this user is not admin and this policy expense chat has been archived because of account merging, this must be an old expense chat
    // of the account which was merged into the current user's account. Use the name of the policy as the name of the report.
    // This will get removed as part of https://github.com/Expensify/App/issues/59961
    // eslint-disable-next-line deprecation/deprecation
    if (isArchivedNonExpenseReport(report, !!getReportNameValuePairs(report?.reportID)?.private_isArchived)) {
        const lastAction = getLastVisibleActionReportActionsUtils(report?.reportID);
        const archiveReason = isClosedAction(lastAction) ? getOriginalMessage(lastAction)?.reason : CONST.REPORT.ARCHIVE_REASON.DEFAULT;
        if (archiveReason === CONST.REPORT.ARCHIVE_REASON.ACCOUNT_MERGED && policyExpenseChatRole !== CONST.POLICY.ROLE.ADMIN) {
            return getPolicyName({report, policy, policies, reports});
        }
    }
    return report?.reportName;
}

function getArchiveReason(reportActions: OnyxEntry<ReportActions>): ValueOf<typeof CONST.REPORT.ARCHIVE_REASON> | undefined {
    const lastClosedReportAction = getLastClosedReportAction(reportActions);

    if (!lastClosedReportAction) {
        return undefined;
    }

    return isClosedAction(lastClosedReportAction) ? getOriginalMessage(lastClosedReportAction)?.reason : CONST.REPORT.ARCHIVE_REASON.DEFAULT;
}

/**
 * Given a report field, check if the field is for the report title.
 */
function isReportFieldOfTypeTitle(reportField: OnyxEntry<PolicyReportField>): boolean {
    return reportField?.fieldID === CONST.REPORT_FIELD_TITLE_FIELD_ID;
}

/**
 * Check if Report has any held expenses
 */
function isHoldCreator(transaction: OnyxEntry<Transaction>, reportID: string | undefined): boolean {
    const holdReportAction = getReportAction(reportID, `${transaction?.comment?.hold ?? ''}`);
    return isActionCreator(holdReportAction);
}

/**
 * Given a report field, check if the field can be edited or not.
 * For title fields, its considered disabled if `deletable` prop is `true` (https://github.com/Expensify/App/issues/35043#issuecomment-1911275433)
 * For non title fields, its considered disabled if:
 * 1. The user is not admin of the report
 * 2. Report is settled or it is closed
 */
function isReportFieldDisabled(report: OnyxEntry<Report>, reportField: OnyxEntry<PolicyReportField>, policy: OnyxEntry<Policy>): boolean {
    if (isInvoiceReport(report)) {
        return true;
    }
    const isReportSettled = isSettled(report?.reportID);
    const isReportClosed = isClosedReport(report);
    const isTitleField = isReportFieldOfTypeTitle(reportField);
    const isAdmin = isPolicyAdmin(report?.policyID, {[`${ONYXKEYS.COLLECTION.POLICY}${policy?.id}`]: policy});
    const isApproved = isReportApproved({report});
    if (!isAdmin && (isReportSettled || isReportClosed || isApproved)) {
        return true;
    }

    if (isTitleField) {
        return !reportField?.deletable;
    }

    return false;
}

/**
 * Given a set of report fields, return the field that refers to title
 */
function getTitleReportField(reportFields: Record<string, PolicyReportField>) {
    return Object.values(reportFields).find((field) => isReportFieldOfTypeTitle(field));
}

/**
 * Get the key for a report field
 */
function getReportFieldKey(reportFieldId: string | undefined) {
    if (!reportFieldId) {
        return '';
    }

    // We don't need to add `expensify_` prefix to the title field key, because backend stored title under a unique key `text_title`,
    // and all the other report field keys are stored under `expensify_FIELD_ID`.
    if (reportFieldId === CONST.REPORT_FIELD_TITLE_FIELD_ID) {
        return reportFieldId;
    }

    return `expensify_${reportFieldId}`;
}

/**
 * Get the report fields attached to the policy given policyID
 */
function getReportFieldsByPolicyID(policyID: string | undefined): Record<string, PolicyReportField> {
    if (!policyID) {
        return {};
    }

    const policyReportFields = Object.entries(allPolicies ?? {}).find(([key]) => key.replace(ONYXKEYS.COLLECTION.POLICY, '') === policyID);
    const fieldList = policyReportFields?.[1]?.fieldList;

    if (!policyReportFields || !fieldList) {
        return {};
    }

    return fieldList;
}

/**
 * Get the report fields that we should display a MoneyReportView gets opened
 */

function getAvailableReportFields(report: OnyxEntry<Report>, policyReportFields: PolicyReportField[]): PolicyReportField[] {
    // Get the report fields that are attached to a report. These will persist even if a field is deleted from the policy.
    const reportFields = Object.values(report?.fieldList ?? {});
    const reportIsSettled = isSettled(report?.reportID);

    // If the report is settled, we don't want to show any new field that gets added to the policy.
    if (reportIsSettled) {
        return reportFields;
    }

    // If the report is unsettled, we want to merge the new fields that get added to the policy with the fields that
    // are attached to the report.
    const mergedFieldIds = Array.from(new Set([...policyReportFields.map(({fieldID}) => fieldID), ...reportFields.map(({fieldID}) => fieldID)]));

    const fields = mergedFieldIds.map((id) => {
        const field = report?.fieldList?.[getReportFieldKey(id)];

        if (field) {
            return field;
        }

        const policyReportField = policyReportFields.find(({fieldID}) => fieldID === id);

        if (policyReportField) {
            return policyReportField;
        }

        return null;
    });

    return fields.filter(Boolean) as PolicyReportField[];
}

/**
 * Get the title for an IOU or expense chat which will be showing the payer and the amount
 */
function getMoneyRequestReportName({
    report,
    policy,
    invoiceReceiverPolicy,
}: {
    report: OnyxEntry<Report>;
    policy?: OnyxEntry<Policy> | SearchPolicy;
    invoiceReceiverPolicy?: OnyxEntry<Policy> | SearchPolicy;
}): string {
    if (report?.reportName && isExpenseReport(report)) {
        return report.reportName;
    }

    const moneyRequestTotal = getMoneyRequestSpendBreakdown(report).totalDisplaySpend;
    const formattedAmount = convertToDisplayString(moneyRequestTotal, report?.currency);

    let payerOrApproverName;
    if (isExpenseReport(report)) {
        const parentReport = getParentReport(report);
        payerOrApproverName = getPolicyName({report: parentReport ?? report, policy});
    } else if (isInvoiceReport(report)) {
        const chatReport = getReportOrDraftReport(report?.chatReportID);
        payerOrApproverName = getInvoicePayerName(chatReport, invoiceReceiverPolicy);
    } else {
        payerOrApproverName = getDisplayNameForParticipant({formatPhoneNumber: formatPhoneNumberPhoneUtils, accountID: report?.managerID}) ?? '';
    }

    const payerPaidAmountMessage = translateLocal('iou.payerPaidAmount', {
        payer: payerOrApproverName,
        amount: formattedAmount,
    });

    if (isReportApproved({report})) {
        return translateLocal('iou.managerApprovedAmount', {
            manager: payerOrApproverName,
            amount: formattedAmount,
        });
    }

    if (report?.isWaitingOnBankAccount) {
        return `${payerPaidAmountMessage} ${CONST.DOT_SEPARATOR} ${translateLocal('iou.pending')}`;
    }

    if (!isSettled(report?.reportID) && hasNonReimbursableTransactions(report?.reportID)) {
        payerOrApproverName = getDisplayNameForParticipant({formatPhoneNumber: formatPhoneNumberPhoneUtils, accountID: report?.ownerAccountID}) ?? '';
        return translateLocal('iou.payerSpentAmount', {payer: payerOrApproverName, amount: formattedAmount});
    }

    if (isProcessingReport(report) || isOpenExpenseReport(report) || isOpenInvoiceReport(report) || moneyRequestTotal === 0) {
        return translateLocal('iou.payerOwesAmount', {payer: payerOrApproverName, amount: formattedAmount});
    }

    return payerPaidAmountMessage;
}

/**
 * Gets transaction created, amount, currency, comment, and waypoints (for distance expense)
 * into a flat object. Used for displaying transactions and sending them in API commands
 */

function getTransactionDetails(
    transaction: OnyxInputOrEntry<Transaction>,
    createdDateFormat: string = CONST.DATE.FNS_FORMAT_STRING,
    policy: OnyxEntry<Policy> = undefined,
): TransactionDetails | undefined {
    if (!transaction) {
        return;
    }
    const report = getReportOrDraftReport(transaction?.reportID);
    return {
        created: getFormattedCreated(transaction, createdDateFormat),
        amount: getTransactionAmount(transaction, !isEmptyObject(report) && isExpenseReport(report), transaction?.reportID === CONST.REPORT.UNREPORTED_REPORT_ID),
        attendees: getAttendees(transaction),
        taxAmount: getTaxAmount(transaction, !isEmptyObject(report) && isExpenseReport(report)),
        taxCode: getTaxCode(transaction),
        currency: getCurrency(transaction),
        comment: getDescription(transaction),
        merchant: getMerchant(transaction, policy),
        waypoints: getWaypoints(transaction),
        customUnitRateID: getRateID(transaction),
        category: getCategory(transaction),
        billable: getBillable(transaction),
        tag: getTag(transaction),
        mccGroup: getMCCGroup(transaction),
        cardID: getCardID(transaction),
        cardName: getCardName(transaction),
        originalAmount: getOriginalAmount(transaction),
        originalCurrency: getOriginalCurrency(transaction),
        postedDate: getFormattedPostedDate(transaction),
    };
}

function getTransactionCommentObject(transaction: OnyxEntry<Transaction>): Comment {
    return {
        ...transaction?.comment,
        comment: Parser.htmlToMarkdown(transaction?.comment?.comment ?? ''),
        waypoints: getWaypoints(transaction),
    };
}

function isWorkspacePayer(memberLogin: string, policy: OnyxEntry<Policy>): boolean {
    const isAdmin = policy?.employeeList?.[memberLogin]?.role === CONST.POLICY.ROLE.ADMIN;
    if (isPaidGroupPolicyPolicyUtils(policy)) {
        if (policy?.reimbursementChoice === CONST.POLICY.REIMBURSEMENT_CHOICES.REIMBURSEMENT_YES) {
            // If we get here without a reimburser only admin is the payer.
            if (!policy?.achAccount?.reimburser) {
                return isAdmin;
            }

            // If we are the reimburser then we are the payer.
            const isReimburser = memberLogin === policy?.achAccount?.reimburser;
            return isReimburser;
        }
        if (policy?.reimbursementChoice === CONST.POLICY.REIMBURSEMENT_CHOICES.REIMBURSEMENT_MANUAL) {
            return isAdmin;
        }
        return false;
    }
    return false;
}

/**
 * Can only edit if:
 *
 * - in case of IOU report
 *    - the current user is the requestor and is not settled yet
 * - in case of expense report
 *    - the current user is the requestor and is not settled yet
 *    - the current user is the manager of the report
 *    - or the current user is an admin on the policy the expense report is tied to
 *
 *    This is used in conjunction with canEditRestrictedField to control editing of specific fields like amount, currency, created, receipt, and distance.
 *    On its own, it only controls allowing/disallowing navigating to the editing pages or showing/hiding the 'Edit' icon on report actions
 */
function canEditMoneyRequest(
    reportAction: OnyxInputOrEntry<ReportAction<typeof CONST.REPORT.ACTIONS.TYPE.IOU>>,
    linkedTransaction?: OnyxEntry<Transaction>,
    isChatReportArchived = false,
): boolean {
    const isDeleted = isDeletedAction(reportAction);

    if (isDeleted) {
        return false;
    }

    const allowedReportActionType: Array<ValueOf<typeof CONST.IOU.REPORT_ACTION_TYPE>> = [CONST.IOU.REPORT_ACTION_TYPE.TRACK, CONST.IOU.REPORT_ACTION_TYPE.CREATE];
    const originalMessage = getOriginalMessage(reportAction);
    const actionType = originalMessage?.type;

    if (!actionType || !allowedReportActionType.includes(actionType)) {
        return false;
    }

    const transaction = linkedTransaction ?? getLinkedTransaction(reportAction ?? undefined);

    // In case the transaction is failed to be created, we should disable editing the money request
    if (!transaction?.transactionID || (transaction?.pendingAction === CONST.RED_BRICK_ROAD_PENDING_ACTION.ADD && !isEmptyObject(transaction.errors))) {
        return false;
    }

    const moneyRequestReportID = originalMessage?.IOUReportID;

    if (!moneyRequestReportID) {
        return actionType === CONST.IOU.REPORT_ACTION_TYPE.TRACK;
    }

    const moneyRequestReport = getReportOrDraftReport(String(moneyRequestReportID));
    const isRequestor = currentUserAccountID === reportAction?.actorAccountID;

    const isSubmitted = isProcessingReport(moneyRequestReport);
    if (isIOUReport(moneyRequestReport)) {
        return isSubmitted && isRequestor;
    }
    // This will be fixed as part of https://github.com/Expensify/Expensify/issues/507850
    // eslint-disable-next-line deprecation/deprecation
    const policy = getPolicy(moneyRequestReport?.policyID);
    const isAdmin = policy?.role === CONST.POLICY.ROLE.ADMIN;
    const isManager = currentUserAccountID === moneyRequestReport?.managerID;

    if (isInvoiceReport(moneyRequestReport) && (isManager || isChatReportArchived)) {
        return false;
    }

    // Admin & managers can always edit coding fields such as tag, category, billable, etc.
    if (isAdmin || isManager) {
        return true;
    }

    if (policy?.type === CONST.POLICY.TYPE.CORPORATE && moneyRequestReport && isSubmitted && isCurrentUserSubmitter(moneyRequestReport)) {
        const isForwarded = getSubmitToAccountID(policy, moneyRequestReport) !== moneyRequestReport.managerID;
        return !isForwarded;
    }

    return !isReportApproved({report: moneyRequestReport}) && !isSettled(moneyRequestReport?.reportID) && !isClosedReport(moneyRequestReport) && isRequestor;
}

function getNextApproverAccountID(report: OnyxEntry<Report>, isUnapproved = false) {
    // This will be fixed as part of https://github.com/Expensify/Expensify/issues/507850
    // eslint-disable-next-line deprecation/deprecation
    const policy = getPolicy(report?.policyID);
    const approvalChain = getApprovalChain(policy, report);
    const submitToAccountID = getSubmitToAccountID(policy, report);

    if (isUnapproved) {
        if (approvalChain.includes(currentUserEmail ?? '')) {
            return currentUserAccountID;
        }

        return report?.managerID;
    }

    if (approvalChain.length === 0) {
        return submitToAccountID;
    }

    const nextApproverEmail = approvalChain.length === 1 ? approvalChain.at(0) : approvalChain.at(approvalChain.indexOf(currentUserEmail ?? '') + 1);
    if (!nextApproverEmail) {
        return submitToAccountID;
    }

    return getAccountIDsByLogins([nextApproverEmail]).at(0);
}

function canEditReportPolicy(report: OnyxEntry<Report>, reportPolicy: OnyxEntry<Policy>): boolean {
    const isAdmin = isPolicyAdminPolicyUtils(reportPolicy);
    const isManager = isReportManager(report);
    const isSubmitter = isReportOwner(report);
    const isReportAuditor = isAuditor(report);
    const isIOUType = isIOUReport(report);
    const isInvoiceType = isInvoiceReport(report);
    const isExpenseType = isExpenseReport(report);
    const isOpen = isOpenReport(report);
    const isSubmitted = isProcessingReport(report);
    const isReimbursed = isReportManuallyReimbursed(report);

    if (isIOUType) {
        return isOpen || isSubmitted || isReimbursed;
    }

    if (isInvoiceType) {
        return isOpen && !isReportAuditor;
    }

    if (isExpenseType) {
        if (isOpen) {
            return isSubmitter || isAdmin;
        }

        if (isSubmitted) {
            return (isSubmitter && isAwaitingFirstLevelApproval(report)) || isManager || isAdmin;
        }

        return isManager || isAdmin;
    }

    return false;
}

/**
 * Checks if the current user can edit the provided property of an expense
 *
 */
function canEditFieldOfMoneyRequest(
    reportAction: OnyxInputOrEntry<ReportAction>,
    fieldToEdit: ValueOf<typeof CONST.EDIT_REQUEST_FIELD>,
    isDeleteAction?: boolean,
    isChatReportArchived = false,
): boolean {
    // A list of fields that cannot be edited by anyone, once an expense has been settled
    const restrictedFields: string[] = [
        CONST.EDIT_REQUEST_FIELD.AMOUNT,
        CONST.EDIT_REQUEST_FIELD.CURRENCY,
        CONST.EDIT_REQUEST_FIELD.MERCHANT,
        CONST.EDIT_REQUEST_FIELD.DATE,
        CONST.EDIT_REQUEST_FIELD.RECEIPT,
        CONST.EDIT_REQUEST_FIELD.DISTANCE,
        CONST.EDIT_REQUEST_FIELD.DISTANCE_RATE,
        CONST.EDIT_REQUEST_FIELD.REPORT,
    ];

    if (!isMoneyRequestAction(reportAction) || !canEditMoneyRequest(reportAction, undefined, isChatReportArchived)) {
        return false;
    }

    // If we're editing fields such as category, tag, description, etc. the check above should be enough for handling the permission
    if (!restrictedFields.includes(fieldToEdit)) {
        return true;
    }

    const iouMessage = getOriginalMessage(reportAction);
    const moneyRequestReport = iouMessage?.IOUReportID ? (getReport(iouMessage?.IOUReportID, allReports) ?? ({} as Report)) : ({} as Report);
    const transaction = allTransactions?.[`${ONYXKEYS.COLLECTION.TRANSACTION}${iouMessage?.IOUTransactionID}`] ?? ({} as Transaction);

    if (isSettled(String(moneyRequestReport.reportID)) || isReportIDApproved(String(moneyRequestReport.reportID))) {
        return false;
    }

    if (
        (fieldToEdit === CONST.EDIT_REQUEST_FIELD.AMOUNT || fieldToEdit === CONST.EDIT_REQUEST_FIELD.CURRENCY || fieldToEdit === CONST.EDIT_REQUEST_FIELD.DATE) &&
        isCardTransactionTransactionUtils(transaction)
    ) {
        return false;
    }

    // This will be fixed as part of https://github.com/Expensify/Expensify/issues/507850
    // eslint-disable-next-line deprecation/deprecation
    const policy = getPolicy(moneyRequestReport?.policyID);
    const isAdmin = isExpenseReport(moneyRequestReport) && policy?.role === CONST.POLICY.ROLE.ADMIN;
    const isManager = isExpenseReport(moneyRequestReport) && currentUserAccountID === moneyRequestReport?.managerID;

    if ((fieldToEdit === CONST.EDIT_REQUEST_FIELD.AMOUNT || fieldToEdit === CONST.EDIT_REQUEST_FIELD.CURRENCY) && isDistanceRequest(transaction)) {
        return isAdmin || isManager;
    }

    if (
        (fieldToEdit === CONST.EDIT_REQUEST_FIELD.AMOUNT || fieldToEdit === CONST.EDIT_REQUEST_FIELD.CURRENCY || fieldToEdit === CONST.EDIT_REQUEST_FIELD.MERCHANT) &&
        isPerDiemRequest(transaction)
    ) {
        return false;
    }

    if (fieldToEdit === CONST.EDIT_REQUEST_FIELD.RECEIPT) {
        const isRequestor = currentUserAccountID === reportAction?.actorAccountID;
        return (
            !isInvoiceReport(moneyRequestReport) &&
            !isReceiptBeingScanned(transaction) &&
            !isDistanceRequest(transaction) &&
            !isPerDiemRequest(transaction) &&
            (isAdmin || isManager || isRequestor) &&
            (isDeleteAction ? isRequestor : true)
        );
    }

    if (fieldToEdit === CONST.EDIT_REQUEST_FIELD.DISTANCE_RATE) {
        // The distance rate can be modified only on the distance expense reports
        return isExpenseReport(moneyRequestReport) && isDistanceRequest(transaction);
    }

    if (fieldToEdit === CONST.EDIT_REQUEST_FIELD.REPORT) {
        const isRequestIOU = isIOUReport(moneyRequestReport);
        if (isRequestIOU) {
            return false;
        }
        const isOwner = moneyRequestReport?.ownerAccountID === currentUserAccountID;

        // Unreported transaction from OldDot can have the reportID as an empty string
        const isUnreportedExpense = !transaction?.reportID || transaction?.reportID === CONST.REPORT.UNREPORTED_REPORT_ID;

        if (isInvoiceReport(moneyRequestReport) && !isUnreportedExpense) {
            return (
                getOutstandingReportsForUser(
                    moneyRequestReport?.policyID,
                    moneyRequestReport?.ownerAccountID,
                    reportsByPolicyID?.[moneyRequestReport?.policyID ?? CONST.DEFAULT_NUMBER_ID] ?? {},
                ).length > 0
            );
        }

        return isUnreportedExpense
            ? Object.values(allPolicies ?? {}).flatMap((currentPolicy) =>
                  getOutstandingReportsForUser(currentPolicy?.id, currentUserAccountID, reportsByPolicyID?.[currentPolicy?.id ?? CONST.DEFAULT_NUMBER_ID] ?? {}),
              ).length > 0
            : Object.values(allPolicies ?? {}).flatMap((currentPolicy) =>
                  getOutstandingReportsForUser(currentPolicy?.id, moneyRequestReport?.ownerAccountID, reportsByPolicyID?.[currentPolicy?.id ?? CONST.DEFAULT_NUMBER_ID] ?? {}),
              ).length > 1 ||
                  (isOwner && isReportOutstanding(moneyRequestReport, moneyRequestReport.policyID));
    }

    return true;
}

/**
 * Can only edit if:
 *
 * - It was written by the current user
 * - It's an ADD_COMMENT that is not an attachment
 * - It's an expense where conditions for modifications are defined in canEditMoneyRequest method
 * - It's not pending deletion
 */
function canEditReportAction(reportAction: OnyxInputOrEntry<ReportAction>): boolean {
    const isCommentOrIOU = reportAction?.actionName === CONST.REPORT.ACTIONS.TYPE.ADD_COMMENT || reportAction?.actionName === CONST.REPORT.ACTIONS.TYPE.IOU;
    const message = reportAction ? getReportActionMessageReportUtils(reportAction) : undefined;

    return !!(
        reportAction?.actorAccountID === currentUserAccountID &&
        isCommentOrIOU &&
        (!isMoneyRequestAction(reportAction) || canEditMoneyRequest(reportAction)) && // Returns true for non-IOU actions
        !isReportMessageAttachment(message) &&
        ((!reportAction.isAttachmentWithText && !reportAction.isAttachmentOnly) || !reportAction.isOptimisticAction) &&
        !isDeletedAction(reportAction) &&
        !isCreatedTaskReportAction(reportAction) &&
        reportAction?.pendingAction !== CONST.RED_BRICK_ROAD_PENDING_ACTION.DELETE
    );
}

/**
 * This function is needed due to the fact that when we first create an empty report, its preview action has an actorAccountID of '0'.
 * This is not the case when the report is automatically created by adding expenses to the chat where no open report is available.
 * Can be simplified by comparing actorAccountID to accountID when mentioned issue is no longer a thing on a BE side.
 */
function isActionOrReportPreviewOwner(report: Report) {
    const parentAction = getReportAction(report.parentReportID, report.parentReportActionID);
    const {accountID} = currentUserPersonalDetails ?? {};
    const {actorAccountID, actionName, childOwnerAccountID} = parentAction ?? {};
    if (typeof accountID === 'number' && typeof actorAccountID === 'number' && accountID === actorAccountID) {
        return true;
    }
    return actionName === CONST.REPORT.ACTIONS.TYPE.REPORT_PREVIEW && childOwnerAccountID === accountID;
}

function canHoldUnholdReportAction(reportAction: OnyxInputOrEntry<ReportAction>): {canHoldRequest: boolean; canUnholdRequest: boolean} {
    if (!isMoneyRequestAction(reportAction)) {
        return {canHoldRequest: false, canUnholdRequest: false};
    }

    const moneyRequestReportID = getOriginalMessage(reportAction)?.IOUReportID;
    const moneyRequestReport = getReportOrDraftReport(String(moneyRequestReportID));

    if (!moneyRequestReportID || !moneyRequestReport) {
        return {canHoldRequest: false, canUnholdRequest: false};
    }

    if (isInvoiceReport(moneyRequestReport)) {
        return {
            canHoldRequest: false,
            canUnholdRequest: false,
        };
    }

    const isRequestSettled = isSettled(moneyRequestReport?.reportID);
    const isApproved = isReportApproved({report: moneyRequestReport});
    const transactionID = moneyRequestReport ? getOriginalMessage(reportAction)?.IOUTransactionID : undefined;
    const transaction = allTransactions?.[`${ONYXKEYS.COLLECTION.TRANSACTION}${transactionID}`] ?? ({} as Transaction);

    const parentReportAction = isThread(moneyRequestReport)
        ? allReportActions?.[`${ONYXKEYS.COLLECTION.REPORT_ACTIONS}${moneyRequestReport.parentReportID}`]?.[moneyRequestReport.parentReportActionID]
        : undefined;

    const isRequestIOU = isIOUReport(moneyRequestReport);
    const isHoldActionCreator = isHoldCreator(transaction, reportAction.childReportID);

    const isTrackExpenseMoneyReport = isTrackExpenseReport(moneyRequestReport);
    const isActionOwner = isActionOrReportPreviewOwner(moneyRequestReport);
    const isApprover = isMoneyRequestReport(moneyRequestReport) && moneyRequestReport?.managerID !== null && currentUserPersonalDetails?.accountID === moneyRequestReport?.managerID;
    const isAdmin = isPolicyAdmin(moneyRequestReport.policyID, allPolicies);
    const isOnHold = isOnHoldTransactionUtils(transaction);
    const isClosed = isClosedReport(moneyRequestReport);

    const isSubmitted = isProcessingReport(moneyRequestReport);
    const canModifyStatus = !isTrackExpenseMoneyReport && (isAdmin || isActionOwner || isApprover);
    const canModifyUnholdStatus = !isTrackExpenseMoneyReport && (isAdmin || (isActionOwner && isHoldActionCreator) || isApprover);
    const isDeletedParentActionLocal = isEmptyObject(parentReportAction) || isDeletedAction(parentReportAction);

    const canHoldOrUnholdRequest = !isRequestSettled && !isApproved && !isDeletedParentActionLocal && !isClosed && !isDeletedParentAction(reportAction);
    const canHoldRequest = canHoldOrUnholdRequest && !isOnHold && (isRequestIOU || canModifyStatus) && !isScanning(transaction) && (isSubmitted || isActionOwner);
    const canUnholdRequest = !!(canHoldOrUnholdRequest && isOnHold && (isRequestIOU ? isHoldActionCreator : canModifyUnholdStatus));

    return {canHoldRequest, canUnholdRequest};
}

const changeMoneyRequestHoldStatus = (reportAction: OnyxEntry<ReportAction>): void => {
    if (!isMoneyRequestAction(reportAction)) {
        return;
    }
    const moneyRequestReportID = getOriginalMessage(reportAction)?.IOUReportID;

    const moneyRequestReport = getReportOrDraftReport(String(moneyRequestReportID));
    if (!moneyRequestReportID || !moneyRequestReport) {
        return;
    }

    const transactionID = getOriginalMessage(reportAction)?.IOUTransactionID;

    if (!transactionID || !reportAction.childReportID) {
        Log.warn('Missing transactionID and reportAction.childReportID during the change of the money request hold status');
        return;
    }

    const transaction = allTransactions?.[`${ONYXKEYS.COLLECTION.TRANSACTION}${transactionID}`] ?? ({} as Transaction);
    const isOnHold = isOnHoldTransactionUtils(transaction);
    const policy = allPolicies?.[`${ONYXKEYS.COLLECTION.POLICY}${moneyRequestReport.policyID}`] ?? null;

    if (isOnHold) {
        unholdRequest(transactionID, reportAction.childReportID);
    } else {
        const activeRoute = encodeURIComponent(Navigation.getActiveRoute());
        Navigation.navigate(ROUTES.MONEY_REQUEST_HOLD_REASON.getRoute(policy?.type ?? CONST.POLICY.TYPE.PERSONAL, transactionID, reportAction.childReportID, activeRoute));
    }
};

/**
 * Gets all transactions on an IOU report with a receipt
 */
function getTransactionsWithReceipts(iouReportID: string | undefined): Transaction[] {
    const transactions = getReportTransactions(iouReportID);
    return transactions.filter((transaction) => hasReceiptTransactionUtils(transaction));
}

/**
 * For report previews, we display a "Receipt scan in progress" indicator
 * instead of the report total only when we have no report total ready to show. This is the case when
 * all requests are receipts that are being SmartScanned. As soon as we have a non-receipt request,
 * or as soon as one receipt request is done scanning, we have at least one
 * "ready" expense, and we remove this indicator to show the partial report total.
 */
function areAllRequestsBeingSmartScanned(iouReportID: string | undefined, reportPreviewAction: OnyxEntry<ReportAction>): boolean {
    const transactionsWithReceipts = getTransactionsWithReceipts(iouReportID);
    // If we have more requests than requests with receipts, we have some manual requests
    if (getNumberOfMoneyRequests(reportPreviewAction) > transactionsWithReceipts.length) {
        return false;
    }
    return transactionsWithReceipts.every((transaction) => isScanning(transaction));
}

/**
 * Get the transactions related to a report preview with receipts
 * Get the details linked to the IOU reportAction
 *
 * NOTE: This method is only meant to be used inside this action file. Do not export and use it elsewhere. Use withOnyx or Onyx.connect() instead.
 */
function getLinkedTransaction(reportAction: OnyxEntry<ReportAction | OptimisticIOUReportAction>, transactions?: SearchTransaction[]): OnyxEntry<Transaction> | SearchTransaction {
    let transactionID: string | undefined;

    if (isMoneyRequestAction(reportAction)) {
        transactionID = getOriginalMessage(reportAction)?.IOUTransactionID;
    }

    return transactions ? transactions.find((transaction) => transaction.transactionID === transactionID) : allTransactions?.[`${ONYXKEYS.COLLECTION.TRANSACTION}${transactionID}`];
}

/**
 * Check if any of the transactions in the report has required missing fields
 */
function hasMissingSmartscanFields(iouReportID: string | undefined, transactions?: Transaction[]): boolean {
    const reportTransactions = transactions ?? getReportTransactions(iouReportID);

    return reportTransactions.some(hasMissingSmartscanFieldsTransactionUtils);
}

/**
 * Get report action which is missing smartscan fields
 */
function getReportActionWithMissingSmartscanFields(iouReportID: string | undefined): ReportAction | undefined {
    const reportActions = Object.values(getAllReportActions(iouReportID));
    return reportActions.find((action) => {
        if (!isMoneyRequestAction(action)) {
            return false;
        }
        const transaction = getLinkedTransaction(action);
        if (isEmptyObject(transaction)) {
            return false;
        }
        if (!wasActionTakenByCurrentUser(action)) {
            return false;
        }
        return hasMissingSmartscanFieldsTransactionUtils(transaction);
    });
}

/**
 * Check if iouReportID has required missing fields
 */
function shouldShowRBRForMissingSmartscanFields(iouReportID: string | undefined): boolean {
    return !!getReportActionWithMissingSmartscanFields(iouReportID);
}

/**
 * Given a parent IOU report action get report name for the LHN.
 */
function getTransactionReportName({
    reportAction,
    transactions,
    reports,
}: {
    reportAction: OnyxEntry<ReportAction | OptimisticIOUReportAction>;
    transactions?: SearchTransaction[];
    reports?: SearchReport[];
}): string {
    if (isReversedTransaction(reportAction)) {
        return translateLocal('parentReportAction.reversedTransaction');
    }

    if (isDeletedAction(reportAction)) {
        return translateLocal('parentReportAction.deletedExpense');
    }

    const transaction = getLinkedTransaction(reportAction, transactions);

    if (isEmptyObject(transaction)) {
        // Transaction data might be empty on app's first load, if so we fallback to Expense/Track Expense
        return isTrackExpenseAction(reportAction) ? translateLocal('iou.createExpense') : translateLocal('iou.expense');
    }

    if (isScanning(transaction)) {
        return translateLocal('iou.receiptScanning', {count: 1});
    }

    if (hasMissingSmartscanFieldsTransactionUtils(transaction)) {
        return translateLocal('iou.receiptMissingDetails');
    }

    if (isFetchingWaypointsFromServer(transaction) && getMerchant(transaction) === translateLocal('iou.fieldPending')) {
        return translateLocal('iou.fieldPending');
    }

    if (isSentMoneyReportAction(reportAction)) {
        return getIOUReportActionDisplayMessage(reportAction as ReportAction, transaction);
    }

    const report = getReportOrDraftReport(transaction?.reportID, reports);
    const amount = getTransactionAmount(transaction, !isEmptyObject(report) && isExpenseReport(report), transaction?.reportID === CONST.REPORT.UNREPORTED_REPORT_ID) ?? 0;
    const formattedAmount = convertToDisplayString(amount, getCurrency(transaction)) ?? '';
    const comment = getMerchantOrDescription(transaction);

    return translateLocal('iou.threadExpenseReportName', {formattedAmount, comment: Parser.htmlToText(comment)});
}

/**
 * Get expense message for an IOU report
 *
 * @param [iouReportAction] This is always an IOU action. When necessary, report preview actions will be unwrapped and the child iou report action is passed here (the original report preview
 *     action will be passed as `originalReportAction` in this case).
 * @param [originalReportAction] This can be either a report preview action or the IOU action. This will be the original report preview action in cases where `iouReportAction` was unwrapped
 *     from a report preview action. Otherwise, it will be the same as `iouReportAction`.
 */
function getReportPreviewMessage(
    reportOrID: OnyxInputOrEntry<Report> | string,
    iouReportAction: OnyxInputOrEntry<ReportAction> = null,
    shouldConsiderScanningReceiptOrPendingRoute = false,
    isPreviewMessageForParentChatReport = false,
    policy?: OnyxInputOrEntry<Policy>,
    isForListPreview = false,
    originalReportAction: OnyxInputOrEntry<ReportAction> = iouReportAction,
): string {
    const report = typeof reportOrID === 'string' ? getReport(reportOrID, allReports) : reportOrID;
    const reportActionMessage = getReportActionHtml(iouReportAction);

    if (isEmptyObject(report) || !report?.reportID) {
        // This iouReport may be unavailable for one of the following reasons:
        // 1. After SignIn, the OpenApp API won't return iouReports if they're settled.
        // 2. The iouReport exists in local storage but hasn't been loaded into the allReports. It will be loaded automatically when the user opens the iouReport.
        // Until we know how to solve this the best, we just display the report action message.
        return reportActionMessage;
    }

    const allReportTransactions = getReportTransactions(report.reportID);
    const transactionsWithReceipts = allReportTransactions.filter(hasReceiptTransactionUtils);
    const numberOfScanningReceipts = transactionsWithReceipts.filter(isScanning).length;

    if (!isEmptyObject(iouReportAction) && !isIOUReport(report) && iouReportAction && isSplitBillReportAction(iouReportAction)) {
        // This covers group chats where the last action is a split expense action
        const linkedTransaction = getLinkedTransaction(iouReportAction);
        if (isEmptyObject(linkedTransaction)) {
            return reportActionMessage;
        }

        if (!isEmptyObject(linkedTransaction)) {
            if (isScanning(linkedTransaction)) {
                return translateLocal('iou.receiptScanning', {count: 1});
            }

            if (hasMissingSmartscanFieldsTransactionUtils(linkedTransaction)) {
                return translateLocal('iou.receiptMissingDetails');
            }

            const amount = getTransactionAmount(linkedTransaction, !isEmptyObject(report) && isExpenseReport(report), linkedTransaction?.reportID === CONST.REPORT.UNREPORTED_REPORT_ID) ?? 0;
            const formattedAmount = convertToDisplayString(amount, getCurrency(linkedTransaction)) ?? '';
            return translateLocal('iou.didSplitAmount', {formattedAmount, comment: getMerchantOrDescription(linkedTransaction)});
        }
    }

    if (!isEmptyObject(iouReportAction) && !isIOUReport(report) && !isExpenseReport(report) && iouReportAction && isTrackExpenseAction(iouReportAction)) {
        // This covers group chats where the last action is a track expense action
        const linkedTransaction = getLinkedTransaction(iouReportAction);
        if (isEmptyObject(linkedTransaction)) {
            return reportActionMessage;
        }

        if (!isEmptyObject(linkedTransaction)) {
            if (isScanning(linkedTransaction)) {
                return translateLocal('iou.receiptScanning', {count: 1});
            }

            if (hasMissingSmartscanFieldsTransactionUtils(linkedTransaction)) {
                return translateLocal('iou.receiptMissingDetails');
            }

            const amount = getTransactionAmount(linkedTransaction, !isEmptyObject(report) && isExpenseReport(report), linkedTransaction?.reportID === CONST.REPORT.UNREPORTED_REPORT_ID) ?? 0;
            const formattedAmount = convertToDisplayString(amount, getCurrency(linkedTransaction)) ?? '';
            return translateLocal('iou.trackedAmount', {formattedAmount, comment: getMerchantOrDescription(linkedTransaction)});
        }
    }

    const containsNonReimbursable = hasNonReimbursableTransactions(report.reportID);
    const {totalDisplaySpend: totalAmount} = getMoneyRequestSpendBreakdown(report);

    const parentReport = getParentReport(report);
    const policyName = getPolicyName({report: parentReport ?? report, policy});
    const payerName = isExpenseReport(report)
        ? policyName
        : getDisplayNameForParticipant({formatPhoneNumber: formatPhoneNumberPhoneUtils, accountID: report.managerID, shouldUseShortForm: !isPreviewMessageForParentChatReport});

    const formattedAmount = convertToDisplayString(totalAmount, report.currency);

    if (isReportApproved({report}) && isPaidGroupPolicy(report)) {
        return translateLocal('iou.managerApprovedAmount', {
            manager: payerName ?? '',
            amount: formattedAmount,
        });
    }

    const reportPolicy = allPolicies?.[`${ONYXKEYS.COLLECTION.POLICY}${report.policyID}`];

    let linkedTransaction;
    if (!isEmptyObject(iouReportAction) && shouldConsiderScanningReceiptOrPendingRoute && iouReportAction && isMoneyRequestAction(iouReportAction)) {
        linkedTransaction = getLinkedTransaction(iouReportAction);
    }

    if (!isEmptyObject(linkedTransaction) && isScanning(linkedTransaction)) {
        return translateLocal('iou.receiptScanning', {count: numberOfScanningReceipts});
    }

    if (!isEmptyObject(linkedTransaction) && isFetchingWaypointsFromServer(linkedTransaction) && !getTransactionAmount(linkedTransaction)) {
        return translateLocal('iou.fieldPending');
    }

    const originalMessage = !isEmptyObject(iouReportAction) && isMoneyRequestAction(iouReportAction) ? getOriginalMessage(iouReportAction) : undefined;

    // Show Paid preview message if it's settled or if the amount is paid & stuck at receivers end for only chat reports.
    if (isSettled(report.reportID) || (report.isWaitingOnBankAccount && isPreviewMessageForParentChatReport)) {
        // A settled report preview message can come in three formats "paid ... elsewhere" or "paid ... with Expensify"
        let translatePhraseKey: TranslationPaths = 'iou.paidElsewhere';
        if (isPreviewMessageForParentChatReport) {
            translatePhraseKey = 'iou.payerPaidAmount';
        } else if (
            [CONST.IOU.PAYMENT_TYPE.VBBA, CONST.IOU.PAYMENT_TYPE.EXPENSIFY].some((paymentType) => paymentType === originalMessage?.paymentType) ||
            !!reportActionMessage.match(/ (with Expensify|using Expensify)$/) ||
            report.isWaitingOnBankAccount
        ) {
            translatePhraseKey = 'iou.paidWithExpensify';
            if (originalMessage?.automaticAction) {
                translatePhraseKey = 'iou.automaticallyPaidWithExpensify';
            }

            if (originalMessage?.paymentType === CONST.IOU.PAYMENT_TYPE.VBBA) {
                translatePhraseKey = 'iou.businessBankAccount';
            }
        }

<<<<<<< HEAD
        let actualPayerName =
            report.managerID === currentUserAccountID
                ? ''
                : getDisplayNameForParticipant({formatPhoneNumber: formatPhoneNumberPhoneUtils, accountID: report.managerID, shouldUseShortForm: true});
=======
        let actualPayerName = report.managerID === currentUserAccountID ? '' : getDisplayNameForParticipant({accountID: report.managerID, shouldUseShortForm: true});

>>>>>>> 44f190c3
        actualPayerName = actualPayerName && isForListPreview && !isPreviewMessageForParentChatReport ? `${actualPayerName}:` : actualPayerName;
        const payerDisplayName = isPreviewMessageForParentChatReport ? payerName : actualPayerName;

        return translateLocal(translatePhraseKey, {
            amount: '',
            payer: payerDisplayName ?? '',
            last4Digits: reportPolicy?.achAccount?.accountNumber?.slice(-4) ?? '',
        });
    }

    if (report.isWaitingOnBankAccount) {
        const submitterDisplayName = getDisplayNameForParticipant({formatPhoneNumber: formatPhoneNumberPhoneUtils, accountID: report.ownerAccountID, shouldUseShortForm: true}) ?? '';
        return translateLocal('iou.waitingOnBankAccount', {submitterDisplayName});
    }

    const lastActorID = iouReportAction?.actorAccountID;
    let amount = originalMessage?.amount;
    let currency = originalMessage?.currency ? originalMessage?.currency : report.currency;

    if (!isEmptyObject(linkedTransaction)) {
        amount = getTransactionAmount(linkedTransaction, isExpenseReport(report));
        currency = getCurrency(linkedTransaction);
    }

    if (isEmptyObject(linkedTransaction) && !isEmptyObject(iouReportAction)) {
        linkedTransaction = getLinkedTransaction(iouReportAction);
    }

    let comment = !isEmptyObject(linkedTransaction) ? getMerchantOrDescription(linkedTransaction) : undefined;
    if (!isEmptyObject(originalReportAction) && isReportPreviewAction(originalReportAction) && getNumberOfMoneyRequests(originalReportAction) !== 1) {
        comment = undefined;
    }

    // if we have the amount in the originalMessage and lastActorID, we can use that to display the preview message for the latest expense
    if (amount !== undefined && lastActorID && !isPreviewMessageForParentChatReport) {
        const amountToDisplay = convertToDisplayString(Math.abs(amount), currency);

        // We only want to show the actor name in the preview if it's not the current user who took the action
        const requestorName =
            lastActorID && lastActorID !== currentUserAccountID
                ? getDisplayNameForParticipant({formatPhoneNumber: formatPhoneNumberPhoneUtils, accountID: lastActorID, shouldUseShortForm: !isPreviewMessageForParentChatReport})
                : '';
        return `${requestorName ? `${requestorName}: ` : ''}${translateLocal('iou.expenseAmount', {formattedAmount: amountToDisplay, comment})}`;
    }

    if (containsNonReimbursable) {
        return translateLocal('iou.payerSpentAmount', {
            payer: getDisplayNameForParticipant({formatPhoneNumber: formatPhoneNumberPhoneUtils, accountID: report.ownerAccountID}) ?? '',
            amount: formattedAmount,
        });
    }

    return translateLocal('iou.payerOwesAmount', {payer: payerName ?? '', amount: formattedAmount, comment});
}

/**
 * Given the updates user made to the expense, compose the originalMessage
 * object of the modified expense action.
 *
 * At the moment, we only allow changing one transaction field at a time.
 */
function getModifiedExpenseOriginalMessage(
    oldTransaction: OnyxInputOrEntry<Transaction>,
    transactionChanges: TransactionChanges,
    isFromExpenseReport: boolean,
    policy: OnyxInputOrEntry<Policy>,
    updatedTransaction?: OnyxInputOrEntry<Transaction>,
): OriginalMessageModifiedExpense {
    const originalMessage: OriginalMessageModifiedExpense = {};
    // Remark: Comment field is the only one which has new/old prefixes for the keys (newComment/ oldComment),
    // all others have old/- pattern such as oldCreated/created
    if ('comment' in transactionChanges) {
        originalMessage.oldComment = getDescription(oldTransaction);
        originalMessage.newComment = transactionChanges?.comment;
    }
    if ('created' in transactionChanges) {
        originalMessage.oldCreated = getFormattedCreated(oldTransaction);
        originalMessage.created = transactionChanges?.created;
    }
    if ('merchant' in transactionChanges) {
        originalMessage.oldMerchant = getMerchant(oldTransaction);
        originalMessage.merchant = transactionChanges?.merchant;
    }
    if ('attendees' in transactionChanges) {
        originalMessage.oldAttendees = getAttendees(oldTransaction);
        originalMessage.newAttendees = transactionChanges?.attendees;
    }

    // The amount is always a combination of the currency and the number value so when one changes we need to store both
    // to match how we handle the modified expense action in oldDot
    const didAmountOrCurrencyChange = 'amount' in transactionChanges || 'currency' in transactionChanges;
    if (didAmountOrCurrencyChange) {
        originalMessage.oldAmount = getTransactionAmount(oldTransaction, isFromExpenseReport);
        originalMessage.amount = transactionChanges?.amount ?? transactionChanges.oldAmount;
        originalMessage.oldCurrency = getCurrency(oldTransaction);
        originalMessage.currency = transactionChanges?.currency ?? transactionChanges.oldCurrency;
    }

    if ('category' in transactionChanges) {
        originalMessage.oldCategory = getCategory(oldTransaction);
        originalMessage.category = transactionChanges?.category;
    }

    if ('tag' in transactionChanges) {
        originalMessage.oldTag = getTag(oldTransaction);
        originalMessage.tag = transactionChanges?.tag;
    }

    // We only want to display a tax rate update system message when tax rate is updated by user.
    // Tax rate can change as a result of currency update. In such cases, we want to skip displaying a system message, as discussed.
    const didTaxCodeChange = 'taxCode' in transactionChanges;
    if (didTaxCodeChange && !didAmountOrCurrencyChange) {
        originalMessage.oldTaxRate = policy?.taxRates?.taxes[getTaxCode(oldTransaction)]?.value;
        originalMessage.taxRate = transactionChanges?.taxCode && policy?.taxRates?.taxes[transactionChanges?.taxCode]?.value;
    }

    // We only want to display a tax amount update system message when tax amount is updated by user.
    // Tax amount can change as a result of amount, currency or tax rate update. In such cases, we want to skip displaying a system message, as discussed.
    if ('taxAmount' in transactionChanges && !(didAmountOrCurrencyChange || didTaxCodeChange)) {
        originalMessage.oldTaxAmount = getTaxAmount(oldTransaction, isFromExpenseReport);
        originalMessage.taxAmount = transactionChanges?.taxAmount;
        originalMessage.currency = getCurrency(oldTransaction);
    }

    if ('billable' in transactionChanges) {
        const oldBillable = getBillable(oldTransaction);
        originalMessage.oldBillable = oldBillable ? translateLocal('common.billable').toLowerCase() : translateLocal('common.nonBillable').toLowerCase();
        originalMessage.billable = transactionChanges?.billable ? translateLocal('common.billable').toLowerCase() : translateLocal('common.nonBillable').toLowerCase();
    }

    if ('customUnitRateID' in transactionChanges && updatedTransaction?.comment?.customUnit?.customUnitRateID) {
        originalMessage.oldAmount = getTransactionAmount(oldTransaction, isFromExpenseReport);
        originalMessage.oldCurrency = getCurrency(oldTransaction);
        originalMessage.oldMerchant = getMerchant(oldTransaction);

        // For the originalMessage, we should use the non-negative amount, similar to what getAmount does for oldAmount
        originalMessage.amount = Math.abs(updatedTransaction.modifiedAmount ?? 0);
        originalMessage.currency = updatedTransaction.modifiedCurrency ?? CONST.CURRENCY.USD;
        originalMessage.merchant = updatedTransaction.modifiedMerchant;
    }

    return originalMessage;
}

/**
 * Check if original message is an object and can be used as a ChangeLog type
 * @param originalMessage
 */
function isChangeLogObject(originalMessage?: OriginalMessageChangeLog): OriginalMessageChangeLog | undefined {
    if (originalMessage && typeof originalMessage === 'object') {
        return originalMessage;
    }
    return undefined;
}

/**
 * Build invited usernames for admin chat threads
 * @param parentReportAction
 * @param parentReportActionMessage
 */
function getAdminRoomInvitedParticipants(parentReportAction: OnyxEntry<ReportAction>, parentReportActionMessage: string) {
    if (isEmptyObject(parentReportAction)) {
        return parentReportActionMessage || translateLocal('parentReportAction.deletedMessage');
    }
    if (!getOriginalMessage(parentReportAction)) {
        return parentReportActionMessage || translateLocal('parentReportAction.deletedMessage');
    }
    if (!isPolicyChangeLogAction(parentReportAction) && !isRoomChangeLogAction(parentReportAction)) {
        return parentReportActionMessage || translateLocal('parentReportAction.deletedMessage');
    }

    const originalMessage = isChangeLogObject(getOriginalMessage(parentReportAction));
    const personalDetails = getPersonalDetailsByIDs({accountIDs: originalMessage?.targetAccountIDs ?? [], currentUserAccountID: 0});

    const participants = personalDetails.map((personalDetail) => {
        const name = getEffectiveDisplayName(formatPhoneNumberPhoneUtils, personalDetail);
        if (name && name?.length > 0) {
            return name;
        }
        return translateLocal('common.hidden');
    });
    const users = participants.length > 1 ? participants.join(` ${translateLocal('common.and')} `) : participants.at(0);
    if (!users) {
        return parentReportActionMessage;
    }
    const actionType = parentReportAction.actionName;
    const isInviteAction = actionType === CONST.REPORT.ACTIONS.TYPE.ROOM_CHANGE_LOG.INVITE_TO_ROOM || actionType === CONST.REPORT.ACTIONS.TYPE.POLICY_CHANGE_LOG.INVITE_TO_ROOM;

    const verbKey = isInviteAction ? 'workspace.invite.invited' : 'workspace.invite.removed';
    const prepositionKey = isInviteAction ? 'workspace.invite.to' : 'workspace.invite.from';

    const verb = translateLocal(verbKey);
    const preposition = translateLocal(prepositionKey);

    const roomName = originalMessage?.roomName ?? '';

    return roomName ? `${verb} ${users} ${preposition} ${roomName}` : `${verb} ${users}`;
}

/**
 * Get the invoice payer name based on its type:
 * - Individual - a receiver display name.
 * - Policy - a receiver policy name.
 */
function getInvoicePayerName(report: OnyxEntry<Report>, invoiceReceiverPolicy?: OnyxEntry<Policy> | SearchPolicy, invoiceReceiverPersonalDetail?: PersonalDetails | null): string {
    const invoiceReceiver = report?.invoiceReceiver;
    const isIndividual = invoiceReceiver?.type === CONST.REPORT.INVOICE_RECEIVER_TYPE.INDIVIDUAL;

    if (isIndividual) {
        return formatPhoneNumberPhoneUtils(getDisplayNameOrDefault(invoiceReceiverPersonalDetail ?? allPersonalDetails?.[invoiceReceiver.accountID]));
    }

    return getPolicyName({report, policy: invoiceReceiverPolicy ?? allPolicies?.[`${ONYXKEYS.COLLECTION.POLICY}${invoiceReceiver?.policyID}`]});
}

/**
 * Parse html of reportAction into text
 */
function parseReportActionHtmlToText(reportAction: OnyxEntry<ReportAction>, reportID: string | undefined, childReportID?: string): string {
    if (!reportAction) {
        return '';
    }
    const key = `${reportID}_${reportAction.reportActionID}_${reportAction.lastModified}`;
    const cachedText = parsedReportActionMessageCache[key];
    if (cachedText !== undefined) {
        return cachedText;
    }

    const {html, text} = getReportActionMessageReportUtils(reportAction) ?? {};

    if (!html) {
        return text ?? '';
    }

    const mentionReportRegex = /<mention-report reportID="?(\d+)"?(?: *\/>|><\/mention-report>)/gi;
    const matches = html.matchAll(mentionReportRegex);

    const reportIDToName: Record<string, string> = {};
    for (const match of matches) {
        if (match[1] !== childReportID) {
            // eslint-disable-next-line @typescript-eslint/no-use-before-define
            reportIDToName[match[1]] = getReportName(getReportOrDraftReport(match[1])) ?? '';
        }
    }

    const mentionUserRegex = /(?:<mention-user accountID="?(\d+)"?(?: *\/>|><\/mention-user>))/gi;
    const accountIDToName: Record<string, string> = {};
    const accountIDs = Array.from(html.matchAll(mentionUserRegex), (mention) => Number(mention[1]));
    const logins = getLoginsByAccountIDs(accountIDs);
    accountIDs.forEach((id, index) => {
        const login = logins.at(index);
        const user = allPersonalDetails?.[id];
        const displayName = formatPhoneNumberPhoneUtils(login ?? '') || getDisplayNameOrDefault(user);
        accountIDToName[id] = getShortMentionIfFound(displayName, id.toString(), currentUserPersonalDetails, login) ?? '';
    });

    const textMessage = Str.removeSMSDomain(Parser.htmlToText(html, {reportIDToName, accountIDToName}));
    parsedReportActionMessageCache[key] = textMessage;

    return textMessage;
}

/**
 * Get the report action message for a report action.
 */
function getReportActionMessage({
    reportAction,
    reportID,
    childReportID,
    reports,
    personalDetails,
}: {
    reportAction: OnyxEntry<ReportAction>;
    reportID?: string;
    childReportID?: string;
    reports?: SearchReport[];
    personalDetails?: Partial<PersonalDetailsList>;
}) {
    if (isEmptyObject(reportAction)) {
        return '';
    }
    if (reportAction.actionName === CONST.REPORT.ACTIONS.TYPE.HOLD) {
        return translateLocal('iou.heldExpense');
    }

    if (reportAction.actionName === CONST.REPORT.ACTIONS.TYPE.EXPORTED_TO_INTEGRATION) {
        return getExportIntegrationLastMessageText(reportAction);
    }

    if (reportAction.actionName === CONST.REPORT.ACTIONS.TYPE.UNHOLD) {
        return translateLocal('iou.unheldExpense');
    }
    if (isApprovedOrSubmittedReportAction(reportAction) || isActionOfType(reportAction, CONST.REPORT.ACTIONS.TYPE.REIMBURSED)) {
        return getReportActionMessageText(reportAction);
    }
    if (isReimbursementQueuedAction(reportAction)) {
        return getReimbursementQueuedActionMessage({
            reportAction,
            reportOrID: getReportOrDraftReport(reportID, reports),
            shouldUseShortDisplayName: false,
            reports,
            personalDetails,
        });
    }
    if (reportAction.actionName === CONST.REPORT.ACTIONS.TYPE.RECEIPT_SCAN_FAILED) {
        return translateLocal('receipt.scanFailed');
    }

    if (isReimbursementDeQueuedOrCanceledAction(reportAction)) {
        return getReimbursementDeQueuedOrCanceledActionMessage(reportAction, getReportOrDraftReport(reportID, reports));
    }

    return parseReportActionHtmlToText(reportAction, reportID, childReportID);
}

/**
 * Get the title for an invoice room.
 */
function getInvoicesChatName({
    report,
    receiverPolicy,
    personalDetails,
    policies,
}: {
    report: OnyxEntry<Report>;
    receiverPolicy: OnyxEntry<Policy> | SearchPolicy;
    personalDetails?: Partial<PersonalDetailsList>;
    policies?: SearchPolicy[];
}): string {
    const invoiceReceiver = report?.invoiceReceiver;
    const isIndividual = invoiceReceiver?.type === CONST.REPORT.INVOICE_RECEIVER_TYPE.INDIVIDUAL;
    const invoiceReceiverAccountID = isIndividual ? invoiceReceiver.accountID : CONST.DEFAULT_NUMBER_ID;
    const invoiceReceiverPolicyID = isIndividual ? undefined : invoiceReceiver?.policyID;
    // This will be fixed as part of https://github.com/Expensify/Expensify/issues/507850
    // eslint-disable-next-line deprecation/deprecation
    const invoiceReceiverPolicy = receiverPolicy ?? getPolicy(invoiceReceiverPolicyID);
    const isCurrentUserReceiver = (isIndividual && invoiceReceiverAccountID === currentUserAccountID) || (!isIndividual && isPolicyAdminPolicyUtils(invoiceReceiverPolicy));

    if (isCurrentUserReceiver) {
        return getPolicyName({report, policies});
    }

    if (isIndividual) {
        return formatPhoneNumberPhoneUtils(getDisplayNameOrDefault((personalDetails ?? allPersonalDetails)?.[invoiceReceiverAccountID]));
    }

    return getPolicyName({report, policy: invoiceReceiverPolicy, policies});
}

/**
 * Generates a report title using the names of participants, excluding the current user.
 * This function is useful in contexts such as 1:1 direct messages (DMs) or other group chats.
 * It limits to a maximum of 5 participants for the title and uses short names unless there is only one participant.
 */
const buildReportNameFromParticipantNames = ({report, personalDetails: personalDetailsData}: {report: OnyxEntry<Report>; personalDetails?: Partial<PersonalDetailsList>}) =>
    Object.keys(report?.participants ?? {})
        .map(Number)
        .filter((id) => id !== currentUserAccountID)
        .slice(0, 5)
        .map((accountID) => ({
            accountID,
            name: getDisplayNameForParticipant({formatPhoneNumber: formatPhoneNumberPhoneUtils, accountID, shouldUseShortForm: true, personalDetailsData}),
        }))
        .filter((participant) => participant.name)
        .reduce((formattedNames, {name, accountID}, _, array) => {
            // If there is only one participant (if it is 0 or less the function will return empty string), return their full name
            if (array.length < 2) {
                return getDisplayNameForParticipant({formatPhoneNumber: formatPhoneNumberPhoneUtils, accountID, personalDetailsData});
            }
            return formattedNames ? `${formattedNames}, ${name}` : name;
        }, '');

function generateReportName(report: OnyxEntry<Report>): string {
    if (!report) {
        return '';
    }
    return getReportNameInternal({report});
}

/**
 * Get the title for a report.
 */
function getReportName(
    report: OnyxEntry<Report>,
    policy?: OnyxEntry<Policy>,
    parentReportActionParam?: OnyxInputOrEntry<ReportAction>,
    personalDetails?: Partial<PersonalDetailsList>,
    invoiceReceiverPolicy?: OnyxEntry<Policy>,
    reportAttributes?: ReportAttributesDerivedValue['reports'],
    transactions?: SearchTransaction[],
): string {
    // Check if we can use report name in derived values - only when we have report but no other params
    const canUseDerivedValue = report && policy === undefined && parentReportActionParam === undefined && personalDetails === undefined && invoiceReceiverPolicy === undefined;
    const attributes = reportAttributes ?? reportAttributesDerivedValue;
    const derivedNameExists = report && !!attributes?.[report.reportID]?.reportName;
    if (canUseDerivedValue && derivedNameExists) {
        return attributes[report.reportID].reportName;
    }
    return getReportNameInternal({report, policy, parentReportActionParam, personalDetails, invoiceReceiverPolicy, transactions});
}

function getSearchReportName(props: GetReportNameParams): string {
    const {report, policy} = props;
    if (isChatThread(report) && policy?.name) {
        return policy.name;
    }
    return getReportNameInternal(props);
}

function getInvoiceReportName(report: OnyxEntry<Report>, policy?: OnyxEntry<Policy | SearchPolicy>, invoiceReceiverPolicy?: OnyxEntry<Policy | SearchPolicy>): string {
    const moneyRequestReportName = getMoneyRequestReportName({report, policy, invoiceReceiverPolicy});
    const oldDotInvoiceName = report?.reportName ?? moneyRequestReportName;
    return isNewDotInvoice(report?.chatReportID) ? moneyRequestReportName : oldDotInvoiceName;
}

function generateArchivedReportName(reportName: string): string {
    return `${reportName} (${translateLocal('common.archived')}) `;
}

function getReportNameInternal({
    report,
    policy,
    parentReportActionParam,
    personalDetails,
    invoiceReceiverPolicy,
    transactions,
    reports,
    reportNameValuePairs = allReportNameValuePair,
    policies,
}: GetReportNameParams): string {
    let formattedName: string | undefined;
    let parentReportAction: OnyxEntry<ReportAction>;
    if (parentReportActionParam) {
        parentReportAction = parentReportActionParam;
    } else {
        parentReportAction = isThread(report) ? allReportActions?.[`${ONYXKEYS.COLLECTION.REPORT_ACTIONS}${report.parentReportID}`]?.[report.parentReportActionID] : undefined;
    }
    const parentReportActionMessage = getReportActionMessageReportUtils(parentReportAction);
    const isArchivedNonExpense = isArchivedNonExpenseReport(
        report,
        !!reportNameValuePairs?.[`${ONYXKEYS.COLLECTION.REPORT_NAME_VALUE_PAIRS}${report?.reportID ?? String(CONST.DEFAULT_NUMBER_ID)}`]?.private_isArchived,
    );

    if (
        isActionOfType(parentReportAction, CONST.REPORT.ACTIONS.TYPE.SUBMITTED) ||
        isActionOfType(parentReportAction, CONST.REPORT.ACTIONS.TYPE.SUBMITTED_AND_CLOSED) ||
        isMarkAsClosedAction(parentReportAction)
    ) {
        const harvesting = !isMarkAsClosedAction(parentReportAction) ? (getOriginalMessage(parentReportAction)?.harvesting ?? false) : false;
        if (harvesting) {
            return translateLocal('iou.automaticallySubmitted');
        }
        return translateLocal('iou.submitted');
    }
    if (isActionOfType(parentReportAction, CONST.REPORT.ACTIONS.TYPE.FORWARDED)) {
        const {automaticAction} = getOriginalMessage(parentReportAction) ?? {};
        if (automaticAction) {
            return translateLocal('iou.automaticallyForwarded');
        }
        return translateLocal('iou.forwarded');
    }
    if (parentReportAction?.actionName === CONST.REPORT.ACTIONS.TYPE.REJECTED) {
        return getRejectedReportMessage();
    }
    if (parentReportAction?.actionName === CONST.REPORT.ACTIONS.TYPE.RETRACTED) {
        return getRetractedMessage();
    }
    if (parentReportAction?.actionName === CONST.REPORT.ACTIONS.TYPE.REOPENED) {
        return getReopenedMessage();
    }
    if (parentReportAction?.actionName === CONST.REPORT.ACTIONS.TYPE.POLICY_CHANGE_LOG.CORPORATE_UPGRADE) {
        return getUpgradeWorkspaceMessage();
    }
    if (parentReportAction?.actionName === CONST.REPORT.ACTIONS.TYPE.POLICY_CHANGE_LOG.TEAM_DOWNGRADE) {
        return getDowngradeWorkspaceMessage();
    }
    if (parentReportAction?.actionName === CONST.REPORT.ACTIONS.TYPE.POLICY_CHANGE_LOG.UPDATE_CURRENCY) {
        return getWorkspaceCurrencyUpdateMessage(parentReportAction);
    }
    if (parentReportAction?.actionName === CONST.REPORT.ACTIONS.TYPE.POLICY_CHANGE_LOG.UPDATE_FIELD) {
        return getWorkspaceUpdateFieldMessage(parentReportAction);
    }
    if (parentReportAction?.actionName === CONST.REPORT.ACTIONS.TYPE.MERGED_WITH_CASH_TRANSACTION) {
        return translateLocal('systemMessage.mergedWithCashTransaction');
    }
    if (parentReportAction?.actionName === CONST.REPORT.ACTIONS.TYPE.POLICY_CHANGE_LOG.UPDATE_NAME) {
        return Str.htmlDecode(getWorkspaceNameUpdatedMessage(parentReportAction));
    }
    if (parentReportAction?.actionName === CONST.REPORT.ACTIONS.TYPE.POLICY_CHANGE_LOG.UPDATE_AUTO_REPORTING_FREQUENCY) {
        return getWorkspaceFrequencyUpdateMessage(parentReportAction);
    }
    if (parentReportAction?.actionName === CONST.REPORT.ACTIONS.TYPE.POLICY_CHANGE_LOG.ADD_REPORT_FIELD) {
        return getWorkspaceReportFieldAddMessage(parentReportAction);
    }
    if (parentReportAction?.actionName === CONST.REPORT.ACTIONS.TYPE.POLICY_CHANGE_LOG.UPDATE_REPORT_FIELD) {
        return getWorkspaceReportFieldUpdateMessage(parentReportAction);
    }
    if (parentReportAction?.actionName === CONST.REPORT.ACTIONS.TYPE.POLICY_CHANGE_LOG.DELETE_REPORT_FIELD) {
        return getWorkspaceReportFieldDeleteMessage(parentReportAction);
    }

    if (isActionOfType(parentReportAction, CONST.REPORT.ACTIONS.TYPE.POLICY_CHANGE_LOG.UPDATE_MAX_EXPENSE_AMOUNT_NO_RECEIPT)) {
        return getPolicyChangeLogMaxExpenseAmountNoReceiptMessage(parentReportAction);
    }

    if (isActionOfType(parentReportAction, CONST.REPORT.ACTIONS.TYPE.POLICY_CHANGE_LOG.UPDATE_DEFAULT_BILLABLE)) {
        return getPolicyChangeLogDefaultBillableMessage(parentReportAction);
    }
    if (isActionOfType(parentReportAction, CONST.REPORT.ACTIONS.TYPE.POLICY_CHANGE_LOG.UPDATE_DEFAULT_TITLE_ENFORCED)) {
        return getPolicyChangeLogDefaultTitleEnforcedMessage(parentReportAction);
    }

    if (isActionOfType(parentReportAction, CONST.REPORT.ACTIONS.TYPE.CHANGE_POLICY)) {
        return getPolicyChangeMessage(parentReportAction);
    }

    if (isMoneyRequestAction(parentReportAction)) {
        const originalMessage = getOriginalMessage(parentReportAction);
        const reportPolicy = allPolicies?.[`${ONYXKEYS.COLLECTION.POLICY}${report?.policyID}`];
        const last4Digits = reportPolicy?.achAccount?.accountNumber?.slice(-4) ?? '';

        if (originalMessage?.type === CONST.IOU.REPORT_ACTION_TYPE.PAY) {
            if (originalMessage.paymentType === CONST.IOU.PAYMENT_TYPE.ELSEWHERE) {
                return translateLocal('iou.paidElsewhere');
            }
            if (originalMessage.paymentType === CONST.IOU.PAYMENT_TYPE.VBBA) {
                if (originalMessage.automaticAction) {
                    return translateLocal('iou.automaticallyPaidWithBusinessBankAccount', {last4Digits});
                }
                return translateLocal('iou.businessBankAccount', {last4Digits});
            }
            if (originalMessage.paymentType === CONST.IOU.PAYMENT_TYPE.EXPENSIFY) {
                if (originalMessage.automaticAction) {
                    return translateLocal('iou.automaticallyPaidWithExpensify');
                }
                return translateLocal('iou.paidWithExpensify');
            }
        }
    }

    if (isActionOfType(parentReportAction, CONST.REPORT.ACTIONS.TYPE.APPROVED)) {
        const {automaticAction} = getOriginalMessage(parentReportAction) ?? {};
        if (automaticAction) {
            return translateLocal('iou.automaticallyApproved');
        }
        return translateLocal('iou.approvedMessage');
    }
    if (isUnapprovedAction(parentReportAction)) {
        return translateLocal('iou.unapproved');
    }

    if (isActionableJoinRequest(parentReportAction)) {
        return getJoinRequestMessage(parentReportAction);
    }

    if (isTaskReport(report) && isCanceledTaskReport(report, parentReportAction)) {
        return translateLocal('parentReportAction.deletedTask');
    }

    if (isTaskReport(report)) {
        return Parser.htmlToText(report?.reportName ?? '').trim();
    }

    if (isActionOfType(parentReportAction, CONST.REPORT.ACTIONS.TYPE.INTEGRATION_SYNC_FAILED)) {
        return getIntegrationSyncFailedMessage(parentReportAction, report?.policyID);
    }

    if (isActionOfType(parentReportAction, CONST.REPORT.ACTIONS.TYPE.TRAVEL_UPDATE)) {
        return getTravelUpdateMessage(parentReportAction);
    }

    if (isChatThread(report)) {
        if (!isEmptyObject(parentReportAction) && isTransactionThread(parentReportAction)) {
            formattedName = getTransactionReportName({reportAction: parentReportAction, transactions, reports});

            // This will get removed as part of https://github.com/Expensify/App/issues/59961
            // eslint-disable-next-line deprecation/deprecation
            if (isArchivedNonExpense) {
                formattedName = generateArchivedReportName(formattedName);
            }
            return formatReportLastMessageText(formattedName);
        }

        if (!isEmptyObject(parentReportAction) && isOldDotReportAction(parentReportAction)) {
            return getMessageOfOldDotReportAction(parentReportAction);
        }

        if (isRenamedAction(parentReportAction)) {
            return getRenamedAction(parentReportAction, isExpenseReport(getReport(report.parentReportID, allReports)));
        }

        if (parentReportActionMessage?.isDeletedParentAction) {
            return translateLocal('parentReportAction.deletedMessage');
        }

        if (parentReportAction?.actionName === CONST.REPORT.ACTIONS.TYPE.RESOLVED_DUPLICATES) {
            return translateLocal('violations.resolvedDuplicates');
        }

        const isAttachment = isReportActionAttachment(!isEmptyObject(parentReportAction) ? parentReportAction : undefined);
        const reportActionMessage = getReportActionMessage({
            reportAction: parentReportAction,
            reportID: report?.parentReportID,
            childReportID: report?.reportID,
            reports,
            personalDetails,
        }).replace(/(\n+|\r\n|\n|\r)/gm, ' ');
        if (isAttachment && reportActionMessage) {
            return `[${translateLocal('common.attachment')}]`;
        }
        if (
            parentReportActionMessage?.moderationDecision?.decision === CONST.MODERATION.MODERATOR_DECISION_PENDING_HIDE ||
            parentReportActionMessage?.moderationDecision?.decision === CONST.MODERATION.MODERATOR_DECISION_HIDDEN ||
            parentReportActionMessage?.moderationDecision?.decision === CONST.MODERATION.MODERATOR_DECISION_PENDING_REMOVE
        ) {
            return translateLocal('parentReportAction.hiddenMessage');
        }
        if (isAdminRoom(report) || isUserCreatedPolicyRoom(report)) {
            return getAdminRoomInvitedParticipants(parentReportAction, reportActionMessage);
        }

        // This will get removed as part of https://github.com/Expensify/App/issues/59961
        // eslint-disable-next-line deprecation/deprecation
        if (reportActionMessage && isArchivedNonExpense) {
            return generateArchivedReportName(reportActionMessage);
        }
        if (!isEmptyObject(parentReportAction) && isModifiedExpenseAction(parentReportAction)) {
            const modifiedMessage = ModifiedExpenseMessage.getForReportAction({reportOrID: report?.reportID, reportAction: parentReportAction, searchReports: reports});
            return formatReportLastMessageText(modifiedMessage);
        }
        if (isTripRoom(report) && report?.reportName !== CONST.REPORT.DEFAULT_REPORT_NAME) {
            return report?.reportName ?? '';
        }
        if (isCardIssuedAction(parentReportAction)) {
            return getCardIssuedMessage({reportAction: parentReportAction});
        }
        return reportActionMessage;
    }

    if (isClosedExpenseReportWithNoExpenses(report, transactions)) {
        return translateLocal('parentReportAction.deletedReport');
    }

    if (isGroupChat(report)) {
        return getGroupChatName(undefined, true, report) ?? '';
    }

    if (isChatRoom(report)) {
        formattedName = report?.reportName;
    }

    if (isPolicyExpenseChat(report)) {
        formattedName = getPolicyExpenseChatName({report, policy, personalDetailsList: personalDetails, reports});
    }

    if (isMoneyRequestReport(report)) {
        formattedName = getMoneyRequestReportName({report, policy});
    }

    if (isInvoiceReport(report)) {
        formattedName = getInvoiceReportName(report, policy, invoiceReceiverPolicy);
    }

    if (isInvoiceRoom(report)) {
        formattedName = getInvoicesChatName({report, receiverPolicy: invoiceReceiverPolicy, personalDetails, policies});
    }

    if (isSelfDM(report)) {
        formattedName = getDisplayNameForParticipant({
            formatPhoneNumber: formatPhoneNumberPhoneUtils,
            accountID: currentUserAccountID,
            shouldAddCurrentUserPostfix: true,
            personalDetailsData: personalDetails,
        });
    }

    if (isConciergeChatReport(report)) {
        formattedName = CONST.CONCIERGE_DISPLAY_NAME;
    }

    if (formattedName) {
        return formatReportLastMessageText(isArchivedNonExpense ? generateArchivedReportName(formattedName) : formattedName);
    }

    // Not a room or PolicyExpenseChat, generate title from first 5 other participants
    formattedName = buildReportNameFromParticipantNames({report, personalDetails});

    const finalName = formattedName || (report?.reportName ?? '');

    return isArchivedNonExpense ? generateArchivedReportName(finalName) : finalName;
}

/**
 * Get the payee name given a report.
 */
function getPayeeName(report: OnyxEntry<Report>): string | undefined {
    if (isEmptyObject(report)) {
        return undefined;
    }

    const participantsWithoutCurrentUser = Object.keys(report?.participants ?? {})
        .map(Number)
        .filter((accountID) => accountID !== currentUserAccountID);

    if (participantsWithoutCurrentUser.length === 0) {
        return undefined;
    }
    return getDisplayNameForParticipant({formatPhoneNumber: formatPhoneNumberPhoneUtils, accountID: participantsWithoutCurrentUser.at(0), shouldUseShortForm: true});
}

function getReportSubtitlePrefix(report: OnyxEntry<Report>): string {
    if ((!isChatRoom(report) && !isPolicyExpenseChat(report)) || isThread(report)) {
        return '';
    }

    const filteredPolicies = Object.values(allPolicies ?? {}).filter((policy) => shouldShowPolicy(policy, false, currentUserEmail));
    if (filteredPolicies.length < 2) {
        return '';
    }

    const policyName = getPolicyName({report, returnEmptyIfNotFound: true});
    if (!policyName) {
        return '';
    }
    return `${policyName} ${CONST.DOT_SEPARATOR} `;
}

/**
 * Get either the policyName or domainName the chat is tied to
 */
function getChatRoomSubtitle(report: OnyxEntry<Report>, config: GetChatRoomSubtitleConfig = {isCreateExpenseFlow: false}): string | undefined {
    if (isChatThread(report)) {
        return '';
    }
    if (isSelfDM(report)) {
        return translateLocal('reportActionsView.yourSpace');
    }
    if (isInvoiceRoom(report)) {
        return translateLocal('workspace.common.invoices');
    }
    if (isConciergeChatReport(report)) {
        return translateLocal('reportActionsView.conciergeSupport');
    }
    if (!isDefaultRoom(report) && !isUserCreatedPolicyRoom(report) && !isPolicyExpenseChat(report)) {
        return '';
    }
    if (getChatType(report) === CONST.REPORT.CHAT_TYPE.DOMAIN_ALL) {
        // The domainAll rooms are just #domainName, so we ignore the prefix '#' to get the domainName
        return report?.reportName?.substring(1) ?? '';
    }
    if ((isPolicyExpenseChat(report) && !!report?.isOwnPolicyExpenseChat) || isExpenseReport(report)) {
        const policy = allPolicies?.[`${ONYXKEYS.COLLECTION.POLICY}${report?.policyID}`];
        const submitToAccountID = getSubmitToAccountID(policy, report);
        const submitsToAccountDetails = allPersonalDetails?.[submitToAccountID];
        const subtitle = submitsToAccountDetails?.displayName ?? submitsToAccountDetails?.login;

        if (!subtitle || !config.isCreateExpenseFlow) {
            return getPolicyName({report});
        }

        return `${getReportSubtitlePrefix(report)}${translateLocal('iou.submitsTo', {name: subtitle ?? ''})}`;
    }

    // This will get removed as part of https://github.com/Expensify/App/issues/59961
    // eslint-disable-next-line deprecation/deprecation
    if (isArchivedReport(getReportNameValuePairs(report?.reportID))) {
        return report?.oldPolicyName ?? '';
    }
    return getPolicyName({report});
}

/**
 * Get pending members for reports
 */
function getPendingChatMembers(accountIDs: number[], previousPendingChatMembers: PendingChatMember[], pendingAction: PendingAction): PendingChatMember[] {
    const pendingChatMembers = accountIDs.map((accountID) => ({accountID: accountID.toString(), pendingAction}));
    return [...previousPendingChatMembers, ...pendingChatMembers];
}

/**
 * Gets the parent navigation subtitle for the report
 */
function getParentNavigationSubtitle(report: OnyxEntry<Report>): ParentNavigationSummaryParams {
    const parentReport = getParentReport(report);
    if (isEmptyObject(parentReport)) {
        const ownerAccountID = report?.ownerAccountID;
        const personalDetails = ownerAccountID ? allPersonalDetails?.[ownerAccountID] : undefined;
        const login = personalDetails ? personalDetails.login : null;
        // eslint-disable-next-line @typescript-eslint/prefer-nullish-coalescing
        const reportOwnerDisplayName = getDisplayNameForParticipant({accountID: ownerAccountID, shouldRemoveDomain: true}) || login;

        if (isExpenseReport(report)) {
            return {
                reportName: translateLocal('workspace.common.policyExpenseChatName', {displayName: reportOwnerDisplayName ?? ''}),
                workspaceName: getPolicyName({report}),
            };
        }
        if (isIOUReport(report)) {
            return {reportName: reportOwnerDisplayName ?? ''};
        }
        return {};
    }

    if (isInvoiceReport(report) || isInvoiceRoom(parentReport)) {
        let reportName = `${getPolicyName({report: parentReport})} & ${getInvoicePayerName(parentReport)}`;

        // This will get removed as part of https://github.com/Expensify/App/issues/59961
        // eslint-disable-next-line deprecation/deprecation
        if (isArchivedNonExpenseReport(parentReport, !!getReportNameValuePairs(parentReport?.reportID)?.private_isArchived)) {
            reportName += ` (${translateLocal('common.archived')})`;
        }

        return {
            reportName,
        };
    }

    return {
        reportName: getReportName(parentReport),
        workspaceName: getPolicyName({report: parentReport, returnEmptyIfNotFound: true}),
    };
}

/**
 * Navigate to the details page of a given report
 */
function navigateToDetailsPage(report: OnyxEntry<Report>, backTo?: string, shouldUseActiveRoute?: boolean) {
    const isSelfDMReport = isSelfDM(report);
    const isOneOnOneChatReport = isOneOnOneChat(report);
    const participantAccountID = getParticipantsAccountIDsForDisplay(report);

    if (isSelfDMReport || isOneOnOneChatReport) {
        Navigation.navigate(ROUTES.PROFILE.getRoute(participantAccountID.at(0), isSelfDMReport || shouldUseActiveRoute ? Navigation.getActiveRoute() : backTo));
        return;
    }

    if (report?.reportID) {
        Navigation.navigate(ROUTES.REPORT_WITH_ID_DETAILS.getRoute(report?.reportID, backTo));
    }
}

/**
 * Go back to the details page of a given report
 */
function goBackToDetailsPage(report: OnyxEntry<Report>, backTo?: string, shouldGoBackToDetailsPage = false) {
    const isOneOnOneChatReport = isOneOnOneChat(report);
    const participantAccountID = getParticipantsAccountIDsForDisplay(report);

    if (isOneOnOneChatReport) {
        Navigation.goBack(ROUTES.PROFILE.getRoute(participantAccountID.at(0), backTo));
        return;
    }

    if (report?.reportID) {
        if (shouldGoBackToDetailsPage) {
            Navigation.goBack(ROUTES.REPORT_WITH_ID_DETAILS.getRoute(report.reportID, backTo));
        } else {
            Navigation.goBack(ROUTES.REPORT_SETTINGS.getRoute(report.reportID, backTo));
        }
    } else {
        Log.warn('Missing reportID during navigation back to the details page');
    }
}

function navigateBackOnDeleteTransaction(backRoute: Route | undefined, isFromRHP?: boolean) {
    if (!backRoute) {
        return;
    }

    const rootState = navigationRef.current?.getRootState();
    const lastFullScreenRoute = rootState?.routes.findLast((route) => isFullScreenName(route.name));
    if (lastFullScreenRoute?.name === NAVIGATORS.SEARCH_FULLSCREEN_NAVIGATOR) {
        Navigation.dismissModal();
        return;
    }
    if (isFromRHP) {
        Navigation.dismissModal();
    }
    Navigation.isNavigationReady().then(() => {
        Navigation.goBack(backRoute);
    });
}

/**
 * Go back to the previous page from the edit private page of a given report
 */
function goBackFromPrivateNotes(report: OnyxEntry<Report>, accountID?: number, backTo?: string) {
    if (isEmpty(report) || !accountID) {
        return;
    }
    const currentUserPrivateNote = report.privateNotes?.[accountID]?.note ?? '';
    if (isEmpty(currentUserPrivateNote)) {
        const participantAccountIDs = getParticipantsAccountIDsForDisplay(report);

        if (isOneOnOneChat(report)) {
            Navigation.goBack(ROUTES.PROFILE.getRoute(participantAccountIDs.at(0), backTo));
            return;
        }

        if (report?.reportID) {
            Navigation.goBack(ROUTES.REPORT_WITH_ID_DETAILS.getRoute(report?.reportID, backTo));
            return;
        }
    }
    Navigation.goBack(ROUTES.PRIVATE_NOTES_LIST.getRoute(report.reportID, backTo));
}

function navigateOnDeleteExpense(backToRoute: Route) {
    const rootState = navigationRef.getRootState();
    const focusedRoute = findFocusedRoute(rootState);
    if (focusedRoute?.params && 'backTo' in focusedRoute.params) {
        Navigation.goBack(focusedRoute.params.backTo as Route);
        return;
    }

    Navigation.goBack(backToRoute);
}

/**
 * Generate a random reportID up to 53 bits aka 9,007,199,254,740,991 (Number.MAX_SAFE_INTEGER).
 * There were approximately 98,000,000 reports with sequential IDs generated before we started using this approach, those make up roughly one billionth of the space for these numbers,
 * so we live with the 1 in a billion chance of a collision with an older ID until we can switch to 64-bit IDs.
 *
 * In a test of 500M reports (28 years of reports at our current max rate) we got 20-40 collisions meaning that
 * this is more than random enough for our needs.
 */
function generateReportID(): string {
    return (Math.floor(Math.random() * 2 ** 21) * 2 ** 32 + Math.floor(Math.random() * 2 ** 32)).toString();
}

function hasReportNameError(report: OnyxEntry<Report>): boolean {
    return !isEmptyObject(report?.errorFields?.reportName);
}

/**
 * For comments shorter than or equal to 10k chars, convert the comment from MD into HTML because that's how it is stored in the database
 * For longer comments, skip parsing, but still escape the text, and display plaintext for performance reasons. It takes over 40s to parse a 100k long string!!
 */
function getParsedComment(text: string, parsingDetails?: ParsingDetails, mediaAttributes?: Record<string, string>, disabledRules?: string[]): string {
    let isGroupPolicyReport = false;
    if (parsingDetails?.reportID) {
        const currentReport = getReportOrDraftReport(parsingDetails?.reportID);
        isGroupPolicyReport = isReportInGroupPolicy(currentReport);
    }

    if (parsingDetails?.policyID) {
        // This will be fixed as part of https://github.com/Expensify/Expensify/issues/507850
        // eslint-disable-next-line deprecation/deprecation
        const policyType = getPolicy(parsingDetails?.policyID)?.type;
        if (policyType) {
            isGroupPolicyReport = isGroupPolicy(policyType);
        }
    }

    const rules = disabledRules ?? [];

    if (text.length > CONST.MAX_MARKUP_LENGTH) {
        return lodashEscape(text);
    }

    return getParsedMessageWithShortMentions({
        text,
        availableMentionLogins: allPersonalDetailLogins,
        userEmailDomain: currentUserPrivateDomain,
        parserOptions: {
            disabledRules: isGroupPolicyReport ? [...rules] : ['reportMentions', ...rules],
            extras: {mediaAttributeCache: mediaAttributes},
        },
    });
}

function getUploadingAttachmentHtml(file?: FileObject): string {
    if (!file || typeof file.uri !== 'string') {
        return '';
    }

    const dataAttributes = [
        `${CONST.ATTACHMENT_OPTIMISTIC_SOURCE_ATTRIBUTE}="${file.uri}"`,
        `${CONST.ATTACHMENT_SOURCE_ATTRIBUTE}="${file.uri}"`,
        `${CONST.ATTACHMENT_ORIGINAL_FILENAME_ATTRIBUTE}="${file.name}"`,
        'width' in file && `${CONST.ATTACHMENT_THUMBNAIL_WIDTH_ATTRIBUTE}="${file.width}"`,
        'height' in file && `${CONST.ATTACHMENT_THUMBNAIL_HEIGHT_ATTRIBUTE}="${file.height}"`,
    ]
        .filter((x) => !!x)
        .join(' ');

    // file.type is a known mime type like image/png, image/jpeg, video/mp4 etc.
    if (file.type?.startsWith('image')) {
        return `<img src="${file.uri}" alt="${file.name}" ${dataAttributes} />`;
    }
    if (file.type?.startsWith('video')) {
        return `<video src="${file.uri}" ${dataAttributes}>${file.name}</video>`;
    }

    // For all other types, we present a generic download link
    return `<a href="${file.uri}" ${dataAttributes}>${file.name}</a>`;
}

function getReportDescription(report: OnyxEntry<Report>): string {
    if (!report?.description) {
        return '';
    }
    try {
        const reportDescription = report?.description;
        const objectDescription = JSON.parse(reportDescription) as {html: string};
        return objectDescription.html ?? reportDescription ?? '';
    } catch (error) {
        return report?.description ?? '';
    }
}

function getPolicyDescriptionText(policy: OnyxEntry<Policy>): string {
    if (!policy?.description) {
        return '';
    }

    return Parser.htmlToText(policy.description);
}

/**
 * Fixme the `shouldEscapeText` arg is never used (it's always set to undefined)
 * it should be removed after https://github.com/Expensify/App/issues/50724 gets fixed as a followup
 */
function buildOptimisticAddCommentReportAction(
    text?: string,
    file?: FileObject,
    actorAccountID?: number,
    createdOffset = 0,
    shouldEscapeText?: boolean,
    reportID?: string,
    reportActionID: string = rand64(),
): OptimisticReportAction {
    const commentText = getParsedComment(text ?? '', {shouldEscapeText, reportID});
    const attachmentHtml = getUploadingAttachmentHtml(file);

    const htmlForNewComment = `${commentText}${commentText && attachmentHtml ? '<br /><br />' : ''}${attachmentHtml}`;
    const textForNewComment = Parser.htmlToText(htmlForNewComment);

    const isAttachmentOnly = file && !text;
    const isAttachmentWithText = !!text && file !== undefined;
    const accountID = actorAccountID ?? currentUserAccountID ?? CONST.DEFAULT_NUMBER_ID;
    const delegateAccountDetails = getPersonalDetailByEmail(delegateEmail);

    // Remove HTML from text when applying optimistic offline comment
    return {
        commentText,
        reportAction: {
            reportActionID,
            reportID,
            actionName: CONST.REPORT.ACTIONS.TYPE.ADD_COMMENT,
            actorAccountID: accountID,
            person: [
                {
                    style: 'strong',
                    text: allPersonalDetails?.[accountID]?.displayName ?? currentUserEmail,
                    type: 'TEXT',
                },
            ],
            automatic: false,
            avatar: allPersonalDetails?.[accountID]?.avatar,
            created: DateUtils.getDBTimeWithSkew(Date.now() + createdOffset),
            message: [
                {
                    translationKey: isAttachmentOnly ? CONST.TRANSLATION_KEYS.ATTACHMENT : '',
                    type: CONST.REPORT.MESSAGE.TYPE.COMMENT,
                    html: htmlForNewComment,
                    text: textForNewComment,
                },
            ],
            originalMessage: {
                html: htmlForNewComment,
                whisperedTo: [],
            },
            isFirstItem: false,
            isAttachmentOnly,
            isAttachmentWithText,
            pendingAction: CONST.RED_BRICK_ROAD_PENDING_ACTION.ADD,
            shouldShow: true,
            isOptimisticAction: true,
            delegateAccountID: delegateAccountDetails?.accountID,
        },
    };
}

/**
 * update optimistic parent reportAction when a comment is added or remove in the child report
 * @param parentReportAction - Parent report action of the child report
 * @param lastVisibleActionCreated - Last visible action created of the child report
 * @param type - The type of action in the child report
 */

function updateOptimisticParentReportAction(parentReportAction: OnyxEntry<ReportAction>, lastVisibleActionCreated: string, type: string): UpdateOptimisticParentReportAction {
    let childVisibleActionCount = parentReportAction?.childVisibleActionCount ?? 0;
    let childCommenterCount = parentReportAction?.childCommenterCount ?? 0;
    let childOldestFourAccountIDs = parentReportAction?.childOldestFourAccountIDs;

    if (type === CONST.RED_BRICK_ROAD_PENDING_ACTION.ADD) {
        childVisibleActionCount += 1;
        const oldestFourAccountIDs = childOldestFourAccountIDs ? childOldestFourAccountIDs.split(',') : [];
        if (oldestFourAccountIDs.length < 4) {
            const index = oldestFourAccountIDs.findIndex((accountID) => accountID === currentUserAccountID?.toString());
            if (index === -1) {
                childCommenterCount += 1;
                oldestFourAccountIDs.push(currentUserAccountID?.toString() ?? '');
            }
        }
        childOldestFourAccountIDs = oldestFourAccountIDs.join(',');
    } else if (type === CONST.RED_BRICK_ROAD_PENDING_ACTION.DELETE) {
        if (childVisibleActionCount > 0) {
            childVisibleActionCount -= 1;
        }

        if (childVisibleActionCount === 0) {
            childCommenterCount = 0;
            childOldestFourAccountIDs = '';
        }
    }

    return {
        childVisibleActionCount,
        childCommenterCount,
        childLastVisibleActionCreated: lastVisibleActionCreated,
        childOldestFourAccountIDs,
    };
}

/**
 * Builds an optimistic reportAction for the parent report when a task is created
 * @param taskReportID - Report ID of the task
 * @param taskTitle - Title of the task
 * @param taskAssigneeAccountID - AccountID of the person assigned to the task
 * @param text - Text of the comment
 * @param parentReportID - Report ID of the parent report
 * @param createdOffset - The offset for task's created time that created via a loop
 */
function buildOptimisticTaskCommentReportAction(
    taskReportID: string,
    taskTitle: string,
    taskAssigneeAccountID: number,
    text: string,
    parentReportID: string | undefined,
    actorAccountID?: number,
    createdOffset = 0,
): OptimisticReportAction {
    const reportAction = buildOptimisticAddCommentReportAction(text, undefined, undefined, createdOffset, undefined, taskReportID);
    if (Array.isArray(reportAction.reportAction.message)) {
        const message = reportAction.reportAction.message.at(0);
        if (message) {
            message.taskReportID = taskReportID;
        }
    } else if (!Array.isArray(reportAction.reportAction.message) && reportAction.reportAction.message) {
        reportAction.reportAction.message.taskReportID = taskReportID;
    }

    // These parameters are not saved on the reportAction, but are used to display the task in the UI
    // Added when we fetch the reportActions on a report
    // eslint-disable-next-line
    reportAction.reportAction.originalMessage = {
        html: getReportActionHtml(reportAction.reportAction),
        taskReportID: getReportActionMessageReportUtils(reportAction.reportAction)?.taskReportID,
        whisperedTo: [],
    };
    reportAction.reportAction.childReportID = taskReportID;
    reportAction.reportAction.parentReportID = parentReportID;
    reportAction.reportAction.childType = CONST.REPORT.TYPE.TASK;
    reportAction.reportAction.childReportName = taskTitle;
    reportAction.reportAction.childManagerAccountID = taskAssigneeAccountID;
    reportAction.reportAction.childStatusNum = CONST.REPORT.STATUS_NUM.OPEN;
    reportAction.reportAction.childStateNum = CONST.REPORT.STATE_NUM.OPEN;

    if (actorAccountID) {
        reportAction.reportAction.actorAccountID = actorAccountID;
    }

    return reportAction;
}

function buildOptimisticSelfDMReport(created: string): Report {
    return {
        reportID: generateReportID(),
        participants: {
            [currentUserAccountID ?? CONST.DEFAULT_NUMBER_ID]: {
                notificationPreference: CONST.REPORT.NOTIFICATION_PREFERENCE.MUTE,
            },
        },
        type: CONST.REPORT.TYPE.CHAT,
        chatType: CONST.REPORT.CHAT_TYPE.SELF_DM,
        isOwnPolicyExpenseChat: false,
        lastActorAccountID: 0,
        lastMessageHtml: '',
        lastMessageText: undefined,
        lastReadTime: created,
        lastVisibleActionCreated: created,
        ownerAccountID: currentUserAccountID,
        reportName: '',
        stateNum: 0,
        statusNum: 0,
        writeCapability: CONST.REPORT.WRITE_CAPABILITIES.ALL,
    };
}

/**
 * Builds an optimistic IOU report with a randomly generated reportID
 *
 * @param payeeAccountID - AccountID of the person generating the IOU.
 * @param payerAccountID - AccountID of the other person participating in the IOU.
 * @param total - IOU amount in the smallest unit of the currency.
 * @param chatReportID - Report ID of the chat where the IOU is.
 * @param currency - IOU currency.
 * @param isSendingMoney - If we pay someone the IOU should be created as settled
 * @param parentReportActionID - The parent report action ID of the IOU report
 * @param optimisticIOUReportID - Optimistic IOU report id
 */

function buildOptimisticIOUReport(
    payeeAccountID: number,
    payerAccountID: number,
    total: number,
    chatReportID: string | undefined,
    currency: string,
    isSendingMoney = false,
    parentReportActionID?: string,
    optimisticIOUReportID?: string,
): OptimisticIOUReport {
    const formattedTotal = convertToDisplayString(total, currency);
    const personalDetails = getPersonalDetailsForAccountID(payerAccountID);
    const payerEmail = 'login' in personalDetails ? personalDetails.login : '';
    const policyID = chatReportID ? getReport(chatReportID, allReports)?.policyID : undefined;
    // This will be fixed as part of https://github.com/Expensify/Expensify/issues/507850
    // eslint-disable-next-line deprecation/deprecation
    const policy = getPolicy(policyID);

    const participants: Participants = {
        [payeeAccountID]: {notificationPreference: CONST.REPORT.NOTIFICATION_PREFERENCE.HIDDEN},
        [payerAccountID]: {notificationPreference: CONST.REPORT.NOTIFICATION_PREFERENCE.HIDDEN},
    };

    return {
        type: CONST.REPORT.TYPE.IOU,
        chatReportID,
        currency,
        managerID: payerAccountID,
        ownerAccountID: payeeAccountID,
        participants,
        reportID: optimisticIOUReportID ?? generateReportID(),
        stateNum: isSendingMoney ? CONST.REPORT.STATE_NUM.APPROVED : CONST.REPORT.STATE_NUM.SUBMITTED,
        statusNum: isSendingMoney ? CONST.REPORT.STATUS_NUM.REIMBURSED : CONST.REPORT.STATE_NUM.SUBMITTED,
        total,
        unheldTotal: total,
        nonReimbursableTotal: 0,
        unheldNonReimbursableTotal: 0,

        // We don't translate reportName because the server response is always in English
        reportName: `${payerEmail} owes ${formattedTotal}`,
        parentReportID: chatReportID,
        lastVisibleActionCreated: DateUtils.getDBTime(),
        fieldList: policy?.fieldList,
        parentReportActionID,
    };
}

function getHumanReadableStatus(statusNum: number): string {
    const status = Object.keys(CONST.REPORT.STATUS_NUM).find((key) => CONST.REPORT.STATUS_NUM[key as keyof typeof CONST.REPORT.STATUS_NUM] === statusNum);
    return status ? `${status.charAt(0)}${status.slice(1).toLowerCase()}` : '';
}

/**
 * Populates the report field formula with the values from the report and policy.
 * Currently, this only supports optimistic expense reports.
 * Each formula field is either replaced with a value, or removed.
 * If after all replacements the formula is empty, the original formula is returned.
 * See {@link https://help.expensify.com/articles/expensify-classic/insights-and-custom-reporting/Custom-Templates}
 */
function populateOptimisticReportFormula(formula: string, report: OptimisticExpenseReport, policy: OnyxEntry<Policy>): string {
    const createdDate = report.lastVisibleActionCreated ? new Date(report.lastVisibleActionCreated) : undefined;
    const result = formula
        // We don't translate because the server response is always in English
        .replaceAll(/\{report:type\}/gi, 'Expense Report')
        .replaceAll(/\{report:startdate\}/gi, createdDate ? format(createdDate, CONST.DATE.FNS_FORMAT_STRING) : '')
        .replaceAll(/\{report:total\}/gi, report.total !== undefined ? convertToDisplayString(Math.abs(report.total), report.currency).toString() : '')
        .replaceAll(/\{report:currency\}/gi, report.currency ?? '')
        .replaceAll(/\{report:policyname\}/gi, policy?.name ?? '')
        .replaceAll(/\{report:workspacename\}/gi, policy?.name ?? '')
        .replaceAll(/\{report:created\}/gi, createdDate ? format(createdDate, CONST.DATE.FNS_DATE_TIME_FORMAT_STRING) : '')
        .replaceAll(/\{report:created:yyyy-MM-dd\}/gi, createdDate ? format(createdDate, CONST.DATE.FNS_FORMAT_STRING) : '')
        .replaceAll(/\{report:status\}/gi, report.statusNum !== undefined ? getHumanReadableStatus(report.statusNum) : '')
        .replaceAll(/\{user:email\}/gi, currentUserEmail ?? '')
        .replaceAll(/\{user:email\|frontPart\}/gi, (currentUserEmail ? currentUserEmail.split('@').at(0) : '') ?? '')
        .replaceAll(/\{report:(.+)\}/gi, '');

    return result.trim().length ? result : formula;
}

/** Builds an optimistic invoice report with a randomly generated reportID */
function buildOptimisticInvoiceReport(
    chatReportID: string,
    policyID: string | undefined,
    receiverAccountID: number,
    receiverName: string,
    total: number,
    currency: string,
): OptimisticExpenseReport {
    const formattedTotal = convertToDisplayString(total, currency);
    const invoiceReport = {
        reportID: generateReportID(),
        chatReportID,
        policyID,
        type: CONST.REPORT.TYPE.INVOICE,
        ownerAccountID: currentUserAccountID,
        managerID: receiverAccountID,
        currency,
        // We don't translate reportName because the server response is always in English
        reportName: `${receiverName} owes ${formattedTotal}`,
        stateNum: CONST.REPORT.STATE_NUM.SUBMITTED,
        statusNum: CONST.REPORT.STATUS_NUM.OPEN,
        total: total * -1,
        participants: {
            [receiverAccountID]: {
                notificationPreference: CONST.REPORT.NOTIFICATION_PREFERENCE.HIDDEN,
            },
        },
        parentReportID: chatReportID,
        lastVisibleActionCreated: DateUtils.getDBTime(),
    };

    if (currentUserAccountID) {
        invoiceReport.participants[currentUserAccountID] = {notificationPreference: CONST.REPORT.NOTIFICATION_PREFERENCE.HIDDEN};
    }

    return invoiceReport;
}

/**
 * Returns the stateNum and statusNum for an expense report based on the policy settings
 * @param policy
 */
function getExpenseReportStateAndStatus(policy: OnyxEntry<Policy>, isEmptyOptimisticReport = false) {
    const isASAPSubmitBetaEnabled = Permissions.isBetaEnabled(CONST.BETAS.ASAP_SUBMIT, allBetas);
    if (isASAPSubmitBetaEnabled) {
        return {
            stateNum: CONST.REPORT.STATE_NUM.OPEN,
            statusNum: CONST.REPORT.STATUS_NUM.OPEN,
        };
    }
    const isInstantSubmitEnabledLocal = isInstantSubmitEnabled(policy);
    const isSubmitAndCloseLocal = isSubmitAndClose(policy);
    const arePaymentsDisabled = policy?.reimbursementChoice === CONST.POLICY.REIMBURSEMENT_CHOICES.REIMBURSEMENT_NO;

    if (isInstantSubmitEnabledLocal && arePaymentsDisabled && isSubmitAndCloseLocal && !isEmptyOptimisticReport) {
        return {
            stateNum: CONST.REPORT.STATE_NUM.APPROVED,
            statusNum: CONST.REPORT.STATUS_NUM.CLOSED,
        };
    }

    if (isInstantSubmitEnabledLocal) {
        return {
            stateNum: CONST.REPORT.STATE_NUM.SUBMITTED,
            statusNum: CONST.REPORT.STATUS_NUM.SUBMITTED,
        };
    }

    return {
        stateNum: CONST.REPORT.STATE_NUM.OPEN,
        statusNum: CONST.REPORT.STATUS_NUM.OPEN,
    };
}

/**
 * Builds an optimistic Expense report with a randomly generated reportID
 *
 * @param chatReportID - Report ID of the PolicyExpenseChat where the Expense Report is
 * @param policyID - The policy ID of the PolicyExpenseChat
 * @param payeeAccountID - AccountID of the employee (payee)
 * @param total - Amount in cents
 * @param currency
 * @param reimbursable – Whether the expense is reimbursable
 * @param parentReportActionID – The parent ReportActionID of the PolicyExpenseChat
 * @param optimisticIOUReportID – Optimistic IOU report id
 */
function buildOptimisticExpenseReport(
    chatReportID: string | undefined,
    policyID: string | undefined,
    payeeAccountID: number,
    total: number,
    currency: string,
    nonReimbursableTotal = 0,
    parentReportActionID?: string,
    optimisticIOUReportID?: string,
): OptimisticExpenseReport {
    // The amount for Expense reports are stored as negative value in the database
    const storedTotal = total * -1;
    const storedNonReimbursableTotal = nonReimbursableTotal * -1;
    const report = chatReportID ? getReport(chatReportID, allReports) : undefined;
    const policyName = getPolicyName({report});
    const formattedTotal = convertToDisplayString(storedTotal, currency);
    // This will be fixed as part of https://github.com/Expensify/Expensify/issues/507850
    // eslint-disable-next-line deprecation/deprecation
    const policy = getPolicy(policyID);

    const {stateNum, statusNum} = getExpenseReportStateAndStatus(policy);

    const expenseReport: OptimisticExpenseReport = {
        reportID: optimisticIOUReportID ?? generateReportID(),
        chatReportID,
        policyID,
        type: CONST.REPORT.TYPE.EXPENSE,
        ownerAccountID: payeeAccountID,
        currency,
        // We don't translate reportName because the server response is always in English
        reportName: `${policyName} owes ${formattedTotal}`,
        stateNum,
        statusNum,
        total: storedTotal,
        unheldTotal: storedTotal,
        nonReimbursableTotal: storedNonReimbursableTotal,
        unheldNonReimbursableTotal: storedNonReimbursableTotal,
        participants: {
            [payeeAccountID]: {
                notificationPreference: CONST.REPORT.NOTIFICATION_PREFERENCE.HIDDEN,
            },
        },
        parentReportID: chatReportID,
        lastVisibleActionCreated: DateUtils.getDBTime(),
        parentReportActionID,
    };

    // Get the approver/manager for this report to properly display the optimistic data
    const submitToAccountID = getSubmitToAccountID(policy, expenseReport);
    if (submitToAccountID) {
        expenseReport.managerID = submitToAccountID;
    }

    const titleReportField = getTitleReportField(getReportFieldsByPolicyID(policyID) ?? {});
    if (!!titleReportField && isPaidGroupPolicyExpenseReport(expenseReport)) {
        expenseReport.reportName = populateOptimisticReportFormula(titleReportField.defaultValue, expenseReport, policy);
    }

    expenseReport.fieldList = policy?.fieldList;

    return expenseReport;
}

function buildOptimisticEmptyReport(reportID: string, accountID: number, parentReport: OnyxEntry<Report>, parentReportActionID: string, policy: OnyxEntry<Policy>, timeOfCreation: string) {
    const {stateNum, statusNum} = getExpenseReportStateAndStatus(policy, true);
    const titleReportField = getTitleReportField(getReportFieldsByPolicyID(policy?.id) ?? {});
    const optimisticEmptyReport: OptimisticNewReport = {
        reportName: '',
        reportID,
        policyID: policy?.id,
        type: CONST.REPORT.TYPE.EXPENSE,
        currency: policy?.outputCurrency,
        ownerAccountID: accountID,
        stateNum,
        statusNum,
        total: 0,
        nonReimbursableTotal: 0,
        participants: {},
        lastVisibleActionCreated: timeOfCreation,
        pendingFields: {createReport: CONST.RED_BRICK_ROAD_PENDING_ACTION.ADD},
        parentReportID: parentReport?.reportID,
        parentReportActionID,
        chatReportID: parentReport?.reportID,
        managerID: getManagerAccountID(policy, {ownerAccountID: accountID}),
    };

    const optimisticReportName = populateOptimisticReportFormula(titleReportField?.defaultValue ?? CONST.POLICY.DEFAULT_REPORT_NAME_PATTERN, optimisticEmptyReport, policy);
    optimisticEmptyReport.reportName = optimisticReportName;

    optimisticEmptyReport.participants = accountID
        ? {
              [accountID]: {
                  notificationPreference: CONST.REPORT.NOTIFICATION_PREFERENCE.HIDDEN,
              },
          }
        : {};
    optimisticEmptyReport.ownerAccountID = accountID;
    return optimisticEmptyReport;
}

function getRejectedReportMessage() {
    return translateLocal('iou.rejectedThisReport');
}

function getUpgradeWorkspaceMessage() {
    return translateLocal('workspaceActions.upgradedWorkspace');
}

function getDowngradeWorkspaceMessage() {
    return translateLocal('workspaceActions.downgradedWorkspace');
}

function getWorkspaceNameUpdatedMessage(action: ReportAction) {
    const {oldName, newName} = getOriginalMessage(action as ReportAction<typeof CONST.REPORT.ACTIONS.TYPE.POLICY_CHANGE_LOG.UPDATE_NAME>) ?? {};
    const message = oldName && newName ? translateLocal('workspaceActions.renamedWorkspaceNameAction', {oldName, newName}) : getReportActionText(action);
    return Str.htmlEncode(message);
}

function getDeletedTransactionMessage(action: ReportAction) {
    const deletedTransactionOriginalMessage = getOriginalMessage(action as ReportAction<typeof CONST.REPORT.ACTIONS.TYPE.DELETED_TRANSACTION>) ?? {};
    const amount = Math.abs(deletedTransactionOriginalMessage.amount ?? 0);
    const currency = deletedTransactionOriginalMessage.currency ?? '';
    const formattedAmount = convertToDisplayString(amount, currency) ?? '';
    const message = translateLocal('iou.deletedTransaction', {
        amount: formattedAmount,
        merchant: deletedTransactionOriginalMessage.merchant ?? '',
    });
    return message;
}

function getMovedTransactionMessage(report: OnyxEntry<Report>) {
    const reportName = getReportName(report) ?? report?.reportName ?? '';
    const reportUrl = `${environmentURL}/r/${report?.reportID}`;
    const message = translateLocal('iou.movedTransaction', {
        reportUrl,
        reportName,
    });
    return message;
}

function getPolicyChangeMessage(action: ReportAction) {
    const PolicyChangeOriginalMessage = getOriginalMessage(action as ReportAction<typeof CONST.REPORT.ACTIONS.TYPE.CHANGE_POLICY>) ?? {};
    const {fromPolicy: fromPolicyID, toPolicy: toPolicyID} = PolicyChangeOriginalMessage as OriginalMessageChangePolicy;
    const message = translateLocal('report.actions.type.changeReportPolicy', {
        fromPolicyName: fromPolicyID ? getPolicyNameByID(fromPolicyID) : undefined,
        toPolicyName: getPolicyNameByID(toPolicyID),
    });
    return message;
}

/**
 * @param iouReportID - the report ID of the IOU report the action belongs to
 * @param type - IOUReportAction type. Can be oneOf(create, decline, cancel, pay, split)
 * @param total - IOU total in cents
 * @param comment - IOU comment
 * @param currency - IOU currency
 * @param paymentType - IOU paymentMethodType. Can be oneOf(Elsewhere, Expensify)
 * @param isSettlingUp - Whether we are settling up an IOU
 * @param bankAccountID - Bank account ID
 * @param payAsBusiness - Whether the payment is made as a business
 */
function getIOUReportActionMessage(
    iouReportID: string,
    type: string,
    total: number,
    comment: string,
    currency: string,
    paymentType = '',
    isSettlingUp = false,
    bankAccountID?: number | undefined,
    payAsBusiness = false,
): Message[] {
    const report = getReportOrDraftReport(iouReportID);
    const isInvoice = isInvoiceReport(report);
    const amount =
        type === CONST.IOU.REPORT_ACTION_TYPE.PAY && !isEmptyObject(report)
            ? convertToDisplayString(getMoneyRequestSpendBreakdown(report).totalDisplaySpend, currency)
            : convertToDisplayString(total, currency);

    let paymentMethodMessage;
    switch (paymentType) {
        case CONST.IOU.PAYMENT_TYPE.VBBA:
        case CONST.IOU.PAYMENT_TYPE.EXPENSIFY:
            paymentMethodMessage = ' with Expensify';
            break;
        default:
            paymentMethodMessage = ` elsewhere`;
            break;
    }

    let iouMessage;
    switch (type) {
        case CONST.REPORT.ACTIONS.TYPE.APPROVED:
            iouMessage = `approved ${amount}`;
            break;
        case CONST.REPORT.ACTIONS.TYPE.FORWARDED:
            iouMessage = `approved ${amount}`;
            break;
        case CONST.REPORT.ACTIONS.TYPE.UNAPPROVED:
            iouMessage = `unapproved ${amount}`;
            break;
        case CONST.IOU.REPORT_ACTION_TYPE.CREATE:
            iouMessage = `submitted ${amount}${comment && ` for ${comment}`}`;
            break;
        case CONST.IOU.REPORT_ACTION_TYPE.TRACK:
            iouMessage = `tracking ${amount}${comment && ` for ${comment}`}`;
            break;
        case CONST.IOU.REPORT_ACTION_TYPE.SPLIT:
            iouMessage = `split ${amount}${comment && ` for ${comment}`}`;
            break;
        case CONST.IOU.REPORT_ACTION_TYPE.DELETE:
            iouMessage = `deleted the ${amount} expense${comment && ` for ${comment}`}`;
            break;
        case CONST.IOU.REPORT_ACTION_TYPE.PAY:
            if (isInvoice && isSettlingUp) {
                iouMessage =
                    paymentType === CONST.IOU.PAYMENT_TYPE.ELSEWHERE
                        ? translateLocal('iou.payElsewhere', {formattedAmount: amount})
                        : translateLocal(payAsBusiness ? 'iou.settleInvoiceBusiness' : 'iou.settleInvoicePersonal', {amount, last4Digits: String(bankAccountID).slice(-4)});
            } else {
                iouMessage = isSettlingUp ? `paid ${amount}${paymentMethodMessage}` : `sent ${amount}${comment && ` for ${comment}`}${paymentMethodMessage}`;
            }
            break;
        case CONST.REPORT.ACTIONS.TYPE.SUBMITTED:
            iouMessage = translateLocal('iou.expenseAmount', {formattedAmount: amount});
            break;
        default:
            break;
    }

    return [
        {
            html: lodashEscape(iouMessage),
            text: iouMessage ?? '',
            isEdited: false,
            type: CONST.REPORT.MESSAGE.TYPE.COMMENT,
        },
    ];
}

/**
 * Builds an optimistic IOU reportAction object
 *
 * @param type - IOUReportAction type. Can be oneOf(create, delete, pay, split).
 * @param amount - IOU amount in cents.
 * @param currency
 * @param comment - User comment for the IOU.
 * @param participants - An array with participants details.
 * @param [transactionID] - Not required if the IOUReportAction type is 'pay'
 * @param [paymentType] - Only required if the IOUReportAction type is 'pay'. Can be oneOf(elsewhere, Expensify).
 * @param [iouReportID] - Only required if the IOUReportActions type is oneOf(decline, cancel, pay). Generates a randomID as default.
 * @param [isSettlingUp] - Whether we are settling up an IOU.
 * @param [isSendMoneyFlow] - Whether this is pay someone flow
 * @param [receipt]
 * @param [isOwnPolicyExpenseChat] - Whether this is an expense report create from the current user's policy expense chat
 */
function buildOptimisticIOUReportAction(params: BuildOptimisticIOUReportActionParams): OptimisticIOUReportAction {
    const {
        type,
        amount,
        currency,
        comment,
        participants,
        transactionID,
        paymentType,
        iouReportID = '',
        isSettlingUp = false,
        isSendMoneyFlow = false,
        isOwnPolicyExpenseChat = false,
        created = DateUtils.getDBTime(),
        linkedExpenseReportAction,
        isPersonalTrackingExpense = false,
        payAsBusiness,
        bankAccountID,
        reportActionID,
    } = params;

    const IOUReportID = isPersonalTrackingExpense ? undefined : iouReportID || generateReportID();

    const originalMessage: ReportAction<typeof CONST.REPORT.ACTIONS.TYPE.IOU>['originalMessage'] = {
        amount,
        comment,
        currency,
        IOUTransactionID: transactionID,
        IOUReportID,
        type,
        payAsBusiness,
        bankAccountID,
    };

    const delegateAccountDetails = getPersonalDetailByEmail(delegateEmail);

    if (type === CONST.IOU.REPORT_ACTION_TYPE.PAY) {
        // In pay someone flow, we store amount, comment, currency in IOUDetails when type = pay
        if (isSendMoneyFlow) {
            const keys = ['amount', 'comment', 'currency'] as const;
            keys.forEach((key) => {
                delete originalMessage[key];
            });
            originalMessage.IOUDetails = {amount, comment, currency};
            originalMessage.paymentType = paymentType;
        } else {
            // In case of pay someone action, we dont store the comment
            // and there is no single transactionID to link the action to.
            delete originalMessage.IOUTransactionID;
            delete originalMessage.comment;
            originalMessage.paymentType = paymentType;
        }
    }

    // IOUs of type split only exist in group DMs and those don't have an iouReport so we need to delete the IOUReportID key
    if (type === CONST.IOU.REPORT_ACTION_TYPE.SPLIT) {
        delete originalMessage.IOUReportID;
    }

    if (type !== CONST.IOU.REPORT_ACTION_TYPE.PAY) {
        // Split expense made from a policy expense chat only have the payee's accountID as the participant because the payer could be any policy admin
        if (isOwnPolicyExpenseChat && type === CONST.IOU.REPORT_ACTION_TYPE.SPLIT) {
            originalMessage.participantAccountIDs = currentUserAccountID ? [currentUserAccountID] : [];
        } else {
            originalMessage.participantAccountIDs = currentUserAccountID
                ? [
                      currentUserAccountID,
                      ...participants.filter((participant) => participant.accountID !== currentUserAccountID).map((participant) => participant.accountID ?? CONST.DEFAULT_NUMBER_ID),
                  ]
                : participants.map((participant) => participant.accountID ?? CONST.DEFAULT_NUMBER_ID);
        }
    }

    const iouReportAction = {
        ...linkedExpenseReportAction,
        actionName: CONST.REPORT.ACTIONS.TYPE.IOU,
        actorAccountID: currentUserAccountID,
        automatic: false,
        isAttachmentOnly: false,
        originalMessage,
        reportActionID: reportActionID ?? rand64(),
        shouldShow: true,
        created,
        pendingAction: CONST.RED_BRICK_ROAD_PENDING_ACTION.ADD,
        delegateAccountID: delegateAccountDetails?.accountID,
        person: [
            {
                style: 'strong',
                text: getCurrentUserDisplayNameOrEmail(),
                type: 'TEXT',
            },
        ],
        avatar: getCurrentUserAvatar(),
        message: getIOUReportActionMessage(iouReportID, type, amount, comment, currency, paymentType, isSettlingUp, bankAccountID, payAsBusiness),
    };

    const managerMcTestParticipant = participants.find((participant) => isSelectedManagerMcTest(participant.login));
    if (managerMcTestParticipant) {
        return {
            ...iouReportAction,
            actorAccountID: managerMcTestParticipant.accountID,
            avatar: managerMcTestParticipant.icons?.[0]?.source,
            person: [
                {
                    style: 'strong',
                    text: getDisplayNameForParticipant({formatPhoneNumber: formatPhoneNumberPhoneUtils, ...managerMcTestParticipant}),
                    type: 'TEXT',
                },
            ],
        };
    }

    return iouReportAction;
}

/**
 * Builds an optimistic APPROVED report action with a randomly generated reportActionID.
 */
function buildOptimisticApprovedReportAction(amount: number, currency: string, expenseReportID: string): OptimisticApprovedReportAction {
    const originalMessage = {
        amount,
        currency,
        expenseReportID,
    };
    const delegateAccountDetails = getPersonalDetailByEmail(delegateEmail);

    return {
        actionName: CONST.REPORT.ACTIONS.TYPE.APPROVED,
        actorAccountID: currentUserAccountID,
        automatic: false,
        avatar: getCurrentUserAvatar(),
        isAttachmentOnly: false,
        originalMessage,
        message: getIOUReportActionMessage(expenseReportID, CONST.REPORT.ACTIONS.TYPE.APPROVED, Math.abs(amount), '', currency),
        person: [
            {
                style: 'strong',
                text: getCurrentUserDisplayNameOrEmail(),
                type: 'TEXT',
            },
        ],
        reportActionID: rand64(),
        shouldShow: true,
        created: DateUtils.getDBTime(),
        pendingAction: CONST.RED_BRICK_ROAD_PENDING_ACTION.ADD,
        delegateAccountID: delegateAccountDetails?.accountID,
    };
}

/**
 * Builds an optimistic APPROVED report action with a randomly generated reportActionID.
 */
function buildOptimisticUnapprovedReportAction(amount: number, currency: string, expenseReportID: string): OptimisticUnapprovedReportAction {
    const delegateAccountDetails = getPersonalDetailByEmail(delegateEmail);
    return {
        actionName: CONST.REPORT.ACTIONS.TYPE.UNAPPROVED,
        actorAccountID: currentUserAccountID,
        automatic: false,
        avatar: getCurrentUserAvatar(),
        isAttachmentOnly: false,
        originalMessage: {
            amount,
            currency,
            expenseReportID,
        },
        message: getIOUReportActionMessage(expenseReportID, CONST.REPORT.ACTIONS.TYPE.UNAPPROVED, Math.abs(amount), '', currency),
        person: [
            {
                style: 'strong',
                text: getCurrentUserDisplayNameOrEmail(),
                type: 'TEXT',
            },
        ],
        reportActionID: rand64(),
        shouldShow: true,
        created: DateUtils.getDBTime(),
        pendingAction: CONST.RED_BRICK_ROAD_PENDING_ACTION.ADD,
        delegateAccountID: delegateAccountDetails?.accountID,
    };
}

/**
 * Builds an optimistic MOVED report action with a randomly generated reportActionID.
 * This action is used when we move reports across workspaces.
 */
function buildOptimisticMovedReportAction(
    fromPolicyID: string | undefined,
    toPolicyID: string,
    newParentReportID: string,
    movedReportID: string,
    policyName: string,
    isIouReport = false,
): ReportAction {
    const originalMessage = {
        fromPolicyID,
        toPolicyID,
        newParentReportID,
        movedReportID,
    };

    const movedActionMessage = [
        {
            html: isIouReport
                ? `moved this <a href='${CONST.NEW_EXPENSIFY_URL}r/${movedReportID}' target='_blank' rel='noreferrer noopener'>report</a> to the <a href='${CONST.NEW_EXPENSIFY_URL}r/${newParentReportID}' target='_blank' rel='noreferrer noopener'>${policyName}</a> workspace`
                : `moved this report to the <a href='${CONST.NEW_EXPENSIFY_URL}r/${newParentReportID}' target='_blank' rel='noreferrer noopener'>${policyName}</a> workspace`,
            text: `moved this report to the ${policyName} workspace`,
            type: CONST.REPORT.MESSAGE.TYPE.COMMENT,
        },
    ];

    return {
        actionName: CONST.REPORT.ACTIONS.TYPE.MOVED,
        actorAccountID: currentUserAccountID,
        automatic: false,
        avatar: getCurrentUserAvatar(),
        isAttachmentOnly: false,
        originalMessage,
        message: movedActionMessage,
        person: [
            {
                style: 'strong',
                text: getCurrentUserDisplayNameOrEmail(),
                type: 'TEXT',
            },
        ],
        reportActionID: rand64(),
        shouldShow: true,
        created: DateUtils.getDBTime(),
        pendingAction: CONST.RED_BRICK_ROAD_PENDING_ACTION.ADD,
    };
}

/**
 * Builds an optimistic CHANGE_POLICY report action with a randomly generated reportActionID.
 * This action is used when we change the workspace of a report.
 */
function buildOptimisticChangePolicyReportAction(fromPolicyID: string | undefined, toPolicyID: string, automaticAction = false): ReportAction {
    const originalMessage = {
        fromPolicy: fromPolicyID,
        toPolicy: toPolicyID,
        automaticAction,
    };

    // This will be fixed as part of https://github.com/Expensify/Expensify/issues/507850
    // eslint-disable-next-line deprecation/deprecation
    const fromPolicy = getPolicy(fromPolicyID);
    // This will be fixed as part of https://github.com/Expensify/Expensify/issues/507850
    // eslint-disable-next-line deprecation/deprecation
    const toPolicy = getPolicy(toPolicyID);

    const changePolicyReportActionMessage = [
        {
            type: CONST.REPORT.MESSAGE.TYPE.TEXT,
            text: `changed the workspace to ${toPolicy?.name}`,
        },
        ...(fromPolicyID
            ? [
                  {
                      type: CONST.REPORT.MESSAGE.TYPE.TEXT,
                      text: ` (previously ${fromPolicy?.name})`,
                  },
              ]
            : []),
    ];

    return {
        actionName: CONST.REPORT.ACTIONS.TYPE.CHANGE_POLICY,
        actorAccountID: currentUserAccountID,
        avatar: getCurrentUserAvatar(),
        created: DateUtils.getDBTime(),
        originalMessage,
        message: changePolicyReportActionMessage,
        person: [
            {
                style: 'strong',
                text: getCurrentUserDisplayNameOrEmail(),
                type: 'TEXT',
            },
        ],
        reportActionID: rand64(),
        shouldShow: true,
        pendingAction: CONST.RED_BRICK_ROAD_PENDING_ACTION.ADD,
    };
}

function buildOptimisticTransactionAction(
    type: typeof CONST.REPORT.ACTIONS.TYPE.MOVED_TRANSACTION | typeof CONST.REPORT.ACTIONS.TYPE.UNREPORTED_TRANSACTION,
    transactionThreadReportID: string | undefined,
    targetReportID: string,
): ReportAction {
    const reportName = allReports?.[targetReportID]?.reportName ?? '';
    const url = `${environmentURL}/r/${targetReportID}`;
    const [actionText, messageHtml] =
        type === CONST.REPORT.ACTIONS.TYPE.MOVED_TRANSACTION
            ? [`moved this expense to ${reportName}`, `moved this expense to <a href='${url}' target='_blank' rel='noreferrer noopener'>${reportName}</a>`]
            : ['moved this expense to your personal space', 'moved this expense to your personal space'];

    return {
        actionName: type,
        reportID: transactionThreadReportID,
        actorAccountID: currentUserAccountID,
        avatar: getCurrentUserAvatar(),
        created: DateUtils.getDBTime(),
        originalMessage: type === CONST.REPORT.ACTIONS.TYPE.MOVED_TRANSACTION ? {toReportID: targetReportID} : {fromReportID: targetReportID},
        message: [
            {
                type: CONST.REPORT.MESSAGE.TYPE.TEXT,
                html: messageHtml,
                text: actionText,
            },
        ],
        person: [
            {
                style: 'strong',
                text: getCurrentUserDisplayNameOrEmail(),
                type: 'TEXT',
            },
        ],
        reportActionID: rand64(),
        shouldShow: true,
        pendingAction: CONST.RED_BRICK_ROAD_PENDING_ACTION.ADD,
    };
}

/**
 * Builds an optimistic MOVED_TRANSACTION report action with a randomly generated reportActionID.
 * This action is used when we change the workspace of a report.
 */
function buildOptimisticMovedTransactionAction(transactionThreadReportID: string | undefined, toReportID: string) {
    return buildOptimisticTransactionAction(CONST.REPORT.ACTIONS.TYPE.MOVED_TRANSACTION, transactionThreadReportID, toReportID);
}

/**
 * Builds an optimistic UNREPORTED_TRANSACTION report action with a randomly generated reportActionID.
 * This action is used when we un-report a transaction.
 */
function buildOptimisticUnreportedTransactionAction(transactionThreadReportID: string | undefined, fromReportID: string) {
    return buildOptimisticTransactionAction(CONST.REPORT.ACTIONS.TYPE.UNREPORTED_TRANSACTION, transactionThreadReportID, fromReportID);
}

/**
 * Builds an optimistic SUBMITTED report action with a randomly generated reportActionID.
 *
 */
function buildOptimisticSubmittedReportAction(amount: number, currency: string, expenseReportID: string, adminAccountID: number | undefined): OptimisticSubmittedReportAction {
    const originalMessage = {
        amount,
        currency,
        expenseReportID,
    };

    const delegateAccountDetails = getPersonalDetailByEmail(delegateEmail);

    return {
        actionName: CONST.REPORT.ACTIONS.TYPE.SUBMITTED,
        actorAccountID: currentUserAccountID,
        adminAccountID,
        automatic: false,
        avatar: getCurrentUserAvatar(),
        isAttachmentOnly: false,
        originalMessage,
        message: getIOUReportActionMessage(expenseReportID, CONST.REPORT.ACTIONS.TYPE.SUBMITTED, Math.abs(amount), '', currency),
        person: [
            {
                style: 'strong',
                text: getCurrentUserDisplayNameOrEmail(),
                type: 'TEXT',
            },
        ],
        reportActionID: rand64(),
        shouldShow: true,
        created: DateUtils.getDBTime(),
        pendingAction: CONST.RED_BRICK_ROAD_PENDING_ACTION.ADD,
        delegateAccountID: delegateAccountDetails?.accountID,
    };
}

/**
 * Builds an optimistic report preview action with a randomly generated reportActionID.
 *
 * @param chatReport
 * @param iouReport
 * @param [comment] - User comment for the IOU.
 * @param [transaction] - optimistic first transaction of preview
 * @param reportActionID
 */
function buildOptimisticReportPreview(
    chatReport: OnyxInputOrEntry<Report>,
    iouReport: Report,
    comment = '',
    transaction: OnyxInputOrEntry<Transaction> = null,
    childReportID?: string,
    reportActionID?: string,
): ReportAction<typeof CONST.REPORT.ACTIONS.TYPE.REPORT_PREVIEW> {
    const hasReceipt = hasReceiptTransactionUtils(transaction);
    const message = getReportPreviewMessage(iouReport);
    const created = DateUtils.getDBTime();
    const reportActorAccountID = (isInvoiceReport(iouReport) || isExpenseReport(iouReport) ? iouReport?.ownerAccountID : iouReport?.managerID) ?? -1;
    const delegateAccountDetails = getPersonalDetailByEmail(delegateEmail);
    const isTestTransaction = isTestTransactionReport(iouReport);
    const isTestDriveTransaction = !!transaction?.receipt?.isTestDriveReceipt;
    const isScanRequest = transaction ? isScanRequestTransactionUtils(transaction) : false;
    return {
        reportActionID: reportActionID ?? rand64(),
        reportID: chatReport?.reportID,
        actionName: CONST.REPORT.ACTIONS.TYPE.REPORT_PREVIEW,
        pendingAction: CONST.RED_BRICK_ROAD_PENDING_ACTION.ADD,
        originalMessage: {
            linkedReportID: iouReport?.reportID,
        },
        message: [
            {
                html: message,
                text: message,
                isEdited: false,
                type: CONST.REPORT.MESSAGE.TYPE.COMMENT,
            },
        ],
        delegateAccountID: delegateAccountDetails?.accountID,
        created,
        accountID: iouReport?.managerID,
        // The preview is initially whispered if created with a receipt, so the actor is the current user as well
        actorAccountID: hasReceipt ? currentUserAccountID : reportActorAccountID,
        childReportID: childReportID ?? iouReport?.reportID,
        childMoneyRequestCount: 1,
        isOptimisticAction: true,
        childLastActorAccountID: currentUserAccountID,
        childLastMoneyRequestComment: comment,
        childRecentReceiptTransactionIDs: hasReceipt && !isEmptyObject(transaction) && transaction?.transactionID ? {[transaction.transactionID]: created} : undefined,
        ...((isTestDriveTransaction || isTestTransaction) && !isScanRequest && {childStateNum: 2, childStatusNum: 4}),
    };
}

/**
 * Builds an optimistic ACTIONABLE_TRACK_EXPENSE_WHISPER action with a randomly generated reportActionID.
 */
function buildOptimisticActionableTrackExpenseWhisper(iouAction: OptimisticIOUReportAction, transactionID: string): ReportAction {
    const currentTime = DateUtils.getDBTime();
    const targetEmail = CONST.EMAIL.CONCIERGE;
    const actorAccountID = getAccountIDsByLogins([targetEmail]).at(0);
    const reportActionID = rand64();
    return {
        actionName: CONST.REPORT.ACTIONS.TYPE.ACTIONABLE_TRACK_EXPENSE_WHISPER,
        actorAccountID,
        avatar: getDefaultAvatarURL(actorAccountID),
        created: DateUtils.addMillisecondsFromDateTime(currentTime, 1),
        lastModified: DateUtils.addMillisecondsFromDateTime(currentTime, 1),
        message: [
            {
                html: CONST.ACTIONABLE_TRACK_EXPENSE_WHISPER_MESSAGE,
                text: CONST.ACTIONABLE_TRACK_EXPENSE_WHISPER_MESSAGE,
                whisperedTo: [],
                type: CONST.REPORT.MESSAGE.TYPE.COMMENT,
            },
        ],
        originalMessage: {
            lastModified: DateUtils.addMillisecondsFromDateTime(currentTime, 1),
            transactionID,
        },
        person: [
            {
                text: CONST.DISPLAY_NAME.EXPENSIFY_CONCIERGE,
                type: 'TEXT',
            },
        ],
        reportActionID,
        shouldShow: true,
        pendingAction: CONST.RED_BRICK_ROAD_PENDING_ACTION.ADD,
    };
}

/**
 * Builds an optimistic modified expense action with a randomly generated reportActionID.
 */
function buildOptimisticModifiedExpenseReportAction(
    transactionThread: OnyxInputOrEntry<Report>,
    oldTransaction: OnyxInputOrEntry<Transaction>,
    transactionChanges: TransactionChanges,
    isFromExpenseReport: boolean,
    policy: OnyxInputOrEntry<Policy>,
    updatedTransaction?: OnyxInputOrEntry<Transaction>,
): OptimisticModifiedExpenseReportAction {
    const originalMessage = getModifiedExpenseOriginalMessage(oldTransaction, transactionChanges, isFromExpenseReport, policy, updatedTransaction);
    const delegateAccountDetails = getPersonalDetailByEmail(delegateEmail);

    return {
        actionName: CONST.REPORT.ACTIONS.TYPE.MODIFIED_EXPENSE,
        actorAccountID: currentUserAccountID,
        automatic: false,
        avatar: getCurrentUserAvatar(),
        created: DateUtils.getDBTime(),
        isAttachmentOnly: false,
        message: [
            {
                // Currently we are composing the message from the originalMessage and message is only used in OldDot and not in the App
                text: 'You',
                style: 'strong',
                type: CONST.REPORT.MESSAGE.TYPE.TEXT,
            },
        ],
        originalMessage,
        person: [
            {
                style: 'strong',
                text: currentUserPersonalDetails?.displayName ?? String(currentUserAccountID),
                type: 'TEXT',
            },
        ],
        pendingAction: CONST.RED_BRICK_ROAD_PENDING_ACTION.ADD,
        reportActionID: rand64(),
        reportID: transactionThread?.reportID,
        shouldShow: true,
        delegateAccountID: delegateAccountDetails?.accountID,
    };
}

/**
 * Builds an optimistic DETACH_RECEIPT report action with a randomly generated reportActionID.
 */
function buildOptimisticDetachReceipt(reportID: string | undefined, transactionID: string, merchant: string = CONST.TRANSACTION.PARTIAL_TRANSACTION_MERCHANT) {
    return {
        actionName: CONST.REPORT.ACTIONS.TYPE.MANAGER_DETACH_RECEIPT,
        actorAccountID: currentUserAccountID,
        automatic: false,
        avatar: getCurrentUserAvatar(),
        created: DateUtils.getDBTime(),
        isAttachmentOnly: false,
        originalMessage: {
            transactionID,
            merchant: `${merchant}`,
        },
        message: [
            {
                type: 'COMMENT',
                html: `detached a receipt from expense '${merchant}'`,
                text: `detached a receipt from expense '${merchant}'`,
                whisperedTo: [],
            },
        ],
        person: [
            {
                style: 'strong',
                text: currentUserPersonalDetails?.displayName ?? String(currentUserAccountID),
                type: 'TEXT',
            },
        ],
        pendingAction: CONST.RED_BRICK_ROAD_PENDING_ACTION.ADD,
        reportActionID: rand64(),
        reportID,
        shouldShow: true,
    };
}

/**
 * Updates a report preview action that exists for an IOU report.
 *
 * @param [comment] - User comment for the IOU.
 * @param [transaction] - optimistic newest transaction of a report preview
 *
 */
function updateReportPreview(
    iouReport: OnyxEntry<Report>,
    reportPreviewAction: ReportAction<typeof CONST.REPORT.ACTIONS.TYPE.REPORT_PREVIEW>,
    isPayRequest = false,
    comment = '',
    transaction?: OnyxEntry<Transaction>,
): ReportAction<typeof CONST.REPORT.ACTIONS.TYPE.REPORT_PREVIEW> {
    const hasReceipt = hasReceiptTransactionUtils(transaction);
    const recentReceiptTransactions = reportPreviewAction?.childRecentReceiptTransactionIDs ?? {};
    const transactionsToKeep = getRecentTransactions(recentReceiptTransactions);
    const previousTransactionsArray = Object.entries(recentReceiptTransactions ?? {}).map(([key, value]) => (transactionsToKeep.includes(key) ? {[key]: value} : null));
    const previousTransactions: Record<string, string> = {};

    for (const obj of previousTransactionsArray) {
        for (const key in obj) {
            if (obj) {
                previousTransactions[key] = obj[key];
            }
        }
    }

    const message = getReportPreviewMessage(iouReport, reportPreviewAction);
    const originalMessage = getOriginalMessage(reportPreviewAction);
    return {
        ...reportPreviewAction,
        message: [
            {
                html: message,
                text: message,
                isEdited: false,
                type: CONST.REPORT.MESSAGE.TYPE.COMMENT,
            },
        ],
        childLastMoneyRequestComment: comment || reportPreviewAction?.childLastMoneyRequestComment,
        childMoneyRequestCount: (reportPreviewAction?.childMoneyRequestCount ?? 0) + (isPayRequest ? 0 : 1),
        childRecentReceiptTransactionIDs: hasReceipt
            ? {
                  ...(transaction && {[transaction.transactionID]: transaction?.created}),
                  ...previousTransactions,
              }
            : recentReceiptTransactions,
        // As soon as we add a transaction without a receipt to the report, it will have ready expenses,
        // so we remove the whisper
        originalMessage: originalMessage
            ? {
                  ...originalMessage,
                  whisperedTo: hasReceipt ? originalMessage.whisperedTo : [],
                  linkedReportID: originalMessage.linkedReportID,
              }
            : undefined,
    };
}

function buildOptimisticTaskReportAction(
    taskReportID: string,
    actionName: typeof CONST.REPORT.ACTIONS.TYPE.TASK_COMPLETED | typeof CONST.REPORT.ACTIONS.TYPE.TASK_REOPENED | typeof CONST.REPORT.ACTIONS.TYPE.TASK_CANCELLED,
    message = '',
    actorAccountID = currentUserAccountID,
    createdOffset = 0,
): OptimisticTaskReportAction {
    const originalMessage = {
        taskReportID,
        type: actionName,
        text: message,
        html: message,
        whisperedTo: [],
    };
    const delegateAccountDetails = getPersonalDetailByEmail(delegateEmail);

    return {
        actionName,
        actorAccountID,
        automatic: false,
        avatar: getCurrentUserAvatar(),
        isAttachmentOnly: false,
        originalMessage,
        message: [
            {
                text: message,
                taskReportID,
                type: CONST.REPORT.MESSAGE.TYPE.TEXT,
            },
        ],
        person: [
            {
                style: 'strong',
                text: currentUserPersonalDetails?.displayName ?? String(currentUserAccountID),
                type: 'TEXT',
            },
        ],
        reportActionID: rand64(),
        shouldShow: true,
        created: DateUtils.getDBTimeWithSkew(Date.now() + createdOffset),
        isFirstItem: false,
        pendingAction: CONST.RED_BRICK_ROAD_PENDING_ACTION.ADD,
        delegateAccountID: delegateAccountDetails?.accountID,
    };
}

function isWorkspaceChat(chatType: string) {
    return chatType === CONST.REPORT.CHAT_TYPE.POLICY_ADMINS || chatType === CONST.REPORT.CHAT_TYPE.POLICY_ANNOUNCE || chatType === CONST.REPORT.CHAT_TYPE.POLICY_EXPENSE_CHAT;
}

/**
 * Builds an optimistic chat report with a randomly generated reportID and as much information as we currently have
 */
type BuildOptimisticChatReportParams = {
    participantList: number[];
    reportName?: string;
    chatType?: ValueOf<typeof CONST.REPORT.CHAT_TYPE>;
    policyID?: string;
    ownerAccountID?: number;
    isOwnPolicyExpenseChat?: boolean;
    oldPolicyName?: string;
    visibility?: ValueOf<typeof CONST.REPORT.VISIBILITY>;
    writeCapability?: ValueOf<typeof CONST.REPORT.WRITE_CAPABILITIES>;
    notificationPreference?: NotificationPreference;
    parentReportActionID?: string;
    parentReportID?: string;
    description?: string;
    avatarUrl?: string;
    optimisticReportID?: string;
};

function buildOptimisticChatReport({
    participantList,
    reportName = CONST.REPORT.DEFAULT_REPORT_NAME,
    chatType,
    policyID = CONST.POLICY.OWNER_EMAIL_FAKE,
    ownerAccountID = CONST.REPORT.OWNER_ACCOUNT_ID_FAKE,
    isOwnPolicyExpenseChat = false,
    oldPolicyName = '',
    visibility,
    writeCapability,
    notificationPreference = CONST.REPORT.NOTIFICATION_PREFERENCE.ALWAYS,
    parentReportActionID = '',
    parentReportID = undefined,
    description = '',
    avatarUrl = '',
    optimisticReportID = '',
}: BuildOptimisticChatReportParams): OptimisticChatReport {
    const isWorkspaceChatType = chatType && isWorkspaceChat(chatType);
    const participants = participantList.reduce((reportParticipants: Participants, accountID: number) => {
        const participant: ReportParticipant = {
            notificationPreference,
            ...(!isWorkspaceChatType && {role: accountID === currentUserAccountID ? CONST.REPORT.ROLE.ADMIN : CONST.REPORT.ROLE.MEMBER}),
        };
        // eslint-disable-next-line no-param-reassign
        reportParticipants[accountID] = participant;
        return reportParticipants;
    }, {} as Participants);
    const currentTime = DateUtils.getDBTime();
    const optimisticChatReport: OptimisticChatReport = {
        type: CONST.REPORT.TYPE.CHAT,
        chatType,
        isOwnPolicyExpenseChat,
        isPinned: false,
        lastActorAccountID: 0,
        lastMessageHtml: '',
        lastMessageText: undefined,
        lastReadTime: currentTime,
        lastVisibleActionCreated: currentTime,
        oldPolicyName,
        ownerAccountID: ownerAccountID || CONST.REPORT.OWNER_ACCOUNT_ID_FAKE,
        parentReportActionID,
        parentReportID,
        participants,
        policyID,
        reportID: optimisticReportID || generateReportID(),
        reportName,
        stateNum: 0,
        statusNum: 0,
        visibility,
        description,
        writeCapability,
        avatarUrl,
    };

    if (chatType === CONST.REPORT.CHAT_TYPE.INVOICE) {
        // TODO: update to support workspace as an invoice receiver when workspace-to-workspace invoice room implemented
        optimisticChatReport.invoiceReceiver = {
            type: 'individual',
            accountID: participantList.at(0) ?? -1,
        };
    }

    return optimisticChatReport;
}

function buildOptimisticGroupChatReport(
    participantAccountIDs: number[],
    reportName: string,
    avatarUri: string,
    optimisticReportID?: string,
    notificationPreference?: NotificationPreference,
) {
    return buildOptimisticChatReport({
        participantList: participantAccountIDs,
        reportName,
        chatType: CONST.REPORT.CHAT_TYPE.GROUP,
        notificationPreference,
        avatarUrl: avatarUri,
        optimisticReportID,
    });
}

/**
 * Returns the necessary reportAction onyx data to indicate that the chat has been created optimistically
 * @param [created] - Action created time
 */
function buildOptimisticCreatedReportAction(emailCreatingAction: string, created = DateUtils.getDBTime(), optimisticReportActionID?: string): OptimisticCreatedReportAction {
    return {
        reportActionID: optimisticReportActionID ?? rand64(),
        actionName: CONST.REPORT.ACTIONS.TYPE.CREATED,
        pendingAction: CONST.RED_BRICK_ROAD_PENDING_ACTION.ADD,
        actorAccountID: currentUserAccountID,
        message: [
            {
                type: CONST.REPORT.MESSAGE.TYPE.TEXT,
                style: 'strong',
                text: emailCreatingAction,
            },
            {
                type: CONST.REPORT.MESSAGE.TYPE.TEXT,
                style: 'normal',
                text: ' created this report',
            },
        ],
        person: [
            {
                type: CONST.REPORT.MESSAGE.TYPE.TEXT,
                style: 'strong',
                text: getCurrentUserDisplayNameOrEmail(),
            },
        ],
        automatic: false,
        avatar: getCurrentUserAvatar(),
        created,
        shouldShow: true,
    };
}

/**
 * Returns the necessary reportAction onyx data to indicate that the room has been renamed
 */
function buildOptimisticRenamedRoomReportAction(newName: string, oldName: string): OptimisticRenamedReportAction {
    const now = DateUtils.getDBTime();
    return {
        reportActionID: rand64(),
        actionName: CONST.REPORT.ACTIONS.TYPE.RENAMED,
        pendingAction: CONST.RED_BRICK_ROAD_PENDING_ACTION.ADD,
        actorAccountID: currentUserAccountID,
        message: [
            {
                type: CONST.REPORT.MESSAGE.TYPE.TEXT,
                style: 'strong',
                text: 'You',
            },
            {
                type: CONST.REPORT.MESSAGE.TYPE.TEXT,
                style: 'normal',
                text: ` renamed this report. New title is '${newName}' (previously '${oldName}').`,
            },
        ],
        person: [
            {
                type: CONST.REPORT.MESSAGE.TYPE.TEXT,
                style: 'strong',
                text: getCurrentUserDisplayNameOrEmail(),
            },
        ],
        originalMessage: {
            oldName,
            newName,
            html: `Room renamed to ${newName}`,
            lastModified: now,
        },
        automatic: false,
        avatar: getCurrentUserAvatar(),
        created: now,
        shouldShow: true,
    };
}

/**
 * Returns the necessary reportAction onyx data to indicate that the room description has been updated
 */
function buildOptimisticRoomDescriptionUpdatedReportAction(description: string): OptimisticRoomDescriptionUpdatedReportAction {
    const now = DateUtils.getDBTime();
    return {
        reportActionID: rand64(),
        actionName: CONST.REPORT.ACTIONS.TYPE.ROOM_CHANGE_LOG.UPDATE_ROOM_DESCRIPTION,
        pendingAction: CONST.RED_BRICK_ROAD_PENDING_ACTION.ADD,
        actorAccountID: currentUserAccountID,
        message: [
            {
                type: CONST.REPORT.MESSAGE.TYPE.COMMENT,
                text: description ? `set the room description to: ${Parser.htmlToText(description)}` : 'cleared the room description',
                html: description ? `<muted-text>set the room description to: ${description}</muted-text>` : '<muted-text>cleared the room description</muted-text>',
            },
        ],
        person: [
            {
                type: CONST.REPORT.MESSAGE.TYPE.TEXT,
                style: 'strong',
                text: getCurrentUserDisplayNameOrEmail(),
            },
        ],
        originalMessage: {
            description,
            lastModified: now,
        },
        created: now,
    };
}

/**
 * Returns the necessary reportAction onyx data to indicate that the transaction has been put on hold optimistically
 * @param [created] - Action created time
 */
function buildOptimisticHoldReportAction(created = DateUtils.getDBTime()): OptimisticHoldReportAction {
    return {
        reportActionID: rand64(),
        actionName: CONST.REPORT.ACTIONS.TYPE.HOLD,
        pendingAction: CONST.RED_BRICK_ROAD_PENDING_ACTION.ADD,
        actorAccountID: currentUserAccountID,
        message: [
            {
                type: CONST.REPORT.MESSAGE.TYPE.TEXT,
                style: 'normal',
                text: translateLocal('iou.heldExpense'),
            },
        ],
        person: [
            {
                type: CONST.REPORT.MESSAGE.TYPE.TEXT,
                style: 'strong',
                text: getCurrentUserDisplayNameOrEmail(),
            },
        ],
        automatic: false,
        avatar: getCurrentUserAvatar(),
        created,
        shouldShow: true,
    };
}

/**
 * Returns the necessary reportAction onyx data to indicate that the transaction has been put on hold optimistically
 * @param [created] - Action created time
 */
function buildOptimisticHoldReportActionComment(comment: string, created = DateUtils.getDBTime()): OptimisticHoldReportAction {
    return {
        reportActionID: rand64(),
        actionName: CONST.REPORT.ACTIONS.TYPE.ADD_COMMENT,
        pendingAction: CONST.RED_BRICK_ROAD_PENDING_ACTION.ADD,
        actorAccountID: currentUserAccountID,
        message: [
            {
                type: CONST.REPORT.MESSAGE.TYPE.COMMENT,
                text: comment,
                html: comment, // as discussed on https://github.com/Expensify/App/pull/39452 we will not support HTML for now
            },
        ],
        person: [
            {
                type: CONST.REPORT.MESSAGE.TYPE.TEXT,
                style: 'strong',
                text: getCurrentUserDisplayNameOrEmail(),
            },
        ],
        automatic: false,
        avatar: getCurrentUserAvatar(),
        created,
        shouldShow: true,
    };
}

/**
 * Returns the necessary reportAction onyx data to indicate that the transaction has been removed from hold optimistically
 * @param [created] - Action created time
 */
function buildOptimisticUnHoldReportAction(created = DateUtils.getDBTime()): OptimisticHoldReportAction {
    return {
        reportActionID: rand64(),
        actionName: CONST.REPORT.ACTIONS.TYPE.UNHOLD,
        pendingAction: CONST.RED_BRICK_ROAD_PENDING_ACTION.ADD,
        actorAccountID: currentUserAccountID,
        message: [
            {
                type: CONST.REPORT.MESSAGE.TYPE.TEXT,
                style: 'normal',
                text: translateLocal('iou.unheldExpense'),
            },
        ],
        person: [
            {
                type: CONST.REPORT.MESSAGE.TYPE.TEXT,
                style: 'normal',
                text: getCurrentUserDisplayNameOrEmail(),
            },
        ],
        automatic: false,
        avatar: getCurrentUserAvatar(),
        created,
        shouldShow: true,
    };
}

function buildOptimisticRetractedReportAction(created = DateUtils.getDBTime()): OptimisticRetractedReportAction {
    return {
        reportActionID: rand64(),
        actionName: CONST.REPORT.ACTIONS.TYPE.RETRACTED,
        actorAccountID: currentUserAccountID,
        pendingAction: CONST.RED_BRICK_ROAD_PENDING_ACTION.ADD,
        message: [
            {
                type: CONST.REPORT.MESSAGE.TYPE.COMMENT,
                text: 'retracted',
                html: `<muted-text>retracted</muted-text>`,
            },
        ],
        person: [
            {
                style: 'strong',
                text: getCurrentUserDisplayNameOrEmail(),
                type: CONST.REPORT.MESSAGE.TYPE.TEXT,
            },
        ],
        automatic: false,
        avatar: getCurrentUserAvatar(),
        created,
        shouldShow: true,
    };
}

function buildOptimisticReopenedReportAction(created = DateUtils.getDBTime()): OptimisticReopenedReportAction {
    return {
        reportActionID: rand64(),
        actionName: CONST.REPORT.ACTIONS.TYPE.REOPENED,
        actorAccountID: currentUserAccountID,
        pendingAction: CONST.RED_BRICK_ROAD_PENDING_ACTION.ADD,
        message: [
            {
                type: CONST.REPORT.MESSAGE.TYPE.COMMENT,
                text: 'reopened',
                html: '<muted-text>reopened</muted-text>',
            },
        ],
        person: [
            {
                style: 'strong',
                text: getCurrentUserDisplayNameOrEmail(),
                type: CONST.REPORT.MESSAGE.TYPE.TEXT,
            },
        ],
        automatic: false,
        avatar: getCurrentUserAvatar(),
        created,
        shouldShow: true,
    };
}

function buildOptimisticEditedTaskFieldReportAction({title, description}: Task): OptimisticEditedTaskReportAction {
    // We do not modify title & description in one request, so we need to create a different optimistic action for each field modification
    let field = '';
    let value = '';
    if (title !== undefined) {
        field = 'task title';
        value = title;
    } else if (description !== undefined) {
        field = 'description';
        value = description;
    }

    let changelog = 'edited this task';
    if (field && value) {
        changelog = `updated the ${field} to ${value}`;
    } else if (field) {
        changelog = `removed the ${field}`;
    }
    const delegateAccountDetails = getPersonalDetailByEmail(delegateEmail);

    return {
        reportActionID: rand64(),
        actionName: CONST.REPORT.ACTIONS.TYPE.TASK_EDITED,
        pendingAction: CONST.RED_BRICK_ROAD_PENDING_ACTION.ADD,
        actorAccountID: currentUserAccountID,
        message: [
            {
                type: CONST.REPORT.MESSAGE.TYPE.COMMENT,
                text: changelog,
                html: getParsedComment(changelog, undefined, undefined, title !== undefined ? [...CONST.TASK_TITLE_DISABLED_RULES] : undefined),
            },
        ],
        person: [
            {
                type: CONST.REPORT.MESSAGE.TYPE.TEXT,
                style: 'strong',
                text: getCurrentUserDisplayNameOrEmail(),
            },
        ],
        automatic: false,
        avatar: getCurrentUserAvatar(),
        created: DateUtils.getDBTime(),
        shouldShow: false,
        delegateAccountID: delegateAccountDetails?.accountID,
    };
}

function buildOptimisticCardAssignedReportAction(assigneeAccountID: number): OptimisticCardAssignedReportAction {
    return {
        actionName: CONST.REPORT.ACTIONS.TYPE.CARD_ASSIGNED,
        actorAccountID: currentUserAccountID,
        avatar: getCurrentUserAvatar(),
        created: DateUtils.getDBTime(),
        originalMessage: {assigneeAccountID, cardID: -1},
        message: [{type: CONST.REPORT.MESSAGE.TYPE.COMMENT, text: '', html: ''}],
        pendingAction: CONST.RED_BRICK_ROAD_PENDING_ACTION.ADD,
        person: [
            {
                type: CONST.REPORT.MESSAGE.TYPE.TEXT,
                style: 'strong',
                text: getCurrentUserDisplayNameOrEmail(),
            },
        ],
        reportActionID: rand64(),
        shouldShow: true,
    };
}

function buildOptimisticChangedTaskAssigneeReportAction(assigneeAccountID: number): OptimisticEditedTaskReportAction {
    const delegateAccountDetails = getPersonalDetailByEmail(delegateEmail);

    return {
        reportActionID: rand64(),
        actionName: CONST.REPORT.ACTIONS.TYPE.TASK_EDITED,
        pendingAction: CONST.RED_BRICK_ROAD_PENDING_ACTION.ADD,
        actorAccountID: currentUserAccountID,
        message: [
            {
                type: CONST.REPORT.MESSAGE.TYPE.COMMENT,
                text: `assigned to ${getDisplayNameForParticipant({formatPhoneNumber: formatPhoneNumberPhoneUtils, accountID: assigneeAccountID})}`,
                html: `assigned to <mention-user accountID="${assigneeAccountID}"/>`,
            },
        ],
        person: [
            {
                type: CONST.REPORT.MESSAGE.TYPE.TEXT,
                style: 'strong',
                text: getCurrentUserDisplayNameOrEmail(),
            },
        ],
        automatic: false,
        avatar: getCurrentUserAvatar(),
        created: DateUtils.getDBTime(),
        shouldShow: false,
        delegateAccountID: delegateAccountDetails?.accountID,
    };
}

/**
 * Returns the necessary reportAction onyx data to indicate that a chat has been archived
 *
 * @param reason - A reason why the chat has been archived
 */
function buildOptimisticClosedReportAction(
    emailClosingReport: string,
    policyName: string,
    reason: ValueOf<typeof CONST.REPORT.ARCHIVE_REASON> = CONST.REPORT.ARCHIVE_REASON.DEFAULT,
): OptimisticClosedReportAction {
    return {
        actionName: CONST.REPORT.ACTIONS.TYPE.CLOSED,
        actorAccountID: currentUserAccountID,
        automatic: false,
        avatar: getCurrentUserAvatar(),
        created: DateUtils.getDBTime(),
        message: [
            {
                type: CONST.REPORT.MESSAGE.TYPE.TEXT,
                style: 'strong',
                text: emailClosingReport,
            },
            {
                type: CONST.REPORT.MESSAGE.TYPE.TEXT,
                style: 'normal',
                text: ' closed this report',
            },
        ],
        originalMessage: {
            policyName,
            reason,
        },
        pendingAction: CONST.RED_BRICK_ROAD_PENDING_ACTION.ADD,
        person: [
            {
                type: CONST.REPORT.MESSAGE.TYPE.TEXT,
                style: 'strong',
                text: getCurrentUserDisplayNameOrEmail(),
            },
        ],
        reportActionID: rand64(),
        shouldShow: true,
    };
}

/**
 * Returns an optimistic Dismissed Violation Report Action. Use the originalMessage customize this to the type of
 * violation being dismissed.
 */
function buildOptimisticDismissedViolationReportAction(
    originalMessage: ReportAction<typeof CONST.REPORT.ACTIONS.TYPE.DISMISSED_VIOLATION>['originalMessage'],
): OptimisticDismissedViolationReportAction {
    return {
        actionName: CONST.REPORT.ACTIONS.TYPE.DISMISSED_VIOLATION,
        actorAccountID: currentUserAccountID,
        avatar: getCurrentUserAvatar(),
        created: DateUtils.getDBTime(),
        message: [
            {
                type: CONST.REPORT.MESSAGE.TYPE.TEXT,
                style: 'normal',
                text: getDismissedViolationMessageText(originalMessage),
            },
        ],
        originalMessage,
        pendingAction: CONST.RED_BRICK_ROAD_PENDING_ACTION.ADD,
        person: [
            {
                type: CONST.REPORT.MESSAGE.TYPE.TEXT,
                style: 'strong',
                text: getCurrentUserDisplayNameOrEmail(),
            },
        ],
        reportActionID: rand64(),
        shouldShow: true,
    };
}

function buildOptimisticResolvedDuplicatesReportAction(): OptimisticDismissedViolationReportAction {
    return {
        actionName: CONST.REPORT.ACTIONS.TYPE.RESOLVED_DUPLICATES,
        actorAccountID: currentUserAccountID,
        avatar: getCurrentUserAvatar(),
        created: DateUtils.getDBTime(),
        message: [
            {
                type: CONST.REPORT.MESSAGE.TYPE.TEXT,
                style: 'normal',
                text: translateLocal('violations.resolvedDuplicates'),
            },
        ],
        pendingAction: CONST.RED_BRICK_ROAD_PENDING_ACTION.ADD,
        person: [
            {
                type: CONST.REPORT.MESSAGE.TYPE.TEXT,
                style: 'strong',
                text: getCurrentUserDisplayNameOrEmail(),
            },
        ],
        reportActionID: rand64(),
        shouldShow: true,
    };
}

function buildOptimisticAnnounceChat(policyID: string, accountIDs: number[]): OptimisticAnnounceChat {
    const announceReport = getRoom(CONST.REPORT.CHAT_TYPE.POLICY_ANNOUNCE, policyID);
    // This will be fixed as part of https://github.com/Expensify/Expensify/issues/507850
    // eslint-disable-next-line deprecation/deprecation
    const policy = getPolicy(policyID);
    const announceRoomOnyxData: AnnounceRoomOnyxData = {
        onyxOptimisticData: [],
        onyxSuccessData: [],
        onyxFailureData: [],
    };

    // Do not create #announce room if the room already exists or if there are less than 3 participants in workspace
    if (accountIDs.length < 3 || announceReport) {
        return {
            announceChatReportID: '',
            announceChatReportActionID: '',
            announceChatData: announceRoomOnyxData,
        };
    }

    const announceChatData = buildOptimisticChatReport({
        participantList: accountIDs,
        reportName: CONST.REPORT.WORKSPACE_CHAT_ROOMS.ANNOUNCE,
        chatType: CONST.REPORT.CHAT_TYPE.POLICY_ANNOUNCE,
        policyID,
        ownerAccountID: CONST.POLICY.OWNER_ACCOUNT_ID_FAKE,
        oldPolicyName: policy?.name,
        writeCapability: CONST.REPORT.WRITE_CAPABILITIES.ADMINS,
        notificationPreference: CONST.REPORT.NOTIFICATION_PREFERENCE.ALWAYS,
    });

    const announceCreatedAction = buildOptimisticCreatedReportAction(CONST.POLICY.OWNER_EMAIL_FAKE);
    announceRoomOnyxData.onyxOptimisticData.push(
        {
            onyxMethod: Onyx.METHOD.SET,
            key: `${ONYXKEYS.COLLECTION.REPORT}${announceChatData.reportID}`,
            value: {
                pendingFields: {
                    addWorkspaceRoom: CONST.RED_BRICK_ROAD_PENDING_ACTION.ADD,
                },
                ...announceChatData,
            },
        },
        {
            onyxMethod: Onyx.METHOD.SET,
            key: `${ONYXKEYS.COLLECTION.REPORT_DRAFT}${announceChatData.reportID}`,
            value: null,
        },
        {
            onyxMethod: Onyx.METHOD.SET,
            key: `${ONYXKEYS.COLLECTION.REPORT_ACTIONS}${announceChatData.reportID}`,
            value: {
                [announceCreatedAction.reportActionID]: announceCreatedAction,
            },
        },
    );
    announceRoomOnyxData.onyxSuccessData.push(
        {
            onyxMethod: Onyx.METHOD.MERGE,
            key: `${ONYXKEYS.COLLECTION.REPORT}${announceChatData.reportID}`,
            value: {
                pendingFields: {
                    addWorkspaceRoom: null,
                },
                pendingAction: null,
            },
        },
        {
            onyxMethod: Onyx.METHOD.MERGE,
            key: `${ONYXKEYS.COLLECTION.REPORT_METADATA}${announceChatData.reportID}`,
            value: {
                isOptimisticReport: false,
            },
        },
        {
            onyxMethod: Onyx.METHOD.MERGE,
            key: `${ONYXKEYS.COLLECTION.REPORT_ACTIONS}${announceChatData.reportID}`,
            value: {
                [announceCreatedAction.reportActionID]: {
                    pendingAction: null,
                },
            },
        },
    );
    announceRoomOnyxData.onyxFailureData.push(
        {
            onyxMethod: Onyx.METHOD.MERGE,
            key: `${ONYXKEYS.COLLECTION.REPORT}${announceChatData.reportID}`,
            value: {
                pendingFields: {
                    addWorkspaceRoom: null,
                },
                pendingAction: null,
            },
        },
        {
            onyxMethod: Onyx.METHOD.MERGE,
            key: `${ONYXKEYS.COLLECTION.REPORT_METADATA}${announceChatData.reportID}`,
            value: {
                isOptimisticReport: false,
            },
        },
        {
            onyxMethod: Onyx.METHOD.MERGE,
            key: `${ONYXKEYS.COLLECTION.REPORT_ACTIONS}${announceChatData.reportID}`,
            value: {
                [announceCreatedAction.reportActionID]: {
                    pendingAction: null,
                },
            },
        },
    );
    return {
        announceChatReportID: announceChatData.reportID,
        announceChatReportActionID: announceCreatedAction.reportActionID,
        announceChatData: announceRoomOnyxData,
    };
}

function buildOptimisticWorkspaceChats(policyID: string, policyName: string, expenseReportId?: string): OptimisticWorkspaceChats {
    const pendingChatMembers = getPendingChatMembers(currentUserAccountID ? [currentUserAccountID] : [], [], CONST.RED_BRICK_ROAD_PENDING_ACTION.ADD);
    const adminsChatData = {
        ...buildOptimisticChatReport({
            participantList: currentUserAccountID ? [currentUserAccountID] : [],
            reportName: CONST.REPORT.WORKSPACE_CHAT_ROOMS.ADMINS,
            chatType: CONST.REPORT.CHAT_TYPE.POLICY_ADMINS,
            policyID,
            ownerAccountID: CONST.POLICY.OWNER_ACCOUNT_ID_FAKE,
            oldPolicyName: policyName,
        }),
    };
    const adminsChatReportID = adminsChatData.reportID;
    const adminsCreatedAction = buildOptimisticCreatedReportAction(CONST.POLICY.OWNER_EMAIL_FAKE);
    const adminsReportActionData = {
        [adminsCreatedAction.reportActionID]: adminsCreatedAction,
    };

    const expenseChatData = buildOptimisticChatReport({
        participantList: currentUserAccountID ? [currentUserAccountID] : [],
        reportName: '',
        chatType: CONST.REPORT.CHAT_TYPE.POLICY_EXPENSE_CHAT,
        policyID,
        ownerAccountID: currentUserAccountID,
        isOwnPolicyExpenseChat: true,
        oldPolicyName: policyName,
        optimisticReportID: expenseReportId,
    });

    const expenseChatReportID = expenseChatData.reportID;
    const expenseReportCreatedAction = buildOptimisticCreatedReportAction(currentUserEmail ?? '');
    const expenseReportActionData = {
        [expenseReportCreatedAction.reportActionID]: expenseReportCreatedAction,
    };

    return {
        adminsChatReportID,
        adminsChatData,
        adminsReportActionData,
        adminsCreatedReportActionID: adminsCreatedAction.reportActionID,
        expenseChatReportID,
        expenseChatData,
        expenseReportActionData,
        expenseCreatedReportActionID: expenseReportCreatedAction.reportActionID,
        pendingChatMembers,
    };
}

/**
 * Builds an optimistic Task Report with a randomly generated reportID
 *
 * @param ownerAccountID - Account ID of the person generating the Task.
 * @param assigneeAccountID - AccountID of the other person participating in the Task.
 * @param parentReportID - Report ID of the chat where the Task is.
 * @param title - Task title.
 * @param description - Task description.
 * @param policyID - PolicyID of the parent report
 */

function buildOptimisticTaskReport(
    ownerAccountID: number,
    parentReportID: string,
    assigneeAccountID = 0,
    title?: string,
    description?: string,
    policyID: string = CONST.POLICY.OWNER_EMAIL_FAKE,
    notificationPreference: NotificationPreference = CONST.REPORT.NOTIFICATION_PREFERENCE.HIDDEN,
    mediaAttributes?: Record<string, string>,
): OptimisticTaskReport {
    const participants: Participants = {
        [ownerAccountID]: {
            notificationPreference,
        },
    };

    if (assigneeAccountID) {
        participants[assigneeAccountID] = {notificationPreference};
    }

    return {
        reportID: generateReportID(),
        reportName: getParsedComment(title ?? '', undefined, undefined, [...CONST.TASK_TITLE_DISABLED_RULES]),
        description: getParsedComment(description ?? '', {}, mediaAttributes),
        ownerAccountID,
        participants,
        managerID: assigneeAccountID,
        type: CONST.REPORT.TYPE.TASK,
        parentReportID,
        policyID,
        stateNum: CONST.REPORT.STATE_NUM.OPEN,
        statusNum: CONST.REPORT.STATUS_NUM.OPEN,
        lastVisibleActionCreated: DateUtils.getDBTime(),
        hasParentAccess: true,
    };
}

/**
 * Builds an optimistic EXPORTED_TO_INTEGRATION report action
 *
 * @param integration - The connectionName of the integration
 * @param markedManually - Whether the integration was marked as manually exported
 */
function buildOptimisticExportIntegrationAction(integration: ConnectionName, markedManually = false): OptimisticExportIntegrationAction {
    const label = CONST.POLICY.CONNECTIONS.NAME_USER_FRIENDLY[integration];
    return {
        reportActionID: rand64(),
        actionName: CONST.REPORT.ACTIONS.TYPE.EXPORTED_TO_INTEGRATION,
        pendingAction: CONST.RED_BRICK_ROAD_PENDING_ACTION.ADD,
        actorAccountID: currentUserAccountID,
        message: [],
        person: [
            {
                type: CONST.REPORT.MESSAGE.TYPE.TEXT,
                style: 'strong',
                text: getCurrentUserDisplayNameOrEmail(),
            },
        ],
        automatic: false,
        avatar: getCurrentUserAvatar(),
        created: DateUtils.getDBTime(),
        shouldShow: true,
        originalMessage: {
            label,
            lastModified: DateUtils.getDBTime(),
            markedManually,
            inProgress: true,
        },
    };
}

/**
 * A helper method to create transaction thread
 *
 * @param reportAction - the parent IOU report action from which to create the thread
 * @param moneyRequestReport - the report which the report action belongs to
 */
function buildTransactionThread(
    reportAction: OnyxEntry<ReportAction | OptimisticIOUReportAction>,
    moneyRequestReport: OnyxEntry<Report>,
    existingTransactionThreadReportID?: string,
): OptimisticChatReport {
    const participantAccountIDs = [...new Set([currentUserAccountID, Number(reportAction?.actorAccountID)])].filter(Boolean) as number[];
    const existingTransactionThreadReport = getReportOrDraftReport(existingTransactionThreadReportID);

    if (existingTransactionThreadReportID && existingTransactionThreadReport) {
        return {
            ...existingTransactionThreadReport,
            parentReportActionID: reportAction?.reportActionID,
            parentReportID: moneyRequestReport?.reportID,
            reportName: getTransactionReportName({reportAction}),
            policyID: moneyRequestReport?.policyID,
        };
    }

    return buildOptimisticChatReport({
        participantList: participantAccountIDs,
        reportName: getTransactionReportName({reportAction}),
        policyID: moneyRequestReport?.policyID,
        ownerAccountID: CONST.POLICY.OWNER_ACCOUNT_ID_FAKE,
        notificationPreference: CONST.REPORT.NOTIFICATION_PREFERENCE.HIDDEN,
        parentReportActionID: reportAction?.reportActionID,
        parentReportID: moneyRequestReport?.reportID,
    });
}

/**
 * Build optimistic expense entities:
 *
 * 1. CREATED action for the chatReport
 * 2. CREATED action for the iouReport
 * 3. IOU action for the iouReport linked to the transaction thread via `childReportID`
 * 4. Transaction Thread linked to the IOU action via `parentReportActionID`
 * 5. CREATED action for the Transaction Thread
 */
function buildOptimisticMoneyRequestEntities({
    iouReport,
    type,
    amount,
    currency,
    comment,
    payeeEmail,
    participants,
    transactionID,
    paymentType,
    isSettlingUp = false,
    isSendMoneyFlow = false,
    isOwnPolicyExpenseChat = false,
    isPersonalTrackingExpense,
    existingTransactionThreadReportID,
    linkedTrackedExpenseReportAction,
    optimisticCreatedReportActionID,
}: OptimisticMoneyRequestEntities): [OptimisticCreatedReportAction, OptimisticCreatedReportAction, OptimisticIOUReportAction, OptimisticChatReport, OptimisticCreatedReportAction | null] {
    const createdActionForChat = buildOptimisticCreatedReportAction(payeeEmail, undefined, optimisticCreatedReportActionID);

    // The `CREATED` action must be optimistically generated before the IOU action so that it won't appear after the IOU action in the chat.
    const iouActionCreationTime = DateUtils.getDBTime();
    const createdActionForIOUReport = buildOptimisticCreatedReportAction(payeeEmail, DateUtils.subtractMillisecondsFromDateTime(iouActionCreationTime, 1));

    const iouAction = buildOptimisticIOUReportAction({
        type,
        amount,
        currency,
        comment,
        participants,
        transactionID,
        paymentType,
        iouReportID: iouReport.reportID,
        isPersonalTrackingExpense,
        isSettlingUp,
        isSendMoneyFlow,
        isOwnPolicyExpenseChat,
        created: iouActionCreationTime,
        linkedExpenseReportAction: linkedTrackedExpenseReportAction,
    });

    // Create optimistic transactionThread and the `CREATED` action for it, if existingTransactionThreadReportID is undefined
    const transactionThread = buildTransactionThread(iouAction, iouReport, existingTransactionThreadReportID);
    const createdActionForTransactionThread = existingTransactionThreadReportID ? null : buildOptimisticCreatedReportAction(payeeEmail);

    // The IOU action and the transactionThread are co-dependent as parent-child, so we need to link them together
    iouAction.childReportID = existingTransactionThreadReportID ?? transactionThread.reportID;

    return [createdActionForChat, createdActionForIOUReport, iouAction, transactionThread, createdActionForTransactionThread];
}

/**
 * Check if the report is empty, meaning it has no visible messages (i.e. only a "created" report action).
 * Added caching mechanism via derived values.
 */
function isEmptyReport(report: OnyxEntry<Report>): boolean {
    if (!report) {
        return true;
    }

    // Get the `isEmpty` state from cached report attributes
    const attributes = reportAttributesDerivedValue?.[report.reportID];
    if (attributes) {
        return attributes.isEmpty;
    }

    return generateIsEmptyReport(report);
}

/**
 * Check if the report is empty, meaning it has no visible messages (i.e. only a "created" report action).
 * No cache implementation which bypasses derived value check.
 */
function generateIsEmptyReport(report: OnyxEntry<Report>): boolean {
    if (!report) {
        return true;
    }

    if (report.lastMessageText) {
        return false;
    }

    const lastVisibleMessage = getLastVisibleMessage(report.reportID);
    return !lastVisibleMessage.lastMessageText;
}

// We need oneTransactionThreadReport to get the correct last visible action created
function isUnread(report: OnyxEntry<Report>, oneTransactionThreadReport: OnyxEntry<Report>): boolean {
    if (!report) {
        return false;
    }

    if (isEmptyReport(report)) {
        return false;
    }
    // lastVisibleActionCreated and lastReadTime are both datetime strings and can be compared directly
    const lastVisibleActionCreated = getReportLastVisibleActionCreated(report, oneTransactionThreadReport);
    const lastReadTime = report.lastReadTime ?? '';
    const lastMentionedTime = report.lastMentionedTime ?? '';

    // If the user was mentioned and the comment got deleted the lastMentionedTime will be more recent than the lastVisibleActionCreated
    return lastReadTime < (lastVisibleActionCreated ?? '') || lastReadTime < lastMentionedTime;
}

function isIOUOwnedByCurrentUser(report: OnyxEntry<Report>, allReportsDict?: OnyxCollection<Report>): boolean {
    const allAvailableReports = allReportsDict ?? allReports;
    if (!report || !allAvailableReports) {
        return false;
    }

    let reportToLook = report;
    if (report.iouReportID) {
        const iouReport = allAvailableReports[`${ONYXKEYS.COLLECTION.REPORT}${report.iouReportID}`];
        if (iouReport) {
            reportToLook = iouReport;
        }
    }

    return reportToLook.ownerAccountID === currentUserAccountID;
}

/**
 * Assuming the passed in report is a default room, lets us know whether we can see it or not, based on permissions and
 * the various subsets of users we've allowed to use default rooms.
 */
function canSeeDefaultRoom(report: OnyxEntry<Report>, betas: OnyxEntry<Beta[]>, isReportArchived = false): boolean {
    // Include archived rooms
    if (isArchivedNonExpenseReport(report, isReportArchived)) {
        return true;
    }

    // If the room has an assigned guide, it can be seen.
    if (hasExpensifyGuidesEmails(Object.keys(report?.participants ?? {}).map(Number))) {
        return true;
    }

    // Include any admins and announce rooms, since only non partner-managed domain rooms are on the beta now.
    if (isAdminRoom(report) || isAnnounceRoom(report)) {
        return true;
    }

    // For all other cases, just check that the user belongs to the default rooms beta
    return Permissions.isBetaEnabled(CONST.BETAS.DEFAULT_ROOMS, betas ?? []);
}

function canAccessReport(report: OnyxEntry<Report>, betas: OnyxEntry<Beta[]>, isReportArchived = false): boolean {
    // We hide default rooms (it's basically just domain rooms now) from people who aren't on the defaultRooms beta.
    if (isDefaultRoom(report) && !canSeeDefaultRoom(report, betas, isReportArchived)) {
        return false;
    }

    if (report?.errorFields?.notFound) {
        return false;
    }

    return true;
}

// eslint-disable-next-line rulesdir/no-negated-variables
function isReportNotFound(report: OnyxEntry<Report>): boolean {
    return !!report?.errorFields?.notFound;
}

/**
 * Check if the report is the parent report of the currently viewed report or at least one child report has report action
 */
function shouldHideReport(report: OnyxEntry<Report>, currentReportId: string | undefined): boolean {
    const currentReport = getReportOrDraftReport(currentReportId);
    const parentReport = getParentReport(!isEmptyObject(currentReport) ? currentReport : undefined);
    const reportActions = allReportActions?.[`${ONYXKEYS.COLLECTION.REPORT_ACTIONS}${report?.reportID}`] ?? {};
    const isChildReportHasComment = Object.values(reportActions ?? {})?.some(
        (reportAction) => (reportAction?.childVisibleActionCount ?? 0) > 0 && shouldReportActionBeVisible(reportAction, reportAction.reportActionID, canUserPerformWriteAction(report)),
    );
    return parentReport?.reportID !== report?.reportID && !isChildReportHasComment;
}

/**
 * Should we display a RBR on the LHN on this report due to violations?
 */
function shouldDisplayViolationsRBRInLHN(report: OnyxEntry<Report>, transactionViolations: OnyxCollection<TransactionViolation[]>): boolean {
    // We only show the RBR in the highest level, which is the expense chat
    if (!report || !isPolicyExpenseChat(report)) {
        return false;
    }

    // We only show the RBR to the submitter
    if (!isCurrentUserSubmitter(report)) {
        return false;
    }
    if (!report.policyID || !reportsByPolicyID) {
        return false;
    }

    // If any report has a violation, then it should have a RBR
    const potentialReports = Object.values(reportsByPolicyID[report.policyID] ?? {}) ?? [];
    return potentialReports.some((potentialReport) => {
        if (!potentialReport) {
            return false;
        }

        return (
            !isInvoiceReport(potentialReport) &&
            (hasViolations(potentialReport.reportID, transactionViolations, true) ||
                hasWarningTypeViolations(potentialReport.reportID, transactionViolations, true) ||
                hasNoticeTypeViolations(potentialReport.reportID, transactionViolations, true))
        );
    });
}

/**
 * Checks to see if a report contains a violation
 */
function hasViolations(
    reportID: string | undefined,
    transactionViolations: OnyxCollection<TransactionViolation[]>,
    shouldShowInReview?: boolean,
    reportTransactions?: SearchTransaction[],
): boolean {
    const transactions = reportTransactions ?? getReportTransactions(reportID);
    return transactions.some((transaction) => hasViolation(transaction, transactionViolations, shouldShowInReview));
}

/**
 * Checks to see if a report contains a violation of type `warning`
 */
function hasWarningTypeViolations(
    reportID: string | undefined,
    transactionViolations: OnyxCollection<TransactionViolation[]>,
    shouldShowInReview?: boolean,
    reportTransactions?: SearchTransaction[],
): boolean {
    const transactions = reportTransactions ?? getReportTransactions(reportID);
    return transactions.some((transaction) => hasWarningTypeViolation(transaction, transactionViolations, shouldShowInReview));
}

/**
 * Checks to see if a transaction contains receipt error
 */
function hasReceiptError(transaction: OnyxInputOrEntry<Transaction>): boolean {
    const errors = {
        ...(transaction?.errorFields?.route ?? transaction?.errorFields?.waypoints ?? transaction?.errors),
    };
    const errorEntries = Object.entries(errors ?? {});
    const errorMessages = mapValues(Object.fromEntries(errorEntries), (error) => error);
    return Object.values(errorMessages).some((error) => isReceiptError(error));
}

/**
 * Checks to see if a report contains receipt error
 */
function hasReceiptErrors(reportID: string | undefined): boolean {
    const transactions = getReportTransactions(reportID);
    return transactions.some(hasReceiptError);
}

/**
 * Checks to see if a report contains a violation of type `notice`
 */
function hasNoticeTypeViolations(
    reportID: string | undefined,
    transactionViolations: OnyxCollection<TransactionViolation[]>,
    shouldShowInReview?: boolean,
    reportTransactions?: SearchTransaction[],
): boolean {
    const transactions = reportTransactions ?? getReportTransactions(reportID);
    return transactions.some((transaction) => hasNoticeTypeViolation(transaction, transactionViolations, shouldShowInReview));
}

/**
 * Checks to see if a report contains any type of violation
 */
function hasAnyViolations(reportID: string | undefined, transactionViolations: OnyxCollection<TransactionViolation[]>, reportTransactions?: SearchTransaction[]) {
    return (
        hasViolations(reportID, transactionViolations, undefined, reportTransactions) ||
        hasNoticeTypeViolations(reportID, transactionViolations, true, reportTransactions) ||
        hasWarningTypeViolations(reportID, transactionViolations, true, reportTransactions)
    );
}

function hasReportViolations(reportID: string | undefined) {
    if (!reportID) {
        return false;
    }
    const reportViolations = allReportsViolations?.[`${ONYXKEYS.COLLECTION.REPORT_VIOLATIONS}${reportID}`];
    return Object.values(reportViolations ?? {}).some((violations) => !isEmptyObject(violations));
}

type ReportErrorsAndReportActionThatRequiresAttention = {
    errors: ErrorFields;
    reportAction?: OnyxEntry<ReportAction>;
};

function getAllReportActionsErrorsAndReportActionThatRequiresAttention(report: OnyxEntry<Report>, reportActions: OnyxEntry<ReportActions>): ReportErrorsAndReportActionThatRequiresAttention {
    const reportActionsArray = Object.values(reportActions ?? {}).filter((action) => !isDeletedAction(action));
    const reportActionErrors: ErrorFields = {};
    let reportAction: OnyxEntry<ReportAction>;

    for (const action of reportActionsArray) {
        if (action && !isEmptyObject(action.errors)) {
            Object.assign(reportActionErrors, action.errors);

            if (!reportAction) {
                reportAction = action;
            }
        }
    }
    const parentReportAction: OnyxEntry<ReportAction> =
        !report?.parentReportID || !report?.parentReportActionID
            ? undefined
            : allReportActions?.[`${ONYXKEYS.COLLECTION.REPORT_ACTIONS}${report.parentReportID}`]?.[report.parentReportActionID];

    // This will get removed as part of https://github.com/Expensify/App/issues/59961
    // eslint-disable-next-line deprecation/deprecation
    const reportNameValuePairs = getReportNameValuePairs(report?.reportID);

    if (!isArchivedReport(reportNameValuePairs)) {
        if (wasActionTakenByCurrentUser(parentReportAction) && isTransactionThread(parentReportAction)) {
            const transactionID = isMoneyRequestAction(parentReportAction) ? getOriginalMessage(parentReportAction)?.IOUTransactionID : null;
            const transaction = allTransactions?.[`${ONYXKEYS.COLLECTION.TRANSACTION}${transactionID}`];
            if (hasMissingSmartscanFieldsTransactionUtils(transaction ?? null) && !isSettled(transaction?.reportID)) {
                reportActionErrors.smartscan = getMicroSecondOnyxErrorWithTranslationKey('iou.error.genericSmartscanFailureMessage');
                reportAction = undefined;
            }
        } else if ((isIOUReport(report) || isExpenseReport(report)) && report?.ownerAccountID === currentUserAccountID) {
            if (shouldShowRBRForMissingSmartscanFields(report?.reportID) && !isSettled(report?.reportID)) {
                reportActionErrors.smartscan = getMicroSecondOnyxErrorWithTranslationKey('iou.error.genericSmartscanFailureMessage');
                reportAction = getReportActionWithMissingSmartscanFields(report?.reportID);
            }
        } else if (hasSmartscanError(reportActionsArray)) {
            reportActionErrors.smartscan = getMicroSecondOnyxErrorWithTranslationKey('iou.error.genericSmartscanFailureMessage');
            reportAction = getReportActionWithSmartscanError(reportActionsArray);
        }
    }

    return {
        errors: reportActionErrors,
        reportAction,
    };
}

/**
 * Get an object of error messages keyed by microtime by combining all error objects related to the report.
 */
function getAllReportErrors(report: OnyxEntry<Report>, reportActions: OnyxEntry<ReportActions>): Errors {
    const reportErrorFields = report?.errorFields ?? {};
    const {errors: reportActionErrors} = getAllReportActionsErrorsAndReportActionThatRequiresAttention(report, reportActions);

    // All error objects related to the report. Each object in the sources contains error messages keyed by microtime
    const errorSources = {
        ...reportErrorFields,
        ...reportActionErrors,
    };

    // Combine all error messages keyed by microtime into one object
    const errorSourcesArray = Object.values(errorSources ?? {});
    const allReportErrors = {};

    for (const errors of errorSourcesArray) {
        if (!isEmptyObject(errors)) {
            Object.assign(allReportErrors, errors);
        }
    }
    return allReportErrors;
}

function hasReportErrorsOtherThanFailedReceipt(
    report: Report,
    chatReport: OnyxEntry<Report>,
    doesReportHaveViolations: boolean,
    transactionViolations: OnyxCollection<TransactionViolation[]>,
    reportAttributes?: ReportAttributesDerivedValue['reports'],
) {
    const allReportErrors = reportAttributes?.[report?.reportID]?.reportErrors ?? {};
    const transactionReportActions = getAllReportActions(report.reportID);
    const oneTransactionThreadReportID = getOneTransactionThreadReportID(report, chatReport, transactionReportActions, undefined);
    let doesTransactionThreadReportHasViolations = false;
    if (oneTransactionThreadReportID) {
        const transactionReport = getReport(oneTransactionThreadReportID, allReports);
        doesTransactionThreadReportHasViolations = !!transactionReport && shouldDisplayViolationsRBRInLHN(transactionReport, transactionViolations);
    }
    return (
        doesTransactionThreadReportHasViolations ||
        doesReportHaveViolations ||
        Object.values(allReportErrors).some((error) => error?.[0] !== translateLocal('iou.error.genericSmartscanFailureMessage'))
    );
}

type ShouldReportBeInOptionListParams = {
    report: OnyxEntry<Report>;
    chatReport: OnyxEntry<Report>;
    currentReportId: string | undefined;
    isInFocusMode: boolean;
    betas: OnyxEntry<Beta[]>;
    excludeEmptyChats: boolean;
    doesReportHaveViolations: boolean;
    includeSelfDM?: boolean;
    login?: string;
    includeDomainEmail?: boolean;
    isReportArchived?: boolean;
};

function reasonForReportToBeInOptionList({
    report,
    chatReport,
    currentReportId,
    isInFocusMode,
    betas,
    excludeEmptyChats,
    doesReportHaveViolations,
    includeSelfDM = false,
    login,
    includeDomainEmail = false,
    isReportArchived = false,
}: ShouldReportBeInOptionListParams): ValueOf<typeof CONST.REPORT_IN_LHN_REASONS> | null {
    const isInDefaultMode = !isInFocusMode;
    // Exclude reports that have no data because there wouldn't be anything to show in the option item.
    // This can happen if data is currently loading from the server or a report is in various stages of being created.
    // This can also happen for anyone accessing a public room or archived room for which they don't have access to the underlying policy.
    // Optionally exclude reports that do not belong to currently active workspace

    const parentReportAction = isThread(report) ? allReportActions?.[`${ONYXKEYS.COLLECTION.REPORT_ACTIONS}${report.parentReportID}`]?.[report.parentReportActionID] : undefined;

    if (
        !report?.reportID ||
        !report?.type ||
        report?.reportName === undefined ||
        (!report?.participants &&
            // We omit sending back participants for chat rooms when searching for reports since they aren't needed to display the results and can get very large.
            // So we allow showing rooms with no participants–in any other circumstances we should never have these reports with no participants in Onyx.
            !isChatRoom(report) &&
            !isChatThread(report) &&
            !isReportArchived &&
            !isMoneyRequestReport(report) &&
            !isTaskReport(report) &&
            !isSelfDM(report) &&
            !isSystemChat(report) &&
            !isGroupChat(report))
    ) {
        return null;
    }

    const currentReportActions = allReportActions?.[`${ONYXKEYS.COLLECTION.REPORT_ACTIONS}${report?.reportID}`] ?? {};
    const reportActionValues = Object.values(currentReportActions);
    const hasOnlyCreatedAction = reportActionValues.length === 1 && reportActionValues.at(0)?.actionName === CONST.REPORT.ACTIONS.TYPE.CREATED;

    // Hide empty reports that have only a `CREATED` action, a total of 0, and are in a submitted state
    // These reports should be hidden because they appear empty to users and there is nothing actionable for them to do
    if (report?.total === 0 && report?.stateNum === CONST.REPORT.STATE_NUM.SUBMITTED && report?.statusNum === CONST.REPORT.STATUS_NUM.SUBMITTED && hasOnlyCreatedAction) {
        return null;
    }

    // We used to use the system DM for A/B testing onboarding tasks, but now only create them in the Concierge chat. We
    // still need to allow existing users who have tasks in the system DM to see them, but otherwise we don't need to
    // show that chat
    if (report?.participants?.[CONST.ACCOUNT_ID.NOTIFICATIONS] && isEmptyReport(report)) {
        return null;
    }

    if (!canAccessReport(report, betas, isReportArchived)) {
        return null;
    }

    const parentReport = allReports?.[`${ONYXKEYS.COLLECTION.REPORT}${report.parentReportID}`];

    // If this is a transaction thread associated with a report that only has one transaction, omit it
    if (isOneTransactionThread(report, parentReport, parentReportAction)) {
        return null;
    }

    if ((Object.values(CONST.REPORT.UNSUPPORTED_TYPE) as string[]).includes(report?.type ?? '')) {
        return null;
    }

    // Include the currently viewed report. If we excluded the currently viewed report, then there
    // would be no way to highlight it in the options list and it would be confusing to users because they lose
    // a sense of context.
    if (report.reportID === currentReportId) {
        return CONST.REPORT_IN_LHN_REASONS.IS_FOCUSED;
    }

    // Retrieve the draft comment for the report and convert it to a boolean
    const hasDraftComment = hasValidDraftComment(report.reportID);

    // Include reports that are relevant to the user in any view mode. Criteria include having a draft or having a GBR showing.
    // eslint-disable-next-line @typescript-eslint/prefer-nullish-coalescing
    if (hasDraftComment) {
        return CONST.REPORT_IN_LHN_REASONS.HAS_DRAFT_COMMENT;
    }

    if (requiresAttentionFromCurrentUser(report, undefined, isReportArchived)) {
        return CONST.REPORT_IN_LHN_REASONS.HAS_GBR;
    }

    const isEmptyChat = isEmptyReport(report);
    const canHideReport = shouldHideReport(report, currentReportId);

    // Include reports if they are pinned
    if (report.isPinned) {
        return CONST.REPORT_IN_LHN_REASONS.PINNED_BY_USER;
    }

    const reportIsSettled = report.statusNum === CONST.REPORT.STATUS_NUM.REIMBURSED;

    // Always show IOU reports with violations unless they are reimbursed
    if (isExpenseRequest(report) && doesReportHaveViolations && !reportIsSettled) {
        return CONST.REPORT_IN_LHN_REASONS.HAS_IOU_VIOLATIONS;
    }

    // Hide only chat threads that haven't been commented on (other threads are actionable)
    if (isChatThread(report) && canHideReport && isEmptyChat) {
        return null;
    }

    // Include reports that have errors from trying to add a workspace
    // If we excluded it, then the red-brock-road pattern wouldn't work for the user to resolve the error
    if (report.errorFields?.addWorkspaceRoom) {
        return CONST.REPORT_IN_LHN_REASONS.HAS_ADD_WORKSPACE_ROOM_ERRORS;
    }

    // All unread chats (even archived ones) in GSD mode will be shown. This is because GSD mode is specifically for focusing the user on the most relevant chats, primarily, the unread ones
    if (isInFocusMode) {
        const oneTransactionThreadReportID = getOneTransactionThreadReportID(report, chatReport, allReportActions?.[`${ONYXKEYS.COLLECTION.REPORT_ACTIONS}${report.reportID}`]);
        const oneTransactionThreadReport = allReports?.[`${ONYXKEYS.COLLECTION.REPORT}${oneTransactionThreadReportID}`];
        return isUnread(report, oneTransactionThreadReport) && getReportNotificationPreference(report) !== CONST.REPORT.NOTIFICATION_PREFERENCE.MUTE
            ? CONST.REPORT_IN_LHN_REASONS.IS_UNREAD
            : null;
    }

    // Archived reports should always be shown when in default (most recent) mode. This is because you should still be able to access and search for the chats to find them.
    if (isInDefaultMode && isArchivedNonExpenseReport(report, isReportArchived)) {
        return CONST.REPORT_IN_LHN_REASONS.IS_ARCHIVED;
    }

    // Hide chats between two users that haven't been commented on from the LNH
    if (excludeEmptyChats && isEmptyChat && isChatReport(report) && !isPolicyExpenseChat(report) && !isSystemChat(report) && canHideReport) {
        return null;
    }

    if (isSelfDM(report)) {
        return includeSelfDM ? CONST.REPORT_IN_LHN_REASONS.IS_SELF_DM : null;
    }

    if (Str.isDomainEmail(login ?? '') && !includeDomainEmail) {
        return null;
    }

    // Hide chat threads where the parent message is pending removal
    if (!isEmptyObject(parentReportAction) && isPendingRemove(parentReportAction) && isThreadParentMessage(parentReportAction, report?.reportID)) {
        return null;
    }

    return CONST.REPORT_IN_LHN_REASONS.DEFAULT;
}

/**
 * Takes several pieces of data from Onyx and evaluates if a report should be shown in the option list (either when searching
 * for reports or the reports shown in the LHN).
 *
 * This logic is very specific and the order of the logic is very important. It should fail quickly in most cases and also
 * filter out the majority of reports before filtering out very specific minority of reports.
 */
function shouldReportBeInOptionList(params: ShouldReportBeInOptionListParams) {
    return reasonForReportToBeInOptionList(params) !== null;
}

/**
 * Attempts to find a report in onyx with the provided list of participants. Does not include threads, task, expense, room, and policy expense chat.
 */
function getChatByParticipants(
    newParticipantList: number[],
    reports: OnyxCollection<Report> = allReports,
    shouldIncludeGroupChats = false,
    shouldExcludeClosedReports = false,
): OnyxEntry<Report> {
    const sortedNewParticipantList = newParticipantList.sort();
    return Object.values(reports ?? {}).find((report) => {
        const participantAccountIDs = Object.keys(report?.participants ?? {});

        // This will get removed as part of https://github.com/Expensify/App/issues/59961
        // eslint-disable-next-line deprecation/deprecation
        const reportNameValuePairs = getReportNameValuePairs(report?.reportID);

        if (shouldExcludeClosedReports && isArchivedReport(reportNameValuePairs)) {
            return false;
        }

        // Skip if it's not a 1:1 chat
        if (!shouldIncludeGroupChats && !isOneOnOneChat(report) && !isSystemChat(report)) {
            return false;
        }

        // If we are looking for a group chat, then skip non-group chat report
        if (shouldIncludeGroupChats && !isGroupChat(report)) {
            return false;
        }

        const sortedParticipantsAccountIDs = participantAccountIDs.map(Number).sort();

        // Only return the chat if it has all the participants
        return deepEqual(sortedNewParticipantList, sortedParticipantsAccountIDs);
    });
}

/**
 * Attempts to find an invoice chat report in onyx with the provided policyID and receiverID.
 */
function getInvoiceChatByParticipants(receiverID: string | number, receiverType: InvoiceReceiverType, policyID?: string, reports: OnyxCollection<Report> = allReports): OnyxEntry<Report> {
    return Object.values(reports ?? {}).find((report) => {
        // This will get removed as part of https://github.com/Expensify/App/issues/59961
        // eslint-disable-next-line deprecation/deprecation
        const reportNameValuePairs = getReportNameValuePairs(report?.reportID);
        const isReportArchived = isArchivedReport(reportNameValuePairs);
        if (!report || !isInvoiceRoom(report) || isArchivedNonExpenseReport(report, isReportArchived)) {
            return false;
        }

        const isSameReceiver =
            report.invoiceReceiver &&
            report.invoiceReceiver.type === receiverType &&
            (('accountID' in report.invoiceReceiver && report.invoiceReceiver.accountID === receiverID) ||
                ('policyID' in report.invoiceReceiver && report.invoiceReceiver.policyID === receiverID));

        return report.policyID === policyID && isSameReceiver;
    });
}

/**
 * Attempts to find a policy expense report in onyx that is owned by ownerAccountID in a given policy
 */
function getPolicyExpenseChat(ownerAccountID: number | undefined, policyID: string | undefined, reports = allReports): OnyxEntry<Report> {
    if (!ownerAccountID || !policyID) {
        return;
    }

    return Object.values(reports ?? {}).find((report: OnyxEntry<Report>) => {
        // If the report has been deleted, then skip it
        if (!report) {
            return false;
        }

        return report.policyID === policyID && isPolicyExpenseChat(report) && !isThread(report) && report.ownerAccountID === ownerAccountID;
    });
}

function getAllPolicyReports(policyID: string): Array<OnyxEntry<Report>> {
    return Object.values(allReports ?? {}).filter((report) => report?.policyID === policyID);
}

/**
 * Returns true if Chronos is one of the chat participants (1:1)
 */
function chatIncludesChronos(report: OnyxInputOrEntry<Report> | SearchReport): boolean {
    const participantAccountIDs = Object.keys(report?.participants ?? {}).map(Number);
    return participantAccountIDs.includes(CONST.ACCOUNT_ID.CHRONOS);
}

function chatIncludesChronosWithID(reportOrID?: string | SearchReport): boolean {
    if (!reportOrID) {
        return false;
    }

    const report = typeof reportOrID === 'string' ? getReport(reportOrID, allReports) : reportOrID;
    return chatIncludesChronos(report);
}

/**
 * Can only flag if:
 *
 * - It was written by someone else and isn't a whisper
 * - It's a welcome message whisper
 * - It's an ADD_COMMENT that is not an attachment
 */
function canFlagReportAction(reportAction: OnyxInputOrEntry<ReportAction>, reportID: string | undefined): boolean {
    const isCurrentUserAction = reportAction?.actorAccountID === currentUserAccountID;
    if (isWhisperAction(reportAction)) {
        // Allow flagging whispers that are sent by other users
        if (!isCurrentUserAction && reportAction?.actorAccountID !== CONST.ACCOUNT_ID.CONCIERGE) {
            return true;
        }

        // Disallow flagging the rest of whisper as they are sent by us
        return false;
    }

    let report = getReportOrDraftReport(reportID);

    // If the childReportID exists in reportAction and is equal to the reportID,
    // the report action being evaluated is the parent report action in a thread, and we should get the parent report to evaluate instead.
    if (reportAction?.childReportID?.toString() === reportID?.toString()) {
        report = getReportOrDraftReport(report?.parentReportID);
    }

    return !!(
        !isCurrentUserAction &&
        reportAction?.actionName === CONST.REPORT.ACTIONS.TYPE.ADD_COMMENT &&
        !isDeletedAction(reportAction) &&
        !isCreatedTaskReportAction(reportAction) &&
        !isEmptyObject(report) &&
        report &&
        isAllowedToComment(report)
    );
}

/**
 * Whether flag comment page should show
 */
function shouldShowFlagComment(reportAction: OnyxInputOrEntry<ReportAction>, report: OnyxInputOrEntry<Report>, isReportArchived = false): boolean {
    return (
        canFlagReportAction(reportAction, report?.reportID) &&
        !isArchivedNonExpenseReport(report, isReportArchived) &&
        !chatIncludesChronos(report) &&
        !isConciergeChatReport(report) &&
        reportAction?.actorAccountID !== CONST.ACCOUNT_ID.CONCIERGE
    );
}

/**
 * Performs the markdown conversion, and replaces code points > 127 with C escape sequences
 * Used for compatibility with the backend auth validator for AddComment, and to account for MD in comments
 * @returns The comment's total length as seen from the backend
 */
function getCommentLength(textComment: string, parsingDetails?: ParsingDetails): number {
    return getParsedComment(textComment, parsingDetails)
        .replace(/[^ -~]/g, '\\u????')
        .trim().length;
}

function getRouteFromLink(url: string | null): string {
    if (!url) {
        return '';
    }

    // Get the reportID from URL
    let route = url;
    const localWebAndroidRegEx = /^(https:\/\/([0-9]{1,3})\.([0-9]{1,3})\.([0-9]{1,3})\.([0-9]{1,3}))/;
    linkingConfig.prefixes.forEach((prefix) => {
        if (route.startsWith(prefix)) {
            route = route.replace(prefix, '');
        } else if (localWebAndroidRegEx.test(route)) {
            route = route.replace(localWebAndroidRegEx, '');
        } else {
            return;
        }

        // Remove the port if it's a localhost URL
        if (/^:\d+/.test(route)) {
            route = route.replace(/:\d+/, '');
        }

        // Remove the leading slash if exists
        if (route.startsWith('/')) {
            route = route.replace('/', '');
        }
    });
    return route;
}

function parseReportRouteParams(route: string): ReportRouteParams {
    let parsingRoute = route;
    if (parsingRoute.at(0) === '/') {
        // remove the first slash
        parsingRoute = parsingRoute.slice(1);
    }

    if (!parsingRoute.startsWith(addTrailingForwardSlash(ROUTES.REPORT))) {
        return {reportID: '', isSubReportPageRoute: false};
    }

    const state = getStateFromPath(parsingRoute as Route);
    const focusedRoute = findFocusedRoute(state);

    const reportID = focusedRoute?.params && 'reportID' in focusedRoute.params ? (focusedRoute?.params?.reportID as string) : '';

    if (!reportID) {
        return {reportID: '', isSubReportPageRoute: false};
    }

    return {
        reportID,
        // We're checking the route start with `r/`, the sub report route is the route that we can open from report screen like `r/:reportID/details`
        isSubReportPageRoute: focusedRoute?.name !== SCREENS.REPORT,
    };
}

function getReportIDFromLink(url: string | null): string {
    const route = getRouteFromLink(url);
    const {reportID, isSubReportPageRoute} = parseReportRouteParams(route);
    if (isSubReportPageRoute) {
        // We allow the Sub-Report deep link routes (settings, details, etc.) to be handled by their respective component pages
        return '';
    }
    return reportID;
}

/**
 * Check if the chat report is linked to an iou that is waiting for the current user to add a credit bank account.
 */
function hasIOUWaitingOnCurrentUserBankAccount(chatReport: OnyxInputOrEntry<Report>): boolean {
    if (chatReport?.iouReportID) {
        const iouReport = getReport(chatReport.iouReportID, allReports);
        if (iouReport?.isWaitingOnBankAccount && iouReport?.ownerAccountID === currentUserAccountID) {
            return true;
        }
    }

    return false;
}

/**
 * Users can submit an expense:
 * - in policy expense chats only if they are in a role of a member in the chat (in other words, if it's their policy expense chat)
 * - in an open or submitted expense report tied to a policy expense chat the user owns
 *     - employee can submit expenses in a submitted expense report only if the policy has Instant Submit settings turned on
 * - in an IOU report, which is not settled yet
 * - in a 1:1 DM chat
 */
function canRequestMoney(report: OnyxEntry<Report>, policy: OnyxEntry<Policy>, otherParticipants: number[]): boolean {
    // User cannot submit expenses in a chat thread, task report or in a chat room
    if (isChatThread(report) || isTaskReport(report) || isChatRoom(report) || isSelfDM(report) || isGroupChat(report)) {
        return false;
    }

    // Users can only submit expenses in DMs if they are a 1:1 DM
    if (isDM(report)) {
        return otherParticipants.length === 1;
    }

    // Prevent requesting money if pending IOU report waiting for their bank account already exists
    if (hasIOUWaitingOnCurrentUserBankAccount(report)) {
        return false;
    }

    let isOwnPolicyExpenseChat = report?.isOwnPolicyExpenseChat ?? false;
    if (isExpenseReport(report) && getParentReport(report)) {
        isOwnPolicyExpenseChat = !!getParentReport(report)?.isOwnPolicyExpenseChat;
    }

    // In case there are no other participants than the current user and it's not user's own policy expense chat, they can't submit expenses from such report
    if (otherParticipants.length === 0 && !isOwnPolicyExpenseChat) {
        return false;
    }

    // Current user must be a manager or owner of this IOU
    if (isIOUReport(report) && currentUserAccountID !== report?.managerID && currentUserAccountID !== report?.ownerAccountID) {
        return false;
    }

    if (isMoneyRequestReport(report)) {
        return canAddTransaction(report);
    }

    // In the case of policy expense chat, users can only submit expenses from their own policy expense chat
    return !isPolicyExpenseChat(report) || isOwnPolicyExpenseChat;
}

function isGroupChatAdmin(report: OnyxEntry<Report>, accountID: number) {
    if (!report?.participants) {
        return false;
    }

    const reportParticipants = report.participants ?? {};
    const participant = reportParticipants[accountID];
    return participant?.role === CONST.REPORT.ROLE.ADMIN;
}

/**
 * Helper method to define what expense options we want to show for particular method.
 * There are 4 expense options: Submit, Split, Pay and Track expense:
 * - Submit option should show for:
 *     - DMs
 *     - own policy expense chats
 *     - open and processing expense reports tied to own policy expense chat
 *     - unsettled IOU reports
 * - Pay option should show for:
 *     - DMs
 * - Split options should show for:
 *     - DMs
 *     - chat/policy rooms with more than 1 participant
 *     - groups chats with 2 and more participants
 *     - corporate expense chats
 * - Track expense option should show for:
 *    - Self DMs
 *    - own policy expense chats
 *    - open and processing expense reports tied to own policy expense chat
 * - Send invoice option should show for:
 *    - invoice rooms if the user is an admin of the sender workspace
 * None of the options should show in chat threads or if there is some special Expensify account
 * as a participant of the report.
 */
function getMoneyRequestOptions(report: OnyxEntry<Report>, policy: OnyxEntry<Policy>, reportParticipants: number[], filterDeprecatedTypes = false, isReportArchived = false): IOUType[] {
    const teacherUnitePolicyID = environment === CONST.ENVIRONMENT.PRODUCTION ? CONST.TEACHERS_UNITE.PROD_POLICY_ID : CONST.TEACHERS_UNITE.TEST_POLICY_ID;
    const isTeachersUniteReport = report?.policyID === teacherUnitePolicyID;

    // In any thread, task report or trip room, we do not allow any new expenses
    if (isChatThread(report) || isTaskReport(report) || isInvoiceReport(report) || isSystemChat(report) || isReportArchived || isTripRoom(report)) {
        return [];
    }

    if (isInvoiceRoom(report)) {
        if (canSendInvoiceFromWorkspace(policy?.id) && isPolicyAdmin(report?.policyID, allPolicies)) {
            return [CONST.IOU.TYPE.INVOICE];
        }
        return [];
    }

    // We don't allow IOU actions if an Expensify account is a participant of the report, unless the policy that the report is on is owned by an Expensify account
    const doParticipantsIncludeExpensifyAccounts = lodashIntersection(reportParticipants, CONST.EXPENSIFY_ACCOUNT_IDS).length > 0;
    // This will be fixed as part of https://github.com/Expensify/Expensify/issues/507850
    // eslint-disable-next-line deprecation/deprecation
    const policyOwnerAccountID = getPolicy(report?.policyID)?.ownerAccountID;
    const isPolicyOwnedByExpensifyAccounts = policyOwnerAccountID ? CONST.EXPENSIFY_ACCOUNT_IDS.includes(policyOwnerAccountID) : false;
    if (doParticipantsIncludeExpensifyAccounts && !isPolicyOwnedByExpensifyAccounts) {
        // Allow create expense option for Manager McTest report
        if (reportParticipants.some((accountID) => accountID === CONST.ACCOUNT_ID.MANAGER_MCTEST) && Permissions.isBetaEnabled(CONST.BETAS.NEWDOT_MANAGER_MCTEST, allBetas)) {
            return [CONST.IOU.TYPE.SUBMIT];
        }
        return [];
    }

    const otherParticipants = reportParticipants.filter((accountID) => currentUserPersonalDetails?.accountID !== accountID);
    const hasSingleParticipantInReport = otherParticipants.length === 1;
    let options: IOUType[] = [];

    if (isSelfDM(report)) {
        options = [CONST.IOU.TYPE.TRACK];
    }

    if (canRequestMoney(report, policy, otherParticipants)) {
        // For Teachers Unite policy, don't show Create Expense option
        if (!isTeachersUniteReport) {
            options = [...options, CONST.IOU.TYPE.SUBMIT];
            if (!filterDeprecatedTypes) {
                options = [...options, CONST.IOU.TYPE.REQUEST];
            }
        }

        // If the user can request money from the workspace report, they can also track expenses
        if (isPolicyExpenseChat(report) || isExpenseReport(report)) {
            options = [...options, CONST.IOU.TYPE.TRACK];
        }
    }

    // For expense reports on Teachers Unite workspace, disable "Create report" option
    if (isExpenseReport(report) && report?.policyID === teacherUnitePolicyID) {
        options = options.filter((option) => option !== CONST.IOU.TYPE.SUBMIT);
    }

    // User created policy rooms and default rooms like #admins or #announce will always have the Split Expense option
    // unless there are no other participants at all (e.g. #admins room for a policy with only 1 admin)
    // DM chats will have the Split Expense option.
    // Your own expense chats will have the split expense option.
    // Only show Split Expense for TU policy
    if (
        (isChatRoom(report) && !isAnnounceRoom(report) && otherParticipants.length > 0) ||
        (isDM(report) && otherParticipants.length > 0) ||
        (isGroupChat(report) && otherParticipants.length > 0) ||
        (isPolicyExpenseChat(report) && report?.isOwnPolicyExpenseChat && isTeachersUniteReport)
    ) {
        options = [...options, CONST.IOU.TYPE.SPLIT];
    }

    // Pay someone option should be visible only in 1:1 DMs
    if (isDM(report) && hasSingleParticipantInReport) {
        options = [...options, CONST.IOU.TYPE.PAY];
        if (!filterDeprecatedTypes) {
            options = [...options, CONST.IOU.TYPE.SEND];
        }
    }

    return options;
}

/**
 * This is a temporary function to help with the smooth transition with the oldDot.
 * This function will be removed once the transition occurs in oldDot to new links.
 */
// eslint-disable-next-line @typescript-eslint/naming-convention
function temporary_getMoneyRequestOptions(
    report: OnyxEntry<Report>,
    policy: OnyxEntry<Policy>,
    reportParticipants: number[],
    isReportArchived = false,
): Array<Exclude<IOUType, typeof CONST.IOU.TYPE.REQUEST | typeof CONST.IOU.TYPE.SEND | typeof CONST.IOU.TYPE.CREATE | typeof CONST.IOU.TYPE.SPLIT_EXPENSE>> {
    return getMoneyRequestOptions(report, policy, reportParticipants, true, isReportArchived) as Array<
        Exclude<IOUType, typeof CONST.IOU.TYPE.REQUEST | typeof CONST.IOU.TYPE.SEND | typeof CONST.IOU.TYPE.CREATE | typeof CONST.IOU.TYPE.SPLIT_EXPENSE>
    >;
}

/**
 * Invoice sender, invoice receiver and auto-invited admins cannot leave
 */
function canLeaveInvoiceRoom(report: OnyxEntry<Report>): boolean {
    if (!report || !report?.invoiceReceiver) {
        return false;
    }

    if (report?.statusNum === CONST.REPORT.STATUS_NUM.CLOSED) {
        return false;
    }
    // This will be fixed as part of https://github.com/Expensify/Expensify/issues/507850
    // eslint-disable-next-line deprecation/deprecation
    const isSenderPolicyAdmin = getPolicy(report.policyID)?.role === CONST.POLICY.ROLE.ADMIN;

    if (isSenderPolicyAdmin) {
        return false;
    }

    if (report.invoiceReceiver.type === CONST.REPORT.INVOICE_RECEIVER_TYPE.INDIVIDUAL) {
        return report?.invoiceReceiver?.accountID !== currentUserAccountID;
    }

    // This will be fixed as part of https://github.com/Expensify/Expensify/issues/507850
    // eslint-disable-next-line deprecation/deprecation
    const isReceiverPolicyAdmin = getPolicy(report.invoiceReceiver.policyID)?.role === CONST.POLICY.ROLE.ADMIN;

    if (isReceiverPolicyAdmin) {
        return false;
    }

    return true;
}

function isCurrentUserTheOnlyParticipant(participantAccountIDs?: number[]): boolean {
    return !!(participantAccountIDs?.length === 1 && participantAccountIDs?.at(0) === currentUserAccountID);
}

/**
 * Returns display names for those that can see the whisper.
 * However, it returns "you" if the current user is the only one who can see it besides the person that sent it.
 */
function getWhisperDisplayNames(participantAccountIDs?: number[]): string | undefined {
    const isWhisperOnlyVisibleToCurrentUser = isCurrentUserTheOnlyParticipant(participantAccountIDs);

    // When the current user is the only participant, the display name needs to be "you" because that's the only person reading it
    if (isWhisperOnlyVisibleToCurrentUser) {
        return translateLocal('common.youAfterPreposition');
    }

    return participantAccountIDs
        ?.map((accountID) => getDisplayNameForParticipant({formatPhoneNumber: formatPhoneNumberPhoneUtils, accountID, shouldUseShortForm: !isWhisperOnlyVisibleToCurrentUser}))
        .join(', ');
}

/**
 * Show subscript on expense chats / threads and expense requests
 */
function shouldReportShowSubscript(report: OnyxEntry<Report>, isReportArchived = false): boolean {
    if (isArchivedNonExpenseReport(report, isReportArchived) && !isWorkspaceThread(report)) {
        return false;
    }

    if (isPolicyExpenseChat(report) && !isChatThread(report) && !isTaskReport(report) && !report?.isOwnPolicyExpenseChat) {
        return true;
    }

    if (isPolicyExpenseChat(report) && !isThread(report) && !isTaskReport(report)) {
        return true;
    }

    if (isExpenseRequest(report)) {
        return true;
    }

    if (isExpenseReport(report)) {
        return true;
    }

    if (isWorkspaceTaskReport(report)) {
        return true;
    }

    if (isWorkspaceThread(report)) {
        return true;
    }

    if (isInvoiceRoom(report) || isInvoiceReport(report)) {
        return true;
    }

    return false;
}

/**
 * Return true if reports data exists
 */
function isReportDataReady(): boolean {
    return !isEmptyObject(allReports) && Object.keys(allReports ?? {}).some((key) => allReports?.[key]?.reportID);
}

/**
 * Return true if reportID from path is valid
 */
function isValidReportIDFromPath(reportIDFromPath: string | undefined): boolean {
    return !!reportIDFromPath && !['', 'null', 'undefined', '0', '-1'].includes(reportIDFromPath);
}

/**
 * Return the errors we have when creating a chat, a workspace room, or a new empty report
 */
function getCreationReportErrors(report: OnyxEntry<Report>): Errors | null | undefined {
    // We are either adding a workspace room, creating a chat, or we're creating a report, it isn't possible for all of these to have errors for the same report at the same time, so
    // simply looking up the first truthy value will get the relevant property if it's set.
    return report?.errorFields?.addWorkspaceRoom ?? report?.errorFields?.createChat ?? report?.errorFields?.createReport;
}

/**
 * Return true if the expense report is marked for deletion.
 */
function isMoneyRequestReportPendingDeletion(reportOrID: OnyxEntry<Report> | string): boolean {
    const report = typeof reportOrID === 'string' ? getReport(reportOrID, allReports) : reportOrID;
    if (!isMoneyRequestReport(report)) {
        return false;
    }

    const parentReportAction = getReportAction(report?.parentReportID, report?.parentReportActionID);
    return parentReportAction?.pendingAction === CONST.RED_BRICK_ROAD_PENDING_ACTION.DELETE;
}

function navigateToLinkedReportAction(ancestor: Ancestor, isInNarrowPaneModal: boolean, canUserPerformWrite: boolean | undefined, isOffline: boolean) {
    if (isInNarrowPaneModal) {
        Navigation.navigate(
            ROUTES.SEARCH_REPORT.getRoute({
                reportID: ancestor.report.reportID,
                reportActionID: ancestor.reportAction.reportActionID,
                backTo: SCREENS.SEARCH.REPORT_RHP,
            }),
        );
        return;
    }

    // Pop the thread report screen before navigating to the chat report.
    Navigation.goBack(ROUTES.REPORT_WITH_ID.getRoute(ancestor.report.reportID));

    const isVisibleAction = shouldReportActionBeVisible(ancestor.reportAction, ancestor.reportAction.reportActionID, canUserPerformWrite);

    if (isVisibleAction && !isOffline) {
        // Pop the chat report screen before navigating to the linked report action.
        Navigation.goBack(ROUTES.REPORT_WITH_ID.getRoute(ancestor.report.reportID, ancestor.reportAction.reportActionID));
    }
}

function canUserPerformWriteAction(report: OnyxEntry<Report>) {
    const reportErrors = getCreationReportErrors(report);

    // If the expense report is marked for deletion, let us prevent any further write action.
    if (isMoneyRequestReportPendingDeletion(report)) {
        return false;
    }

    // This will get removed as part of https://github.com/Expensify/App/issues/59961
    // eslint-disable-next-line deprecation/deprecation
    const reportNameValuePairs = getReportNameValuePairs(report?.reportID);
    return (
        !isArchivedNonExpenseReport(report, !!reportNameValuePairs?.private_isArchived) &&
        isEmptyObject(reportErrors) &&
        report &&
        isAllowedToComment(report) &&
        !isAnonymousUser &&
        canWriteInReport(report)
    );
}

/**
 * Returns ID of the original report from which the given reportAction is first created.
 */
function getOriginalReportID(reportID: string | undefined, reportAction: OnyxInputOrEntry<ReportAction>): string | undefined {
    if (!reportID) {
        return undefined;
    }
    const reportActions = allReportActions?.[`${ONYXKEYS.COLLECTION.REPORT_ACTIONS}${reportID}`];
    const currentReportAction = reportAction?.reportActionID ? reportActions?.[reportAction.reportActionID] : undefined;
    const report = allReports?.[`${ONYXKEYS.COLLECTION.REPORT}${reportID}`];
    const chatReport = allReports?.[`${ONYXKEYS.COLLECTION.REPORT}${report?.chatReportID}`];
    const transactionThreadReportID = getOneTransactionThreadReportID(report, chatReport, reportActions ?? ([] as ReportAction[]));
    const isThreadReportParentAction = reportAction?.childReportID?.toString() === reportID;
    if (Object.keys(currentReportAction ?? {}).length === 0) {
        return isThreadReportParentAction ? getReport(reportID, allReports)?.parentReportID : (transactionThreadReportID ?? reportID);
    }
    return reportID;
}

/**
 * Return the pendingAction and the errors resulting from either
 *
 * - creating a workspace room
 * - starting a chat
 * - paying the expense
 *
 * while being offline
 */
function getReportOfflinePendingActionAndErrors(report: OnyxEntry<Report>): ReportOfflinePendingActionAndErrors {
    // It shouldn't be possible for all of these actions to be pending (or to have errors) for the same report at the same time, so just take the first that exists
    const reportPendingAction = report?.pendingFields?.addWorkspaceRoom ?? report?.pendingFields?.createChat ?? report?.pendingFields?.reimbursed ?? report?.pendingFields?.createReport;
    const reportErrors = getCreationReportErrors(report);
    return {reportPendingAction, reportErrors};
}

/**
 * Check if the report can create the expense with type is iouType
 */
function canCreateRequest(report: OnyxEntry<Report>, policy: OnyxEntry<Policy>, iouType: ValueOf<typeof CONST.IOU.TYPE>, isReportArchived = false): boolean {
    const participantAccountIDs = Object.keys(report?.participants ?? {}).map(Number);

    if (!canUserPerformWriteAction(report)) {
        return false;
    }

    const requestOptions = getMoneyRequestOptions(report, policy, participantAccountIDs, isReportArchived);
    requestOptions.push(CONST.IOU.TYPE.CREATE);

    return requestOptions.includes(iouType);
}

function getWorkspaceChats(policyID: string | undefined, accountIDs: number[], reports: OnyxCollection<Report> = allReports): Array<OnyxEntry<Report>> {
    return Object.values(reports ?? {}).filter(
        (report) => isPolicyExpenseChat(report) && !!policyID && report?.policyID === policyID && report?.ownerAccountID && accountIDs.includes(report?.ownerAccountID),
    );
}

/**
 * Gets all reports that relate to the policy
 *
 * @param policyID - the workspace ID to get all associated reports
 */
function getAllWorkspaceReports(policyID?: string): Array<OnyxEntry<Report>> {
    if (!policyID) {
        return [];
    }
    return Object.values(allReports ?? {}).filter((report) => report?.policyID === policyID);
}

/**
 * @param policy - the workspace the report is on, null if the user isn't a member of the workspace
 */
function shouldDisableRename(report: OnyxEntry<Report>, isReportArchived = false): boolean {
    if (
        isDefaultRoom(report) ||
        isReportArchived ||
        isPublicRoom(report) ||
        isThread(report) ||
        isMoneyRequest(report) ||
        isMoneyRequestReport(report) ||
        isPolicyExpenseChat(report) ||
        isInvoiceRoom(report) ||
        isInvoiceReport(report) ||
        isSystemChat(report)
    ) {
        return true;
    }

    if (isGroupChat(report)) {
        return false;
    }

    if (isDeprecatedGroupDM(report, isReportArchived) || isTaskReport(report)) {
        return true;
    }

    return false;
}

/**
 * @param policy - the workspace the report is on, null if the user isn't a member of the workspace
 */
function canEditWriteCapability(report: OnyxEntry<Report>, policy: OnyxEntry<Policy>, isReportArchived = false): boolean {
    return isPolicyAdminPolicyUtils(policy) && !isAdminRoom(report) && !isReportArchived && !isThread(report) && !isInvoiceRoom(report) && !isPolicyExpenseChat(report);
}

/**
 * @param policy - the workspace the room is on, null if the user isn't a member of the workspace
 * @param isReportArchived - whether the workspace room is archived
 */
function canEditRoomVisibility(policy: OnyxEntry<Policy>, isReportArchived: boolean): boolean {
    return !isReportArchived && isPolicyAdminPolicyUtils(policy);
}

/**
 * Returns the onyx data needed for the task assignee chat
 */
function getTaskAssigneeChatOnyxData(
    accountID: number,
    assigneeAccountID: number,
    taskReportID: string,
    assigneeChatReportID: string,
    parentReportID: string | undefined,
    title: string,
    assigneeChatReport: OnyxEntry<Report>,
): OnyxDataTaskAssigneeChat {
    // Set if we need to add a comment to the assignee chat notifying them that they have been assigned a task
    let optimisticAssigneeAddComment: OptimisticReportAction | undefined;
    // Set if this is a new chat that needs to be created for the assignee
    let optimisticChatCreatedReportAction: OptimisticCreatedReportAction | undefined;
    const assigneeChatReportMetadata = getReportMetadata(assigneeChatReportID);
    const currentTime = DateUtils.getDBTime();
    const optimisticData: OnyxUpdate[] = [];
    const successData: OnyxUpdate[] = [];
    const failureData: OnyxUpdate[] = [];

    // You're able to assign a task to someone you haven't chatted with before - so we need to optimistically create the chat and the chat reportActions
    // Only add the assignee chat report to onyx if we haven't already set it optimistically
    if (assigneeChatReportMetadata?.isOptimisticReport && assigneeChatReport?.pendingFields?.createChat !== CONST.RED_BRICK_ROAD_PENDING_ACTION.ADD) {
        optimisticChatCreatedReportAction = buildOptimisticCreatedReportAction(assigneeChatReportID);
        optimisticData.push(
            {
                onyxMethod: Onyx.METHOD.MERGE,
                key: `${ONYXKEYS.COLLECTION.REPORT}${assigneeChatReportID}`,
                value: {
                    pendingFields: {
                        createChat: CONST.RED_BRICK_ROAD_PENDING_ACTION.ADD,
                    },
                },
            },
            {
                onyxMethod: Onyx.METHOD.MERGE,
                key: `${ONYXKEYS.COLLECTION.REPORT_METADATA}${assigneeChatReportID}`,
                value: {
                    isOptimisticReport: true,
                },
            },
            {
                onyxMethod: Onyx.METHOD.MERGE,
                key: `${ONYXKEYS.COLLECTION.REPORT_ACTIONS}${assigneeChatReportID}`,
                value: {[optimisticChatCreatedReportAction.reportActionID]: optimisticChatCreatedReportAction as Partial<ReportAction>},
            },
        );

        successData.push(
            {
                onyxMethod: Onyx.METHOD.MERGE,
                key: `${ONYXKEYS.COLLECTION.REPORT}${assigneeChatReportID}`,
                value: {
                    pendingFields: {
                        createChat: null,
                    },
                    // BE will send a different participant. We clear the optimistic one to avoid duplicated entries
                    participants: {[assigneeAccountID]: null},
                },
            },
            {
                onyxMethod: Onyx.METHOD.MERGE,
                key: `${ONYXKEYS.COLLECTION.REPORT_METADATA}${assigneeChatReportID}`,
                value: {
                    isOptimisticReport: false,
                },
            },
            {
                onyxMethod: Onyx.METHOD.MERGE,
                key: `${ONYXKEYS.COLLECTION.REPORT_METADATA}${assigneeChatReportID}`,
                value: {
                    isOptimisticReport: false,
                },
            },
        );

        failureData.push(
            {
                onyxMethod: Onyx.METHOD.SET,
                key: `${ONYXKEYS.COLLECTION.REPORT}${assigneeChatReportID}`,
                value: null,
            },
            {
                onyxMethod: Onyx.METHOD.MERGE,
                key: `${ONYXKEYS.COLLECTION.REPORT_ACTIONS}${assigneeChatReportID}`,
                value: {[optimisticChatCreatedReportAction.reportActionID]: {pendingAction: null}},
            },
            // If we failed, we want to remove the optimistic personal details as it was likely due to an invalid login
            {
                onyxMethod: Onyx.METHOD.MERGE,
                key: ONYXKEYS.PERSONAL_DETAILS_LIST,
                value: {
                    [assigneeAccountID]: null,
                },
            },
        );
    }

    // If you're choosing to share the task in the same DM as the assignee then we don't need to create another reportAction indicating that you've been assigned
    if (assigneeChatReportID !== parentReportID) {
        // eslint-disable-next-line @typescript-eslint/prefer-nullish-coalescing
        const displayname = allPersonalDetails?.[assigneeAccountID]?.displayName || allPersonalDetails?.[assigneeAccountID]?.login || '';
        optimisticAssigneeAddComment = buildOptimisticTaskCommentReportAction(taskReportID, title, assigneeAccountID, `assigned to ${displayname}`, parentReportID);
        const lastAssigneeCommentText = formatReportLastMessageText(getReportActionText(optimisticAssigneeAddComment.reportAction as ReportAction));
        const optimisticAssigneeReport = {
            lastVisibleActionCreated: currentTime,
            lastMessageText: lastAssigneeCommentText,
            lastActorAccountID: accountID,
            lastReadTime: currentTime,
        };

        optimisticData.push(
            {
                onyxMethod: Onyx.METHOD.MERGE,
                key: `${ONYXKEYS.COLLECTION.REPORT_ACTIONS}${assigneeChatReportID}`,
                value: {[optimisticAssigneeAddComment.reportAction.reportActionID]: optimisticAssigneeAddComment.reportAction as ReportAction},
            },
            {
                onyxMethod: Onyx.METHOD.MERGE,
                key: `${ONYXKEYS.COLLECTION.REPORT}${assigneeChatReportID}`,
                value: optimisticAssigneeReport,
            },
        );
        successData.push({
            onyxMethod: Onyx.METHOD.MERGE,
            key: `${ONYXKEYS.COLLECTION.REPORT_ACTIONS}${assigneeChatReportID}`,
            value: {[optimisticAssigneeAddComment.reportAction.reportActionID]: {isOptimisticAction: null}},
        });
        failureData.push({
            onyxMethod: Onyx.METHOD.MERGE,
            key: `${ONYXKEYS.COLLECTION.REPORT_ACTIONS}${assigneeChatReportID}`,
            value: {[optimisticAssigneeAddComment.reportAction.reportActionID]: {pendingAction: null}},
        });
    }

    return {
        optimisticData,
        successData,
        failureData,
        optimisticAssigneeAddComment,
        optimisticChatCreatedReportAction,
    };
}

/**
 * Return iou report action display message
 */
function getIOUReportActionDisplayMessage(reportAction: OnyxEntry<ReportAction>, transaction?: OnyxEntry<Transaction>, report?: Report): string {
    if (!isMoneyRequestAction(reportAction)) {
        return '';
    }
    const originalMessage = getOriginalMessage(reportAction);
    const {IOUReportID, automaticAction, payAsBusiness} = originalMessage ?? {};
    const iouReport = getReportOrDraftReport(IOUReportID);
    const isInvoice = isInvoiceReport(iouReport);

    let translationKey: TranslationPaths;
    if (originalMessage?.type === CONST.IOU.REPORT_ACTION_TYPE.PAY) {
        const reportPolicy = allPolicies?.[`${ONYXKEYS.COLLECTION.POLICY}${report?.policyID}`];
        const last4Digits = reportPolicy?.achAccount?.accountNumber?.slice(-4) ?? '';

        switch (originalMessage.paymentType) {
            case CONST.IOU.PAYMENT_TYPE.ELSEWHERE:
                translationKey = hasMissingInvoiceBankAccount(IOUReportID) ? 'iou.payerSettledWithMissingBankAccount' : 'iou.paidElsewhere';
                break;
            case CONST.IOU.PAYMENT_TYPE.EXPENSIFY:
            case CONST.IOU.PAYMENT_TYPE.VBBA:
                if (isInvoice) {
                    return translateLocal(payAsBusiness ? 'iou.settleInvoiceBusiness' : 'iou.settleInvoicePersonal', {amount: '', last4Digits});
                }
                translationKey = 'iou.businessBankAccount';
                if (automaticAction && originalMessage.paymentType === CONST.IOU.PAYMENT_TYPE.EXPENSIFY) {
                    translationKey = 'iou.automaticallyPaidWithExpensify';
                } else {
                    translationKey = 'iou.automaticallyPaidWithBusinessBankAccount';
                }
                break;
            default:
                translationKey = 'iou.payerPaidAmount';
                break;
        }

        return translateLocal(translationKey, {amount: '', payer: '', last4Digits});
    }

    const amount = getTransactionAmount(transaction, !isEmptyObject(iouReport) && isExpenseReport(iouReport), transaction?.reportID === CONST.REPORT.UNREPORTED_REPORT_ID) ?? 0;
    const formattedAmount = convertToDisplayString(amount, getCurrency(transaction)) ?? '';
    const isRequestSettled = isSettled(IOUReportID);
    const isApproved = isReportApproved({report: iouReport});
    if (isRequestSettled) {
        return translateLocal('iou.payerSettled', {
            amount: formattedAmount,
        });
    }
    if (isApproved) {
        return translateLocal('iou.approvedAmount', {
            amount: formattedAmount,
        });
    }
    if (isSplitBillReportAction(reportAction)) {
        translationKey = 'iou.didSplitAmount';
    } else if (isTrackExpenseAction(reportAction)) {
        translationKey = 'iou.trackedAmount';
    } else {
        translationKey = 'iou.expenseAmount';
    }
    return translateLocal(translationKey, {
        formattedAmount,
        comment: getMerchantOrDescription(transaction),
    });
}

/**
 * Checks if a report is a group chat.
 *
 * A report is a group chat if it meets the following conditions:
 * - Not a chat thread.
 * - Not a task report.
 * - Not an expense / IOU report.
 * - Not an archived room.
 * - Not a public / admin / announce chat room (chat type doesn't match any of the specified types).
 * - More than 2 participants.
 *
 */
function isDeprecatedGroupDM(report: OnyxEntry<Report>, isReportArchived = false): boolean {
    return !!(
        report &&
        !isChatThread(report) &&
        !isTaskReport(report) &&
        !isInvoiceReport(report) &&
        !isMoneyRequestReport(report) &&
        !isReportArchived &&
        !Object.values(CONST.REPORT.CHAT_TYPE).some((chatType) => chatType === getChatType(report)) &&
        Object.keys(report.participants ?? {})
            .map(Number)
            .filter((accountID) => accountID !== currentUserAccountID).length > 1
    );
}

/**
 * A "root" group chat is the top level group chat and does not refer to any threads off of a Group Chat
 */
function isRootGroupChat(report: OnyxEntry<Report>, isReportArchived = false): boolean {
    return !isChatThread(report) && (isGroupChat(report) || isDeprecatedGroupDM(report, isReportArchived));
}

/**
 * Assume any report without a reportID is unusable.
 */
function isValidReport(report?: OnyxEntry<Report>): boolean {
    return !!report?.reportID;
}

/**
 * Check to see if we are a participant of this report.
 */
function isReportParticipant(accountID: number | undefined, report: OnyxEntry<Report>): boolean {
    if (!accountID) {
        return false;
    }

    const possibleAccountIDs = Object.keys(report?.participants ?? {}).map(Number);
    if (report?.ownerAccountID) {
        possibleAccountIDs.push(report?.ownerAccountID);
    }
    if (report?.managerID) {
        possibleAccountIDs.push(report?.managerID);
    }
    return possibleAccountIDs.includes(accountID);
}

/**
 * Check to see if the current user has access to view the report.
 */
function canCurrentUserOpenReport(report: OnyxEntry<Report>, isReportArchived = false): boolean {
    return (isReportParticipant(currentUserAccountID, report) || isPublicRoom(report)) && canAccessReport(report, allBetas, isReportArchived);
}

function shouldUseFullTitleToDisplay(report: OnyxEntry<Report>): boolean {
    return (
        isMoneyRequestReport(report) || isPolicyExpenseChat(report) || isChatRoom(report) || isChatThread(report) || isTaskReport(report) || isGroupChat(report) || isInvoiceReport(report)
    );
}

function getRoom(type: ValueOf<typeof CONST.REPORT.CHAT_TYPE>, policyID: string): OnyxEntry<Report> {
    const room = Object.values(allReports ?? {}).find((report) => report?.policyID === policyID && report?.chatType === type && !isThread(report));
    return room;
}

/**
 *  We only want policy members who are members of the report to be able to modify the report description, but not in thread chat.
 */
function canEditReportDescription(report: OnyxEntry<Report>, policy: OnyxEntry<Policy>, isReportArchived = false): boolean {
    return (
        !isMoneyRequestReport(report) &&
        !isReportArchived &&
        isChatRoom(report) &&
        !isChatThread(report) &&
        !isEmpty(policy) &&
        hasParticipantInArray(report, currentUserAccountID ? [currentUserAccountID] : []) &&
        !isAuditor(report)
    );
}

function canEditPolicyDescription(policy: OnyxEntry<Policy>): boolean {
    return isPolicyAdminPolicyUtils(policy);
}

function getReportActionWithSmartscanError(reportActions: ReportAction[]): ReportAction | undefined {
    return reportActions.find((action) => {
        const isReportPreview = isReportPreviewAction(action);
        const isSplitReportAction = isSplitBillReportAction(action);
        if (!isSplitReportAction && !isReportPreview) {
            return false;
        }
        const IOUReportID = getIOUReportIDFromReportActionPreview(action);
        const isReportPreviewError = isReportPreview && shouldShowRBRForMissingSmartscanFields(IOUReportID) && !isSettled(IOUReportID);
        if (isReportPreviewError) {
            return true;
        }

        const transactionID = isMoneyRequestAction(action) ? getOriginalMessage(action)?.IOUTransactionID : undefined;
        const transaction = allTransactions?.[`${ONYXKEYS.COLLECTION.TRANSACTION}${transactionID}`] ?? {};
        const isSplitBillError = isSplitReportAction && hasMissingSmartscanFieldsTransactionUtils(transaction as Transaction);

        return isSplitBillError;
    });
}

/**
 * Checks if report action has error when smart scanning
 */
function hasSmartscanError(reportActions: ReportAction[]): boolean {
    return !!getReportActionWithSmartscanError(reportActions);
}

function shouldAutoFocusOnKeyPress(event: KeyboardEvent): boolean {
    if (event.key.length > 1) {
        return false;
    }

    // If a key is pressed in combination with Meta, Control or Alt do not focus
    if (event.ctrlKey || event.metaKey) {
        return false;
    }

    if (event.code === 'Space') {
        return false;
    }

    return true;
}

/**
 * Navigates to the appropriate screen based on the presence of a private note for the current user.
 */
function navigateToPrivateNotes(report: OnyxEntry<Report>, session: OnyxEntry<Session>, backTo?: string) {
    if (isEmpty(report) || isEmpty(session) || !session.accountID) {
        return;
    }
    const currentUserPrivateNote = report.privateNotes?.[session.accountID]?.note ?? '';
    if (isEmpty(currentUserPrivateNote)) {
        Navigation.navigate(ROUTES.PRIVATE_NOTES_EDIT.getRoute(report.reportID, session.accountID, backTo));
        return;
    }
    Navigation.navigate(ROUTES.PRIVATE_NOTES_LIST.getRoute(report.reportID, backTo));
}

/**
 * Get all held transactions of a iouReport
 */
function getAllHeldTransactions(iouReportID?: string): Transaction[] {
    const transactions = getReportTransactions(iouReportID);
    return transactions.filter((transaction) => isOnHoldTransactionUtils(transaction));
}

/**
 * Check if Report has any held expenses
 */
function hasHeldExpenses(iouReportID?: string, allReportTransactions?: SearchTransaction[]): boolean {
    const iouReportTransactions = getReportTransactions(iouReportID);
    const transactions = allReportTransactions ?? iouReportTransactions;
    return transactions.some((transaction) => isOnHoldTransactionUtils(transaction));
}

/**
 * Check if all expenses in the Report are on hold
 */
function hasOnlyHeldExpenses(iouReportID?: string, allReportTransactions?: SearchTransaction[]): boolean {
    const transactionsByIouReportID = getReportTransactions(iouReportID);
    const reportTransactions = allReportTransactions ?? transactionsByIouReportID;
    return reportTransactions.length > 0 && !reportTransactions.some((transaction) => !isOnHoldTransactionUtils(transaction));
}

/**
 * Checks if thread replies should be displayed
 */
function shouldDisplayThreadReplies(reportAction: OnyxInputOrEntry<ReportAction>, isThreadReportParentAction: boolean): boolean {
    const hasReplies = (reportAction?.childVisibleActionCount ?? 0) > 0;
    return hasReplies && !!reportAction?.childCommenterCount && !isThreadReportParentAction;
}

/**
 * Check if money report has any transactions updated optimistically
 */
function hasUpdatedTotal(report: OnyxInputOrEntry<Report>, policy: OnyxInputOrEntry<Policy>): boolean {
    if (!report) {
        return true;
    }

    const allReportTransactions = getReportTransactions(report.reportID);

    const hasPendingTransaction = allReportTransactions.some((transaction) => !!transaction.pendingAction);
    const hasTransactionWithDifferentCurrency = allReportTransactions.some((transaction) => transaction.currency !== report.currency);
    const hasDifferentWorkspaceCurrency = report.pendingFields?.createChat && isExpenseReport(report) && report.currency !== policy?.outputCurrency;
    const hasOptimisticHeldExpense = hasHeldExpenses(report.reportID) && report?.unheldTotal === undefined;

    return !(hasPendingTransaction && (hasTransactionWithDifferentCurrency || hasDifferentWorkspaceCurrency)) && !hasOptimisticHeldExpense && !report.pendingFields?.total;
}

/**
 * Return held and full amount formatted with used currency
 */
function getNonHeldAndFullAmount(iouReport: OnyxEntry<Report>, shouldExcludeNonReimbursables: boolean): NonHeldAndFullAmount {
    // if the report is an expense report, the total amount should be negated
    const coefficient = isExpenseReport(iouReport) ? -1 : 1;

    let total = iouReport?.total ?? 0;
    let unheldTotal = iouReport?.unheldTotal ?? 0;
    if (shouldExcludeNonReimbursables) {
        total -= iouReport?.nonReimbursableTotal ?? 0;
        unheldTotal -= iouReport?.unheldNonReimbursableTotal ?? 0;
    }

    return {
        nonHeldAmount: convertToDisplayString(unheldTotal * coefficient, iouReport?.currency),
        fullAmount: convertToDisplayString(total * coefficient, iouReport?.currency),
        hasValidNonHeldAmount: unheldTotal * coefficient >= 0,
    };
}

/**
 * Disable reply in thread action if:
 *
 * - The action is listed in the thread-disabled list
 * - The action is a split expense action
 * - The action is deleted and is not threaded
 * - The report is archived and the action is not threaded
 * - The action is a whisper action and it's neither a report preview nor IOU action
 * - The action is the thread's first chat
 */
function shouldDisableThread(reportAction: OnyxInputOrEntry<ReportAction>, reportID: string, isThreadReportParentAction: boolean, isReportArchived = false): boolean {
    const isSplitBillAction = isSplitBillReportAction(reportAction);
    const isDeletedActionLocal = isDeletedAction(reportAction);
    const isReportPreviewActionLocal = isReportPreviewAction(reportAction);
    const isIOUAction = isMoneyRequestAction(reportAction);
    const isWhisperActionLocal = isWhisperAction(reportAction) || isActionableTrackExpense(reportAction);
    const isActionDisabled = CONST.REPORT.ACTIONS.THREAD_DISABLED.some((action: string) => action === reportAction?.actionName);

    return (
        isActionDisabled ||
        isSplitBillAction ||
        (isDeletedActionLocal && !reportAction?.childVisibleActionCount) ||
        (isReportArchived && !reportAction?.childVisibleActionCount) ||
        (isWhisperActionLocal && !isReportPreviewActionLocal && !isIOUAction) ||
        isThreadReportParentAction
    );
}

function getAllAncestorReportActions(report: Report | null | undefined, currentUpdatedReport?: OnyxEntry<Report>): Ancestor[] {
    if (!report) {
        return [];
    }
    const allAncestors: Ancestor[] = [];
    let parentReportID = report.parentReportID;
    let parentReportActionID = report.parentReportActionID;

    while (parentReportID) {
        const parentReport = currentUpdatedReport && currentUpdatedReport.reportID === parentReportID ? currentUpdatedReport : getReportOrDraftReport(parentReportID);
        const parentReportAction = getReportAction(parentReportID, parentReportActionID);

        if (!parentReport || !parentReportAction || (isTransactionThread(parentReportAction) && !isSentMoneyReportAction(parentReportAction)) || isReportPreviewAction(parentReportAction)) {
            break;
        }

        // For threads, we don't want to display trip summary
        if (isTripPreview(parentReportAction) && allAncestors.length > 0) {
            break;
        }

        const isParentReportActionUnread = isCurrentActionUnread(parentReport, parentReportAction);
        allAncestors.push({
            report: parentReport,
            reportAction: parentReportAction,
            shouldDisplayNewMarker: isParentReportActionUnread,
        });

        parentReportID = parentReport?.parentReportID;
        parentReportActionID = parentReport?.parentReportActionID;
    }

    return allAncestors.reverse();
}

function getAllAncestorReportActionIDs(report: Report | null | undefined, includeTransactionThread = false): AncestorIDs {
    if (!report) {
        return {
            reportIDs: [],
            reportActionsIDs: [],
        };
    }

    const allAncestorIDs: AncestorIDs = {
        reportIDs: [],
        reportActionsIDs: [],
    };
    let parentReportID = report.parentReportID;
    let parentReportActionID = report.parentReportActionID;

    while (parentReportID) {
        const parentReport = getReportOrDraftReport(parentReportID);
        const parentReportAction = getReportAction(parentReportID, parentReportActionID);

        if (
            !parentReportAction ||
            (!includeTransactionThread && ((isTransactionThread(parentReportAction) && !isSentMoneyReportAction(parentReportAction)) || isReportPreviewAction(parentReportAction)))
        ) {
            break;
        }

        allAncestorIDs.reportIDs.push(parentReportID);
        if (parentReportActionID) {
            allAncestorIDs.reportActionsIDs.push(parentReportActionID);
        }

        if (!parentReport) {
            break;
        }

        parentReportID = parentReport?.parentReportID;
        parentReportActionID = parentReport?.parentReportActionID;
    }

    return allAncestorIDs;
}

/**
 * Get optimistic data of parent report action
 * @param reportID The reportID of the report that is updated
 * @param lastVisibleActionCreated Last visible action created of the child report
 * @param type The type of action in the child report
 */
function getOptimisticDataForParentReportAction(reportID: string | undefined, lastVisibleActionCreated: string, type: string): Array<OnyxUpdate | null> {
    const report = getReportOrDraftReport(reportID);

    if (!report || isEmptyObject(report)) {
        return [];
    }

    const ancestors = getAllAncestorReportActionIDs(report, true);
    const totalAncestor = ancestors.reportIDs.length;

    return Array.from(Array(totalAncestor), (_, index) => {
        const ancestorReport = getReportOrDraftReport(ancestors.reportIDs.at(index));

        if (!ancestorReport || isEmptyObject(ancestorReport)) {
            return null;
        }

        const ancestorReportAction = getReportAction(ancestorReport.reportID, ancestors.reportActionsIDs.at(index) ?? '');

        if (!ancestorReportAction?.reportActionID || isEmptyObject(ancestorReportAction)) {
            return null;
        }

        return {
            onyxMethod: Onyx.METHOD.MERGE,
            key: `${ONYXKEYS.COLLECTION.REPORT_ACTIONS}${ancestorReport.reportID}`,
            value: {
                [ancestorReportAction.reportActionID]: updateOptimisticParentReportAction(ancestorReportAction, lastVisibleActionCreated, type),
            },
        };
    });
}

function canBeAutoReimbursed(report: OnyxInputOrEntry<Report>, policy: OnyxInputOrEntry<Policy> | SearchPolicy): boolean {
    if (isEmptyObject(policy)) {
        return false;
    }
    type CurrencyType = TupleToUnion<typeof CONST.DIRECT_REIMBURSEMENT_CURRENCIES>;
    const reimbursableTotal = getMoneyRequestSpendBreakdown(report).totalDisplaySpend;
    const autoReimbursementLimit = policy?.autoReimbursement?.limit ?? policy?.autoReimbursementLimit ?? 0;
    const isAutoReimbursable =
        isReportInGroupPolicy(report) &&
        policy.reimbursementChoice === CONST.POLICY.REIMBURSEMENT_CHOICES.REIMBURSEMENT_YES &&
        autoReimbursementLimit >= reimbursableTotal &&
        reimbursableTotal > 0 &&
        CONST.DIRECT_REIMBURSEMENT_CURRENCIES.includes(report?.currency as CurrencyType);
    return isAutoReimbursable;
}

/** Check if the current user is an owner of the report */
function isReportOwner(report: OnyxInputOrEntry<Report>): boolean {
    return report?.ownerAccountID === currentUserPersonalDetails?.accountID;
}

function isAllowedToApproveExpenseReport(report: OnyxEntry<Report>, approverAccountID?: number, reportPolicy?: OnyxEntry<Policy> | SearchPolicy): boolean {
    // This will be fixed as part of https://github.com/Expensify/Expensify/issues/507850
    // eslint-disable-next-line deprecation/deprecation
    const policy = reportPolicy ?? getPolicy(report?.policyID);
    const isOwner = (approverAccountID ?? currentUserAccountID) === report?.ownerAccountID;
    return !(policy?.preventSelfApproval && isOwner);
}

function isAllowedToSubmitDraftExpenseReport(report: OnyxEntry<Report>): boolean {
    // This will be fixed as part of https://github.com/Expensify/Expensify/issues/507850
    // eslint-disable-next-line deprecation/deprecation
    const policy = getPolicy(report?.policyID);
    const submitToAccountID = getSubmitToAccountID(policy, report);

    return isAllowedToApproveExpenseReport(report, submitToAccountID);
}

/**
 * What missing payment method does this report action indicate, if any?
 */
function getIndicatedMissingPaymentMethod(userWalletTierName: string | undefined, reportId: string | undefined, reportAction: ReportAction): MissingPaymentMethod | undefined {
    const isSubmitterOfUnsettledReport = reportId && isCurrentUserSubmitter(getReport(reportId, allReports)) && !isSettled(reportId);
    if (!reportId || !isSubmitterOfUnsettledReport || !isReimbursementQueuedAction(reportAction)) {
        return undefined;
    }
    const paymentType = getOriginalMessage(reportAction)?.paymentType;
    if (paymentType === CONST.IOU.PAYMENT_TYPE.EXPENSIFY) {
        return !userWalletTierName || userWalletTierName === CONST.WALLET.TIER_NAME.SILVER ? 'wallet' : undefined;
    }

    return !hasCreditBankAccount() ? 'bankAccount' : undefined;
}

/**
 * Checks if report chat contains missing payment method
 */
function hasMissingPaymentMethod(userWalletTierName: string | undefined, iouReportID: string | undefined): boolean {
    const reportActions = allReportActions?.[`${ONYXKEYS.COLLECTION.REPORT_ACTIONS}${iouReportID}`] ?? {};
    return Object.values(reportActions)
        .filter(Boolean)
        .some((action) => getIndicatedMissingPaymentMethod(userWalletTierName, iouReportID, action) !== undefined);
}

/**
 * Used from expense actions to decide if we need to build an optimistic expense report.
 * Create a new report if:
 * - we don't have an iouReport set in the chatReport
 * - we have one, but it's waiting on the payee adding a bank account
 * - we have one, but we can't add more transactions to it due to: report is approved or settled
 */
function shouldCreateNewMoneyRequestReport(existingIOUReport: OnyxInputOrEntry<Report> | undefined, chatReport: OnyxInputOrEntry<Report>, isScanRequest: boolean): boolean {
    const isASAPSubmitBetaEnabled = Permissions.isBetaEnabled(CONST.BETAS.ASAP_SUBMIT, allBetas);
    return !existingIOUReport || hasIOUWaitingOnCurrentUserBankAccount(chatReport) || !canAddTransaction(existingIOUReport) || (isScanRequest && isASAPSubmitBetaEnabled);
}

function getTripIDFromTransactionParentReportID(transactionParentReportID: string | undefined): string | undefined {
    return (getReportOrDraftReport(transactionParentReportID) as OnyxEntry<Report>)?.tripData?.tripID;
}

/**
 * Checks if report contains actions with errors
 */
function hasActionWithErrorsForTransaction(reportID: string | undefined, transaction: Transaction | undefined): boolean {
    if (!reportID) {
        return false;
    }
    const reportActions = allReportActions?.[`${ONYXKEYS.COLLECTION.REPORT_ACTIONS}${reportID}`] ?? {};
    return Object.values(reportActions)
        .filter(Boolean)
        .some((action) => {
            if (isMoneyRequestAction(action) && getOriginalMessage(action)?.IOUTransactionID) {
                if (getOriginalMessage(action)?.IOUTransactionID === transaction?.transactionID) {
                    return !isEmptyObject(action.errors);
                }
                return false;
            }
            return !isEmptyObject(action.errors);
        });
}

function isNonAdminOrOwnerOfPolicyExpenseChat(report: OnyxInputOrEntry<Report>, policy: OnyxInputOrEntry<Policy>): boolean {
    return isPolicyExpenseChat(report) && !(isPolicyAdminPolicyUtils(policy) || isPolicyOwner(policy, currentUserAccountID) || isReportOwner(report));
}

function isAdminOwnerApproverOrReportOwner(report: OnyxEntry<Report>, policy: OnyxEntry<Policy>): boolean {
    const isApprover = isMoneyRequestReport(report) && report?.managerID !== null && currentUserPersonalDetails?.accountID === report?.managerID;

    return isPolicyAdminPolicyUtils(policy) || isPolicyOwner(policy, currentUserAccountID) || isReportOwner(report) || isApprover;
}

/**
 * Whether the user can join a report
 */
function canJoinChat(report: OnyxEntry<Report>, parentReportAction: OnyxInputOrEntry<ReportAction>, policy: OnyxInputOrEntry<Policy>, isReportArchived = false): boolean {
    // We disabled thread functions for whisper action
    // So we should not show join option for existing thread on whisper message that has already been left, or manually leave it
    if (isWhisperAction(parentReportAction)) {
        return false;
    }

    // If the notification preference of the chat is not hidden that means we have already joined the chat
    if (!isHiddenForCurrentUser(report)) {
        return false;
    }

    const isExpenseChat = isMoneyRequestReport(report) || isMoneyRequest(report) || isInvoiceReport(report) || isTrackExpenseReport(report);
    // Anyone viewing these chat types is already a participant and therefore cannot join
    if (isRootGroupChat(report, isReportArchived) || isSelfDM(report) || isInvoiceRoom(report) || isSystemChat(report) || isExpenseChat) {
        return false;
    }

    // The user who is a member of the workspace has already joined the public announce room.
    if (isPublicAnnounceRoom(report) && !isEmptyObject(policy)) {
        return false;
    }

    if (isReportArchived) {
        return false;
    }

    return isChatThread(report) || isUserCreatedPolicyRoom(report) || isNonAdminOrOwnerOfPolicyExpenseChat(report, policy);
}

/**
 * Whether the user can leave a report
 */
function canLeaveChat(report: OnyxEntry<Report>, policy: OnyxEntry<Policy>, isReportArchived = false): boolean {
    if (isRootGroupChat(report, isReportArchived)) {
        return true;
    }

    if (isPolicyExpenseChat(report) && !report?.isOwnPolicyExpenseChat && !isPolicyAdminPolicyUtils(policy)) {
        return true;
    }

    if (isPublicRoom(report) && isAnonymousUserSession()) {
        return false;
    }

    if (isHiddenForCurrentUser(report)) {
        return false;
    }

    // Anyone viewing these chat types is already a participant and therefore cannot leave
    if (isSelfDM(report)) {
        return false;
    }

    // The user who is a member of the workspace cannot leave the public announce room.
    if (isPublicAnnounceRoom(report) && !isEmptyObject(policy)) {
        return false;
    }

    if (isInvoiceRoom(report)) {
        return canLeaveInvoiceRoom(report);
    }

    return (isChatThread(report) && !!getReportNotificationPreference(report)) || isUserCreatedPolicyRoom(report) || isNonAdminOrOwnerOfPolicyExpenseChat(report, policy);
}

function getReportActionActorAccountID(
    reportAction: OnyxEntry<ReportAction>,
    iouReport: OnyxEntry<Report>,
    report: OnyxEntry<Report>,
    delegatePersonalDetails?: PersonalDetails | undefined | null,
): number | undefined {
    switch (reportAction?.actionName) {
        case CONST.REPORT.ACTIONS.TYPE.REPORT_PREVIEW: {
            const ownerAccountID = iouReport?.ownerAccountID ?? reportAction?.childOwnerAccountID;
            const actorAccountID = iouReport?.managerID ?? reportAction?.childManagerAccountID;

            if (isPolicyExpenseChat(report) || delegatePersonalDetails) {
                return ownerAccountID;
            }

            return actorAccountID;
        }

        case CONST.REPORT.ACTIONS.TYPE.SUBMITTED:
            return reportAction?.adminAccountID ?? reportAction?.actorAccountID;

        default:
            return reportAction?.actorAccountID;
    }
}

function createDraftWorkspaceAndNavigateToConfirmationScreen(transactionID: string, actionName: IOUAction): void {
    const isCategorizing = actionName === CONST.IOU.ACTION.CATEGORIZE;
    const {expenseChatReportID, policyID, policyName} = createDraftWorkspace(currentUserEmail);
    setMoneyRequestParticipants(transactionID, [
        {
            selected: true,
            accountID: 0,
            isPolicyExpenseChat: true,
            reportID: expenseChatReportID,
            policyID,
            searchText: policyName,
        },
    ]);
    if (isCategorizing) {
        Navigation.navigate(ROUTES.MONEY_REQUEST_STEP_CATEGORY.getRoute(actionName, CONST.IOU.TYPE.SUBMIT, transactionID, expenseChatReportID));
    } else {
        Navigation.navigate(ROUTES.MONEY_REQUEST_STEP_CONFIRMATION.getRoute(actionName, CONST.IOU.TYPE.SUBMIT, transactionID, expenseChatReportID, undefined, true));
    }
}

function createDraftTransactionAndNavigateToParticipantSelector(
    transactionID: string | undefined,
    reportID: string | undefined,
    actionName: IOUAction,
    reportActionID: string | undefined,
): void {
    if (!transactionID || !reportID) {
        return;
    }

    const transaction = allTransactions?.[`${ONYXKEYS.COLLECTION.TRANSACTION}${transactionID}`] ?? ({} as Transaction);
    const reportActions = allReportActions?.[`${ONYXKEYS.COLLECTION.REPORT_ACTIONS}${reportID}`] ?? ([] as ReportAction[]);

    if (!transaction || !reportActions) {
        return;
    }

    const linkedTrackedExpenseReportAction = Object.values(reportActions)
        .filter(Boolean)
        .find((action) => isMoneyRequestAction(action) && getOriginalMessage(action)?.IOUTransactionID === transactionID);

    const {created, amount, currency, merchant, mccGroup} = getTransactionDetails(transaction) ?? {};
    const comment = getTransactionCommentObject(transaction);

    createDraftTransaction({
        ...transaction,
        actionableWhisperReportActionID: reportActionID,
        linkedTrackedExpenseReportAction,
        linkedTrackedExpenseReportID: reportID,
        created,
        modifiedCreated: undefined,
        modifiedAmount: undefined,
        modifiedCurrency: undefined,
        amount,
        currency,
        comment,
        merchant,
        modifiedMerchant: '',
        mccGroup,
    } as Transaction);

    const filteredPolicies = Object.values(allPolicies ?? {}).filter((policy) => shouldShowPolicy(policy, false, currentUserEmail));

    if (actionName === CONST.IOU.ACTION.CATEGORIZE) {
        // This will be fixed as part of https://github.com/Expensify/Expensify/issues/507850
        // eslint-disable-next-line deprecation/deprecation
        const activePolicy = getPolicy(activePolicyID);
        if (activePolicy && shouldRestrictUserBillableActions(activePolicy.id)) {
            Navigation.navigate(ROUTES.RESTRICTED_ACTION.getRoute(activePolicy.id));
            return;
        }

        if (shouldShowPolicy(activePolicy, false, currentUserEmail)) {
            const policyExpenseReportID = getPolicyExpenseChat(currentUserAccountID, activePolicyID)?.reportID;
            setMoneyRequestParticipants(transactionID, [
                {
                    selected: true,
                    accountID: 0,
                    isPolicyExpenseChat: true,
                    reportID: policyExpenseReportID,
                    policyID: activePolicyID,
                    searchText: activePolicy?.name,
                },
            ]);
            if (policyExpenseReportID) {
                Navigation.navigate(ROUTES.MONEY_REQUEST_STEP_CATEGORY.getRoute(actionName, CONST.IOU.TYPE.SUBMIT, transactionID, policyExpenseReportID));
            } else {
                Log.warn('policyExpenseReportID is not valid during expense categorizing');
            }
            return;
        }
        if (filteredPolicies.length === 0 || filteredPolicies.length > 1) {
            Navigation.navigate(ROUTES.MONEY_REQUEST_UPGRADE.getRoute(actionName, CONST.IOU.TYPE.SUBMIT, transactionID, reportID));
            return;
        }

        const policyID = filteredPolicies.at(0)?.id;
        const policyExpenseReportID = getPolicyExpenseChat(currentUserAccountID, policyID)?.reportID;
        setMoneyRequestParticipants(transactionID, [
            {
                selected: true,
                accountID: 0,
                isPolicyExpenseChat: true,
                reportID: policyExpenseReportID,
                policyID,
                searchText: activePolicy?.name,
            },
        ]);
        if (policyExpenseReportID) {
            Navigation.navigate(ROUTES.MONEY_REQUEST_STEP_CATEGORY.getRoute(actionName, CONST.IOU.TYPE.SUBMIT, transactionID, policyExpenseReportID));
        } else {
            Log.warn('policyExpenseReportID is not valid during expense categorizing');
        }
        return;
    }

    if (actionName === CONST.IOU.ACTION.SHARE) {
        Navigation.navigate(ROUTES.MONEY_REQUEST_ACCOUNTANT.getRoute(actionName, CONST.IOU.TYPE.SUBMIT, transactionID, reportID, Navigation.getActiveRoute()));
        return;
    }

    if (actionName === CONST.IOU.ACTION.SUBMIT || (allPolicies && filteredPolicies.length > 0)) {
        Navigation.navigate(ROUTES.MONEY_REQUEST_STEP_PARTICIPANTS.getRoute(CONST.IOU.TYPE.SUBMIT, transactionID, reportID, undefined, actionName));
        return;
    }

    return createDraftWorkspaceAndNavigateToConfirmationScreen(transactionID, actionName);
}

/**
 * Check if a report has any forwarded actions
 */
function hasForwardedAction(reportID: string): boolean {
    const reportActions = getAllReportActions(reportID);
    return Object.values(reportActions).some((action) => action?.actionName === CONST.REPORT.ACTIONS.TYPE.FORWARDED);
}

function isReportOutstanding(
    iouReport: OnyxInputOrEntry<Report>,
    policyID: string | undefined,
    reportNameValuePairs: OnyxCollection<ReportNameValuePairs> = allReportNameValuePair,
    allowSubmitted = true,
): boolean {
    if (!iouReport || isEmptyObject(iouReport)) {
        return false;
    }
    const currentRoute = navigationRef.getCurrentRoute();
    const params = currentRoute?.params as MoneyRequestNavigatorParamList[typeof SCREENS.MONEY_REQUEST.STEP_CONFIRMATION] | ReportsSplitNavigatorParamList[typeof SCREENS.REPORT];
    const activeReport = allReports?.[`${ONYXKEYS.COLLECTION.REPORT}${params?.reportID}`];
    const policy = allPolicies?.[`${ONYXKEYS.COLLECTION.POLICY}${policyID}`];
    const reportNameValuePair = reportNameValuePairs?.[`${ONYXKEYS.COLLECTION.REPORT_NAME_VALUE_PAIRS}${iouReport.reportID}`];
    const shouldAllowSubmittedReport = allowSubmitted || isInstantSubmitEnabled(policy) || isProcessingReport(activeReport);
    return (
        isExpenseReport(iouReport) &&
        iouReport?.stateNum !== undefined &&
        iouReport?.statusNum !== undefined &&
        iouReport?.policyID === policyID &&
        (shouldAllowSubmittedReport ? iouReport?.stateNum <= CONST.REPORT.STATE_NUM.SUBMITTED : iouReport?.stateNum < CONST.REPORT.STATE_NUM.SUBMITTED) &&
        (shouldAllowSubmittedReport ? iouReport?.statusNum <= CONST.REPORT.STATE_NUM.SUBMITTED : iouReport?.statusNum < CONST.REPORT.STATE_NUM.SUBMITTED) &&
        !hasForwardedAction(iouReport.reportID) &&
        !isArchivedReport(reportNameValuePair)
    );
}

/**
 * Get outstanding expense reports for a given policy ID
 * @param policyID - The policy ID to filter reports by
 * @param reportOwnerAccountID - The accountID of the report owner
 * @param reports - Collection of reports to filter
 * @returns Array of outstanding expense reports
 */
function getOutstandingReportsForUser(
    policyID: string | undefined,
    reportOwnerAccountID: number | undefined,
    reports: OnyxCollection<Report> = allReports,
    reportNameValuePairs: OnyxCollection<ReportNameValuePairs> = allReportNameValuePair,
    allowSubmitted = true,
): Array<OnyxEntry<Report>> {
    if (!reports) {
        return [];
    }
    return Object.values(reports).filter(
        (report) =>
            report?.pendingFields?.preview !== CONST.RED_BRICK_ROAD_PENDING_ACTION.DELETE &&
            isReportOutstanding(report, policyID, reportNameValuePairs, allowSubmitted) &&
            report?.ownerAccountID === reportOwnerAccountID,
    );
}

/**
 * Sort outstanding reports by their name, while keeping the selected one at the beginning.
 * @param report1 Details of the first report to be compared.
 * @param report2 Details of the second report to be compared.
 * @param selectedReportID ID of the selected report which needs to be at the beginning.
 */
function sortOutstandingReportsBySelected(
    report1: OnyxEntry<Report>,
    report2: OnyxEntry<Report>,
    selectedReportID: string | undefined,
    localeCompare: LocaleContextProps['localeCompare'],
): number {
    if (report1?.reportID === selectedReportID) {
        return -1;
    }
    if (report2?.reportID === selectedReportID) {
        return 1;
    }
    return localeCompare(report1?.reportName?.toLowerCase() ?? '', report2?.reportName?.toLowerCase() ?? '');
}

/**
 * @returns the object to update `report.hasOutstandingChildRequest`
 */
function getOutstandingChildRequest(iouReport: OnyxInputOrEntry<Report>): OutstandingChildRequest {
    if (!iouReport || isEmptyObject(iouReport)) {
        return {};
    }

    if (!isExpenseReport(iouReport)) {
        const {reimbursableSpend} = getMoneyRequestSpendBreakdown(iouReport);
        return {
            hasOutstandingChildRequest: iouReport.managerID === currentUserAccountID && reimbursableSpend !== 0,
        };
    }

    // This will be fixed as part of https://github.com/Expensify/Expensify/issues/507850
    // eslint-disable-next-line deprecation/deprecation
    const policy = getPolicy(iouReport.policyID);
    const shouldBeManuallySubmitted = isPaidGroupPolicyPolicyUtils(policy) && !policy?.harvesting?.enabled;
    if (shouldBeManuallySubmitted) {
        return {
            hasOutstandingChildRequest: true,
        };
    }

    // We don't need to update hasOutstandingChildRequest in this case
    return {};
}

function canReportBeMentionedWithinPolicy(report: OnyxEntry<Report>, policyID: string | undefined): boolean {
    if (!policyID || report?.policyID !== policyID) {
        return false;
    }

    return isChatRoom(report) && !isInvoiceRoom(report) && !isThread(report);
}

function prepareOnboardingOnyxData(
    introSelected: OnyxEntry<IntroSelected>,
    engagementChoice: OnboardingPurpose,
    onboardingMessage: OnboardingMessage,
    adminsChatReportID?: string,
    onboardingPolicyID?: string,
    userReportedIntegration?: OnboardingAccounting,
    wasInvited?: boolean,
    companySize?: OnboardingCompanySize,
) {
    if (engagementChoice === CONST.ONBOARDING_CHOICES.PERSONAL_SPEND) {
        // eslint-disable-next-line no-param-reassign
        onboardingMessage = getOnboardingMessages().onboardingMessages[CONST.ONBOARDING_CHOICES.PERSONAL_SPEND];
    }

    if (engagementChoice === CONST.ONBOARDING_CHOICES.EMPLOYER || engagementChoice === CONST.ONBOARDING_CHOICES.SUBMIT) {
        // eslint-disable-next-line no-param-reassign
        onboardingMessage = getOnboardingMessages().onboardingMessages[CONST.ONBOARDING_CHOICES.SUBMIT];
    }

    // Guides are assigned and tasks are posted in the #admins room for the MANAGE_TEAM and TRACK_WORKSPACE onboarding actions, except for emails that have a '+'.
    type PostTasksInAdminsRoomOnboardingChoices = 'newDotManageTeam' | 'newDotTrackWorkspace';
    const shouldPostTasksInAdminsRoom =
        [CONST.ONBOARDING_CHOICES.MANAGE_TEAM, CONST.ONBOARDING_CHOICES.TRACK_WORKSPACE].includes(engagementChoice as PostTasksInAdminsRoomOnboardingChoices) &&
        !currentUserEmail?.includes('+');
    const adminsChatReport = allReports?.[`${ONYXKEYS.COLLECTION.REPORT}${adminsChatReportID}`];
    const targetChatReport = shouldPostTasksInAdminsRoom
        ? (adminsChatReport ?? {reportID: adminsChatReportID, policyID: onboardingPolicyID})
        : getChatByParticipants([CONST.ACCOUNT_ID.CONCIERGE, currentUserAccountID ?? CONST.DEFAULT_NUMBER_ID], allReports, false, true);
    const {reportID: targetChatReportID = '', policyID: targetChatPolicyID = ''} = targetChatReport ?? {};

    if (!targetChatReportID) {
        Log.warn('Missing reportID for onboarding optimistic data');
        return;
    }

    const integrationName = userReportedIntegration ? CONST.ONBOARDING_ACCOUNTING_MAPPING[userReportedIntegration as keyof typeof CONST.ONBOARDING_ACCOUNTING_MAPPING] : '';
    // This will be fixed as part of https://github.com/Expensify/Expensify/issues/507850
    // eslint-disable-next-line deprecation/deprecation
    const assignedGuideEmail = getPolicy(targetChatPolicyID)?.assignedGuide?.email ?? 'Setup Specialist';
    const assignedGuidePersonalDetail = Object.values(allPersonalDetails ?? {}).find((personalDetail) => personalDetail?.login === assignedGuideEmail);
    let assignedGuideAccountID: number;
    if (assignedGuidePersonalDetail && assignedGuidePersonalDetail.accountID) {
        assignedGuideAccountID = assignedGuidePersonalDetail.accountID;
    } else {
        assignedGuideAccountID = generateAccountID(assignedGuideEmail);
        // eslint-disable-next-line rulesdir/prefer-actions-set-data
        Onyx.merge(ONYXKEYS.PERSONAL_DETAILS_LIST, {
            [assignedGuideAccountID]: {
                isOptimisticPersonalDetail: assignedGuideEmail === CONST.SETUP_SPECIALIST_LOGIN,
                login: assignedGuideEmail,
                displayName: assignedGuideEmail,
            },
        });
    }
    const actorAccountID = shouldPostTasksInAdminsRoom ? assignedGuideAccountID : CONST.ACCOUNT_ID.CONCIERGE;
    const firstAdminPolicy = getActivePolicies(allPolicies, currentUserEmail).find(
        (policy) => policy.type !== CONST.POLICY.TYPE.PERSONAL && getPolicyRole(policy, currentUserEmail) === CONST.POLICY.ROLE.ADMIN,
    );

    let testDriveURL: string;
    if (([CONST.ONBOARDING_CHOICES.MANAGE_TEAM, CONST.ONBOARDING_CHOICES.TEST_DRIVE_RECEIVER, CONST.ONBOARDING_CHOICES.TRACK_WORKSPACE] as OnboardingPurpose[]).includes(engagementChoice)) {
        testDriveURL = ROUTES.TEST_DRIVE_DEMO_ROOT;
    } else if (introSelected?.choice === CONST.ONBOARDING_CHOICES.SUBMIT && introSelected.inviteType === CONST.ONBOARDING_INVITE_TYPES.WORKSPACE) {
        testDriveURL = ROUTES.TEST_DRIVE_DEMO_ROOT;
    } else {
        testDriveURL = ROUTES.TEST_DRIVE_MODAL_ROOT.route;
    }

    const onboardingTaskParams: OnboardingTaskLinks = {
        integrationName,
        onboardingCompanySize: companySize ?? onboardingCompanySize,
        workspaceSettingsLink: `${environmentURL}/${ROUTES.WORKSPACE_INITIAL.getRoute(onboardingPolicyID ?? firstAdminPolicy?.id)}`,
        workspaceCategoriesLink: `${environmentURL}/${ROUTES.WORKSPACE_CATEGORIES.getRoute(onboardingPolicyID)}`,
        workspaceMembersLink: `${environmentURL}/${ROUTES.WORKSPACE_MEMBERS.getRoute(onboardingPolicyID)}`,
        workspaceMoreFeaturesLink: `${environmentURL}/${ROUTES.WORKSPACE_MORE_FEATURES.getRoute(onboardingPolicyID)}`,
        workspaceConfirmationLink: `${environmentURL}/${ROUTES.WORKSPACE_CONFIRMATION.getRoute(ROUTES.WORKSPACES_LIST.route)}`,
        testDriveURL: `${environmentURL}/${testDriveURL}`,
        workspaceAccountingLink: `${environmentURL}/${ROUTES.POLICY_ACCOUNTING.getRoute(onboardingPolicyID)}`,
        corporateCardLink: `${environmentURL}/${ROUTES.WORKSPACE_COMPANY_CARDS.getRoute(onboardingPolicyID)}`,
    };

    // Text message
    const message = typeof onboardingMessage.message === 'function' ? onboardingMessage.message(onboardingTaskParams) : onboardingMessage.message;
    const textComment = buildOptimisticAddCommentReportAction(message, undefined, actorAccountID, 1);
    const textCommentAction: OptimisticAddCommentReportAction = textComment.reportAction;
    const textMessage: AddCommentOrAttachmentParams = {
        reportID: targetChatReportID,
        reportActionID: textCommentAction.reportActionID,
        reportComment: textComment.commentText,
    };

    let createWorkspaceTaskReportID;
    const tasksData = onboardingMessage.tasks
        .filter((task) => {
            if (([CONST.ONBOARDING_TASK_TYPE.SETUP_CATEGORIES, CONST.ONBOARDING_TASK_TYPE.SETUP_TAGS] as string[]).includes(task.type) && userReportedIntegration) {
                return false;
            }

            if (([CONST.ONBOARDING_TASK_TYPE.ADD_ACCOUNTING_INTEGRATION, CONST.ONBOARDING_TASK_TYPE.SETUP_CATEGORIES_AND_TAGS] as string[]).includes(task.type) && !userReportedIntegration) {
                return false;
            }
            type SkipViewTourOnboardingChoices = 'newDotSubmit' | 'newDotSplitChat' | 'newDotPersonalSpend' | 'newDotEmployer';
            if (
                task.type === CONST.ONBOARDING_TASK_TYPE.VIEW_TOUR &&
                [
                    CONST.ONBOARDING_CHOICES.EMPLOYER,
                    CONST.ONBOARDING_CHOICES.PERSONAL_SPEND,
                    CONST.ONBOARDING_CHOICES.SUBMIT,
                    CONST.ONBOARDING_CHOICES.CHAT_SPLIT,
                    CONST.ONBOARDING_CHOICES.MANAGE_TEAM,
                ].includes(introSelected?.choice as SkipViewTourOnboardingChoices) &&
                engagementChoice === CONST.ONBOARDING_CHOICES.MANAGE_TEAM
            ) {
                return false;
            }

            // Exclude createWorkspace and viewTour tasks from #admin room, for test drive receivers,
            // since these users already have them in concierge
            if (
                introSelected?.choice === CONST.ONBOARDING_CHOICES.TEST_DRIVE_RECEIVER &&
                ([CONST.ONBOARDING_TASK_TYPE.CREATE_WORKSPACE, CONST.ONBOARDING_TASK_TYPE.VIEW_TOUR] as string[]).includes(task.type) &&
                shouldPostTasksInAdminsRoom
            ) {
                return false;
            }

            return true;
        })
        .map((task, index) => {
            const taskDescription = typeof task.description === 'function' ? task.description(onboardingTaskParams) : task.description;
            const taskTitle = typeof task.title === 'function' ? task.title(onboardingTaskParams) : task.title;
            const currentTask = buildOptimisticTaskReport(
                actorAccountID,
                targetChatReportID,
                currentUserAccountID,
                taskTitle,
                taskDescription,
                targetChatPolicyID,
                CONST.REPORT.NOTIFICATION_PREFERENCE.HIDDEN,
                task.mediaAttributes,
            );
            const emailCreatingAction =
                engagementChoice === CONST.ONBOARDING_CHOICES.MANAGE_TEAM ? (allPersonalDetails?.[actorAccountID]?.login ?? CONST.EMAIL.CONCIERGE) : CONST.EMAIL.CONCIERGE;
            const taskCreatedAction = buildOptimisticCreatedReportAction(emailCreatingAction);
            const taskReportAction = buildOptimisticTaskCommentReportAction(currentTask.reportID, taskTitle, 0, `task for ${taskTitle}`, targetChatReportID, actorAccountID, index + 3);
            currentTask.parentReportActionID = taskReportAction.reportAction.reportActionID;

            let isTaskAutoCompleted: boolean = task.autoCompleted;

            if (task.type === CONST.ONBOARDING_TASK_TYPE.VIEW_TOUR && onboarding?.selfTourViewed) {
                // If the user has already viewed the self tour, we mark the task as auto completed
                isTaskAutoCompleted = true;
            }

            const completedTaskReportAction = isTaskAutoCompleted
                ? buildOptimisticTaskReportAction(currentTask.reportID, CONST.REPORT.ACTIONS.TYPE.TASK_COMPLETED, 'marked as complete', actorAccountID, 2)
                : null;
            if (task.type === CONST.ONBOARDING_TASK_TYPE.CREATE_WORKSPACE) {
                createWorkspaceTaskReportID = currentTask.reportID;
            }

            return {
                task,
                currentTask,
                taskCreatedAction,
                taskReportAction,
                taskDescription: currentTask.description,
                completedTaskReportAction,
            };
        });

    // Sign-off welcome message
    const welcomeSignOffText =
        engagementChoice === CONST.ONBOARDING_CHOICES.MANAGE_TEAM ? translateLocal('onboarding.welcomeSignOffTitleManageTeam') : translateLocal('onboarding.welcomeSignOffTitle');
    const welcomeSignOffComment = buildOptimisticAddCommentReportAction(welcomeSignOffText, undefined, actorAccountID, tasksData.length + 3);
    const welcomeSignOffCommentAction: OptimisticAddCommentReportAction = welcomeSignOffComment.reportAction;
    const welcomeSignOffMessage = {
        reportID: targetChatReportID,
        reportActionID: welcomeSignOffCommentAction.reportActionID,
        reportComment: welcomeSignOffComment.commentText,
    };

    const tasksForParameters = tasksData.map<TaskForParameters>(({task, currentTask, taskCreatedAction, taskReportAction, taskDescription, completedTaskReportAction}) => ({
        type: 'task',
        task: task.type,
        taskReportID: currentTask.reportID,
        parentReportID: currentTask.parentReportID,
        parentReportActionID: taskReportAction.reportAction.reportActionID,
        createdTaskReportActionID: taskCreatedAction.reportActionID,
        completedTaskReportActionID: completedTaskReportAction?.reportActionID,
        title: currentTask.reportName ?? '',
        description: taskDescription ?? '',
    }));

    const hasOutstandingChildTask = tasksData.some((task) => !task.completedTaskReportAction);

    const tasksForOptimisticData = tasksData.reduce<OnyxUpdate[]>((acc, {currentTask, taskCreatedAction, taskReportAction, taskDescription, completedTaskReportAction}) => {
        acc.push(
            {
                onyxMethod: Onyx.METHOD.MERGE,
                key: `${ONYXKEYS.COLLECTION.REPORT_ACTIONS}${targetChatReportID}`,
                value: {
                    [taskReportAction.reportAction.reportActionID]: taskReportAction.reportAction as ReportAction,
                },
            },
            {
                onyxMethod: Onyx.METHOD.SET,
                key: `${ONYXKEYS.COLLECTION.REPORT}${currentTask.reportID}`,
                value: {
                    ...currentTask,
                    description: taskDescription,
                    pendingFields: {
                        createChat: CONST.RED_BRICK_ROAD_PENDING_ACTION.ADD,
                        reportName: CONST.RED_BRICK_ROAD_PENDING_ACTION.ADD,
                        description: CONST.RED_BRICK_ROAD_PENDING_ACTION.ADD,
                        managerID: CONST.RED_BRICK_ROAD_PENDING_ACTION.ADD,
                    },
                    managerID: currentUserAccountID,
                },
            },
            {
                onyxMethod: Onyx.METHOD.MERGE,
                key: `${ONYXKEYS.COLLECTION.REPORT_METADATA}${currentTask.reportID}`,
                value: {
                    isOptimisticReport: true,
                },
            },
            {
                onyxMethod: Onyx.METHOD.MERGE,
                key: `${ONYXKEYS.COLLECTION.REPORT_ACTIONS}${currentTask.reportID}`,
                value: {
                    [taskCreatedAction.reportActionID]: taskCreatedAction as ReportAction,
                },
            },
        );

        if (completedTaskReportAction) {
            acc.push({
                onyxMethod: Onyx.METHOD.MERGE,
                key: `${ONYXKEYS.COLLECTION.REPORT_ACTIONS}${currentTask.reportID}`,
                value: {
                    [completedTaskReportAction.reportActionID]: completedTaskReportAction as ReportAction,
                },
            });

            acc.push({
                onyxMethod: Onyx.METHOD.MERGE,
                key: `${ONYXKEYS.COLLECTION.REPORT}${currentTask.reportID}`,
                value: {
                    stateNum: CONST.REPORT.STATE_NUM.APPROVED,
                    statusNum: CONST.REPORT.STATUS_NUM.APPROVED,
                    managerID: currentUserAccountID,
                },
            });
        }

        return acc;
    }, []);

    const tasksForFailureData = tasksData.reduce<OnyxUpdate[]>((acc, {currentTask, taskReportAction}) => {
        acc.push(
            {
                onyxMethod: Onyx.METHOD.MERGE,
                key: `${ONYXKEYS.COLLECTION.REPORT_ACTIONS}${targetChatReportID}`,
                value: {
                    [taskReportAction.reportAction.reportActionID]: {
                        errors: getMicroSecondOnyxErrorWithTranslationKey('report.genericAddCommentFailureMessage'),
                    } as ReportAction,
                },
            },
            {
                onyxMethod: Onyx.METHOD.MERGE,
                key: `${ONYXKEYS.COLLECTION.REPORT}${currentTask.reportID}`,
                value: null,
            },
            {
                onyxMethod: Onyx.METHOD.MERGE,
                key: `${ONYXKEYS.COLLECTION.REPORT_ACTIONS}${currentTask.reportID}`,
                value: null,
            },
        );

        return acc;
    }, []);

    const tasksForSuccessData = tasksData.reduce<OnyxUpdate[]>((acc, {currentTask, taskCreatedAction, taskReportAction, completedTaskReportAction}) => {
        acc.push(
            {
                onyxMethod: Onyx.METHOD.MERGE,
                key: `${ONYXKEYS.COLLECTION.REPORT_ACTIONS}${targetChatReportID}`,
                value: {
                    [taskReportAction.reportAction.reportActionID]: {pendingAction: null, isOptimisticAction: null},
                },
            },
            {
                onyxMethod: Onyx.METHOD.MERGE,
                key: `${ONYXKEYS.COLLECTION.REPORT}${currentTask.reportID}`,
                value: {
                    pendingFields: {
                        createChat: null,
                        reportName: null,
                        description: null,
                        managerID: null,
                    },
                },
            },
            {
                onyxMethod: Onyx.METHOD.MERGE,
                key: `${ONYXKEYS.COLLECTION.REPORT_METADATA}${currentTask.reportID}`,
                value: {
                    isOptimisticReport: false,
                },
            },
            {
                onyxMethod: Onyx.METHOD.MERGE,
                key: `${ONYXKEYS.COLLECTION.REPORT_ACTIONS}${currentTask.reportID}`,
                value: {
                    [taskCreatedAction.reportActionID]: {pendingAction: null},
                },
            },
        );

        if (completedTaskReportAction) {
            acc.push({
                onyxMethod: Onyx.METHOD.MERGE,
                key: `${ONYXKEYS.COLLECTION.REPORT_ACTIONS}${currentTask.reportID}`,
                value: {
                    [completedTaskReportAction.reportActionID]: {pendingAction: null, isOptimisticAction: null},
                },
            });
        }

        return acc;
    }, []);

    const optimisticData: OnyxUpdate[] = [...tasksForOptimisticData];
    const lastVisibleActionCreated = welcomeSignOffCommentAction.created;
    optimisticData.push(
        {
            onyxMethod: Onyx.METHOD.MERGE,
            key: `${ONYXKEYS.COLLECTION.REPORT}${targetChatReportID}`,
            value: {
                hasOutstandingChildTask,
                lastVisibleActionCreated,
                lastActorAccountID: actorAccountID,
            },
        },
        {
            onyxMethod: Onyx.METHOD.MERGE,
            key: ONYXKEYS.NVP_INTRO_SELECTED,
            value: {
                choice: engagementChoice,
                createWorkspace: createWorkspaceTaskReportID,
            },
        },
    );

    // If we post tasks in the #admins room and introSelected?.choice does not exist, it means that a guide is assigned and all messages except tasks are handled by the backend
    if (!shouldPostTasksInAdminsRoom || !!introSelected?.choice) {
        optimisticData.push({
            onyxMethod: Onyx.METHOD.MERGE,
            key: `${ONYXKEYS.COLLECTION.REPORT_ACTIONS}${targetChatReportID}`,
            value: {
                [textCommentAction.reportActionID]: textCommentAction as ReportAction,
            },
        });
    }

    if (!wasInvited) {
        optimisticData.push({
            onyxMethod: Onyx.METHOD.MERGE,
            key: ONYXKEYS.NVP_ONBOARDING,
            value: {hasCompletedGuidedSetupFlow: true},
        });
    }

    const successData: OnyxUpdate[] = [...tasksForSuccessData];

    // If we post tasks in the #admins room and introSelected?.choice does not exist, it means that a guide is assigned and all messages except tasks are handled by the backend
    if (!shouldPostTasksInAdminsRoom || !!introSelected?.choice) {
        successData.push({
            onyxMethod: Onyx.METHOD.MERGE,
            key: `${ONYXKEYS.COLLECTION.REPORT_ACTIONS}${targetChatReportID}`,
            value: {
                [textCommentAction.reportActionID]: {pendingAction: null, isOptimisticAction: null},
            },
        });
    }

    let failureReport: Partial<Report> = {
        lastMessageText: '',
        lastVisibleActionCreated: '',
        hasOutstandingChildTask: false,
    };
    const report = allReports?.[`${ONYXKEYS.COLLECTION.REPORT}${targetChatReportID}`];
    const canUserPerformWriteAction1 = canUserPerformWriteAction(report);
    const {lastMessageText = ''} = getLastVisibleMessageActionUtils(targetChatReportID, canUserPerformWriteAction1);
    if (lastMessageText) {
        const lastVisibleAction = getLastVisibleAction(targetChatReportID, canUserPerformWriteAction1);
        const prevLastVisibleActionCreated = lastVisibleAction?.created;
        const lastActorAccountID = lastVisibleAction?.actorAccountID;
        failureReport = {
            lastMessageText,
            lastVisibleActionCreated: prevLastVisibleActionCreated,
            lastActorAccountID,
        };
    }

    const failureData: OnyxUpdate[] = [...tasksForFailureData];
    failureData.push(
        {
            onyxMethod: Onyx.METHOD.MERGE,
            key: `${ONYXKEYS.COLLECTION.REPORT}${targetChatReportID}`,
            value: failureReport,
        },

        {
            onyxMethod: Onyx.METHOD.MERGE,
            key: ONYXKEYS.NVP_INTRO_SELECTED,
            value: {
                choice: null,
                createWorkspace: null,
            },
        },
    );
    // If we post tasks in the #admins room and introSelected?.choice does not exist, it means that a guide is assigned and all messages except tasks are handled by the backend
    if (!shouldPostTasksInAdminsRoom || !!introSelected?.choice) {
        failureData.push({
            onyxMethod: Onyx.METHOD.MERGE,
            key: `${ONYXKEYS.COLLECTION.REPORT_ACTIONS}${targetChatReportID}`,
            value: {
                [textCommentAction.reportActionID]: {
                    errors: getMicroSecondOnyxErrorWithTranslationKey('report.genericAddCommentFailureMessage'),
                } as ReportAction,
            },
        });
    }

    if (!wasInvited) {
        failureData.push({
            onyxMethod: Onyx.METHOD.MERGE,
            key: ONYXKEYS.NVP_ONBOARDING,
            value: {hasCompletedGuidedSetupFlow: onboarding?.hasCompletedGuidedSetupFlow ?? null},
        });
    }

    if (userReportedIntegration) {
        const requiresControlPlan: AllConnectionName[] = [CONST.POLICY.CONNECTIONS.NAME.NETSUITE, CONST.POLICY.CONNECTIONS.NAME.QBD, CONST.POLICY.CONNECTIONS.NAME.SAGE_INTACCT];

        optimisticData.push({
            onyxMethod: Onyx.METHOD.MERGE,
            key: `${ONYXKEYS.COLLECTION.POLICY}${onboardingPolicyID}`,
            value: {
                areConnectionsEnabled: true,
                ...(requiresControlPlan.includes(userReportedIntegration as AllConnectionName)
                    ? {
                          type: CONST.POLICY.TYPE.CORPORATE,
                      }
                    : {}),
                pendingFields: {
                    areConnectionsEnabled: CONST.RED_BRICK_ROAD_PENDING_ACTION.UPDATE,
                },
            },
        });
        successData.push({
            onyxMethod: Onyx.METHOD.MERGE,
            key: `${ONYXKEYS.COLLECTION.POLICY}${onboardingPolicyID}`,
            value: {
                pendingFields: {
                    areConnectionsEnabled: null,
                },
            },
        });
        failureData.push({
            onyxMethod: Onyx.METHOD.MERGE,
            key: `${ONYXKEYS.COLLECTION.POLICY}${onboardingPolicyID}`,
            value: {
                // This will be fixed as part of https://github.com/Expensify/Expensify/issues/507850
                // eslint-disable-next-line deprecation/deprecation
                areConnectionsEnabled: getPolicy(onboardingPolicyID)?.areConnectionsEnabled,
                pendingFields: {
                    areConnectionsEnabled: null,
                },
            },
        });
    }

    // If we post tasks in the #admins room and introSelected?.choice does not exist, it means that a guide is assigned and all messages except tasks are handled by the backend
    const guidedSetupData: GuidedSetupData = [];

    if (!shouldPostTasksInAdminsRoom || !!introSelected?.choice) {
        guidedSetupData.push({type: 'message', ...textMessage});
    }

    let selfDMParameters: SelfDMParameters = {};
    if (engagementChoice === CONST.ONBOARDING_CHOICES.PERSONAL_SPEND) {
        const selfDMReportID = findSelfDMReportID();
        let selfDMReport = allReports?.[`${ONYXKEYS.COLLECTION.REPORT}${selfDMReportID}`];
        let createdAction: ReportAction;
        if (!selfDMReport) {
            const currentTime = DateUtils.getDBTime();
            selfDMReport = buildOptimisticSelfDMReport(currentTime);
            createdAction = buildOptimisticCreatedReportAction(currentUserEmail ?? '', currentTime);
            selfDMParameters = {reportID: selfDMReport.reportID, createdReportActionID: createdAction.reportActionID};
            optimisticData.push(
                {
                    onyxMethod: Onyx.METHOD.SET,
                    key: `${ONYXKEYS.COLLECTION.REPORT}${selfDMReport.reportID}`,
                    value: {
                        ...selfDMReport,
                        pendingFields: {
                            createChat: CONST.RED_BRICK_ROAD_PENDING_ACTION.ADD,
                        },
                    },
                },
                {
                    onyxMethod: Onyx.METHOD.MERGE,
                    key: `${ONYXKEYS.COLLECTION.REPORT_METADATA}${selfDMReport.reportID}`,
                    value: {
                        isOptimisticReport: true,
                    },
                },
                {
                    onyxMethod: Onyx.METHOD.SET,
                    key: `${ONYXKEYS.COLLECTION.REPORT_ACTIONS}${selfDMReport.reportID}`,
                    value: {
                        [createdAction.reportActionID]: createdAction,
                    },
                },
            );

            successData.push(
                {
                    onyxMethod: Onyx.METHOD.MERGE,
                    key: `${ONYXKEYS.COLLECTION.REPORT}${selfDMReport.reportID}`,
                    value: {
                        pendingFields: {
                            createChat: null,
                        },
                    },
                },
                {
                    onyxMethod: Onyx.METHOD.MERGE,
                    key: `${ONYXKEYS.COLLECTION.REPORT_METADATA}${selfDMReport.reportID}`,
                    value: {
                        isOptimisticReport: false,
                    },
                },
                {
                    onyxMethod: Onyx.METHOD.MERGE,
                    key: `${ONYXKEYS.COLLECTION.REPORT_ACTIONS}${selfDMReport.reportID}`,
                    value: {
                        [createdAction.reportActionID]: {
                            pendingAction: null,
                        },
                    },
                },
            );
        }
    }

    guidedSetupData.push(...tasksForParameters);

    if (!introSelected?.choice || introSelected.choice === CONST.ONBOARDING_CHOICES.TEST_DRIVE_RECEIVER) {
        optimisticData.push({
            onyxMethod: Onyx.METHOD.MERGE,
            key: `${ONYXKEYS.COLLECTION.REPORT_ACTIONS}${targetChatReportID}`,
            value: {
                [welcomeSignOffCommentAction.reportActionID]: welcomeSignOffCommentAction as ReportAction,
            },
        });

        successData.push({
            onyxMethod: Onyx.METHOD.MERGE,
            key: `${ONYXKEYS.COLLECTION.REPORT_ACTIONS}${targetChatReportID}`,
            value: {
                [welcomeSignOffCommentAction.reportActionID]: {pendingAction: null, isOptimisticAction: null},
            },
        });

        failureData.push({
            onyxMethod: Onyx.METHOD.MERGE,
            key: `${ONYXKEYS.COLLECTION.REPORT_ACTIONS}${targetChatReportID}`,
            value: {
                [welcomeSignOffCommentAction.reportActionID]: {
                    errors: getMicroSecondOnyxErrorWithTranslationKey('report.genericAddCommentFailureMessage'),
                } as ReportAction,
            },
        });
        guidedSetupData.push({type: 'message', ...welcomeSignOffMessage});
    }

    return {optimisticData, successData, failureData, guidedSetupData, actorAccountID, selfDMParameters};
}

/**
 * Whether a given report is used for onboarding tasks. In the past, it could be either the Concierge chat or the system
 * DM, and we saved the report ID in the user's `onboarding` NVP. As a fallback for users who don't have the NVP, we now
 * only use the Concierge chat.
 */
function isChatUsedForOnboarding(optionOrReport: OnyxEntry<Report> | OptionData, onboardingPurposeSelected?: OnboardingPurpose): boolean {
    // onboarding can be an empty object for old accounts and accounts created from olddot
    if (onboarding && !isEmptyObject(onboarding) && onboarding.chatReportID) {
        return onboarding.chatReportID === optionOrReport?.reportID;
    }
    if (isEmptyObject(onboarding)) {
        return (optionOrReport as OptionData)?.isConciergeChat ?? isConciergeChatReport(optionOrReport);
    }

    // Onboarding guides are assigned to signup with emails that do not contain a '+' and select the "Manage my team's expenses" intent.
    // Guides and onboarding tasks are posted to the #admins room to facilitate the onboarding process.
    return onboardingPurposeSelected === CONST.ONBOARDING_CHOICES.MANAGE_TEAM && !currentUserEmail?.includes('+')
        ? isAdminRoom(optionOrReport)
        : ((optionOrReport as OptionData)?.isConciergeChat ?? isConciergeChatReport(optionOrReport));
}

/**
 * Get the report used for the user's onboarding process. For most users it is the Concierge chat, however in the past
 * we also used the system DM for A/B tests.
 */
function getChatUsedForOnboarding(): OnyxEntry<Report> {
    return Object.values(allReports ?? {}).find((report) => isChatUsedForOnboarding(report));
}

/**
 * Checks if given field has any violations and returns name of the first encountered one
 */
function getFieldViolation(violations: OnyxEntry<ReportViolations>, reportField: PolicyReportField): ReportViolationName | undefined {
    if (!violations || !reportField) {
        return undefined;
    }

    return Object.values(CONST.REPORT_VIOLATIONS).find((violation) => !!violations[violation] && violations[violation][reportField.fieldID]);
}

/**
 * Returns translation for given field violation
 */
function getFieldViolationTranslation(reportField: PolicyReportField, violation?: ReportViolationName): string {
    if (!violation) {
        return '';
    }

    switch (violation) {
        case 'fieldRequired':
            return translateLocal('reportViolations.fieldRequired', {fieldName: reportField.name});
        default:
            return '';
    }
}

/**
 * Returns all violations for report
 */
function getReportViolations(reportID: string): ReportViolations | undefined {
    if (!allReportsViolations) {
        return undefined;
    }

    return allReportsViolations[`${ONYXKEYS.COLLECTION.REPORT_VIOLATIONS}${reportID}`];
}

function findPolicyExpenseChatByPolicyID(policyID: string): OnyxEntry<Report> {
    return Object.values(allReports ?? {}).find((report) => isPolicyExpenseChat(report) && report?.policyID === policyID);
}

/**
 * A function to get the report last message. This is usually used to restore the report message preview in LHN after report actions change.
 * @param reportID
 * @param actionsToMerge
 * @param canUserPerformWriteActionInReport
 * @returns containing the calculated message preview data of the report
 */
function getReportLastMessage(reportID: string, actionsToMerge?: ReportActions) {
    let result: Partial<Report> = {
        lastMessageText: '',
        lastVisibleActionCreated: '',
    };

    const {lastMessageText = ''} = getLastVisibleMessage(reportID, actionsToMerge);

    if (lastMessageText) {
        const report = getReport(reportID, allReports);
        const lastVisibleAction = getLastVisibleActionReportActionsUtils(reportID, canUserPerformWriteAction(report), actionsToMerge);
        const lastVisibleActionCreated = lastVisibleAction?.created;
        const lastActorAccountID = lastVisibleAction?.actorAccountID;
        result = {
            lastMessageText,
            lastVisibleActionCreated,
            lastActorAccountID,
        };
    }

    return result;
}

function getReportLastVisibleActionCreated(report: OnyxEntry<Report>, oneTransactionThreadReport: OnyxEntry<Report>) {
    const reportLastVisibleActionCreated = report?.lastVisibleActionCreated ?? '';
    const threadLastVisibleActionCreated = oneTransactionThreadReport?.lastVisibleActionCreated ?? '';
    return reportLastVisibleActionCreated > threadLastVisibleActionCreated ? reportLastVisibleActionCreated : threadLastVisibleActionCreated;
}

function getSourceIDFromReportAction(reportAction: OnyxEntry<ReportAction>): string {
    const message = Array.isArray(reportAction?.message) ? (reportAction?.message?.at(-1) ?? null) : (reportAction?.message ?? null);
    const html = message?.html ?? '';
    const {sourceURL} = getAttachmentDetails(html);
    const sourceID = (sourceURL?.match(CONST.REGEX.ATTACHMENT_ID) ?? [])[1];
    return sourceID;
}

function getIntegrationIcon(connectionName?: ConnectionName) {
    if (connectionName === CONST.POLICY.CONNECTIONS.NAME.XERO) {
        return XeroSquare;
    }
    if (connectionName === CONST.POLICY.CONNECTIONS.NAME.QBO) {
        return QBOSquare;
    }
    if (connectionName === CONST.POLICY.CONNECTIONS.NAME.NETSUITE) {
        return NetSuiteSquare;
    }
    if (connectionName === CONST.POLICY.CONNECTIONS.NAME.SAGE_INTACCT) {
        return IntacctSquare;
    }
    if (connectionName === CONST.POLICY.CONNECTIONS.NAME.QBD) {
        return QBDSquare;
    }

    return undefined;
}

function getIntegrationExportIcon(connectionName?: ConnectionName) {
    if (connectionName === CONST.POLICY.CONNECTIONS.NAME.XERO) {
        return XeroExport;
    }
    if (connectionName === CONST.POLICY.CONNECTIONS.NAME.QBO || connectionName === CONST.POLICY.CONNECTIONS.NAME.QBD) {
        return QBOExport;
    }
    if (connectionName === CONST.POLICY.CONNECTIONS.NAME.NETSUITE) {
        return NetSuiteExport;
    }
    if (connectionName === CONST.POLICY.CONNECTIONS.NAME.SAGE_INTACCT) {
        return SageIntacctExport;
    }

    return undefined;
}

function canBeExported(report: OnyxEntry<Report>) {
    if (!report?.statusNum) {
        return false;
    }
    const isCorrectState = [CONST.REPORT.STATUS_NUM.APPROVED, CONST.REPORT.STATUS_NUM.CLOSED, CONST.REPORT.STATUS_NUM.REIMBURSED].some((status) => status === report.statusNum);
    return isExpenseReport(report) && isCorrectState;
}

function getIntegrationNameFromExportMessage(reportActions: OnyxEntry<ReportActions> | ReportAction[]) {
    if (!reportActions) {
        return '';
    }

    if (Array.isArray(reportActions)) {
        const exportIntegrationAction = reportActions.find((action) => isExportIntegrationAction(action));
        if (!exportIntegrationAction || !isExportIntegrationAction(exportIntegrationAction)) {
            return null;
        }

        const originalMessage = (getOriginalMessage(exportIntegrationAction) ?? {}) as OriginalMessageExportIntegration;
        const {label} = originalMessage;
        return label ?? null;
    }
}

function isExported(reportActions: OnyxEntry<ReportActions> | ReportAction[], report?: OnyxEntry<Report>): boolean {
    // If report object is provided and has the property, use it directly
    if (report?.isExportedToIntegration !== undefined) {
        return report.isExportedToIntegration;
    }

    // Fallback to checking actions for backward compatibility
    if (!reportActions) {
        return false;
    }

    let exportIntegrationActionsCount = 0;
    let integrationMessageActionsCount = 0;

    const reportActionList = Array.isArray(reportActions) ? reportActions : Object.values(reportActions);
    for (const action of reportActionList) {
        if (isExportIntegrationAction(action)) {
            // We consider any reports marked manually as exported to be exported, so we shortcut here.
            if (getOriginalMessage(action)?.markedManually) {
                return true;
            }
            exportIntegrationActionsCount++;
        }
        if (isIntegrationMessageAction(action)) {
            integrationMessageActionsCount++;
        }
    }

    // We need to make sure that there was at least one successful export to consider the report exported.
    // We add one EXPORT_INTEGRATION action to the report when we start exporting it (with pendingAction: 'add') and then another EXPORT_INTEGRATION when the export finishes successfully.
    // If the export fails, we add an INTEGRATIONS_MESSAGE action to the report, but the initial EXPORT_INTEGRATION action is still present, so we compare the counts of these two actions to determine if the report was exported successfully.
    return exportIntegrationActionsCount > integrationMessageActionsCount;
}

function hasExportError(reportActions: OnyxEntry<ReportActions> | ReportAction[], report?: OnyxEntry<Report>) {
    // If report object is provided and has the property, use it directly
    if (report?.hasExportError !== undefined) {
        return report.hasExportError;
    }

    // Fallback to checking actions for backward compatibility
    if (!reportActions) {
        return false;
    }

    if (Array.isArray(reportActions)) {
        return reportActions.some((action) => isIntegrationMessageAction(action));
    }

    return Object.values(reportActions).some((action) => isIntegrationMessageAction(action));
}

function doesReportContainRequestsFromMultipleUsers(iouReport: OnyxEntry<Report>): boolean {
    const transactions = getReportTransactions(iouReport?.reportID);
    // eslint-disable-next-line @typescript-eslint/prefer-nullish-coalescing
    return isIOUReport(iouReport) && transactions.some((transaction) => (transaction?.modifiedAmount || transaction?.amount) < 0);
}

/**
 * Determines whether the report can be moved to the workspace.
 */
function isWorkspaceEligibleForReportChange(newPolicy: OnyxEntry<Policy>, report: OnyxEntry<Report>, policies: OnyxCollection<Policy>): boolean {
    const submitterEmail = getLoginByAccountID(report?.ownerAccountID ?? CONST.DEFAULT_NUMBER_ID);
    const managerLogin = getLoginByAccountID(report?.managerID ?? CONST.DEFAULT_NUMBER_ID);
    // We can't move the iou report to the workspace if both users from the iou report create the expense
    if (doesReportContainRequestsFromMultipleUsers(report)) {
        return false;
    }

    if (!newPolicy?.isPolicyExpenseChatEnabled) {
        return false;
    }

    // We can only move the iou report to the workspace if the manager is the payer of the new policy
    if (isIOUReport(report)) {
        return isPaidGroupPolicyPolicyUtils(newPolicy) && isWorkspacePayer(managerLogin ?? '', newPolicy);
    }
    return isPaidGroupPolicyPolicyUtils(newPolicy) && (isPolicyMember(submitterEmail, newPolicy?.id) || isPolicyAdmin(newPolicy?.id, policies));
}

function getApprovalChain(policy: OnyxEntry<Policy>, expenseReport: OnyxEntry<Report>): string[] {
    const approvalChain: string[] = [];
    const fullApprovalChain: string[] = [];
    const reportTotal = expenseReport?.total ?? 0;
    const submitterEmail = getLoginsByAccountIDs([expenseReport?.ownerAccountID ?? CONST.DEFAULT_NUMBER_ID]).at(0) ?? '';

    if (isSubmitAndClose(policy)) {
        return approvalChain;
    }

    // Get category/tag approver list
    const ruleApprovers = getRuleApprovers(policy, expenseReport);

    // Push rule approvers to approvalChain list before submitsTo/forwardsTo approvers
    ruleApprovers.forEach((ruleApprover) => {
        // Don't push submitter to approve as a rule approver
        if (fullApprovalChain.includes(ruleApprover) || ruleApprover === submitterEmail) {
            return;
        }
        fullApprovalChain.push(ruleApprover);
    });

    let nextApproverEmail = getManagerAccountEmail(policy, expenseReport);

    while (nextApproverEmail && !approvalChain.includes(nextApproverEmail)) {
        approvalChain.push(nextApproverEmail);
        nextApproverEmail = getForwardsToAccount(policy, nextApproverEmail, reportTotal);
    }

    approvalChain.forEach((approver) => {
        if (fullApprovalChain.includes(approver)) {
            return;
        }

        fullApprovalChain.push(approver);
    });

    if (fullApprovalChain.at(-1) === submitterEmail && policy?.preventSelfApproval) {
        fullApprovalChain.pop();
    }
    return fullApprovalChain;
}

/**
 * Checks if the user has missing bank account for the invoice room.
 */
function hasMissingInvoiceBankAccount(iouReportID: string | undefined): boolean {
    if (!iouReportID) {
        return false;
    }

    const invoiceReport = getReport(iouReportID, allReports);

    if (!isInvoiceReport(invoiceReport)) {
        return false;
    }

    // This will be fixed as part of https://github.com/Expensify/Expensify/issues/507850
    // eslint-disable-next-line deprecation/deprecation
    return invoiceReport?.ownerAccountID === currentUserAccountID && !getPolicy(invoiceReport?.policyID)?.invoice?.bankAccount?.transferBankAccountID && isSettled(iouReportID);
}

function hasInvoiceReports() {
    const reports = Object.values(allReports ?? {});
    return reports.some((report) => isInvoiceReport(report));
}

function shouldUnmaskChat(participantsContext: OnyxEntry<PersonalDetailsList>, report: OnyxInputOrEntry<Report>): boolean {
    if (!report?.participants) {
        return true;
    }

    if (isThread(report) && report?.chatType && report?.chatType === CONST.REPORT.CHAT_TYPE.POLICY_EXPENSE_CHAT) {
        return true;
    }

    if (isThread(report) && report?.type === CONST.REPORT.TYPE.EXPENSE) {
        return true;
    }

    if (isAdminRoom(report)) {
        return true;
    }

    const participantAccountIDs = Object.keys(report.participants);

    if (participantAccountIDs.length > 2) {
        return false;
    }

    if (participantsContext) {
        let teamInChat = false;
        let userInChat = false;

        for (const participantAccountID of participantAccountIDs) {
            const id = Number(participantAccountID);
            const contextAccountData = participantsContext[id];

            if (contextAccountData) {
                const login = contextAccountData.login ?? '';

                if (login.endsWith(CONST.EMAIL.EXPENSIFY_EMAIL_DOMAIN) || login.endsWith(CONST.EMAIL.EXPENSIFY_TEAM_EMAIL_DOMAIN)) {
                    teamInChat = true;
                } else {
                    userInChat = true;
                }
            }
        }

        // exclude teamOnly chat
        if (teamInChat && userInChat) {
            return true;
        }
    }

    return false;
}

function getReportMetadata(reportID: string | undefined) {
    return reportID ? allReportMetadataKeyValue[reportID] : undefined;
}

/**
 * Helper method to check if participant email is Manager McTest
 */
function isSelectedManagerMcTest(email: string | null | undefined): boolean {
    return email === CONST.EMAIL.MANAGER_MCTEST;
}

/**
 *  Helper method to check if the report is a test transaction report
 */
function isTestTransactionReport(report: OnyxEntry<Report>): boolean {
    const managerID = report?.managerID ?? CONST.DEFAULT_NUMBER_ID;
    const personalDetails = allPersonalDetails?.[managerID];
    return isSelectedManagerMcTest(personalDetails?.login);
}

function isWaitingForSubmissionFromCurrentUser(chatReport: OnyxEntry<Report>, policy: OnyxEntry<Policy>) {
    return chatReport?.isOwnPolicyExpenseChat && !policy?.harvesting?.enabled;
}

function getGroupChatDraft() {
    return newGroupChatDraft;
}

function getChatListItemReportName(action: ReportAction & {reportName?: string}, report: SearchReport | undefined): string {
    if (report && isInvoiceReport(report)) {
        const properInvoiceReport = report;
        properInvoiceReport.chatReportID = report.parentReportID;

        return getInvoiceReportName(properInvoiceReport);
    }

    if (action?.reportName) {
        return action.reportName;
    }

    if (report?.reportID) {
        return getReportName(getReport(report?.reportID, allReports));
    }

    return getReportName(report);
}

/**
 * Generates report attributes for a report
 * This function should be called only in reportAttributes.ts
 * DO NOT USE THIS FUNCTION ANYWHERE ELSE
 */
function generateReportAttributes({
    report,
    chatReport,
    reportActions,
    transactionViolations,
    reportNameValuePairs,
}: {
    report: OnyxEntry<Report>;
    chatReport: OnyxEntry<Report>;
    reportActions?: OnyxCollection<ReportActions>;
    transactionViolations: OnyxCollection<TransactionViolation[]>;
    reportNameValuePairs: OnyxCollection<ReportNameValuePairs>;
}) {
    const reportActionsList = reportActions?.[`${ONYXKEYS.COLLECTION.REPORT_ACTIONS}${report?.reportID}`];
    const parentReportActionsList = reportActions?.[`${ONYXKEYS.COLLECTION.REPORT_ACTIONS}${report?.parentReportID}`];
    const isReportSettled = isSettled(report);
    const isCurrentUserReportOwner = isReportOwner(report);
    const doesReportHasViolations = hasReportViolations(report?.reportID);
    const hasViolationsToDisplayInLHN = shouldDisplayViolationsRBRInLHN(report, transactionViolations);
    const hasAnyTypeOfViolations = hasViolationsToDisplayInLHN || (!isReportSettled && isCurrentUserReportOwner && doesReportHasViolations);
    const reportErrors = getAllReportErrors(report, reportActionsList);
    const hasErrors = Object.entries(reportErrors ?? {}).length > 0;
    const oneTransactionThreadReportID = getOneTransactionThreadReportID(report, chatReport, reportActionsList);
    const parentReportAction = report?.parentReportActionID ? parentReportActionsList?.[report.parentReportActionID] : undefined;
    const isReportArchived = !!reportNameValuePairs?.[`${ONYXKEYS.COLLECTION.REPORT_NAME_VALUE_PAIRS}${report?.reportID}`]?.private_isArchived;
    const requiresAttention = requiresAttentionFromCurrentUser(report, parentReportAction, isReportArchived);

    return {
        doesReportHasViolations,
        hasViolationsToDisplayInLHN,
        hasAnyViolations: hasAnyTypeOfViolations,
        reportErrors,
        hasErrors,
        oneTransactionThreadReportID,
        parentReportAction,
        requiresAttention,
        isReportArchived,
    };
}

function getReportPersonalDetailsParticipants(report: Report, personalDetailsParam: OnyxEntry<PersonalDetailsList>, reportMetadata: OnyxEntry<ReportMetadata>, isRoomMembersList = false) {
    const chatParticipants = getParticipantsList(report, personalDetailsParam, isRoomMembersList, reportMetadata);
    return {
        chatParticipants,
        personalDetailsParticipants: chatParticipants.reduce<Record<number, PersonalDetails>>((acc, accountID) => {
            const details = personalDetailsParam?.[accountID];
            if (details) {
                acc[accountID] = details;
            }
            return acc;
        }, {}),
    };
}

function findReportIDForAction(action?: ReportAction): string | undefined {
    if (!allReportActions || !action?.reportActionID) {
        return undefined;
    }

    return Object.keys(allReportActions)
        .find((reportActionsKey) => {
            const reportActions = allReportActions?.[reportActionsKey];
            return !!reportActions && !isEmptyObject(reportActions[action.reportActionID]);
        })
        ?.replace(`${ONYXKEYS.COLLECTION.REPORT_ACTIONS}`, '');
}

function hasReportBeenReopened(reportActions: OnyxEntry<ReportActions> | ReportAction[], report?: OnyxEntry<Report>): boolean {
    // If report object is provided and has the property, use it directly
    if (report?.hasReportBeenReopened !== undefined) {
        return report.hasReportBeenReopened;
    }

    // Fallback to checking actions for backward compatibility
    if (!reportActions) {
        return false;
    }

    const reportActionList = Array.isArray(reportActions) ? reportActions : Object.values(reportActions);
    return reportActionList.some((action) => isReopenedAction(action));
}

function getMoneyReportPreviewName(action: ReportAction, iouReport: OnyxEntry<Report>, isInvoice?: boolean) {
    if (isInvoice && isActionOfType(action, CONST.REPORT.ACTIONS.TYPE.REPORT_PREVIEW)) {
        const originalMessage = getOriginalMessage(action);
        return originalMessage && translateLocal('iou.invoiceReportName', originalMessage);
    }
    return getReportName(iouReport) || action.childReportName;
}

/**
 * Returns the translated, human-readable status of the report based on its state and status values.
 * The status is determined by the stateNum and statusNum of the report.
 * The mapping is as follows:
 * ========================================
 * State  |  Status  |  What to display?  |
 * 0	  |  0	     |  Draft             |
 * 1	  |  1	     |  Outstanding       |
 * 2	  |  2	     |  Done              |
 * 2	  |  3	     |  Approved          |
 * 2	  |  4	     |  Paid              |
 * 3	  |  4	     |  Paid              |
 * 6      |  4	     |  Paid              |
 * ========================================
 */
function getReportStatusTranslation(stateNum?: number, statusNum?: number): string {
    if (stateNum === undefined || statusNum === undefined) {
        return '';
    }

    if (stateNum === CONST.REPORT.STATE_NUM.OPEN && statusNum === CONST.REPORT.STATUS_NUM.OPEN) {
        return translateLocal('common.draft');
    }
    if (stateNum === CONST.REPORT.STATE_NUM.SUBMITTED && statusNum === CONST.REPORT.STATUS_NUM.SUBMITTED) {
        return translateLocal('common.outstanding');
    }
    if (stateNum === CONST.REPORT.STATE_NUM.APPROVED && statusNum === CONST.REPORT.STATUS_NUM.CLOSED) {
        return translateLocal('common.done');
    }
    if (stateNum === CONST.REPORT.STATE_NUM.APPROVED && statusNum === CONST.REPORT.STATUS_NUM.APPROVED) {
        return translateLocal('iou.approved');
    }
    if (
        (stateNum === CONST.REPORT.STATE_NUM.APPROVED && statusNum === CONST.REPORT.STATUS_NUM.REIMBURSED) ||
        (stateNum === CONST.REPORT.STATE_NUM.BILLING && statusNum === CONST.REPORT.STATUS_NUM.REIMBURSED) ||
        (stateNum === CONST.REPORT.STATE_NUM.AUTOREIMBURSED && statusNum === CONST.REPORT.STATUS_NUM.REIMBURSED)
    ) {
        return translateLocal('iou.settledExpensify');
    }

    return '';
}

export {
    areAllRequestsBeingSmartScanned,
    buildOptimisticAddCommentReportAction,
    buildOptimisticApprovedReportAction,
    buildOptimisticUnapprovedReportAction,
    buildOptimisticCancelPaymentReportAction,
    buildOptimisticChangedTaskAssigneeReportAction,
    buildOptimisticChatReport,
    buildOptimisticClosedReportAction,
    buildOptimisticCreatedReportAction,
    buildOptimisticDismissedViolationReportAction,
    buildOptimisticEditedTaskFieldReportAction,
    buildOptimisticExpenseReport,
    buildOptimisticEmptyReport,
    buildOptimisticGroupChatReport,
    buildOptimisticHoldReportAction,
    buildOptimisticHoldReportActionComment,
    buildOptimisticRetractedReportAction,
    buildOptimisticReopenedReportAction,
    buildOptimisticIOUReport,
    buildOptimisticIOUReportAction,
    buildOptimisticModifiedExpenseReportAction,
    buildOptimisticMoneyRequestEntities,
    buildOptimisticMovedReportAction,
    buildOptimisticChangePolicyReportAction,
    buildOptimisticRenamedRoomReportAction,
    buildOptimisticRoomDescriptionUpdatedReportAction,
    buildOptimisticReportPreview,
    buildOptimisticActionableTrackExpenseWhisper,
    buildOptimisticSubmittedReportAction,
    buildOptimisticTaskCommentReportAction,
    buildOptimisticTaskReport,
    buildOptimisticTaskReportAction,
    buildOptimisticUnHoldReportAction,
    buildOptimisticAnnounceChat,
    buildOptimisticWorkspaceChats,
    buildOptimisticCardAssignedReportAction,
    buildOptimisticDetachReceipt,
    buildParticipantsFromAccountIDs,
    buildReportNameFromParticipantNames,
    buildTransactionThread,
    canAccessReport,
    isReportNotFound,
    canAddTransaction,
    canDeleteTransaction,
    canBeAutoReimbursed,
    canCreateRequest,
    canCreateTaskInReport,
    canCurrentUserOpenReport,
    canDeleteReportAction,
    canHoldUnholdReportAction,
    canEditReportPolicy,
    canEditFieldOfMoneyRequest,
    canEditMoneyRequest,
    canEditPolicyDescription,
    canEditReportAction,
    canEditReportDescription,
    canEditRoomVisibility,
    canEditWriteCapability,
    canFlagReportAction,
    isNonAdminOrOwnerOfPolicyExpenseChat,
    canJoinChat,
    canLeaveChat,
    canReportBeMentionedWithinPolicy,
    canRequestMoney,
    canSeeDefaultRoom,
    canShowReportRecipientLocalTime,
    canUserPerformWriteAction,
    chatIncludesChronos,
    chatIncludesChronosWithID,
    chatIncludesConcierge,
    createDraftTransactionAndNavigateToParticipantSelector,
    doesReportBelongToWorkspace,
    findLastAccessedReport,
    findSelfDMReportID,
    formatReportLastMessageText,
    generateReportID,
    getCreationReportErrors,
    getAllAncestorReportActionIDs,
    getAllAncestorReportActions,
    getAllHeldTransactions,
    getAllPolicyReports,
    getAllWorkspaceReports,
    getAvailableReportFields,
    getBankAccountRoute,
    getChatByParticipants,
    getChatRoomSubtitle,
    getChildReportNotificationPreference,
    getCommentLength,
    getDefaultGroupAvatar,
    getDefaultWorkspaceAvatar,
    getDefaultWorkspaceAvatarTestID,
    getDeletedParentActionMessageForChatReport,
    getDisplayNameForParticipant,
    getDisplayNamesWithTooltips,
    getGroupChatName,
    prepareOnboardingOnyxData,
    getIOUReportActionDisplayMessage,
    getIOUReportActionMessage,
    getRejectedReportMessage,
    getWorkspaceNameUpdatedMessage,
    getDeletedTransactionMessage,
    getUpgradeWorkspaceMessage,
    getDowngradeWorkspaceMessage,
    getIcons,
    getIconsForParticipants,
    getIndicatedMissingPaymentMethod,
    getLastVisibleMessage,
    getMoneyRequestOptions,
    getMoneyRequestSpendBreakdown,
    getNonHeldAndFullAmount,
    getOptimisticDataForParentReportAction,
    getOriginalReportID,
    getOutstandingChildRequest,
    getParentNavigationSubtitle,
    getParsedComment,
    getParticipantsAccountIDsForDisplay,
    getParticipantsList,
    getParticipants,
    getPendingChatMembers,
    getPersonalDetailsForAccountID,
    getPolicyDescriptionText,
    getPolicyExpenseChat,
    getPolicyExpenseChatName,
    getPolicyName,
    getPolicyType,
    getReimbursementDeQueuedOrCanceledActionMessage,
    getReimbursementQueuedActionMessage,
    getReportActionActorAccountID,
    getReportDescription,
    getReportFieldKey,
    getReportIDFromLink,
    getReportName,
    getSearchReportName,
    getReportTransactions,
    reportTransactionsSelector,
    getReportNotificationPreference,
    getReportOfflinePendingActionAndErrors,
    getReportParticipantsTitle,
    getReportPreviewMessage,
    getReportRecipientAccountIDs,
    getParentReport,
    getReportOrDraftReport,
    getRoom,
    getRootParentReport,
    getRouteFromLink,
    canDeleteCardTransactionByLiabilityType,
    getTaskAssigneeChatOnyxData,
    getTransactionDetails,
    getTransactionReportName,
    getDisplayedReportID,
    getTransactionsWithReceipts,
    getUserDetailTooltipText,
    getWhisperDisplayNames,
    getWorkspaceChats,
    getWorkspaceIcon,
    goBackToDetailsPage,
    goBackFromPrivateNotes,
    getInvoicePayerName,
    getInvoicesChatName,
    getPayeeName,
    hasActionWithErrorsForTransaction,
    hasAutomatedExpensifyAccountIDs,
    hasExpensifyGuidesEmails,
    hasHeldExpenses,
    hasIOUWaitingOnCurrentUserBankAccount,
    hasMissingPaymentMethod,
    hasMissingSmartscanFields,
    hasNonReimbursableTransactions,
    hasOnlyHeldExpenses,
    hasOnlyTransactionsWithPendingRoutes,
    hasReceiptError,
    hasReceiptErrors,
    hasReportNameError,
    getReportActionWithSmartscanError,
    hasSmartscanError,
    hasUpdatedTotal,
    hasViolations,
    hasWarningTypeViolations,
    hasNoticeTypeViolations,
    hasAnyViolations,
    isActionCreator,
    isAdminRoom,
    isAdminsOnlyPostingRoom,
    isAllowedToApproveExpenseReport,
    isAllowedToComment,
    isAnnounceRoom,
    isArchivedNonExpenseReport,
    isArchivedReport,
    isArchivedNonExpenseReportWithID,
    isClosedReport,
    isCanceledTaskReport,
    isChatReport,
    isChatRoom,
    isTripRoom,
    isChatThread,
    isChildReport,
    isClosedExpenseReportWithNoExpenses,
    isCompletedTaskReport,
    isConciergeChatReport,
    isControlPolicyExpenseChat,
    isControlPolicyExpenseReport,
    isCurrentUserSubmitter,
    isCurrentUserTheOnlyParticipant,
    isDM,
    isDefaultRoom,
    isDeprecatedGroupDM,
    isEmptyReport,
    generateIsEmptyReport,
    isRootGroupChat,
    isExpenseReport,
    isExpenseRequest,
    isFinancialReportsForBusinesses,
    isExpensifyOnlyParticipantInReport,
    isGroupChat,
    isGroupChatAdmin,
    isGroupPolicy,
    isReportInGroupPolicy,
    isHoldCreator,
    isIOUOwnedByCurrentUser,
    isIOUReport,
    isIOUReportUsingReport,
    isJoinRequestInAdminRoom,
    isDomainRoom,
    isMoneyRequest,
    isMoneyRequestReport,
    isMoneyRequestReportPendingDeletion,
    isOneOnOneChat,
    isOneTransactionThread,
    isOpenExpenseReport,
    isOpenTaskReport,
    isOptimisticPersonalDetail,
    isPaidGroupPolicy,
    isPaidGroupPolicyExpenseChat,
    isPaidGroupPolicyExpenseReport,
    isPayer,
    isPolicyAdmin,
    isPolicyExpenseChat,
    isPolicyExpenseChatAdmin,
    isProcessingReport,
    isOpenReport,
    isReportIDApproved,
    isAwaitingFirstLevelApproval,
    isPublicAnnounceRoom,
    isPublicRoom,
    isReportApproved,
    isReportManuallyReimbursed,
    isReportDataReady,
    isReportFieldDisabled,
    isReportFieldOfTypeTitle,
    isReportManager,
    isReportOwner,
    isReportParticipant,
    isSelfDM,
    isSettled,
    isSystemChat,
    isTaskReport,
    isThread,
    isTrackExpenseReport,
    isUnread,
    isUnreadWithMention,
    isUserCreatedPolicyRoom,
    isValidReport,
    isValidReportIDFromPath,
    isWaitingForAssigneeToCompleteAction,
    isWaitingForSubmissionFromCurrentUser,
    isInvoiceRoom,
    isInvoiceRoomWithID,
    isInvoiceReport,
    isNewDotInvoice,
    isOpenInvoiceReport,
    isReportTransactionThread,
    getDefaultNotificationPreferenceForReport,
    canWriteInReport,
    navigateToDetailsPage,
    navigateToPrivateNotes,
    navigateBackOnDeleteTransaction,
    parseReportRouteParams,
    parseReportActionHtmlToText,
    requiresAttentionFromCurrentUser,
    shouldAutoFocusOnKeyPress,
    shouldCreateNewMoneyRequestReport,
    shouldDisableDetailPage,
    shouldDisableRename,
    shouldDisableThread,
    shouldDisplayThreadReplies,
    shouldDisplayViolationsRBRInLHN,
    shouldReportBeInOptionList,
    shouldReportShowSubscript,
    shouldShowFlagComment,
    sortOutstandingReportsBySelected,
    getReportActionWithMissingSmartscanFields,
    shouldShowRBRForMissingSmartscanFields,
    shouldUseFullTitleToDisplay,
    updateOptimisticParentReportAction,
    updateReportPreview,
    temporary_getMoneyRequestOptions,
    getTripIDFromTransactionParentReportID,
    buildOptimisticInvoiceReport,
    getInvoiceChatByParticipants,
    isCurrentUserInvoiceReceiver,
    isDraftReport,
    changeMoneyRequestHoldStatus,
    isAdminOwnerApproverOrReportOwner,
    createDraftWorkspaceAndNavigateToConfirmationScreen,
    isChatUsedForOnboarding,
    buildOptimisticExportIntegrationAction,
    getChatUsedForOnboarding,
    getFieldViolationTranslation,
    getFieldViolation,
    getReportViolations,
    findPolicyExpenseChatByPolicyID,
    getIntegrationIcon,
    getIntegrationExportIcon,
    canBeExported,
    isExported,
    hasExportError,
    getHelpPaneReportType,
    hasOnlyNonReimbursableTransactions,
    getReportLastMessage,
    getReportLastVisibleActionCreated,
    getMostRecentlyVisitedReport,
    getSourceIDFromReportAction,
    getIntegrationNameFromExportMessage,

    // This will get removed as part of https://github.com/Expensify/App/issues/59961
    // eslint-disable-next-line deprecation/deprecation
    getReportNameValuePairs,
    hasReportViolations,
    isPayAtEndExpenseReport,
    getArchiveReason,
    getApprovalChain,
    isIndividualInvoiceRoom,
    isAuditor,
    hasMissingInvoiceBankAccount,
    reasonForReportToBeInOptionList,
    getReasonAndReportActionThatRequiresAttention,
    buildOptimisticChangeFieldAction,
    isPolicyRelatedReport,
    hasReportErrorsOtherThanFailedReceipt,
    getAllReportErrors,
    getAllReportActionsErrorsAndReportActionThatRequiresAttention,
    hasInvoiceReports,
    shouldUnmaskChat,
    getReportMetadata,
    buildOptimisticSelfDMReport,
    isHiddenForCurrentUser,
    isSelectedManagerMcTest,
    isTestTransactionReport,
    getReportSubtitlePrefix,
    getPolicyChangeMessage,
    getMovedTransactionMessage,
    getExpenseReportStateAndStatus,
    generateReportName,
    navigateToLinkedReportAction,
    buildOptimisticUnreportedTransactionAction,
    isBusinessInvoiceRoom,
    buildOptimisticResolvedDuplicatesReportAction,
    getTitleReportField,
    getReportFieldsByPolicyID,
    getGroupChatDraft,
    getInvoiceReportName,
    getChatListItemReportName,
    buildOptimisticMovedTransactionAction,
    populateOptimisticReportFormula,
    getOutstandingReportsForUser,
    isReportOutstanding,
    generateReportAttributes,
    getReportPersonalDetailsParticipants,
    isAllowedToSubmitDraftExpenseReport,
    findReportIDForAction,
    isWorkspaceEligibleForReportChange,
    pushTransactionViolationsOnyxData,
    navigateOnDeleteExpense,
    hasReportBeenReopened,
    getMoneyReportPreviewName,
    getNextApproverAccountID,
    isWorkspaceTaskReport,
    isWorkspaceThread,
    getReportStatusTranslation,
};

export type {
    Ancestor,
    DisplayNameWithTooltips,
    OptimisticAddCommentReportAction,
    OptimisticChatReport,
    OptimisticClosedReportAction,
    OptimisticConciergeCategoryOptionsAction,
    OptimisticCreatedReportAction,
    OptimisticExportIntegrationAction,
    OptimisticIOUReportAction,
    OptimisticTaskReportAction,
    OptionData,
    TransactionDetails,
    PartialReportAction,
    ParsingDetails,
    MissingPaymentMethod,
    OptimisticNewReport,
    SelfDMParameters,
};<|MERGE_RESOLUTION|>--- conflicted
+++ resolved
@@ -86,13 +86,8 @@
 import {getMicroSecondOnyxErrorWithTranslationKey, isReceiptError} from './ErrorUtils';
 import getAttachmentDetails from './fileDownload/getAttachmentDetails';
 import {isReportMessageAttachment} from './isReportMessageAttachment';
-<<<<<<< HEAD
-import localeCompare from './LocaleCompare';
+import localeCompareLibs from './LocaleCompare';
 import {formatPhoneNumber as formatPhoneNumberPhoneUtils} from './LocalePhoneNumber';
-=======
-import localeCompareLibs from './LocaleCompare';
-import {formatPhoneNumber} from './LocalePhoneNumber';
->>>>>>> 44f190c3
 import {translateLocal} from './Localize';
 import Log from './Log';
 import {isEmailPublicDomain} from './LoginUtils';
@@ -4676,15 +4671,8 @@
             }
         }
 
-<<<<<<< HEAD
-        let actualPayerName =
-            report.managerID === currentUserAccountID
-                ? ''
-                : getDisplayNameForParticipant({formatPhoneNumber: formatPhoneNumberPhoneUtils, accountID: report.managerID, shouldUseShortForm: true});
-=======
-        let actualPayerName = report.managerID === currentUserAccountID ? '' : getDisplayNameForParticipant({accountID: report.managerID, shouldUseShortForm: true});
-
->>>>>>> 44f190c3
+        let actualPayerName = report.managerID === currentUserAccountID ? '' : getDisplayNameForParticipant({formatPhoneNumber: formatPhoneNumberPhoneUtils, accountID: report.managerID, shouldUseShortForm: true});
+
         actualPayerName = actualPayerName && isForListPreview && !isPreviewMessageForParentChatReport ? `${actualPayerName}:` : actualPayerName;
         const payerDisplayName = isPreviewMessageForParentChatReport ? payerName : actualPayerName;
 
