import {format} from 'date-fns';
import {Str} from 'expensify-common';
import lodashEscape from 'lodash/escape';
import lodashIntersection from 'lodash/intersection';
import isEmpty from 'lodash/isEmpty';
import lodashIsEqual from 'lodash/isEqual';
import isNumber from 'lodash/isNumber';
import lodashMaxBy from 'lodash/maxBy';
import type {OnyxCollection, OnyxEntry, OnyxUpdate} from 'react-native-onyx';
import Onyx from 'react-native-onyx';
import type {SvgProps} from 'react-native-svg';
import type {OriginalMessageIOU, OriginalMessageModifiedExpense} from 'src/types/onyx/OriginalMessage';
import type {SetRequired, TupleToUnion, ValueOf} from 'type-fest';
import type {FileObject} from '@components/AttachmentModal';
import {FallbackAvatar, IntacctSquare, NetSuiteSquare, NSQSSquare, QBOSquare, XeroSquare} from '@components/Icon/Expensicons';
import * as defaultGroupAvatars from '@components/Icon/GroupDefaultAvatars';
import * as defaultWorkspaceAvatars from '@components/Icon/WorkspaceDefaultAvatars';
import type {MoneyRequestAmountInputProps} from '@components/MoneyRequestAmountInput';
import type {IOUAction, IOUType, OnboardingPurpose} from '@src/CONST';
import CONST from '@src/CONST';
import type {ParentNavigationSummaryParams} from '@src/languages/params';
import type {TranslationPaths} from '@src/languages/types';
import ONYXKEYS from '@src/ONYXKEYS';
import type {Route} from '@src/ROUTES';
import ROUTES from '@src/ROUTES';
import SCREENS from '@src/SCREENS';
import type {
    Beta,
    OnyxInputOrEntry,
    PersonalDetails,
    PersonalDetailsList,
    Policy,
    PolicyReportField,
    Report,
    ReportAction,
    ReportMetadata,
    ReportNameValuePairs,
    ReportViolationName,
    ReportViolations,
    Session,
    Task,
    Transaction,
    TransactionViolation,
    UserWallet,
} from '@src/types/onyx';
import type {Attendee, Participant} from '@src/types/onyx/IOU';
import type {SelectedParticipant} from '@src/types/onyx/NewGroupChatDraft';
import type {OriginalMessageExportedToIntegration} from '@src/types/onyx/OldDotAction';
import type Onboarding from '@src/types/onyx/Onboarding';
import type {ErrorFields, Errors, Icon, PendingAction} from '@src/types/onyx/OnyxCommon';
import type {OriginalMessageChangeLog, PaymentMethodType} from '@src/types/onyx/OriginalMessage';
import type {Status} from '@src/types/onyx/PersonalDetails';
import type {ConnectionName} from '@src/types/onyx/Policy';
import type {InvoiceReceiverType, NotificationPreference, Participants, Participant as ReportParticipant} from '@src/types/onyx/Report';
import type {Message, OldDotReportAction, ReportActions} from '@src/types/onyx/ReportAction';
import type {PendingChatMember} from '@src/types/onyx/ReportMetadata';
import type {SearchPolicy, SearchReport, SearchTransaction} from '@src/types/onyx/SearchResults';
import type {Comment, TransactionChanges, WaypointCollection} from '@src/types/onyx/Transaction';
import {isEmptyObject} from '@src/types/utils/EmptyObject';
import type IconAsset from '@src/types/utils/IconAsset';
import {createDraftTransaction, getIOUReportActionToApproveOrPay, setMoneyRequestParticipants, unholdRequest} from './actions/IOU';
import {createDraftWorkspace} from './actions/Policy/Policy';
import {autoSwitchToFocusMode} from './actions/PriorityMode';
import {hasCreditBankAccount} from './actions/ReimbursementAccount/store';
import {handleReportChanged, prepareOnboardingOnyxData} from './actions/Report';
import {isAnonymousUser as isAnonymousUserSession} from './actions/Session';
import {convertToDisplayString, getCurrencySymbol} from './CurrencyUtils';
import DateUtils from './DateUtils';
import {hasValidDraftComment} from './DraftCommentUtils';
import {getMicroSecondOnyxErrorWithTranslationKey} from './ErrorUtils';
import getAttachmentDetails from './fileDownload/getAttachmentDetails';
import isReportMessageAttachment from './isReportMessageAttachment';
import localeCompare from './LocaleCompare';
import {formatPhoneNumber} from './LocalePhoneNumber';
import {translateLocal} from './Localize';
import Log from './Log';
import {isEmailPublicDomain} from './LoginUtils';
// eslint-disable-next-line import/no-cycle
import ModifiedExpenseMessage from './ModifiedExpenseMessage';
import {linkingConfig} from './Navigation/linkingConfig';
import Navigation from './Navigation/Navigation';
import {rand64} from './NumberUtils';
import Parser from './Parser';
import Permissions from './Permissions';
import {getAccountIDsByLogins, getDisplayNameOrDefault, getEffectiveDisplayName, getLoginsByAccountIDs, getPersonalDetailByEmail, getPersonalDetailsByIDs} from './PersonalDetailsUtils';
import {addSMSDomainIfPhoneNumber} from './PhoneNumber';
import {
    arePaymentsEnabled,
    canSendInvoiceFromWorkspace,
    getForwardsToAccount,
    getManagerAccountEmail,
    getPolicyEmployeeListByIdWithoutCurrentUser,
    getRuleApprovers,
    getSubmitToAccountID,
    isExpensifyTeam,
    isInstantSubmitEnabled,
    isPaidGroupPolicy as isPaidGroupPolicyPolicyUtils,
    isPolicyAdmin as isPolicyAdminPolicyUtils,
    isPolicyAuditor,
    isPolicyOwner,
    isSubmitAndClose,
    shouldShowPolicy,
} from './PolicyUtils';
import type {LastVisibleMessage} from './ReportActionsUtils';
import {
    formatLastMessageText,
    getActionableJoinRequestPendingReportAction,
    getAllReportActions,
    getCardIssuedMessage,
    getDismissedViolationMessageText,
    getExportIntegrationLastMessageText,
    getIOUReportIDFromReportActionPreview,
    getLastClosedReportAction,
    getLastVisibleAction as getLastVisibleActionReportActionsUtils,
    getLastVisibleMessage as getLastVisibleMessageReportActionsUtils,
    getMessageOfOldDotReportAction,
    getNumberOfMoneyRequests,
    getOneTransactionThreadReportID,
    getOriginalMessage,
    getReportAction,
    getReportActionHtml,
    getReportActionMessage as getReportActionMessageReportUtils,
    getReportActionMessageText,
    getReportActionText,
    isActionableJoinRequestPending,
    isActionableTrackExpense,
    isActionOfType,
    isApprovedAction,
    isApprovedOrSubmittedReportAction,
    isCardIssuedAction,
    isClosedAction,
    isCreatedAction,
    isCreatedTaskReportAction,
    isCurrentActionUnread,
    isDeletedAction,
    isDeletedParentAction,
    isExportIntegrationAction,
    isForwardedAction,
    isModifiedExpenseAction,
    isMoneyRequestAction,
    isOldDotReportAction,
    isPendingRemove,
    isPolicyChangeLogAction,
    isReimbursementQueuedAction,
    isReportActionAttachment,
    isReportPreviewAction,
    isReversedTransaction,
    isRoomChangeLogAction,
    isSentMoneyReportAction,
    isSplitBillAction as isSplitBillReportAction,
    isSubmittedAction,
    isSubmittedAndClosedAction,
    isThreadParentMessage,
    isTrackExpenseAction,
    isTransactionThread,
    isUnapprovedAction,
    isWhisperAction,
    wasActionTakenByCurrentUser,
} from './ReportActionsUtils';
import {
    getAttendees,
    getBillable,
    getCardID,
    getCategory,
    getCurrency,
    getDescription,
    getFormattedAttendees,
    getFormattedCreated,
    getFormattedPostedDate,
    getMCCGroup,
    getMerchant,
    getMerchantOrDescription,
    getOriginalAmount,
    getOriginalCurrency,
    getRateID,
    getRecentTransactions,
    getReimbursable,
    getTag,
    getTaxAmount,
    getTaxCode,
    getAmount as getTransactionAmount,
    getWaypoints,
    hasMissingSmartscanFields as hasMissingSmartscanFieldsTransactionUtils,
    hasNoticeTypeViolation,
    hasReceipt as hasReceiptTransactionUtils,
    hasViolation,
    hasWarningTypeViolation,
    isCardTransaction,
    isDistanceRequest,
    isDuplicate,
    isExpensifyCardTransaction,
    isFetchingWaypointsFromServer,
    isOnHold as isOnHoldTransactionUtils,
    isPayAtEndExpense,
    isPending,
    isPerDiemRequest,
    isReceiptBeingScanned,
} from './TransactionUtils';
import {addTrailingForwardSlash} from './Url';
import type {AvatarSource} from './UserUtils';
import {getDefaultAvatarURL} from './UserUtils';

// Dynamic Import to avoid circular dependency
const UnreadIndicatorUpdaterHelper = () => import('./UnreadIndicatorUpdater');

type AvatarRange = 1 | 2 | 3 | 4 | 5 | 6 | 7 | 8 | 9 | 10 | 11 | 12 | 13 | 14 | 15 | 16 | 17 | 18;

type SpendBreakdown = {
    nonReimbursableSpend: number;
    reimbursableSpend: number;
    totalDisplaySpend: number;
};

type ParticipantDetails = [number, string, AvatarSource, AvatarSource];

type OptimisticAddCommentReportAction = Pick<
    ReportAction<typeof CONST.REPORT.ACTIONS.TYPE.ADD_COMMENT>,
    | 'reportActionID'
    | 'actionName'
    | 'actorAccountID'
    | 'person'
    | 'automatic'
    | 'avatar'
    | 'created'
    | 'message'
    | 'isFirstItem'
    | 'isAttachmentOnly'
    | 'isAttachmentWithText'
    | 'pendingAction'
    | 'shouldShow'
    | 'originalMessage'
    | 'childReportID'
    | 'parentReportID'
    | 'childType'
    | 'childReportName'
    | 'childManagerAccountID'
    | 'childStatusNum'
    | 'childStateNum'
    | 'errors'
    | 'childVisibleActionCount'
    | 'childCommenterCount'
    | 'childLastVisibleActionCreated'
    | 'childOldestFourAccountIDs'
    | 'delegateAccountID'
> & {isOptimisticAction: boolean};

type OptimisticReportAction = {
    commentText: string;
    reportAction: OptimisticAddCommentReportAction;
};

type UpdateOptimisticParentReportAction = {
    childVisibleActionCount: number;
    childCommenterCount: number;
    childLastVisibleActionCreated: string;
    childOldestFourAccountIDs: string | undefined;
};

type OptimisticExpenseReport = Pick<
    Report,
    | 'reportID'
    | 'chatReportID'
    | 'policyID'
    | 'type'
    | 'ownerAccountID'
    | 'managerID'
    | 'currency'
    | 'reportName'
    | 'stateNum'
    | 'statusNum'
    | 'total'
    | 'unheldTotal'
    | 'nonReimbursableTotal'
    | 'unheldNonReimbursableTotal'
    | 'parentReportID'
    | 'lastVisibleActionCreated'
    | 'parentReportActionID'
    | 'participants'
    | 'fieldList'
>;

type OptimisticIOUReportAction = Pick<
    ReportAction,
    | 'actionName'
    | 'actorAccountID'
    | 'automatic'
    | 'avatar'
    | 'isAttachmentOnly'
    | 'originalMessage'
    | 'message'
    | 'person'
    | 'reportActionID'
    | 'shouldShow'
    | 'created'
    | 'pendingAction'
    | 'receipt'
    | 'childReportID'
    | 'childVisibleActionCount'
    | 'childCommenterCount'
    | 'delegateAccountID'
>;

type PartialReportAction = OnyxInputOrEntry<ReportAction> | Partial<ReportAction> | OptimisticIOUReportAction | OptimisticApprovedReportAction | OptimisticSubmittedReportAction | undefined;

type ReportRouteParams = {
    reportID: string;
    isSubReportPageRoute: boolean;
};

type ReportOfflinePendingActionAndErrors = {
    reportPendingAction: PendingAction | undefined;
    reportErrors: Errors | null | undefined;
};

type OptimisticApprovedReportAction = Pick<
    ReportAction<typeof CONST.REPORT.ACTIONS.TYPE.APPROVED>,
    | 'actionName'
    | 'actorAccountID'
    | 'automatic'
    | 'avatar'
    | 'isAttachmentOnly'
    | 'originalMessage'
    | 'message'
    | 'person'
    | 'reportActionID'
    | 'shouldShow'
    | 'created'
    | 'pendingAction'
    | 'delegateAccountID'
>;

type OptimisticUnapprovedReportAction = Pick<
    ReportAction<typeof CONST.REPORT.ACTIONS.TYPE.UNAPPROVED>,
    | 'actionName'
    | 'actorAccountID'
    | 'automatic'
    | 'avatar'
    | 'isAttachmentOnly'
    | 'originalMessage'
    | 'message'
    | 'person'
    | 'reportActionID'
    | 'shouldShow'
    | 'created'
    | 'pendingAction'
    | 'delegateAccountID'
>;

type OptimisticSubmittedReportAction = Pick<
    ReportAction<typeof CONST.REPORT.ACTIONS.TYPE.SUBMITTED>,
    | 'actionName'
    | 'actorAccountID'
    | 'adminAccountID'
    | 'automatic'
    | 'avatar'
    | 'isAttachmentOnly'
    | 'originalMessage'
    | 'message'
    | 'person'
    | 'reportActionID'
    | 'shouldShow'
    | 'created'
    | 'pendingAction'
    | 'delegateAccountID'
>;

type OptimisticHoldReportAction = Pick<
    ReportAction,
    'actionName' | 'actorAccountID' | 'automatic' | 'avatar' | 'isAttachmentOnly' | 'originalMessage' | 'message' | 'person' | 'reportActionID' | 'shouldShow' | 'created' | 'pendingAction'
>;

type OptimisticCancelPaymentReportAction = Pick<
    ReportAction,
    'actionName' | 'actorAccountID' | 'message' | 'originalMessage' | 'person' | 'reportActionID' | 'shouldShow' | 'created' | 'pendingAction'
>;

type OptimisticChangeFieldAction = Pick<
    OldDotReportAction & ReportAction,
    'actionName' | 'actorAccountID' | 'originalMessage' | 'person' | 'reportActionID' | 'created' | 'pendingAction' | 'message'
>;

type OptimisticEditedTaskReportAction = Pick<
    ReportAction,
    'reportActionID' | 'actionName' | 'pendingAction' | 'actorAccountID' | 'automatic' | 'avatar' | 'created' | 'shouldShow' | 'message' | 'person' | 'delegateAccountID'
>;

type OptimisticClosedReportAction = Pick<
    ReportAction<typeof CONST.REPORT.ACTIONS.TYPE.CLOSED>,
    'actionName' | 'actorAccountID' | 'automatic' | 'avatar' | 'created' | 'message' | 'originalMessage' | 'pendingAction' | 'person' | 'reportActionID' | 'shouldShow'
>;

type OptimisticCardAssignedReportAction = Pick<
    ReportAction<typeof CONST.REPORT.ACTIONS.TYPE.CARD_ASSIGNED>,
    'actionName' | 'actorAccountID' | 'automatic' | 'avatar' | 'created' | 'message' | 'originalMessage' | 'pendingAction' | 'person' | 'reportActionID' | 'shouldShow'
>;

type OptimisticDismissedViolationReportAction = Pick<
    ReportAction,
    'actionName' | 'actorAccountID' | 'avatar' | 'created' | 'message' | 'originalMessage' | 'person' | 'reportActionID' | 'shouldShow' | 'pendingAction'
>;

type OptimisticCreatedReportAction = Pick<
    ReportAction<typeof CONST.REPORT.ACTIONS.TYPE.CREATED>,
    'actorAccountID' | 'automatic' | 'avatar' | 'created' | 'message' | 'person' | 'reportActionID' | 'shouldShow' | 'pendingAction' | 'actionName' | 'delegateAccountID'
>;

type OptimisticRenamedReportAction = Pick<
    ReportAction<typeof CONST.REPORT.ACTIONS.TYPE.RENAMED>,
    'actorAccountID' | 'automatic' | 'avatar' | 'created' | 'message' | 'person' | 'reportActionID' | 'shouldShow' | 'pendingAction' | 'actionName' | 'originalMessage'
>;

type OptimisticRoomDescriptionUpdatedReportAction = Pick<
    ReportAction<typeof CONST.REPORT.ACTIONS.TYPE.ROOM_CHANGE_LOG.UPDATE_ROOM_DESCRIPTION>,
    'actorAccountID' | 'created' | 'message' | 'person' | 'reportActionID' | 'pendingAction' | 'actionName' | 'originalMessage'
>;

type OptimisticChatReport = Pick<
    Report,
    | 'type'
    | 'chatType'
    | 'chatReportID'
    | 'iouReportID'
    | 'isOwnPolicyExpenseChat'
    | 'isPinned'
    | 'lastActorAccountID'
    | 'lastMessageHtml'
    | 'lastMessageText'
    | 'lastReadTime'
    | 'lastVisibleActionCreated'
    | 'oldPolicyName'
    | 'ownerAccountID'
    | 'pendingFields'
    | 'parentReportActionID'
    | 'parentReportID'
    | 'participants'
    | 'policyID'
    | 'reportID'
    | 'reportName'
    | 'stateNum'
    | 'statusNum'
    | 'visibility'
    | 'description'
    | 'writeCapability'
    | 'avatarUrl'
    | 'invoiceReceiver'
>;

type OptimisticExportIntegrationAction = OriginalMessageExportedToIntegration &
    Pick<
        ReportAction<typeof CONST.REPORT.ACTIONS.TYPE.EXPORTED_TO_INTEGRATION>,
        'reportActionID' | 'actorAccountID' | 'avatar' | 'created' | 'lastModified' | 'message' | 'person' | 'shouldShow' | 'pendingAction' | 'errors' | 'automatic'
    >;

type OptimisticTaskReportAction = Pick<
    ReportAction,
    | 'reportActionID'
    | 'actionName'
    | 'actorAccountID'
    | 'automatic'
    | 'avatar'
    | 'created'
    | 'isAttachmentOnly'
    | 'message'
    | 'originalMessage'
    | 'person'
    | 'pendingAction'
    | 'shouldShow'
    | 'isFirstItem'
    | 'previousMessage'
    | 'errors'
    | 'linkMetadata'
    | 'delegateAccountID'
>;

type AnnounceRoomOnyxData = {
    onyxOptimisticData: OnyxUpdate[];
    onyxSuccessData: OnyxUpdate[];
    onyxFailureData: OnyxUpdate[];
};

type OptimisticAnnounceChat = {
    announceChatReportID: string;
    announceChatReportActionID: string;
    announceChatData: AnnounceRoomOnyxData;
};

type OptimisticWorkspaceChats = {
    adminsChatReportID: string;
    adminsChatData: OptimisticChatReport;
    adminsReportActionData: Record<string, OptimisticCreatedReportAction>;
    adminsCreatedReportActionID: string;
    expenseChatReportID: string;
    expenseChatData: OptimisticChatReport;
    expenseReportActionData: Record<string, OptimisticCreatedReportAction>;
    expenseCreatedReportActionID: string;
    pendingChatMembers: PendingChatMember[];
};

type OptimisticModifiedExpenseReportAction = Pick<
    ReportAction<typeof CONST.REPORT.ACTIONS.TYPE.MODIFIED_EXPENSE>,
    | 'actionName'
    | 'actorAccountID'
    | 'automatic'
    | 'avatar'
    | 'created'
    | 'isAttachmentOnly'
    | 'message'
    | 'originalMessage'
    | 'person'
    | 'pendingAction'
    | 'reportActionID'
    | 'shouldShow'
    | 'delegateAccountID'
> & {reportID?: string};

type OptimisticTaskReport = SetRequired<
    Pick<
        Report,
        | 'reportID'
        | 'reportName'
        | 'description'
        | 'ownerAccountID'
        | 'participants'
        | 'managerID'
        | 'type'
        | 'parentReportID'
        | 'policyID'
        | 'stateNum'
        | 'statusNum'
        | 'parentReportActionID'
        | 'lastVisibleActionCreated'
        | 'hasParentAccess'
    >,
    'parentReportID'
>;

type TransactionDetails = {
    created: string;
    amount: number;
    attendees: Attendee[];
    taxAmount?: number;
    taxCode?: string;
    currency: string;
    merchant: string;
    waypoints?: WaypointCollection | string;
    customUnitRateID?: string;
    comment: string;
    category: string;
    billable: boolean;
    tag: string;
    mccGroup?: ValueOf<typeof CONST.MCC_GROUPS>;
    cardID: number;
    originalAmount: number;
    originalCurrency: string;
    postedDate: string;
};

type OptimisticIOUReport = Pick<
    Report,
    | 'type'
    | 'chatReportID'
    | 'currency'
    | 'managerID'
    | 'policyID'
    | 'ownerAccountID'
    | 'participants'
    | 'reportID'
    | 'stateNum'
    | 'statusNum'
    | 'total'
    | 'unheldTotal'
    | 'nonReimbursableTotal'
    | 'unheldNonReimbursableTotal'
    | 'reportName'
    | 'parentReportID'
    | 'lastVisibleActionCreated'
    | 'fieldList'
    | 'parentReportActionID'
>;
type DisplayNameWithTooltips = Array<Pick<PersonalDetails, 'accountID' | 'pronouns' | 'displayName' | 'login' | 'avatar'>>;

type CustomIcon = {
    src: IconAsset;
    color?: string;
};

type OptionData = {
    text?: string;
    alternateText?: string;
    allReportErrors?: Errors;
    brickRoadIndicator?: ValueOf<typeof CONST.BRICK_ROAD_INDICATOR_STATUS> | '' | null;
    tooltipText?: string | null;
    alternateTextMaxLines?: number;
    boldStyle?: boolean;
    customIcon?: CustomIcon;
    subtitle?: string;
    login?: string;
    accountID?: number;
    pronouns?: string;
    status?: Status | null;
    phoneNumber?: string;
    isUnread?: boolean | null;
    isUnreadWithMention?: boolean | null;
    hasDraftComment?: boolean | null;
    keyForList?: string;
    searchText?: string;
    isIOUReportOwner?: boolean | null;
    shouldShowSubscript?: boolean | null;
    isPolicyExpenseChat?: boolean;
    isMoneyRequestReport?: boolean | null;
    isInvoiceReport?: boolean;
    isExpenseRequest?: boolean | null;
    isAllowedToComment?: boolean | null;
    isThread?: boolean | null;
    isTaskReport?: boolean | null;
    parentReportAction?: OnyxEntry<ReportAction>;
    displayNamesWithTooltips?: DisplayNameWithTooltips | null;
    isDefaultRoom?: boolean;
    isInvoiceRoom?: boolean;
    isExpenseReport?: boolean;
    isOptimisticPersonalDetail?: boolean;
    selected?: boolean;
    isOptimisticAccount?: boolean;
    isSelected?: boolean;
    descriptiveText?: string;
    notificationPreference?: NotificationPreference | null;
    isDisabled?: boolean | null;
    name?: string | null;
    isSelfDM?: boolean;
    isOneOnOneChat?: boolean;
    reportID?: string;
    enabled?: boolean;
    code?: string;
    transactionThreadReportID?: string | null;
    shouldShowAmountInput?: boolean;
    amountInputProps?: MoneyRequestAmountInputProps;
    tabIndex?: 0 | -1;
    isConciergeChat?: boolean;
    isBold?: boolean;
    lastIOUCreationDate?: string;
    isChatRoom?: boolean;
    participantsList?: PersonalDetails[];
    icons?: Icon[];
    iouReportAmount?: number;
    displayName?: string;
} & Report &
    ReportNameValuePairs;

type OnyxDataTaskAssigneeChat = {
    optimisticData: OnyxUpdate[];
    successData: OnyxUpdate[];
    failureData: OnyxUpdate[];
    optimisticAssigneeAddComment?: OptimisticReportAction;
    optimisticChatCreatedReportAction?: OptimisticCreatedReportAction;
};

type Ancestor = {
    report: Report;
    reportAction: ReportAction;
    shouldDisplayNewMarker: boolean;
};

type AncestorIDs = {
    reportIDs: string[];
    reportActionsIDs: string[];
};

type MissingPaymentMethod = 'bankAccount' | 'wallet';

type OutstandingChildRequest = {
    hasOutstandingChildRequest?: boolean;
};

type ParsingDetails = {
    shouldEscapeText?: boolean;
    reportID?: string;
    policyID?: string;
};

type NonHeldAndFullAmount = {
    nonHeldAmount: string;
    fullAmount: string;
    /**
     * nonHeldAmount is valid if not negative;
     * It can be negative if the unheld transaction comes from the current user
     */
    hasValidNonHeldAmount: boolean;
};

type Thread = {
    parentReportID: string;
    parentReportActionID: string;
} & Report;

<<<<<<< HEAD
type GetChatRoomSubtitleConfig = {
    isCreateExpenseFlow?: boolean;
=======
type GetPolicyNameParams = {
    report: OnyxInputOrEntry<Report>;
    returnEmptyIfNotFound?: boolean;
    policy?: OnyxInputOrEntry<Policy> | SearchPolicy;
    policies?: SearchPolicy[];
    reports?: SearchReport[];
};

type GetReportNameParams = {
    report: OnyxEntry<Report>;
    policy?: OnyxEntry<Policy> | SearchPolicy;
    parentReportActionParam?: OnyxInputOrEntry<ReportAction>;
    personalDetails?: Partial<PersonalDetailsList>;
    invoiceReceiverPolicy?: OnyxEntry<Policy> | SearchPolicy;
    transactions?: SearchTransaction[];
    reports?: SearchReport[];
    draftReports?: OnyxCollection<Report>;
    reportNameValuePairs?: OnyxCollection<ReportNameValuePairs>;
    policies?: SearchPolicy[];
>>>>>>> c1371676
};

let currentUserEmail: string | undefined;
let currentUserPrivateDomain: string | undefined;
let currentUserAccountID: number | undefined;
let isAnonymousUser = false;

// This cache is used to save parse result of report action html message into text
// to prevent unnecessary parsing when the report action is not changed/modified.
// Example case: when we need to get a report name of a thread which is dependent on a report action message.
const parsedReportActionMessageCache: Record<string, string> = {};

let conciergeChatReportID: string | undefined;
Onyx.connect({
    key: ONYXKEYS.CONCIERGE_REPORT_ID,
    callback: (value) => (conciergeChatReportID = value),
});

const defaultAvatarBuildingIconTestID = 'SvgDefaultAvatarBuilding Icon';
Onyx.connect({
    key: ONYXKEYS.SESSION,
    callback: (value) => {
        // When signed out, val is undefined
        if (!value) {
            return;
        }

        currentUserEmail = value.email;
        currentUserAccountID = value.accountID;
        isAnonymousUser = value.authTokenType === CONST.AUTH_TOKEN_TYPES.ANONYMOUS;
        currentUserPrivateDomain = isEmailPublicDomain(currentUserEmail ?? '') ? '' : Str.extractEmailDomain(currentUserEmail ?? '');
    },
});

let allPersonalDetails: OnyxEntry<PersonalDetailsList>;
let allPersonalDetailLogins: string[];
let currentUserPersonalDetails: OnyxEntry<PersonalDetails>;
Onyx.connect({
    key: ONYXKEYS.PERSONAL_DETAILS_LIST,
    callback: (value) => {
        if (currentUserAccountID) {
            currentUserPersonalDetails = value?.[currentUserAccountID] ?? undefined;
        }
        allPersonalDetails = value ?? {};
        allPersonalDetailLogins = Object.values(allPersonalDetails).map((personalDetail) => personalDetail?.login ?? '');
    },
});

let allReportsDraft: OnyxCollection<Report>;
Onyx.connect({
    key: ONYXKEYS.COLLECTION.REPORT_DRAFT,
    waitForCollectionCallback: true,
    callback: (value) => (allReportsDraft = value),
});

let allPolicies: OnyxCollection<Policy>;
Onyx.connect({
    key: ONYXKEYS.COLLECTION.POLICY,
    waitForCollectionCallback: true,
    callback: (value) => (allPolicies = value),
});

let allReports: OnyxCollection<Report>;
Onyx.connect({
    key: ONYXKEYS.COLLECTION.REPORT,
    waitForCollectionCallback: true,
    callback: (value) => {
        allReports = value;
        UnreadIndicatorUpdaterHelper().then((module) => {
            module.triggerUnreadUpdate();
        });

        // Each time a new report is added we will check to see if the user should be switched
        autoSwitchToFocusMode();

        if (!value) {
            return;
        }
        Object.values(value).forEach((report) => {
            if (!report) {
                return;
            }
            handleReportChanged(report);
        });
    },
});

let allBetas: OnyxEntry<Beta[]>;
Onyx.connect({
    key: ONYXKEYS.BETAS,
    callback: (value) => (allBetas = value),
});

let allTransactions: OnyxCollection<Transaction> = {};
let reportsTransactions: Record<string, Transaction[]> = {};
Onyx.connect({
    key: ONYXKEYS.COLLECTION.TRANSACTION,
    waitForCollectionCallback: true,
    callback: (value) => {
        if (!value) {
            return;
        }
        allTransactions = Object.fromEntries(Object.entries(value).filter(([, transaction]) => transaction));

        reportsTransactions = Object.values(value).reduce<Record<string, Transaction[]>>((all, transaction) => {
            const reportsMap = all;
            if (!transaction?.reportID) {
                return reportsMap;
            }

            if (!reportsMap[transaction.reportID]) {
                reportsMap[transaction.reportID] = [];
            }
            reportsMap[transaction.reportID].push(transaction);

            return all;
        }, {});
    },
});

let allReportActions: OnyxCollection<ReportActions>;
Onyx.connect({
    key: ONYXKEYS.COLLECTION.REPORT_ACTIONS,
    waitForCollectionCallback: true,
    callback: (actions) => {
        if (!actions) {
            return;
        }
        allReportActions = actions;
    },
});

let allReportMetadata: OnyxCollection<ReportMetadata>;
const allReportMetadataKeyValue: Record<string, ReportMetadata> = {};
Onyx.connect({
    key: ONYXKEYS.COLLECTION.REPORT_METADATA,
    waitForCollectionCallback: true,
    callback: (value) => {
        if (!value) {
            return;
        }
        allReportMetadata = value;

        Object.entries(value).forEach(([reportID, reportMetadata]) => {
            if (!reportMetadata) {
                return;
            }

            const [, id] = reportID.split('_');
            allReportMetadataKeyValue[id] = reportMetadata;
        });
    },
});

let allReportNameValuePair: OnyxCollection<ReportNameValuePairs>;
Onyx.connect({
    key: ONYXKEYS.COLLECTION.REPORT_NAME_VALUE_PAIRS,
    waitForCollectionCallback: true,
    callback: (value) => {
        if (!value) {
            return;
        }
        allReportNameValuePair = value;
    },
});

let allReportsViolations: OnyxCollection<ReportViolations>;
Onyx.connect({
    key: ONYXKEYS.COLLECTION.REPORT_VIOLATIONS,
    waitForCollectionCallback: true,
    callback: (value) => {
        if (!value) {
            return;
        }
        allReportsViolations = value;
    },
});

let onboarding: OnyxEntry<Onboarding>;
Onyx.connect({
    key: ONYXKEYS.NVP_ONBOARDING,
    callback: (value) => (onboarding = value),
});

let delegateEmail = '';
Onyx.connect({
    key: ONYXKEYS.ACCOUNT,
    callback: (value) => {
        delegateEmail = value?.delegatedAccess?.delegate ?? '';
    },
});

let activePolicyID: OnyxEntry<string>;
Onyx.connect({
    key: ONYXKEYS.NVP_ACTIVE_POLICY_ID,
    callback: (value) => (activePolicyID = value),
});

function getCurrentUserAvatar(): AvatarSource | undefined {
    return currentUserPersonalDetails?.avatar;
}

function getCurrentUserDisplayNameOrEmail(): string | undefined {
    return currentUserPersonalDetails?.displayName ?? currentUserEmail;
}

function getChatType(report: OnyxInputOrEntry<Report> | Participant): ValueOf<typeof CONST.REPORT.CHAT_TYPE> | undefined {
    return report?.chatType;
}

/**
 * Get the report or draft report given a reportID
 */
function getReportOrDraftReport(reportID: string | undefined, searchReports?: SearchReport[]): OnyxEntry<Report> | SearchReport {
    const searchReport = searchReports?.find((report) => report.reportID === reportID);
    const onyxReport = allReports?.[`${ONYXKEYS.COLLECTION.REPORT}${reportID}`];
    return searchReport ?? onyxReport ?? allReportsDraft?.[`${ONYXKEYS.COLLECTION.REPORT_DRAFT}${reportID}`];
}

function reportTransactionsSelector(transactions: OnyxCollection<Transaction>, reportID: string | undefined): Transaction[] {
    if (!transactions || !reportID) {
        return [];
    }

    return Object.values(transactions).filter((transaction): transaction is Transaction => !!transaction && transaction.reportID === reportID);
}

function getReportTransactions(reportID: string | undefined, allReportsTransactions: Record<string, Transaction[]> = reportsTransactions): Transaction[] {
    if (!reportID) {
        return [];
    }

    return allReportsTransactions[reportID] ?? [];
}

/**
 * Check if a report is a draft report
 */
function isDraftReport(reportID: string | undefined): boolean {
    const draftReport = allReportsDraft?.[`${ONYXKEYS.COLLECTION.REPORT_DRAFT}${reportID}`];

    return !!draftReport;
}
/**
 * @private
 */
function isSearchReportArray(object: SearchReport[] | OnyxCollection<Report>): object is SearchReport[] {
    if (!Array.isArray(object)) {
        return false;
    }
    const firstItem = object.at(0);
    return firstItem !== undefined && 'private_isArchived' in firstItem;
}

/**
 * @private
 * Returns the report
 */
function getReport(reportID: string, reports: SearchReport[] | OnyxCollection<Report>): OnyxEntry<Report> | SearchReport {
    if (isSearchReportArray(reports)) {
        reports?.find((report) => report.reportID === reportID);
    } else {
        return reports?.[`${ONYXKEYS.COLLECTION.REPORT}${reportID}`];
    }
}

/**
 * Returns the report
 */
function getReportNameValuePairs(reportID?: string, reportNameValuePairs: OnyxCollection<ReportNameValuePairs> = allReportNameValuePair): OnyxEntry<ReportNameValuePairs> {
    return reportNameValuePairs?.[`${ONYXKEYS.COLLECTION.REPORT_NAME_VALUE_PAIRS}${reportID}`];
}

/**
 * Returns the parentReport if the given report is a thread
 */
function getParentReport(report: OnyxEntry<Report>): OnyxEntry<Report> {
    if (!report?.parentReportID) {
        return undefined;
    }
    return getReport(report.parentReportID, allReports);
}

/**
 * Returns the root parentReport if the given report is nested.
 * Uses recursion to iterate any depth of nested reports.
 */

function getRootParentReport({
    report,
    reports,
    visitedReportIDs = new Set<string>(),
}: {
    report: OnyxEntry<Report>;
    reports?: SearchReport[];
    visitedReportIDs?: Set<string>;
}): OnyxEntry<Report> {
    if (!report) {
        return undefined;
    }

    // Returns the current report as the root report, because it does not have a parentReportID
    if (!report?.parentReportID) {
        return report;
    }

    // Detect and prevent an infinite loop caused by a cycle in the ancestry. This should normally
    // never happen
    if (visitedReportIDs.has(report.reportID)) {
        Log.alert('Report ancestry cycle detected.', {reportID: report.reportID, ancestry: Array.from(visitedReportIDs)});
        return undefined;
    }
    visitedReportIDs.add(report.reportID);

    const parentReport = getReportOrDraftReport(report?.parentReportID, reports);

    // Runs recursion to iterate a parent report
    return getRootParentReport({report: !isEmptyObject(parentReport) ? parentReport : undefined, visitedReportIDs, reports});
}

/**
 * Returns the policy of the report
 */
function getPolicy(policyID: string | undefined): OnyxEntry<Policy> {
    if (!allPolicies || !policyID) {
        return undefined;
    }
    return allPolicies[`${ONYXKEYS.COLLECTION.POLICY}${policyID}`];
}

/**
 * Get the policy type from a given report
 * @param policies must have Onyxkey prefix (i.e 'policy_') for keys
 */
function getPolicyType(report: OnyxInputOrEntry<Report>, policies: OnyxCollection<Policy>): string {
    return policies?.[`${ONYXKEYS.COLLECTION.POLICY}${report?.policyID}`]?.type ?? '';
}

const unavailableTranslation = translateLocal('workspace.common.unavailable');
/**
 * Get the policy name from a given report
 */
function getPolicyName({report, returnEmptyIfNotFound = false, policy, policies, reports}: GetPolicyNameParams): string {
    const noPolicyFound = returnEmptyIfNotFound ? '' : unavailableTranslation;
    if (isEmptyObject(report) || (isEmptyObject(policies) && isEmptyObject(allPolicies) && !report?.policyName)) {
        return noPolicyFound;
    }

    const finalPolicy = policy ?? policies?.find((p) => p.id === report.policyID) ?? allPolicies?.[`${ONYXKEYS.COLLECTION.POLICY}${report.policyID}`];

    const parentReport = getRootParentReport({report, reports});

    // Rooms send back the policy name with the reportSummary,
    // since they can also be accessed by people who aren't in the workspace
    // eslint-disable-next-line @typescript-eslint/prefer-nullish-coalescing
    const policyName = finalPolicy?.name || report?.policyName || report?.oldPolicyName || parentReport?.oldPolicyName || noPolicyFound;

    return policyName;
}

/**
 * Returns the concatenated title for the PrimaryLogins of a report
 */
function getReportParticipantsTitle(accountIDs: number[]): string {
    // Somehow it's possible for the logins coming from report.participantAccountIDs to contain undefined values so we use .filter(Boolean) to remove them.
    return accountIDs.filter(Boolean).join(', ');
}

/**
 * Checks if a report is a chat report.
 */
function isChatReport(report: OnyxEntry<Report>): boolean {
    return report?.type === CONST.REPORT.TYPE.CHAT;
}

function isInvoiceReport(report: OnyxInputOrEntry<Report> | SearchReport): boolean {
    return report?.type === CONST.REPORT.TYPE.INVOICE;
}

/**
 * Checks if a report is an Expense report.
 */
function isExpenseReport(report: OnyxInputOrEntry<Report> | SearchReport): boolean {
    return report?.type === CONST.REPORT.TYPE.EXPENSE;
}

/**
 * Checks if a report is an IOU report using report or reportID
 */
function isIOUReport(reportOrID: OnyxInputOrEntry<Report> | SearchReport | string): boolean {
    const report = typeof reportOrID === 'string' ? getReport(reportOrID, allReports) ?? null : reportOrID;
    return report?.type === CONST.REPORT.TYPE.IOU;
}

/**
 * Checks if a report is an IOU report using report
 */
function isIOUReportUsingReport(report: OnyxEntry<Report>): report is Report {
    return report?.type === CONST.REPORT.TYPE.IOU;
}
/**
 * Checks if a report is a task report.
 */
function isTaskReport(report: OnyxInputOrEntry<Report>): boolean {
    return report?.type === CONST.REPORT.TYPE.TASK;
}

/**
 * Checks if a task has been cancelled
 * When a task is deleted, the parentReportAction is updated to have a isDeletedParentAction deleted flag
 * This is because when you delete a task, we still allow you to chat on the report itself
 * There's another situation where you don't have access to the parentReportAction (because it was created in a chat you don't have access to)
 * In this case, we have added the key to the report itself
 */
function isCanceledTaskReport(report: OnyxInputOrEntry<Report>, parentReportAction: OnyxInputOrEntry<ReportAction> = null): boolean {
    if (!isEmptyObject(parentReportAction) && (getReportActionMessageReportUtils(parentReportAction)?.isDeletedParentAction ?? false)) {
        return true;
    }

    if (!isEmptyObject(report) && report?.isDeletedParentAction) {
        return true;
    }

    return false;
}

/**
 * Checks if a report is an open task report.
 *
 * @param parentReportAction - The parent report action of the report (Used to check if the task has been canceled)
 */
function isOpenTaskReport(report: OnyxInputOrEntry<Report>, parentReportAction: OnyxInputOrEntry<ReportAction> = null): boolean {
    return (
        isTaskReport(report) && !isCanceledTaskReport(report, parentReportAction) && report?.stateNum === CONST.REPORT.STATE_NUM.OPEN && report?.statusNum === CONST.REPORT.STATUS_NUM.OPEN
    );
}

/**
 * Checks if a report is a completed task report.
 */
function isCompletedTaskReport(report: OnyxEntry<Report>): boolean {
    return isTaskReport(report) && report?.stateNum === CONST.REPORT.STATE_NUM.APPROVED && report?.statusNum === CONST.REPORT.STATUS_NUM.APPROVED;
}

/**
 * Checks if the current user is the manager of the supplied report
 */
function isReportManager(report: OnyxEntry<Report>): boolean {
    return !!(report && report.managerID === currentUserAccountID);
}

/**
 * Checks if the report with supplied ID has been approved
 */
function isReportIDApproved(reportID: string | undefined) {
    if (!reportID) {
        return;
    }
    const report = getReport(reportID, allReports);
    if (!report) {
        return;
    }
    return isReportApproved({report});
}

/**
 * Checks if the supplied report has been approved
 */
function isReportApproved({report, parentReportAction = undefined}: {report: OnyxInputOrEntry<Report>; parentReportAction?: OnyxEntry<ReportAction> | undefined}): boolean {
    if (!report) {
        return parentReportAction?.childStateNum === CONST.REPORT.STATE_NUM.APPROVED && parentReportAction?.childStatusNum === CONST.REPORT.STATUS_NUM.APPROVED;
    }
    return report?.stateNum === CONST.REPORT.STATE_NUM.APPROVED && report?.statusNum === CONST.REPORT.STATUS_NUM.APPROVED;
}

/**
 * Checks if the supplied report has been manually reimbursed
 */
function isReportManuallyReimbursed(report: OnyxEntry<Report>): boolean {
    return report?.stateNum === CONST.REPORT.STATE_NUM.APPROVED && report?.statusNum === CONST.REPORT.STATUS_NUM.REIMBURSED;
}

/**
 * Checks if the supplied report is an expense report in Open state and status.
 */
function isOpenExpenseReport(report: OnyxInputOrEntry<Report>): boolean {
    return isExpenseReport(report) && report?.stateNum === CONST.REPORT.STATE_NUM.OPEN && report?.statusNum === CONST.REPORT.STATUS_NUM.OPEN;
}

/**
 * Checks if the supplied report has a member with the array passed in params.
 */
function hasParticipantInArray(report: OnyxEntry<Report>, memberAccountIDs: number[]) {
    if (!report?.participants) {
        return false;
    }

    const memberAccountIDsSet = new Set(memberAccountIDs);

    for (const accountID in report.participants) {
        if (memberAccountIDsSet.has(Number(accountID))) {
            return true;
        }
    }

    return false;
}

/**
 * Whether the Money Request report is settled
 */
function isSettled(reportOrID: OnyxInputOrEntry<Report> | SearchReport | string | undefined, reports?: SearchReport[]): boolean {
    if (!reportOrID) {
        return false;
    }
    const report = typeof reportOrID === 'string' ? getReport(reportOrID, reports ?? allReports) ?? null : reportOrID;
    if (!report) {
        return false;
    }

    if (isEmptyObject(report) || report.isWaitingOnBankAccount) {
        return false;
    }

    // In case the payment is scheduled and we are waiting for the payee to set up their wallet,
    // consider the report as paid as well.
    if (report.isWaitingOnBankAccount && report.statusNum === CONST.REPORT.STATUS_NUM.APPROVED) {
        return true;
    }

    return report?.statusNum === CONST.REPORT.STATUS_NUM.REIMBURSED;
}

/**
 * Whether the current user is the submitter of the report
 */
function isCurrentUserSubmitter(reportID: string | undefined): boolean {
    if (!allReports || !reportID) {
        return false;
    }
    const report = allReports[`${ONYXKEYS.COLLECTION.REPORT}${reportID}`];
    return !!(report && report.ownerAccountID === currentUserAccountID);
}

/**
 * Whether the provided report is an Admin room
 */
function isAdminRoom(report: OnyxEntry<Report>): boolean {
    return getChatType(report) === CONST.REPORT.CHAT_TYPE.POLICY_ADMINS;
}

/**
 * Whether the provided report is an Admin-only posting room
 */
function isAdminsOnlyPostingRoom(report: OnyxEntry<Report>): boolean {
    return report?.writeCapability === CONST.REPORT.WRITE_CAPABILITIES.ADMINS;
}

/**
 * Whether the provided report is a Announce room
 */
function isAnnounceRoom(report: OnyxEntry<Report>): boolean {
    return getChatType(report) === CONST.REPORT.CHAT_TYPE.POLICY_ANNOUNCE;
}

/**
 * Whether the provided report is a default room
 */
function isDefaultRoom(report: OnyxEntry<Report>): boolean {
    return CONST.DEFAULT_POLICY_ROOM_CHAT_TYPES.some((type) => type === getChatType(report));
}

/**
 * Whether the provided report is a Domain room
 */
function isDomainRoom(report: OnyxEntry<Report>): boolean {
    return getChatType(report) === CONST.REPORT.CHAT_TYPE.DOMAIN_ALL;
}

/**
 * Whether the provided report is a user created policy room
 */
function isUserCreatedPolicyRoom(report: OnyxEntry<Report>): boolean {
    return getChatType(report) === CONST.REPORT.CHAT_TYPE.POLICY_ROOM;
}

/**
 * Whether the provided report is a Policy Expense chat.
 */
function isPolicyExpenseChat(option: OnyxInputOrEntry<Report> | OptionData | Participant): boolean {
    return getChatType(option) === CONST.REPORT.CHAT_TYPE.POLICY_EXPENSE_CHAT || !!(option && 'isPolicyExpenseChat' in option && option.isPolicyExpenseChat);
}

function isInvoiceRoom(report: OnyxEntry<Report>): boolean {
    return getChatType(report) === CONST.REPORT.CHAT_TYPE.INVOICE;
}

function isInvoiceRoomWithID(reportID?: string): boolean {
    if (!reportID) {
        return false;
    }
    const report = getReport(reportID, allReports);
    return isInvoiceRoom(report);
}

/**
 * Checks if a report is a completed task report.
 */
function isTripRoom(report: OnyxEntry<Report>): boolean {
    return isChatReport(report) && getChatType(report) === CONST.REPORT.CHAT_TYPE.TRIP_ROOM;
}

function isIndividualInvoiceRoom(report: OnyxEntry<Report>): boolean {
    return isInvoiceRoom(report) && report?.invoiceReceiver?.type === CONST.REPORT.INVOICE_RECEIVER_TYPE.INDIVIDUAL;
}

function isCurrentUserInvoiceReceiver(report: OnyxEntry<Report>): boolean {
    if (report?.invoiceReceiver?.type === CONST.REPORT.INVOICE_RECEIVER_TYPE.INDIVIDUAL) {
        return currentUserAccountID === report.invoiceReceiver.accountID;
    }

    if (report?.invoiceReceiver?.type === CONST.REPORT.INVOICE_RECEIVER_TYPE.BUSINESS) {
        const policy = getPolicy(report.invoiceReceiver.policyID);
        return isPolicyAdminPolicyUtils(policy);
    }

    return false;
}

/**
 * Whether the provided report belongs to a Control policy and is an expense chat
 */
function isControlPolicyExpenseChat(report: OnyxEntry<Report>): boolean {
    return isPolicyExpenseChat(report) && getPolicyType(report, allPolicies) === CONST.POLICY.TYPE.CORPORATE;
}

/**
 * Whether the provided policyType is a Free, Collect or Control policy type
 */
function isGroupPolicy(policyType: string): boolean {
    return policyType === CONST.POLICY.TYPE.CORPORATE || policyType === CONST.POLICY.TYPE.TEAM;
}

/**
 * Whether the provided report belongs to a Free, Collect or Control policy
 */
function isReportInGroupPolicy(report: OnyxInputOrEntry<Report>, policy?: OnyxInputOrEntry<Policy>): boolean {
    const policyType = policy?.type ?? getPolicyType(report, allPolicies);
    return isGroupPolicy(policyType);
}

/**
 * Whether the provided report belongs to a Control or Collect policy
 */
function isPaidGroupPolicy(report: OnyxEntry<Report>): boolean {
    const policyType = getPolicyType(report, allPolicies);
    return policyType === CONST.POLICY.TYPE.CORPORATE || policyType === CONST.POLICY.TYPE.TEAM;
}

/**
 * Whether the provided report belongs to a Control or Collect policy and is an expense chat
 */
function isPaidGroupPolicyExpenseChat(report: OnyxEntry<Report>): boolean {
    return isPolicyExpenseChat(report) && isPaidGroupPolicy(report);
}

/**
 * Whether the provided report belongs to a Control policy and is an expense report
 */
function isControlPolicyExpenseReport(report: OnyxEntry<Report>): boolean {
    return isExpenseReport(report) && getPolicyType(report, allPolicies) === CONST.POLICY.TYPE.CORPORATE;
}

/**
 * Whether the provided report belongs to a Control or Collect policy and is an expense report
 */
function isPaidGroupPolicyExpenseReport(report: OnyxEntry<Report>): boolean {
    return isExpenseReport(report) && isPaidGroupPolicy(report);
}

/**
 * Checks if the supplied report is an invoice report in Open state and status.
 */
function isOpenInvoiceReport(report: OnyxEntry<Report>): boolean {
    return isInvoiceReport(report) && report?.statusNum === CONST.REPORT.STATUS_NUM.OPEN;
}

/**
 * Whether the provided report is a chat room
 */
function isChatRoom(report: OnyxEntry<Report>): boolean {
    return isUserCreatedPolicyRoom(report) || isDefaultRoom(report) || isInvoiceRoom(report) || isTripRoom(report);
}

/**
 * Whether the provided report is a public room
 */
function isPublicRoom(report: OnyxEntry<Report>): boolean {
    return report?.visibility === CONST.REPORT.VISIBILITY.PUBLIC || report?.visibility === CONST.REPORT.VISIBILITY.PUBLIC_ANNOUNCE;
}

/**
 * Whether the provided report is a public announce room
 */
function isPublicAnnounceRoom(report: OnyxEntry<Report>): boolean {
    return report?.visibility === CONST.REPORT.VISIBILITY.PUBLIC_ANNOUNCE;
}

/**
 * If the report is a policy expense, the route should be for adding bank account for that policy
 * else since the report is a personal IOU, the route should be for personal bank account.
 */
function getBankAccountRoute(report: OnyxEntry<Report>): Route {
    return isPolicyExpenseChat(report) ? ROUTES.BANK_ACCOUNT_WITH_STEP_TO_OPEN.getRoute(report?.policyID) : ROUTES.SETTINGS_ADD_BANK_ACCOUNT;
}

/**
 * Check if personal detail of accountID is empty or optimistic data
 */
function isOptimisticPersonalDetail(accountID: number): boolean {
    return isEmptyObject(allPersonalDetails?.[accountID]) || !!allPersonalDetails?.[accountID]?.isOptimisticPersonalDetail;
}

/**
 * Checks if a report is a task report from a policy expense chat.
 */
function isWorkspaceTaskReport(report: OnyxEntry<Report>): boolean {
    if (!isTaskReport(report)) {
        return false;
    }
    const parentReport = report?.parentReportID ? getReport(report?.parentReportID, allReports) : undefined;
    return isPolicyExpenseChat(parentReport);
}

/**
 * Returns true if report has a parent
 */
function isThread(report: OnyxInputOrEntry<Report>): report is Thread {
    return !!(report?.parentReportID && report?.parentReportActionID);
}

/**
 * Returns true if report is of type chat and has a parent and is therefore a Thread.
 */
function isChatThread(report: OnyxInputOrEntry<Report>): report is Thread {
    return isThread(report) && report?.type === CONST.REPORT.TYPE.CHAT;
}

function isDM(report: OnyxEntry<Report>): boolean {
    return isChatReport(report) && !getChatType(report) && !isThread(report);
}

function isSelfDM(report: OnyxInputOrEntry<Report>): boolean {
    return getChatType(report) === CONST.REPORT.CHAT_TYPE.SELF_DM;
}

function isGroupChat(report: OnyxEntry<Report> | Partial<Report>): boolean {
    return getChatType(report) === CONST.REPORT.CHAT_TYPE.GROUP;
}

/**
 * Only returns true if this is the Expensify DM report.
 *
 * Note that this chat is no longer used for new users. We still need this function for users who have this chat.
 */
function isSystemChat(report: OnyxEntry<Report>): boolean {
    return getChatType(report) === CONST.REPORT.CHAT_TYPE.SYSTEM;
}

function getDefaultNotificationPreferenceForReport(report: OnyxEntry<Report>): ValueOf<typeof CONST.REPORT.NOTIFICATION_PREFERENCE> {
    if (isAnnounceRoom(report)) {
        return CONST.REPORT.NOTIFICATION_PREFERENCE.ALWAYS;
    }
    if (isPublicRoom(report)) {
        return CONST.REPORT.NOTIFICATION_PREFERENCE.DAILY;
    }
    if (!getChatType(report) || isGroupChat(report)) {
        return CONST.REPORT.NOTIFICATION_PREFERENCE.ALWAYS;
    }
    if (isAdminRoom(report) || isPolicyExpenseChat(report) || isInvoiceRoom(report)) {
        return CONST.REPORT.NOTIFICATION_PREFERENCE.ALWAYS;
    }
    if (isSelfDM(report)) {
        return CONST.REPORT.NOTIFICATION_PREFERENCE.MUTE;
    }
    return CONST.REPORT.NOTIFICATION_PREFERENCE.DAILY;
}

/**
 * Get the notification preference given a report. This should ALWAYS default to 'hidden'. Do not change this!
 */
function getReportNotificationPreference(report: OnyxEntry<Report>): ValueOf<typeof CONST.REPORT.NOTIFICATION_PREFERENCE> {
    const participant = currentUserAccountID ? report?.participants?.[currentUserAccountID] : undefined;
    return participant?.notificationPreference ?? CONST.REPORT.NOTIFICATION_PREFERENCE.HIDDEN;
}

const CONCIERGE_ACCOUNT_ID_STRING = CONST.ACCOUNT_ID.CONCIERGE.toString();
/**
 * Only returns true if this is our main 1:1 DM report with Concierge.
 */
function isConciergeChatReport(report: OnyxInputOrEntry<Report>): boolean {
    if (!report?.participants || isThread(report)) {
        return false;
    }

    const participantAccountIDs = new Set(Object.keys(report.participants));
    if (participantAccountIDs.size !== 2) {
        return false;
    }

    return participantAccountIDs.has(CONCIERGE_ACCOUNT_ID_STRING) || report?.reportID === conciergeChatReportID;
}

function findSelfDMReportID(): string | undefined {
    if (!allReports) {
        return;
    }

    const selfDMReport = Object.values(allReports).find((report) => isSelfDM(report) && !isThread(report));
    return selfDMReport?.reportID;
}

/**
 * Checks if the supplied report is from a policy or is an invoice report from a policy
 */
function isPolicyRelatedReport(report: OnyxEntry<Report>, policyID?: string) {
    return report?.policyID === policyID || !!(report?.invoiceReceiver && 'policyID' in report.invoiceReceiver && report.invoiceReceiver.policyID === policyID);
}

/**
 * Checks if the supplied report belongs to workspace based on the provided params. If the report's policyID is _FAKE_ or has no value, it means this report is a DM.
 * In this case report and workspace members must be compared to determine whether the report belongs to the workspace.
 */
function doesReportBelongToWorkspace(report: OnyxEntry<Report>, policyMemberAccountIDs: number[], policyID?: string) {
    return (
        isConciergeChatReport(report) ||
        (report?.policyID === CONST.POLICY.ID_FAKE || !report?.policyID ? hasParticipantInArray(report, policyMemberAccountIDs) : isPolicyRelatedReport(report, policyID))
    );
}

/**
 * Given an array of reports, return them filtered by a policyID and policyMemberAccountIDs.
 */
function filterReportsByPolicyIDAndMemberAccountIDs(reports: Array<OnyxEntry<Report>>, policyMemberAccountIDs: number[] = [], policyID?: string) {
    return reports.filter((report) => !!report && doesReportBelongToWorkspace(report, policyMemberAccountIDs, policyID));
}

/**
 * Returns true if report is still being processed
 */
function isProcessingReport(report: OnyxEntry<Report>): boolean {
    return report?.stateNum === CONST.REPORT.STATE_NUM.SUBMITTED && report?.statusNum === CONST.REPORT.STATUS_NUM.SUBMITTED;
}

function isAwaitingFirstLevelApproval(report: OnyxEntry<Report>): boolean {
    if (!report) {
        return false;
    }

    const submitsToAccountID = getSubmitToAccountID(getPolicy(report.policyID), report);

    return isProcessingReport(report) && submitsToAccountID === report.managerID;
}

/**
 * Check if the report is a single chat report that isn't a thread
 * and personal detail of participant is optimistic data
 */
function shouldDisableDetailPage(report: OnyxEntry<Report>): boolean {
    if (isChatRoom(report) || isPolicyExpenseChat(report) || isChatThread(report) || isTaskReport(report)) {
        return false;
    }
    if (isOneOnOneChat(report)) {
        const participantAccountIDs = Object.keys(report?.participants ?? {})
            .map(Number)
            .filter((accountID) => accountID !== currentUserAccountID);
        return isOptimisticPersonalDetail(participantAccountIDs.at(0) ?? -1);
    }
    return false;
}

/**
 * Returns true if this report has only one participant and it's an Expensify account.
 */
function isExpensifyOnlyParticipantInReport(report: OnyxEntry<Report>): boolean {
    const otherParticipants = Object.keys(report?.participants ?? {})
        .map(Number)
        .filter((accountID) => accountID !== currentUserAccountID);
    return otherParticipants.length === 1 && otherParticipants.some((accountID) => CONST.EXPENSIFY_ACCOUNT_IDS.includes(accountID));
}

/**
 * Returns whether a given report can have tasks created in it.
 * We only prevent the task option if it's a DM/group-DM and the other users are all special Expensify accounts
 *
 */
function canCreateTaskInReport(report: OnyxEntry<Report>): boolean {
    const otherParticipants = Object.keys(report?.participants ?? {})
        .map(Number)
        .filter((accountID) => accountID !== currentUserAccountID);
    const areExpensifyAccountsOnlyOtherParticipants = otherParticipants.length >= 1 && otherParticipants.every((accountID) => CONST.EXPENSIFY_ACCOUNT_IDS.includes(accountID));
    if (areExpensifyAccountsOnlyOtherParticipants && isDM(report)) {
        return false;
    }

    return true;
}

/**
 * For all intents and purposes a report that has no notificationPreference at all should be considered "hidden".
 * We will remove the 'hidden' field entirely once the backend changes for https://github.com/Expensify/Expensify/issues/450891 are done.
 */
function isHiddenForCurrentUser(notificationPreference: string | null | undefined): boolean;
function isHiddenForCurrentUser(report: OnyxEntry<Report>): boolean;
function isHiddenForCurrentUser(reportOrPreference: OnyxEntry<Report> | string | null | undefined): boolean {
    if (typeof reportOrPreference === 'object' && reportOrPreference !== null) {
        const notificationPreference = getReportNotificationPreference(reportOrPreference);
        return isHiddenForCurrentUser(notificationPreference);
    }
    if (reportOrPreference === undefined || reportOrPreference === null || reportOrPreference === '') {
        return true;
    }
    return reportOrPreference === CONST.REPORT.NOTIFICATION_PREFERENCE.HIDDEN;
}

/**
 * Returns true if there are any guides accounts (team.expensify.com) in a list of accountIDs
 * by cross-referencing the accountIDs with personalDetails since guides that are participants
 * of the user's chats should have their personal details in Onyx.
 */
function hasExpensifyGuidesEmails(accountIDs: number[]): boolean {
    return accountIDs.some((accountID) => Str.extractEmailDomain(allPersonalDetails?.[accountID]?.login ?? '') === CONST.EMAIL.GUIDES_DOMAIN);
}

function getMostRecentlyVisitedReport(reports: Array<OnyxEntry<Report>>, reportMetadata: OnyxCollection<ReportMetadata>): OnyxEntry<Report> {
    const filteredReports = reports.filter((report) => {
        const shouldKeep = !isChatThread(report) || !isHiddenForCurrentUser(report);
        return shouldKeep && !!report?.reportID && !!(reportMetadata?.[`${ONYXKEYS.COLLECTION.REPORT_METADATA}${report.reportID}`]?.lastVisitTime ?? report?.lastReadTime);
    });
    return lodashMaxBy(filteredReports, (a) => [reportMetadata?.[`${ONYXKEYS.COLLECTION.REPORT_METADATA}${a?.reportID}`]?.lastVisitTime ?? '', a?.lastReadTime ?? '']);
}

function findLastAccessedReport(ignoreDomainRooms: boolean, openOnAdminRoom = false, policyID?: string, excludeReportID?: string): OnyxEntry<Report> {
    // If it's the user's first time using New Expensify, then they could either have:
    //   - just a Concierge report, if so we'll return that
    //   - their Concierge report, and a separate report that must have deeplinked them to the app before they created their account.
    // If it's the latter, we'll use the deeplinked report over the Concierge report,
    // since the Concierge report would be incorrectly selected over the deep-linked report in the logic below.

    const policyMemberAccountIDs = getPolicyEmployeeListByIdWithoutCurrentUser(allPolicies, policyID, currentUserAccountID);

    let reportsValues = Object.values(allReports ?? {});

    if (!!policyID || policyMemberAccountIDs.length > 0) {
        reportsValues = filterReportsByPolicyIDAndMemberAccountIDs(reportsValues, policyMemberAccountIDs, policyID);
    }

    let adminReport: OnyxEntry<Report>;
    if (openOnAdminRoom) {
        adminReport = reportsValues.find((report) => {
            const chatType = getChatType(report);
            return chatType === CONST.REPORT.CHAT_TYPE.POLICY_ADMINS;
        });
    }

    // eslint-disable-next-line @typescript-eslint/prefer-nullish-coalescing
    const shouldFilter = excludeReportID || ignoreDomainRooms;
    if (shouldFilter) {
        reportsValues = reportsValues.filter((report) => {
            if (excludeReportID && report?.reportID === excludeReportID) {
                return false;
            }

            // We allow public announce rooms, admins, and announce rooms through since we bypass the default rooms beta for them.
            // Check where findLastAccessedReport is called in MainDrawerNavigator.js for more context.
            // Domain rooms are now the only type of default room that are on the defaultRooms beta.
            if (ignoreDomainRooms && isDomainRoom(report) && !hasExpensifyGuidesEmails(Object.keys(report?.participants ?? {}).map(Number))) {
                return false;
            }

            return true;
        });
    }

    // Filter out the system chat (Expensify chat) because the composer is disabled in it,
    // and it prompts the user to use the Concierge chat instead.
    reportsValues = reportsValues.filter((report) => !isSystemChat(report)) ?? [];

    // At least two reports remain: self DM and Concierge chat.
    // Return the most recently visited report. Get the last read report from the report metadata.
    const lastRead = getMostRecentlyVisitedReport(reportsValues, allReportMetadata);
    return adminReport ?? lastRead;
}

/**
 * Whether the provided report has expenses
 */
function hasExpenses(reportID?: string, transactions?: SearchTransaction[]): boolean {
    if (transactions) {
        return !!transactions?.find((transaction) => transaction?.reportID === reportID);
    }
    return !!Object.values(allTransactions ?? {}).find((transaction) => transaction?.reportID === reportID);
}

/**
 * Whether the provided report is a closed expense report with no expenses
 */
function isClosedExpenseReportWithNoExpenses(report: OnyxEntry<Report>, transactions?: SearchTransaction[]): boolean {
    return report?.statusNum === CONST.REPORT.STATUS_NUM.CLOSED && isExpenseReport(report) && !hasExpenses(report.reportID, transactions);
}

/**
 * Whether the provided report is an archived room
 */
// eslint-disable-next-line @typescript-eslint/no-unused-vars
function isArchivedNonExpenseReport(report: OnyxInputOrEntry<Report> | SearchReport, reportNameValuePairs?: OnyxInputOrEntry<ReportNameValuePairs>): boolean {
    return !(isExpenseReport(report) || isExpenseRequest(report)) && !!reportNameValuePairs?.private_isArchived;
}

/**
 * Whether the provided report is an archived report
 */
// eslint-disable-next-line @typescript-eslint/no-unused-vars
function isArchivedReport(reportNameValuePairs?: OnyxInputOrEntry<ReportNameValuePairs>): boolean {
    return !!reportNameValuePairs?.private_isArchived;
}

/**
 * Whether the report with the provided reportID is an archived non-expense report
 */
function isArchivedNonExpenseReportWithID(reportOrID?: string | SearchReport) {
    if (!reportOrID) {
        return false;
    }

    const report = typeof reportOrID === 'string' ? getReport(reportOrID, allReports) : reportOrID;
    const reportNameValuePairs = typeof reportOrID === 'string' ? getReportNameValuePairs(reportOrID) : getReportNameValuePairs(reportOrID.reportID);
    return isArchivedNonExpenseReport(report, reportNameValuePairs);
}

/**
 * Whether the report with the provided reportID is an archived report
 */
function isArchivedReportWithID(reportOrID?: string | SearchReport) {
    if (!reportOrID) {
        return false;
    }

    const reportNameValuePairs = typeof reportOrID === 'string' ? getReportNameValuePairs(reportOrID) : getReportNameValuePairs(reportOrID.reportID);
    return isArchivedReport(reportNameValuePairs);
}

/**
 * Whether the provided report is a closed report
 */
function isClosedReport(report: OnyxEntry<Report> | SearchReport): boolean {
    return report?.statusNum === CONST.REPORT.STATUS_NUM.CLOSED;
}

/**
 * Whether the provided report is the admin's room
 */
function isJoinRequestInAdminRoom(report: OnyxEntry<Report>): boolean {
    if (!report) {
        return false;
    }
    // If this policy isn't owned by Expensify,
    // Account manager/guide should not have the workspace join request pinned to their LHN,
    // since they are not a part of the company, and should not action it on their behalf.
    if (report.policyID) {
        const policy = getPolicy(report.policyID);
        if (!isExpensifyTeam(policy?.owner) && isExpensifyTeam(currentUserPersonalDetails?.login)) {
            return false;
        }
    }
    return isActionableJoinRequestPending(report.reportID);
}

/**
 * Checks if the user has auditor permission in the provided report
 */
function isAuditor(report: OnyxEntry<Report>): boolean {
    if (report?.policyID) {
        const policy = getPolicy(report.policyID);
        return isPolicyAuditor(policy);
    }

    if (Array.isArray(report?.permissions) && report?.permissions.length > 0) {
        return report?.permissions?.includes(CONST.REPORT.PERMISSIONS.AUDITOR);
    }

    return false;
}

/**
 * Checks if the user can write in the provided report
 */
function canWriteInReport(report: OnyxEntry<Report>): boolean {
    if (Array.isArray(report?.permissions) && report?.permissions.length > 0 && !report?.permissions?.includes(CONST.REPORT.PERMISSIONS.AUDITOR)) {
        return report?.permissions?.includes(CONST.REPORT.PERMISSIONS.WRITE);
    }

    return true;
}

/**
 * Checks if the current user is allowed to comment on the given report.
 */
function isAllowedToComment(report: OnyxEntry<Report>): boolean {
    if (isAuditor(report)) {
        return true;
    }

    if (!canWriteInReport(report)) {
        return false;
    }

    // Default to allowing all users to post
    const capability = report?.writeCapability ?? CONST.REPORT.WRITE_CAPABILITIES.ALL;

    if (capability === CONST.REPORT.WRITE_CAPABILITIES.ALL) {
        return true;
    }

    // If unauthenticated user opens public chat room using deeplink, they do not have policies available and they cannot comment
    if (!allPolicies) {
        return false;
    }

    // If we've made it here, commenting on this report is restricted.
    // If the user is an admin, allow them to post.
    const policy = allPolicies[`${ONYXKEYS.COLLECTION.POLICY}${report?.policyID}`];
    return policy?.role === CONST.POLICY.ROLE.ADMIN;
}

/**
 * Checks if the current user is the admin of the policy given the policy expense chat.
 */
function isPolicyExpenseChatAdmin(report: OnyxEntry<Report>, policies: OnyxCollection<Policy>): boolean {
    if (!isPolicyExpenseChat(report)) {
        return false;
    }

    const policyRole = policies?.[`${ONYXKEYS.COLLECTION.POLICY}${report?.policyID}`]?.role;

    return policyRole === CONST.POLICY.ROLE.ADMIN;
}

/**
 * Checks if the current user is the admin of the policy.
 */
function isPolicyAdmin(policyID: string | undefined, policies: OnyxCollection<Policy>): boolean {
    if (!policyID) {
        return false;
    }

    const policyRole = policies?.[`${ONYXKEYS.COLLECTION.POLICY}${policyID}`]?.role;

    return policyRole === CONST.POLICY.ROLE.ADMIN;
}

/**
 * Checks whether all the transactions linked to the IOU report are of the Distance Request type with pending routes
 */
function hasOnlyTransactionsWithPendingRoutes(iouReportID: string | undefined): boolean {
    const transactions = getReportTransactions(iouReportID);

    // Early return false in case not having any transaction
    if (!transactions || transactions.length === 0) {
        return false;
    }

    return transactions.every((transaction) => isFetchingWaypointsFromServer(transaction));
}

/**
 * If the report is a thread and has a chat type set, it is a workspace chat.
 */
function isWorkspaceThread(report: OnyxEntry<Report>): boolean {
    const chatType = getChatType(report);
    return isThread(report) && isChatReport(report) && CONST.WORKSPACE_ROOM_TYPES.some((type) => chatType === type);
}

/**
 * Checks if a report is a child report.
 */
function isChildReport(report: OnyxEntry<Report>): boolean {
    return isThread(report) || isTaskReport(report);
}

/**
 * An Expense Request is a thread where the parent report is an Expense Report and
 * the parentReportAction is a transaction.
 */
function isExpenseRequest(report: OnyxInputOrEntry<Report>): report is Thread {
    if (isThread(report)) {
        const parentReportAction = allReportActions?.[`${ONYXKEYS.COLLECTION.REPORT_ACTIONS}${report.parentReportID}`]?.[report.parentReportActionID];
        const parentReport = getReport(report?.parentReportID, allReports);
        return isExpenseReport(parentReport) && !isEmptyObject(parentReportAction) && isTransactionThread(parentReportAction);
    }
    return false;
}

/**
 * An IOU Request is a thread where the parent report is an IOU Report and
 * the parentReportAction is a transaction.
 */
function isIOURequest(report: OnyxInputOrEntry<Report>): boolean {
    if (isThread(report)) {
        const parentReportAction = allReportActions?.[`${ONYXKEYS.COLLECTION.REPORT_ACTIONS}${report.parentReportID}`]?.[report.parentReportActionID];
        const parentReport = getReport(report?.parentReportID, allReports);
        return isIOUReport(parentReport) && !isEmptyObject(parentReportAction) && isTransactionThread(parentReportAction);
    }
    return false;
}

/**
 * A Track Expense Report is a thread where the parent the parentReportAction is a transaction, and
 * parentReportAction has type of track.
 */
function isTrackExpenseReport(report: OnyxInputOrEntry<Report>): boolean {
    if (isThread(report)) {
        const selfDMReportID = findSelfDMReportID();
        const parentReportAction = allReportActions?.[`${ONYXKEYS.COLLECTION.REPORT_ACTIONS}${report.parentReportID}`]?.[report.parentReportActionID];
        return !isEmptyObject(parentReportAction) && selfDMReportID === report.parentReportID && isTrackExpenseAction(parentReportAction);
    }
    return false;
}

/**
 * Checks if a report is an IOU or expense request.
 */
function isMoneyRequest(reportOrID: OnyxEntry<Report> | string): boolean {
    const report = typeof reportOrID === 'string' ? getReport(reportOrID, allReports) ?? null : reportOrID;
    return isIOURequest(report) || isExpenseRequest(report);
}

/**
 * Checks if a report is an IOU or expense report.
 */
function isMoneyRequestReport(reportOrID: OnyxInputOrEntry<Report> | SearchReport | string, reports?: SearchReport[]): boolean {
    const report = typeof reportOrID === 'string' ? getReport(reportOrID, reports ?? allReports) ?? null : reportOrID;
    return isIOUReport(report) || isExpenseReport(report);
}

/**
 * Checks if a report contains only Non-Reimbursable transactions
 */
function hasOnlyNonReimbursableTransactions(iouReportID: string | undefined): boolean {
    const transactions = getReportTransactions(iouReportID);
    if (!transactions || transactions.length === 0) {
        return false;
    }

    return transactions.every((transaction) => !getReimbursable(transaction));
}

/**
 * Checks if a report has only one transaction associated with it
 */
function isOneTransactionReport(reportID: string | undefined): boolean {
    const reportActions = allReportActions?.[`${ONYXKEYS.COLLECTION.REPORT_ACTIONS}${reportID}`] ?? ([] as ReportAction[]);
    return getOneTransactionThreadReportID(reportID, reportActions) !== null;
}

/*
 * Whether the report contains only one expense and the expense should be paid later
 */
function isPayAtEndExpenseReport(reportID: string | undefined, transactions: Transaction[] | undefined): boolean {
    if ((!!transactions && transactions.length !== 1) || !isOneTransactionReport(reportID)) {
        return false;
    }

    return isPayAtEndExpense(transactions?.[0] ?? getReportTransactions(reportID).at(0));
}

/**
 * Checks if a report is a transaction thread associated with a report that has only one transaction
 */
function isOneTransactionThread(reportID: string | undefined, parentReportID: string | undefined, threadParentReportAction: OnyxEntry<ReportAction>): boolean {
    if (!reportID || !parentReportID) {
        return false;
    }

    const parentReportActions = allReportActions?.[`${ONYXKEYS.COLLECTION.REPORT_ACTIONS}${parentReportID}`] ?? ([] as ReportAction[]);
    const transactionThreadReportID = getOneTransactionThreadReportID(parentReportID, parentReportActions);
    return reportID === transactionThreadReportID && !isSentMoneyReportAction(threadParentReportAction);
}

/**
 * Get displayed report ID, it will be parentReportID if the report is one transaction thread
 */
function getDisplayedReportID(reportID: string): string {
    const report = getReport(reportID, allReports);
    const parentReportID = report?.parentReportID;
    const parentReportAction = getReportAction(parentReportID, report?.parentReportActionID);
    return parentReportID && isOneTransactionThread(reportID, parentReportID, parentReportAction) ? parentReportID : reportID;
}

/**
 * Should return true only for personal 1:1 report
 *
 */
function isOneOnOneChat(report: OnyxEntry<Report>): boolean {
    const participants = report?.participants ?? {};
    const participant = currentUserAccountID ? participants[currentUserAccountID] : undefined;
    const isCurrentUserParticipant = participant ? 1 : 0;
    const participantAmount = Object.keys(participants).length - isCurrentUserParticipant;
    if (participantAmount !== 1) {
        return false;
    }
    return !isChatRoom(report) && !isExpenseRequest(report) && !isMoneyRequestReport(report) && !isPolicyExpenseChat(report) && !isTaskReport(report) && isDM(report) && !isIOUReport(report);
}

/**
 * Checks if the current user is a payer of the expense
 */

function isPayer(session: OnyxEntry<Session>, iouReport: OnyxEntry<Report>, onlyShowPayElsewhere = false, reportPolicy?: OnyxInputOrEntry<Policy> | SearchPolicy) {
    const isApproved = isReportApproved({report: iouReport});
    const policy = reportPolicy ?? allPolicies?.[`${ONYXKEYS.COLLECTION.POLICY}${iouReport?.policyID}`] ?? null;
    const policyType = policy?.type;
    const isAdmin = policyType !== CONST.POLICY.TYPE.PERSONAL && policy?.role === CONST.POLICY.ROLE.ADMIN;
    const isManager = iouReport?.managerID === session?.accountID;
    if (isPaidGroupPolicy(iouReport)) {
        if (policy?.reimbursementChoice === CONST.POLICY.REIMBURSEMENT_CHOICES.REIMBURSEMENT_YES) {
            const isReimburser = session?.email === policy?.achAccount?.reimburser;
            return (!policy?.achAccount?.reimburser || isReimburser) && (isApproved || isManager);
        }
        if (policy?.reimbursementChoice === CONST.POLICY.REIMBURSEMENT_CHOICES.REIMBURSEMENT_MANUAL || onlyShowPayElsewhere) {
            return isAdmin && (isApproved || isManager);
        }
        return false;
    }
    return isAdmin || (isMoneyRequestReport(iouReport) && isManager);
}

/**
 * Checks if the current user is the action's author
 */
function isActionCreator(reportAction: OnyxInputOrEntry<ReportAction> | Partial<ReportAction>): boolean {
    return reportAction?.actorAccountID === currentUserAccountID;
}

/**
 * Returns the notification preference of the action's child report if it exists.
 * Otherwise, calculates it based on the action's authorship.
 */
function getChildReportNotificationPreference(reportAction: OnyxInputOrEntry<ReportAction> | Partial<ReportAction>): NotificationPreference {
    const childReportNotificationPreference = reportAction?.childReportNotificationPreference ?? '';
    if (childReportNotificationPreference) {
        return childReportNotificationPreference;
    }

    return isActionCreator(reportAction) ? CONST.REPORT.NOTIFICATION_PREFERENCE.ALWAYS : CONST.REPORT.NOTIFICATION_PREFERENCE.HIDDEN;
}

function canAddOrDeleteTransactions(moneyRequestReport: OnyxEntry<Report>): boolean {
    if (!isMoneyRequestReport(moneyRequestReport) || isArchivedReportWithID(moneyRequestReport?.reportID)) {
        return false;
    }

    const policy = getPolicy(moneyRequestReport?.policyID);

    if (isInstantSubmitEnabled(policy) && isSubmitAndClose(policy) && !arePaymentsEnabled(policy)) {
        return false;
    }

    if (isInstantSubmitEnabled(policy) && isProcessingReport(moneyRequestReport)) {
        return isAwaitingFirstLevelApproval(moneyRequestReport);
    }

    if (isReportApproved({report: moneyRequestReport}) || isClosedReport(moneyRequestReport) || isSettled(moneyRequestReport?.reportID)) {
        return false;
    }

    return true;
}

/**
 * Checks whether the supplied report supports adding more transactions to it.
 * Return true if:
 * - report is a non-settled IOU
 * - report is a draft
 * - report is a processing expense report and its policy has Instant reporting frequency
 */
function canAddTransaction(moneyRequestReport: OnyxEntry<Report>): boolean {
    if (!isMoneyRequestReport(moneyRequestReport)) {
        return false;
    }

    if (isReportInGroupPolicy(moneyRequestReport) && isProcessingReport(moneyRequestReport) && !isInstantSubmitEnabled(getPolicy(moneyRequestReport?.policyID))) {
        return false;
    }

    const policy = getPolicy(moneyRequestReport?.policyID);
    if (isInstantSubmitEnabled(policy) && isSubmitAndClose(policy) && hasOnlyNonReimbursableTransactions(moneyRequestReport?.reportID)) {
        return false;
    }

    return canAddOrDeleteTransactions(moneyRequestReport);
}

/**
 * Checks whether the supplied report supports deleting more transactions from it.
 * Return true if:
 * - report is a non-settled IOU
 * - report is a non-approved IOU
 */
function canDeleteTransaction(moneyRequestReport: OnyxEntry<Report>): boolean {
    return canAddOrDeleteTransactions(moneyRequestReport);
}

/**
 * Can only delete if the author is this user and the action is an ADD_COMMENT action or an IOU action in an unsettled report, or if the user is a
 * policy admin
 */
function canDeleteReportAction(reportAction: OnyxInputOrEntry<ReportAction>, reportID: string): boolean {
    const report = getReportOrDraftReport(reportID);

    const isActionOwner = reportAction?.actorAccountID === currentUserAccountID;
    const policy = allPolicies?.[`${ONYXKEYS.COLLECTION.POLICY}${report?.policyID}`] ?? null;

    if (isMoneyRequestAction(reportAction)) {
        // For now, users cannot delete split actions
        const isSplitAction = getOriginalMessage(reportAction)?.type === CONST.IOU.REPORT_ACTION_TYPE.SPLIT;

        if (isSplitAction) {
            return false;
        }

        if (isActionOwner) {
            if (!isEmptyObject(report) && (isMoneyRequestReport(report) || isInvoiceReport(report))) {
                return canDeleteTransaction(report);
            }
            return true;
        }
    }

    if (
        reportAction?.actionName !== CONST.REPORT.ACTIONS.TYPE.ADD_COMMENT ||
        reportAction?.pendingAction === CONST.RED_BRICK_ROAD_PENDING_ACTION.DELETE ||
        isCreatedTaskReportAction(reportAction) ||
        reportAction?.actorAccountID === CONST.ACCOUNT_ID.CONCIERGE
    ) {
        return false;
    }

    const isAdmin = policy?.role === CONST.POLICY.ROLE.ADMIN && !isEmptyObject(report) && !isDM(report);

    return isActionOwner || isAdmin;
}

/**
 * Returns true if Concierge is one of the chat participants (1:1 as well as group chats)
 */
function chatIncludesConcierge(report: Partial<OnyxEntry<Report>>): boolean {
    const participantAccountIDs = Object.keys(report?.participants ?? {}).map(Number);
    return participantAccountIDs.includes(CONST.ACCOUNT_ID.CONCIERGE);
}

/**
 * Returns true if there is any automated expensify account `in accountIDs
 */
function hasAutomatedExpensifyAccountIDs(accountIDs: number[]): boolean {
    return accountIDs.some((accountID) => CONST.EXPENSIFY_ACCOUNT_IDS.includes(accountID));
}

function getReportRecipientAccountIDs(report: OnyxEntry<Report>, currentLoginAccountID: number): number[] {
    let finalReport: OnyxEntry<Report> = report;
    // In 1:1 chat threads, the participants will be the same as parent report. If a report is specifically a 1:1 chat thread then we will
    // get parent report and use its participants array.
    if (isThread(report) && !(isTaskReport(report) || isMoneyRequestReport(report))) {
        const parentReport = getReport(report?.parentReportID, allReports);
        if (isOneOnOneChat(parentReport)) {
            finalReport = parentReport;
        }
    }

    let finalParticipantAccountIDs: number[] = [];
    if (isTaskReport(report)) {
        // Task reports `managerID` will change when assignee is changed, in that case the old `managerID` is still present in `participants`
        // along with the new one. We only need the `managerID` as a participant here.
        finalParticipantAccountIDs = report?.managerID ? [report?.managerID] : [];
    } else {
        finalParticipantAccountIDs = Object.keys(finalReport?.participants ?? {}).map(Number);
    }

    const otherParticipantsWithoutExpensifyAccountIDs = finalParticipantAccountIDs.filter((accountID) => {
        if (accountID === currentLoginAccountID) {
            return false;
        }
        if (CONST.EXPENSIFY_ACCOUNT_IDS.includes(accountID)) {
            return false;
        }
        return true;
    });

    return otherParticipantsWithoutExpensifyAccountIDs;
}

/**
 * Whether the time row should be shown for a report.
 */
function canShowReportRecipientLocalTime(personalDetails: OnyxEntry<PersonalDetailsList>, report: OnyxEntry<Report>, accountID: number): boolean {
    const reportRecipientAccountIDs = getReportRecipientAccountIDs(report, accountID);
    const hasMultipleParticipants = reportRecipientAccountIDs.length > 1;
    const reportRecipient = personalDetails?.[reportRecipientAccountIDs[0]];
    const reportRecipientTimezone = reportRecipient?.timezone ?? CONST.DEFAULT_TIME_ZONE;
    const isReportParticipantValidated = reportRecipient?.validated ?? false;
    return !!(
        !hasMultipleParticipants &&
        !isChatRoom(report) &&
        !isPolicyExpenseChat(getRootParentReport({report})) &&
        reportRecipient &&
        reportRecipientTimezone?.selected &&
        isReportParticipantValidated
    );
}

/**
 * Shorten last message text to fixed length and trim spaces.
 */
function formatReportLastMessageText(lastMessageText: string | undefined, isModifiedExpenseMessage = false): string {
    if (isModifiedExpenseMessage) {
        return String(lastMessageText).trim().replace(CONST.REGEX.LINE_BREAK, '').trim();
    }

    return formatLastMessageText(lastMessageText);
}

/**
 * Helper method to return the default avatar associated with the given login
 */
function getDefaultWorkspaceAvatar(workspaceName?: string): React.FC<SvgProps> {
    if (!workspaceName) {
        return defaultWorkspaceAvatars.WorkspaceBuilding;
    }

    // Remove all chars not A-Z or 0-9 including underscore
    const alphaNumeric = workspaceName
        .normalize('NFD')
        .replace(/[^0-9a-z]/gi, '')
        .toUpperCase();

    const workspace = `Workspace${alphaNumeric[0]}` as keyof typeof defaultWorkspaceAvatars;
    const defaultWorkspaceAvatar = defaultWorkspaceAvatars[workspace];

    return !alphaNumeric ? defaultWorkspaceAvatars.WorkspaceBuilding : defaultWorkspaceAvatar;
}

/**
 * Helper method to return the default avatar testID associated with the given login
 */
function getDefaultWorkspaceAvatarTestID(workspaceName: string): string {
    if (!workspaceName) {
        return defaultAvatarBuildingIconTestID;
    }

    // Remove all chars not A-Z or 0-9 including underscore
    const alphaNumeric = workspaceName
        .normalize('NFD')
        .replace(/[^0-9a-z]/gi, '')
        .toLowerCase();

    return !alphaNumeric ? defaultAvatarBuildingIconTestID : `SvgDefaultAvatar_${alphaNumeric[0]} Icon`;
}

/**
 * Helper method to return the default avatar associated with the given reportID
 */
function getDefaultGroupAvatar(reportID?: string): IconAsset {
    if (!reportID) {
        return defaultGroupAvatars.Avatar1;
    }
    const reportIDHashBucket: AvatarRange = ((Number(reportID) % CONST.DEFAULT_GROUP_AVATAR_COUNT) + 1) as AvatarRange;
    return defaultGroupAvatars[`Avatar${reportIDHashBucket}`];
}

/**
 * Returns the appropriate icons for the given chat report using the stored personalDetails.
 * The Avatar sources can be URLs or Icon components according to the chat type.
 */
function getIconsForParticipants(participants: number[], personalDetails: OnyxInputOrEntry<PersonalDetailsList>): Icon[] {
    const participantDetails: ParticipantDetails[] = [];
    const participantsList = participants || [];

    for (const accountID of participantsList) {
        const avatarSource = personalDetails?.[accountID]?.avatar ?? FallbackAvatar;
        const displayNameLogin = personalDetails?.[accountID]?.displayName ? personalDetails?.[accountID]?.displayName : personalDetails?.[accountID]?.login;
        participantDetails.push([accountID, displayNameLogin ?? '', avatarSource, personalDetails?.[accountID]?.fallbackIcon ?? '']);
    }

    const sortedParticipantDetails = participantDetails.sort((first, second) => {
        // First sort by displayName/login
        const displayNameLoginOrder = localeCompare(first[1], second[1]);
        if (displayNameLoginOrder !== 0) {
            return displayNameLoginOrder;
        }

        // Then fallback on accountID as the final sorting criteria.
        // This will ensure that the order of avatars with same login/displayName
        // stay consistent across all users and devices
        return first[0] - second[0];
    });

    // Now that things are sorted, gather only the avatars (second element in the array) and return those
    const avatars: Icon[] = [];

    for (const sortedParticipantDetail of sortedParticipantDetails) {
        const userIcon = {
            id: sortedParticipantDetail[0],
            source: sortedParticipantDetail[2],
            type: CONST.ICON_TYPE_AVATAR,
            name: sortedParticipantDetail[1],
            fallbackIcon: sortedParticipantDetail[3],
        };
        avatars.push(userIcon);
    }

    return avatars;
}

/**
 * Cache the workspace icons
 */
const workSpaceIconsCache = new Map<string, {name: string; icon: Icon}>();

/**
 * Given a report, return the associated workspace icon.
 */
function getWorkspaceIcon(report: OnyxInputOrEntry<Report>, policy?: OnyxInputOrEntry<Policy>): Icon {
    const workspaceName = getPolicyName({report, policy});
    const cacheKey = report?.policyID ?? workspaceName;
    const iconFromCache = workSpaceIconsCache.get(cacheKey);
    const reportPolicy = policy ?? allPolicies?.[`${ONYXKEYS.COLLECTION.POLICY}${report?.policyID}`];
    const policyAvatarURL = reportPolicy ? reportPolicy?.avatarURL : report?.policyAvatar;
    // eslint-disable-next-line @typescript-eslint/prefer-nullish-coalescing
    const policyExpenseChatAvatarSource = policyAvatarURL || getDefaultWorkspaceAvatar(workspaceName);

    const isSameAvatarURL = iconFromCache?.icon?.source === policyExpenseChatAvatarSource;
    const hasWorkSpaceNameChanged = iconFromCache?.name !== workspaceName;

    if (iconFromCache && (isSameAvatarURL || policyAvatarURL === undefined) && !hasWorkSpaceNameChanged) {
        return iconFromCache.icon;
    }

    const workspaceIcon: Icon = {
        source: policyExpenseChatAvatarSource ?? '',
        type: CONST.ICON_TYPE_WORKSPACE,
        name: workspaceName,
        id: report?.policyID,
    };
    workSpaceIconsCache.set(cacheKey, {name: workspaceName, icon: workspaceIcon});
    return workspaceIcon;
}

/**
 * Gets the personal details for a login by looking in the ONYXKEYS.PERSONAL_DETAILS_LIST Onyx key (stored in the local variable, allPersonalDetails). If it doesn't exist in Onyx,
 * then a default object is constructed.
 */
function getPersonalDetailsForAccountID(accountID: number | undefined, personalDetailsData?: Partial<PersonalDetailsList>): Partial<PersonalDetails> {
    if (!accountID) {
        return {};
    }

    const defaultDetails = {
        isOptimisticPersonalDetail: true,
    };

    if (!personalDetailsData) {
        return allPersonalDetails?.[accountID] ?? defaultDetails;
    }

    return personalDetailsData?.[accountID] ?? defaultDetails;
}

/**
 * Returns the personal details or a default object if the personal details are not available.
 */
function getPersonalDetailsOrDefault(personalDetails: Partial<PersonalDetails> | undefined | null): Partial<PersonalDetails> {
    return personalDetails ?? {isOptimisticPersonalDetail: true};
}

const hiddenTranslation = translateLocal('common.hidden');

const phoneNumberCache: Record<string, string> = {};

/**
 * Get the displayName for a single report participant.
 */
function getDisplayNameForParticipant({
    accountID,
    shouldUseShortForm = false,
    shouldFallbackToHidden = true,
    shouldAddCurrentUserPostfix = false,
    personalDetailsData = allPersonalDetails,
}: {
    accountID?: number;
    shouldUseShortForm?: boolean;
    shouldFallbackToHidden?: boolean;
    shouldAddCurrentUserPostfix?: boolean;
    personalDetailsData?: Partial<PersonalDetailsList>;
}): string {
    if (!accountID) {
        return '';
    }

    const personalDetails = getPersonalDetailsOrDefault(personalDetailsData?.[accountID]);
    if (!personalDetails) {
        return '';
    }

    const login = personalDetails.login ?? '';

    // Check if the phone number is already cached
    let formattedLogin = phoneNumberCache[login];
    if (!formattedLogin) {
        formattedLogin = formatPhoneNumber(login);
        // Store the formatted phone number in the cache
        phoneNumberCache[login] = formattedLogin;
    }

    // This is to check if account is an invite/optimistically created one
    // and prevent from falling back to 'Hidden', so a correct value is shown
    // when searching for a new user
    if (personalDetails.isOptimisticPersonalDetail === true) {
        return formattedLogin;
    }

    // For selfDM, we display the user's displayName followed by '(you)' as a postfix
    const shouldAddPostfix = shouldAddCurrentUserPostfix && accountID === currentUserAccountID;

    const longName = getDisplayNameOrDefault(personalDetails, formattedLogin, shouldFallbackToHidden, shouldAddPostfix);

    // If the user's personal details (first name) should be hidden, make sure we return "hidden" instead of the short name
    if (shouldFallbackToHidden && longName === hiddenTranslation) {
        return formatPhoneNumber(longName);
    }

    const shortName = personalDetails.firstName ? personalDetails.firstName : longName;
    return shouldUseShortForm ? shortName : longName;
}

function getParticipantsAccountIDsForDisplay(report: OnyxEntry<Report>, shouldExcludeHidden = false, shouldExcludeDeleted = false, shouldForceExcludeCurrentUser = false): number[] {
    const reportParticipants = report?.participants ?? {};
    const reportMetadata = getReportMetadata(report?.reportID);
    let participantsEntries = Object.entries(reportParticipants);

    // We should not show participants that have an optimistic entry with the same login in the personal details
    const nonOptimisticLoginMap: Record<string, boolean | undefined> = {};

    for (const entry of participantsEntries) {
        const [accountID] = entry;
        const personalDetail = allPersonalDetails?.[accountID];
        if (personalDetail?.login && !personalDetail.isOptimisticPersonalDetail) {
            nonOptimisticLoginMap[personalDetail.login] = true;
        }
    }

    participantsEntries = participantsEntries.filter(([accountID]) => {
        const personalDetail = allPersonalDetails?.[accountID];
        if (personalDetail?.login && personalDetail.isOptimisticPersonalDetail) {
            return !nonOptimisticLoginMap[personalDetail.login];
        }
        return true;
    });

    let participantsIds = participantsEntries.map(([accountID]) => Number(accountID));

    // For 1:1 chat, we don't want to include the current user as a participant in order to not mark 1:1 chats as having multiple participants
    // For system chat, we want to display Expensify as the only participant
    const shouldExcludeCurrentUser = isOneOnOneChat(report) || isSystemChat(report) || shouldForceExcludeCurrentUser;

    if (shouldExcludeCurrentUser || shouldExcludeHidden || shouldExcludeDeleted) {
        participantsIds = participantsIds.filter((accountID) => {
            if (shouldExcludeCurrentUser && accountID === currentUserAccountID) {
                return false;
            }

            if (shouldExcludeHidden && isHiddenForCurrentUser(reportParticipants[accountID]?.notificationPreference)) {
                return false;
            }

            if (
                shouldExcludeDeleted &&
                reportMetadata?.pendingChatMembers?.findLast((member) => Number(member.accountID) === accountID)?.pendingAction === CONST.RED_BRICK_ROAD_PENDING_ACTION.DELETE
            ) {
                return false;
            }

            return true;
        });
    }

    return participantsIds.filter((accountID) => isNumber(accountID));
}

function getParticipantsList(report: Report, personalDetails: OnyxEntry<PersonalDetailsList>, isRoomMembersList = false): number[] {
    const isReportGroupChat = isGroupChat(report);
    const isReportIOU = isIOUReport(report);
    const shouldExcludeHiddenParticipants = !isReportGroupChat && !isReportIOU;
    const chatParticipants = getParticipantsAccountIDsForDisplay(report, isRoomMembersList || shouldExcludeHiddenParticipants);

    return chatParticipants.filter((accountID) => {
        const details = personalDetails?.[accountID];

        if (!isRoomMembersList) {
            if (!details) {
                Log.hmmm(`[ReportParticipantsPage] no personal details found for Group chat member with accountID: ${accountID}`);
                return false;
            }
        } else {
            // When adding a new member to a room (whose personal detail does not exist in Onyx), an optimistic personal detail
            // is created. However, when the real personal detail is returned from the backend, a duplicate member may appear
            // briefly before the optimistic personal detail is deleted. To address this, we filter out the optimistically created
            // member here.
            const isDuplicateOptimisticDetail =
                details?.isOptimisticPersonalDetail && chatParticipants.some((accID) => accID !== accountID && details.login === personalDetails?.[accID]?.login);

            if (!details || isDuplicateOptimisticDetail) {
                Log.hmmm(`[RoomMembersPage] no personal details found for room member with accountID: ${accountID}`);
                return false;
            }
        }
        return true;
    });
}

function buildParticipantsFromAccountIDs(accountIDs: number[]): Participants {
    const finalParticipants: Participants = {};
    return accountIDs.reduce((participants, accountID) => {
        // eslint-disable-next-line no-param-reassign
        participants[accountID] = {notificationPreference: CONST.REPORT.NOTIFICATION_PREFERENCE.ALWAYS};
        return participants;
    }, finalParticipants);
}

/**
 * Returns the report name if the report is a group chat
 */
function getGroupChatName(participants?: SelectedParticipant[], shouldApplyLimit = false, report?: OnyxEntry<Report>): string | undefined {
    // If we have a report always try to get the name from the report.
    if (report?.reportName) {
        return report.reportName;
    }

    const reportMetadata = getReportMetadata(report?.reportID);

    const pendingMemberAccountIDs = new Set(
        reportMetadata?.pendingChatMembers?.filter((member) => member.pendingAction === CONST.RED_BRICK_ROAD_PENDING_ACTION.DELETE).map((member) => member.accountID),
    );
    let participantAccountIDs =
        participants?.map((participant) => participant.accountID) ??
        Object.keys(report?.participants ?? {})
            .map(Number)
            .filter((accountID) => !pendingMemberAccountIDs.has(accountID.toString()));
    if (shouldApplyLimit) {
        participantAccountIDs = participantAccountIDs.slice(0, 5);
    }
    const isMultipleParticipantReport = participantAccountIDs.length > 1;

    if (isMultipleParticipantReport) {
        return participantAccountIDs
            .map(
                (participantAccountID, index) =>
                    getDisplayNameForParticipant({accountID: participantAccountID, shouldUseShortForm: isMultipleParticipantReport}) || formatPhoneNumber(participants?.[index]?.login ?? ''),
            )
            .sort((first, second) => localeCompare(first ?? '', second ?? ''))
            .filter(Boolean)
            .join(', ');
    }

    return translateLocal('groupChat.defaultReportName', {displayName: getDisplayNameForParticipant({accountID: participantAccountIDs.at(0)})});
}

function getParticipants(reportID: string) {
    const report = getReportOrDraftReport(reportID);
    if (!report) {
        return {};
    }

    return report.participants;
}

/**
 * Returns the appropriate icons for the given chat report using the stored personalDetails.
 * The Avatar sources can be URLs or Icon components according to the chat type.
 */
function getIcons(
    report: OnyxInputOrEntry<Report>,
    personalDetails: OnyxInputOrEntry<PersonalDetailsList>,
    defaultIcon: AvatarSource | null = null,
    defaultName = '',
    defaultAccountID = -1,
    policy?: OnyxInputOrEntry<Policy>,
    invoiceReceiverPolicy?: OnyxInputOrEntry<Policy>,
): Icon[] {
    const ownerDetails = report?.ownerAccountID ? personalDetails?.[report.ownerAccountID] : undefined;

    if (isEmptyObject(report)) {
        const fallbackIcon: Icon = {
            source: defaultIcon ?? FallbackAvatar,
            type: CONST.ICON_TYPE_AVATAR,
            name: defaultName,
            id: defaultAccountID,
        };
        return [fallbackIcon];
    }
    if (isExpenseRequest(report)) {
        const parentReportAction = allReportActions?.[`${ONYXKEYS.COLLECTION.REPORT_ACTIONS}${report.parentReportID}`]?.[report.parentReportActionID];
        const workspaceIcon = getWorkspaceIcon(report, policy);
        const actorDetails = parentReportAction?.actorAccountID ? personalDetails?.[parentReportAction.actorAccountID] : undefined;
        const memberIcon = {
            source: actorDetails?.avatar ?? FallbackAvatar,
            id: parentReportAction?.actorAccountID,
            type: CONST.ICON_TYPE_AVATAR,
            name: actorDetails?.displayName ?? '',
            fallbackIcon: actorDetails?.fallbackIcon,
        };

        return [memberIcon, workspaceIcon];
    }
    if (isChatThread(report)) {
        const parentReportAction = allReportActions?.[`${ONYXKEYS.COLLECTION.REPORT_ACTIONS}${report.parentReportID}`]?.[report.parentReportActionID];

        const actorAccountID = getReportActionActorAccountID(parentReportAction, report, report);
        const actorDetails = actorAccountID ? personalDetails?.[actorAccountID] : undefined;
        const actorDisplayName = getDisplayNameOrDefault(actorDetails, '', false);
        const actorIcon = {
            id: actorAccountID,
            source: actorDetails?.avatar ?? FallbackAvatar,
            name: formatPhoneNumber(actorDisplayName),
            type: CONST.ICON_TYPE_AVATAR,
            fallbackIcon: actorDetails?.fallbackIcon,
        };

        if (isWorkspaceThread(report)) {
            const workspaceIcon = getWorkspaceIcon(report, policy);
            return [actorIcon, workspaceIcon];
        }
        return [actorIcon];
    }
    if (isTaskReport(report)) {
        const ownerIcon = {
            id: report?.ownerAccountID,
            source: ownerDetails?.avatar ?? FallbackAvatar,
            type: CONST.ICON_TYPE_AVATAR,
            name: ownerDetails?.displayName ?? '',
            fallbackIcon: ownerDetails?.fallbackIcon,
        };

        if (isWorkspaceTaskReport(report)) {
            const workspaceIcon = getWorkspaceIcon(report, policy);
            return [ownerIcon, workspaceIcon];
        }

        return [ownerIcon];
    }
    if (isDomainRoom(report)) {
        // Get domain name after the #. Domain Rooms use our default workspace avatar pattern.
        const domainName = report?.reportName?.substring(1);
        const policyExpenseChatAvatarSource = getDefaultWorkspaceAvatar(domainName);
        const domainIcon: Icon = {
            source: policyExpenseChatAvatarSource,
            type: CONST.ICON_TYPE_WORKSPACE,
            name: domainName ?? '',
            id: report?.policyID,
        };
        return [domainIcon];
    }
    if (isAdminRoom(report) || isAnnounceRoom(report) || isChatRoom(report) || isArchivedNonExpenseReport(report, getReportNameValuePairs(report?.reportID))) {
        const icons = [getWorkspaceIcon(report, policy)];

        if (isInvoiceRoom(report)) {
            if (report?.invoiceReceiver?.type === CONST.REPORT.INVOICE_RECEIVER_TYPE.INDIVIDUAL) {
                icons.push(...getIconsForParticipants([report?.invoiceReceiver.accountID], personalDetails));
            } else {
                const receiverPolicyID = report?.invoiceReceiver?.policyID;
                const receiverPolicy = invoiceReceiverPolicy ?? getPolicy(receiverPolicyID);
                if (!isEmptyObject(receiverPolicy)) {
                    icons.push({
                        source: receiverPolicy?.avatarURL ?? getDefaultWorkspaceAvatar(receiverPolicy.name),
                        type: CONST.ICON_TYPE_WORKSPACE,
                        name: receiverPolicy.name,
                        id: receiverPolicyID,
                    });
                }
            }
        }

        return icons;
    }
    if (isPolicyExpenseChat(report) || isExpenseReport(report)) {
        const workspaceIcon = getWorkspaceIcon(report, policy);
        const memberIcon = {
            source: ownerDetails?.avatar ?? FallbackAvatar,
            id: report?.ownerAccountID,
            type: CONST.ICON_TYPE_AVATAR,
            name: ownerDetails?.displayName ?? '',
            fallbackIcon: ownerDetails?.fallbackIcon,
        };
        return isExpenseReport(report) ? [memberIcon, workspaceIcon] : [workspaceIcon, memberIcon];
    }
    if (isIOUReport(report)) {
        const managerDetails = report?.managerID ? personalDetails?.[report.managerID] : undefined;
        const managerIcon = {
            source: managerDetails?.avatar ?? FallbackAvatar,
            id: report?.managerID,
            type: CONST.ICON_TYPE_AVATAR,
            name: managerDetails?.displayName ?? '',
            fallbackIcon: managerDetails?.fallbackIcon,
        };
        const ownerIcon = {
            id: report?.ownerAccountID,
            source: ownerDetails?.avatar ?? FallbackAvatar,
            type: CONST.ICON_TYPE_AVATAR,
            name: ownerDetails?.displayName ?? '',
            fallbackIcon: ownerDetails?.fallbackIcon,
        };
        const isManager = currentUserAccountID === report?.managerID;

        // For one transaction IOUs, display a simplified report icon
        if (isOneTransactionReport(report?.reportID)) {
            return [ownerIcon];
        }

        return isManager ? [managerIcon, ownerIcon] : [ownerIcon, managerIcon];
    }

    if (isSelfDM(report)) {
        return getIconsForParticipants(currentUserAccountID ? [currentUserAccountID] : [], personalDetails);
    }

    if (isSystemChat(report)) {
        return getIconsForParticipants([CONST.ACCOUNT_ID.NOTIFICATIONS ?? 0], personalDetails);
    }

    if (isGroupChat(report)) {
        const groupChatIcon = {
            // eslint-disable-next-line @typescript-eslint/prefer-nullish-coalescing
            source: report.avatarUrl || getDefaultGroupAvatar(report.reportID),
            id: -1,
            type: CONST.ICON_TYPE_AVATAR,
            name: getGroupChatName(undefined, true, report),
        };
        return [groupChatIcon];
    }

    if (isInvoiceReport(report)) {
        const invoiceRoomReport = getReportOrDraftReport(report.chatReportID);
        const icons = [getWorkspaceIcon(invoiceRoomReport, policy)];

        if (invoiceRoomReport?.invoiceReceiver?.type === CONST.REPORT.INVOICE_RECEIVER_TYPE.INDIVIDUAL) {
            icons.push(...getIconsForParticipants([invoiceRoomReport?.invoiceReceiver.accountID], personalDetails));

            return icons;
        }

        const receiverPolicyID = invoiceRoomReport?.invoiceReceiver?.policyID;
        const receiverPolicy = invoiceReceiverPolicy ?? getPolicy(receiverPolicyID);

        if (!isEmptyObject(receiverPolicy)) {
            icons.push({
                source: receiverPolicy?.avatarURL ?? getDefaultWorkspaceAvatar(receiverPolicy.name),
                type: CONST.ICON_TYPE_WORKSPACE,
                name: receiverPolicy.name,
                id: receiverPolicyID,
            });
        }

        return icons;
    }

    if (isOneOnOneChat(report)) {
        const otherParticipantsAccountIDs = Object.keys(report.participants ?? {})
            .map(Number)
            .filter((accountID) => accountID !== currentUserAccountID);
        return getIconsForParticipants(otherParticipantsAccountIDs, personalDetails);
    }

    const participantAccountIDs = Object.keys(report.participants ?? {}).map(Number);
    return getIconsForParticipants(participantAccountIDs, personalDetails);
}

function getDisplayNamesWithTooltips(
    personalDetailsList: PersonalDetails[] | PersonalDetailsList | OptionData[],
    shouldUseShortForm: boolean,
    shouldFallbackToHidden = true,
    shouldAddCurrentUserPostfix = false,
): DisplayNameWithTooltips {
    const personalDetailsListArray = Array.isArray(personalDetailsList) ? personalDetailsList : Object.values(personalDetailsList);

    return personalDetailsListArray
        .map((user) => {
            const accountID = Number(user?.accountID);
            // eslint-disable-next-line @typescript-eslint/prefer-nullish-coalescing
            const displayName = getDisplayNameForParticipant({accountID, shouldUseShortForm, shouldFallbackToHidden, shouldAddCurrentUserPostfix}) || user?.login || '';
            const avatar = user && 'avatar' in user ? user.avatar : undefined;

            let pronouns = user?.pronouns ?? undefined;
            if (pronouns?.startsWith(CONST.PRONOUNS.PREFIX)) {
                const pronounTranslationKey = pronouns.replace(CONST.PRONOUNS.PREFIX, '');
                pronouns = translateLocal(`pronouns.${pronounTranslationKey}` as TranslationPaths);
            }

            return {
                displayName,
                avatar,
                login: user?.login ?? '',
                accountID,
                pronouns,
            };
        })
        .sort((first, second) => {
            // First sort by displayName/login
            const displayNameLoginOrder = localeCompare(first.displayName, second.displayName);
            if (displayNameLoginOrder !== 0) {
                return displayNameLoginOrder;
            }

            // Then fallback on accountID as the final sorting criteria.
            return first.accountID - second.accountID;
        });
}

/**
 * Returns the the display names of the given user accountIDs
 */
function getUserDetailTooltipText(accountID: number, fallbackUserDisplayName = ''): string {
    const displayNameForParticipant = getDisplayNameForParticipant({accountID});
    return displayNameForParticipant || fallbackUserDisplayName;
}

/**
 * For a deleted parent report action within a chat report,
 * let us return the appropriate display message
 *
 * @param reportAction - The deleted report action of a chat report for which we need to return message.
 */
function getDeletedParentActionMessageForChatReport(reportAction: OnyxEntry<ReportAction>): string {
    // By default, let us display [Deleted message]
    let deletedMessageText = translateLocal('parentReportAction.deletedMessage');
    if (isCreatedTaskReportAction(reportAction)) {
        // For canceled task report, let us display [Deleted task]
        deletedMessageText = translateLocal('parentReportAction.deletedTask');
    }
    return deletedMessageText;
}

/**
 * Returns the preview message for `REIMBURSEMENT_QUEUED` action
 */
function getReimbursementQueuedActionMessage({
    reportAction,
    reportOrID,
    shouldUseShortDisplayName = true,
    reports,
    personalDetails,
}: {
    reportAction: OnyxEntry<ReportAction<typeof CONST.REPORT.ACTIONS.TYPE.REIMBURSEMENT_QUEUED>>;
    reportOrID: OnyxEntry<Report> | string | SearchReport;
    shouldUseShortDisplayName?: boolean;
    reports?: SearchReport[];
    personalDetails?: Partial<PersonalDetailsList>;
}): string {
    const report = typeof reportOrID === 'string' ? getReport(reportOrID, reports ?? allReports) : reportOrID;
    const submitterDisplayName = getDisplayNameForParticipant({accountID: report?.ownerAccountID, shouldUseShortForm: shouldUseShortDisplayName, personalDetailsData: personalDetails}) ?? '';
    const originalMessage = getOriginalMessage(reportAction);
    let messageKey: TranslationPaths;
    if (originalMessage?.paymentType === CONST.IOU.PAYMENT_TYPE.EXPENSIFY) {
        messageKey = 'iou.waitingOnEnabledWallet';
    } else {
        messageKey = 'iou.waitingOnBankAccount';
    }

    return translateLocal(messageKey, {submitterDisplayName});
}

/**
 * Returns the preview message for `REIMBURSEMENT_DEQUEUED` action
 */
function getReimbursementDeQueuedActionMessage(
    reportAction: OnyxEntry<ReportAction<typeof CONST.REPORT.ACTIONS.TYPE.REIMBURSEMENT_DEQUEUED>>,
    reportOrID: OnyxEntry<Report> | string | SearchReport,
    isLHNPreview = false,
): string {
    const report = typeof reportOrID === 'string' ? getReport(reportOrID, allReports) : reportOrID;
    const originalMessage = getOriginalMessage(reportAction);
    const amount = originalMessage?.amount;
    const currency = originalMessage?.currency;
    const formattedAmount = convertToDisplayString(amount, currency);
    if (originalMessage?.cancellationReason === CONST.REPORT.CANCEL_PAYMENT_REASONS.ADMIN) {
        const payerOrApproverName = report?.managerID === currentUserAccountID || !isLHNPreview ? '' : getDisplayNameForParticipant({accountID: report?.managerID, shouldUseShortForm: true});
        return translateLocal('iou.adminCanceledRequest', {manager: payerOrApproverName, amount: formattedAmount});
    }
    const submitterDisplayName = getDisplayNameForParticipant({accountID: report?.ownerAccountID, shouldUseShortForm: true}) ?? '';
    return translateLocal('iou.canceledRequest', {submitterDisplayName, amount: formattedAmount});
}

/**
 * Builds an optimistic REIMBURSEMENT_DEQUEUED report action with a randomly generated reportActionID.
 *
 */
function buildOptimisticChangeFieldAction(reportField: PolicyReportField, previousReportField: PolicyReportField): OptimisticChangeFieldAction {
    return {
        actionName: CONST.REPORT.ACTIONS.TYPE.CHANGE_FIELD,
        actorAccountID: currentUserAccountID,
        message: [
            {
                type: 'TEXT',
                style: 'strong',
                text: 'You',
            },
            {
                type: 'TEXT',
                style: 'normal',
                text: ` modified field '${reportField.name}'.`,
            },
            {
                type: 'TEXT',
                style: 'normal',
                text: ` New value is '${reportField.value}'`,
            },
            {
                type: 'TEXT',
                style: 'normal',
                text: ` (previously '${previousReportField.value}').`,
            },
        ],
        originalMessage: {
            fieldName: reportField.name,
            newType: reportField.type,
            newValue: reportField.value,
            oldType: previousReportField.type,
            oldValue: previousReportField.value,
        },
        person: [
            {
                style: 'strong',
                text: getCurrentUserDisplayNameOrEmail(),
                type: 'TEXT',
            },
        ],
        reportActionID: rand64(),
        created: DateUtils.getDBTime(),
        pendingAction: CONST.RED_BRICK_ROAD_PENDING_ACTION.ADD,
    };
}

/**
 * Builds an optimistic REIMBURSEMENT_DEQUEUED report action with a randomly generated reportActionID.
 *
 */
function buildOptimisticCancelPaymentReportAction(expenseReportID: string, amount: number, currency: string): OptimisticCancelPaymentReportAction {
    return {
        actionName: CONST.REPORT.ACTIONS.TYPE.REIMBURSEMENT_DEQUEUED,
        actorAccountID: currentUserAccountID,
        message: [
            {
                cancellationReason: CONST.REPORT.CANCEL_PAYMENT_REASONS.ADMIN,
                expenseReportID,
                type: CONST.REPORT.MESSAGE.TYPE.COMMENT,
                text: '',
                amount,
                currency,
            },
        ],
        originalMessage: {
            cancellationReason: CONST.REPORT.CANCEL_PAYMENT_REASONS.ADMIN,
            expenseReportID,
            amount,
            currency,
        },
        person: [
            {
                style: 'strong',
                text: getCurrentUserDisplayNameOrEmail(),
                type: 'TEXT',
            },
        ],
        reportActionID: rand64(),
        shouldShow: true,
        created: DateUtils.getDBTime(),
        pendingAction: CONST.RED_BRICK_ROAD_PENDING_ACTION.ADD,
    };
}

/**
 * Returns the last visible message for a given report after considering the given optimistic actions
 *
 * @param reportID - the report for which last visible message has to be fetched
 * @param [actionsToMerge] - the optimistic merge actions that needs to be considered while fetching last visible message

 */
function getLastVisibleMessage(reportID: string | undefined, actionsToMerge: ReportActions = {}): LastVisibleMessage {
    const report = getReportOrDraftReport(reportID);
    const lastVisibleAction = getLastVisibleActionReportActionsUtils(reportID, canUserPerformWriteAction(report), actionsToMerge);

    // For Chat Report with deleted parent actions, let us fetch the correct message
    if (isDeletedParentAction(lastVisibleAction) && !isEmptyObject(report) && isChatReport(report)) {
        const lastMessageText = getDeletedParentActionMessageForChatReport(lastVisibleAction);
        return {
            lastMessageText,
        };
    }

    // Fetch the last visible message for report represented by reportID and based on actions to merge.
    return getLastVisibleMessageReportActionsUtils(reportID, canUserPerformWriteAction(report), actionsToMerge);
}

/**
 * Checks if a report is waiting for the manager to complete an action.
 * Example: the assignee of an open task report or the manager of a processing expense report.
 *
 * @param [parentReportAction] - The parent report action of the report (Used to check if the task has been canceled)
 */
function isWaitingForAssigneeToCompleteAction(report: OnyxEntry<Report>, parentReportAction: OnyxEntry<ReportAction>): boolean {
    if (report?.hasOutstandingChildTask) {
        return true;
    }

    if (!report?.hasParentAccess && isReportManager(report)) {
        if (isOpenTaskReport(report, parentReportAction)) {
            return true;
        }

        if (isProcessingReport(report) && isExpenseReport(report)) {
            return true;
        }
    }

    return false;
}

function isUnreadWithMention(reportOrOption: OnyxEntry<Report> | OptionData): boolean {
    if (!reportOrOption) {
        return false;
    }
    // lastMentionedTime and lastReadTime are both datetime strings and can be compared directly
    const lastMentionedTime = reportOrOption.lastMentionedTime ?? '';
    const lastReadTime = reportOrOption.lastReadTime ?? '';
    return !!('isUnreadWithMention' in reportOrOption && reportOrOption.isUnreadWithMention) || lastReadTime < lastMentionedTime;
}

type ReasonAndReportActionThatRequiresAttention = {
    reason: ValueOf<typeof CONST.REQUIRES_ATTENTION_REASONS>;
    reportAction?: OnyxEntry<ReportAction>;
};

function getReasonAndReportActionThatRequiresAttention(
    optionOrReport: OnyxEntry<Report> | OptionData,
    parentReportAction?: OnyxEntry<ReportAction>,
): ReasonAndReportActionThatRequiresAttention | null {
    if (!optionOrReport) {
        return null;
    }

    const reportActions = getAllReportActions(optionOrReport.reportID);

    if (isJoinRequestInAdminRoom(optionOrReport)) {
        return {
            reason: CONST.REQUIRES_ATTENTION_REASONS.HAS_JOIN_REQUEST,
            reportAction: getActionableJoinRequestPendingReportAction(optionOrReport.reportID),
        };
    }

    if (isArchivedReport(getReportNameValuePairs(optionOrReport?.reportID)) || isArchivedReport(getReportNameValuePairs(optionOrReport?.reportID))) {
        return null;
    }

    if (isUnreadWithMention(optionOrReport)) {
        return {
            reason: CONST.REQUIRES_ATTENTION_REASONS.IS_UNREAD_WITH_MENTION,
        };
    }

    if (isWaitingForAssigneeToCompleteAction(optionOrReport, parentReportAction)) {
        return {
            reason: CONST.REQUIRES_ATTENTION_REASONS.IS_WAITING_FOR_ASSIGNEE_TO_COMPLETE_ACTION,
            reportAction: Object.values(reportActions).find((action) => action.childType === CONST.REPORT.TYPE.TASK),
        };
    }

    const iouReportActionToApproveOrPay = getIOUReportActionToApproveOrPay(optionOrReport, optionOrReport.reportID);
    const iouReportID = getIOUReportIDFromReportActionPreview(iouReportActionToApproveOrPay);
    const transactions = getReportTransactions(iouReportID);
    const hasOnlyPendingTransactions = transactions.length > 0 && transactions.every((t) => isExpensifyCardTransaction(t) && isPending(t));

    // Has a child report that is awaiting action (e.g. approve, pay, add bank account) from current user
    if (optionOrReport.hasOutstandingChildRequest && !hasOnlyPendingTransactions) {
        return {
            reason: CONST.REQUIRES_ATTENTION_REASONS.HAS_CHILD_REPORT_AWAITING_ACTION,
            reportAction: iouReportActionToApproveOrPay,
        };
    }

    if (hasMissingInvoiceBankAccount(optionOrReport.reportID) && !isSettled(optionOrReport.reportID)) {
        return {
            reason: CONST.REQUIRES_ATTENTION_REASONS.HAS_MISSING_INVOICE_BANK_ACCOUNT,
        };
    }

    if (isInvoiceRoom(optionOrReport)) {
        const reportAction = Object.values(reportActions).find(
            (action) =>
                action.actionName === CONST.REPORT.ACTIONS.TYPE.REPORT_PREVIEW &&
                action.childReportID &&
                hasMissingInvoiceBankAccount(action.childReportID) &&
                !isSettled(action.childReportID),
        );

        return reportAction
            ? {
                  reason: CONST.REQUIRES_ATTENTION_REASONS.HAS_MISSING_INVOICE_BANK_ACCOUNT,
                  reportAction,
              }
            : null;
    }

    return null;
}

/**
 * Determines if the option requires action from the current user. This can happen when it:
 *  - is unread and the user was mentioned in one of the unread comments
 *  - is for an outstanding task waiting on the user
 *  - has an outstanding child expense that is waiting for an action from the current user (e.g. pay, approve, add bank account)
 *  - is either the system or concierge chat, the user free trial has ended and it didn't add a payment card yet
 *
 * @param option (report or optionItem)
 * @param parentReportAction (the report action the current report is a thread of)
 */
function requiresAttentionFromCurrentUser(optionOrReport: OnyxEntry<Report> | OptionData, parentReportAction?: OnyxEntry<ReportAction>) {
    return !!getReasonAndReportActionThatRequiresAttention(optionOrReport, parentReportAction);
}

/**
 * Checks if the report contains at least one Non-Reimbursable transaction
 */
function hasNonReimbursableTransactions(iouReportID: string | undefined, reportsTransactionsParam: Record<string, Transaction[]> = reportsTransactions): boolean {
    const transactions = getReportTransactions(iouReportID, reportsTransactionsParam);
    return transactions.filter((transaction) => transaction.reimbursable === false).length > 0;
}

function getMoneyRequestSpendBreakdown(report: OnyxInputOrEntry<Report>, searchReports?: SearchReport[]): SpendBreakdown {
    const reports = searchReports ?? allReports;
    let moneyRequestReport: OnyxEntry<Report>;
    if (report && (isMoneyRequestReport(report, searchReports) || isInvoiceReport(report))) {
        moneyRequestReport = report;
    }
    if (reports && report?.iouReportID) {
        moneyRequestReport = getReport(report.iouReportID, allReports);
    }
    if (moneyRequestReport) {
        let nonReimbursableSpend = moneyRequestReport.nonReimbursableTotal ?? 0;
        let totalSpend = moneyRequestReport.total ?? 0;

        if (nonReimbursableSpend + totalSpend !== 0) {
            // There is a possibility that if the Expense report has a negative total.
            // This is because there are instances where you can get a credit back on your card,
            // or you enter a negative expense to “offset” future expenses
            nonReimbursableSpend = isExpenseReport(moneyRequestReport) ? nonReimbursableSpend * -1 : Math.abs(nonReimbursableSpend);
            totalSpend = isExpenseReport(moneyRequestReport) ? totalSpend * -1 : Math.abs(totalSpend);

            const totalDisplaySpend = totalSpend;
            const reimbursableSpend = totalDisplaySpend - nonReimbursableSpend;

            return {
                nonReimbursableSpend,
                reimbursableSpend,
                totalDisplaySpend,
            };
        }
    }
    return {
        nonReimbursableSpend: 0,
        reimbursableSpend: 0,
        totalDisplaySpend: 0,
    };
}

/**
 * Get the title for a policy expense chat which depends on the role of the policy member seeing this report
 */
function getPolicyExpenseChatName({
    report,
    policy,
    personalDetailsList = allPersonalDetails,
    policies,
    reports,
}: {
    report: OnyxEntry<Report>;
    policy?: OnyxEntry<Policy> | SearchPolicy;
    personalDetailsList?: Partial<PersonalDetailsList>;
    policies?: SearchPolicy[];
    reports?: SearchReport[];
}): string | undefined {
    const ownerAccountID = report?.ownerAccountID;
    const personalDetails = ownerAccountID ? personalDetailsList?.[ownerAccountID] : undefined;
    const login = personalDetails ? personalDetails.login : null;
    // eslint-disable-next-line @typescript-eslint/prefer-nullish-coalescing
    const reportOwnerDisplayName = getDisplayNameForParticipant({accountID: ownerAccountID}) || login || report?.reportName;

    // If the policy expense chat is owned by this user, use the name of the policy as the report name.
    if (report?.isOwnPolicyExpenseChat) {
        return getPolicyName({report, policy, policies, reports});
    }

    let policyExpenseChatRole = 'user';

    const policyItem = policies ? policies.find((p) => p.id === report?.policyID) : allPolicies?.[`${ONYXKEYS.COLLECTION.POLICY}${report?.policyID}`];
    if (policyItem) {
        policyExpenseChatRole = policyItem.role || 'user';
    }

    // If this user is not admin and this policy expense chat has been archived because of account merging, this must be an old workspace chat
    // of the account which was merged into the current user's account. Use the name of the policy as the name of the report.
    if (isArchivedNonExpenseReport(report, getReportNameValuePairs(report?.reportID))) {
        const lastAction = getLastVisibleActionReportActionsUtils(report?.reportID);
        const archiveReason = isClosedAction(lastAction) ? getOriginalMessage(lastAction)?.reason : CONST.REPORT.ARCHIVE_REASON.DEFAULT;
        if (archiveReason === CONST.REPORT.ARCHIVE_REASON.ACCOUNT_MERGED && policyExpenseChatRole !== CONST.POLICY.ROLE.ADMIN) {
            return getPolicyName({report, policy, policies, reports});
        }
    }

    // If user can see this report and they are not its owner, they must be an admin and the report name should be the name of the policy member
    return reportOwnerDisplayName;
}

function getArchiveReason(reportActions: OnyxEntry<ReportActions>): ValueOf<typeof CONST.REPORT.ARCHIVE_REASON> | undefined {
    const lastClosedReportAction = getLastClosedReportAction(reportActions);

    if (!lastClosedReportAction) {
        return undefined;
    }

    return isClosedAction(lastClosedReportAction) ? getOriginalMessage(lastClosedReportAction)?.reason : CONST.REPORT.ARCHIVE_REASON.DEFAULT;
}

/**
 * Given a report field, check if the field is for the report title.
 */
function isReportFieldOfTypeTitle(reportField: OnyxEntry<PolicyReportField>): boolean {
    return reportField?.type === 'formula' && reportField?.fieldID === CONST.REPORT_FIELD_TITLE_FIELD_ID;
}

/**
 * Check if Report has any held expenses
 */
function isHoldCreator(transaction: OnyxEntry<Transaction>, reportID: string | undefined): boolean {
    const holdReportAction = getReportAction(reportID, `${transaction?.comment?.hold ?? ''}`);
    return isActionCreator(holdReportAction);
}

/**
 * Given a report field, check if the field can be edited or not.
 * For title fields, its considered disabled if `deletable` prop is `true` (https://github.com/Expensify/App/issues/35043#issuecomment-1911275433)
 * For non title fields, its considered disabled if:
 * 1. The user is not admin of the report
 * 2. Report is settled or it is closed
 */
function isReportFieldDisabled(report: OnyxEntry<Report>, reportField: OnyxEntry<PolicyReportField>, policy: OnyxEntry<Policy>): boolean {
    const isReportSettled = isSettled(report?.reportID);
    const isReportClosed = isClosedReport(report);
    const isTitleField = isReportFieldOfTypeTitle(reportField);
    const isAdmin = isPolicyAdmin(report?.policyID, {[`${ONYXKEYS.COLLECTION.POLICY}${policy?.id}`]: policy});
    return isTitleField ? !reportField?.deletable : !isAdmin && (isReportSettled || isReportClosed);
}

/**
 * Given a set of report fields, return the field that refers to title
 */
function getTitleReportField(reportFields: Record<string, PolicyReportField>) {
    return Object.values(reportFields).find((field) => isReportFieldOfTypeTitle(field));
}

/**
 * Get the key for a report field
 */
function getReportFieldKey(reportFieldId: string | undefined) {
    if (!reportFieldId) {
        return '';
    }

    // We don't need to add `expensify_` prefix to the title field key, because backend stored title under a unique key `text_title`,
    // and all the other report field keys are stored under `expensify_FIELD_ID`.
    if (reportFieldId === CONST.REPORT_FIELD_TITLE_FIELD_ID) {
        return reportFieldId;
    }

    return `expensify_${reportFieldId}`;
}

/**
 * Get the report fields attached to the policy given policyID
 */
function getReportFieldsByPolicyID(policyID: string | undefined): Record<string, PolicyReportField> {
    if (!policyID) {
        return {};
    }

    const policyReportFields = Object.entries(allPolicies ?? {}).find(([key]) => key.replace(ONYXKEYS.COLLECTION.POLICY, '') === policyID);
    const fieldList = policyReportFields?.[1]?.fieldList;

    if (!policyReportFields || !fieldList) {
        return {};
    }

    return fieldList;
}

/**
 * Get the report fields that we should display a MoneyReportView gets opened
 */

function getAvailableReportFields(report: OnyxEntry<Report>, policyReportFields: PolicyReportField[]): PolicyReportField[] {
    // Get the report fields that are attached to a report. These will persist even if a field is deleted from the policy.
    const reportFields = Object.values(report?.fieldList ?? {});
    const reportIsSettled = isSettled(report?.reportID);

    // If the report is settled, we don't want to show any new field that gets added to the policy.
    if (reportIsSettled) {
        return reportFields;
    }

    // If the report is unsettled, we want to merge the new fields that get added to the policy with the fields that
    // are attached to the report.
    const mergedFieldIds = Array.from(new Set([...policyReportFields.map(({fieldID}) => fieldID), ...reportFields.map(({fieldID}) => fieldID)]));

    const fields = mergedFieldIds.map((id) => {
        const field = report?.fieldList?.[getReportFieldKey(id)];

        if (field) {
            return field;
        }

        const policyReportField = policyReportFields.find(({fieldID}) => fieldID === id);

        if (policyReportField) {
            return policyReportField;
        }

        return null;
    });

    return fields.filter(Boolean) as PolicyReportField[];
}

/**
 * Get the title for an IOU or expense chat which will be showing the payer and the amount
 */
function getMoneyRequestReportName({
    report,
    policy,
    invoiceReceiverPolicy,
}: {
    report: OnyxEntry<Report>;
    policy?: OnyxEntry<Policy> | SearchPolicy;
    invoiceReceiverPolicy?: OnyxEntry<Policy> | SearchPolicy;
}): string {
    const reportFields = getReportFieldsByPolicyID(report?.policyID);
    const titleReportField = Object.values(reportFields ?? {}).find((reportField) => reportField?.fieldID === CONST.REPORT_FIELD_TITLE_FIELD_ID);

    if (titleReportField && report?.reportName && isPaidGroupPolicyExpenseReport(report)) {
        return report.reportName;
    }

    const moneyRequestTotal = getMoneyRequestSpendBreakdown(report).totalDisplaySpend;
    const formattedAmount = convertToDisplayString(moneyRequestTotal, report?.currency);

    let payerOrApproverName;
    if (isExpenseReport(report)) {
        const parentReport = getParentReport(report);
        payerOrApproverName = getPolicyName({report: parentReport ?? report, policy});
    } else if (isInvoiceReport(report)) {
        const chatReport = getReportOrDraftReport(report?.chatReportID);
        payerOrApproverName = getInvoicePayerName(chatReport, invoiceReceiverPolicy);
    } else {
        payerOrApproverName = getDisplayNameForParticipant({accountID: report?.managerID}) ?? '';
    }

    const payerPaidAmountMessage = translateLocal('iou.payerPaidAmount', {
        payer: payerOrApproverName,
        amount: formattedAmount,
    });

    if (isReportApproved({report})) {
        return translateLocal('iou.managerApprovedAmount', {
            manager: payerOrApproverName,
            amount: formattedAmount,
        });
    }

    if (report?.isWaitingOnBankAccount) {
        return `${payerPaidAmountMessage} ${CONST.DOT_SEPARATOR} ${translateLocal('iou.pending')}`;
    }

    if (!isSettled(report?.reportID) && hasNonReimbursableTransactions(report?.reportID)) {
        payerOrApproverName = getDisplayNameForParticipant({accountID: report?.ownerAccountID}) ?? '';
        return translateLocal('iou.payerSpentAmount', {payer: payerOrApproverName, amount: formattedAmount});
    }

    if (isProcessingReport(report) || isOpenExpenseReport(report) || isOpenInvoiceReport(report) || moneyRequestTotal === 0) {
        return translateLocal('iou.payerOwesAmount', {payer: payerOrApproverName, amount: formattedAmount});
    }

    return payerPaidAmountMessage;
}

/**
 * Gets transaction created, amount, currency, comment, and waypoints (for distance expense)
 * into a flat object. Used for displaying transactions and sending them in API commands
 */

function getTransactionDetails(transaction: OnyxInputOrEntry<Transaction>, createdDateFormat: string = CONST.DATE.FNS_FORMAT_STRING): TransactionDetails | undefined {
    if (!transaction) {
        return;
    }
    const report = getReportOrDraftReport(transaction?.reportID);
    return {
        created: getFormattedCreated(transaction, createdDateFormat),
        amount: getTransactionAmount(transaction, !isEmptyObject(report) && isExpenseReport(report)),
        attendees: getAttendees(transaction),
        taxAmount: getTaxAmount(transaction, !isEmptyObject(report) && isExpenseReport(report)),
        taxCode: getTaxCode(transaction),
        currency: getCurrency(transaction),
        comment: getDescription(transaction),
        merchant: getMerchant(transaction),
        waypoints: getWaypoints(transaction),
        customUnitRateID: getRateID(transaction),
        category: getCategory(transaction),
        billable: getBillable(transaction),
        tag: getTag(transaction),
        mccGroup: getMCCGroup(transaction),
        cardID: getCardID(transaction),
        originalAmount: getOriginalAmount(transaction),
        originalCurrency: getOriginalCurrency(transaction),
        postedDate: getFormattedPostedDate(transaction),
    };
}

function getTransactionCommentObject(transaction: OnyxEntry<Transaction>): Comment {
    return {
        ...transaction?.comment,
        waypoints: getWaypoints(transaction),
    };
}

/**
 * Can only edit if:
 *
 * - in case of IOU report
 *    - the current user is the requestor and is not settled yet
 * - in case of expense report
 *    - the current user is the requestor and is not settled yet
 *    - the current user is the manager of the report
 *    - or the current user is an admin on the policy the expense report is tied to
 *
 *    This is used in conjunction with canEditRestrictedField to control editing of specific fields like amount, currency, created, receipt, and distance.
 *    On its own, it only controls allowing/disallowing navigating to the editing pages or showing/hiding the 'Edit' icon on report actions
 */
function canEditMoneyRequest(reportAction: OnyxInputOrEntry<ReportAction<typeof CONST.REPORT.ACTIONS.TYPE.IOU>>, linkedTransaction?: OnyxEntry<Transaction>): boolean {
    const isDeleted = isDeletedAction(reportAction);

    if (isDeleted) {
        return false;
    }

    const allowedReportActionType: Array<ValueOf<typeof CONST.IOU.REPORT_ACTION_TYPE>> = [CONST.IOU.REPORT_ACTION_TYPE.TRACK, CONST.IOU.REPORT_ACTION_TYPE.CREATE];
    const originalMessage = getOriginalMessage(reportAction);
    const actionType = originalMessage?.type;

    if (!actionType || !allowedReportActionType.includes(actionType)) {
        return false;
    }

    const transaction = linkedTransaction ?? getLinkedTransaction(reportAction ?? undefined);

    // In case the transaction is failed to be created, we should disable editing the money request
    if (!transaction?.transactionID || (transaction?.pendingAction === CONST.RED_BRICK_ROAD_PENDING_ACTION.ADD && !isEmptyObject(transaction.errors))) {
        return false;
    }

    const moneyRequestReportID = originalMessage?.IOUReportID;

    if (!moneyRequestReportID) {
        return actionType === CONST.IOU.REPORT_ACTION_TYPE.TRACK;
    }

    const moneyRequestReport = getReportOrDraftReport(String(moneyRequestReportID));
    const isRequestor = currentUserAccountID === reportAction?.actorAccountID;

    const isSubmitted = isProcessingReport(moneyRequestReport);
    if (isIOUReport(moneyRequestReport)) {
        return isSubmitted && isRequestor;
    }

    const policy = getPolicy(moneyRequestReport?.policyID);
    const isAdmin = policy?.role === CONST.POLICY.ROLE.ADMIN;
    const isManager = currentUserAccountID === moneyRequestReport?.managerID;

    if (isInvoiceReport(moneyRequestReport) && isManager) {
        return false;
    }

    // Admin & managers can always edit coding fields such as tag, category, billable, etc. As long as the report has a state higher than OPEN.
    if ((isAdmin || isManager) && !isOpenExpenseReport(moneyRequestReport)) {
        return true;
    }

    if (policy?.type === CONST.POLICY.TYPE.CORPORATE && moneyRequestReport && isSubmitted && isCurrentUserSubmitter(moneyRequestReport.reportID)) {
        const isForwarded = getSubmitToAccountID(policy, moneyRequestReport) !== moneyRequestReport.managerID;
        return !isForwarded;
    }

    return !isReportApproved({report: moneyRequestReport}) && !isSettled(moneyRequestReport?.reportID) && !isClosedReport(moneyRequestReport) && isRequestor;
}

/**
 * Checks if the current user can edit the provided property of an expense
 *
 */
function canEditFieldOfMoneyRequest(reportAction: OnyxInputOrEntry<ReportAction>, fieldToEdit: ValueOf<typeof CONST.EDIT_REQUEST_FIELD>): boolean {
    // A list of fields that cannot be edited by anyone, once an expense has been settled
    const restrictedFields: string[] = [
        CONST.EDIT_REQUEST_FIELD.AMOUNT,
        CONST.EDIT_REQUEST_FIELD.CURRENCY,
        CONST.EDIT_REQUEST_FIELD.MERCHANT,
        CONST.EDIT_REQUEST_FIELD.DATE,
        CONST.EDIT_REQUEST_FIELD.RECEIPT,
        CONST.EDIT_REQUEST_FIELD.DISTANCE,
        CONST.EDIT_REQUEST_FIELD.DISTANCE_RATE,
    ];

    if (!isMoneyRequestAction(reportAction) || !canEditMoneyRequest(reportAction)) {
        return false;
    }

    // If we're editing fields such as category, tag, description, etc. the check above should be enough for handling the permission
    if (!restrictedFields.includes(fieldToEdit)) {
        return true;
    }

    const iouMessage = getOriginalMessage(reportAction);
    const moneyRequestReport = iouMessage?.IOUReportID ? getReport(iouMessage?.IOUReportID, allReports) ?? ({} as Report) : ({} as Report);
    const transaction = allTransactions?.[`${ONYXKEYS.COLLECTION.TRANSACTION}${iouMessage?.IOUTransactionID}`] ?? ({} as Transaction);

    if (isSettled(String(moneyRequestReport.reportID)) || isReportIDApproved(String(moneyRequestReport.reportID))) {
        return false;
    }

    if (
        (fieldToEdit === CONST.EDIT_REQUEST_FIELD.AMOUNT || fieldToEdit === CONST.EDIT_REQUEST_FIELD.CURRENCY || fieldToEdit === CONST.EDIT_REQUEST_FIELD.DATE) &&
        isCardTransaction(transaction)
    ) {
        return false;
    }

    const policy = getPolicy(moneyRequestReport?.policyID);
    const isAdmin = isExpenseReport(moneyRequestReport) && policy?.role === CONST.POLICY.ROLE.ADMIN;
    const isManager = isExpenseReport(moneyRequestReport) && currentUserAccountID === moneyRequestReport?.managerID;

    if ((fieldToEdit === CONST.EDIT_REQUEST_FIELD.AMOUNT || fieldToEdit === CONST.EDIT_REQUEST_FIELD.CURRENCY) && isDistanceRequest(transaction)) {
        return isAdmin || isManager;
    }

    if (
        (fieldToEdit === CONST.EDIT_REQUEST_FIELD.AMOUNT || fieldToEdit === CONST.EDIT_REQUEST_FIELD.CURRENCY || fieldToEdit === CONST.EDIT_REQUEST_FIELD.MERCHANT) &&
        isPerDiemRequest(transaction)
    ) {
        return false;
    }

    if (fieldToEdit === CONST.EDIT_REQUEST_FIELD.RECEIPT) {
        const isRequestor = currentUserAccountID === reportAction?.actorAccountID;
        return (
            !isInvoiceReport(moneyRequestReport) &&
            !isReceiptBeingScanned(transaction) &&
            !isDistanceRequest(transaction) &&
            !isPerDiemRequest(transaction) &&
            (isAdmin || isManager || isRequestor)
        );
    }

    if (fieldToEdit === CONST.EDIT_REQUEST_FIELD.DISTANCE_RATE) {
        // The distance rate can be modified only on the distance expense reports
        return isExpenseReport(moneyRequestReport) && isDistanceRequest(transaction);
    }

    return true;
}

/**
 * Can only edit if:
 *
 * - It was written by the current user
 * - It's an ADD_COMMENT that is not an attachment
 * - It's an expense where conditions for editability are defined in canEditMoneyRequest method
 * - It's not pending deletion
 */
function canEditReportAction(reportAction: OnyxInputOrEntry<ReportAction>): boolean {
    const isCommentOrIOU = reportAction?.actionName === CONST.REPORT.ACTIONS.TYPE.ADD_COMMENT || reportAction?.actionName === CONST.REPORT.ACTIONS.TYPE.IOU;
    const message = reportAction ? getReportActionMessageReportUtils(reportAction) : undefined;

    return !!(
        reportAction?.actorAccountID === currentUserAccountID &&
        isCommentOrIOU &&
        (!isMoneyRequestAction(reportAction) || canEditMoneyRequest(reportAction)) && // Returns true for non-IOU actions
        !isReportMessageAttachment(message) &&
        ((!reportAction.isAttachmentWithText && !reportAction.isAttachmentOnly) || !reportAction.isOptimisticAction) &&
        !isDeletedAction(reportAction) &&
        !isCreatedTaskReportAction(reportAction) &&
        reportAction?.pendingAction !== CONST.RED_BRICK_ROAD_PENDING_ACTION.DELETE
    );
}

function canHoldUnholdReportAction(reportAction: OnyxInputOrEntry<ReportAction>): {canHoldRequest: boolean; canUnholdRequest: boolean} {
    if (!isMoneyRequestAction(reportAction)) {
        return {canHoldRequest: false, canUnholdRequest: false};
    }

    const moneyRequestReportID = getOriginalMessage(reportAction)?.IOUReportID;
    const moneyRequestReport = getReportOrDraftReport(String(moneyRequestReportID));

    if (!moneyRequestReportID || !moneyRequestReport) {
        return {canHoldRequest: false, canUnholdRequest: false};
    }

    if (isInvoiceReport(moneyRequestReport)) {
        return {
            canHoldRequest: false,
            canUnholdRequest: false,
        };
    }

    const isRequestSettled = isSettled(moneyRequestReport?.reportID);
    const isApproved = isReportApproved({report: moneyRequestReport});
    const transactionID = moneyRequestReport ? getOriginalMessage(reportAction)?.IOUTransactionID : undefined;
    const transaction = allTransactions?.[`${ONYXKEYS.COLLECTION.TRANSACTION}${transactionID}`] ?? ({} as Transaction);

    const parentReportAction = isThread(moneyRequestReport)
        ? allReportActions?.[`${ONYXKEYS.COLLECTION.REPORT_ACTIONS}${moneyRequestReport.parentReportID}`]?.[moneyRequestReport.parentReportActionID]
        : undefined;

    const isRequestIOU = isIOUReport(moneyRequestReport);
    const isHoldActionCreator = isHoldCreator(transaction, reportAction.childReportID);

    const isTrackExpenseMoneyReport = isTrackExpenseReport(moneyRequestReport);
    const isActionOwner =
        typeof parentReportAction?.actorAccountID === 'number' &&
        typeof currentUserPersonalDetails?.accountID === 'number' &&
        parentReportAction.actorAccountID === currentUserPersonalDetails?.accountID;
    const isApprover = isMoneyRequestReport(moneyRequestReport) && moneyRequestReport?.managerID !== null && currentUserPersonalDetails?.accountID === moneyRequestReport?.managerID;
    const isAdmin = isPolicyAdmin(moneyRequestReport.policyID, allPolicies);
    const isOnHold = isOnHoldTransactionUtils(transaction);
    const isScanning = hasReceiptTransactionUtils(transaction) && isReceiptBeingScanned(transaction);
    const isClosed = isClosedReport(moneyRequestReport);

    const canModifyStatus = !isTrackExpenseMoneyReport && (isAdmin || isActionOwner || isApprover);
    const canModifyUnholdStatus = !isTrackExpenseMoneyReport && (isAdmin || (isActionOwner && isHoldActionCreator) || isApprover);
    const isDeletedParentActionLocal = isEmptyObject(parentReportAction) || isDeletedAction(parentReportAction);

    const canHoldOrUnholdRequest = !isRequestSettled && !isApproved && !isDeletedParentActionLocal && !isClosed;
    const canHoldRequest = canHoldOrUnholdRequest && !isOnHold && (isRequestIOU || canModifyStatus) && !isScanning && !!transaction?.reimbursable;
    const canUnholdRequest =
        !!(canHoldOrUnholdRequest && isOnHold && !isDuplicate(transaction.transactionID, true) && (isRequestIOU ? isHoldActionCreator : canModifyUnholdStatus)) &&
        !!transaction?.reimbursable;

    return {canHoldRequest, canUnholdRequest};
}

const changeMoneyRequestHoldStatus = (reportAction: OnyxEntry<ReportAction>, backTo?: string, searchHash?: number): void => {
    if (!isMoneyRequestAction(reportAction)) {
        return;
    }
    const moneyRequestReportID = getOriginalMessage(reportAction)?.IOUReportID;

    const moneyRequestReport = getReportOrDraftReport(String(moneyRequestReportID));
    if (!moneyRequestReportID || !moneyRequestReport) {
        return;
    }

    const transactionID = getOriginalMessage(reportAction)?.IOUTransactionID;

    if (!transactionID || !reportAction.childReportID) {
        Log.warn('Missing transactionID and reportAction.childReportID during the change of the money request hold status');
        return;
    }

    const transaction = allTransactions?.[`${ONYXKEYS.COLLECTION.TRANSACTION}${transactionID}`] ?? ({} as Transaction);
    const isOnHold = isOnHoldTransactionUtils(transaction);
    const policy = allPolicies?.[`${ONYXKEYS.COLLECTION.POLICY}${moneyRequestReport.policyID}`] ?? null;

    if (isOnHold) {
        unholdRequest(transactionID, reportAction.childReportID, searchHash);
    } else {
        const activeRoute = encodeURIComponent(Navigation.getActiveRouteWithoutParams());
        Navigation.navigate(
            // eslint-disable-next-line @typescript-eslint/prefer-nullish-coalescing
            ROUTES.MONEY_REQUEST_HOLD_REASON.getRoute(policy?.type ?? CONST.POLICY.TYPE.PERSONAL, transactionID, reportAction.childReportID, backTo || activeRoute, searchHash),
        );
    }
};

/**
 * Gets all transactions on an IOU report with a receipt
 */
function getTransactionsWithReceipts(iouReportID: string | undefined): Transaction[] {
    const transactions = getReportTransactions(iouReportID);
    return transactions.filter((transaction) => hasReceiptTransactionUtils(transaction));
}

/**
 * For report previews, we display a "Receipt scan in progress" indicator
 * instead of the report total only when we have no report total ready to show. This is the case when
 * all requests are receipts that are being SmartScanned. As soon as we have a non-receipt request,
 * or as soon as one receipt request is done scanning, we have at least one
 * "ready" expense, and we remove this indicator to show the partial report total.
 */
function areAllRequestsBeingSmartScanned(iouReportID: string | undefined, reportPreviewAction: OnyxEntry<ReportAction>): boolean {
    const transactionsWithReceipts = getTransactionsWithReceipts(iouReportID);
    // If we have more requests than requests with receipts, we have some manual requests
    if (getNumberOfMoneyRequests(reportPreviewAction) > transactionsWithReceipts.length) {
        return false;
    }
    return transactionsWithReceipts.every((transaction) => isReceiptBeingScanned(transaction));
}

/**
 * Get the transactions related to a report preview with receipts
 * Get the details linked to the IOU reportAction
 *
 * NOTE: This method is only meant to be used inside this action file. Do not export and use it elsewhere. Use withOnyx or Onyx.connect() instead.
 */
function getLinkedTransaction(reportAction: OnyxEntry<ReportAction | OptimisticIOUReportAction>, transactions?: SearchTransaction[]): OnyxEntry<Transaction> | SearchTransaction {
    let transactionID: string | undefined;

    if (isMoneyRequestAction(reportAction)) {
        transactionID = getOriginalMessage(reportAction)?.IOUTransactionID;
    }

    return transactions ? transactions.find((transaction) => transaction.transactionID === transactionID) : allTransactions?.[`${ONYXKEYS.COLLECTION.TRANSACTION}${transactionID}`];
}

/**
 * Check if any of the transactions in the report has required missing fields
 */
function hasMissingSmartscanFields(iouReportID: string | undefined): boolean {
    const reportTransactions = getReportTransactions(iouReportID);

    return reportTransactions.some(hasMissingSmartscanFieldsTransactionUtils);
}

/**
 * Get report action which is missing smartscan fields
 */
function getReportActionWithMissingSmartscanFields(iouReportID: string | undefined): ReportAction | undefined {
    const reportActions = Object.values(getAllReportActions(iouReportID));
    return reportActions.find((action) => {
        if (!isMoneyRequestAction(action)) {
            return false;
        }
        const transaction = getLinkedTransaction(action);
        if (isEmptyObject(transaction)) {
            return false;
        }
        if (!wasActionTakenByCurrentUser(action)) {
            return false;
        }
        return hasMissingSmartscanFieldsTransactionUtils(transaction);
    });
}

/**
 * Check if iouReportID has required missing fields
 */
function shouldShowRBRForMissingSmartscanFields(iouReportID: string | undefined): boolean {
    return !!getReportActionWithMissingSmartscanFields(iouReportID);
}

/**
 * Given a parent IOU report action get report name for the LHN.
 */
function getTransactionReportName({
    reportAction,
    transactions,
    reports,
}: {
    reportAction: OnyxEntry<ReportAction | OptimisticIOUReportAction>;
    transactions?: SearchTransaction[];
    reports?: SearchReport[];
}): string {
    if (isReversedTransaction(reportAction)) {
        return translateLocal('parentReportAction.reversedTransaction');
    }

    if (isDeletedAction(reportAction)) {
        return translateLocal('parentReportAction.deletedExpense');
    }

    const transaction = getLinkedTransaction(reportAction, transactions);

    if (isEmptyObject(transaction)) {
        // Transaction data might be empty on app's first load, if so we fallback to Expense/Track Expense
        return isTrackExpenseAction(reportAction) ? translateLocal('iou.createExpense') : translateLocal('iou.expense');
    }

    if (hasReceiptTransactionUtils(transaction) && isReceiptBeingScanned(transaction)) {
        return translateLocal('iou.receiptScanning', {count: 1});
    }

    if (hasMissingSmartscanFieldsTransactionUtils(transaction)) {
        return translateLocal('iou.receiptMissingDetails');
    }

    if (isFetchingWaypointsFromServer(transaction) && getMerchant(transaction) === translateLocal('iou.fieldPending')) {
        return translateLocal('iou.fieldPending');
    }

    if (isSentMoneyReportAction(reportAction)) {
        return getIOUReportActionDisplayMessage(reportAction as ReportAction, transaction);
    }

    const report = getReportOrDraftReport(transaction?.reportID, reports);
    const amount = getTransactionAmount(transaction, !isEmptyObject(report) && isExpenseReport(report)) ?? 0;
    const formattedAmount = convertToDisplayString(amount, getCurrency(transaction)) ?? '';
    const comment = getMerchantOrDescription(transaction);
    if (isTrackExpenseAction(reportAction)) {
        return translateLocal('iou.threadTrackReportName', {formattedAmount, comment});
    }
    return translateLocal('iou.threadExpenseReportName', {formattedAmount, comment});
}

/**
 * Get expense message for an IOU report
 *
 * @param [iouReportAction] This is always an IOU action. When necessary, report preview actions will be unwrapped and the child iou report action is passed here (the original report preview
 *     action will be passed as `originalReportAction` in this case).
 * @param [originalReportAction] This can be either a report preview action or the IOU action. This will be the original report preview action in cases where `iouReportAction` was unwrapped
 *     from a report preview action. Otherwise, it will be the same as `iouReportAction`.
 */
function getReportPreviewMessage(
    reportOrID: OnyxInputOrEntry<Report> | string,
    iouReportAction: OnyxInputOrEntry<ReportAction> = null,
    shouldConsiderScanningReceiptOrPendingRoute = false,
    isPreviewMessageForParentChatReport = false,
    policy?: OnyxInputOrEntry<Policy>,
    isForListPreview = false,
    originalReportAction: OnyxInputOrEntry<ReportAction> = iouReportAction,
): string {
    const report = typeof reportOrID === 'string' ? getReport(reportOrID, allReports) : reportOrID;
    const reportActionMessage = getReportActionHtml(iouReportAction);

    if (!report?.reportID) {
        return reportActionMessage;
    }

    const allReportTransactions = getReportTransactions(report.reportID);
    const transactionsWithReceipts = allReportTransactions.filter(hasReceiptTransactionUtils);
    const numberOfScanningReceipts = transactionsWithReceipts.filter(isReceiptBeingScanned).length;

    if (isEmptyObject(report) || !report?.reportID) {
        // The iouReport is not found locally after SignIn because the OpenApp API won't return iouReports if they're settled
        // As a temporary solution until we know how to solve this the best, we just use the message that returned from BE
        return reportActionMessage;
    }

    if (!isEmptyObject(iouReportAction) && !isIOUReport(report) && iouReportAction && isSplitBillReportAction(iouReportAction)) {
        // This covers group chats where the last action is a split expense action
        const linkedTransaction = getLinkedTransaction(iouReportAction);
        if (isEmptyObject(linkedTransaction)) {
            return reportActionMessage;
        }

        if (!isEmptyObject(linkedTransaction)) {
            if (isReceiptBeingScanned(linkedTransaction)) {
                return translateLocal('iou.receiptScanning', {count: 1});
            }

            if (hasMissingSmartscanFieldsTransactionUtils(linkedTransaction)) {
                return translateLocal('iou.receiptMissingDetails');
            }

            const amount = getTransactionAmount(linkedTransaction, !isEmptyObject(report) && isExpenseReport(report)) ?? 0;
            const formattedAmount = convertToDisplayString(amount, getCurrency(linkedTransaction)) ?? '';
            return translateLocal('iou.didSplitAmount', {formattedAmount, comment: getMerchantOrDescription(linkedTransaction)});
        }
    }

    if (!isEmptyObject(iouReportAction) && !isIOUReport(report) && iouReportAction && isTrackExpenseAction(iouReportAction)) {
        // This covers group chats where the last action is a track expense action
        const linkedTransaction = getLinkedTransaction(iouReportAction);
        if (isEmptyObject(linkedTransaction)) {
            return reportActionMessage;
        }

        if (!isEmptyObject(linkedTransaction)) {
            if (isReceiptBeingScanned(linkedTransaction)) {
                return translateLocal('iou.receiptScanning', {count: 1});
            }

            if (hasMissingSmartscanFieldsTransactionUtils(linkedTransaction)) {
                return translateLocal('iou.receiptMissingDetails');
            }

            const amount = getTransactionAmount(linkedTransaction, !isEmptyObject(report) && isExpenseReport(report)) ?? 0;
            const formattedAmount = convertToDisplayString(amount, getCurrency(linkedTransaction)) ?? '';
            return translateLocal('iou.trackedAmount', {formattedAmount, comment: getMerchantOrDescription(linkedTransaction)});
        }
    }

    const containsNonReimbursable = hasNonReimbursableTransactions(report.reportID);
    const totalAmount = getMoneyRequestSpendBreakdown(report).totalDisplaySpend;

    const parentReport = getParentReport(report);
    const policyName = getPolicyName({report: parentReport ?? report, policy});
    const payerName = isExpenseReport(report) ? policyName : getDisplayNameForParticipant({accountID: report.managerID, shouldUseShortForm: !isPreviewMessageForParentChatReport});

    const formattedAmount = convertToDisplayString(totalAmount, report.currency);

    if (isReportApproved({report}) && isPaidGroupPolicy(report)) {
        return translateLocal('iou.managerApprovedAmount', {
            manager: payerName ?? '',
            amount: formattedAmount,
        });
    }

    let linkedTransaction;
    if (!isEmptyObject(iouReportAction) && shouldConsiderScanningReceiptOrPendingRoute && iouReportAction && isMoneyRequestAction(iouReportAction)) {
        linkedTransaction = getLinkedTransaction(iouReportAction);
    }

    if (!isEmptyObject(linkedTransaction) && hasReceiptTransactionUtils(linkedTransaction) && isReceiptBeingScanned(linkedTransaction)) {
        return translateLocal('iou.receiptScanning', {count: numberOfScanningReceipts});
    }

    if (!isEmptyObject(linkedTransaction) && isFetchingWaypointsFromServer(linkedTransaction) && !getTransactionAmount(linkedTransaction)) {
        return translateLocal('iou.fieldPending');
    }

    const originalMessage = !isEmptyObject(iouReportAction) && isMoneyRequestAction(iouReportAction) ? getOriginalMessage(iouReportAction) : undefined;

    // Show Paid preview message if it's settled or if the amount is paid & stuck at receivers end for only chat reports.
    if (isSettled(report.reportID) || (report.isWaitingOnBankAccount && isPreviewMessageForParentChatReport)) {
        // A settled report preview message can come in three formats "paid ... elsewhere" or "paid ... with Expensify"
        let translatePhraseKey: TranslationPaths = 'iou.paidElsewhereWithAmount';
        if (isPreviewMessageForParentChatReport) {
            translatePhraseKey = 'iou.payerPaidAmount';
        } else if (
            [CONST.IOU.PAYMENT_TYPE.VBBA, CONST.IOU.PAYMENT_TYPE.EXPENSIFY].some((paymentType) => paymentType === originalMessage?.paymentType) ||
            !!reportActionMessage.match(/ (with Expensify|using Expensify)$/) ||
            report.isWaitingOnBankAccount
        ) {
            translatePhraseKey = 'iou.paidWithExpensifyWithAmount';
            if (originalMessage?.automaticAction) {
                translatePhraseKey = 'iou.automaticallyPaidWithExpensify';
            }
        }

        let actualPayerName = report.managerID === currentUserAccountID ? '' : getDisplayNameForParticipant({accountID: report.managerID, shouldUseShortForm: true});
        actualPayerName = actualPayerName && isForListPreview && !isPreviewMessageForParentChatReport ? `${actualPayerName}:` : actualPayerName;
        const payerDisplayName = isPreviewMessageForParentChatReport ? payerName : actualPayerName;

        return translateLocal(translatePhraseKey, {amount: formattedAmount, payer: payerDisplayName ?? ''});
    }

    if (report.isWaitingOnBankAccount) {
        const submitterDisplayName = getDisplayNameForParticipant({accountID: report.ownerAccountID, shouldUseShortForm: true}) ?? '';
        return translateLocal('iou.waitingOnBankAccount', {submitterDisplayName});
    }

    const lastActorID = iouReportAction?.actorAccountID;
    let amount = originalMessage?.amount;
    let currency = originalMessage?.currency ? originalMessage?.currency : report.currency;

    if (!isEmptyObject(linkedTransaction)) {
        amount = getTransactionAmount(linkedTransaction, isExpenseReport(report));
        currency = getCurrency(linkedTransaction);
    }

    if (isEmptyObject(linkedTransaction) && !isEmptyObject(iouReportAction)) {
        linkedTransaction = getLinkedTransaction(iouReportAction);
    }

    let comment = !isEmptyObject(linkedTransaction) ? getMerchantOrDescription(linkedTransaction) : undefined;
    if (!isEmptyObject(originalReportAction) && isReportPreviewAction(originalReportAction) && getNumberOfMoneyRequests(originalReportAction) !== 1) {
        comment = undefined;
    }

    // if we have the amount in the originalMessage and lastActorID, we can use that to display the preview message for the latest expense
    if (amount !== undefined && lastActorID && !isPreviewMessageForParentChatReport) {
        const amountToDisplay = convertToDisplayString(Math.abs(amount), currency);

        // We only want to show the actor name in the preview if it's not the current user who took the action
        const requestorName =
            lastActorID && lastActorID !== currentUserAccountID ? getDisplayNameForParticipant({accountID: lastActorID, shouldUseShortForm: !isPreviewMessageForParentChatReport}) : '';
        return `${requestorName ? `${requestorName}: ` : ''}${translateLocal('iou.submittedAmount', {formattedAmount: amountToDisplay, comment})}`;
    }

    if (containsNonReimbursable) {
        return translateLocal('iou.payerSpentAmount', {payer: getDisplayNameForParticipant({accountID: report.ownerAccountID}) ?? '', amount: formattedAmount});
    }

    return translateLocal('iou.payerOwesAmount', {payer: payerName ?? '', amount: formattedAmount, comment});
}

/**
 * Given the updates user made to the expense, compose the originalMessage
 * object of the modified expense action.
 *
 * At the moment, we only allow changing one transaction field at a time.
 */
function getModifiedExpenseOriginalMessage(
    oldTransaction: OnyxInputOrEntry<Transaction>,
    transactionChanges: TransactionChanges,
    isFromExpenseReport: boolean,
    policy: OnyxInputOrEntry<Policy>,
    updatedTransaction?: OnyxInputOrEntry<Transaction>,
): OriginalMessageModifiedExpense {
    const originalMessage: OriginalMessageModifiedExpense = {};
    // Remark: Comment field is the only one which has new/old prefixes for the keys (newComment/ oldComment),
    // all others have old/- pattern such as oldCreated/created
    if ('comment' in transactionChanges) {
        originalMessage.oldComment = getDescription(oldTransaction);
        originalMessage.newComment = transactionChanges?.comment;
    }
    if ('created' in transactionChanges) {
        originalMessage.oldCreated = getFormattedCreated(oldTransaction);
        originalMessage.created = transactionChanges?.created;
    }
    if ('merchant' in transactionChanges) {
        originalMessage.oldMerchant = getMerchant(oldTransaction);
        originalMessage.merchant = transactionChanges?.merchant;
    }
    if ('attendees' in transactionChanges) {
        [originalMessage.oldAttendees, originalMessage.attendees] = getFormattedAttendees(transactionChanges?.attendees, getAttendees(oldTransaction));
    }

    // The amount is always a combination of the currency and the number value so when one changes we need to store both
    // to match how we handle the modified expense action in oldDot
    const didAmountOrCurrencyChange = 'amount' in transactionChanges || 'currency' in transactionChanges;
    if (didAmountOrCurrencyChange) {
        originalMessage.oldAmount = getTransactionAmount(oldTransaction, isFromExpenseReport);
        originalMessage.amount = transactionChanges?.amount ?? transactionChanges.oldAmount;
        originalMessage.oldCurrency = getCurrency(oldTransaction);
        originalMessage.currency = transactionChanges?.currency ?? transactionChanges.oldCurrency;
    }

    if ('category' in transactionChanges) {
        originalMessage.oldCategory = getCategory(oldTransaction);
        originalMessage.category = transactionChanges?.category;
    }

    if ('tag' in transactionChanges) {
        originalMessage.oldTag = getTag(oldTransaction);
        originalMessage.tag = transactionChanges?.tag;
    }

    // We only want to display a tax rate update system message when tax rate is updated by user.
    // Tax rate can change as a result of currency update. In such cases, we want to skip displaying a system message, as discussed.
    const didTaxCodeChange = 'taxCode' in transactionChanges;
    if (didTaxCodeChange && !didAmountOrCurrencyChange) {
        originalMessage.oldTaxRate = policy?.taxRates?.taxes[getTaxCode(oldTransaction)]?.value;
        originalMessage.taxRate = transactionChanges?.taxCode && policy?.taxRates?.taxes[transactionChanges?.taxCode]?.value;
    }

    // We only want to display a tax amount update system message when tax amount is updated by user.
    // Tax amount can change as a result of amount, currency or tax rate update. In such cases, we want to skip displaying a system message, as discussed.
    if ('taxAmount' in transactionChanges && !(didAmountOrCurrencyChange || didTaxCodeChange)) {
        originalMessage.oldTaxAmount = getTaxAmount(oldTransaction, isFromExpenseReport);
        originalMessage.taxAmount = transactionChanges?.taxAmount;
        originalMessage.currency = getCurrency(oldTransaction);
    }

    if ('billable' in transactionChanges) {
        const oldBillable = getBillable(oldTransaction);
        originalMessage.oldBillable = oldBillable ? translateLocal('common.billable').toLowerCase() : translateLocal('common.nonBillable').toLowerCase();
        originalMessage.billable = transactionChanges?.billable ? translateLocal('common.billable').toLowerCase() : translateLocal('common.nonBillable').toLowerCase();
    }

    if ('customUnitRateID' in transactionChanges && updatedTransaction?.comment?.customUnit?.customUnitRateID) {
        originalMessage.oldAmount = getTransactionAmount(oldTransaction, isFromExpenseReport);
        originalMessage.oldCurrency = getCurrency(oldTransaction);
        originalMessage.oldMerchant = getMerchant(oldTransaction);

        // For the originalMessage, we should use the non-negative amount, similar to what getAmount does for oldAmount
        originalMessage.amount = Math.abs(updatedTransaction.modifiedAmount ?? 0);
        originalMessage.currency = updatedTransaction.modifiedCurrency ?? CONST.CURRENCY.USD;
        originalMessage.merchant = updatedTransaction.modifiedMerchant;
    }

    return originalMessage;
}

/**
 * Check if original message is an object and can be used as a ChangeLog type
 * @param originalMessage
 */
function isChangeLogObject(originalMessage?: OriginalMessageChangeLog): OriginalMessageChangeLog | undefined {
    if (originalMessage && typeof originalMessage === 'object') {
        return originalMessage;
    }
    return undefined;
}

/**
 * Build invited usernames for admin chat threads
 * @param parentReportAction
 * @param parentReportActionMessage
 */
function getAdminRoomInvitedParticipants(parentReportAction: OnyxEntry<ReportAction>, parentReportActionMessage: string) {
    if (isEmptyObject(parentReportAction)) {
        return parentReportActionMessage || translateLocal('parentReportAction.deletedMessage');
    }
    if (!getOriginalMessage(parentReportAction)) {
        return parentReportActionMessage || translateLocal('parentReportAction.deletedMessage');
    }
    if (!isPolicyChangeLogAction(parentReportAction) && !isRoomChangeLogAction(parentReportAction)) {
        return parentReportActionMessage || translateLocal('parentReportAction.deletedMessage');
    }

    const originalMessage = isChangeLogObject(getOriginalMessage(parentReportAction));
    const personalDetails = getPersonalDetailsByIDs({accountIDs: originalMessage?.targetAccountIDs ?? [], currentUserAccountID: 0});

    const participants = personalDetails.map((personalDetail) => {
        const name = getEffectiveDisplayName(personalDetail);
        if (name && name?.length > 0) {
            return name;
        }
        return translateLocal('common.hidden');
    });
    const users = participants.length > 1 ? participants.join(` ${translateLocal('common.and')} `) : participants.at(0);
    if (!users) {
        return parentReportActionMessage;
    }
    const actionType = parentReportAction.actionName;
    const isInviteAction = actionType === CONST.REPORT.ACTIONS.TYPE.ROOM_CHANGE_LOG.INVITE_TO_ROOM || actionType === CONST.REPORT.ACTIONS.TYPE.POLICY_CHANGE_LOG.INVITE_TO_ROOM;

    const verbKey = isInviteAction ? 'workspace.invite.invited' : 'workspace.invite.removed';
    const prepositionKey = isInviteAction ? 'workspace.invite.to' : 'workspace.invite.from';

    const verb = translateLocal(verbKey);
    const preposition = translateLocal(prepositionKey);

    const roomName = originalMessage?.roomName ?? '';

    return roomName ? `${verb} ${users} ${preposition} ${roomName}` : `${verb} ${users}`;
}

/**
 * Get the invoice payer name based on its type:
 * - Individual - a receiver display name.
 * - Policy - a receiver policy name.
 */
function getInvoicePayerName(report: OnyxEntry<Report>, invoiceReceiverPolicy?: OnyxEntry<Policy> | SearchPolicy, invoiceReceiverPersonalDetail?: PersonalDetails): string {
    const invoiceReceiver = report?.invoiceReceiver;
    const isIndividual = invoiceReceiver?.type === CONST.REPORT.INVOICE_RECEIVER_TYPE.INDIVIDUAL;

    if (isIndividual) {
        return formatPhoneNumber(getDisplayNameOrDefault(invoiceReceiverPersonalDetail ?? allPersonalDetails?.[invoiceReceiver.accountID]));
    }

    return getPolicyName({report, policy: invoiceReceiverPolicy ?? allPolicies?.[`${ONYXKEYS.COLLECTION.POLICY}${invoiceReceiver?.policyID}`]});
}

/**
 * Parse html of reportAction into text
 */
function parseReportActionHtmlToText(reportAction: OnyxEntry<ReportAction>, reportID: string | undefined, childReportID?: string): string {
    if (!reportAction) {
        return '';
    }
    const key = `${reportID}_${reportAction.reportActionID}_${reportAction.lastModified}`;
    const cachedText = parsedReportActionMessageCache[key];
    if (cachedText !== undefined) {
        return cachedText;
    }

    const {html, text} = getReportActionMessageReportUtils(reportAction) ?? {};

    if (!html) {
        return text ?? '';
    }

    const mentionReportRegex = /<mention-report reportID="(\d+)" *\/>/gi;
    const matches = html.matchAll(mentionReportRegex);

    const reportIDToName: Record<string, string> = {};
    for (const match of matches) {
        if (match[1] !== childReportID) {
            // eslint-disable-next-line @typescript-eslint/no-use-before-define
            reportIDToName[match[1]] = getReportName(getReportOrDraftReport(match[1])) ?? '';
        }
    }

    const mentionUserRegex = /<mention-user accountID="(\d+)" *\/>/gi;
    const accountIDToName: Record<string, string> = {};
    const accountIDs = Array.from(html.matchAll(mentionUserRegex), (mention) => Number(mention[1]));
    const logins = getLoginsByAccountIDs(accountIDs);
    accountIDs.forEach((id, index) => (accountIDToName[id] = logins.at(index) ?? ''));

    const textMessage = Str.removeSMSDomain(Parser.htmlToText(html, {reportIDToName, accountIDToName}));
    parsedReportActionMessageCache[key] = textMessage;

    return textMessage;
}

/**
 * Get the report action message for a report action.
 */
function getReportActionMessage({
    reportAction,
    reportID,
    childReportID,
    reports,
    personalDetails,
}: {
    reportAction: OnyxEntry<ReportAction>;
    reportID?: string;
    childReportID?: string;
    reports?: SearchReport[];
    personalDetails?: Partial<PersonalDetailsList>;
}) {
    if (isEmptyObject(reportAction)) {
        return '';
    }
    if (reportAction.actionName === CONST.REPORT.ACTIONS.TYPE.HOLD) {
        return translateLocal('iou.heldExpense');
    }

    if (reportAction.actionName === CONST.REPORT.ACTIONS.TYPE.EXPORTED_TO_INTEGRATION) {
        return getExportIntegrationLastMessageText(reportAction);
    }

    if (reportAction.actionName === CONST.REPORT.ACTIONS.TYPE.UNHOLD) {
        return translateLocal('iou.unheldExpense');
    }
    if (isApprovedOrSubmittedReportAction(reportAction) || isActionOfType(reportAction, CONST.REPORT.ACTIONS.TYPE.REIMBURSED)) {
        return getReportActionMessageText(reportAction);
    }
    if (isReimbursementQueuedAction(reportAction)) {
        return getReimbursementQueuedActionMessage({
            reportAction,
            reportOrID: getReportOrDraftReport(reportID, reports),
            shouldUseShortDisplayName: false,
            reports,
            personalDetails,
        });
    }

    return parseReportActionHtmlToText(reportAction, reportID, childReportID);
}

/**
 * Get the title for an invoice room.
 */
function getInvoicesChatName({
    report,
    receiverPolicy,
    personalDetails,
    policies,
}: {
    report: OnyxEntry<Report>;
    receiverPolicy: OnyxEntry<Policy> | SearchPolicy;
    personalDetails?: Partial<PersonalDetailsList>;
    policies?: SearchPolicy[];
}): string {
    const invoiceReceiver = report?.invoiceReceiver;
    const isIndividual = invoiceReceiver?.type === CONST.REPORT.INVOICE_RECEIVER_TYPE.INDIVIDUAL;
    const invoiceReceiverAccountID = isIndividual ? invoiceReceiver.accountID : CONST.DEFAULT_NUMBER_ID;
    const invoiceReceiverPolicyID = isIndividual ? undefined : invoiceReceiver?.policyID;
    const invoiceReceiverPolicy = receiverPolicy ?? getPolicy(invoiceReceiverPolicyID);
    const isCurrentUserReceiver = (isIndividual && invoiceReceiverAccountID === currentUserAccountID) || (!isIndividual && isPolicyAdminPolicyUtils(invoiceReceiverPolicy));

    if (isCurrentUserReceiver) {
        return getPolicyName({report});
    }

    if (isIndividual) {
        return formatPhoneNumber(getDisplayNameOrDefault((personalDetails ?? allPersonalDetails)?.[invoiceReceiverAccountID]));
    }

    return getPolicyName({report, policy: invoiceReceiverPolicy, policies});
}

const reportNameCache = new Map<string, {lastVisibleActionCreated: string; reportName: string}>();

/**
 * Get a cache key for the report name.
 */
const getCacheKey = (report: OnyxEntry<Report>): string => `${report?.reportID}-${report?.lastVisibleActionCreated}-${report?.reportName}`;

/**
 * Get the title for a report using only participant names. This may be used for 1:1 DMs and other non-categorized chats.
 */
function buildReportNameFromParticipantNames({report, personalDetails}: {report: OnyxEntry<Report>; personalDetails?: Partial<PersonalDetailsList>}) {
    const participantsWithoutCurrentUser: number[] = [];
    Object.keys(report?.participants ?? {}).forEach((accountID) => {
        const accID = Number(accountID);
        if (accID !== currentUserAccountID && participantsWithoutCurrentUser.length < 5) {
            participantsWithoutCurrentUser.push(accID);
        }
    });
    const isMultipleParticipantReport = participantsWithoutCurrentUser.length > 1;
    return participantsWithoutCurrentUser
        .map((accountID) => getDisplayNameForParticipant({accountID, shouldUseShortForm: isMultipleParticipantReport, personalDetailsData: personalDetails}))
        .join(', ');
}

/**
 * Get the title for a report.
 */
function getReportName(
    report: OnyxEntry<Report>,
    policy?: OnyxEntry<Policy>,
    parentReportActionParam?: OnyxInputOrEntry<ReportAction>,
    personalDetails?: Partial<PersonalDetailsList>,
    invoiceReceiverPolicy?: OnyxEntry<Policy>,
): string {
    return getReportNameInternal({report, policy, parentReportActionParam, personalDetails, invoiceReceiverPolicy});
}

function getSearchReportName(props: GetReportNameParams): string {
    const {report, policy} = props;
    if (isChatThread(report) && policy?.name) {
        return policy.name;
    }
    return getReportNameInternal(props);
}

function getReportNameInternal({
    report,
    policy,
    parentReportActionParam,
    personalDetails,
    invoiceReceiverPolicy,
    transactions,
    reports,
    reportNameValuePairs,
    policies,
}: GetReportNameParams): string {
    const reportID = report?.reportID;
    const cacheKey = getCacheKey(report);

    if (reportID) {
        const reportNameFromCache = reportNameCache.get(cacheKey);

        if (reportNameFromCache?.reportName && reportNameFromCache.reportName === report?.reportName && reportNameFromCache.reportName !== CONST.REPORT.DEFAULT_REPORT_NAME) {
            return reportNameFromCache.reportName;
        }
    }

    let formattedName: string | undefined;
    let parentReportAction: OnyxEntry<ReportAction>;
    if (parentReportActionParam) {
        parentReportAction = parentReportActionParam;
    } else {
        parentReportAction = isThread(report) ? allReportActions?.[`${ONYXKEYS.COLLECTION.REPORT_ACTIONS}${report.parentReportID}`]?.[report.parentReportActionID] : undefined;
    }
    const parentReportActionMessage = getReportActionMessageReportUtils(parentReportAction);

    if (isActionOfType(parentReportAction, CONST.REPORT.ACTIONS.TYPE.SUBMITTED) || isActionOfType(parentReportAction, CONST.REPORT.ACTIONS.TYPE.SUBMITTED_AND_CLOSED)) {
        const {harvesting} = getOriginalMessage(parentReportAction) ?? {};
        if (harvesting) {
            return Parser.htmlToText(getReportAutomaticallySubmittedMessage(parentReportAction));
        }
        return getIOUSubmittedMessage(parentReportAction);
    }
    if (isActionOfType(parentReportAction, CONST.REPORT.ACTIONS.TYPE.FORWARDED)) {
        const {automaticAction} = getOriginalMessage(parentReportAction) ?? {};
        if (automaticAction) {
            return Parser.htmlToText(getReportAutomaticallyForwardedMessage(parentReportAction, reportID));
        }
        return getIOUForwardedMessage(parentReportAction, report, reports);
    }
    if (parentReportAction?.actionName === CONST.REPORT.ACTIONS.TYPE.REJECTED) {
        return getRejectedReportMessage();
    }
    if (parentReportAction?.actionName === CONST.REPORT.ACTIONS.TYPE.POLICY_CHANGE_LOG.CORPORATE_UPGRADE) {
        return getUpgradeWorkspaceMessage();
    }
    if (parentReportAction?.actionName === CONST.REPORT.ACTIONS.TYPE.POLICY_CHANGE_LOG.TEAM_DOWNGRADE) {
        return getDowngradeWorkspaceMessage();
    }
    if (isActionOfType(parentReportAction, CONST.REPORT.ACTIONS.TYPE.APPROVED)) {
        const {automaticAction} = getOriginalMessage(parentReportAction) ?? {};
        if (automaticAction) {
            return Parser.htmlToText(getReportAutomaticallyApprovedMessage(parentReportAction));
        }
        return getIOUApprovedMessage(parentReportAction);
    }
    if (isUnapprovedAction(parentReportAction)) {
        return getIOUUnapprovedMessage(parentReportAction);
    }

    if (isChatThread(report)) {
        if (!isEmptyObject(parentReportAction) && isTransactionThread(parentReportAction)) {
            formattedName = getTransactionReportName({reportAction: parentReportAction, transactions, reports});
            if (isArchivedNonExpenseReport(report, getReportNameValuePairs(report?.reportID, reportNameValuePairs))) {
                formattedName += ` (${translateLocal('common.archived')})`;
            }
            return formatReportLastMessageText(formattedName);
        }

        if (!isEmptyObject(parentReportAction) && isOldDotReportAction(parentReportAction)) {
            return getMessageOfOldDotReportAction(parentReportAction);
        }

        if (parentReportActionMessage?.isDeletedParentAction) {
            return translateLocal('parentReportAction.deletedMessage');
        }

        const isAttachment = isReportActionAttachment(!isEmptyObject(parentReportAction) ? parentReportAction : undefined);
        const reportActionMessage = getReportActionMessage({
            reportAction: parentReportAction,
            reportID: report?.parentReportID,
            childReportID: report?.reportID,
            reports,
            personalDetails,
        }).replace(/(\n+|\r\n|\n|\r)/gm, ' ');
        if (isAttachment && reportActionMessage) {
            return `[${translateLocal('common.attachment')}]`;
        }
        if (
            parentReportActionMessage?.moderationDecision?.decision === CONST.MODERATION.MODERATOR_DECISION_PENDING_HIDE ||
            parentReportActionMessage?.moderationDecision?.decision === CONST.MODERATION.MODERATOR_DECISION_HIDDEN ||
            parentReportActionMessage?.moderationDecision?.decision === CONST.MODERATION.MODERATOR_DECISION_PENDING_REMOVE
        ) {
            return translateLocal('parentReportAction.hiddenMessage');
        }
        if (isAdminRoom(report) || isUserCreatedPolicyRoom(report)) {
            return getAdminRoomInvitedParticipants(parentReportAction, reportActionMessage);
        }
        if (reportActionMessage && isArchivedNonExpenseReport(report, getReportNameValuePairs(report?.reportID, reportNameValuePairs))) {
            return `${reportActionMessage} (${translateLocal('common.archived')})`;
        }
        if (!isEmptyObject(parentReportAction) && isModifiedExpenseAction(parentReportAction)) {
            const modifiedMessage = ModifiedExpenseMessage.getForReportAction({reportOrID: report?.reportID, reportAction: parentReportAction, searchReports: reports});
            return formatReportLastMessageText(modifiedMessage);
        }
        if (isTripRoom(report)) {
            return report?.reportName ?? '';
        }

        if (isCardIssuedAction(parentReportAction)) {
            return getCardIssuedMessage({reportAction: parentReportAction, personalDetails});
        }
        return reportActionMessage;
    }

    if (isClosedExpenseReportWithNoExpenses(report, transactions)) {
        return translateLocal('parentReportAction.deletedReport');
    }

    if (isTaskReport(report) && isCanceledTaskReport(report, parentReportAction)) {
        return translateLocal('parentReportAction.deletedTask');
    }

    if (isGroupChat(report)) {
        return getGroupChatName(undefined, true, report) ?? '';
    }

    if (isChatRoom(report) || isTaskReport(report)) {
        formattedName = report?.reportName;
    }

    if (isPolicyExpenseChat(report)) {
        formattedName = getPolicyExpenseChatName({report, policy, personalDetailsList: personalDetails, reports});
    }

    if (isMoneyRequestReport(report)) {
        formattedName = getMoneyRequestReportName({report, policy});
    }

    if (isInvoiceReport(report)) {
        formattedName = report?.reportName ?? getMoneyRequestReportName({report, policy, invoiceReceiverPolicy});
    }

    if (isInvoiceRoom(report)) {
        formattedName = getInvoicesChatName({report, receiverPolicy: invoiceReceiverPolicy, personalDetails, policies});
    }

    if (isArchivedNonExpenseReport(report, getReportNameValuePairs(report?.reportID))) {
        formattedName += ` (${translateLocal('common.archived')})`;
    }

    if (isSelfDM(report)) {
        formattedName = getDisplayNameForParticipant({accountID: currentUserAccountID, shouldAddCurrentUserPostfix: true, personalDetailsData: personalDetails});
    }

    if (formattedName) {
        if (reportID) {
            reportNameCache.set(cacheKey, {lastVisibleActionCreated: report?.lastVisibleActionCreated ?? '', reportName: formattedName});
        }

        return formatReportLastMessageText(formattedName);
    }

    // Not a room or PolicyExpenseChat, generate title from first 5 other participants
    formattedName = buildReportNameFromParticipantNames({report, personalDetails});

    if (reportID) {
        reportNameCache.set(cacheKey, {lastVisibleActionCreated: report?.lastVisibleActionCreated ?? '', reportName: formattedName});
    }

    return formattedName;
}

/**
 * Get the payee name given a report.
 */
function getPayeeName(report: OnyxEntry<Report>): string | undefined {
    if (isEmptyObject(report)) {
        return undefined;
    }

    const participantsWithoutCurrentUser = Object.keys(report?.participants ?? {})
        .map(Number)
        .filter((accountID) => accountID !== currentUserAccountID);

    if (participantsWithoutCurrentUser.length === 0) {
        return undefined;
    }
    return getDisplayNameForParticipant({accountID: participantsWithoutCurrentUser.at(0), shouldUseShortForm: true});
}

/**
 * Get either the policyName or domainName the chat is tied to
 */
function getChatRoomSubtitle(report: OnyxEntry<Report>, config: GetChatRoomSubtitleConfig = {isCreateExpenseFlow: false}): string | undefined {
    if (isChatThread(report)) {
        return '';
    }
    if (isSelfDM(report)) {
        return translateLocal('reportActionsView.yourSpace');
    }
    if (isInvoiceRoom(report)) {
        return translateLocal('workspace.common.invoices');
    }
    if (isConciergeChatReport(report)) {
        return translateLocal('reportActionsView.conciergeSupport');
    }
    if (!isDefaultRoom(report) && !isUserCreatedPolicyRoom(report) && !isPolicyExpenseChat(report)) {
        return '';
    }
    if (getChatType(report) === CONST.REPORT.CHAT_TYPE.DOMAIN_ALL) {
        // The domainAll rooms are just #domainName, so we ignore the prefix '#' to get the domainName
        return report?.reportName?.substring(1) ?? '';
    }
    if ((isPolicyExpenseChat(report) && !!report?.isOwnPolicyExpenseChat) || isExpenseReport(report)) {
        const submitToAccountID = getSubmitToAccountID(getPolicy(report?.policyID), report);
        const submitsToAccountDetails = allPersonalDetails?.[submitToAccountID];
        const subtitle = submitsToAccountDetails?.displayName ?? submitsToAccountDetails?.login;

        if (!subtitle || !config.isCreateExpenseFlow) {
            return translateLocal('workspace.common.workspace');
        }

        return translateLocal('iou.submitsTo', {name: subtitle ?? ''});
    }
    if (isArchivedReport(getReportNameValuePairs(report?.reportID))) {
        return report?.oldPolicyName ?? '';
    }
    return getPolicyName({report});
}

/**
 * Get pending members for reports
 */
function getPendingChatMembers(accountIDs: number[], previousPendingChatMembers: PendingChatMember[], pendingAction: PendingAction): PendingChatMember[] {
    const pendingChatMembers = accountIDs.map((accountID) => ({accountID: accountID.toString(), pendingAction}));
    return [...previousPendingChatMembers, ...pendingChatMembers];
}

/**
 * Gets the parent navigation subtitle for the report
 */
function getParentNavigationSubtitle(report: OnyxEntry<Report>, invoiceReceiverPolicy?: OnyxEntry<Policy>): ParentNavigationSummaryParams {
    const parentReport = getParentReport(report);
    if (isEmptyObject(parentReport)) {
        return {};
    }

    if (isInvoiceReport(report) || isInvoiceRoom(parentReport)) {
        let reportName = `${getPolicyName({report: parentReport})} & ${getInvoicePayerName(parentReport, invoiceReceiverPolicy)}`;

        if (isArchivedNonExpenseReport(parentReport, getReportNameValuePairs(parentReport?.reportID))) {
            reportName += ` (${translateLocal('common.archived')})`;
        }

        return {
            reportName,
        };
    }

    return {
        reportName: getReportName(parentReport),
        workspaceName: getPolicyName({report: parentReport, returnEmptyIfNotFound: true}),
    };
}

/**
 * Navigate to the details page of a given report
 */
function navigateToDetailsPage(report: OnyxEntry<Report>, backTo?: string) {
    const isSelfDMReport = isSelfDM(report);
    const isOneOnOneChatReport = isOneOnOneChat(report);
    const participantAccountID = getParticipantsAccountIDsForDisplay(report);

    if (isSelfDMReport || isOneOnOneChatReport) {
        Navigation.navigate(ROUTES.PROFILE.getRoute(participantAccountID.at(0), backTo));
        return;
    }

    if (report?.reportID) {
        Navigation.navigate(ROUTES.REPORT_WITH_ID_DETAILS.getRoute(report?.reportID, backTo));
    }
}

/**
 * Go back to the details page of a given report
 */
function goBackToDetailsPage(report: OnyxEntry<Report>, backTo?: string) {
    const isOneOnOneChatReport = isOneOnOneChat(report);
    const participantAccountID = getParticipantsAccountIDsForDisplay(report);

    if (isOneOnOneChatReport) {
        Navigation.goBack(ROUTES.PROFILE.getRoute(participantAccountID.at(0), backTo));
        return;
    }

    if (report?.reportID) {
        Navigation.goBack(ROUTES.REPORT_SETTINGS.getRoute(report.reportID, backTo));
    } else {
        Log.warn('Missing reportID during navigation back to the details page');
    }
}

function navigateBackOnDeleteTransaction(backRoute: Route | undefined, isFromRHP?: boolean) {
    if (!backRoute) {
        return;
    }
    const topmostCentralPaneRoute = Navigation.getTopMostCentralPaneRouteFromRootState();
    if (topmostCentralPaneRoute?.name === SCREENS.SEARCH.CENTRAL_PANE) {
        Navigation.dismissModal();
        return;
    }
    if (isFromRHP) {
        Navigation.dismissModal();
    }
    Navigation.isNavigationReady().then(() => {
        Navigation.goBack(backRoute);
    });
}

/**
 * Go back to the previous page from the edit private page of a given report
 */
function goBackFromPrivateNotes(report: OnyxEntry<Report>, accountID?: number, backTo?: string) {
    if (isEmpty(report) || !accountID) {
        return;
    }
    const currentUserPrivateNote = report.privateNotes?.[accountID]?.note ?? '';
    if (isEmpty(currentUserPrivateNote)) {
        const participantAccountIDs = getParticipantsAccountIDsForDisplay(report);

        if (isOneOnOneChat(report)) {
            Navigation.goBack(ROUTES.PROFILE.getRoute(participantAccountIDs.at(0), backTo));
            return;
        }

        if (report?.reportID) {
            Navigation.goBack(ROUTES.REPORT_WITH_ID_DETAILS.getRoute(report?.reportID, backTo));
            return;
        }
    }
    Navigation.goBack(ROUTES.PRIVATE_NOTES_LIST.getRoute(report.reportID, backTo));
}

/**
 * Generate a random reportID up to 53 bits aka 9,007,199,254,740,991 (Number.MAX_SAFE_INTEGER).
 * There were approximately 98,000,000 reports with sequential IDs generated before we started using this approach, those make up roughly one billionth of the space for these numbers,
 * so we live with the 1 in a billion chance of a collision with an older ID until we can switch to 64-bit IDs.
 *
 * In a test of 500M reports (28 years of reports at our current max rate) we got 20-40 collisions meaning that
 * this is more than random enough for our needs.
 */
function generateReportID(): string {
    return (Math.floor(Math.random() * 2 ** 21) * 2 ** 32 + Math.floor(Math.random() * 2 ** 32)).toString();
}

function hasReportNameError(report: OnyxEntry<Report>): boolean {
    return !isEmptyObject(report?.errorFields?.reportName);
}

/**
 * Adds a domain to a short mention, converting it into a full mention with email or SMS domain.
 * @param mention The user mention to be converted.
 * @returns The converted mention as a full mention string or undefined if conversion is not applicable.
 */
function addDomainToShortMention(mention: string): string | undefined {
    if (!Str.isValidEmail(mention) && currentUserPrivateDomain) {
        const mentionWithEmailDomain = `${mention}@${currentUserPrivateDomain}`;
        if (allPersonalDetailLogins.includes(mentionWithEmailDomain)) {
            return mentionWithEmailDomain;
        }
    }
    if (Str.isValidE164Phone(mention)) {
        const mentionWithSmsDomain = addSMSDomainIfPhoneNumber(mention);
        if (allPersonalDetailLogins.includes(mentionWithSmsDomain)) {
            return mentionWithSmsDomain;
        }
    }
    return undefined;
}

/**
 * Replaces all valid short mention found in a text to a full mention
 *
 * Example:
 * "Hello \@example -> Hello \@example\@expensify.com"
 */
function completeShortMention(text: string): string {
    return text.replace(CONST.REGEX.SHORT_MENTION, (match) => {
        if (!Str.isValidMention(match)) {
            return match;
        }
        const mention = match.substring(1);
        const mentionWithDomain = addDomainToShortMention(mention);
        return mentionWithDomain ? `@${mentionWithDomain}` : match;
    });
}

/**
 * For comments shorter than or equal to 10k chars, convert the comment from MD into HTML because that's how it is stored in the database
 * For longer comments, skip parsing, but still escape the text, and display plaintext for performance reasons. It takes over 40s to parse a 100k long string!!
 */
function getParsedComment(text: string, parsingDetails?: ParsingDetails): string {
    let isGroupPolicyReport = false;
    if (parsingDetails?.reportID) {
        const currentReport = getReportOrDraftReport(parsingDetails?.reportID);
        isGroupPolicyReport = isReportInGroupPolicy(currentReport);
    }

    if (parsingDetails?.policyID) {
        const policyType = getPolicy(parsingDetails?.policyID)?.type;
        if (policyType) {
            isGroupPolicyReport = isGroupPolicy(policyType);
        }
    }

    const textWithMention = completeShortMention(text);

    return text.length <= CONST.MAX_MARKUP_LENGTH
        ? Parser.replace(textWithMention, {shouldEscapeText: parsingDetails?.shouldEscapeText, disabledRules: isGroupPolicyReport ? [] : ['reportMentions']})
        : lodashEscape(text);
}

function getUploadingAttachmentHtml(file?: FileObject): string {
    if (!file || typeof file.uri !== 'string') {
        return '';
    }

    const dataAttributes = [
        `${CONST.ATTACHMENT_OPTIMISTIC_SOURCE_ATTRIBUTE}="${file.uri}"`,
        `${CONST.ATTACHMENT_SOURCE_ATTRIBUTE}="${file.uri}"`,
        `${CONST.ATTACHMENT_ORIGINAL_FILENAME_ATTRIBUTE}="${file.name}"`,
        'width' in file && `${CONST.ATTACHMENT_THUMBNAIL_WIDTH_ATTRIBUTE}="${file.width}"`,
        'height' in file && `${CONST.ATTACHMENT_THUMBNAIL_HEIGHT_ATTRIBUTE}="${file.height}"`,
    ]
        .filter((x) => !!x)
        .join(' ');

    // file.type is a known mime type like image/png, image/jpeg, video/mp4 etc.
    if (file.type?.startsWith('image')) {
        return `<img src="${file.uri}" alt="${file.name}" ${dataAttributes} />`;
    }
    if (file.type?.startsWith('video')) {
        return `<video src="${file.uri}" ${dataAttributes}>${file.name}</video>`;
    }

    // For all other types, we present a generic download link
    return `<a href="${file.uri}" ${dataAttributes}>${file.name}</a>`;
}

function getReportDescription(report: OnyxEntry<Report>): string {
    if (!report?.description) {
        return '';
    }
    try {
        const reportDescription = report?.description;
        const objectDescription = JSON.parse(reportDescription) as {html: string};
        return objectDescription.html ?? reportDescription ?? '';
    } catch (error) {
        return report?.description ?? '';
    }
}

function getPolicyDescriptionText(policy: OnyxEntry<Policy>): string {
    if (!policy?.description) {
        return '';
    }

    return Parser.htmlToText(policy.description);
}

function buildOptimisticAddCommentReportAction(
    text?: string,
    file?: FileObject,
    actorAccountID?: number,
    createdOffset = 0,
    shouldEscapeText?: boolean,
    reportID?: string,
): OptimisticReportAction {
    const commentText = getParsedComment(text ?? '', {shouldEscapeText, reportID});
    const attachmentHtml = getUploadingAttachmentHtml(file);

    const htmlForNewComment = `${commentText}${commentText && attachmentHtml ? '<br /><br />' : ''}${attachmentHtml}`;
    const textForNewComment = Parser.htmlToText(htmlForNewComment);

    const isAttachmentOnly = file && !text;
    const isAttachmentWithText = !!text && file !== undefined;
    const accountID = actorAccountID ?? currentUserAccountID ?? CONST.DEFAULT_NUMBER_ID;
    const delegateAccountDetails = getPersonalDetailByEmail(delegateEmail);

    // Remove HTML from text when applying optimistic offline comment
    return {
        commentText,
        reportAction: {
            reportActionID: rand64(),
            actionName: CONST.REPORT.ACTIONS.TYPE.ADD_COMMENT,
            actorAccountID: accountID,
            person: [
                {
                    style: 'strong',
                    text: allPersonalDetails?.[accountID]?.displayName ?? currentUserEmail,
                    type: 'TEXT',
                },
            ],
            automatic: false,
            avatar: allPersonalDetails?.[accountID]?.avatar,
            created: DateUtils.getDBTimeWithSkew(Date.now() + createdOffset),
            message: [
                {
                    translationKey: isAttachmentOnly ? CONST.TRANSLATION_KEYS.ATTACHMENT : '',
                    type: CONST.REPORT.MESSAGE.TYPE.COMMENT,
                    html: htmlForNewComment,
                    text: textForNewComment,
                },
            ],
            originalMessage: {
                html: htmlForNewComment,
                whisperedTo: [],
            },
            isFirstItem: false,
            isAttachmentOnly,
            isAttachmentWithText,
            pendingAction: CONST.RED_BRICK_ROAD_PENDING_ACTION.ADD,
            shouldShow: true,
            isOptimisticAction: true,
            delegateAccountID: delegateAccountDetails?.accountID,
        },
    };
}

/**
 * update optimistic parent reportAction when a comment is added or remove in the child report
 * @param parentReportAction - Parent report action of the child report
 * @param lastVisibleActionCreated - Last visible action created of the child report
 * @param type - The type of action in the child report
 */

function updateOptimisticParentReportAction(parentReportAction: OnyxEntry<ReportAction>, lastVisibleActionCreated: string, type: string): UpdateOptimisticParentReportAction {
    let childVisibleActionCount = parentReportAction?.childVisibleActionCount ?? 0;
    let childCommenterCount = parentReportAction?.childCommenterCount ?? 0;
    let childOldestFourAccountIDs = parentReportAction?.childOldestFourAccountIDs;

    if (type === CONST.RED_BRICK_ROAD_PENDING_ACTION.ADD) {
        childVisibleActionCount += 1;
        const oldestFourAccountIDs = childOldestFourAccountIDs ? childOldestFourAccountIDs.split(',') : [];
        if (oldestFourAccountIDs.length < 4) {
            const index = oldestFourAccountIDs.findIndex((accountID) => accountID === currentUserAccountID?.toString());
            if (index === -1) {
                childCommenterCount += 1;
                oldestFourAccountIDs.push(currentUserAccountID?.toString() ?? '');
            }
        }
        childOldestFourAccountIDs = oldestFourAccountIDs.join(',');
    } else if (type === CONST.RED_BRICK_ROAD_PENDING_ACTION.DELETE) {
        if (childVisibleActionCount > 0) {
            childVisibleActionCount -= 1;
        }

        if (childVisibleActionCount === 0) {
            childCommenterCount = 0;
            childOldestFourAccountIDs = '';
        }
    }

    return {
        childVisibleActionCount,
        childCommenterCount,
        childLastVisibleActionCreated: lastVisibleActionCreated,
        childOldestFourAccountIDs,
    };
}

/**
 * Builds an optimistic reportAction for the parent report when a task is created
 * @param taskReportID - Report ID of the task
 * @param taskTitle - Title of the task
 * @param taskAssigneeAccountID - AccountID of the person assigned to the task
 * @param text - Text of the comment
 * @param parentReportID - Report ID of the parent report
 * @param createdOffset - The offset for task's created time that created via a loop
 */
function buildOptimisticTaskCommentReportAction(
    taskReportID: string,
    taskTitle: string,
    taskAssigneeAccountID: number,
    text: string,
    parentReportID: string | undefined,
    actorAccountID?: number,
    createdOffset = 0,
): OptimisticReportAction {
    const reportAction = buildOptimisticAddCommentReportAction(text, undefined, undefined, createdOffset, undefined, taskReportID);
    if (Array.isArray(reportAction.reportAction.message)) {
        const message = reportAction.reportAction.message.at(0);
        if (message) {
            message.taskReportID = taskReportID;
        }
    } else if (!Array.isArray(reportAction.reportAction.message) && reportAction.reportAction.message) {
        reportAction.reportAction.message.taskReportID = taskReportID;
    }

    // These parameters are not saved on the reportAction, but are used to display the task in the UI
    // Added when we fetch the reportActions on a report
    // eslint-disable-next-line
    reportAction.reportAction.originalMessage = {
        html: getReportActionHtml(reportAction.reportAction),
        taskReportID: getReportActionMessageReportUtils(reportAction.reportAction)?.taskReportID,
        whisperedTo: [],
    };
    reportAction.reportAction.childReportID = taskReportID;
    reportAction.reportAction.parentReportID = parentReportID;
    reportAction.reportAction.childType = CONST.REPORT.TYPE.TASK;
    reportAction.reportAction.childReportName = taskTitle;
    reportAction.reportAction.childManagerAccountID = taskAssigneeAccountID;
    reportAction.reportAction.childStatusNum = CONST.REPORT.STATUS_NUM.OPEN;
    reportAction.reportAction.childStateNum = CONST.REPORT.STATE_NUM.OPEN;

    if (actorAccountID) {
        reportAction.reportAction.actorAccountID = actorAccountID;
    }

    return reportAction;
}

function buildOptimisticSelfDMReport(created: string): Report {
    return {
        reportID: generateReportID(),
        participants: {
            [currentUserAccountID ?? CONST.DEFAULT_NUMBER_ID]: {
                notificationPreference: CONST.REPORT.NOTIFICATION_PREFERENCE.MUTE,
            },
        },
        type: CONST.REPORT.TYPE.CHAT,
        chatType: CONST.REPORT.CHAT_TYPE.SELF_DM,
        isOwnPolicyExpenseChat: false,
        isPinned: true,
        lastActorAccountID: 0,
        lastMessageHtml: '',
        lastMessageText: undefined,
        lastReadTime: created,
        lastVisibleActionCreated: created,
        ownerAccountID: currentUserAccountID,
        reportName: '',
        stateNum: 0,
        statusNum: 0,
        writeCapability: CONST.REPORT.WRITE_CAPABILITIES.ALL,
    };
}

/**
 * Builds an optimistic IOU report with a randomly generated reportID
 *
 * @param payeeAccountID - AccountID of the person generating the IOU.
 * @param payerAccountID - AccountID of the other person participating in the IOU.
 * @param total - IOU amount in the smallest unit of the currency.
 * @param chatReportID - Report ID of the chat where the IOU is.
 * @param currency - IOU currency.
 * @param isSendingMoney - If we pay someone the IOU should be created as settled
 * @param parentReportActionID - The parent report action ID of the IOU report
 */

function buildOptimisticIOUReport(
    payeeAccountID: number,
    payerAccountID: number,
    total: number,
    chatReportID: string | undefined,
    currency: string,
    isSendingMoney = false,
    parentReportActionID?: string,
): OptimisticIOUReport {
    const formattedTotal = convertToDisplayString(total, currency);
    const personalDetails = getPersonalDetailsForAccountID(payerAccountID);
    const payerEmail = 'login' in personalDetails ? personalDetails.login : '';
    const policyID = chatReportID ? getReport(chatReportID, allReports)?.policyID : undefined;
    const policy = getPolicy(policyID);

    const participants: Participants = {
        [payeeAccountID]: {notificationPreference: CONST.REPORT.NOTIFICATION_PREFERENCE.HIDDEN},
        [payerAccountID]: {notificationPreference: CONST.REPORT.NOTIFICATION_PREFERENCE.HIDDEN},
    };

    return {
        type: CONST.REPORT.TYPE.IOU,
        chatReportID,
        currency,
        managerID: payerAccountID,
        ownerAccountID: payeeAccountID,
        participants,
        reportID: generateReportID(),
        stateNum: isSendingMoney ? CONST.REPORT.STATE_NUM.APPROVED : CONST.REPORT.STATE_NUM.SUBMITTED,
        statusNum: isSendingMoney ? CONST.REPORT.STATUS_NUM.REIMBURSED : CONST.REPORT.STATE_NUM.SUBMITTED,
        total,
        unheldTotal: total,
        nonReimbursableTotal: 0,
        unheldNonReimbursableTotal: 0,

        // We don't translate reportName because the server response is always in English
        reportName: `${payerEmail} owes ${formattedTotal}`,
        parentReportID: chatReportID,
        lastVisibleActionCreated: DateUtils.getDBTime(),
        fieldList: policy?.fieldList,
        parentReportActionID,
    };
}

function getHumanReadableStatus(statusNum: number): string {
    const status = Object.keys(CONST.REPORT.STATUS_NUM).find((key) => CONST.REPORT.STATUS_NUM[key as keyof typeof CONST.REPORT.STATUS_NUM] === statusNum);
    return status ? `${status.charAt(0)}${status.slice(1).toLowerCase()}` : '';
}

/**
 * Populates the report field formula with the values from the report and policy.
 * Currently, this only supports optimistic expense reports.
 * Each formula field is either replaced with a value, or removed.
 * If after all replacements the formula is empty, the original formula is returned.
 * See {@link https://help.expensify.com/articles/expensify-classic/insights-and-custom-reporting/Custom-Templates}
 */
function populateOptimisticReportFormula(formula: string, report: OptimisticExpenseReport, policy: OnyxEntry<Policy>): string {
    const createdDate = report.lastVisibleActionCreated ? new Date(report.lastVisibleActionCreated) : undefined;
    const result = formula
        // We don't translate because the server response is always in English
        .replaceAll('{report:type}', 'Expense Report')
        .replaceAll('{report:startdate}', createdDate ? format(createdDate, CONST.DATE.FNS_FORMAT_STRING) : '')
        .replaceAll('{report:total}', report.total !== undefined ? convertToDisplayString(Math.abs(report.total), report.currency).toString() : '')
        .replaceAll('{report:currency}', report.currency ?? '')
        .replaceAll('{report:policyname}', policy?.name ?? '')
        .replaceAll('{report:created}', createdDate ? format(createdDate, CONST.DATE.FNS_DATE_TIME_FORMAT_STRING) : '')
        .replaceAll('{report:created:yyyy-MM-dd}', createdDate ? format(createdDate, CONST.DATE.FNS_FORMAT_STRING) : '')
        .replaceAll('{report:status}', report.statusNum !== undefined ? getHumanReadableStatus(report.statusNum) : '')
        .replaceAll('{user:email}', currentUserEmail ?? '')
        .replaceAll('{user:email|frontPart}', (currentUserEmail ? currentUserEmail.split('@').at(0) : '') ?? '')
        .replaceAll(/\{report:(.+)}/g, '');

    return result.trim().length ? result : formula;
}

/** Builds an optimistic invoice report with a randomly generated reportID */
function buildOptimisticInvoiceReport(
    chatReportID: string,
    policyID: string | undefined,
    receiverAccountID: number,
    receiverName: string,
    total: number,
    currency: string,
): OptimisticExpenseReport {
    const formattedTotal = convertToDisplayString(total, currency);
    const invoiceReport = {
        reportID: generateReportID(),
        chatReportID,
        policyID,
        type: CONST.REPORT.TYPE.INVOICE,
        ownerAccountID: currentUserAccountID,
        managerID: receiverAccountID,
        currency,
        // We don’t translate reportName because the server response is always in English
        reportName: `${receiverName} owes ${formattedTotal}`,
        stateNum: CONST.REPORT.STATE_NUM.SUBMITTED,
        statusNum: CONST.REPORT.STATUS_NUM.OPEN,
        total,
        participants: {
            [receiverAccountID]: {
                notificationPreference: CONST.REPORT.NOTIFICATION_PREFERENCE.HIDDEN,
            },
        },
        parentReportID: chatReportID,
        lastVisibleActionCreated: DateUtils.getDBTime(),
    };

    if (currentUserAccountID) {
        invoiceReport.participants[currentUserAccountID] = {notificationPreference: CONST.REPORT.NOTIFICATION_PREFERENCE.HIDDEN};
    }

    return invoiceReport;
}

/**
 * Returns the stateNum and statusNum for an expense report based on the policy settings
 * @param policy
 */
function getExpenseReportStateAndStatus(policy: OnyxEntry<Policy>) {
    const isInstantSubmitEnabledLocal = isInstantSubmitEnabled(policy);
    const isSubmitAndCloseLocal = isSubmitAndClose(policy);
    const arePaymentsDisabled = policy?.reimbursementChoice === CONST.POLICY.REIMBURSEMENT_CHOICES.REIMBURSEMENT_NO;

    if (isInstantSubmitEnabledLocal && arePaymentsDisabled && isSubmitAndCloseLocal) {
        return {
            stateNum: CONST.REPORT.STATE_NUM.APPROVED,
            statusNum: CONST.REPORT.STATUS_NUM.CLOSED,
        };
    }

    if (isInstantSubmitEnabledLocal) {
        return {
            stateNum: CONST.REPORT.STATE_NUM.SUBMITTED,
            statusNum: CONST.REPORT.STATUS_NUM.SUBMITTED,
        };
    }

    return {
        stateNum: CONST.REPORT.STATE_NUM.OPEN,
        statusNum: CONST.REPORT.STATUS_NUM.OPEN,
    };
}

/**
 * Builds an optimistic Expense report with a randomly generated reportID
 *
 * @param chatReportID - Report ID of the PolicyExpenseChat where the Expense Report is
 * @param policyID - The policy ID of the PolicyExpenseChat
 * @param payeeAccountID - AccountID of the employee (payee)
 * @param total - Amount in cents
 * @param currency
 * @param reimbursable – Whether the expense is reimbursable
 * @param parentReportActionID – The parent ReportActionID of the PolicyExpenseChat
 */
function buildOptimisticExpenseReport(
    chatReportID: string | undefined,
    policyID: string | undefined,
    payeeAccountID: number,
    total: number,
    currency: string,
    nonReimbursableTotal = 0,
    parentReportActionID?: string,
): OptimisticExpenseReport {
    // The amount for Expense reports are stored as negative value in the database
    const storedTotal = total * -1;
    const storedNonReimbursableTotal = nonReimbursableTotal * -1;
    const report = chatReportID ? getReport(chatReportID, allReports) : undefined;
    const policyName = getPolicyName({report});
    const formattedTotal = convertToDisplayString(storedTotal, currency);
    const policy = getPolicy(policyID);

    const {stateNum, statusNum} = getExpenseReportStateAndStatus(policy);

    const expenseReport: OptimisticExpenseReport = {
        reportID: generateReportID(),
        chatReportID,
        policyID,
        type: CONST.REPORT.TYPE.EXPENSE,
        ownerAccountID: payeeAccountID,
        currency,
        // We don't translate reportName because the server response is always in English
        reportName: `${policyName} owes ${formattedTotal}`,
        stateNum,
        statusNum,
        total: storedTotal,
        unheldTotal: storedTotal,
        nonReimbursableTotal: storedNonReimbursableTotal,
        unheldNonReimbursableTotal: storedNonReimbursableTotal,
        participants: {
            [payeeAccountID]: {
                notificationPreference: CONST.REPORT.NOTIFICATION_PREFERENCE.HIDDEN,
            },
        },
        parentReportID: chatReportID,
        lastVisibleActionCreated: DateUtils.getDBTime(),
        parentReportActionID,
    };

    // Get the approver/manager for this report to properly display the optimistic data
    const submitToAccountID = getSubmitToAccountID(policy, expenseReport);
    if (submitToAccountID) {
        expenseReport.managerID = submitToAccountID;
    }

    const titleReportField = getTitleReportField(getReportFieldsByPolicyID(policyID) ?? {});
    if (!!titleReportField && isPaidGroupPolicyExpenseReport(expenseReport)) {
        expenseReport.reportName = populateOptimisticReportFormula(titleReportField.defaultValue, expenseReport, policy);
    }

    expenseReport.fieldList = policy?.fieldList;

    return expenseReport;
}

function getFormattedAmount(reportAction: ReportAction) {
    if (
        !isSubmittedAction(reportAction) &&
        !isForwardedAction(reportAction) &&
        !isApprovedAction(reportAction) &&
        !isUnapprovedAction(reportAction) &&
        !isSubmittedAndClosedAction(reportAction)
    ) {
        return '';
    }
    const originalMessage = getOriginalMessage(reportAction);
    const formattedAmount = convertToDisplayString(Math.abs(originalMessage?.amount ?? 0), originalMessage?.currency);
    return formattedAmount;
}

function getReportAutomaticallySubmittedMessage(
    reportAction: ReportAction<typeof CONST.REPORT.ACTIONS.TYPE.SUBMITTED> | ReportAction<typeof CONST.REPORT.ACTIONS.TYPE.SUBMITTED_AND_CLOSED>,
) {
    return translateLocal('iou.automaticallySubmittedAmount', {formattedAmount: getFormattedAmount(reportAction)});
}

function getIOUSubmittedMessage(reportAction: ReportAction<typeof CONST.REPORT.ACTIONS.TYPE.SUBMITTED> | ReportAction<typeof CONST.REPORT.ACTIONS.TYPE.SUBMITTED_AND_CLOSED>) {
    return translateLocal('iou.submittedAmount', {formattedAmount: getFormattedAmount(reportAction)});
}

function getReportAutomaticallyApprovedMessage(reportAction: ReportAction<typeof CONST.REPORT.ACTIONS.TYPE.APPROVED>) {
    return translateLocal('iou.automaticallyApprovedAmount', {amount: getFormattedAmount(reportAction)});
}

function getIOUUnapprovedMessage(reportAction: ReportAction<typeof CONST.REPORT.ACTIONS.TYPE.UNAPPROVED>) {
    return translateLocal('iou.unapprovedAmount', {amount: getFormattedAmount(reportAction)});
}

function getIOUApprovedMessage(reportAction: ReportAction<typeof CONST.REPORT.ACTIONS.TYPE.APPROVED>) {
    return translateLocal('iou.approvedAmount', {amount: getFormattedAmount(reportAction)});
}

/**
 * We pass the reportID as older FORWARDED actions do not have the amount & currency stored in the message
 * so we retrieve the amount from the report instead
 */
function getReportAutomaticallyForwardedMessage(reportAction: ReportAction<typeof CONST.REPORT.ACTIONS.TYPE.FORWARDED>, reportOrID: OnyxInputOrEntry<Report> | string | SearchReport) {
    const expenseReport = typeof reportOrID === 'string' ? getReport(reportOrID, allReports) : reportOrID;
    const originalMessage = getOriginalMessage(reportAction) as OriginalMessageIOU;
    let formattedAmount;

    // Older FORWARDED action might not have the amount stored in the original message, we'll fallback to getting the amount from the report instead.
    if (originalMessage?.amount) {
        formattedAmount = getFormattedAmount(reportAction);
    } else {
        formattedAmount = convertToDisplayString(getMoneyRequestSpendBreakdown(expenseReport).totalDisplaySpend, expenseReport?.currency);
    }

    return translateLocal('iou.automaticallyForwardedAmount', {amount: formattedAmount});
}

/**
 * We pass the reportID as older FORWARDED actions do not have the amount & currency stored in the message
 * so we retrieve the amount from the report instead
 */
function getIOUForwardedMessage(
    reportAction: ReportAction<typeof CONST.REPORT.ACTIONS.TYPE.FORWARDED>,
    reportOrID: OnyxInputOrEntry<Report> | string | SearchReport,
    reports?: SearchReport[],
) {
    const expenseReport = typeof reportOrID === 'string' ? getReport(reportOrID, reports ?? allReports) : reportOrID;
    const originalMessage = getOriginalMessage(reportAction) as OriginalMessageIOU;
    let formattedAmount;

    // Older FORWARDED action might not have the amount stored in the original message, we'll fallback to getting the amount from the report instead.
    if (originalMessage?.amount) {
        formattedAmount = getFormattedAmount(reportAction);
    } else {
        formattedAmount = convertToDisplayString(getMoneyRequestSpendBreakdown(expenseReport, reports).totalDisplaySpend, expenseReport?.currency);
    }

    return translateLocal('iou.forwardedAmount', {amount: formattedAmount});
}

function getRejectedReportMessage() {
    return translateLocal('iou.rejectedThisReport');
}

function getUpgradeWorkspaceMessage() {
    return translateLocal('workspaceActions.upgradedWorkspace');
}

function getDowngradeWorkspaceMessage() {
    return translateLocal('workspaceActions.downgradedWorkspace');
}

function getWorkspaceNameUpdatedMessage(action: ReportAction) {
    const {oldName, newName} = getOriginalMessage(action as ReportAction<typeof CONST.REPORT.ACTIONS.TYPE.POLICY_CHANGE_LOG.UPDATE_NAME>) ?? {};
    const message = oldName && newName ? translateLocal('workspaceActions.renamedWorkspaceNameAction', {oldName, newName}) : getReportActionText(action);
    return Str.htmlEncode(message);
}

function getDeletedTransactionMessage(action: ReportAction) {
    const deletedTransactionOriginalMessage = getOriginalMessage(action as ReportAction<typeof CONST.REPORT.ACTIONS.TYPE.DELETED_TRANSACTION>) ?? {};
    const amount = Math.abs(deletedTransactionOriginalMessage.amount ?? 0) / 100;
    const currency = getCurrencySymbol(deletedTransactionOriginalMessage.currency ?? '');
    const message = translateLocal('iou.deletedTransaction', {
        amount: `${currency}${amount}`,
        merchant: deletedTransactionOriginalMessage.merchant ?? '',
    });
    return message;
}

/**
 * @param iouReportID - the report ID of the IOU report the action belongs to
 * @param type - IOUReportAction type. Can be oneOf(create, decline, cancel, pay, split)
 * @param total - IOU total in cents
 * @param comment - IOU comment
 * @param currency - IOU currency
 * @param paymentType - IOU paymentMethodType. Can be oneOf(Elsewhere, Expensify)
 * @param isSettlingUp - Whether we are settling up an IOU
 */
function getIOUReportActionMessage(iouReportID: string, type: string, total: number, comment: string, currency: string, paymentType = '', isSettlingUp = false): Message[] {
    const report = getReportOrDraftReport(iouReportID);
    const amount =
        type === CONST.IOU.REPORT_ACTION_TYPE.PAY && !isEmptyObject(report)
            ? convertToDisplayString(getMoneyRequestSpendBreakdown(report).totalDisplaySpend, currency)
            : convertToDisplayString(total, currency);

    let paymentMethodMessage;
    switch (paymentType) {
        case CONST.IOU.PAYMENT_TYPE.VBBA:
        case CONST.IOU.PAYMENT_TYPE.EXPENSIFY:
            paymentMethodMessage = ' with Expensify';
            break;
        default:
            paymentMethodMessage = ` elsewhere`;
            break;
    }

    let iouMessage;
    switch (type) {
        case CONST.REPORT.ACTIONS.TYPE.APPROVED:
            iouMessage = `approved ${amount}`;
            break;
        case CONST.REPORT.ACTIONS.TYPE.FORWARDED:
            iouMessage = translateLocal('iou.forwardedAmount', {amount});
            break;
        case CONST.REPORT.ACTIONS.TYPE.UNAPPROVED:
            iouMessage = `unapproved ${amount}`;
            break;
        case CONST.IOU.REPORT_ACTION_TYPE.CREATE:
            iouMessage = `submitted ${amount}${comment && ` for ${comment}`}`;
            break;
        case CONST.IOU.REPORT_ACTION_TYPE.TRACK:
            iouMessage = `tracking ${amount}${comment && ` for ${comment}`}`;
            break;
        case CONST.IOU.REPORT_ACTION_TYPE.SPLIT:
            iouMessage = `split ${amount}${comment && ` for ${comment}`}`;
            break;
        case CONST.IOU.REPORT_ACTION_TYPE.DELETE:
            iouMessage = `deleted the ${amount} expense${comment && ` for ${comment}`}`;
            break;
        case CONST.IOU.REPORT_ACTION_TYPE.PAY:
            iouMessage = isSettlingUp ? `paid ${amount}${paymentMethodMessage}` : `sent ${amount}${comment && ` for ${comment}`}${paymentMethodMessage}`;
            break;
        case CONST.REPORT.ACTIONS.TYPE.SUBMITTED:
            iouMessage = translateLocal('iou.submittedAmount', {formattedAmount: amount});
            break;
        default:
            break;
    }

    return [
        {
            html: lodashEscape(iouMessage),
            text: iouMessage ?? '',
            isEdited: false,
            type: CONST.REPORT.MESSAGE.TYPE.COMMENT,
        },
    ];
}

/**
 * Builds an optimistic IOU reportAction object
 *
 * @param type - IOUReportAction type. Can be oneOf(create, delete, pay, split).
 * @param amount - IOU amount in cents.
 * @param currency
 * @param comment - User comment for the IOU.
 * @param participants - An array with participants details.
 * @param [transactionID] - Not required if the IOUReportAction type is 'pay'
 * @param [paymentType] - Only required if the IOUReportAction type is 'pay'. Can be oneOf(elsewhere, Expensify).
 * @param [iouReportID] - Only required if the IOUReportActions type is oneOf(decline, cancel, pay). Generates a randomID as default.
 * @param [isSettlingUp] - Whether we are settling up an IOU.
 * @param [isSendMoneyFlow] - Whether this is pay someone flow
 * @param [receipt]
 * @param [isOwnPolicyExpenseChat] - Whether this is an expense report create from the current user's policy expense chat
 */
function buildOptimisticIOUReportAction(
    type: ValueOf<typeof CONST.IOU.REPORT_ACTION_TYPE>,
    amount: number,
    currency: string,
    comment: string,
    participants: Participant[],
    transactionID: string,
    paymentType?: PaymentMethodType,
    iouReportID = '',
    isSettlingUp = false,
    isSendMoneyFlow = false,
    isOwnPolicyExpenseChat = false,
    created = DateUtils.getDBTime(),
    linkedExpenseReportAction?: OnyxEntry<ReportAction>,
): OptimisticIOUReportAction {
    const IOUReportID = iouReportID || generateReportID();

    const originalMessage: ReportAction<typeof CONST.REPORT.ACTIONS.TYPE.IOU>['originalMessage'] = {
        amount,
        comment,
        currency,
        IOUTransactionID: transactionID,
        IOUReportID,
        type,
    };

    const delegateAccountDetails = getPersonalDetailByEmail(delegateEmail);

    if (type === CONST.IOU.REPORT_ACTION_TYPE.PAY) {
        // In pay someone flow, we store amount, comment, currency in IOUDetails when type = pay
        if (isSendMoneyFlow) {
            const keys = ['amount', 'comment', 'currency'] as const;
            keys.forEach((key) => {
                delete originalMessage[key];
            });
            originalMessage.IOUDetails = {amount, comment, currency};
            originalMessage.paymentType = paymentType;
        } else {
            // In case of pay someone action, we dont store the comment
            // and there is no single transctionID to link the action to.
            delete originalMessage.IOUTransactionID;
            delete originalMessage.comment;
            originalMessage.paymentType = paymentType;
        }
    }

    // IOUs of type split only exist in group DMs and those don't have an iouReport so we need to delete the IOUReportID key
    if (type === CONST.IOU.REPORT_ACTION_TYPE.SPLIT) {
        delete originalMessage.IOUReportID;
        // Split expense made from a policy expense chat only have the payee's accountID as the participant because the payer could be any policy admin
        if (isOwnPolicyExpenseChat) {
            originalMessage.participantAccountIDs = currentUserAccountID ? [currentUserAccountID] : [];
        } else {
            originalMessage.participantAccountIDs = currentUserAccountID
                ? [currentUserAccountID, ...participants.map((participant) => participant.accountID ?? CONST.DEFAULT_NUMBER_ID)]
                : participants.map((participant) => participant.accountID ?? CONST.DEFAULT_NUMBER_ID);
        }
    }

    return {
        ...linkedExpenseReportAction,
        actionName: CONST.REPORT.ACTIONS.TYPE.IOU,
        actorAccountID: currentUserAccountID,
        automatic: false,
        avatar: getCurrentUserAvatar(),
        isAttachmentOnly: false,
        originalMessage,
        message: getIOUReportActionMessage(iouReportID, type, amount, comment, currency, paymentType, isSettlingUp),
        person: [
            {
                style: 'strong',
                text: getCurrentUserDisplayNameOrEmail(),
                type: 'TEXT',
            },
        ],
        reportActionID: rand64(),
        shouldShow: true,
        created,
        pendingAction: CONST.RED_BRICK_ROAD_PENDING_ACTION.ADD,
        delegateAccountID: delegateAccountDetails?.accountID,
    };
}

/**
 * Builds an optimistic APPROVED report action with a randomly generated reportActionID.
 */
function buildOptimisticApprovedReportAction(amount: number, currency: string, expenseReportID: string): OptimisticApprovedReportAction {
    const originalMessage = {
        amount,
        currency,
        expenseReportID,
    };
    const delegateAccountDetails = getPersonalDetailByEmail(delegateEmail);

    return {
        actionName: CONST.REPORT.ACTIONS.TYPE.APPROVED,
        actorAccountID: currentUserAccountID,
        automatic: false,
        avatar: getCurrentUserAvatar(),
        isAttachmentOnly: false,
        originalMessage,
        message: getIOUReportActionMessage(expenseReportID, CONST.REPORT.ACTIONS.TYPE.APPROVED, Math.abs(amount), '', currency),
        person: [
            {
                style: 'strong',
                text: getCurrentUserDisplayNameOrEmail(),
                type: 'TEXT',
            },
        ],
        reportActionID: rand64(),
        shouldShow: true,
        created: DateUtils.getDBTime(),
        pendingAction: CONST.RED_BRICK_ROAD_PENDING_ACTION.ADD,
        delegateAccountID: delegateAccountDetails?.accountID,
    };
}

/**
 * Builds an optimistic APPROVED report action with a randomly generated reportActionID.
 */
function buildOptimisticUnapprovedReportAction(amount: number, currency: string, expenseReportID: string): OptimisticUnapprovedReportAction {
    const delegateAccountDetails = getPersonalDetailByEmail(delegateEmail);
    return {
        actionName: CONST.REPORT.ACTIONS.TYPE.UNAPPROVED,
        actorAccountID: currentUserAccountID,
        automatic: false,
        avatar: getCurrentUserAvatar(),
        isAttachmentOnly: false,
        originalMessage: {
            amount,
            currency,
            expenseReportID,
        },
        message: getIOUReportActionMessage(expenseReportID, CONST.REPORT.ACTIONS.TYPE.UNAPPROVED, Math.abs(amount), '', currency),
        person: [
            {
                style: 'strong',
                text: getCurrentUserDisplayNameOrEmail(),
                type: 'TEXT',
            },
        ],
        reportActionID: rand64(),
        shouldShow: true,
        created: DateUtils.getDBTime(),
        pendingAction: CONST.RED_BRICK_ROAD_PENDING_ACTION.ADD,
        delegateAccountID: delegateAccountDetails?.accountID,
    };
}

/**
 * Builds an optimistic MOVED report action with a randomly generated reportActionID.
 * This action is used when we move reports across workspaces.
 */
function buildOptimisticMovedReportAction(fromPolicyID: string | undefined, toPolicyID: string, newParentReportID: string, movedReportID: string, policyName: string): ReportAction {
    const originalMessage = {
        fromPolicyID,
        toPolicyID,
        newParentReportID,
        movedReportID,
    };

    const movedActionMessage = [
        {
            html: `moved the report to the <a href='${CONST.NEW_EXPENSIFY_URL}r/${newParentReportID}' target='_blank' rel='noreferrer noopener'>${policyName}</a> workspace`,
            text: `moved the report to the ${policyName} workspace`,
            type: CONST.REPORT.MESSAGE.TYPE.COMMENT,
        },
    ];

    return {
        actionName: CONST.REPORT.ACTIONS.TYPE.MOVED,
        actorAccountID: currentUserAccountID,
        automatic: false,
        avatar: getCurrentUserAvatar(),
        isAttachmentOnly: false,
        originalMessage,
        message: movedActionMessage,
        person: [
            {
                style: 'strong',
                text: getCurrentUserDisplayNameOrEmail(),
                type: 'TEXT',
            },
        ],
        reportActionID: rand64(),
        shouldShow: true,
        created: DateUtils.getDBTime(),
        pendingAction: CONST.RED_BRICK_ROAD_PENDING_ACTION.ADD,
    };
}

/**
 * Builds an optimistic SUBMITTED report action with a randomly generated reportActionID.
 *
 */
function buildOptimisticSubmittedReportAction(amount: number, currency: string, expenseReportID: string, adminAccountID: number | undefined): OptimisticSubmittedReportAction {
    const originalMessage = {
        amount,
        currency,
        expenseReportID,
    };

    const delegateAccountDetails = getPersonalDetailByEmail(delegateEmail);

    return {
        actionName: CONST.REPORT.ACTIONS.TYPE.SUBMITTED,
        actorAccountID: currentUserAccountID,
        adminAccountID,
        automatic: false,
        avatar: getCurrentUserAvatar(),
        isAttachmentOnly: false,
        originalMessage,
        message: getIOUReportActionMessage(expenseReportID, CONST.REPORT.ACTIONS.TYPE.SUBMITTED, Math.abs(amount), '', currency),
        person: [
            {
                style: 'strong',
                text: getCurrentUserDisplayNameOrEmail(),
                type: 'TEXT',
            },
        ],
        reportActionID: rand64(),
        shouldShow: true,
        created: DateUtils.getDBTime(),
        pendingAction: CONST.RED_BRICK_ROAD_PENDING_ACTION.ADD,
        delegateAccountID: delegateAccountDetails?.accountID,
    };
}

/**
 * Builds an optimistic report preview action with a randomly generated reportActionID.
 *
 * @param chatReport
 * @param iouReport
 * @param [comment] - User comment for the IOU.
 * @param [transaction] - optimistic first transaction of preview
 * @param reportActionID
 */
function buildOptimisticReportPreview(
    chatReport: OnyxInputOrEntry<Report>,
    iouReport: Report,
    comment = '',
    transaction: OnyxInputOrEntry<Transaction> = null,
    childReportID?: string,
    reportActionID?: string,
): ReportAction<typeof CONST.REPORT.ACTIONS.TYPE.REPORT_PREVIEW> {
    const hasReceipt = hasReceiptTransactionUtils(transaction);
    const message = getReportPreviewMessage(iouReport);
    const created = DateUtils.getDBTime();
    const reportActorAccountID = (isInvoiceReport(iouReport) || isExpenseReport(iouReport) ? iouReport?.ownerAccountID : iouReport?.managerID) ?? -1;
    const delegateAccountDetails = getPersonalDetailByEmail(delegateEmail);
    return {
        reportActionID: reportActionID ?? rand64(),
        reportID: chatReport?.reportID,
        actionName: CONST.REPORT.ACTIONS.TYPE.REPORT_PREVIEW,
        pendingAction: CONST.RED_BRICK_ROAD_PENDING_ACTION.ADD,
        originalMessage: {
            linkedReportID: iouReport?.reportID,
        },
        message: [
            {
                html: message,
                text: message,
                isEdited: false,
                type: CONST.REPORT.MESSAGE.TYPE.COMMENT,
            },
        ],
        delegateAccountID: delegateAccountDetails?.accountID,
        created,
        accountID: iouReport?.managerID,
        // The preview is initially whispered if created with a receipt, so the actor is the current user as well
        actorAccountID: hasReceipt ? currentUserAccountID : reportActorAccountID,
        childReportID: childReportID ?? iouReport?.reportID,
        childMoneyRequestCount: 1,
        childLastActorAccountID: currentUserAccountID,
        childLastMoneyRequestComment: comment,
        childRecentReceiptTransactionIDs: hasReceipt && !isEmptyObject(transaction) && transaction?.transactionID ? {[transaction.transactionID]: created} : undefined,
    };
}

/**
 * Builds an optimistic ACTIONABLETRACKEXPENSEWHISPER action with a randomly generated reportActionID.
 */
function buildOptimisticActionableTrackExpenseWhisper(iouAction: OptimisticIOUReportAction, transactionID: string): ReportAction {
    const currentTime = DateUtils.getDBTime();
    const targetEmail = CONST.EMAIL.CONCIERGE;
    const actorAccountID = getAccountIDsByLogins([targetEmail]).at(0);
    const reportActionID = rand64();
    return {
        actionName: CONST.REPORT.ACTIONS.TYPE.ACTIONABLE_TRACK_EXPENSE_WHISPER,
        actorAccountID,
        avatar: getDefaultAvatarURL(actorAccountID),
        created: DateUtils.addMillisecondsFromDateTime(currentTime, 1),
        lastModified: DateUtils.addMillisecondsFromDateTime(currentTime, 1),
        message: [
            {
                html: CONST.ACTIONABLE_TRACK_EXPENSE_WHISPER_MESSAGE,
                text: CONST.ACTIONABLE_TRACK_EXPENSE_WHISPER_MESSAGE,
                whisperedTo: [],
                type: CONST.REPORT.MESSAGE.TYPE.COMMENT,
            },
        ],
        originalMessage: {
            lastModified: DateUtils.addMillisecondsFromDateTime(currentTime, 1),
            transactionID,
        },
        person: [
            {
                text: CONST.DISPLAY_NAME.EXPENSIFY_CONCIERGE,
                type: 'TEXT',
            },
        ],
        reportActionID,
        shouldShow: true,
        pendingAction: CONST.RED_BRICK_ROAD_PENDING_ACTION.ADD,
    };
}

/**
 * Builds an optimistic modified expense action with a randomly generated reportActionID.
 */
function buildOptimisticModifiedExpenseReportAction(
    transactionThread: OnyxInputOrEntry<Report>,
    oldTransaction: OnyxInputOrEntry<Transaction>,
    transactionChanges: TransactionChanges,
    isFromExpenseReport: boolean,
    policy: OnyxInputOrEntry<Policy>,
    updatedTransaction?: OnyxInputOrEntry<Transaction>,
): OptimisticModifiedExpenseReportAction {
    const originalMessage = getModifiedExpenseOriginalMessage(oldTransaction, transactionChanges, isFromExpenseReport, policy, updatedTransaction);
    const delegateAccountDetails = getPersonalDetailByEmail(delegateEmail);

    return {
        actionName: CONST.REPORT.ACTIONS.TYPE.MODIFIED_EXPENSE,
        actorAccountID: currentUserAccountID,
        automatic: false,
        avatar: getCurrentUserAvatar(),
        created: DateUtils.getDBTime(),
        isAttachmentOnly: false,
        message: [
            {
                // Currently we are composing the message from the originalMessage and message is only used in OldDot and not in the App
                text: 'You',
                style: 'strong',
                type: CONST.REPORT.MESSAGE.TYPE.TEXT,
            },
        ],
        originalMessage,
        person: [
            {
                style: 'strong',
                text: currentUserPersonalDetails?.displayName ?? String(currentUserAccountID),
                type: 'TEXT',
            },
        ],
        pendingAction: CONST.RED_BRICK_ROAD_PENDING_ACTION.ADD,
        reportActionID: rand64(),
        reportID: transactionThread?.reportID,
        shouldShow: true,
        delegateAccountID: delegateAccountDetails?.accountID,
    };
}

/**
 * Builds an optimistic DETACH_RECEIPT report action with a randomly generated reportActionID.
 */
function buildOptimisticDetachReceipt(reportID: string | undefined, transactionID: string, merchant: string = CONST.TRANSACTION.PARTIAL_TRANSACTION_MERCHANT) {
    return {
        actionName: CONST.REPORT.ACTIONS.TYPE.MANAGER_DETACH_RECEIPT,
        actorAccountID: currentUserAccountID,
        automatic: false,
        avatar: getCurrentUserAvatar(),
        created: DateUtils.getDBTime(),
        isAttachmentOnly: false,
        originalMessage: {
            transactionID,
            merchant: `${merchant}`,
        },
        message: [
            {
                type: 'COMMENT',
                html: `detached a receipt from expense '${merchant}'`,
                text: `detached a receipt from expense '${merchant}'`,
                whisperedTo: [],
            },
        ],
        person: [
            {
                style: 'strong',
                text: currentUserPersonalDetails?.displayName ?? String(currentUserAccountID),
                type: 'TEXT',
            },
        ],
        pendingAction: CONST.RED_BRICK_ROAD_PENDING_ACTION.ADD,
        reportActionID: rand64(),
        reportID,
        shouldShow: true,
    };
}

/**
 * Builds an optimistic modified expense action for a tracked expense move with a randomly generated reportActionID.
 * @param transactionThreadID - The reportID of the transaction thread
 * @param movedToReportID - The reportID of the report the transaction is moved to
 */
function buildOptimisticMovedTrackedExpenseModifiedReportAction(transactionThreadID: string | undefined, movedToReportID: string | undefined): OptimisticModifiedExpenseReportAction {
    const delegateAccountDetails = getPersonalDetailByEmail(delegateEmail);

    return {
        actionName: CONST.REPORT.ACTIONS.TYPE.MODIFIED_EXPENSE,
        actorAccountID: currentUserAccountID,
        automatic: false,
        avatar: getCurrentUserAvatar(),
        created: DateUtils.getDBTime(),
        isAttachmentOnly: false,
        message: [
            {
                // Currently we are composing the message from the originalMessage and message is only used in OldDot and not in the App
                text: 'You',
                style: 'strong',
                type: CONST.REPORT.MESSAGE.TYPE.TEXT,
            },
        ],
        originalMessage: {
            movedToReportID,
        },
        person: [
            {
                style: 'strong',
                text: currentUserPersonalDetails?.displayName ?? String(currentUserAccountID),
                type: 'TEXT',
            },
        ],
        pendingAction: CONST.RED_BRICK_ROAD_PENDING_ACTION.ADD,
        reportActionID: rand64(),
        reportID: transactionThreadID,
        shouldShow: true,
        delegateAccountID: delegateAccountDetails?.accountID,
    };
}

/**
 * Updates a report preview action that exists for an IOU report.
 *
 * @param [comment] - User comment for the IOU.
 * @param [transaction] - optimistic newest transaction of a report preview
 *
 */
function updateReportPreview(
    iouReport: OnyxEntry<Report>,
    reportPreviewAction: ReportAction<typeof CONST.REPORT.ACTIONS.TYPE.REPORT_PREVIEW>,
    isPayRequest = false,
    comment = '',
    transaction?: OnyxEntry<Transaction>,
): ReportAction<typeof CONST.REPORT.ACTIONS.TYPE.REPORT_PREVIEW> {
    const hasReceipt = hasReceiptTransactionUtils(transaction);
    const recentReceiptTransactions = reportPreviewAction?.childRecentReceiptTransactionIDs ?? {};
    const transactionsToKeep = getRecentTransactions(recentReceiptTransactions);
    const previousTransactionsArray = Object.entries(recentReceiptTransactions ?? {}).map(([key, value]) => (transactionsToKeep.includes(key) ? {[key]: value} : null));
    const previousTransactions: Record<string, string> = {};

    for (const obj of previousTransactionsArray) {
        for (const key in obj) {
            if (obj) {
                previousTransactions[key] = obj[key];
            }
        }
    }

    const message = getReportPreviewMessage(iouReport, reportPreviewAction);
    const originalMessage = getOriginalMessage(reportPreviewAction);
    return {
        ...reportPreviewAction,
        message: [
            {
                html: message,
                text: message,
                isEdited: false,
                type: CONST.REPORT.MESSAGE.TYPE.COMMENT,
            },
        ],
        childLastMoneyRequestComment: comment || reportPreviewAction?.childLastMoneyRequestComment,
        childMoneyRequestCount: (reportPreviewAction?.childMoneyRequestCount ?? 0) + (isPayRequest ? 0 : 1),
        childRecentReceiptTransactionIDs: hasReceipt
            ? {
                  ...(transaction && {[transaction.transactionID]: transaction?.created}),
                  ...previousTransactions,
              }
            : recentReceiptTransactions,
        // As soon as we add a transaction without a receipt to the report, it will have ready expenses,
        // so we remove the whisper
        originalMessage: originalMessage
            ? {
                  ...originalMessage,
                  whisperedTo: hasReceipt ? originalMessage.whisperedTo : [],
                  linkedReportID: originalMessage.linkedReportID,
              }
            : undefined,
    };
}

function buildOptimisticTaskReportAction(
    taskReportID: string,
    actionName: typeof CONST.REPORT.ACTIONS.TYPE.TASK_COMPLETED | typeof CONST.REPORT.ACTIONS.TYPE.TASK_REOPENED | typeof CONST.REPORT.ACTIONS.TYPE.TASK_CANCELLED,
    message = '',
    actorAccountID = currentUserAccountID,
    createdOffset = 0,
): OptimisticTaskReportAction {
    const originalMessage = {
        taskReportID,
        type: actionName,
        text: message,
        html: message,
        whisperedTo: [],
    };
    const delegateAccountDetails = getPersonalDetailByEmail(delegateEmail);

    return {
        actionName,
        actorAccountID,
        automatic: false,
        avatar: getCurrentUserAvatar(),
        isAttachmentOnly: false,
        originalMessage,
        message: [
            {
                text: message,
                taskReportID,
                type: CONST.REPORT.MESSAGE.TYPE.TEXT,
            },
        ],
        person: [
            {
                style: 'strong',
                text: currentUserPersonalDetails?.displayName ?? String(currentUserAccountID),
                type: 'TEXT',
            },
        ],
        reportActionID: rand64(),
        shouldShow: true,
        created: DateUtils.getDBTimeWithSkew(Date.now() + createdOffset),
        isFirstItem: false,
        pendingAction: CONST.RED_BRICK_ROAD_PENDING_ACTION.ADD,
        delegateAccountID: delegateAccountDetails?.accountID,
    };
}

function isWorkspaceChat(chatType: string) {
    return chatType === CONST.REPORT.CHAT_TYPE.POLICY_ADMINS || chatType === CONST.REPORT.CHAT_TYPE.POLICY_ANNOUNCE || chatType === CONST.REPORT.CHAT_TYPE.POLICY_EXPENSE_CHAT;
}

/**
 * Builds an optimistic chat report with a randomly generated reportID and as much information as we currently have
 */
function buildOptimisticChatReport(
    participantList: number[],
    reportName: string = CONST.REPORT.DEFAULT_REPORT_NAME,
    chatType?: ValueOf<typeof CONST.REPORT.CHAT_TYPE>,
    policyID: string = CONST.POLICY.OWNER_EMAIL_FAKE,
    ownerAccountID: number = CONST.REPORT.OWNER_ACCOUNT_ID_FAKE,
    isOwnPolicyExpenseChat = false,
    oldPolicyName = '',
    visibility?: ValueOf<typeof CONST.REPORT.VISIBILITY>,
    writeCapability?: ValueOf<typeof CONST.REPORT.WRITE_CAPABILITIES>,
    notificationPreference: NotificationPreference = CONST.REPORT.NOTIFICATION_PREFERENCE.ALWAYS,
    parentReportActionID = '',
    parentReportID = '',
    description = '',
    avatarUrl = '',
    optimisticReportID = '',
): OptimisticChatReport {
    const isWorkspaceChatType = chatType && isWorkspaceChat(chatType);
    const participants = participantList.reduce((reportParticipants: Participants, accountID: number) => {
        const participant: ReportParticipant = {
            notificationPreference,
            ...(!isWorkspaceChatType && {role: accountID === currentUserAccountID ? CONST.REPORT.ROLE.ADMIN : CONST.REPORT.ROLE.MEMBER}),
        };
        // eslint-disable-next-line no-param-reassign
        reportParticipants[accountID] = participant;
        return reportParticipants;
    }, {} as Participants);
    const currentTime = DateUtils.getDBTime();
    const isNewlyCreatedWorkspaceChat = chatType === CONST.REPORT.CHAT_TYPE.POLICY_EXPENSE_CHAT && isOwnPolicyExpenseChat;
    const optimisticChatReport: OptimisticChatReport = {
        type: CONST.REPORT.TYPE.CHAT,
        chatType,
        isOwnPolicyExpenseChat,
        isPinned: isNewlyCreatedWorkspaceChat,
        lastActorAccountID: 0,
        lastMessageHtml: '',
        lastMessageText: undefined,
        lastReadTime: currentTime,
        lastVisibleActionCreated: currentTime,
        oldPolicyName,
        ownerAccountID: ownerAccountID || CONST.REPORT.OWNER_ACCOUNT_ID_FAKE,
        parentReportActionID,
        parentReportID,
        participants,
        policyID,
        reportID: optimisticReportID || generateReportID(),
        reportName,
        stateNum: 0,
        statusNum: 0,
        visibility,
        description,
        writeCapability,
        avatarUrl,
    };

    if (chatType === CONST.REPORT.CHAT_TYPE.INVOICE) {
        // TODO: update to support workspace as an invoice receiver when workspace-to-workspace invoice room implemented
        optimisticChatReport.invoiceReceiver = {
            type: 'individual',
            accountID: participantList.at(0) ?? -1,
        };
    }

    return optimisticChatReport;
}

function buildOptimisticGroupChatReport(
    participantAccountIDs: number[],
    reportName: string,
    avatarUri: string,
    optimisticReportID?: string,
    notificationPreference?: NotificationPreference,
) {
    return buildOptimisticChatReport(
        participantAccountIDs,
        reportName,
        CONST.REPORT.CHAT_TYPE.GROUP,
        undefined,
        undefined,
        undefined,
        undefined,
        undefined,
        undefined,
        notificationPreference,
        undefined,
        undefined,
        undefined,
        avatarUri,
        optimisticReportID,
    );
}

/**
 * Returns the necessary reportAction onyx data to indicate that the chat has been created optimistically
 * @param [created] - Action created time
 */
function buildOptimisticCreatedReportAction(emailCreatingAction: string, created = DateUtils.getDBTime()): OptimisticCreatedReportAction {
    return {
        reportActionID: rand64(),
        actionName: CONST.REPORT.ACTIONS.TYPE.CREATED,
        pendingAction: CONST.RED_BRICK_ROAD_PENDING_ACTION.ADD,
        actorAccountID: currentUserAccountID,
        message: [
            {
                type: CONST.REPORT.MESSAGE.TYPE.TEXT,
                style: 'strong',
                text: emailCreatingAction,
            },
            {
                type: CONST.REPORT.MESSAGE.TYPE.TEXT,
                style: 'normal',
                text: ' created this report',
            },
        ],
        person: [
            {
                type: CONST.REPORT.MESSAGE.TYPE.TEXT,
                style: 'strong',
                text: getCurrentUserDisplayNameOrEmail(),
            },
        ],
        automatic: false,
        avatar: getCurrentUserAvatar(),
        created,
        shouldShow: true,
    };
}

/**
 * Returns the necessary reportAction onyx data to indicate that the room has been renamed
 */
function buildOptimisticRenamedRoomReportAction(newName: string, oldName: string): OptimisticRenamedReportAction {
    const now = DateUtils.getDBTime();
    return {
        reportActionID: rand64(),
        actionName: CONST.REPORT.ACTIONS.TYPE.RENAMED,
        pendingAction: CONST.RED_BRICK_ROAD_PENDING_ACTION.ADD,
        actorAccountID: currentUserAccountID,
        message: [
            {
                type: CONST.REPORT.MESSAGE.TYPE.TEXT,
                style: 'strong',
                text: 'You',
            },
            {
                type: CONST.REPORT.MESSAGE.TYPE.TEXT,
                style: 'normal',
                text: ` renamed this report. New title is '${newName}' (previously '${oldName}').`,
            },
        ],
        person: [
            {
                type: CONST.REPORT.MESSAGE.TYPE.TEXT,
                style: 'strong',
                text: getCurrentUserDisplayNameOrEmail(),
            },
        ],
        originalMessage: {
            oldName,
            newName,
            html: `Room renamed to ${newName}`,
            lastModified: now,
        },
        automatic: false,
        avatar: getCurrentUserAvatar(),
        created: now,
        shouldShow: true,
    };
}

/**
 * Returns the necessary reportAction onyx data to indicate that the room description has been updated
 */
function buildOptimisticRoomDescriptionUpdatedReportAction(description: string): OptimisticRoomDescriptionUpdatedReportAction {
    const now = DateUtils.getDBTime();
    return {
        reportActionID: rand64(),
        actionName: CONST.REPORT.ACTIONS.TYPE.ROOM_CHANGE_LOG.UPDATE_ROOM_DESCRIPTION,
        pendingAction: CONST.RED_BRICK_ROAD_PENDING_ACTION.ADD,
        actorAccountID: currentUserAccountID,
        message: [
            {
                type: CONST.REPORT.MESSAGE.TYPE.COMMENT,
                text: description ? `set the room description to: ${Parser.htmlToText(description)}` : 'cleared the room description',
                html: description ? `<muted-text>set the room description to: ${description}</muted-text>` : '<muted-text>cleared the room description</muted-text>',
            },
        ],
        person: [
            {
                type: CONST.REPORT.MESSAGE.TYPE.TEXT,
                style: 'strong',
                text: getCurrentUserDisplayNameOrEmail(),
            },
        ],
        originalMessage: {
            description,
            lastModified: now,
        },
        created: now,
    };
}

/**
 * Returns the necessary reportAction onyx data to indicate that the transaction has been put on hold optimistically
 * @param [created] - Action created time
 */
function buildOptimisticHoldReportAction(created = DateUtils.getDBTime()): OptimisticHoldReportAction {
    return {
        reportActionID: rand64(),
        actionName: CONST.REPORT.ACTIONS.TYPE.HOLD,
        pendingAction: CONST.RED_BRICK_ROAD_PENDING_ACTION.ADD,
        actorAccountID: currentUserAccountID,
        message: [
            {
                type: CONST.REPORT.MESSAGE.TYPE.TEXT,
                style: 'normal',
                text: translateLocal('iou.heldExpense'),
            },
        ],
        person: [
            {
                type: CONST.REPORT.MESSAGE.TYPE.TEXT,
                style: 'strong',
                text: getCurrentUserDisplayNameOrEmail(),
            },
        ],
        automatic: false,
        avatar: getCurrentUserAvatar(),
        created,
        shouldShow: true,
    };
}

/**
 * Returns the necessary reportAction onyx data to indicate that the transaction has been put on hold optimistically
 * @param [created] - Action created time
 */
function buildOptimisticHoldReportActionComment(comment: string, created = DateUtils.getDBTime()): OptimisticHoldReportAction {
    return {
        reportActionID: rand64(),
        actionName: CONST.REPORT.ACTIONS.TYPE.ADD_COMMENT,
        pendingAction: CONST.RED_BRICK_ROAD_PENDING_ACTION.ADD,
        actorAccountID: currentUserAccountID,
        message: [
            {
                type: CONST.REPORT.MESSAGE.TYPE.COMMENT,
                text: comment,
                html: comment, // as discussed on https://github.com/Expensify/App/pull/39452 we will not support HTML for now
            },
        ],
        person: [
            {
                type: CONST.REPORT.MESSAGE.TYPE.TEXT,
                style: 'strong',
                text: getCurrentUserDisplayNameOrEmail(),
            },
        ],
        automatic: false,
        avatar: getCurrentUserAvatar(),
        created,
        shouldShow: true,
    };
}

/**
 * Returns the necessary reportAction onyx data to indicate that the transaction has been removed from hold optimistically
 * @param [created] - Action created time
 */
function buildOptimisticUnHoldReportAction(created = DateUtils.getDBTime()): OptimisticHoldReportAction {
    return {
        reportActionID: rand64(),
        actionName: CONST.REPORT.ACTIONS.TYPE.UNHOLD,
        pendingAction: CONST.RED_BRICK_ROAD_PENDING_ACTION.ADD,
        actorAccountID: currentUserAccountID,
        message: [
            {
                type: CONST.REPORT.MESSAGE.TYPE.TEXT,
                style: 'normal',
                text: translateLocal('iou.unheldExpense'),
            },
        ],
        person: [
            {
                type: CONST.REPORT.MESSAGE.TYPE.TEXT,
                style: 'normal',
                text: getCurrentUserDisplayNameOrEmail(),
            },
        ],
        automatic: false,
        avatar: getCurrentUserAvatar(),
        created,
        shouldShow: true,
    };
}

function buildOptimisticEditedTaskFieldReportAction({title, description}: Task): OptimisticEditedTaskReportAction {
    // We do not modify title & description in one request, so we need to create a different optimistic action for each field modification
    let field = '';
    let value = '';
    if (title !== undefined) {
        field = 'task title';
        value = title;
    } else if (description !== undefined) {
        field = 'description';
        value = description;
    }

    let changelog = 'edited this task';
    if (field && value) {
        changelog = `updated the ${field} to ${value}`;
    } else if (field) {
        changelog = `removed the ${field}`;
    }
    const delegateAccountDetails = getPersonalDetailByEmail(delegateEmail);

    return {
        reportActionID: rand64(),
        actionName: CONST.REPORT.ACTIONS.TYPE.TASK_EDITED,
        pendingAction: CONST.RED_BRICK_ROAD_PENDING_ACTION.ADD,
        actorAccountID: currentUserAccountID,
        message: [
            {
                type: CONST.REPORT.MESSAGE.TYPE.COMMENT,
                text: changelog,
                html: description ? getParsedComment(changelog) : changelog,
            },
        ],
        person: [
            {
                type: CONST.REPORT.MESSAGE.TYPE.TEXT,
                style: 'strong',
                text: getCurrentUserDisplayNameOrEmail(),
            },
        ],
        automatic: false,
        avatar: getCurrentUserAvatar(),
        created: DateUtils.getDBTime(),
        shouldShow: false,
        delegateAccountID: delegateAccountDetails?.accountID,
    };
}

function buildOptimisticCardAssignedReportAction(assigneeAccountID: number): OptimisticCardAssignedReportAction {
    return {
        actionName: CONST.REPORT.ACTIONS.TYPE.CARD_ASSIGNED,
        actorAccountID: currentUserAccountID,
        avatar: getCurrentUserAvatar(),
        created: DateUtils.getDBTime(),
        originalMessage: {assigneeAccountID, cardID: -1},
        message: [{type: CONST.REPORT.MESSAGE.TYPE.COMMENT, text: '', html: ''}],
        pendingAction: CONST.RED_BRICK_ROAD_PENDING_ACTION.ADD,
        person: [
            {
                type: CONST.REPORT.MESSAGE.TYPE.TEXT,
                style: 'strong',
                text: getCurrentUserDisplayNameOrEmail(),
            },
        ],
        reportActionID: rand64(),
        shouldShow: true,
    };
}

function buildOptimisticChangedTaskAssigneeReportAction(assigneeAccountID: number): OptimisticEditedTaskReportAction {
    const delegateAccountDetails = getPersonalDetailByEmail(delegateEmail);

    return {
        reportActionID: rand64(),
        actionName: CONST.REPORT.ACTIONS.TYPE.TASK_EDITED,
        pendingAction: CONST.RED_BRICK_ROAD_PENDING_ACTION.ADD,
        actorAccountID: currentUserAccountID,
        message: [
            {
                type: CONST.REPORT.MESSAGE.TYPE.COMMENT,
                text: `assigned to ${getDisplayNameForParticipant({accountID: assigneeAccountID})}`,
                html: `assigned to <mention-user accountID="${assigneeAccountID}"/>`,
            },
        ],
        person: [
            {
                type: CONST.REPORT.MESSAGE.TYPE.TEXT,
                style: 'strong',
                text: getCurrentUserDisplayNameOrEmail(),
            },
        ],
        automatic: false,
        avatar: getCurrentUserAvatar(),
        created: DateUtils.getDBTime(),
        shouldShow: false,
        delegateAccountID: delegateAccountDetails?.accountID,
    };
}

/**
 * Returns the necessary reportAction onyx data to indicate that a chat has been archived
 *
 * @param reason - A reason why the chat has been archived
 */
function buildOptimisticClosedReportAction(
    emailClosingReport: string,
    policyName: string,
    reason: ValueOf<typeof CONST.REPORT.ARCHIVE_REASON> = CONST.REPORT.ARCHIVE_REASON.DEFAULT,
): OptimisticClosedReportAction {
    return {
        actionName: CONST.REPORT.ACTIONS.TYPE.CLOSED,
        actorAccountID: currentUserAccountID,
        automatic: false,
        avatar: getCurrentUserAvatar(),
        created: DateUtils.getDBTime(),
        message: [
            {
                type: CONST.REPORT.MESSAGE.TYPE.TEXT,
                style: 'strong',
                text: emailClosingReport,
            },
            {
                type: CONST.REPORT.MESSAGE.TYPE.TEXT,
                style: 'normal',
                text: ' closed this report',
            },
        ],
        originalMessage: {
            policyName,
            reason,
        },
        pendingAction: CONST.RED_BRICK_ROAD_PENDING_ACTION.ADD,
        person: [
            {
                type: CONST.REPORT.MESSAGE.TYPE.TEXT,
                style: 'strong',
                text: getCurrentUserDisplayNameOrEmail(),
            },
        ],
        reportActionID: rand64(),
        shouldShow: true,
    };
}

/**
 * Returns an optimistic Dismissed Violation Report Action. Use the originalMessage customize this to the type of
 * violation being dismissed.
 */
function buildOptimisticDismissedViolationReportAction(
    originalMessage: ReportAction<typeof CONST.REPORT.ACTIONS.TYPE.DISMISSED_VIOLATION>['originalMessage'],
): OptimisticDismissedViolationReportAction {
    return {
        actionName: CONST.REPORT.ACTIONS.TYPE.DISMISSED_VIOLATION,
        actorAccountID: currentUserAccountID,
        avatar: getCurrentUserAvatar(),
        created: DateUtils.getDBTime(),
        message: [
            {
                type: CONST.REPORT.MESSAGE.TYPE.TEXT,
                style: 'normal',
                text: getDismissedViolationMessageText(originalMessage),
            },
        ],
        originalMessage,
        pendingAction: CONST.RED_BRICK_ROAD_PENDING_ACTION.ADD,
        person: [
            {
                type: CONST.REPORT.MESSAGE.TYPE.TEXT,
                style: 'strong',
                text: getCurrentUserDisplayNameOrEmail(),
            },
        ],
        reportActionID: rand64(),
        shouldShow: true,
    };
}

function buildOptimisticAnnounceChat(policyID: string, accountIDs: number[]): OptimisticAnnounceChat {
    const announceReport = getRoom(CONST.REPORT.CHAT_TYPE.POLICY_ANNOUNCE, policyID);
    const policy = getPolicy(policyID);
    const announceRoomOnyxData: AnnounceRoomOnyxData = {
        onyxOptimisticData: [],
        onyxSuccessData: [],
        onyxFailureData: [],
    };

    // Do not create #announce room if the room already exists or if there are less than 3 participants in workspace
    if (accountIDs.length < 3 || announceReport) {
        return {
            announceChatReportID: '',
            announceChatReportActionID: '',
            announceChatData: announceRoomOnyxData,
        };
    }

    const announceChatData = buildOptimisticChatReport(
        accountIDs,
        CONST.REPORT.WORKSPACE_CHAT_ROOMS.ANNOUNCE,
        CONST.REPORT.CHAT_TYPE.POLICY_ANNOUNCE,
        policyID,
        CONST.POLICY.OWNER_ACCOUNT_ID_FAKE,
        false,
        policy?.name,
        undefined,
        CONST.REPORT.WRITE_CAPABILITIES.ADMINS,
        CONST.REPORT.NOTIFICATION_PREFERENCE.ALWAYS,
    );
    const announceCreatedAction = buildOptimisticCreatedReportAction(CONST.POLICY.OWNER_EMAIL_FAKE);
    announceRoomOnyxData.onyxOptimisticData.push(
        {
            onyxMethod: Onyx.METHOD.SET,
            key: `${ONYXKEYS.COLLECTION.REPORT}${announceChatData.reportID}`,
            value: {
                pendingFields: {
                    addWorkspaceRoom: CONST.RED_BRICK_ROAD_PENDING_ACTION.ADD,
                },
                ...announceChatData,
            },
        },
        {
            onyxMethod: Onyx.METHOD.SET,
            key: `${ONYXKEYS.COLLECTION.REPORT_DRAFT}${announceChatData.reportID}`,
            value: null,
        },
        {
            onyxMethod: Onyx.METHOD.SET,
            key: `${ONYXKEYS.COLLECTION.REPORT_ACTIONS}${announceChatData.reportID}`,
            value: {
                [announceCreatedAction.reportActionID]: announceCreatedAction,
            },
        },
    );
    announceRoomOnyxData.onyxSuccessData.push(
        {
            onyxMethod: Onyx.METHOD.MERGE,
            key: `${ONYXKEYS.COLLECTION.REPORT}${announceChatData.reportID}`,
            value: {
                pendingFields: {
                    addWorkspaceRoom: null,
                },
                pendingAction: null,
            },
        },
        {
            onyxMethod: Onyx.METHOD.MERGE,
            key: `${ONYXKEYS.COLLECTION.REPORT_METADATA}${announceChatData.reportID}`,
            value: {
                isOptimisticReport: false,
            },
        },
        {
            onyxMethod: Onyx.METHOD.MERGE,
            key: `${ONYXKEYS.COLLECTION.REPORT_ACTIONS}${announceChatData.reportID}`,
            value: {
                [announceCreatedAction.reportActionID]: {
                    pendingAction: null,
                },
            },
        },
    );
    announceRoomOnyxData.onyxFailureData.push(
        {
            onyxMethod: Onyx.METHOD.MERGE,
            key: `${ONYXKEYS.COLLECTION.REPORT}${announceChatData.reportID}`,
            value: {
                pendingFields: {
                    addWorkspaceRoom: null,
                },
                pendingAction: null,
            },
        },
        {
            onyxMethod: Onyx.METHOD.MERGE,
            key: `${ONYXKEYS.COLLECTION.REPORT_METADATA}${announceChatData.reportID}`,
            value: {
                isOptimisticReport: false,
            },
        },
        {
            onyxMethod: Onyx.METHOD.MERGE,
            key: `${ONYXKEYS.COLLECTION.REPORT_ACTIONS}${announceChatData.reportID}`,
            value: {
                [announceCreatedAction.reportActionID]: {
                    pendingAction: null,
                },
            },
        },
    );
    return {
        announceChatReportID: announceChatData.reportID,
        announceChatReportActionID: announceCreatedAction.reportActionID,
        announceChatData: announceRoomOnyxData,
    };
}

function buildOptimisticWorkspaceChats(policyID: string, policyName: string, expenseReportId?: string): OptimisticWorkspaceChats {
    const pendingChatMembers = getPendingChatMembers(currentUserAccountID ? [currentUserAccountID] : [], [], CONST.RED_BRICK_ROAD_PENDING_ACTION.ADD);
    const adminsChatData = {
        ...buildOptimisticChatReport(
            currentUserAccountID ? [currentUserAccountID] : [],
            CONST.REPORT.WORKSPACE_CHAT_ROOMS.ADMINS,
            CONST.REPORT.CHAT_TYPE.POLICY_ADMINS,
            policyID,
            CONST.POLICY.OWNER_ACCOUNT_ID_FAKE,
            false,
            policyName,
        ),
    };
    const adminsChatReportID = adminsChatData.reportID;
    const adminsCreatedAction = buildOptimisticCreatedReportAction(CONST.POLICY.OWNER_EMAIL_FAKE);
    const adminsReportActionData = {
        [adminsCreatedAction.reportActionID]: adminsCreatedAction,
    };

    const expenseChatData = buildOptimisticChatReport(
        currentUserAccountID ? [currentUserAccountID] : [],
        '',
        CONST.REPORT.CHAT_TYPE.POLICY_EXPENSE_CHAT,
        policyID,
        currentUserAccountID,
        true,
        policyName,
        undefined,
        undefined,
        undefined,
        undefined,
        undefined,
        undefined,
        undefined,
        expenseReportId,
    );
    const expenseChatReportID = expenseChatData.reportID;
    const expenseReportCreatedAction = buildOptimisticCreatedReportAction(currentUserEmail ?? '');
    const expenseReportActionData = {
        [expenseReportCreatedAction.reportActionID]: expenseReportCreatedAction,
    };

    return {
        adminsChatReportID,
        adminsChatData,
        adminsReportActionData,
        adminsCreatedReportActionID: adminsCreatedAction.reportActionID,
        expenseChatReportID,
        expenseChatData,
        expenseReportActionData,
        expenseCreatedReportActionID: expenseReportCreatedAction.reportActionID,
        pendingChatMembers,
    };
}

/**
 * Builds an optimistic Task Report with a randomly generated reportID
 *
 * @param ownerAccountID - Account ID of the person generating the Task.
 * @param assigneeAccountID - AccountID of the other person participating in the Task.
 * @param parentReportID - Report ID of the chat where the Task is.
 * @param title - Task title.
 * @param description - Task description.
 * @param policyID - PolicyID of the parent report
 */

function buildOptimisticTaskReport(
    ownerAccountID: number,
    parentReportID: string,
    assigneeAccountID = 0,
    title?: string,
    description?: string,
    policyID: string = CONST.POLICY.OWNER_EMAIL_FAKE,
    notificationPreference: NotificationPreference = CONST.REPORT.NOTIFICATION_PREFERENCE.HIDDEN,
): OptimisticTaskReport {
    const participants: Participants = {
        [ownerAccountID]: {
            notificationPreference,
        },
    };

    if (assigneeAccountID) {
        participants[assigneeAccountID] = {notificationPreference};
    }

    return {
        reportID: generateReportID(),
        reportName: title,
        description: getParsedComment(description ?? ''),
        ownerAccountID,
        participants,
        managerID: assigneeAccountID,
        type: CONST.REPORT.TYPE.TASK,
        parentReportID,
        policyID,
        stateNum: CONST.REPORT.STATE_NUM.OPEN,
        statusNum: CONST.REPORT.STATUS_NUM.OPEN,
        lastVisibleActionCreated: DateUtils.getDBTime(),
        hasParentAccess: true,
    };
}

/**
 * Builds an optimistic EXPORTED_TO_INTEGRATION report action
 *
 * @param integration - The connectionName of the integration
 * @param markedManually - Whether the integration was marked as manually exported
 */
function buildOptimisticExportIntegrationAction(integration: ConnectionName, markedManually = false): OptimisticExportIntegrationAction {
    const label = CONST.POLICY.CONNECTIONS.NAME_USER_FRIENDLY[integration];
    return {
        reportActionID: rand64(),
        actionName: CONST.REPORT.ACTIONS.TYPE.EXPORTED_TO_INTEGRATION,
        pendingAction: CONST.RED_BRICK_ROAD_PENDING_ACTION.ADD,
        actorAccountID: currentUserAccountID,
        message: [],
        person: [
            {
                type: CONST.REPORT.MESSAGE.TYPE.TEXT,
                style: 'strong',
                text: getCurrentUserDisplayNameOrEmail(),
            },
        ],
        automatic: false,
        avatar: getCurrentUserAvatar(),
        created: DateUtils.getDBTime(),
        shouldShow: true,
        originalMessage: {
            label,
            lastModified: DateUtils.getDBTime(),
            markedManually,
            inProgress: true,
        },
    };
}

/**
 * A helper method to create transaction thread
 *
 * @param reportAction - the parent IOU report action from which to create the thread
 * @param moneyRequestReport - the report which the report action belongs to
 */
function buildTransactionThread(
    reportAction: OnyxEntry<ReportAction | OptimisticIOUReportAction>,
    moneyRequestReport: OnyxEntry<Report>,
    existingTransactionThreadReportID?: string,
): OptimisticChatReport {
    const participantAccountIDs = [...new Set([currentUserAccountID, Number(reportAction?.actorAccountID)])].filter(Boolean) as number[];
    const existingTransactionThreadReport = getReportOrDraftReport(existingTransactionThreadReportID);

    if (existingTransactionThreadReportID && existingTransactionThreadReport) {
        return {
            ...existingTransactionThreadReport,
            parentReportActionID: reportAction?.reportActionID,
            parentReportID: moneyRequestReport?.reportID,
            reportName: getTransactionReportName({reportAction}),
            policyID: moneyRequestReport?.policyID,
        };
    }

    return buildOptimisticChatReport(
        participantAccountIDs,
        getTransactionReportName({reportAction}),
        undefined,
        moneyRequestReport?.policyID,
        CONST.POLICY.OWNER_ACCOUNT_ID_FAKE,
        false,
        '',
        undefined,
        undefined,
        CONST.REPORT.NOTIFICATION_PREFERENCE.HIDDEN,
        reportAction?.reportActionID,
        moneyRequestReport?.reportID,
    );
}

/**
 * Build optimistic expense entities:
 *
 * 1. CREATED action for the chatReport
 * 2. CREATED action for the iouReport
 * 3. IOU action for the iouReport linked to the transaction thread via `childReportID`
 * 4. Transaction Thread linked to the IOU action via `parentReportActionID`
 * 5. CREATED action for the Transaction Thread
 */
function buildOptimisticMoneyRequestEntities(
    iouReport: Report,
    type: ValueOf<typeof CONST.IOU.REPORT_ACTION_TYPE>,
    amount: number,
    currency: string,
    comment: string,
    payeeEmail: string,
    participants: Participant[],
    transactionID: string,
    paymentType?: PaymentMethodType,
    isSettlingUp = false,
    isSendMoneyFlow = false,
    isOwnPolicyExpenseChat = false,
    isPersonalTrackingExpense?: boolean,
    existingTransactionThreadReportID?: string,
    linkedTrackedExpenseReportAction?: ReportAction,
): [OptimisticCreatedReportAction, OptimisticCreatedReportAction, OptimisticIOUReportAction, OptimisticChatReport, OptimisticCreatedReportAction | null] {
    const createdActionForChat = buildOptimisticCreatedReportAction(payeeEmail);

    // The `CREATED` action must be optimistically generated before the IOU action so that it won't appear after the IOU action in the chat.
    const iouActionCreationTime = DateUtils.getDBTime();
    const createdActionForIOUReport = buildOptimisticCreatedReportAction(payeeEmail, DateUtils.subtractMillisecondsFromDateTime(iouActionCreationTime, 1));

    const iouAction = buildOptimisticIOUReportAction(
        type,
        amount,
        currency,
        comment,
        participants,
        transactionID,
        paymentType,
        isPersonalTrackingExpense ? '0' : iouReport.reportID,
        isSettlingUp,
        isSendMoneyFlow,
        isOwnPolicyExpenseChat,
        iouActionCreationTime,
        linkedTrackedExpenseReportAction,
    );

    // Create optimistic transactionThread and the `CREATED` action for it, if existingTransactionThreadReportID is undefined
    const transactionThread = buildTransactionThread(iouAction, iouReport, existingTransactionThreadReportID);
    const createdActionForTransactionThread = existingTransactionThreadReportID ? null : buildOptimisticCreatedReportAction(payeeEmail);

    // The IOU action and the transactionThread are co-dependent as parent-child, so we need to link them together
    iouAction.childReportID = existingTransactionThreadReportID ?? transactionThread.reportID;

    return [createdActionForChat, createdActionForIOUReport, iouAction, transactionThread, createdActionForTransactionThread];
}

// Check if the report is empty, meaning it has no visible messages (i.e. only a "created" report action).
function isEmptyReport(report: OnyxEntry<Report>): boolean {
    if (!report) {
        return true;
    }

    if (report.lastMessageText) {
        return false;
    }

    const lastVisibleMessage = getLastVisibleMessage(report.reportID);
    return !lastVisibleMessage.lastMessageText;
}

function isUnread(report: OnyxEntry<Report>): boolean {
    if (!report) {
        return false;
    }

    if (isEmptyReport(report)) {
        return false;
    }
    // lastVisibleActionCreated and lastReadTime are both datetime strings and can be compared directly
    const lastVisibleActionCreated = report.lastVisibleActionCreated ?? '';
    const lastReadTime = report.lastReadTime ?? '';
    const lastMentionedTime = report.lastMentionedTime ?? '';

    // If the user was mentioned and the comment got deleted the lastMentionedTime will be more recent than the lastVisibleActionCreated
    return lastReadTime < lastVisibleActionCreated || lastReadTime < lastMentionedTime;
}

function isIOUOwnedByCurrentUser(report: OnyxEntry<Report>, allReportsDict?: OnyxCollection<Report>): boolean {
    const allAvailableReports = allReportsDict ?? allReports;
    if (!report || !allAvailableReports) {
        return false;
    }

    let reportToLook = report;
    if (report.iouReportID) {
        const iouReport = allAvailableReports[`${ONYXKEYS.COLLECTION.REPORT}${report.iouReportID}`];
        if (iouReport) {
            reportToLook = iouReport;
        }
    }

    return reportToLook.ownerAccountID === currentUserAccountID;
}

/**
 * Assuming the passed in report is a default room, lets us know whether we can see it or not, based on permissions and
 * the various subsets of users we've allowed to use default rooms.
 */
function canSeeDefaultRoom(report: OnyxEntry<Report>, policies: OnyxCollection<Policy>, betas: OnyxEntry<Beta[]>): boolean {
    // Include archived rooms
    if (isArchivedNonExpenseReport(report, getReportNameValuePairs(report?.reportID))) {
        return true;
    }

    // If the room has an assigned guide, it can be seen.
    if (hasExpensifyGuidesEmails(Object.keys(report?.participants ?? {}).map(Number))) {
        return true;
    }

    // Include any admins and announce rooms, since only non partner-managed domain rooms are on the beta now.
    if (isAdminRoom(report) || isAnnounceRoom(report)) {
        return true;
    }

    // For all other cases, just check that the user belongs to the default rooms beta
    return Permissions.canUseDefaultRooms(betas ?? []);
}

function canAccessReport(report: OnyxEntry<Report>, policies: OnyxCollection<Policy>, betas: OnyxEntry<Beta[]>): boolean {
    // We hide default rooms (it's basically just domain rooms now) from people who aren't on the defaultRooms beta.
    if (isDefaultRoom(report) && !canSeeDefaultRoom(report, policies, betas)) {
        return false;
    }

    if (report?.errorFields?.notFound) {
        return false;
    }

    return true;
}

// eslint-disable-next-line rulesdir/no-negated-variables
function isReportNotFound(report: OnyxEntry<Report>): boolean {
    return !!report?.errorFields?.notFound;
}

/**
 * Check if the report is the parent report of the currently viewed report or at least one child report has report action
 */
function shouldHideReport(report: OnyxEntry<Report>, currentReportId: string | undefined): boolean {
    const currentReport = getReportOrDraftReport(currentReportId);
    const parentReport = getParentReport(!isEmptyObject(currentReport) ? currentReport : undefined);
    const reportActions = allReportActions?.[`${ONYXKEYS.COLLECTION.REPORT_ACTIONS}${report?.reportID}`] ?? {};
    const isChildReportHasComment = Object.values(reportActions ?? {})?.some((reportAction) => (reportAction?.childVisibleActionCount ?? 0) > 0);
    return parentReport?.reportID !== report?.reportID && !isChildReportHasComment;
}

/**
 * Should we display a RBR on the LHN on this report due to violations?
 */
function shouldDisplayViolationsRBRInLHN(report: OnyxEntry<Report>, transactionViolations: OnyxCollection<TransactionViolation[]>): boolean {
    // We only show the RBR in the highest level, which is the workspace chat
    if (!report || !isPolicyExpenseChat(report)) {
        return false;
    }

    // We only show the RBR to the submitter
    if (!isCurrentUserSubmitter(report.reportID)) {
        return false;
    }

    // Get all potential reports, which are the ones that are:
    // - Owned by the same user
    // - Are either open or submitted
    // - Belong to the same workspace
    // And if any have a violation, then it should have a RBR
    const reports = Object.values(allReports ?? {}) as Report[];
    const potentialReports = reports.filter((r) => r?.ownerAccountID === currentUserAccountID && (r?.stateNum ?? 0) <= 1 && r?.policyID === report.policyID);
    return potentialReports.some(
        (potentialReport) => hasViolations(potentialReport.reportID, transactionViolations) || hasWarningTypeViolations(potentialReport.reportID, transactionViolations),
    );
}

/**
 * Checks to see if a report contains a violation
 */
function hasViolations(
    reportID: string | undefined,
    transactionViolations: OnyxCollection<TransactionViolation[]>,
    shouldShowInReview?: boolean,
    reportTransactions?: SearchTransaction[],
): boolean {
    const transactions = reportTransactions ?? getReportTransactions(reportID);
    return transactions.some((transaction) => hasViolation(transaction.transactionID, transactionViolations, shouldShowInReview));
}

/**
 * Checks to see if a report contains a violation of type `warning`
 */
function hasWarningTypeViolations(reportID: string | undefined, transactionViolations: OnyxCollection<TransactionViolation[]>, shouldShowInReview?: boolean): boolean {
    const transactions = getReportTransactions(reportID);
    return transactions.some((transaction) => hasWarningTypeViolation(transaction.transactionID, transactionViolations, shouldShowInReview));
}

/**
 * Checks to see if a report contains a violation of type `notice`
 */
function hasNoticeTypeViolations(reportID: string | undefined, transactionViolations: OnyxCollection<TransactionViolation[]>, shouldShowInReview?: boolean): boolean {
    const transactions = getReportTransactions(reportID);
    return transactions.some((transaction) => hasNoticeTypeViolation(transaction.transactionID, transactionViolations, shouldShowInReview));
}

function hasReportViolations(reportID: string | undefined) {
    if (!reportID) {
        return false;
    }
    const reportViolations = allReportsViolations?.[`${ONYXKEYS.COLLECTION.REPORT_VIOLATIONS}${reportID}`];
    return Object.values(reportViolations ?? {}).some((violations) => !isEmptyObject(violations));
}

/**
 * Checks if #admins room chan be shown
 * We show #admin rooms when a) More than one admin exists or b) There exists policy audit log for review.
 */
function shouldAdminsRoomBeVisible(report: OnyxEntry<Report>): boolean {
    const accountIDs = Object.entries(report?.participants ?? {}).map(([accountID]) => Number(accountID));
    const adminAccounts = getLoginsByAccountIDs(accountIDs).filter((login) => !isExpensifyTeam(login));
    const lastVisibleAction = getLastVisibleActionReportActionsUtils(report?.reportID);
    if ((lastVisibleAction ? isCreatedAction(lastVisibleAction) : report?.lastActionType === CONST.REPORT.ACTIONS.TYPE.CREATED) && adminAccounts.length <= 1) {
        return false;
    }
    return true;
}

type ReportErrorsAndReportActionThatRequiresAttention = {
    errors: ErrorFields;
    reportAction?: OnyxEntry<ReportAction>;
};

function getAllReportActionsErrorsAndReportActionThatRequiresAttention(report: OnyxEntry<Report>, reportActions: OnyxEntry<ReportActions>): ReportErrorsAndReportActionThatRequiresAttention {
    const reportActionsArray = Object.values(reportActions ?? {}).filter((action) => !isDeletedAction(action));
    const reportActionErrors: ErrorFields = {};
    let reportAction: OnyxEntry<ReportAction>;

    for (const action of reportActionsArray) {
        if (action && !isEmptyObject(action.errors)) {
            Object.assign(reportActionErrors, action.errors);

            if (!reportAction) {
                reportAction = action;
            }
        }
    }
    const parentReportAction: OnyxEntry<ReportAction> =
        !report?.parentReportID || !report?.parentReportActionID
            ? undefined
            : allReportActions?.[`${ONYXKEYS.COLLECTION.REPORT_ACTIONS}${report.parentReportID}`]?.[report.parentReportActionID];

    if (!isArchivedReportWithID(report?.reportID)) {
        if (wasActionTakenByCurrentUser(parentReportAction) && isTransactionThread(parentReportAction)) {
            const transactionID = isMoneyRequestAction(parentReportAction) ? getOriginalMessage(parentReportAction)?.IOUTransactionID : null;
            const transaction = allTransactions?.[`${ONYXKEYS.COLLECTION.TRANSACTION}${transactionID}`];
            if (hasMissingSmartscanFieldsTransactionUtils(transaction ?? null) && !isSettled(transaction?.reportID)) {
                reportActionErrors.smartscan = getMicroSecondOnyxErrorWithTranslationKey('iou.error.genericSmartscanFailureMessage');
                reportAction = undefined;
            }
        } else if ((isIOUReport(report) || isExpenseReport(report)) && report?.ownerAccountID === currentUserAccountID) {
            if (shouldShowRBRForMissingSmartscanFields(report?.reportID) && !isSettled(report?.reportID)) {
                reportActionErrors.smartscan = getMicroSecondOnyxErrorWithTranslationKey('iou.error.genericSmartscanFailureMessage');
                reportAction = getReportActionWithMissingSmartscanFields(report?.reportID);
            }
        } else if (hasSmartscanError(reportActionsArray)) {
            reportActionErrors.smartscan = getMicroSecondOnyxErrorWithTranslationKey('iou.error.genericSmartscanFailureMessage');
            reportAction = getReportActionWithSmartscanError(reportActionsArray);
        }
    }

    return {
        errors: reportActionErrors,
        reportAction,
    };
}

/**
 * Get an object of error messages keyed by microtime by combining all error objects related to the report.
 */
function getAllReportErrors(report: OnyxEntry<Report>, reportActions: OnyxEntry<ReportActions>): Errors {
    const reportErrorFields = report?.errorFields ?? {};
    const {errors: reportActionErrors} = getAllReportActionsErrorsAndReportActionThatRequiresAttention(report, reportActions);

    // All error objects related to the report. Each object in the sources contains error messages keyed by microtime
    const errorSources = {
        ...reportErrorFields,
        ...reportActionErrors,
    };

    // Combine all error messages keyed by microtime into one object
    const errorSourcesArray = Object.values(errorSources ?? {});
    const allReportErrors = {};

    for (const errors of errorSourcesArray) {
        if (!isEmptyObject(errors)) {
            Object.assign(allReportErrors, errors);
        }
    }
    return allReportErrors;
}

function hasReportErrorsOtherThanFailedReceipt(report: Report, doesReportHaveViolations: boolean, transactionViolations: OnyxCollection<TransactionViolation[]>) {
    const reportActions = allReportActions?.[`${ONYXKEYS.COLLECTION.REPORT_ACTIONS}${report.reportID}`] ?? {};
    const allReportErrors = getAllReportErrors(report, reportActions) ?? {};
    const transactionReportActions = getAllReportActions(report.reportID);
    const oneTransactionThreadReportID = getOneTransactionThreadReportID(report.reportID, transactionReportActions, undefined);
    let doesTransactionThreadReportHasViolations = false;
    if (oneTransactionThreadReportID) {
        const transactionReport = getReport(oneTransactionThreadReportID, allReports);
        doesTransactionThreadReportHasViolations = !!transactionReport && shouldDisplayViolationsRBRInLHN(transactionReport, transactionViolations);
    }
    return (
        doesTransactionThreadReportHasViolations ||
        doesReportHaveViolations ||
        Object.values(allReportErrors).some((error) => error?.[0] !== translateLocal('iou.error.genericSmartscanFailureMessage'))
    );
}

type ShouldReportBeInOptionListParams = {
    report: OnyxEntry<Report>;
    currentReportId: string | undefined;
    isInFocusMode: boolean;
    betas: OnyxEntry<Beta[]>;
    policies: OnyxCollection<Policy>;
    excludeEmptyChats: boolean;
    doesReportHaveViolations: boolean;
    includeSelfDM?: boolean;
    login?: string;
    includeDomainEmail?: boolean;
};

function reasonForReportToBeInOptionList({
    report,
    currentReportId,
    isInFocusMode,
    betas,
    policies,
    excludeEmptyChats,
    doesReportHaveViolations,
    includeSelfDM = false,
    login,
    includeDomainEmail = false,
}: ShouldReportBeInOptionListParams): ValueOf<typeof CONST.REPORT_IN_LHN_REASONS> | null {
    const isInDefaultMode = !isInFocusMode;
    // Exclude reports that have no data because there wouldn't be anything to show in the option item.
    // This can happen if data is currently loading from the server or a report is in various stages of being created.
    // This can also happen for anyone accessing a public room or archived room for which they don't have access to the underlying policy.
    // Optionally exclude reports that do not belong to currently active workspace

    const parentReportAction = isThread(report) ? allReportActions?.[`${ONYXKEYS.COLLECTION.REPORT_ACTIONS}${report.parentReportID}`]?.[report.parentReportActionID] : undefined;

    if (
        !report?.reportID ||
        !report?.type ||
        report?.reportName === undefined ||
        (!report?.participants &&
            // We omit sending back participants for chat rooms when searching for reports since they aren't needed to display the results and can get very large.
            // So we allow showing rooms with no participants–in any other circumstances we should never have these reports with no participants in Onyx.
            !isChatRoom(report) &&
            !isChatThread(report) &&
            !isArchivedReport(getReportNameValuePairs(report?.reportID)) &&
            !isMoneyRequestReport(report) &&
            !isTaskReport(report) &&
            !isSelfDM(report) &&
            !isSystemChat(report) &&
            !isGroupChat(report))
    ) {
        return null;
    }

    // We used to use the system DM for A/B testing onboarding tasks, but now only create them in the Concierge chat. We
    // still need to allow existing users who have tasks in the system DM to see them, but otherwise we don't need to
    // show that chat
    if (report?.participants?.[CONST.ACCOUNT_ID.NOTIFICATIONS] && isEmptyReport(report)) {
        return null;
    }

    if (!canAccessReport(report, policies, betas)) {
        return null;
    }

    // If this is a transaction thread associated with a report that only has one transaction, omit it
    if (isOneTransactionThread(report.reportID, report.parentReportID, parentReportAction)) {
        return null;
    }

    if ((Object.values(CONST.REPORT.UNSUPPORTED_TYPE) as string[]).includes(report?.type ?? '')) {
        return null;
    }

    // Include the currently viewed report. If we excluded the currently viewed report, then there
    // would be no way to highlight it in the options list and it would be confusing to users because they lose
    // a sense of context.
    if (report.reportID === currentReportId) {
        return CONST.REPORT_IN_LHN_REASONS.IS_FOCUSED;
    }

    // Retrieve the draft comment for the report and convert it to a boolean
    const hasDraftComment = hasValidDraftComment(report.reportID);

    // Include reports that are relevant to the user in any view mode. Criteria include having a draft or having a GBR showing.
    // eslint-disable-next-line @typescript-eslint/prefer-nullish-coalescing
    if (hasDraftComment) {
        return CONST.REPORT_IN_LHN_REASONS.HAS_DRAFT_COMMENT;
    }

    if (requiresAttentionFromCurrentUser(report)) {
        return CONST.REPORT_IN_LHN_REASONS.HAS_GBR;
    }

    const isEmptyChat = isEmptyReport(report);
    const canHideReport = shouldHideReport(report, currentReportId);

    // Include reports if they are pinned
    if (report.isPinned) {
        return CONST.REPORT_IN_LHN_REASONS.PINNED_BY_USER;
    }

    const reportIsSettled = report.statusNum === CONST.REPORT.STATUS_NUM.REIMBURSED;

    // Always show IOU reports with violations unless they are reimbursed
    if (isExpenseRequest(report) && doesReportHaveViolations && !reportIsSettled) {
        return CONST.REPORT_IN_LHN_REASONS.HAS_IOU_VIOLATIONS;
    }

    // Hide only chat threads that haven't been commented on (other threads are actionable)
    if (isChatThread(report) && canHideReport && isEmptyChat) {
        return null;
    }

    // Show #admins room only when it has some value to the user.
    if (isAdminRoom(report) && !shouldAdminsRoomBeVisible(report)) {
        return null;
    }

    // Include reports that have errors from trying to add a workspace
    // If we excluded it, then the red-brock-road pattern wouldn't work for the user to resolve the error
    if (report.errorFields?.addWorkspaceRoom) {
        return CONST.REPORT_IN_LHN_REASONS.HAS_ADD_WORKSPACE_ROOM_ERRORS;
    }

    // All unread chats (even archived ones) in GSD mode will be shown. This is because GSD mode is specifically for focusing the user on the most relevant chats, primarily, the unread ones
    if (isInFocusMode) {
        return isUnread(report) && getReportNotificationPreference(report) !== CONST.REPORT.NOTIFICATION_PREFERENCE.MUTE ? CONST.REPORT_IN_LHN_REASONS.IS_UNREAD : null;
    }

    // Archived reports should always be shown when in default (most recent) mode. This is because you should still be able to access and search for the chats to find them.
    if (isInDefaultMode && isArchivedNonExpenseReport(report, getReportNameValuePairs(report?.reportID))) {
        return CONST.REPORT_IN_LHN_REASONS.IS_ARCHIVED;
    }

    // Hide chats between two users that haven't been commented on from the LNH
    if (excludeEmptyChats && isEmptyChat && isChatReport(report) && !isChatRoom(report) && !isPolicyExpenseChat(report) && !isSystemChat(report) && !isGroupChat(report) && canHideReport) {
        return null;
    }

    if (isSelfDM(report)) {
        return includeSelfDM ? CONST.REPORT_IN_LHN_REASONS.IS_SELF_DM : null;
    }

    if (Str.isDomainEmail(login ?? '') && !includeDomainEmail) {
        return null;
    }

    // Hide chat threads where the parent message is pending removal
    if (!isEmptyObject(parentReportAction) && isPendingRemove(parentReportAction) && isThreadParentMessage(parentReportAction, report?.reportID)) {
        return null;
    }

    return CONST.REPORT_IN_LHN_REASONS.DEFAULT;
}

/**
 * Takes several pieces of data from Onyx and evaluates if a report should be shown in the option list (either when searching
 * for reports or the reports shown in the LHN).
 *
 * This logic is very specific and the order of the logic is very important. It should fail quickly in most cases and also
 * filter out the majority of reports before filtering out very spimport { accounts } from '../languages/en';
ecific minority of reports.
 */
function shouldReportBeInOptionList(params: ShouldReportBeInOptionListParams) {
    return reasonForReportToBeInOptionList(params) !== null;
}

/**
 * Attempts to find a report in onyx with the provided list of participants. Does not include threads, task, expense, room, and policy expense chat.
 */
function getChatByParticipants(newParticipantList: number[], reports: OnyxCollection<Report> = allReports, shouldIncludeGroupChats = false): OnyxEntry<Report> {
    const sortedNewParticipantList = newParticipantList.sort();
    return Object.values(reports ?? {}).find((report) => {
        const participantAccountIDs = Object.keys(report?.participants ?? {});

        // Skip if it's not a 1:1 chat
        if (!shouldIncludeGroupChats && !isOneOnOneChat(report) && !isSystemChat(report)) {
            return false;
        }

        // If we are looking for a group chat, then skip non-group chat report
        if (shouldIncludeGroupChats && !isGroupChat(report)) {
            return false;
        }

        const sortedParticipantsAccountIDs = participantAccountIDs.map(Number).sort();

        // Only return the chat if it has all the participants
        return lodashIsEqual(sortedNewParticipantList, sortedParticipantsAccountIDs);
    });
}

/**
 * Attempts to find an invoice chat report in onyx with the provided policyID and receiverID.
 */
function getInvoiceChatByParticipants(receiverID: string | number, receiverType: InvoiceReceiverType, policyID?: string, reports: OnyxCollection<Report> = allReports): OnyxEntry<Report> {
    return Object.values(reports ?? {}).find((report) => {
        if (!report || !isInvoiceRoom(report) || isArchivedNonExpenseReportWithID(report?.reportID)) {
            return false;
        }

        const isSameReceiver =
            report.invoiceReceiver &&
            report.invoiceReceiver.type === receiverType &&
            (('accountID' in report.invoiceReceiver && report.invoiceReceiver.accountID === receiverID) ||
                ('policyID' in report.invoiceReceiver && report.invoiceReceiver.policyID === receiverID));

        return report.policyID === policyID && isSameReceiver;
    });
}

/**
 * Attempts to find a policy expense report in onyx that is owned by ownerAccountID in a given policy
 */
function getPolicyExpenseChat(ownerAccountID: number | undefined, policyID: string | undefined): OnyxEntry<Report> {
    if (!ownerAccountID || !policyID) {
        return;
    }

    return Object.values(allReports ?? {}).find((report: OnyxEntry<Report>) => {
        // If the report has been deleted, then skip it
        if (!report) {
            return false;
        }

        return report.policyID === policyID && isPolicyExpenseChat(report) && report.ownerAccountID === ownerAccountID;
    });
}

function getAllPolicyReports(policyID: string): Array<OnyxEntry<Report>> {
    return Object.values(allReports ?? {}).filter((report) => report?.policyID === policyID);
}

/**
 * Returns true if Chronos is one of the chat participants (1:1)
 */
function chatIncludesChronos(report: OnyxInputOrEntry<Report> | SearchReport): boolean {
    const participantAccountIDs = Object.keys(report?.participants ?? {}).map(Number);
    return participantAccountIDs.includes(CONST.ACCOUNT_ID.CHRONOS);
}

function chatIncludesChronosWithID(reportOrID?: string | SearchReport): boolean {
    if (!reportOrID) {
        return false;
    }

    const report = typeof reportOrID === 'string' ? getReport(reportOrID, allReports) : reportOrID;
    return chatIncludesChronos(report);
}

/**
 * Can only flag if:
 *
 * - It was written by someone else and isn't a whisper
 * - It's a welcome message whisper
 * - It's an ADD_COMMENT that is not an attachment
 */
function canFlagReportAction(reportAction: OnyxInputOrEntry<ReportAction>, reportID: string | undefined): boolean {
    let report = getReportOrDraftReport(reportID);

    // If the childReportID exists in reportAction and is equal to the reportID,
    // the report action being evaluated is the parent report action in a thread, and we should get the parent report to evaluate instead.
    if (reportAction?.childReportID?.toString() === reportID?.toString()) {
        report = getReportOrDraftReport(report?.parentReportID);
    }
    const isCurrentUserAction = reportAction?.actorAccountID === currentUserAccountID;
    if (isWhisperAction(reportAction)) {
        // Allow flagging whispers that are sent by other users
        if (!isCurrentUserAction && reportAction?.actorAccountID !== CONST.ACCOUNT_ID.CONCIERGE) {
            return true;
        }

        // Disallow flagging the rest of whisper as they are sent by us
        return false;
    }

    return !!(
        !isCurrentUserAction &&
        reportAction?.actionName === CONST.REPORT.ACTIONS.TYPE.ADD_COMMENT &&
        !isDeletedAction(reportAction) &&
        !isCreatedTaskReportAction(reportAction) &&
        !isEmptyObject(report) &&
        report &&
        isAllowedToComment(report)
    );
}

/**
 * Whether flag comment page should show
 */
function shouldShowFlagComment(reportAction: OnyxInputOrEntry<ReportAction>, report: OnyxInputOrEntry<Report>): boolean {
    return (
        canFlagReportAction(reportAction, report?.reportID) &&
        !isArchivedNonExpenseReport(report, getReportNameValuePairs(report?.reportID)) &&
        !chatIncludesChronos(report) &&
        !isConciergeChatReport(report) &&
        reportAction?.actorAccountID !== CONST.ACCOUNT_ID.CONCIERGE
    );
}

/**
 * Performs the markdown conversion, and replaces code points > 127 with C escape sequences
 * Used for compatibility with the backend auth validator for AddComment, and to account for MD in comments
 * @returns The comment's total length as seen from the backend
 */
function getCommentLength(textComment: string, parsingDetails?: ParsingDetails): number {
    return getParsedComment(textComment, parsingDetails)
        .replace(/[^ -~]/g, '\\u????')
        .trim().length;
}

function getRouteFromLink(url: string | null): string {
    if (!url) {
        return '';
    }

    // Get the reportID from URL
    let route = url;
    const localWebAndroidRegEx = /^(https:\/\/([0-9]{1,3})\.([0-9]{1,3})\.([0-9]{1,3})\.([0-9]{1,3}))/;
    linkingConfig.prefixes.forEach((prefix) => {
        if (route.startsWith(prefix)) {
            route = route.replace(prefix, '');
        } else if (localWebAndroidRegEx.test(route)) {
            route = route.replace(localWebAndroidRegEx, '');
        } else {
            return;
        }

        // Remove the port if it's a localhost URL
        if (/^:\d+/.test(route)) {
            route = route.replace(/:\d+/, '');
        }

        // Remove the leading slash if exists
        if (route.startsWith('/')) {
            route = route.replace('/', '');
        }
    });
    return route;
}

function parseReportRouteParams(route: string): ReportRouteParams {
    let parsingRoute = route;
    if (parsingRoute.at(0) === '/') {
        // remove the first slash
        parsingRoute = parsingRoute.slice(1);
    }

    if (!parsingRoute.startsWith(addTrailingForwardSlash(ROUTES.REPORT))) {
        return {reportID: '', isSubReportPageRoute: false};
    }

    const pathSegments = parsingRoute.split('/');

    const reportIDSegment = pathSegments.at(1);
    const hasRouteReportActionID = !Number.isNaN(Number(reportIDSegment));

    // Check for "undefined" or any other unwanted string values
    if (!reportIDSegment || reportIDSegment === 'undefined') {
        return {reportID: '', isSubReportPageRoute: false};
    }

    return {
        reportID: reportIDSegment,
        isSubReportPageRoute: pathSegments.length > 2 && !hasRouteReportActionID,
    };
}

function getReportIDFromLink(url: string | null): string {
    const route = getRouteFromLink(url);
    const {reportID, isSubReportPageRoute} = parseReportRouteParams(route);
    if (isSubReportPageRoute) {
        // We allow the Sub-Report deep link routes (settings, details, etc.) to be handled by their respective component pages
        return '';
    }
    return reportID;
}

/**
 * Check if the chat report is linked to an iou that is waiting for the current user to add a credit bank account.
 */
function hasIOUWaitingOnCurrentUserBankAccount(chatReport: OnyxInputOrEntry<Report>): boolean {
    if (chatReport?.iouReportID) {
        const iouReport = getReport(chatReport.iouReportID, allReports);
        if (iouReport?.isWaitingOnBankAccount && iouReport?.ownerAccountID === currentUserAccountID) {
            return true;
        }
    }

    return false;
}

/**
 * Users can submit an expense:
 * - in policy expense chats only if they are in a role of a member in the chat (in other words, if it's their policy expense chat)
 * - in an open or submitted expense report tied to a policy expense chat the user owns
 *     - employee can submit expenses in a submitted expense report only if the policy has Instant Submit settings turned on
 * - in an IOU report, which is not settled yet
 * - in a 1:1 DM chat
 */
function canRequestMoney(report: OnyxEntry<Report>, policy: OnyxEntry<Policy>, otherParticipants: number[]): boolean {
    // User cannot submit expenses in a chat thread, task report or in a chat room
    if (isChatThread(report) || isTaskReport(report) || isChatRoom(report) || isSelfDM(report) || isGroupChat(report)) {
        return false;
    }

    // Users can only submit expenses in DMs if they are a 1:1 DM
    if (isDM(report)) {
        return otherParticipants.length === 1;
    }

    // Prevent requesting money if pending IOU report waiting for their bank account already exists
    if (hasIOUWaitingOnCurrentUserBankAccount(report)) {
        return false;
    }

    let isOwnPolicyExpenseChat = report?.isOwnPolicyExpenseChat ?? false;
    if (isExpenseReport(report) && getParentReport(report)) {
        isOwnPolicyExpenseChat = !!getParentReport(report)?.isOwnPolicyExpenseChat;
    }

    // In case there are no other participants than the current user and it's not user's own policy expense chat, they can't submit expenses from such report
    if (otherParticipants.length === 0 && !isOwnPolicyExpenseChat) {
        return false;
    }

    // Current user must be a manager or owner of this IOU
    if (isIOUReport(report) && currentUserAccountID !== report?.managerID && currentUserAccountID !== report?.ownerAccountID) {
        return false;
    }

    // User can submit expenses in any IOU report, unless paid, but the user can only submit expenses in an expense report
    // which is tied to their workspace chat.
    if (isMoneyRequestReport(report)) {
        const canAddTransactions = canAddTransaction(report);
        return isReportInGroupPolicy(report) ? isOwnPolicyExpenseChat && canAddTransactions : canAddTransactions;
    }

    // In the case of policy expense chat, users can only submit expenses from their own policy expense chat
    return !isPolicyExpenseChat(report) || isOwnPolicyExpenseChat;
}

function isGroupChatAdmin(report: OnyxEntry<Report>, accountID: number) {
    if (!report?.participants) {
        return false;
    }

    const reportParticipants = report.participants ?? {};
    const participant = reportParticipants[accountID];
    return participant?.role === CONST.REPORT.ROLE.ADMIN;
}

/**
 * Helper method to define what expense options we want to show for particular method.
 * There are 4 expense options: Submit, Split, Pay and Track expense:
 * - Submit option should show for:
 *     - DMs
 *     - own policy expense chats
 *     - open and processing expense reports tied to own policy expense chat
 *     - unsettled IOU reports
 * - Pay option should show for:
 *     - DMs
 * - Split options should show for:
 *     - DMs
 *     - chat/policy rooms with more than 1 participant
 *     - groups chats with 2 and more participants
 *     - corporate workspace chats
 * - Track expense option should show for:
 *    - Self DMs
 *    - own policy expense chats
 *    - open and processing expense reports tied to own policy expense chat
 * - Send invoice option should show for:
 *    - invoice rooms if the user is an admin of the sender workspace
 * None of the options should show in chat threads or if there is some special Expensify account
 * as a participant of the report.
 */
function getMoneyRequestOptions(report: OnyxEntry<Report>, policy: OnyxEntry<Policy>, reportParticipants: number[], filterDeprecatedTypes = false): IOUType[] {
    // In any thread, task report or trip room, we do not allow any new expenses
    if (isChatThread(report) || isTaskReport(report) || isInvoiceReport(report) || isSystemChat(report) || isArchivedReportWithID(report?.reportID) || isTripRoom(report)) {
        return [];
    }

    if (isInvoiceRoom(report)) {
        if (canSendInvoiceFromWorkspace(policy?.id) && isPolicyAdmin(report?.policyID, allPolicies)) {
            return [CONST.IOU.TYPE.INVOICE];
        }
        return [];
    }

    // We don't allow IOU actions if an Expensify account is a participant of the report, unless the policy that the report is on is owned by an Expensify account
    const doParticipantsIncludeExpensifyAccounts = lodashIntersection(reportParticipants, CONST.EXPENSIFY_ACCOUNT_IDS).length > 0;
    const policyOwnerAccountID = getPolicy(report?.policyID)?.ownerAccountID;
    const isPolicyOwnedByExpensifyAccounts = policyOwnerAccountID ? CONST.EXPENSIFY_ACCOUNT_IDS.includes(policyOwnerAccountID) : false;
    if (doParticipantsIncludeExpensifyAccounts && !isPolicyOwnedByExpensifyAccounts) {
        return [];
    }

    const otherParticipants = reportParticipants.filter((accountID) => currentUserPersonalDetails?.accountID !== accountID);
    const hasSingleParticipantInReport = otherParticipants.length === 1;
    let options: IOUType[] = [];

    if (isSelfDM(report)) {
        options = [CONST.IOU.TYPE.TRACK];
    }

    if (canRequestMoney(report, policy, otherParticipants)) {
        options = [...options, CONST.IOU.TYPE.SUBMIT];
        if (!filterDeprecatedTypes) {
            options = [...options, CONST.IOU.TYPE.REQUEST];
        }

        // If the user can request money from the workspace report, they can also track expenses
        if (isPolicyExpenseChat(report) || isExpenseReport(report)) {
            options = [...options, CONST.IOU.TYPE.TRACK];
        }
    }

    // User created policy rooms and default rooms like #admins or #announce will always have the Split Expense option
    // unless there are no other participants at all (e.g. #admins room for a policy with only 1 admin)
    // DM chats will have the Split Expense option.
    // Your own workspace chats will have the split expense option.
    if (
        (isChatRoom(report) && !isAnnounceRoom(report) && otherParticipants.length > 0) ||
        (isDM(report) && otherParticipants.length > 0) ||
        (isGroupChat(report) && otherParticipants.length > 0) ||
        (isPolicyExpenseChat(report) && report?.isOwnPolicyExpenseChat)
    ) {
        options = [...options, CONST.IOU.TYPE.SPLIT];
    }

    // Pay someone option should be visible only in 1:1 DMs
    if (isDM(report) && hasSingleParticipantInReport) {
        options = [...options, CONST.IOU.TYPE.PAY];
        if (!filterDeprecatedTypes) {
            options = [...options, CONST.IOU.TYPE.SEND];
        }
    }

    return options;
}

/**
 * This is a temporary function to help with the smooth transition with the oldDot.
 * This function will be removed once the transition occurs in oldDot to new links.
 */
// eslint-disable-next-line @typescript-eslint/naming-convention
function temporary_getMoneyRequestOptions(
    report: OnyxEntry<Report>,
    policy: OnyxEntry<Policy>,
    reportParticipants: number[],
): Array<Exclude<IOUType, typeof CONST.IOU.TYPE.REQUEST | typeof CONST.IOU.TYPE.SEND | typeof CONST.IOU.TYPE.CREATE>> {
    return getMoneyRequestOptions(report, policy, reportParticipants, true) as Array<
        Exclude<IOUType, typeof CONST.IOU.TYPE.REQUEST | typeof CONST.IOU.TYPE.SEND | typeof CONST.IOU.TYPE.CREATE>
    >;
}

/**
 * Invoice sender, invoice receiver and auto-invited admins cannot leave
 */
function canLeaveInvoiceRoom(report: OnyxEntry<Report>): boolean {
    if (!report || !report?.invoiceReceiver) {
        return false;
    }

    if (report?.statusNum === CONST.REPORT.STATUS_NUM.CLOSED) {
        return false;
    }

    const isSenderPolicyAdmin = getPolicy(report.policyID)?.role === CONST.POLICY.ROLE.ADMIN;

    if (isSenderPolicyAdmin) {
        return false;
    }

    if (report.invoiceReceiver.type === CONST.REPORT.INVOICE_RECEIVER_TYPE.INDIVIDUAL) {
        return report?.invoiceReceiver?.accountID !== currentUserAccountID;
    }

    const isReceiverPolicyAdmin = getPolicy(report.invoiceReceiver.policyID)?.role === CONST.POLICY.ROLE.ADMIN;

    if (isReceiverPolicyAdmin) {
        return false;
    }

    return true;
}

/**
 * Allows a user to leave a policy room according to the following conditions of the visibility or chatType rNVP:
 * `public` - Anyone can leave (because anybody can join)
 * `public_announce` - Only non-policy members can leave (it's auto-shared with policy members)
 * `policy_admins` - Nobody can leave (it's auto-shared with all policy admins)
 * `policy_announce` - Nobody can leave (it's auto-shared with all policy members)
 * `policyExpenseChat` - Nobody can leave (it's auto-shared with all policy members)
 * `policy` - Anyone can leave (though only policy members can join)
 * `domain` - Nobody can leave (it's auto-shared with domain members)
 * `dm` - Nobody can leave (it's auto-shared with users)
 * `private` - Anybody can leave (though you can only be invited to join)
 * `invoice` - Invoice sender, invoice receiver and auto-invited admins cannot leave
 */
function canLeaveRoom(report: OnyxEntry<Report>, isPolicyEmployee: boolean): boolean {
    if (isInvoiceRoom(report)) {
        if (isArchivedNonExpenseReport(report, getReportNameValuePairs(report?.reportID))) {
            return false;
        }

        const invoiceReport = getReportOrDraftReport(report?.iouReportID);

        if (invoiceReport?.ownerAccountID === currentUserAccountID) {
            return false;
        }

        if (invoiceReport?.managerID === currentUserAccountID) {
            return false;
        }

        const isSenderPolicyAdmin = getPolicy(report?.policyID)?.role === CONST.POLICY.ROLE.ADMIN;

        if (isSenderPolicyAdmin) {
            return false;
        }

        const isReceiverPolicyAdmin =
            report?.invoiceReceiver?.type === CONST.REPORT.INVOICE_RECEIVER_TYPE.BUSINESS ? getPolicy(report?.invoiceReceiver?.policyID)?.role === CONST.POLICY.ROLE.ADMIN : false;

        if (isReceiverPolicyAdmin) {
            return false;
        }

        return true;
    }

    if (!report?.visibility) {
        if (
            report?.chatType === CONST.REPORT.CHAT_TYPE.POLICY_ADMINS ||
            report?.chatType === CONST.REPORT.CHAT_TYPE.POLICY_ANNOUNCE ||
            report?.chatType === CONST.REPORT.CHAT_TYPE.POLICY_EXPENSE_CHAT ||
            report?.chatType === CONST.REPORT.CHAT_TYPE.DOMAIN_ALL ||
            report?.chatType === CONST.REPORT.CHAT_TYPE.SELF_DM ||
            !report?.chatType
        ) {
            // DM chats don't have a chatType
            return false;
        }
    } else if (isPublicAnnounceRoom(report) && isPolicyEmployee) {
        return false;
    }
    return true;
}

function isCurrentUserTheOnlyParticipant(participantAccountIDs?: number[]): boolean {
    return !!(participantAccountIDs?.length === 1 && participantAccountIDs?.at(0) === currentUserAccountID);
}

/**
 * Returns display names for those that can see the whisper.
 * However, it returns "you" if the current user is the only one who can see it besides the person that sent it.
 */
function getWhisperDisplayNames(participantAccountIDs?: number[]): string | undefined {
    const isWhisperOnlyVisibleToCurrentUser = isCurrentUserTheOnlyParticipant(participantAccountIDs);

    // When the current user is the only participant, the display name needs to be "you" because that's the only person reading it
    if (isWhisperOnlyVisibleToCurrentUser) {
        return translateLocal('common.youAfterPreposition');
    }

    return participantAccountIDs?.map((accountID) => getDisplayNameForParticipant({accountID, shouldUseShortForm: !isWhisperOnlyVisibleToCurrentUser})).join(', ');
}

/**
 * Show subscript on workspace chats / threads and expense requests
 */
function shouldReportShowSubscript(report: OnyxEntry<Report>): boolean {
    if (isArchivedNonExpenseReport(report, getReportNameValuePairs(report?.reportID)) && !isWorkspaceThread(report)) {
        return false;
    }

    if (isPolicyExpenseChat(report) && !isChatThread(report) && !isTaskReport(report) && !report?.isOwnPolicyExpenseChat) {
        return true;
    }

    if (isPolicyExpenseChat(report) && !isThread(report) && !isTaskReport(report)) {
        return true;
    }

    if (isExpenseRequest(report)) {
        return true;
    }

    if (isExpenseReport(report) && isOneTransactionReport(report?.reportID)) {
        return true;
    }

    if (isWorkspaceTaskReport(report)) {
        return true;
    }

    if (isWorkspaceThread(report)) {
        return true;
    }

    if (isInvoiceRoom(report) || isInvoiceReport(report)) {
        return true;
    }

    return false;
}

/**
 * Return true if reports data exists
 */
function isReportDataReady(): boolean {
    return !isEmptyObject(allReports) && Object.keys(allReports ?? {}).some((key) => allReports?.[key]?.reportID);
}

/**
 * Return true if reportID from path is valid
 */
function isValidReportIDFromPath(reportIDFromPath: string | undefined): boolean {
    return !!reportIDFromPath && !['', 'null', 'undefined', '0', '-1'].includes(reportIDFromPath);
}

/**
 * Return the errors we have when creating a chat or a workspace room
 */
function getAddWorkspaceRoomOrChatReportErrors(report: OnyxEntry<Report>): Errors | null | undefined {
    // We are either adding a workspace room, or we're creating a chat, it isn't possible for both of these to have errors for the same report at the same time, so
    // simply looking up the first truthy value will get the relevant property if it's set.
    return report?.errorFields?.addWorkspaceRoom ?? report?.errorFields?.createChat;
}

/**
 * Return true if the expense report is marked for deletion.
 */
function isMoneyRequestReportPendingDeletion(reportOrID: OnyxEntry<Report> | string): boolean {
    const report = typeof reportOrID === 'string' ? getReport(reportOrID, allReports) : reportOrID;
    if (!isMoneyRequestReport(report)) {
        return false;
    }

    const parentReportAction = getReportAction(report?.parentReportID, report?.parentReportActionID);
    return parentReportAction?.pendingAction === CONST.RED_BRICK_ROAD_PENDING_ACTION.DELETE;
}

function canUserPerformWriteAction(report: OnyxEntry<Report>) {
    const reportErrors = getAddWorkspaceRoomOrChatReportErrors(report);

    // If the expense report is marked for deletion, let us prevent any further write action.
    if (isMoneyRequestReportPendingDeletion(report)) {
        return false;
    }

    const reportNameValuePairs = getReportNameValuePairs(report?.reportID);
    return !isArchivedNonExpenseReport(report, reportNameValuePairs) && isEmptyObject(reportErrors) && report && isAllowedToComment(report) && !isAnonymousUser && canWriteInReport(report);
}

/**
 * Returns ID of the original report from which the given reportAction is first created.
 */
function getOriginalReportID(reportID: string | undefined, reportAction: OnyxInputOrEntry<ReportAction>): string | undefined {
    if (!reportID) {
        return undefined;
    }
    const reportActions = allReportActions?.[`${ONYXKEYS.COLLECTION.REPORT_ACTIONS}${reportID}`];
    const currentReportAction = reportAction?.reportActionID ? reportActions?.[reportAction.reportActionID] : undefined;
    const transactionThreadReportID = getOneTransactionThreadReportID(reportID, reportActions ?? ([] as ReportAction[]));
    const isThreadReportParentAction = reportAction?.childReportID?.toString() === reportID;
    if (Object.keys(currentReportAction ?? {}).length === 0) {
        return isThreadReportParentAction ? getReport(reportID, allReports)?.parentReportID : transactionThreadReportID ?? reportID;
    }
    return reportID;
}

/**
 * Return the pendingAction and the errors resulting from either
 *
 * - creating a workspace room
 * - starting a chat
 * - paying the expense
 *
 * while being offline
 */
function getReportOfflinePendingActionAndErrors(report: OnyxEntry<Report>): ReportOfflinePendingActionAndErrors {
    // It shouldn't be possible for all of these actions to be pending (or to have errors) for the same report at the same time, so just take the first that exists
    const reportPendingAction = report?.pendingFields?.addWorkspaceRoom ?? report?.pendingFields?.createChat ?? report?.pendingFields?.reimbursed;

    const reportErrors = getAddWorkspaceRoomOrChatReportErrors(report);
    return {reportPendingAction, reportErrors};
}

/**
 * Check if the report can create the expense with type is iouType
 */
function canCreateRequest(report: OnyxEntry<Report>, policy: OnyxEntry<Policy>, iouType: ValueOf<typeof CONST.IOU.TYPE>): boolean {
    const participantAccountIDs = Object.keys(report?.participants ?? {}).map(Number);

    if (!canUserPerformWriteAction(report)) {
        return false;
    }

    const requestOptions = getMoneyRequestOptions(report, policy, participantAccountIDs);
    requestOptions.push(CONST.IOU.TYPE.CREATE);

    return requestOptions.includes(iouType);
}

function getWorkspaceChats(policyID: string, accountIDs: number[], reports: OnyxCollection<Report> = allReports): Array<OnyxEntry<Report>> {
    return Object.values(reports ?? {}).filter(
        (report) => isPolicyExpenseChat(report) && report?.policyID === policyID && report?.ownerAccountID && accountIDs.includes(report?.ownerAccountID),
    );
}

/**
 * Gets all reports that relate to the policy
 *
 * @param policyID - the workspace ID to get all associated reports
 */
function getAllWorkspaceReports(policyID?: string): Array<OnyxEntry<Report>> {
    if (!policyID) {
        return [];
    }
    return Object.values(allReports ?? {}).filter((report) => report?.policyID === policyID);
}

/**
 * @param policy - the workspace the report is on, null if the user isn't a member of the workspace
 */
function shouldDisableRename(report: OnyxEntry<Report>): boolean {
    if (
        isDefaultRoom(report) ||
        isArchivedReport(getReportNameValuePairs(report?.reportID)) ||
        isPublicRoom(report) ||
        isThread(report) ||
        isMoneyRequest(report) ||
        isMoneyRequestReport(report) ||
        isPolicyExpenseChat(report) ||
        isInvoiceRoom(report) ||
        isInvoiceReport(report) ||
        isSystemChat(report)
    ) {
        return true;
    }

    if (isGroupChat(report)) {
        return false;
    }

    if (isDeprecatedGroupDM(report) || isTaskReport(report)) {
        return true;
    }

    return false;
}

/**
 * @param policy - the workspace the report is on, null if the user isn't a member of the workspace
 */
function canEditWriteCapability(report: OnyxEntry<Report>, policy: OnyxEntry<Policy>): boolean {
    return isPolicyAdminPolicyUtils(policy) && !isAdminRoom(report) && !isArchivedReport(getReportNameValuePairs(report?.reportID)) && !isThread(report) && !isInvoiceRoom(report);
}

/**
 * @param policy - the workspace the report is on, null if the user isn't a member of the workspace
 */
function canEditRoomVisibility(report: OnyxEntry<Report>, policy: OnyxEntry<Policy>): boolean {
    return isPolicyAdminPolicyUtils(policy) && !isArchivedNonExpenseReport(report, getReportNameValuePairs(report?.reportID));
}

/**
 * Returns the onyx data needed for the task assignee chat
 */
function getTaskAssigneeChatOnyxData(
    accountID: number,
    assigneeAccountID: number,
    taskReportID: string,
    assigneeChatReportID: string,
    parentReportID: string | undefined,
    title: string,
    assigneeChatReport: OnyxEntry<Report>,
): OnyxDataTaskAssigneeChat {
    // Set if we need to add a comment to the assignee chat notifying them that they have been assigned a task
    let optimisticAssigneeAddComment: OptimisticReportAction | undefined;
    // Set if this is a new chat that needs to be created for the assignee
    let optimisticChatCreatedReportAction: OptimisticCreatedReportAction | undefined;
    const assigneeChatReportMetadata = getReportMetadata(assigneeChatReportID);
    const currentTime = DateUtils.getDBTime();
    const optimisticData: OnyxUpdate[] = [];
    const successData: OnyxUpdate[] = [];
    const failureData: OnyxUpdate[] = [];

    // You're able to assign a task to someone you haven't chatted with before - so we need to optimistically create the chat and the chat reportActions
    // Only add the assignee chat report to onyx if we haven't already set it optimistically
    if (assigneeChatReportMetadata?.isOptimisticReport && assigneeChatReport?.pendingFields?.createChat !== CONST.RED_BRICK_ROAD_PENDING_ACTION.ADD) {
        optimisticChatCreatedReportAction = buildOptimisticCreatedReportAction(assigneeChatReportID);
        optimisticData.push(
            {
                onyxMethod: Onyx.METHOD.MERGE,
                key: `${ONYXKEYS.COLLECTION.REPORT}${assigneeChatReportID}`,
                value: {
                    pendingFields: {
                        createChat: CONST.RED_BRICK_ROAD_PENDING_ACTION.ADD,
                    },
                },
            },
            {
                onyxMethod: Onyx.METHOD.MERGE,
                key: `${ONYXKEYS.COLLECTION.REPORT_ACTIONS}${assigneeChatReportID}`,
                value: {[optimisticChatCreatedReportAction.reportActionID]: optimisticChatCreatedReportAction as Partial<ReportAction>},
            },
        );

        successData.push(
            {
                onyxMethod: Onyx.METHOD.MERGE,
                key: `${ONYXKEYS.COLLECTION.REPORT}${assigneeChatReportID}`,
                value: {
                    pendingFields: {
                        createChat: null,
                    },
                    // BE will send a different participant. We clear the optimistic one to avoid duplicated entries
                    participants: {[assigneeAccountID]: null},
                },
            },
            {
                onyxMethod: Onyx.METHOD.MERGE,
                key: `${ONYXKEYS.COLLECTION.REPORT_METADATA}${assigneeChatReportID}`,
                value: {
                    isOptimisticReport: false,
                },
            },
        );

        failureData.push(
            {
                onyxMethod: Onyx.METHOD.SET,
                key: `${ONYXKEYS.COLLECTION.REPORT}${assigneeChatReportID}`,
                value: null,
            },
            {
                onyxMethod: Onyx.METHOD.MERGE,
                key: `${ONYXKEYS.COLLECTION.REPORT_ACTIONS}${assigneeChatReportID}`,
                value: {[optimisticChatCreatedReportAction.reportActionID]: {pendingAction: null}},
            },
            // If we failed, we want to remove the optimistic personal details as it was likely due to an invalid login
            {
                onyxMethod: Onyx.METHOD.MERGE,
                key: ONYXKEYS.PERSONAL_DETAILS_LIST,
                value: {
                    [assigneeAccountID]: null,
                },
            },
        );
    }

    // If you're choosing to share the task in the same DM as the assignee then we don't need to create another reportAction indicating that you've been assigned
    if (assigneeChatReportID !== parentReportID) {
        // eslint-disable-next-line @typescript-eslint/prefer-nullish-coalescing
        const displayname = allPersonalDetails?.[assigneeAccountID]?.displayName || allPersonalDetails?.[assigneeAccountID]?.login || '';
        optimisticAssigneeAddComment = buildOptimisticTaskCommentReportAction(taskReportID, title, assigneeAccountID, `assigned to ${displayname}`, parentReportID);
        const lastAssigneeCommentText = formatReportLastMessageText(getReportActionText(optimisticAssigneeAddComment.reportAction as ReportAction));
        const optimisticAssigneeReport = {
            lastVisibleActionCreated: currentTime,
            lastMessageText: lastAssigneeCommentText,
            lastActorAccountID: accountID,
            lastReadTime: currentTime,
        };

        optimisticData.push(
            {
                onyxMethod: Onyx.METHOD.MERGE,
                key: `${ONYXKEYS.COLLECTION.REPORT_ACTIONS}${assigneeChatReportID}`,
                value: {[optimisticAssigneeAddComment.reportAction.reportActionID]: optimisticAssigneeAddComment.reportAction as ReportAction},
            },
            {
                onyxMethod: Onyx.METHOD.MERGE,
                key: `${ONYXKEYS.COLLECTION.REPORT}${assigneeChatReportID}`,
                value: optimisticAssigneeReport,
            },
        );
        successData.push({
            onyxMethod: Onyx.METHOD.MERGE,
            key: `${ONYXKEYS.COLLECTION.REPORT_ACTIONS}${assigneeChatReportID}`,
            value: {[optimisticAssigneeAddComment.reportAction.reportActionID]: {isOptimisticAction: null}},
        });
        failureData.push({
            onyxMethod: Onyx.METHOD.MERGE,
            key: `${ONYXKEYS.COLLECTION.REPORT_ACTIONS}${assigneeChatReportID}`,
            value: {[optimisticAssigneeAddComment.reportAction.reportActionID]: {pendingAction: null}},
        });
    }

    return {
        optimisticData,
        successData,
        failureData,
        optimisticAssigneeAddComment,
        optimisticChatCreatedReportAction,
    };
}

/**
 * Return iou report action display message
 */
function getIOUReportActionDisplayMessage(reportAction: OnyxEntry<ReportAction>, transaction?: OnyxEntry<Transaction>): string {
    if (!isMoneyRequestAction(reportAction)) {
        return '';
    }
    const originalMessage = getOriginalMessage(reportAction);
    const {IOUReportID, automaticAction} = originalMessage ?? {};
    const iouReport = getReportOrDraftReport(IOUReportID);
    let translationKey: TranslationPaths;
    if (originalMessage?.type === CONST.IOU.REPORT_ACTION_TYPE.PAY) {
        // The `REPORT_ACTION_TYPE.PAY` action type is used for both fulfilling existing requests and sending money. To
        // differentiate between these two scenarios, we check if the `originalMessage` contains the `IOUDetails`
        // property. If it does, it indicates that this is a 'Pay someone' action.
        const {amount, currency} = originalMessage?.IOUDetails ?? originalMessage ?? {};
        const formattedAmount = convertToDisplayString(Math.abs(amount), currency) ?? '';

        switch (originalMessage.paymentType) {
            case CONST.IOU.PAYMENT_TYPE.ELSEWHERE:
                translationKey = hasMissingInvoiceBankAccount(IOUReportID) ? 'iou.payerSettledWithMissingBankAccount' : 'iou.paidElsewhereWithAmount';
                break;
            case CONST.IOU.PAYMENT_TYPE.EXPENSIFY:
            case CONST.IOU.PAYMENT_TYPE.VBBA:
                translationKey = 'iou.paidWithExpensifyWithAmount';
                if (automaticAction) {
                    translationKey = 'iou.automaticallyPaidWithExpensify';
                }
                break;
            default:
                translationKey = 'iou.payerPaidAmount';
                break;
        }
        return translateLocal(translationKey, {amount: formattedAmount, payer: ''});
    }

    const amount = getTransactionAmount(transaction, !isEmptyObject(iouReport) && isExpenseReport(iouReport)) ?? 0;
    const formattedAmount = convertToDisplayString(amount, getCurrency(transaction)) ?? '';
    const isRequestSettled = isSettled(IOUReportID);
    const isApproved = isReportApproved({report: iouReport});
    if (isRequestSettled) {
        return translateLocal('iou.payerSettled', {
            amount: formattedAmount,
        });
    }
    if (isApproved) {
        return translateLocal('iou.approvedAmount', {
            amount: formattedAmount,
        });
    }
    if (isSplitBillReportAction(reportAction)) {
        translationKey = 'iou.didSplitAmount';
    } else if (isTrackExpenseAction(reportAction)) {
        translationKey = 'iou.trackedAmount';
    } else {
        translationKey = 'iou.submittedAmount';
    }
    return translateLocal(translationKey, {
        formattedAmount,
        comment: getMerchantOrDescription(transaction),
    });
}

/**
 * Checks if a report is a group chat.
 *
 * A report is a group chat if it meets the following conditions:
 * - Not a chat thread.
 * - Not a task report.
 * - Not an expense / IOU report.
 * - Not an archived room.
 * - Not a public / admin / announce chat room (chat type doesn't match any of the specified types).
 * - More than 2 participants.
 *
 */
function isDeprecatedGroupDM(report: OnyxEntry<Report>): boolean {
    return !!(
        report &&
        !isChatThread(report) &&
        !isTaskReport(report) &&
        !isInvoiceReport(report) &&
        !isMoneyRequestReport(report) &&
        !isArchivedReport(getReportNameValuePairs(report?.reportID)) &&
        !Object.values(CONST.REPORT.CHAT_TYPE).some((chatType) => chatType === getChatType(report)) &&
        Object.keys(report.participants ?? {})
            .map(Number)
            .filter((accountID) => accountID !== currentUserAccountID).length > 1
    );
}

/**
 * A "root" group chat is the top level group chat and does not refer to any threads off of a Group Chat
 */
function isRootGroupChat(report: OnyxEntry<Report>): boolean {
    return !isChatThread(report) && (isGroupChat(report) || isDeprecatedGroupDM(report));
}

/**
 * Assume any report without a reportID is unusable.
 */
function isValidReport(report?: OnyxEntry<Report>): boolean {
    return !!report?.reportID;
}

/**
 * Check to see if we are a participant of this report.
 */
function isReportParticipant(accountID: number | undefined, report: OnyxEntry<Report>): boolean {
    if (!accountID) {
        return false;
    }

    const possibleAccountIDs = Object.keys(report?.participants ?? {}).map(Number);
    if (report?.ownerAccountID) {
        possibleAccountIDs.push(report?.ownerAccountID);
    }
    if (report?.managerID) {
        possibleAccountIDs.push(report?.managerID);
    }
    return possibleAccountIDs.includes(accountID);
}

/**
 * Check to see if the current user has access to view the report.
 */
function canCurrentUserOpenReport(report: OnyxEntry<Report>): boolean {
    return (isReportParticipant(currentUserAccountID, report) || isPublicRoom(report)) && canAccessReport(report, allPolicies, allBetas);
}

function shouldUseFullTitleToDisplay(report: OnyxEntry<Report>): boolean {
    return (
        isMoneyRequestReport(report) || isPolicyExpenseChat(report) || isChatRoom(report) || isChatThread(report) || isTaskReport(report) || isGroupChat(report) || isInvoiceReport(report)
    );
}

function getRoom(type: ValueOf<typeof CONST.REPORT.CHAT_TYPE>, policyID: string): OnyxEntry<Report> {
    const room = Object.values(allReports ?? {}).find((report) => report?.policyID === policyID && report?.chatType === type && !isThread(report));
    return room;
}

/**
 *  We only want policy members who are members of the report to be able to modify the report description, but not in thread chat.
 */
function canEditReportDescription(report: OnyxEntry<Report>, policy: OnyxEntry<Policy>): boolean {
    return (
        !isMoneyRequestReport(report) &&
        !isArchivedReport(getReportNameValuePairs(report?.reportID)) &&
        isChatRoom(report) &&
        !isChatThread(report) &&
        !isEmpty(policy) &&
        hasParticipantInArray(report, currentUserAccountID ? [currentUserAccountID] : []) &&
        !isAuditor(report)
    );
}

function canEditPolicyDescription(policy: OnyxEntry<Policy>): boolean {
    return isPolicyAdminPolicyUtils(policy);
}

function getReportActionWithSmartscanError(reportActions: ReportAction[]): ReportAction | undefined {
    return reportActions.find((action) => {
        const isReportPreview = isReportPreviewAction(action);
        const isSplitReportAction = isSplitBillReportAction(action);
        if (!isSplitReportAction && !isReportPreview) {
            return false;
        }
        const IOUReportID = getIOUReportIDFromReportActionPreview(action);
        const isReportPreviewError = isReportPreview && shouldShowRBRForMissingSmartscanFields(IOUReportID) && !isSettled(IOUReportID);
        if (isReportPreviewError) {
            return true;
        }

        const transactionID = isMoneyRequestAction(action) ? getOriginalMessage(action)?.IOUTransactionID : undefined;
        const transaction = allTransactions?.[`${ONYXKEYS.COLLECTION.TRANSACTION}${transactionID}`] ?? {};
        const isSplitBillError = isSplitReportAction && hasMissingSmartscanFieldsTransactionUtils(transaction as Transaction);

        return isSplitBillError;
    });
}

/**
 * Checks if report action has error when smart scanning
 */
function hasSmartscanError(reportActions: ReportAction[]): boolean {
    return !!getReportActionWithSmartscanError(reportActions);
}

function shouldAutoFocusOnKeyPress(event: KeyboardEvent): boolean {
    if (event.key.length > 1) {
        return false;
    }

    // If a key is pressed in combination with Meta, Control or Alt do not focus
    if (event.ctrlKey || event.metaKey) {
        return false;
    }

    if (event.code === 'Space') {
        return false;
    }

    return true;
}

/**
 * Navigates to the appropriate screen based on the presence of a private note for the current user.
 */
function navigateToPrivateNotes(report: OnyxEntry<Report>, session: OnyxEntry<Session>, backTo?: string) {
    if (isEmpty(report) || isEmpty(session) || !session.accountID) {
        return;
    }
    const currentUserPrivateNote = report.privateNotes?.[session.accountID]?.note ?? '';
    if (isEmpty(currentUserPrivateNote)) {
        Navigation.navigate(ROUTES.PRIVATE_NOTES_EDIT.getRoute(report.reportID, session.accountID, backTo));
        return;
    }
    Navigation.navigate(ROUTES.PRIVATE_NOTES_LIST.getRoute(report.reportID, backTo));
}

/**
 * Get all held transactions of a iouReport
 */
function getAllHeldTransactions(iouReportID?: string): Transaction[] {
    const transactions = getReportTransactions(iouReportID);
    return transactions.filter((transaction) => isOnHoldTransactionUtils(transaction));
}

/**
 * Check if Report has any held expenses
 */
function hasHeldExpenses(iouReportID?: string, allReportTransactions?: SearchTransaction[]): boolean {
    const iouReportTransactions = getReportTransactions(iouReportID);
    const transactions = allReportTransactions ?? iouReportTransactions;
    return transactions.some((transaction) => isOnHoldTransactionUtils(transaction));
}

/**
 * Check if all expenses in the Report are on hold
 */
function hasOnlyHeldExpenses(iouReportID?: string, allReportTransactions?: SearchTransaction[]): boolean {
    const transactionsByIouReportID = getReportTransactions(iouReportID);
    const reportTransactions = allReportTransactions ?? transactionsByIouReportID;
    return reportTransactions.length > 0 && !reportTransactions.some((transaction) => !isOnHoldTransactionUtils(transaction));
}

/**
 * Checks if thread replies should be displayed
 */
function shouldDisplayThreadReplies(reportAction: OnyxInputOrEntry<ReportAction>, isThreadReportParentAction: boolean): boolean {
    const hasReplies = (reportAction?.childVisibleActionCount ?? 0) > 0;
    return hasReplies && !!reportAction?.childCommenterCount && !isThreadReportParentAction;
}

/**
 * Check if money report has any transactions updated optimistically
 */
function hasUpdatedTotal(report: OnyxInputOrEntry<Report>, policy: OnyxInputOrEntry<Policy>): boolean {
    if (!report) {
        return true;
    }

    const allReportTransactions = getReportTransactions(report.reportID);

    const hasPendingTransaction = allReportTransactions.some((transaction) => !!transaction.pendingAction);
    const hasTransactionWithDifferentCurrency = allReportTransactions.some((transaction) => transaction.currency !== report.currency);
    const hasDifferentWorkspaceCurrency = report.pendingFields?.createChat && isExpenseReport(report) && report.currency !== policy?.outputCurrency;
    const hasOptimisticHeldExpense = hasHeldExpenses(report.reportID) && report?.unheldTotal === undefined;

    return !(hasPendingTransaction && (hasTransactionWithDifferentCurrency || hasDifferentWorkspaceCurrency)) && !hasOptimisticHeldExpense;
}

/**
 * Return held and full amount formatted with used currency
 */
function getNonHeldAndFullAmount(iouReport: OnyxEntry<Report>, shouldExcludeNonReimbursables: boolean): NonHeldAndFullAmount {
    // if the report is an expense report, the total amount should be negated
    const coefficient = isExpenseReport(iouReport) ? -1 : 1;

    let total = iouReport?.total ?? 0;
    let unheldTotal = iouReport?.unheldTotal ?? 0;
    if (shouldExcludeNonReimbursables) {
        total -= iouReport?.nonReimbursableTotal ?? 0;
        unheldTotal -= iouReport?.unheldNonReimbursableTotal ?? 0;
    }

    return {
        nonHeldAmount: convertToDisplayString(unheldTotal * coefficient, iouReport?.currency),
        fullAmount: convertToDisplayString(total * coefficient, iouReport?.currency),
        hasValidNonHeldAmount: unheldTotal * coefficient >= 0,
    };
}

/**
 * Disable reply in thread action if:
 *
 * - The action is listed in the thread-disabled list
 * - The action is a split expense action
 * - The action is deleted and is not threaded
 * - The report is archived and the action is not threaded
 * - The action is a whisper action and it's neither a report preview nor IOU action
 * - The action is the thread's first chat
 */
function shouldDisableThread(reportAction: OnyxInputOrEntry<ReportAction>, reportID: string, isThreadReportParentAction: boolean): boolean {
    const isSplitBillAction = isSplitBillReportAction(reportAction);
    const isDeletedActionLocal = isDeletedAction(reportAction);
    const isReportPreviewActionLocal = isReportPreviewAction(reportAction);
    const isIOUAction = isMoneyRequestAction(reportAction);
    const isWhisperActionLocal = isWhisperAction(reportAction) || isActionableTrackExpense(reportAction);
    const isArchived = isArchivedNonExpenseReport(getReportOrDraftReport(reportID), getReportNameValuePairs(reportID));
    const isActionDisabled = CONST.REPORT.ACTIONS.THREAD_DISABLED.some((action: string) => action === reportAction?.actionName);

    return (
        isActionDisabled ||
        isSplitBillAction ||
        (isDeletedActionLocal && !reportAction?.childVisibleActionCount) ||
        (isArchived && !reportAction?.childVisibleActionCount) ||
        (isWhisperActionLocal && !isReportPreviewActionLocal && !isIOUAction) ||
        isThreadReportParentAction
    );
}

function getAllAncestorReportActions(report: Report | null | undefined, currentUpdatedReport?: OnyxEntry<Report>): Ancestor[] {
    if (!report) {
        return [];
    }
    const allAncestors: Ancestor[] = [];
    let parentReportID = report.parentReportID;
    let parentReportActionID = report.parentReportActionID;

    while (parentReportID) {
        const parentReport = currentUpdatedReport && currentUpdatedReport.reportID === parentReportID ? currentUpdatedReport : getReportOrDraftReport(parentReportID);
        const parentReportAction = getReportAction(parentReportID, parentReportActionID);

        if (!parentReport || !parentReportAction || (isTransactionThread(parentReportAction) && !isSentMoneyReportAction(parentReportAction)) || isReportPreviewAction(parentReportAction)) {
            break;
        }

        const isParentReportActionUnread = isCurrentActionUnread(parentReport, parentReportAction);
        allAncestors.push({
            report: parentReport,
            reportAction: parentReportAction,
            shouldDisplayNewMarker: isParentReportActionUnread,
        });

        parentReportID = parentReport?.parentReportID;
        parentReportActionID = parentReport?.parentReportActionID;
    }

    return allAncestors.reverse();
}

function getAllAncestorReportActionIDs(report: Report | null | undefined, includeTransactionThread = false): AncestorIDs {
    if (!report) {
        return {
            reportIDs: [],
            reportActionsIDs: [],
        };
    }

    const allAncestorIDs: AncestorIDs = {
        reportIDs: [],
        reportActionsIDs: [],
    };
    let parentReportID = report.parentReportID;
    let parentReportActionID = report.parentReportActionID;

    while (parentReportID) {
        const parentReport = getReportOrDraftReport(parentReportID);
        const parentReportAction = getReportAction(parentReportID, parentReportActionID);

        if (
            !parentReportAction ||
            (!includeTransactionThread && ((isTransactionThread(parentReportAction) && !isSentMoneyReportAction(parentReportAction)) || isReportPreviewAction(parentReportAction)))
        ) {
            break;
        }

        allAncestorIDs.reportIDs.push(parentReportID);
        if (parentReportActionID) {
            allAncestorIDs.reportActionsIDs.push(parentReportActionID);
        }

        if (!parentReport) {
            break;
        }

        parentReportID = parentReport?.parentReportID;
        parentReportActionID = parentReport?.parentReportActionID;
    }

    return allAncestorIDs;
}

/**
 * Get optimistic data of parent report action
 * @param reportID The reportID of the report that is updated
 * @param lastVisibleActionCreated Last visible action created of the child report
 * @param type The type of action in the child report
 */
function getOptimisticDataForParentReportAction(reportID: string | undefined, lastVisibleActionCreated: string, type: string): Array<OnyxUpdate | null> {
    const report = getReportOrDraftReport(reportID);

    if (!report || isEmptyObject(report)) {
        return [];
    }

    const ancestors = getAllAncestorReportActionIDs(report, true);
    const totalAncestor = ancestors.reportIDs.length;

    return Array.from(Array(totalAncestor), (_, index) => {
        const ancestorReport = getReportOrDraftReport(ancestors.reportIDs.at(index));

        if (!ancestorReport || isEmptyObject(ancestorReport)) {
            return null;
        }

        const ancestorReportAction = getReportAction(ancestorReport.reportID, ancestors.reportActionsIDs.at(index) ?? '');

        if (!ancestorReportAction?.reportActionID || isEmptyObject(ancestorReportAction)) {
            return null;
        }

        return {
            onyxMethod: Onyx.METHOD.MERGE,
            key: `${ONYXKEYS.COLLECTION.REPORT_ACTIONS}${ancestorReport.reportID}`,
            value: {
                [ancestorReportAction.reportActionID]: updateOptimisticParentReportAction(ancestorReportAction, lastVisibleActionCreated, type),
            },
        };
    });
}

function getQuickActionDetails(
    quickActionReport: Report,
    personalDetails: PersonalDetailsList | undefined,
    policyChatForActivePolicy: Report | undefined,
    reportNameValuePairs: ReportNameValuePairs,
): {quickActionAvatars: Icon[]; hideQABSubtitle: boolean} {
    const isValidQuickActionReport = !(isEmptyObject(quickActionReport) || isArchivedReport(reportNameValuePairs));
    let hideQABSubtitle = false;
    let quickActionAvatars: Icon[] = [];
    if (isValidQuickActionReport) {
        const avatars = getIcons(quickActionReport, personalDetails);
        quickActionAvatars = avatars.length <= 1 || isPolicyExpenseChat(quickActionReport) ? avatars : avatars.filter((avatar) => avatar.id !== currentUserAccountID);
    } else {
        hideQABSubtitle = true;
    }
    if (!isEmptyObject(policyChatForActivePolicy)) {
        quickActionAvatars = getIcons(policyChatForActivePolicy, personalDetails);
    }
    return {
        quickActionAvatars,
        hideQABSubtitle,
    };
}

function canBeAutoReimbursed(report: OnyxInputOrEntry<Report>, policy: OnyxInputOrEntry<Policy> | SearchPolicy): boolean {
    if (isEmptyObject(policy)) {
        return false;
    }
    type CurrencyType = TupleToUnion<typeof CONST.DIRECT_REIMBURSEMENT_CURRENCIES>;
    const reimbursableTotal = getMoneyRequestSpendBreakdown(report).totalDisplaySpend;
    const autoReimbursementLimit = policy?.autoReimbursement?.limit ?? policy?.autoReimbursementLimit ?? 0;
    const isAutoReimbursable =
        isReportInGroupPolicy(report) &&
        policy.reimbursementChoice === CONST.POLICY.REIMBURSEMENT_CHOICES.REIMBURSEMENT_YES &&
        autoReimbursementLimit >= reimbursableTotal &&
        reimbursableTotal > 0 &&
        CONST.DIRECT_REIMBURSEMENT_CURRENCIES.includes(report?.currency as CurrencyType);
    return isAutoReimbursable;
}

/** Check if the current user is an owner of the report */
function isReportOwner(report: OnyxInputOrEntry<Report>): boolean {
    return report?.ownerAccountID === currentUserPersonalDetails?.accountID;
}

function isAllowedToApproveExpenseReport(report: OnyxEntry<Report>, approverAccountID?: number, reportPolicy?: OnyxEntry<Policy> | SearchPolicy): boolean {
    const policy = reportPolicy ?? getPolicy(report?.policyID);
    if (!policy?.areRulesEnabled) {
        return true;
    }
    const isOwner = (approverAccountID ?? currentUserAccountID) === report?.ownerAccountID;
    return !(policy?.preventSelfApproval && isOwner);
}

function isAllowedToSubmitDraftExpenseReport(report: OnyxEntry<Report>): boolean {
    const policy = getPolicy(report?.policyID);
    const submitToAccountID = getSubmitToAccountID(policy, report);

    return isAllowedToApproveExpenseReport(report, submitToAccountID);
}

/**
 * What missing payment method does this report action indicate, if any?
 */
function getIndicatedMissingPaymentMethod(userWallet: OnyxEntry<UserWallet>, reportId: string | undefined, reportAction: ReportAction): MissingPaymentMethod | undefined {
    const isSubmitterOfUnsettledReport = isCurrentUserSubmitter(reportId) && !isSettled(reportId);
    if (!reportId || !isSubmitterOfUnsettledReport || !isReimbursementQueuedAction(reportAction)) {
        return undefined;
    }
    const paymentType = getOriginalMessage(reportAction)?.paymentType;
    if (paymentType === CONST.IOU.PAYMENT_TYPE.EXPENSIFY) {
        return isEmpty(userWallet) || userWallet.tierName === CONST.WALLET.TIER_NAME.SILVER ? 'wallet' : undefined;
    }

    return !hasCreditBankAccount() ? 'bankAccount' : undefined;
}

/**
 * Checks if report chat contains missing payment method
 */
function hasMissingPaymentMethod(userWallet: OnyxEntry<UserWallet>, iouReportID: string | undefined): boolean {
    const reportActions = allReportActions?.[`${ONYXKEYS.COLLECTION.REPORT_ACTIONS}${iouReportID}`] ?? {};
    return Object.values(reportActions)
        .filter(Boolean)
        .some((action) => getIndicatedMissingPaymentMethod(userWallet, iouReportID, action) !== undefined);
}

/**
 * Used from expense actions to decide if we need to build an optimistic expense report.
 * Create a new report if:
 * - we don't have an iouReport set in the chatReport
 * - we have one, but it's waiting on the payee adding a bank account
 * - we have one, but we can't add more transactions to it due to: report is approved or settled, or report is processing and policy isn't on Instant submit reporting frequency
 */
function shouldCreateNewMoneyRequestReport(existingIOUReport: OnyxInputOrEntry<Report> | undefined, chatReport: OnyxInputOrEntry<Report>): boolean {
    return !existingIOUReport || hasIOUWaitingOnCurrentUserBankAccount(chatReport) || !canAddTransaction(existingIOUReport);
}

function getTripIDFromTransactionParentReportID(transactionParentReportID: string | undefined): string | undefined {
    return (getReportOrDraftReport(transactionParentReportID) as OnyxEntry<Report>)?.tripData?.tripID;
}

/**
 * Checks if report contains actions with errors
 */
function hasActionsWithErrors(reportID: string | undefined): boolean {
    if (!reportID) {
        return false;
    }
    const reportActions = allReportActions?.[`${ONYXKEYS.COLLECTION.REPORT_ACTIONS}${reportID}`] ?? {};
    return Object.values(reportActions)
        .filter(Boolean)
        .some((action) => !isEmptyObject(action.errors));
}

function isNonAdminOrOwnerOfPolicyExpenseChat(report: OnyxInputOrEntry<Report>, policy: OnyxInputOrEntry<Policy>): boolean {
    return isPolicyExpenseChat(report) && !(isPolicyAdminPolicyUtils(policy) || isPolicyOwner(policy, currentUserAccountID) || isReportOwner(report));
}

function isAdminOwnerApproverOrReportOwner(report: OnyxEntry<Report>, policy: OnyxEntry<Policy>): boolean {
    const isApprover = isMoneyRequestReport(report) && report?.managerID !== null && currentUserPersonalDetails?.accountID === report?.managerID;

    return isPolicyAdminPolicyUtils(policy) || isPolicyOwner(policy, currentUserAccountID) || isReportOwner(report) || isApprover;
}

/**
 * Whether the user can join a report
 */
function canJoinChat(report: OnyxEntry<Report>, parentReportAction: OnyxInputOrEntry<ReportAction>, policy: OnyxInputOrEntry<Policy>): boolean {
    // We disabled thread functions for whisper action
    // So we should not show join option for existing thread on whisper message that has already been left, or manually leave it
    if (isWhisperAction(parentReportAction)) {
        return false;
    }

    // If the notification preference of the chat is not hidden that means we have already joined the chat
    if (!isHiddenForCurrentUser(report)) {
        return false;
    }

    const isExpenseChat = isMoneyRequestReport(report) || isMoneyRequest(report) || isInvoiceReport(report) || isTrackExpenseReport(report);
    // Anyone viewing these chat types is already a participant and therefore cannot join
    if (isRootGroupChat(report) || isSelfDM(report) || isInvoiceRoom(report) || isSystemChat(report) || isExpenseChat) {
        return false;
    }

    // The user who is a member of the workspace has already joined the public announce room.
    if (isPublicAnnounceRoom(report) && !isEmptyObject(policy)) {
        return false;
    }

    return isChatThread(report) || isUserCreatedPolicyRoom(report) || isNonAdminOrOwnerOfPolicyExpenseChat(report, policy);
}

/**
 * Whether the user can leave a report
 */
function canLeaveChat(report: OnyxEntry<Report>, policy: OnyxEntry<Policy>): boolean {
    if (isRootGroupChat(report)) {
        return true;
    }

    if (isPolicyExpenseChat(report) && !report?.isOwnPolicyExpenseChat && !isPolicyAdminPolicyUtils(policy)) {
        return true;
    }

    if (isPublicRoom(report) && isAnonymousUserSession()) {
        return false;
    }

    if (isHiddenForCurrentUser(report)) {
        return false;
    }

    // Anyone viewing these chat types is already a participant and therefore cannot leave
    if (isSelfDM(report)) {
        return false;
    }

    // The user who is a member of the workspace cannot leave the public announce room.
    if (isPublicAnnounceRoom(report) && !isEmptyObject(policy)) {
        return false;
    }

    if (isInvoiceRoom(report)) {
        return canLeaveInvoiceRoom(report);
    }

    return (isChatThread(report) && !!getReportNotificationPreference(report)) || isUserCreatedPolicyRoom(report) || isNonAdminOrOwnerOfPolicyExpenseChat(report, policy);
}

function getReportActionActorAccountID(reportAction: OnyxEntry<ReportAction>, iouReport: OnyxEntry<Report>, report: OnyxEntry<Report>): number | undefined {
    switch (reportAction?.actionName) {
        case CONST.REPORT.ACTIONS.TYPE.REPORT_PREVIEW: {
            const ownerAccountID = iouReport?.ownerAccountID ?? reportAction?.childOwnerAccountID;
            const actorAccountID = iouReport?.managerID ?? reportAction?.childManagerAccountID;

            if (isPolicyExpenseChat(report)) {
                return ownerAccountID;
            }

            return actorAccountID;
        }

        case CONST.REPORT.ACTIONS.TYPE.SUBMITTED:
            return reportAction?.adminAccountID ?? reportAction?.actorAccountID;

        default:
            return reportAction?.actorAccountID;
    }
}

function createDraftWorkspaceAndNavigateToConfirmationScreen(transactionID: string, actionName: IOUAction): void {
    const isCategorizing = actionName === CONST.IOU.ACTION.CATEGORIZE;
    const {expenseChatReportID, policyID, policyName} = createDraftWorkspace();
    setMoneyRequestParticipants(transactionID, [
        {
            selected: true,
            accountID: 0,
            isPolicyExpenseChat: true,
            reportID: expenseChatReportID,
            policyID,
            searchText: policyName,
        },
    ]);
    if (isCategorizing) {
        Navigation.navigate(ROUTES.MONEY_REQUEST_STEP_CATEGORY.getRoute(actionName, CONST.IOU.TYPE.SUBMIT, transactionID, expenseChatReportID));
    } else {
        Navigation.navigate(ROUTES.MONEY_REQUEST_STEP_CONFIRMATION.getRoute(actionName, CONST.IOU.TYPE.SUBMIT, transactionID, expenseChatReportID, true));
    }
}

function createDraftTransactionAndNavigateToParticipantSelector(
    transactionID: string | undefined,
    reportID: string | undefined,
    actionName: IOUAction,
    reportActionID: string | undefined,
): void {
    if (!transactionID || !reportID) {
        return;
    }

    const transaction = allTransactions?.[`${ONYXKEYS.COLLECTION.TRANSACTION}${transactionID}`] ?? ({} as Transaction);
    const reportActions = allReportActions?.[`${ONYXKEYS.COLLECTION.REPORT_ACTIONS}${reportID}`] ?? ([] as ReportAction[]);

    if (!transaction || !reportActions) {
        return;
    }

    const linkedTrackedExpenseReportAction = Object.values(reportActions)
        .filter(Boolean)
        .find((action) => isMoneyRequestAction(action) && getOriginalMessage(action)?.IOUTransactionID === transactionID);

    const {created, amount, currency, merchant, mccGroup} = getTransactionDetails(transaction) ?? {};
    const comment = getTransactionCommentObject(transaction);

    createDraftTransaction({
        ...transaction,
        actionableWhisperReportActionID: reportActionID,
        linkedTrackedExpenseReportAction,
        linkedTrackedExpenseReportID: reportID,
        created,
        modifiedCreated: undefined,
        modifiedAmount: undefined,
        modifiedCurrency: undefined,
        amount,
        currency,
        comment,
        merchant,
        modifiedMerchant: '',
        mccGroup,
    } as Transaction);

    const filteredPolicies = Object.values(allPolicies ?? {}).filter((policy) => shouldShowPolicy(policy, false, currentUserEmail));

    if (actionName === CONST.IOU.ACTION.CATEGORIZE) {
        const activePolicy = getPolicy(activePolicyID);
        if (shouldShowPolicy(activePolicy, false, currentUserEmail)) {
            const policyExpenseReportID = getPolicyExpenseChat(currentUserAccountID, activePolicyID)?.reportID;
            setMoneyRequestParticipants(transactionID, [
                {
                    selected: true,
                    accountID: 0,
                    isPolicyExpenseChat: true,
                    reportID: policyExpenseReportID,
                    policyID: activePolicyID,
                    searchText: activePolicy?.name,
                },
            ]);
            if (policyExpenseReportID) {
                Navigation.navigate(ROUTES.MONEY_REQUEST_STEP_CATEGORY.getRoute(actionName, CONST.IOU.TYPE.SUBMIT, transactionID, policyExpenseReportID));
            } else {
                Log.warn('policyExpenseReportID is not valid during expense categorizing');
            }
            return;
        }
        if (filteredPolicies.length === 0 || filteredPolicies.length > 1) {
            Navigation.navigate(ROUTES.MONEY_REQUEST_UPGRADE.getRoute(actionName, CONST.IOU.TYPE.SUBMIT, transactionID, reportID));
            return;
        }

        const policyID = filteredPolicies.at(0)?.id;
        const policyExpenseReportID = getPolicyExpenseChat(currentUserAccountID, policyID)?.reportID;
        setMoneyRequestParticipants(transactionID, [
            {
                selected: true,
                accountID: 0,
                isPolicyExpenseChat: true,
                reportID: policyExpenseReportID,
                policyID,
                searchText: activePolicy?.name,
            },
        ]);
        if (policyExpenseReportID) {
            Navigation.navigate(ROUTES.MONEY_REQUEST_STEP_CATEGORY.getRoute(actionName, CONST.IOU.TYPE.SUBMIT, transactionID, policyExpenseReportID));
        } else {
            Log.warn('policyExpenseReportID is not valid during expense categorizing');
        }
        return;
    }

    if (actionName === CONST.IOU.ACTION.SUBMIT || (allPolicies && filteredPolicies.length > 0)) {
        Navigation.navigate(ROUTES.MONEY_REQUEST_STEP_PARTICIPANTS.getRoute(CONST.IOU.TYPE.SUBMIT, transactionID, reportID, undefined, actionName));
        return;
    }

    return createDraftWorkspaceAndNavigateToConfirmationScreen(transactionID, actionName);
}

/**
 * @returns the object to update `report.hasOutstandingChildRequest`
 */
function getOutstandingChildRequest(iouReport: OnyxInputOrEntry<Report>): OutstandingChildRequest {
    if (!iouReport || isEmptyObject(iouReport)) {
        return {};
    }

    if (!isExpenseReport(iouReport)) {
        const {reimbursableSpend} = getMoneyRequestSpendBreakdown(iouReport);
        return {
            hasOutstandingChildRequest: iouReport.managerID === currentUserAccountID && reimbursableSpend !== 0,
        };
    }

    const policy = getPolicy(iouReport.policyID);
    const shouldBeManuallySubmitted = isPaidGroupPolicyPolicyUtils(policy) && !policy?.harvesting?.enabled;
    if (shouldBeManuallySubmitted) {
        return {
            hasOutstandingChildRequest: true,
        };
    }

    // We don't need to update hasOutstandingChildRequest in this case
    return {};
}

function canReportBeMentionedWithinPolicy(report: OnyxEntry<Report>, policyID: string | undefined): boolean {
    if (!policyID || report?.policyID !== policyID) {
        return false;
    }

    return isChatRoom(report) && !isInvoiceRoom(report) && !isThread(report);
}

/**
 * Whether a given report is used for onboarding tasks. In the past, it could be either the Concierge chat or the system
 * DM, and we saved the report ID in the user's `onboarding` NVP. As a fallback for users who don't have the NVP, we now
 * only use the Concierge chat.
 */
function isChatUsedForOnboarding(optionOrReport: OnyxEntry<Report> | OptionData, onboardingPurposeSelected?: OnboardingPurpose): boolean {
    // onboarding can be an empty object for old accounts and accounts created from olddot
    if (onboarding && !isEmptyObject(onboarding) && onboarding.chatReportID) {
        return onboarding.chatReportID === optionOrReport?.reportID;
    }
    if (isEmptyObject(onboarding)) {
        return (optionOrReport as OptionData)?.isConciergeChat ?? isConciergeChatReport(optionOrReport);
    }

    // Onboarding guides are assigned to signups with emails that do not contain a '+' and select the "Manage my team's expenses" intent.
    // Guides and onboarding tasks are posted to the #admins room to facilitate the onboarding process.
    return onboardingPurposeSelected === CONST.ONBOARDING_CHOICES.MANAGE_TEAM && !currentUserEmail?.includes('+')
        ? isAdminRoom(optionOrReport)
        : (optionOrReport as OptionData)?.isConciergeChat ?? isConciergeChatReport(optionOrReport);
}

/**
 * Get the report used for the user's onboarding process. For most users it is the Concierge chat, however in the past
 * we also used the system DM for A/B tests.
 */
function getChatUsedForOnboarding(): OnyxEntry<Report> {
    return Object.values(allReports ?? {}).find((report) => isChatUsedForOnboarding(report));
}

/**
 * Checks if given field has any violations and returns name of the first encountered one
 */
function getFieldViolation(violations: OnyxEntry<ReportViolations>, reportField: PolicyReportField): ReportViolationName | undefined {
    if (!violations || !reportField) {
        return undefined;
    }

    return Object.values(CONST.REPORT_VIOLATIONS).find((violation) => !!violations[violation] && violations[violation][reportField.fieldID]);
}

/**
 * Returns translation for given field violation
 */
function getFieldViolationTranslation(reportField: PolicyReportField, violation?: ReportViolationName): string {
    if (!violation) {
        return '';
    }

    switch (violation) {
        case 'fieldRequired':
            return translateLocal('reportViolations.fieldRequired', {fieldName: reportField.name});
        default:
            return '';
    }
}

/**
 * Returns all violations for report
 */
function getReportViolations(reportID: string): ReportViolations | undefined {
    if (!allReportsViolations) {
        return undefined;
    }

    return allReportsViolations[`${ONYXKEYS.COLLECTION.REPORT_VIOLATIONS}${reportID}`];
}

function findPolicyExpenseChatByPolicyID(policyID: string): OnyxEntry<Report> {
    return Object.values(allReports ?? {}).find((report) => isPolicyExpenseChat(report) && report?.policyID === policyID);
}

/**
 * A function to get the report last message. This is usually used to restore the report message preview in LHN after report actions change.
 * @param reportID
 * @param actionsToMerge
 * @param canUserPerformWriteActionInReport
 * @returns containing the calculated message preview data of the report
 */
function getReportLastMessage(reportID: string, actionsToMerge?: ReportActions) {
    let result: Partial<Report> = {
        lastMessageText: '',
        lastVisibleActionCreated: '',
    };

    const {lastMessageText = ''} = getLastVisibleMessage(reportID, actionsToMerge);

    if (lastMessageText) {
        const report = getReport(reportID, allReports);
        const lastVisibleAction = getLastVisibleActionReportActionsUtils(reportID, canUserPerformWriteAction(report), actionsToMerge);
        const lastVisibleActionCreated = lastVisibleAction?.created;
        const lastActorAccountID = lastVisibleAction?.actorAccountID;
        result = {
            lastMessageText,
            lastVisibleActionCreated,
            lastActorAccountID,
        };
    }

    return result;
}

function getSourceIDFromReportAction(reportAction: OnyxEntry<ReportAction>): string {
    const message = Array.isArray(reportAction?.message) ? reportAction?.message?.at(-1) ?? null : reportAction?.message ?? null;
    const html = message?.html ?? '';
    const {sourceURL} = getAttachmentDetails(html);
    const sourceID = (sourceURL?.match(CONST.REGEX.ATTACHMENT_ID) ?? [])[1];
    return sourceID;
}

function getIntegrationIcon(connectionName?: ConnectionName) {
    if (connectionName === CONST.POLICY.CONNECTIONS.NAME.XERO) {
        return XeroSquare;
    }
    if (connectionName === CONST.POLICY.CONNECTIONS.NAME.QBO) {
        return QBOSquare;
    }
    if (connectionName === CONST.POLICY.CONNECTIONS.NAME.NETSUITE) {
        return NetSuiteSquare;
    }
    if (connectionName === CONST.POLICY.CONNECTIONS.NAME.NSQS) {
        return NSQSSquare;
    }
    if (connectionName === CONST.POLICY.CONNECTIONS.NAME.SAGE_INTACCT) {
        return IntacctSquare;
    }

    return undefined;
}

function canBeExported(report: OnyxEntry<Report>) {
    if (!report?.statusNum) {
        return false;
    }
    const isCorrectState = [CONST.REPORT.STATUS_NUM.APPROVED, CONST.REPORT.STATUS_NUM.CLOSED, CONST.REPORT.STATUS_NUM.REIMBURSED].some((status) => status === report.statusNum);
    return isExpenseReport(report) && isCorrectState;
}

function isExported(reportActions: OnyxEntry<ReportActions>) {
    if (!reportActions) {
        return false;
    }
    return Object.values(reportActions).some((action) => isExportIntegrationAction(action));
}

function getApprovalChain(policy: OnyxEntry<Policy>, expenseReport: OnyxEntry<Report>): string[] {
    const approvalChain: string[] = [];
    const fullApprovalChain: string[] = [];
    const reportTotal = expenseReport?.total ?? 0;
    const submitterEmail = getLoginsByAccountIDs([expenseReport?.ownerAccountID ?? CONST.DEFAULT_NUMBER_ID]).at(0) ?? '';

    if (isSubmitAndClose(policy)) {
        return approvalChain;
    }

    // Get category/tag approver list
    const ruleApprovers = getRuleApprovers(policy, expenseReport);

    // Push rule approvers to approvalChain list before submitsTo/forwardsTo approvers
    ruleApprovers.forEach((ruleApprover) => {
        // Don't push submiiter to approve as a rule approver
        if (fullApprovalChain.includes(ruleApprover) || ruleApprover === submitterEmail) {
            return;
        }
        fullApprovalChain.push(ruleApprover);
    });

    let nextApproverEmail = getManagerAccountEmail(policy, expenseReport);

    while (nextApproverEmail && !approvalChain.includes(nextApproverEmail)) {
        approvalChain.push(nextApproverEmail);
        nextApproverEmail = getForwardsToAccount(policy, nextApproverEmail, reportTotal);
    }

    approvalChain.forEach((approver) => {
        if (fullApprovalChain.includes(approver)) {
            return;
        }

        fullApprovalChain.push(approver);
    });
    return fullApprovalChain;
}

/**
 * Checks if the user has missing bank account for the invoice room.
 */
function hasMissingInvoiceBankAccount(iouReportID: string | undefined): boolean {
    if (!iouReportID) {
        return false;
    }

    const invoiceReport = getReport(iouReportID, allReports);

    if (!isInvoiceReport(invoiceReport)) {
        return false;
    }

    return invoiceReport?.ownerAccountID === currentUserAccountID && !getPolicy(invoiceReport?.policyID)?.invoice?.bankAccount?.transferBankAccountID && isSettled(iouReportID);
}

function hasInvoiceReports() {
    const reports = Object.values(allReports ?? {});
    return reports.some((report) => isInvoiceReport(report));
}

function shouldUnmaskChat(participantsContext: OnyxEntry<PersonalDetailsList>, report: OnyxInputOrEntry<Report>): boolean {
    if (!report?.participants) {
        return true;
    }

    if (isThread(report) && report?.chatType && report?.chatType === CONST.REPORT.CHAT_TYPE.POLICY_EXPENSE_CHAT) {
        return true;
    }

    if (isThread(report) && report?.type === CONST.REPORT.TYPE.EXPENSE) {
        return true;
    }

    if (isAdminRoom(report)) {
        return true;
    }

    const participantAccountIDs = Object.keys(report.participants);

    if (participantAccountIDs.length > 2) {
        return false;
    }

    if (participantsContext) {
        let teamInChat = false;
        let userInChat = false;

        for (const participantAccountID of participantAccountIDs) {
            const id = Number(participantAccountID);
            const contextAccountData = participantsContext[id];

            if (contextAccountData) {
                const login = contextAccountData.login ?? '';

                if (login.endsWith(CONST.EMAIL.EXPENSIFY_EMAIL_DOMAIN) || login.endsWith(CONST.EMAIL.EXPENSIFY_TEAM_EMAIL_DOMAIN)) {
                    teamInChat = true;
                } else {
                    userInChat = true;
                }
            }
        }

        // exclude teamOnly chat
        if (teamInChat && userInChat) {
            return true;
        }
    }

    return false;
}

function getReportMetadata(reportID: string | undefined) {
    return reportID ? allReportMetadataKeyValue[reportID] : undefined;
}

export {
    addDomainToShortMention,
    completeShortMention,
    areAllRequestsBeingSmartScanned,
    buildOptimisticAddCommentReportAction,
    buildOptimisticApprovedReportAction,
    buildOptimisticUnapprovedReportAction,
    buildOptimisticCancelPaymentReportAction,
    buildOptimisticChangedTaskAssigneeReportAction,
    buildOptimisticChatReport,
    buildOptimisticClosedReportAction,
    buildOptimisticCreatedReportAction,
    buildOptimisticDismissedViolationReportAction,
    buildOptimisticEditedTaskFieldReportAction,
    buildOptimisticExpenseReport,
    buildOptimisticGroupChatReport,
    buildOptimisticHoldReportAction,
    buildOptimisticHoldReportActionComment,
    buildOptimisticIOUReport,
    buildOptimisticIOUReportAction,
    buildOptimisticModifiedExpenseReportAction,
    buildOptimisticMoneyRequestEntities,
    buildOptimisticMovedReportAction,
    buildOptimisticMovedTrackedExpenseModifiedReportAction,
    buildOptimisticRenamedRoomReportAction,
    buildOptimisticRoomDescriptionUpdatedReportAction,
    buildOptimisticReportPreview,
    buildOptimisticActionableTrackExpenseWhisper,
    buildOptimisticSubmittedReportAction,
    buildOptimisticTaskCommentReportAction,
    buildOptimisticTaskReport,
    buildOptimisticTaskReportAction,
    buildOptimisticUnHoldReportAction,
    buildOptimisticAnnounceChat,
    buildOptimisticWorkspaceChats,
    buildOptimisticCardAssignedReportAction,
    buildOptimisticDetachReceipt,
    buildParticipantsFromAccountIDs,
    buildReportNameFromParticipantNames,
    buildTransactionThread,
    canAccessReport,
    isReportNotFound,
    canAddTransaction,
    canDeleteTransaction,
    canBeAutoReimbursed,
    canCreateRequest,
    canCreateTaskInReport,
    canCurrentUserOpenReport,
    canDeleteReportAction,
    canHoldUnholdReportAction,
    canEditFieldOfMoneyRequest,
    canEditMoneyRequest,
    canEditPolicyDescription,
    canEditReportAction,
    canEditReportDescription,
    canEditRoomVisibility,
    canEditWriteCapability,
    canFlagReportAction,
    isNonAdminOrOwnerOfPolicyExpenseChat,
    canLeaveRoom,
    canJoinChat,
    canLeaveChat,
    canReportBeMentionedWithinPolicy,
    canRequestMoney,
    canSeeDefaultRoom,
    canShowReportRecipientLocalTime,
    canUserPerformWriteAction,
    chatIncludesChronos,
    chatIncludesChronosWithID,
    chatIncludesConcierge,
    createDraftTransactionAndNavigateToParticipantSelector,
    doesReportBelongToWorkspace,
    findLastAccessedReport,
    findSelfDMReportID,
    formatReportLastMessageText,
    generateReportID,
    getAddWorkspaceRoomOrChatReportErrors,
    getAllAncestorReportActionIDs,
    getAllAncestorReportActions,
    getAllHeldTransactions,
    getAllPolicyReports,
    getAllWorkspaceReports,
    getAvailableReportFields,
    getBankAccountRoute,
    getChatByParticipants,
    getChatRoomSubtitle,
    getChildReportNotificationPreference,
    getCommentLength,
    getDefaultGroupAvatar,
    getDefaultWorkspaceAvatar,
    getDefaultWorkspaceAvatarTestID,
    getDeletedParentActionMessageForChatReport,
    getDisplayNameForParticipant,
    getDisplayNamesWithTooltips,
    getGroupChatName,
    getIOUReportActionDisplayMessage,
    getIOUReportActionMessage,
    getReportAutomaticallyApprovedMessage,
    getIOUUnapprovedMessage,
    getIOUApprovedMessage,
    getReportAutomaticallyForwardedMessage,
    getIOUForwardedMessage,
    getRejectedReportMessage,
    getWorkspaceNameUpdatedMessage,
    getDeletedTransactionMessage,
    getUpgradeWorkspaceMessage,
    getDowngradeWorkspaceMessage,
    getReportAutomaticallySubmittedMessage,
    getIOUSubmittedMessage,
    getIcons,
    getIconsForParticipants,
    getIndicatedMissingPaymentMethod,
    getLastVisibleMessage,
    getMoneyRequestOptions,
    getMoneyRequestSpendBreakdown,
    getNonHeldAndFullAmount,
    getOptimisticDataForParentReportAction,
    getOriginalReportID,
    getOutstandingChildRequest,
    getParentNavigationSubtitle,
    getParsedComment,
    getParticipantsAccountIDsForDisplay,
    getParticipantsList,
    getParticipants,
    getPendingChatMembers,
    getPersonalDetailsForAccountID,
    getPolicyDescriptionText,
    getPolicyExpenseChat,
    getPolicyExpenseChatName,
    getPolicyName,
    getPolicyType,
    getReimbursementDeQueuedActionMessage,
    getReimbursementQueuedActionMessage,
    getReportActionActorAccountID,
    getReportDescription,
    getReportFieldKey,
    getReportIDFromLink,
    getReportName,
    getSearchReportName,
    getReportTransactions,
    reportTransactionsSelector,
    getReportNotificationPreference,
    getReportOfflinePendingActionAndErrors,
    getReportParticipantsTitle,
    getReportPreviewMessage,
    getReportRecipientAccountIDs,
    getReportOrDraftReport,
    getRoom,
    getRootParentReport,
    getRouteFromLink,
    getTaskAssigneeChatOnyxData,
    getTransactionDetails,
    getTransactionReportName,
    getDisplayedReportID,
    getTransactionsWithReceipts,
    getUserDetailTooltipText,
    getWhisperDisplayNames,
    getWorkspaceChats,
    getWorkspaceIcon,
    goBackToDetailsPage,
    goBackFromPrivateNotes,
    getInvoicePayerName,
    getInvoicesChatName,
    getPayeeName,
    getQuickActionDetails,
    hasActionsWithErrors,
    hasAutomatedExpensifyAccountIDs,
    hasExpensifyGuidesEmails,
    hasHeldExpenses,
    hasIOUWaitingOnCurrentUserBankAccount,
    hasMissingPaymentMethod,
    hasMissingSmartscanFields,
    hasNonReimbursableTransactions,
    hasOnlyHeldExpenses,
    hasOnlyTransactionsWithPendingRoutes,
    hasReportNameError,
    getReportActionWithSmartscanError,
    hasSmartscanError,
    hasUpdatedTotal,
    hasViolations,
    hasWarningTypeViolations,
    hasNoticeTypeViolations,
    isActionCreator,
    isAdminRoom,
    isAdminsOnlyPostingRoom,
    isAllowedToApproveExpenseReport,
    isAllowedToComment,
    isAllowedToSubmitDraftExpenseReport,
    isAnnounceRoom,
    isArchivedNonExpenseReport,
    isArchivedReport,
    isArchivedNonExpenseReportWithID,
    isArchivedReportWithID,
    isClosedReport,
    isCanceledTaskReport,
    isChatReport,
    isChatRoom,
    isTripRoom,
    isChatThread,
    isChildReport,
    isClosedExpenseReportWithNoExpenses,
    isCompletedTaskReport,
    isConciergeChatReport,
    isControlPolicyExpenseChat,
    isControlPolicyExpenseReport,
    isCurrentUserSubmitter,
    isCurrentUserTheOnlyParticipant,
    isDM,
    isDefaultRoom,
    isDeprecatedGroupDM,
    isEmptyReport,
    isRootGroupChat,
    isExpenseReport,
    isExpenseRequest,
    isExpensifyOnlyParticipantInReport,
    isGroupChat,
    isGroupChatAdmin,
    isGroupPolicy,
    isReportInGroupPolicy,
    isHoldCreator,
    isIOUOwnedByCurrentUser,
    isIOUReport,
    isIOUReportUsingReport,
    isJoinRequestInAdminRoom,
    isDomainRoom,
    isMoneyRequest,
    isMoneyRequestReport,
    isMoneyRequestReportPendingDeletion,
    isOneOnOneChat,
    isOneTransactionThread,
    isOpenExpenseReport,
    isOpenTaskReport,
    isOptimisticPersonalDetail,
    isPaidGroupPolicy,
    isPaidGroupPolicyExpenseChat,
    isPaidGroupPolicyExpenseReport,
    isPayer,
    isPolicyAdmin,
    isPolicyExpenseChat,
    isPolicyExpenseChatAdmin,
    isProcessingReport,
    isAwaitingFirstLevelApproval,
    isPublicAnnounceRoom,
    isPublicRoom,
    isReportApproved,
    isReportIDApproved,
    isReportManuallyReimbursed,
    isReportDataReady,
    isReportFieldDisabled,
    isReportFieldOfTypeTitle,
    isReportManager,
    isReportMessageAttachment,
    isReportOwner,
    isReportParticipant,
    isSelfDM,
    isSettled,
    isSystemChat,
    isTaskReport,
    isThread,
    isTrackExpenseReport,
    isUnread,
    isUnreadWithMention,
    isUserCreatedPolicyRoom,
    isValidReport,
    isValidReportIDFromPath,
    isWaitingForAssigneeToCompleteAction,
    isInvoiceRoom,
    isInvoiceRoomWithID,
    isInvoiceReport,
    isOpenInvoiceReport,
    getDefaultNotificationPreferenceForReport,
    canWriteInReport,
    navigateToDetailsPage,
    navigateToPrivateNotes,
    navigateBackOnDeleteTransaction,
    parseReportRouteParams,
    parseReportActionHtmlToText,
    requiresAttentionFromCurrentUser,
    shouldAutoFocusOnKeyPress,
    shouldCreateNewMoneyRequestReport,
    shouldDisableDetailPage,
    shouldDisableRename,
    shouldDisableThread,
    shouldDisplayThreadReplies,
    shouldDisplayViolationsRBRInLHN,
    shouldReportBeInOptionList,
    shouldReportShowSubscript,
    shouldShowFlagComment,
    getReportActionWithMissingSmartscanFields,
    shouldShowRBRForMissingSmartscanFields,
    shouldUseFullTitleToDisplay,
    updateOptimisticParentReportAction,
    updateReportPreview,
    temporary_getMoneyRequestOptions,
    getTripIDFromTransactionParentReportID,
    buildOptimisticInvoiceReport,
    getInvoiceChatByParticipants,
    isCurrentUserInvoiceReceiver,
    isDraftReport,
    changeMoneyRequestHoldStatus,
    isAdminOwnerApproverOrReportOwner,
    createDraftWorkspaceAndNavigateToConfirmationScreen,
    isChatUsedForOnboarding,
    buildOptimisticExportIntegrationAction,
    getChatUsedForOnboarding,
    getFieldViolationTranslation,
    getFieldViolation,
    getReportViolations,
    findPolicyExpenseChatByPolicyID,
    getIntegrationIcon,
    canBeExported,
    isExported,
    hasOnlyNonReimbursableTransactions,
    getReportLastMessage,
    getMostRecentlyVisitedReport,
    getSourceIDFromReportAction,
    getReportNameValuePairs,
    hasReportViolations,
    isPayAtEndExpenseReport,
    getArchiveReason,
    getApprovalChain,
    isIndividualInvoiceRoom,
    isAuditor,
    hasMissingInvoiceBankAccount,
    reasonForReportToBeInOptionList,
    getReasonAndReportActionThatRequiresAttention,
    buildOptimisticChangeFieldAction,
    isPolicyRelatedReport,
    hasReportErrorsOtherThanFailedReceipt,
    getAllReportErrors,
    getAllReportActionsErrorsAndReportActionThatRequiresAttention,
    hasInvoiceReports,
    shouldUnmaskChat,
    getReportMetadata,
    buildOptimisticSelfDMReport,
    isHiddenForCurrentUser,
    prepareOnboardingOnyxData,
};

export type {
    Ancestor,
    DisplayNameWithTooltips,
    OptimisticAddCommentReportAction,
    OptimisticChatReport,
    OptimisticClosedReportAction,
    OptimisticCreatedReportAction,
    OptimisticIOUReportAction,
    OptimisticTaskReportAction,
    OptionData,
    TransactionDetails,
    PartialReportAction,
    ParsingDetails,
    MissingPaymentMethod,
};<|MERGE_RESOLUTION|>--- conflicted
+++ resolved
@@ -692,10 +692,10 @@
     parentReportActionID: string;
 } & Report;
 
-<<<<<<< HEAD
 type GetChatRoomSubtitleConfig = {
     isCreateExpenseFlow?: boolean;
-=======
+};
+
 type GetPolicyNameParams = {
     report: OnyxInputOrEntry<Report>;
     returnEmptyIfNotFound?: boolean;
@@ -715,7 +715,6 @@
     draftReports?: OnyxCollection<Report>;
     reportNameValuePairs?: OnyxCollection<ReportNameValuePairs>;
     policies?: SearchPolicy[];
->>>>>>> c1371676
 };
 
 let currentUserEmail: string | undefined;
