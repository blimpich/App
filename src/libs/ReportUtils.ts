--- conflicted
+++ resolved
@@ -4244,13 +4244,14 @@
 }
 
 /**
-<<<<<<< HEAD
  * Checks if thread replies should be displayed
  */
 function shouldDisplayThreadReplies(reportAction: ReportAction, reportID: string): boolean {
     const hasReplies = (reportAction.childVisibleActionCount ?? 0) > 0;
     return hasReplies && !!reportAction.childCommenterCount && !isThreadFirstChat(reportAction, reportID);
-=======
+}
+
+/**
  * Disable reply in thread action if:
  *
  * - The action is listed in the thread-disabled list
@@ -4273,7 +4274,6 @@
         (isWhisperAction && !isReportPreviewAction && !isIOUAction) ||
         isThreadFirstChat(reportAction, reportID)
     );
->>>>>>> d4c3e639
 }
 
 export {
@@ -4448,11 +4448,8 @@
     canEditWriteCapability,
     hasSmartscanError,
     shouldAutoFocusOnKeyPress,
-<<<<<<< HEAD
     shouldDisplayThreadReplies,
-=======
     shouldDisableThread,
->>>>>>> d4c3e639
 };
 
 export type {ExpenseOriginalMessage, OptionData, OptimisticChatReport};