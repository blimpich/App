--- conflicted
+++ resolved
@@ -2495,11 +2495,7 @@
  * Can only delete if the author is this user and the action is an ADD_COMMENT action or an IOU action in an unsettled report, or if the user is a
  * policy admin
  */
-<<<<<<< HEAD
-function canDeleteReportAction(reportAction: OnyxInputOrEntry<ReportAction>, reportID: string | undefined, transactions?: Transaction[]): boolean {
-=======
-function canDeleteReportAction(reportAction: OnyxInputOrEntry<ReportAction>, reportID: string | undefined, iouTransaction?: OnyxEntry<Transaction>): boolean {
->>>>>>> 3892d458
+function canDeleteReportAction(reportAction: OnyxInputOrEntry<ReportAction>, reportID: string | undefined, transactions?: Transaction[], iouTransaction?: OnyxEntry<Transaction>): boolean {
     const report = getReportOrDraftReport(reportID);
     const isActionOwner = reportAction?.actorAccountID === currentUserAccountID;
     const policy = allPolicies?.[`${ONYXKEYS.COLLECTION.POLICY}${report?.policyID}`] ?? null;
