--- conflicted
+++ resolved
@@ -4344,15 +4344,11 @@
         // Unreported transaction from OldDot can have the reportID as an empty string
         const isUnreportedExpense = !transaction?.reportID || transaction?.reportID === CONST.REPORT.UNREPORTED_REPORT_ID;
 
-<<<<<<< HEAD
         if (isUnreportedExpense) {
             return true;
         }
 
         if (!isReportOutstanding(moneyRequestReport, moneyRequestReport.policyID)) {
-=======
-        if (!isReportOutstanding(moneyRequestReport, moneyRequestReport.policyID) && !isUnreportedExpense) {
->>>>>>> a5c249d2
             return false;
         }
 
@@ -4362,11 +4358,7 @@
         }
         const isOwner = moneyRequestReport?.ownerAccountID === currentUserAccountID;
 
-<<<<<<< HEAD
         if (isInvoiceReport(moneyRequestReport)) {
-=======
-        if (isInvoiceReport(moneyRequestReport) && !isUnreportedExpense) {
->>>>>>> a5c249d2
             return (
                 getOutstandingReportsForUser(
                     moneyRequestReport?.policyID,
@@ -4379,7 +4371,6 @@
 
         // If the report is Open, then only submitters, admins can move expenses
         const isOpen = isOpenExpenseReport(moneyRequestReport);
-<<<<<<< HEAD
         if (isOpen && !isSubmitter && !isAdmin) {
             return false;
         }
@@ -4390,20 +4381,6 @@
             ).length > 1 ||
             (isOwner && isReportOutstanding(moneyRequestReport, moneyRequestReport.policyID))
         );
-=======
-        if (!isUnreportedExpense && isOpen && !isSubmitter && !isAdmin) {
-            return false;
-        }
-
-        return isUnreportedExpense
-            ? Object.values(allPolicies ?? {}).flatMap((currentPolicy) =>
-                  getOutstandingReportsForUser(currentPolicy?.id, currentUserAccountID, outstandingReportsByPolicyID?.[currentPolicy?.id ?? CONST.DEFAULT_NUMBER_ID] ?? {}),
-              ).length > 0
-            : Object.values(allPolicies ?? {}).flatMap((currentPolicy) =>
-                  getOutstandingReportsForUser(currentPolicy?.id, moneyRequestReport?.ownerAccountID, outstandingReportsByPolicyID?.[currentPolicy?.id ?? CONST.DEFAULT_NUMBER_ID] ?? {}),
-              ).length > 1 ||
-                  (isOwner && isReportOutstanding(moneyRequestReport, moneyRequestReport.policyID));
->>>>>>> a5c249d2
     }
 
     const isUnreportedExpense = !transaction?.reportID || transaction?.reportID === CONST.REPORT.UNREPORTED_REPORT_ID;
