import {format} from 'date-fns';
import ExpensiMark from 'expensify-common/lib/ExpensiMark';
import Str from 'expensify-common/lib/str';
import {isEmpty} from 'lodash';
import lodashEscape from 'lodash/escape';
import lodashFindLastIndex from 'lodash/findLastIndex';
import lodashIntersection from 'lodash/intersection';
import lodashIsEqual from 'lodash/isEqual';
import type {OnyxCollection, OnyxEntry, OnyxUpdate} from 'react-native-onyx';
import Onyx from 'react-native-onyx';
import type {ValueOf} from 'type-fest';
import type {FileObject} from '@components/AttachmentModal';
import * as Expensicons from '@components/Icon/Expensicons';
import * as defaultGroupAvatars from '@components/Icon/GroupDefaultAvatars';
import * as defaultWorkspaceAvatars from '@components/Icon/WorkspaceDefaultAvatars';
import type {IOUAction, IOUType} from '@src/CONST';
import CONST from '@src/CONST';
import type {ParentNavigationSummaryParams, TranslationPaths} from '@src/languages/types';
import ONYXKEYS from '@src/ONYXKEYS';
import type {Route} from '@src/ROUTES';
import ROUTES from '@src/ROUTES';
import type {
    Beta,
    PersonalDetails,
    PersonalDetailsList,
    Policy,
    PolicyReportField,
    Report,
    ReportAction,
    ReportMetadata,
    Session,
    Task,
    TaxRate,
    Transaction,
    TransactionViolation,
    UserWallet,
} from '@src/types/onyx';
import type {Participant} from '@src/types/onyx/IOU';
import type {Errors, Icon, PendingAction} from '@src/types/onyx/OnyxCommon';
import type {
    ChangeLog,
    IOUMessage,
    OriginalMessageActionName,
    OriginalMessageCreated,
    OriginalMessageReimbursementDequeued,
    OriginalMessageRenamed,
    PaymentMethodType,
    ReimbursementDeQueuedMessage,
} from '@src/types/onyx/OriginalMessage';
import type {Status} from '@src/types/onyx/PersonalDetails';
import type {NotificationPreference, Participants, PendingChatMember, Participant as ReportParticipant} from '@src/types/onyx/Report';
import type {Message, ReportActionBase, ReportActions} from '@src/types/onyx/ReportAction';
import type {Receipt, TransactionChanges, WaypointCollection} from '@src/types/onyx/Transaction';
import type {EmptyObject} from '@src/types/utils/EmptyObject';
import {isEmptyObject} from '@src/types/utils/EmptyObject';
import type IconAsset from '@src/types/utils/IconAsset';
import * as IOU from './actions/IOU';
import * as store from './actions/ReimbursementAccount/store';
import * as CurrencyUtils from './CurrencyUtils';
import DateUtils from './DateUtils';
import {hasValidDraftComment} from './DraftCommentUtils';
import originalGetReportPolicyID from './getReportPolicyID';
import isReportMessageAttachment from './isReportMessageAttachment';
import localeCompare from './LocaleCompare';
import * as LocalePhoneNumber from './LocalePhoneNumber';
import * as Localize from './Localize';
import {isEmailPublicDomain} from './LoginUtils';
import ModifiedExpenseMessage from './ModifiedExpenseMessage';
import linkingConfig from './Navigation/linkingConfig';
import Navigation from './Navigation/Navigation';
import * as NumberUtils from './NumberUtils';
import {parseHtmlToText} from './OnyxAwareParser';
import Permissions from './Permissions';
import * as PersonalDetailsUtils from './PersonalDetailsUtils';
import * as PhoneNumber from './PhoneNumber';
import * as PolicyUtils from './PolicyUtils';
import type {LastVisibleMessage} from './ReportActionsUtils';
import * as ReportActionsUtils from './ReportActionsUtils';
import * as TransactionUtils from './TransactionUtils';
import * as Url from './Url';
import * as UserUtils from './UserUtils';

type AvatarRange = 1 | 2 | 3 | 4 | 5 | 6 | 7 | 8 | 9 | 10 | 11 | 12 | 13 | 14 | 15 | 16 | 17 | 18;

type WelcomeMessage = {showReportName: boolean; phrase1?: string; phrase2?: string};

type ExpenseOriginalMessage = {
    oldComment?: string;
    newComment?: string;
    comment?: string;
    merchant?: string;
    oldCreated?: string;
    created?: string;
    oldMerchant?: string;
    oldAmount?: number;
    amount?: number;
    oldCurrency?: string;
    currency?: string;
    category?: string;
    oldCategory?: string;
    tag?: string;
    oldTag?: string;
    billable?: string;
    oldBillable?: string;
    oldTaxAmount?: number;
    taxAmount?: number;
    taxRate?: string;
    oldTaxRate?: string;
};

type SpendBreakdown = {
    nonReimbursableSpend: number;
    reimbursableSpend: number;
    totalDisplaySpend: number;
};

type ParticipantDetails = [number, string, UserUtils.AvatarSource, UserUtils.AvatarSource];

type OptimisticAddCommentReportAction = Pick<
    ReportAction,
    | 'reportActionID'
    | 'actionName'
    | 'actorAccountID'
    | 'person'
    | 'automatic'
    | 'avatar'
    | 'created'
    | 'message'
    | 'isFirstItem'
    | 'isAttachment'
    | 'attachmentInfo'
    | 'pendingAction'
    | 'shouldShow'
    | 'originalMessage'
    | 'childReportID'
    | 'parentReportID'
    | 'childType'
    | 'childReportName'
    | 'childManagerAccountID'
    | 'childStatusNum'
    | 'childStateNum'
    | 'errors'
    | 'childVisibleActionCount'
    | 'childCommenterCount'
    | 'childLastVisibleActionCreated'
    | 'childOldestFourAccountIDs'
> & {isOptimisticAction: boolean};

type OptimisticReportAction = {
    commentText: string;
    reportAction: OptimisticAddCommentReportAction;
};

type UpdateOptimisticParentReportAction = {
    childVisibleActionCount: number;
    childCommenterCount: number;
    childLastVisibleActionCreated: string;
    childOldestFourAccountIDs: string | undefined;
};

type OptimisticExpenseReport = Pick<
    Report,
    | 'reportID'
    | 'chatReportID'
    | 'policyID'
    | 'type'
    | 'ownerAccountID'
    | 'managerID'
    | 'currency'
    | 'reportName'
    | 'stateNum'
    | 'statusNum'
    | 'total'
    | 'nonReimbursableTotal'
    | 'notificationPreference'
    | 'parentReportID'
    | 'lastVisibleActionCreated'
>;

type OptimisticIOUReportAction = Pick<
    ReportAction,
    | 'actionName'
    | 'actorAccountID'
    | 'automatic'
    | 'avatar'
    | 'isAttachment'
    | 'originalMessage'
    | 'message'
    | 'person'
    | 'reportActionID'
    | 'shouldShow'
    | 'created'
    | 'pendingAction'
    | 'receipt'
    | 'whisperedToAccountIDs'
    | 'childReportID'
    | 'childVisibleActionCount'
    | 'childCommenterCount'
>;

type ReportRouteParams = {
    reportID: string;
    isSubReportPageRoute: boolean;
};

type ReportOfflinePendingActionAndErrors = {
    reportPendingAction: PendingAction | undefined;
    reportErrors: Errors | null | undefined;
};

type OptimisticApprovedReportAction = Pick<
    ReportAction,
    'actionName' | 'actorAccountID' | 'automatic' | 'avatar' | 'isAttachment' | 'originalMessage' | 'message' | 'person' | 'reportActionID' | 'shouldShow' | 'created' | 'pendingAction'
>;

type OptimisticSubmittedReportAction = Pick<
    ReportAction,
    | 'actionName'
    | 'actorAccountID'
    | 'adminAccountID'
    | 'automatic'
    | 'avatar'
    | 'isAttachment'
    | 'originalMessage'
    | 'message'
    | 'person'
    | 'reportActionID'
    | 'shouldShow'
    | 'created'
    | 'pendingAction'
>;

type OptimisticHoldReportAction = Pick<
    ReportAction,
    'actionName' | 'actorAccountID' | 'automatic' | 'avatar' | 'isAttachment' | 'originalMessage' | 'message' | 'person' | 'reportActionID' | 'shouldShow' | 'created' | 'pendingAction'
>;

type OptimisticCancelPaymentReportAction = Pick<
    ReportAction,
    'actionName' | 'actorAccountID' | 'message' | 'originalMessage' | 'person' | 'reportActionID' | 'shouldShow' | 'created' | 'pendingAction'
>;

type OptimisticEditedTaskReportAction = Pick<
    ReportAction,
    'reportActionID' | 'actionName' | 'pendingAction' | 'actorAccountID' | 'automatic' | 'avatar' | 'created' | 'shouldShow' | 'message' | 'person'
>;

type OptimisticClosedReportAction = Pick<
    ReportAction,
    'actionName' | 'actorAccountID' | 'automatic' | 'avatar' | 'created' | 'message' | 'originalMessage' | 'pendingAction' | 'person' | 'reportActionID' | 'shouldShow'
>;

type OptimisticCreatedReportAction = OriginalMessageCreated &
    Pick<ReportActionBase, 'actorAccountID' | 'automatic' | 'avatar' | 'created' | 'message' | 'person' | 'reportActionID' | 'shouldShow' | 'pendingAction'>;

type OptimisticRenamedReportAction = OriginalMessageRenamed &
    Pick<ReportActionBase, 'actorAccountID' | 'automatic' | 'avatar' | 'created' | 'message' | 'person' | 'reportActionID' | 'shouldShow' | 'pendingAction'>;

type OptimisticChatReport = Pick<
    Report,
    | 'type'
    | 'chatType'
    | 'chatReportID'
    | 'iouReportID'
    | 'isOwnPolicyExpenseChat'
    | 'isPinned'
    | 'lastActorAccountID'
    | 'lastMessageTranslationKey'
    | 'lastMessageHtml'
    | 'lastMessageText'
    | 'lastReadTime'
    | 'lastVisibleActionCreated'
    | 'notificationPreference'
    | 'oldPolicyName'
    | 'ownerAccountID'
    | 'pendingFields'
    | 'parentReportActionID'
    | 'parentReportID'
    | 'participants'
    | 'participantAccountIDs'
    | 'visibleChatMemberAccountIDs'
    | 'policyID'
    | 'reportID'
    | 'reportName'
    | 'stateNum'
    | 'statusNum'
    | 'visibility'
    | 'description'
    | 'writeCapability'
    | 'avatarUrl'
> & {
    isOptimisticReport: true;
};

type OptimisticTaskReportAction = Pick<
    ReportAction,
    | 'reportActionID'
    | 'actionName'
    | 'actorAccountID'
    | 'automatic'
    | 'avatar'
    | 'created'
    | 'isAttachment'
    | 'message'
    | 'originalMessage'
    | 'person'
    | 'pendingAction'
    | 'shouldShow'
    | 'isFirstItem'
    | 'previousMessage'
    | 'errors'
    | 'linkMetadata'
>;

type OptimisticWorkspaceChats = {
    announceChatReportID: string;
    announceChatData: OptimisticChatReport;
    announceReportActionData: Record<string, OptimisticCreatedReportAction>;
    announceCreatedReportActionID: string;
    adminsChatReportID: string;
    adminsChatData: OptimisticChatReport;
    adminsReportActionData: Record<string, OptimisticCreatedReportAction>;
    adminsCreatedReportActionID: string;
    expenseChatReportID: string;
    expenseChatData: OptimisticChatReport;
    expenseReportActionData: Record<string, OptimisticCreatedReportAction>;
    expenseCreatedReportActionID: string;
};

type OptimisticModifiedExpenseReportAction = Pick<
    ReportAction,
    'actionName' | 'actorAccountID' | 'automatic' | 'avatar' | 'created' | 'isAttachment' | 'message' | 'originalMessage' | 'person' | 'pendingAction' | 'reportActionID' | 'shouldShow'
> & {reportID?: string};

type OptimisticTaskReport = Pick<
    Report,
    | 'reportID'
    | 'reportName'
    | 'description'
    | 'ownerAccountID'
    | 'participantAccountIDs'
    | 'visibleChatMemberAccountIDs'
    | 'managerID'
    | 'type'
    | 'parentReportID'
    | 'policyID'
    | 'stateNum'
    | 'statusNum'
    | 'notificationPreference'
    | 'parentReportActionID'
    | 'lastVisibleActionCreated'
>;

type TransactionDetails = {
    created: string;
    amount: number;
    taxAmount?: number;
    taxCode?: string;
    currency: string;
    merchant: string;
    waypoints?: WaypointCollection | string;
    comment: string;
    category: string;
    billable: boolean;
    tag: string;
    mccGroup?: ValueOf<typeof CONST.MCC_GROUPS>;
    cardID: number;
    originalAmount: number;
    originalCurrency: string;
};

type OptimisticIOUReport = Pick<
    Report,
    | 'cachedTotal'
    | 'type'
    | 'chatReportID'
    | 'currency'
    | 'managerID'
    | 'policyID'
    | 'ownerAccountID'
    | 'participantAccountIDs'
    | 'visibleChatMemberAccountIDs'
    | 'reportID'
    | 'stateNum'
    | 'statusNum'
    | 'total'
    | 'reportName'
    | 'notificationPreference'
    | 'parentReportID'
    | 'lastVisibleActionCreated'
>;
type DisplayNameWithTooltips = Array<Pick<PersonalDetails, 'accountID' | 'pronouns' | 'displayName' | 'login' | 'avatar'>>;

type CustomIcon = {
    src: IconAsset;
    color?: string;
};

type OptionData = {
    text?: string;
    alternateText?: string;
    allReportErrors?: Errors;
    brickRoadIndicator?: ValueOf<typeof CONST.BRICK_ROAD_INDICATOR_STATUS> | '' | null;
    tooltipText?: string | null;
    alternateTextMaxLines?: number;
    boldStyle?: boolean;
    customIcon?: CustomIcon;
    subtitle?: string;
    login?: string;
    accountID?: number;
    pronouns?: string;
    status?: Status | null;
    phoneNumber?: string;
    isUnread?: boolean | null;
    isUnreadWithMention?: boolean | null;
    hasDraftComment?: boolean | null;
    keyForList?: string;
    searchText?: string;
    isIOUReportOwner?: boolean | null;
    isArchivedRoom?: boolean | null;
    shouldShowSubscript?: boolean | null;
    isPolicyExpenseChat?: boolean | null;
    isMoneyRequestReport?: boolean | null;
    isExpenseRequest?: boolean | null;
    isAllowedToComment?: boolean | null;
    isThread?: boolean | null;
    isTaskReport?: boolean | null;
    parentReportAction?: OnyxEntry<ReportAction>;
    displayNamesWithTooltips?: DisplayNameWithTooltips | null;
    isDefaultRoom?: boolean;
    isExpenseReport?: boolean;
    isOptimisticPersonalDetail?: boolean;
    selected?: boolean;
    isOptimisticAccount?: boolean;
    isSelected?: boolean;
    descriptiveText?: string;
    notificationPreference?: NotificationPreference | null;
    isDisabled?: boolean | null;
    name?: string | null;
    isSelfDM?: boolean;
    reportID?: string;
    enabled?: boolean;
    data?: Partial<TaxRate>;
} & Report;

type OnyxDataTaskAssigneeChat = {
    optimisticData: OnyxUpdate[];
    successData: OnyxUpdate[];
    failureData: OnyxUpdate[];
    optimisticAssigneeAddComment?: OptimisticReportAction;
    optimisticChatCreatedReportAction?: OptimisticCreatedReportAction;
};

type Ancestor = {
    report: Report;
    reportAction: ReportAction;
    shouldDisplayNewMarker: boolean;
};

type AncestorIDs = {
    reportIDs: string[];
    reportActionsIDs: string[];
};

type MissingPaymentMethod = 'bankAccount' | 'wallet';

type OutstandingChildRequest = {
    hasOutstandingChildRequest?: boolean;
};

let currentUserEmail: string | undefined;
let currentUserPrivateDomain: string | undefined;
let currentUserAccountID: number | undefined;
let isAnonymousUser = false;

const defaultAvatarBuildingIconTestID = 'SvgDefaultAvatarBuilding Icon';

Onyx.connect({
    key: ONYXKEYS.SESSION,
    callback: (value) => {
        // When signed out, val is undefined
        if (!value) {
            return;
        }

        currentUserEmail = value.email;
        currentUserAccountID = value.accountID;
        isAnonymousUser = value.authTokenType === CONST.AUTH_TOKEN_TYPES.ANONYMOUS;
        currentUserPrivateDomain = isEmailPublicDomain(currentUserEmail ?? '') ? '' : Str.extractEmailDomain(currentUserEmail ?? '');
    },
});

let allPersonalDetails: OnyxCollection<PersonalDetails>;
let allPersonalDetailLogins: string[];
let currentUserPersonalDetails: OnyxEntry<PersonalDetails>;
Onyx.connect({
    key: ONYXKEYS.PERSONAL_DETAILS_LIST,
    callback: (value) => {
        currentUserPersonalDetails = value?.[currentUserAccountID ?? -1] ?? null;
        allPersonalDetails = value ?? {};
        allPersonalDetailLogins = Object.values(allPersonalDetails).map((personalDetail) => personalDetail?.login ?? '');
    },
});

let allReports: OnyxCollection<Report>;
Onyx.connect({
    key: ONYXKEYS.COLLECTION.REPORT,
    waitForCollectionCallback: true,
    callback: (value) => (allReports = value),
});

let allPolicies: OnyxCollection<Policy>;
Onyx.connect({
    key: ONYXKEYS.COLLECTION.POLICY,
    waitForCollectionCallback: true,
    callback: (value) => (allPolicies = value),
});

let allBetas: OnyxEntry<Beta[]>;
Onyx.connect({
    key: ONYXKEYS.BETAS,
    callback: (value) => (allBetas = value),
});

let allTransactions: OnyxCollection<Transaction> = {};
Onyx.connect({
    key: ONYXKEYS.COLLECTION.TRANSACTION,
    waitForCollectionCallback: true,
    callback: (value) => {
        if (!value) {
            return;
        }
        allTransactions = Object.fromEntries(Object.entries(value).filter(([, transaction]) => transaction));
    },
});

let allReportActions: OnyxCollection<ReportActions>;
Onyx.connect({
    key: ONYXKEYS.COLLECTION.REPORT_ACTIONS,
    waitForCollectionCallback: true,
    callback: (actions) => {
        if (!actions) {
            return;
        }
        allReportActions = actions;
    },
});

let lastUpdatedReport: OnyxEntry<Report>;

Onyx.connect({
    key: ONYXKEYS.COLLECTION.REPORT,
    callback: (value) => {
        if (!value) {
            return;
        }

        lastUpdatedReport = value;
    },
});

function getLastUpdatedReport(): OnyxEntry<Report> {
    return lastUpdatedReport;
}

function getCurrentUserAvatarOrDefault(): UserUtils.AvatarSource {
    return currentUserPersonalDetails?.avatar ?? UserUtils.getDefaultAvatarURL(currentUserAccountID);
}

function getCurrentUserDisplayNameOrEmail(): string | undefined {
    return currentUserPersonalDetails?.displayName ?? currentUserEmail;
}

function getChatType(report: OnyxEntry<Report> | Participant | EmptyObject): ValueOf<typeof CONST.REPORT.CHAT_TYPE> | undefined {
    return report?.chatType;
}

/**
 * Get the report given a reportID
 */
function getReport(reportID: string | undefined): OnyxEntry<Report> {
    if (!allReports) {
        return null;
    }

    return allReports?.[`${ONYXKEYS.COLLECTION.REPORT}${reportID}`];
}

/**
 * Returns the parentReport if the given report is a thread
 */
function getParentReport(report: OnyxEntry<Report> | EmptyObject): OnyxEntry<Report> | EmptyObject {
    if (!report?.parentReportID) {
        return {};
    }
    return allReports?.[`${ONYXKEYS.COLLECTION.REPORT}${report.parentReportID}`] ?? {};
}

/**
 * Returns the root parentReport if the given report is nested.
 * Uses recursion to iterate any depth of nested reports.
 */
function getRootParentReport(report: OnyxEntry<Report> | undefined | EmptyObject): OnyxEntry<Report> | EmptyObject {
    if (!report) {
        return {};
    }

    // Returns the current report as the root report, because it does not have a parentReportID
    if (!report?.parentReportID) {
        return report;
    }

    const parentReport = getReport(report?.parentReportID);

    // Runs recursion to iterate a parent report
    return getRootParentReport(!isEmptyObject(parentReport) ? parentReport : null);
}

/**
 * Returns the policy of the report
 */
function getPolicy(policyID: string | undefined): Policy | EmptyObject {
    if (!allPolicies || !policyID) {
        return {};
    }
    return allPolicies[`${ONYXKEYS.COLLECTION.POLICY}${policyID}`] ?? {};
}

/**
 * Get the policy type from a given report
 * @param policies must have Onyxkey prefix (i.e 'policy_') for keys
 */
function getPolicyType(report: OnyxEntry<Report>, policies: OnyxCollection<Policy>): string {
    return policies?.[`${ONYXKEYS.COLLECTION.POLICY}${report?.policyID}`]?.type ?? '';
}

/**
 * Get the policy name from a given report
 */
function getPolicyName(report: OnyxEntry<Report> | undefined | EmptyObject, returnEmptyIfNotFound = false, policy: OnyxEntry<Policy> | undefined = undefined): string {
    const noPolicyFound = returnEmptyIfNotFound ? '' : Localize.translateLocal('workspace.common.unavailable');
    if (isEmptyObject(report)) {
        return noPolicyFound;
    }

    if ((!allPolicies || Object.keys(allPolicies).length === 0) && !report?.policyName) {
        return Localize.translateLocal('workspace.common.unavailable');
    }
    const finalPolicy = policy ?? allPolicies?.[`${ONYXKEYS.COLLECTION.POLICY}${report?.policyID}`];

    const parentReport = getRootParentReport(report);

    // Rooms send back the policy name with the reportSummary,
    // since they can also be accessed by people who aren't in the workspace
    // eslint-disable-next-line @typescript-eslint/prefer-nullish-coalescing
    const policyName = finalPolicy?.name || report?.policyName || report?.oldPolicyName || parentReport?.oldPolicyName || noPolicyFound;

    return policyName;
}

/**
 * Returns the concatenated title for the PrimaryLogins of a report
 */
function getReportParticipantsTitle(accountIDs: number[]): string {
    // Somehow it's possible for the logins coming from report.participantAccountIDs to contain undefined values so we use .filter(Boolean) to remove them.
    return accountIDs.filter(Boolean).join(', ');
}

/**
 * Checks if a report is a chat report.
 */
function isChatReport(report: OnyxEntry<Report> | EmptyObject): boolean {
    return report?.type === CONST.REPORT.TYPE.CHAT;
}

/**
 * Checks if a report is an Expense report.
 */
function isExpenseReport(report: OnyxEntry<Report> | EmptyObject): boolean {
    return report?.type === CONST.REPORT.TYPE.EXPENSE;
}

/**
 * Checks if a report is an IOU report using report or reportID
 */
function isIOUReport(reportOrID: OnyxEntry<Report> | string | EmptyObject): boolean {
    const report = typeof reportOrID === 'string' ? allReports?.[`${ONYXKEYS.COLLECTION.REPORT}${reportOrID}`] ?? null : reportOrID;
    return report?.type === CONST.REPORT.TYPE.IOU;
}

/**
 * Checks if a report is an IOU report using report
 */
function isIOUReportUsingReport(report: OnyxEntry<Report> | EmptyObject): report is Report {
    return report?.type === CONST.REPORT.TYPE.IOU;
}
/**
 * Checks if a report is a task report.
 */
function isTaskReport(report: OnyxEntry<Report>): boolean {
    return report?.type === CONST.REPORT.TYPE.TASK;
}

/**
 * Checks if a task has been cancelled
 * When a task is deleted, the parentReportAction is updated to have a isDeletedParentAction deleted flag
 * This is because when you delete a task, we still allow you to chat on the report itself
 * There's another situation where you don't have access to the parentReportAction (because it was created in a chat you don't have access to)
 * In this case, we have added the key to the report itself
 */
function isCanceledTaskReport(report: OnyxEntry<Report> | EmptyObject = {}, parentReportAction: OnyxEntry<ReportAction> | EmptyObject = {}): boolean {
    if (!isEmptyObject(parentReportAction) && (parentReportAction?.message?.[0]?.isDeletedParentAction ?? false)) {
        return true;
    }

    if (!isEmptyObject(report) && report?.isDeletedParentAction) {
        return true;
    }

    return false;
}

/**
 * Checks if a report is an open task report.
 *
 * @param parentReportAction - The parent report action of the report (Used to check if the task has been canceled)
 */
function isOpenTaskReport(report: OnyxEntry<Report>, parentReportAction: OnyxEntry<ReportAction> | EmptyObject = {}): boolean {
    return (
        isTaskReport(report) && !isCanceledTaskReport(report, parentReportAction) && report?.stateNum === CONST.REPORT.STATE_NUM.OPEN && report?.statusNum === CONST.REPORT.STATUS_NUM.OPEN
    );
}

/**
 * Checks if a report is a completed task report.
 */
function isCompletedTaskReport(report: OnyxEntry<Report>): boolean {
    return isTaskReport(report) && report?.stateNum === CONST.REPORT.STATE_NUM.APPROVED && report?.statusNum === CONST.REPORT.STATUS_NUM.APPROVED;
}

/**
 * Checks if the current user is the manager of the supplied report
 */
function isReportManager(report: OnyxEntry<Report>): boolean {
    return Boolean(report && report.managerID === currentUserAccountID);
}

/**
 * Checks if the supplied report has been approved
 */
function isReportApproved(reportOrID: OnyxEntry<Report> | string | EmptyObject): boolean {
    const report = typeof reportOrID === 'string' ? allReports?.[`${ONYXKEYS.COLLECTION.REPORT}${reportOrID}`] ?? null : reportOrID;
    return report?.stateNum === CONST.REPORT.STATE_NUM.APPROVED && report?.statusNum === CONST.REPORT.STATUS_NUM.APPROVED;
}

/**
 * Checks if the supplied report is an expense report in Open state and status.
 */
function isOpenExpenseReport(report: OnyxEntry<Report> | EmptyObject): boolean {
    return isExpenseReport(report) && report?.stateNum === CONST.REPORT.STATE_NUM.OPEN && report?.statusNum === CONST.REPORT.STATUS_NUM.OPEN;
}

/**
 * Checks if the supplied report has a member with the array passed in params.
 */
function hasParticipantInArray(report: OnyxEntry<Report>, memberAccountIDs: number[]) {
    if (!report?.participants) {
        return false;
    }

    const memberAccountIDsSet = new Set(memberAccountIDs);

    for (const accountID in report.participants) {
        if (memberAccountIDsSet.has(Number(accountID))) {
            return true;
        }
    }

    return false;
}

/**
 * Whether the Money Request report is settled
 */
function isSettled(reportID: string | undefined): boolean {
    if (!allReports || !reportID) {
        return false;
    }
    const report: Report | EmptyObject = allReports[`${ONYXKEYS.COLLECTION.REPORT}${reportID}`] ?? {};
    if (isEmptyObject(report) || report.isWaitingOnBankAccount) {
        return false;
    }

    // In case the payment is scheduled and we are waiting for the payee to set up their wallet,
    // consider the report as paid as well.
    if (report.isWaitingOnBankAccount && report.statusNum === CONST.REPORT.STATUS_NUM.APPROVED) {
        return true;
    }

    return report?.statusNum === CONST.REPORT.STATUS_NUM.REIMBURSED;
}

/**
 * Whether the current user is the submitter of the report
 */
function isCurrentUserSubmitter(reportID: string): boolean {
    if (!allReports) {
        return false;
    }
    const report = allReports[`${ONYXKEYS.COLLECTION.REPORT}${reportID}`];
    return Boolean(report && report.ownerAccountID === currentUserAccountID);
}

/**
 * Whether the provided report is an Admin room
 */
function isAdminRoom(report: OnyxEntry<Report>): boolean {
    return getChatType(report) === CONST.REPORT.CHAT_TYPE.POLICY_ADMINS;
}

/**
 * Whether the provided report is an Admin-only posting room
 */
function isAdminsOnlyPostingRoom(report: OnyxEntry<Report>): boolean {
    return report?.writeCapability === CONST.REPORT.WRITE_CAPABILITIES.ADMINS;
}

/**
 * Whether the provided report is a Announce room
 */
function isAnnounceRoom(report: OnyxEntry<Report>): boolean {
    return getChatType(report) === CONST.REPORT.CHAT_TYPE.POLICY_ANNOUNCE;
}

/**
 * Whether the provided report is a default room
 */
function isDefaultRoom(report: OnyxEntry<Report>): boolean {
    return CONST.DEFAULT_POLICY_ROOM_CHAT_TYPES.some((type) => type === getChatType(report));
}

/**
 * Whether the provided report is a Domain room
 */
function isDomainRoom(report: OnyxEntry<Report>): boolean {
    return getChatType(report) === CONST.REPORT.CHAT_TYPE.DOMAIN_ALL;
}

/**
 * Whether the provided report is a user created policy room
 */
function isUserCreatedPolicyRoom(report: OnyxEntry<Report>): boolean {
    return getChatType(report) === CONST.REPORT.CHAT_TYPE.POLICY_ROOM;
}

/**
 * Whether the provided report is a Policy Expense chat.
 */
function isPolicyExpenseChat(report: OnyxEntry<Report> | Participant | EmptyObject): boolean {
    return getChatType(report) === CONST.REPORT.CHAT_TYPE.POLICY_EXPENSE_CHAT || (report?.isPolicyExpenseChat ?? false);
}

/**
 * Whether the provided report belongs to a Control policy and is an expense chat
 */
function isControlPolicyExpenseChat(report: OnyxEntry<Report>): boolean {
    return isPolicyExpenseChat(report) && getPolicyType(report, allPolicies) === CONST.POLICY.TYPE.CORPORATE;
}

/**
 * Whether the provided report belongs to a Free, Collect or Control policy
 */
function isGroupPolicy(report: OnyxEntry<Report>): boolean {
    const policyType = getPolicyType(report, allPolicies);
    return policyType === CONST.POLICY.TYPE.CORPORATE || policyType === CONST.POLICY.TYPE.TEAM || policyType === CONST.POLICY.TYPE.FREE;
}

/**
 * Whether the provided report belongs to a Control or Collect policy
 */
function isPaidGroupPolicy(report: OnyxEntry<Report>): boolean {
    const policyType = getPolicyType(report, allPolicies);
    return policyType === CONST.POLICY.TYPE.CORPORATE || policyType === CONST.POLICY.TYPE.TEAM;
}

/**
 * Whether the provided report belongs to a Control or Collect policy and is an expense chat
 */
function isPaidGroupPolicyExpenseChat(report: OnyxEntry<Report>): boolean {
    return isPolicyExpenseChat(report) && isPaidGroupPolicy(report);
}

/**
 * Whether the provided report belongs to a Control policy and is an expense report
 */
function isControlPolicyExpenseReport(report: OnyxEntry<Report>): boolean {
    return isExpenseReport(report) && getPolicyType(report, allPolicies) === CONST.POLICY.TYPE.CORPORATE;
}

/**
 * Whether the provided report belongs to a Control or Collect policy and is an expense report
 */
function isPaidGroupPolicyExpenseReport(report: OnyxEntry<Report>): boolean {
    return isExpenseReport(report) && isPaidGroupPolicy(report);
}

/**
 * Whether the provided report is a chat room
 */
function isChatRoom(report: OnyxEntry<Report>): boolean {
    return isUserCreatedPolicyRoom(report) || isDefaultRoom(report);
}

/**
 * Whether the provided report is a public room
 */
function isPublicRoom(report: OnyxEntry<Report>): boolean {
    return report?.visibility === CONST.REPORT.VISIBILITY.PUBLIC || report?.visibility === CONST.REPORT.VISIBILITY.PUBLIC_ANNOUNCE;
}

/**
 * Whether the provided report is a public announce room
 */
function isPublicAnnounceRoom(report: OnyxEntry<Report>): boolean {
    return report?.visibility === CONST.REPORT.VISIBILITY.PUBLIC_ANNOUNCE;
}

/**
 * If the report is a policy expense, the route should be for adding bank account for that policy
 * else since the report is a personal IOU, the route should be for personal bank account.
 */
function getBankAccountRoute(report: OnyxEntry<Report>): Route {
    return isPolicyExpenseChat(report) ? ROUTES.BANK_ACCOUNT_WITH_STEP_TO_OPEN.getRoute('', report?.policyID) : ROUTES.SETTINGS_ADD_BANK_ACCOUNT;
}

/**
 * Check if personal detail of accountID is empty or optimistic data
 */
function isOptimisticPersonalDetail(accountID: number): boolean {
    return isEmptyObject(allPersonalDetails?.[accountID]) || !!allPersonalDetails?.[accountID]?.isOptimisticPersonalDetail;
}

/**
 * Checks if a report is a task report from a policy expense chat.
 */
function isWorkspaceTaskReport(report: OnyxEntry<Report>): boolean {
    if (!isTaskReport(report)) {
        return false;
    }
    const parentReport = allReports?.[`${ONYXKEYS.COLLECTION.REPORT}${report?.parentReportID}`] ?? null;
    return isPolicyExpenseChat(parentReport);
}

/**
 * Returns true if report has a parent
 */
function isThread(report: OnyxEntry<Report>): boolean {
    return Boolean(report?.parentReportID && report?.parentReportActionID);
}

/**
 * Returns true if report is of type chat and has a parent and is therefore a Thread.
 */
function isChatThread(report: OnyxEntry<Report>): boolean {
    return isThread(report) && report?.type === CONST.REPORT.TYPE.CHAT;
}

function isDM(report: OnyxEntry<Report>): boolean {
    return isChatReport(report) && !getChatType(report) && !isThread(report);
}

function isSelfDM(report: OnyxEntry<Report>): boolean {
    return getChatType(report) === CONST.REPORT.CHAT_TYPE.SELF_DM;
}

function isGroupChat(report: OnyxEntry<Report> | Partial<Report>): boolean {
    return getChatType(report) === CONST.REPORT.CHAT_TYPE.GROUP;
}

/**
 * Only returns true if this is our main 1:1 DM report with Concierge
 */
function isConciergeChatReport(report: OnyxEntry<Report>): boolean {
    return report?.participantAccountIDs?.length === 1 && Number(report.participantAccountIDs?.[0]) === CONST.ACCOUNT_ID.CONCIERGE && !isChatThread(report);
}

function findSelfDMReportID(): string | undefined {
    if (!allReports) {
        return;
    }

    const selfDMReport = Object.values(allReports).find((report) => isSelfDM(report) && !isThread(report));
    return selfDMReport?.reportID;
}

/**
 * Checks if the supplied report belongs to workspace based on the provided params. If the report's policyID is _FAKE_ or has no value, it means this report is a DM.
 * In this case report and workspace members must be compared to determine whether the report belongs to the workspace.
 */
function doesReportBelongToWorkspace(report: OnyxEntry<Report>, policyMemberAccountIDs: number[], policyID?: string) {
    return (
        isConciergeChatReport(report) ||
        (report?.policyID === CONST.POLICY.ID_FAKE || !report?.policyID ? hasParticipantInArray(report, policyMemberAccountIDs) : report?.policyID === policyID)
    );
}

/**
 * Given an array of reports, return them filtered by a policyID and policyMemberAccountIDs.
 */
function filterReportsByPolicyIDAndMemberAccountIDs(reports: Report[], policyMemberAccountIDs: number[] = [], policyID?: string) {
    return reports.filter((report) => !!report && doesReportBelongToWorkspace(report, policyMemberAccountIDs, policyID));
}

/**
 * Given an array of reports, return them sorted by the last read timestamp.
 */
function sortReportsByLastRead(reports: Array<OnyxEntry<Report>>, reportMetadata: OnyxCollection<ReportMetadata>): Array<OnyxEntry<Report>> {
    return reports
        .filter((report) => !!report?.reportID && !!(reportMetadata?.[`${ONYXKEYS.COLLECTION.REPORT_METADATA}${report.reportID}`]?.lastVisitTime ?? report?.lastReadTime))
        .sort((a, b) => {
            const aTime = new Date(reportMetadata?.[`${ONYXKEYS.COLLECTION.REPORT_METADATA}${a?.reportID}`]?.lastVisitTime ?? a?.lastReadTime ?? '');
            const bTime = new Date(reportMetadata?.[`${ONYXKEYS.COLLECTION.REPORT_METADATA}${b?.reportID}`]?.lastVisitTime ?? b?.lastReadTime ?? '');

            return aTime.valueOf() - bTime.valueOf();
        });
}

/**
 * Returns true if report is still being processed
 */
function isProcessingReport(report: OnyxEntry<Report> | EmptyObject): boolean {
    return report?.stateNum === CONST.REPORT.STATE_NUM.SUBMITTED && report?.statusNum === CONST.REPORT.STATUS_NUM.SUBMITTED;
}

/**
 * Check if the report is a single chat report that isn't a thread
 * and personal detail of participant is optimistic data
 */
function shouldDisableDetailPage(report: OnyxEntry<Report>): boolean {
    const participantAccountIDs = report?.participantAccountIDs ?? [];

    if (isChatRoom(report) || isPolicyExpenseChat(report) || isChatThread(report) || isTaskReport(report)) {
        return false;
    }
    if (participantAccountIDs.length === 1) {
        return isOptimisticPersonalDetail(participantAccountIDs[0]);
    }
    return false;
}

/**
 * Returns true if this report has only one participant and it's an Expensify account.
 */
function isExpensifyOnlyParticipantInReport(report: OnyxEntry<Report>): boolean {
    const reportParticipants = report?.participantAccountIDs?.filter((accountID) => accountID !== currentUserAccountID) ?? [];
    return reportParticipants.length === 1 && reportParticipants.some((accountID) => CONST.EXPENSIFY_ACCOUNT_IDS.includes(accountID));
}

/**
 * Returns whether a given report can have tasks created in it.
 * We only prevent the task option if it's a DM/group-DM and the other users are all special Expensify accounts
 *
 */
function canCreateTaskInReport(report: OnyxEntry<Report>): boolean {
    const otherReportParticipants = report?.participantAccountIDs?.filter((accountID) => accountID !== currentUserAccountID) ?? [];
    const areExpensifyAccountsOnlyOtherParticipants = otherReportParticipants?.length >= 1 && otherReportParticipants?.every((accountID) => CONST.EXPENSIFY_ACCOUNT_IDS.includes(accountID));
    if (areExpensifyAccountsOnlyOtherParticipants && isDM(report)) {
        return false;
    }

    return true;
}

/**
 * Returns true if there are any guides accounts (team.expensify.com) in a list of accountIDs
 * by cross-referencing the accountIDs with personalDetails since guides that are participants
 * of the user's chats should have their personal details in Onyx.
 */
function hasExpensifyGuidesEmails(accountIDs: number[]): boolean {
    return accountIDs.some((accountID) => Str.extractEmailDomain(allPersonalDetails?.[accountID]?.login ?? '') === CONST.EMAIL.GUIDES_DOMAIN);
}

function findLastAccessedReport(
    reports: OnyxCollection<Report>,
    ignoreDomainRooms: boolean,
    policies: OnyxCollection<Policy>,
    isFirstTimeNewExpensifyUser: boolean,
    openOnAdminRoom = false,
    reportMetadata: OnyxCollection<ReportMetadata> = {},
    policyID?: string,
    policyMemberAccountIDs: number[] = [],
): OnyxEntry<Report> {
    // If it's the user's first time using New Expensify, then they could either have:
    //   - just a Concierge report, if so we'll return that
    //   - their Concierge report, and a separate report that must have deeplinked them to the app before they created their account.
    // If it's the latter, we'll use the deeplinked report over the Concierge report,
    // since the Concierge report would be incorrectly selected over the deep-linked report in the logic below.

    let reportsValues = Object.values(reports ?? {}) as Report[];

    if (!!policyID || policyMemberAccountIDs.length > 0) {
        reportsValues = filterReportsByPolicyIDAndMemberAccountIDs(reportsValues, policyMemberAccountIDs, policyID);
    }

    let sortedReports = sortReportsByLastRead(reportsValues, reportMetadata);

    let adminReport: OnyxEntry<Report> | undefined;
    if (openOnAdminRoom) {
        adminReport = sortedReports.find((report) => {
            const chatType = getChatType(report);
            return chatType === CONST.REPORT.CHAT_TYPE.POLICY_ADMINS;
        });
    }

    if (ignoreDomainRooms) {
        // We allow public announce rooms, admins, and announce rooms through since we bypass the default rooms beta for them.
        // Check where ReportUtils.findLastAccessedReport is called in MainDrawerNavigator.js for more context.
        // Domain rooms are now the only type of default room that are on the defaultRooms beta.
        sortedReports = sortedReports.filter(
            (report) => !isDomainRoom(report) || getPolicyType(report, policies) === CONST.POLICY.TYPE.FREE || hasExpensifyGuidesEmails(report?.participantAccountIDs ?? []),
        );
    }

    if (isFirstTimeNewExpensifyUser) {
        if (sortedReports.length === 1) {
            return sortedReports[0];
        }

        return adminReport ?? sortedReports.find((report) => !isConciergeChatReport(report)) ?? null;
    }

    return adminReport ?? sortedReports.at(-1) ?? null;
}

/**
 * Whether the provided report has expenses
 */
function hasExpenses(reportID?: string): boolean {
    return !!Object.values(allTransactions ?? {}).find((transaction) => `${transaction?.reportID}` === `${reportID}`);
}

/**
 * Whether the provided report is a closed expense report with no expenses
 */
function isClosedExpenseReportWithNoExpenses(report: OnyxEntry<Report>): boolean {
    return report?.statusNum === CONST.REPORT.STATUS_NUM.CLOSED && isExpenseReport(report) && !hasExpenses(report.reportID);
}

/**
 * Whether the provided report is an archived room
 */
function isArchivedRoom(report: OnyxEntry<Report> | EmptyObject): boolean {
    return report?.statusNum === CONST.REPORT.STATUS_NUM.CLOSED && report?.stateNum === CONST.REPORT.STATE_NUM.APPROVED;
}

/**
 * Whether the provided report is the admin's room
 */
function isJoinRequestInAdminRoom(report: OnyxEntry<Report>): boolean {
    if (!report) {
        return false;
    }
    // If this policy isn't owned by Expensify,
    // Account manager/guide should not have the workspace join request pinned to their LHN,
    // since they are not a part of the company, and should not action it on their behalf.
    if (report.policyID) {
        const policy = getPolicy(report.policyID);
        if (!PolicyUtils.isExpensifyTeam(policy.owner) && PolicyUtils.isExpensifyTeam(currentUserPersonalDetails?.login)) {
            return false;
        }
    }
    return ReportActionsUtils.isActionableJoinRequestPending(report.reportID);
}

/**
 * Checks if the current user is allowed to comment on the given report.
 */
function isAllowedToComment(report: OnyxEntry<Report>): boolean {
    // Default to allowing all users to post
    const capability = report?.writeCapability ?? CONST.REPORT.WRITE_CAPABILITIES.ALL;

    if (capability === CONST.REPORT.WRITE_CAPABILITIES.ALL) {
        return true;
    }

    // If unauthenticated user opens public chat room using deeplink, they do not have policies available and they cannot comment
    if (!allPolicies) {
        return false;
    }

    // If we've made it here, commenting on this report is restricted.
    // If the user is an admin, allow them to post.
    const policy = allPolicies[`${ONYXKEYS.COLLECTION.POLICY}${report?.policyID}`];
    return policy?.role === CONST.POLICY.ROLE.ADMIN;
}

/**
 * Checks if the current user is the admin of the policy given the policy expense chat.
 */
function isPolicyExpenseChatAdmin(report: OnyxEntry<Report>, policies: OnyxCollection<Policy>): boolean {
    if (!isPolicyExpenseChat(report)) {
        return false;
    }

    const policyRole = policies?.[`${ONYXKEYS.COLLECTION.POLICY}${report?.policyID}`]?.role;

    return policyRole === CONST.POLICY.ROLE.ADMIN;
}

/**
 * Checks if the current user is the admin of the policy.
 */
function isPolicyAdmin(policyID: string, policies: OnyxCollection<Policy>): boolean {
    const policyRole = policies?.[`${ONYXKEYS.COLLECTION.POLICY}${policyID}`]?.role;

    return policyRole === CONST.POLICY.ROLE.ADMIN;
}

/**
 * Returns true if report has a single participant.
 */
function hasSingleParticipant(report: OnyxEntry<Report>): boolean {
    return report?.participantAccountIDs?.length === 1;
}

/**
 * Checks whether all the transactions linked to the IOU report are of the Distance Request type with pending routes
 */
function hasOnlyTransactionsWithPendingRoutes(iouReportID: string | undefined): boolean {
    const transactions = TransactionUtils.getAllReportTransactions(iouReportID);

    // Early return false in case not having any transaction
    if (!transactions || transactions.length === 0) {
        return false;
    }

    return transactions.every((transaction) => TransactionUtils.isFetchingWaypointsFromServer(transaction));
}

/**
 * If the report is a thread and has a chat type set, it is a workspace chat.
 */
function isWorkspaceThread(report: OnyxEntry<Report>): boolean {
    const chatType = getChatType(report);
    return isThread(report) && isChatReport(report) && CONST.WORKSPACE_ROOM_TYPES.some((type) => chatType === type);
}

/**
 * Returns true if reportAction is the first chat preview of a Thread
 */
function isThreadFirstChat(reportAction: OnyxEntry<ReportAction>, reportID: string): boolean {
    return reportAction?.childReportID?.toString() === reportID;
}

/**
 * Checks if a report is a child report.
 */
function isChildReport(report: OnyxEntry<Report>): boolean {
    return isThread(report) || isTaskReport(report);
}

/**
 * An Expense Request is a thread where the parent report is an Expense Report and
 * the parentReportAction is a transaction.
 */
function isExpenseRequest(report: OnyxEntry<Report>): boolean {
    if (isThread(report)) {
        const parentReportAction = ReportActionsUtils.getParentReportAction(report);
        const parentReport = allReports?.[`${ONYXKEYS.COLLECTION.REPORT}${report?.parentReportID}`] ?? null;
        return isExpenseReport(parentReport) && !isEmptyObject(parentReportAction) && ReportActionsUtils.isTransactionThread(parentReportAction);
    }
    return false;
}

/**
 * An IOU Request is a thread where the parent report is an IOU Report and
 * the parentReportAction is a transaction.
 */
function isIOURequest(report: OnyxEntry<Report>): boolean {
    if (isThread(report)) {
        const parentReportAction = ReportActionsUtils.getParentReportAction(report);
        const parentReport = allReports?.[`${ONYXKEYS.COLLECTION.REPORT}${report?.parentReportID}`] ?? null;
        return isIOUReport(parentReport) && !isEmptyObject(parentReportAction) && ReportActionsUtils.isTransactionThread(parentReportAction);
    }
    return false;
}

/**
 * A Track Expense Report is a thread where the parent the parentReportAction is a transaction, and
 * parentReportAction has type of track.
 */
function isTrackExpenseReport(report: OnyxEntry<Report>): boolean {
    if (isThread(report)) {
        const parentReportAction = ReportActionsUtils.getParentReportAction(report);
        return !isEmptyObject(parentReportAction) && ReportActionsUtils.isTrackExpenseAction(parentReportAction);
    }
    return false;
}

/**
 * Checks if a report is an IOU or expense request.
 */
function isMoneyRequest(reportOrID: OnyxEntry<Report> | string): boolean {
    const report = typeof reportOrID === 'string' ? allReports?.[`${ONYXKEYS.COLLECTION.REPORT}${reportOrID}`] ?? null : reportOrID;
    return isIOURequest(report) || isExpenseRequest(report);
}

/**
 * Checks if a report is an IOU or expense report.
 */
function isMoneyRequestReport(reportOrID: OnyxEntry<Report> | EmptyObject | string): boolean {
    const report = typeof reportOrID === 'object' ? reportOrID : allReports?.[`${ONYXKEYS.COLLECTION.REPORT}${reportOrID}`] ?? null;
    return isIOUReport(report) || isExpenseReport(report);
}

/**
 * Checks if a report has only one transaction associated with it
 */
function isOneTransactionReport(reportID: string): boolean {
    const reportActions = allReportActions?.[`${ONYXKEYS.COLLECTION.REPORT_ACTIONS}${reportID}`] ?? ([] as ReportAction[]);
    return ReportActionsUtils.getOneTransactionThreadReportID(reportID, reportActions) !== null;
}

/**
 * Checks if a report is a transaction thread associated with a report that has only one transaction
 */
function isOneTransactionThread(reportID: string, parentReportID: string): boolean {
    const parentReportActions = allReportActions?.[`${ONYXKEYS.COLLECTION.REPORT_ACTIONS}${parentReportID}`] ?? ([] as ReportAction[]);
    const transactionThreadReportID = ReportActionsUtils.getOneTransactionThreadReportID(parentReportID, parentReportActions);
    return reportID === transactionThreadReportID;
}

/**
 * Should return true only for personal 1:1 report
 *
 */
function isOneOnOneChat(report: OnyxEntry<Report>): boolean {
    const participantAccountIDs = report?.participantAccountIDs ?? [];
    return (
        !isChatRoom(report) &&
        !isExpenseRequest(report) &&
        !isMoneyRequestReport(report) &&
        !isPolicyExpenseChat(report) &&
        !isTaskReport(report) &&
        isDM(report) &&
        !isIOUReport(report) &&
        participantAccountIDs.length === 1
    );
}

/**
 * Checks if the current user is a payer of the expense
 */

function isPayer(session: OnyxEntry<Session>, iouReport: OnyxEntry<Report>) {
    const isApproved = isReportApproved(iouReport);
    const policy = allPolicies?.[`${ONYXKEYS.COLLECTION.POLICY}${iouReport?.policyID}`] ?? null;
    const policyType = policy?.type;
    const isAdmin = policyType !== CONST.POLICY.TYPE.PERSONAL && policy?.role === CONST.POLICY.ROLE.ADMIN;
    const isManager = iouReport?.managerID === session?.accountID;
    if (isPaidGroupPolicy(iouReport)) {
        if (policy?.reimbursementChoice === CONST.POLICY.REIMBURSEMENT_CHOICES.REIMBURSEMENT_YES) {
            const isReimburser = session?.email === policy?.achAccount?.reimburser;
            return (!policy?.achAccount?.reimburser || isReimburser) && (isApproved || isManager);
        }
        if (policy?.reimbursementChoice === CONST.POLICY.REIMBURSEMENT_CHOICES.REIMBURSEMENT_MANUAL) {
            return isAdmin && (isApproved || isManager);
        }
        return false;
    }
    return isAdmin || (isMoneyRequestReport(iouReport) && isManager);
}

/**
 * Get the notification preference given a report
 */
function getReportNotificationPreference(report: OnyxEntry<Report>): string | number {
    return report?.notificationPreference ?? '';
}

/**
 * Checks if the current user is the action's author
 */
function isActionCreator(reportAction: OnyxEntry<ReportAction> | Partial<ReportAction>): boolean {
    return reportAction?.actorAccountID === currentUserAccountID;
}

/**
 * Returns the notification preference of the action's child report if it exists.
 * Otherwise, calculates it based on the action's authorship.
 */
function getChildReportNotificationPreference(reportAction: OnyxEntry<ReportAction> | Partial<ReportAction>): NotificationPreference {
    const childReportNotificationPreference = reportAction?.childReportNotificationPreference ?? '';
    if (childReportNotificationPreference) {
        return childReportNotificationPreference;
    }

    return isActionCreator(reportAction) ? CONST.REPORT.NOTIFICATION_PREFERENCE.ALWAYS : CONST.REPORT.NOTIFICATION_PREFERENCE.HIDDEN;
}

/**
 * Checks whether the supplied report supports adding more transactions to it.
 * Return true if:
 * - report is a non-settled IOU
 * - report is a draft
 * - report is a processing expense report and its policy has Instant reporting frequency
 */
function canAddOrDeleteTransactions(moneyRequestReport: OnyxEntry<Report>): boolean {
    if (!isMoneyRequestReport(moneyRequestReport)) {
        return false;
    }

    if (isReportApproved(moneyRequestReport) || isSettled(moneyRequestReport?.reportID)) {
        return false;
    }

    if (isGroupPolicy(moneyRequestReport) && isProcessingReport(moneyRequestReport) && !PolicyUtils.isInstantSubmitEnabled(getPolicy(moneyRequestReport?.policyID))) {
        return false;
    }

    return true;
}

/**
 * Can only delete if the author is this user and the action is an ADD_COMMENT action or an IOU action in an unsettled report, or if the user is a
 * policy admin
 */
function canDeleteReportAction(reportAction: OnyxEntry<ReportAction>, reportID: string): boolean {
    const report = getReport(reportID);

    const isActionOwner = reportAction?.actorAccountID === currentUserAccountID;
    const policy = allPolicies?.[`${ONYXKEYS.COLLECTION.POLICY}${report?.policyID}`] ?? null;

    if (reportAction?.actionName === CONST.REPORT.ACTIONS.TYPE.IOU) {
        // For now, users cannot delete split actions
        const isSplitAction = reportAction?.originalMessage?.type === CONST.IOU.REPORT_ACTION_TYPE.SPLIT;

        if (isSplitAction) {
            return false;
        }

        const linkedReport = isThreadFirstChat(reportAction, reportID) ? getReport(report?.parentReportID) : report;
        if (isActionOwner) {
            if (!isEmptyObject(linkedReport) && isMoneyRequestReport(linkedReport)) {
                return canAddOrDeleteTransactions(linkedReport);
            }
            return true;
        }
    }

    if (
        reportAction?.actionName !== CONST.REPORT.ACTIONS.TYPE.ADD_COMMENT ||
        reportAction?.pendingAction === CONST.RED_BRICK_ROAD_PENDING_ACTION.DELETE ||
        ReportActionsUtils.isCreatedTaskReportAction(reportAction) ||
        reportAction?.actorAccountID === CONST.ACCOUNT_ID.CONCIERGE
    ) {
        return false;
    }

    const isAdmin = policy?.role === CONST.POLICY.ROLE.ADMIN && !isEmptyObject(report) && !isDM(report);

    return isActionOwner || isAdmin;
}

/**
 * Get welcome message based on room type
 */
function getRoomWelcomeMessage(report: OnyxEntry<Report>, isUserPolicyAdmin: boolean): WelcomeMessage {
    const welcomeMessage: WelcomeMessage = {showReportName: true};
    const workspaceName = getPolicyName(report);

    if (isArchivedRoom(report)) {
        welcomeMessage.phrase1 = Localize.translateLocal('reportActionsView.beginningOfArchivedRoomPartOne');
        welcomeMessage.phrase2 = Localize.translateLocal('reportActionsView.beginningOfArchivedRoomPartTwo');
    } else if (isDomainRoom(report)) {
        welcomeMessage.phrase1 = Localize.translateLocal('reportActionsView.beginningOfChatHistoryDomainRoomPartOne', {domainRoom: report?.reportName ?? ''});
        welcomeMessage.phrase2 = Localize.translateLocal('reportActionsView.beginningOfChatHistoryDomainRoomPartTwo');
    } else if (isAdminRoom(report)) {
        welcomeMessage.phrase1 = Localize.translateLocal('reportActionsView.beginningOfChatHistoryAdminRoomPartOne', {workspaceName});
        welcomeMessage.phrase2 = Localize.translateLocal('reportActionsView.beginningOfChatHistoryAdminRoomPartTwo');
    } else if (isAdminsOnlyPostingRoom(report) && !isUserPolicyAdmin) {
        welcomeMessage.phrase1 = Localize.translateLocal('reportActionsView.beginningOfChatHistoryAdminOnlyPostingRoom');
        welcomeMessage.showReportName = false;
    } else if (isAnnounceRoom(report)) {
        welcomeMessage.phrase1 = Localize.translateLocal('reportActionsView.beginningOfChatHistoryAnnounceRoomPartOne', {workspaceName});
        welcomeMessage.phrase2 = Localize.translateLocal('reportActionsView.beginningOfChatHistoryAnnounceRoomPartTwo', {workspaceName});
    } else {
        // Message for user created rooms or other room types.
        welcomeMessage.phrase1 = Localize.translateLocal('reportActionsView.beginningOfChatHistoryUserRoomPartOne');
        welcomeMessage.phrase2 = Localize.translateLocal('reportActionsView.beginningOfChatHistoryUserRoomPartTwo');
    }

    return welcomeMessage;
}

/**
 * Returns true if Concierge is one of the chat participants (1:1 as well as group chats)
 */
function chatIncludesConcierge(report: Partial<OnyxEntry<Report>>): boolean {
    return Boolean(report?.participantAccountIDs?.length && report?.participantAccountIDs?.includes(CONST.ACCOUNT_ID.CONCIERGE));
}

/**
 * Returns true if there is any automated expensify account `in accountIDs
 */
function hasAutomatedExpensifyAccountIDs(accountIDs: number[]): boolean {
    return accountIDs.some((accountID) => CONST.EXPENSIFY_ACCOUNT_IDS.includes(accountID));
}

function getReportRecipientAccountIDs(report: OnyxEntry<Report>, currentLoginAccountID: number): number[] {
    let finalReport: OnyxEntry<Report> = report;
    // In 1:1 chat threads, the participants will be the same as parent report. If a report is specifically a 1:1 chat thread then we will
    // get parent report and use its participants array.
    if (isThread(report) && !(isTaskReport(report) || isMoneyRequestReport(report))) {
        const parentReport = allReports?.[`${ONYXKEYS.COLLECTION.REPORT}${report?.parentReportID}`] ?? null;
        if (hasSingleParticipant(parentReport)) {
            finalReport = parentReport;
        }
    }

    let finalParticipantAccountIDs: number[] | undefined = [];
    if (isMoneyRequestReport(report)) {
        // For money requests i.e the IOU (1:1 person) and Expense (1:* person) reports, use the full `initialParticipantAccountIDs` array
        // and add the `ownerAccountId`. Money request reports don't add `ownerAccountId` in `participantAccountIDs` array
        const defaultParticipantAccountIDs = finalReport?.participantAccountIDs ?? [];
        const setOfParticipantAccountIDs = new Set<number>(report?.ownerAccountID ? [...defaultParticipantAccountIDs, report.ownerAccountID] : defaultParticipantAccountIDs);
        finalParticipantAccountIDs = [...setOfParticipantAccountIDs];
    } else if (isTaskReport(report)) {
        // Task reports `managerID` will change when assignee is changed, in that case the old `managerID` is still present in `participantAccountIDs`
        // array along with the new one. We only need the `managerID` as a participant here.
        finalParticipantAccountIDs = report?.managerID ? [report?.managerID] : [];
    } else {
        finalParticipantAccountIDs = finalReport?.participantAccountIDs;
    }

    const reportParticipants = finalParticipantAccountIDs?.filter((accountID) => accountID !== currentLoginAccountID) ?? [];
    const participantsWithoutExpensifyAccountIDs = reportParticipants.filter((participant) => !CONST.EXPENSIFY_ACCOUNT_IDS.includes(participant ?? 0));
    return participantsWithoutExpensifyAccountIDs;
}

/**
 * Whether the time row should be shown for a report.
 */
function canShowReportRecipientLocalTime(personalDetails: OnyxCollection<PersonalDetails>, report: OnyxEntry<Report>, accountID: number): boolean {
    const reportRecipientAccountIDs = getReportRecipientAccountIDs(report, accountID);
    const hasMultipleParticipants = reportRecipientAccountIDs.length > 1;
    const reportRecipient = personalDetails?.[reportRecipientAccountIDs[0]];
    const reportRecipientTimezone = reportRecipient?.timezone ?? CONST.DEFAULT_TIME_ZONE;
    const isReportParticipantValidated = reportRecipient?.validated ?? false;
    return Boolean(
        !hasMultipleParticipants &&
            !isChatRoom(report) &&
            !isPolicyExpenseChat(getRootParentReport(report)) &&
            reportRecipient &&
            reportRecipientTimezone?.selected &&
            isReportParticipantValidated,
    );
}

/**
 * Shorten last message text to fixed length and trim spaces.
 */
function formatReportLastMessageText(lastMessageText: string, isModifiedExpenseMessage = false): string {
    if (isModifiedExpenseMessage) {
        return String(lastMessageText).trim().replace(CONST.REGEX.LINE_BREAK, '').trim();
    }
    return String(lastMessageText).trim().replace(CONST.REGEX.LINE_BREAK, ' ').substring(0, CONST.REPORT.LAST_MESSAGE_TEXT_MAX_LENGTH).trim();
}

/**
 * Helper method to return the default avatar associated with the given login
 */
function getDefaultWorkspaceAvatar(workspaceName?: string): IconAsset {
    if (!workspaceName) {
        return defaultWorkspaceAvatars.WorkspaceBuilding;
    }

    // Remove all chars not A-Z or 0-9 including underscore
    const alphaNumeric = workspaceName
        .normalize('NFD')
        .replace(/[^0-9a-z]/gi, '')
        .toUpperCase();

    const workspace = `Workspace${alphaNumeric[0]}` as keyof typeof defaultWorkspaceAvatars;
    const defaultWorkspaceAvatar = defaultWorkspaceAvatars[workspace];

    return !alphaNumeric ? defaultWorkspaceAvatars.WorkspaceBuilding : defaultWorkspaceAvatar;
}

/**
 * Helper method to return the default avatar testID associated with the given login
 */
function getDefaultWorkspaceAvatarTestID(workspaceName: string): string {
    if (!workspaceName) {
        return defaultAvatarBuildingIconTestID;
    }

    // Remove all chars not A-Z or 0-9 including underscore
    const alphaNumeric = workspaceName
        .normalize('NFD')
        .replace(/[^0-9a-z]/gi, '')
        .toLowerCase();

    return !alphaNumeric ? defaultAvatarBuildingIconTestID : `SvgDefaultAvatar_${alphaNumeric[0]} Icon`;
}

function getWorkspaceAvatar(report: OnyxEntry<Report>): UserUtils.AvatarSource {
    const workspaceName = getPolicyName(report, false, allPolicies?.[`${ONYXKEYS.COLLECTION.POLICY}${report?.policyID}`]);
    const avatar = allPolicies?.[`${ONYXKEYS.COLLECTION.POLICY}${report?.policyID}`]?.avatar ?? '';
    return !isEmpty(avatar) ? avatar : getDefaultWorkspaceAvatar(workspaceName);
}

/**
 * Helper method to return the default avatar associated with the given reportID
 */
function getDefaultGroupAvatar(reportID?: string): IconAsset {
    if (!reportID) {
        return defaultGroupAvatars.Avatar1;
    }
    const reportIDHashBucket: AvatarRange = ((Number(reportID) % CONST.DEFAULT_GROUP_AVATAR_COUNT) + 1) as AvatarRange;
    return defaultGroupAvatars[`Avatar${reportIDHashBucket}`];
}

/**
 * Returns the appropriate icons for the given chat report using the stored personalDetails.
 * The Avatar sources can be URLs or Icon components according to the chat type.
 */
function getIconsForParticipants(participants: number[], personalDetails: OnyxCollection<PersonalDetails>): Icon[] {
    const participantDetails: ParticipantDetails[] = [];
    const participantsList = participants || [];

    for (const accountID of participantsList) {
        const avatarSource = UserUtils.getAvatar(personalDetails?.[accountID]?.avatar ?? '', accountID);
        const displayNameLogin = personalDetails?.[accountID]?.displayName ? personalDetails?.[accountID]?.displayName : personalDetails?.[accountID]?.login;
        participantDetails.push([accountID, displayNameLogin ?? '', avatarSource, personalDetails?.[accountID]?.fallbackIcon ?? '']);
    }

    const sortedParticipantDetails = participantDetails.sort((first, second) => {
        // First sort by displayName/login
        const displayNameLoginOrder = localeCompare(first[1], second[1]);
        if (displayNameLoginOrder !== 0) {
            return displayNameLoginOrder;
        }

        // Then fallback on accountID as the final sorting criteria.
        // This will ensure that the order of avatars with same login/displayName
        // stay consistent across all users and devices
        return first[0] - second[0];
    });

    // Now that things are sorted, gather only the avatars (second element in the array) and return those
    const avatars: Icon[] = [];

    for (const sortedParticipantDetail of sortedParticipantDetails) {
        const userIcon = {
            id: sortedParticipantDetail[0],
            source: sortedParticipantDetail[2],
            type: CONST.ICON_TYPE_AVATAR,
            name: sortedParticipantDetail[1],
            fallbackIcon: sortedParticipantDetail[3],
        };
        avatars.push(userIcon);
    }

    return avatars;
}

/**
 * Given a report, return the associated workspace icon.
 */
function getWorkspaceIcon(report: OnyxEntry<Report>, policy: OnyxEntry<Policy> = null): Icon {
    const workspaceName = getPolicyName(report, false, policy);
    const policyExpenseChatAvatarSource = allPolicies?.[`${ONYXKEYS.COLLECTION.POLICY}${report?.policyID}`]?.avatar
        ? allPolicies?.[`${ONYXKEYS.COLLECTION.POLICY}${report?.policyID}`]?.avatar
        : getDefaultWorkspaceAvatar(workspaceName);

    const workspaceIcon: Icon = {
        source: policyExpenseChatAvatarSource ?? '',
        type: CONST.ICON_TYPE_WORKSPACE,
        name: workspaceName,
        id: -1,
    };
    return workspaceIcon;
}

/**
 * Gets the personal details for a login by looking in the ONYXKEYS.PERSONAL_DETAILS_LIST Onyx key (stored in the local variable, allPersonalDetails). If it doesn't exist in Onyx,
 * then a default object is constructed.
 */
function getPersonalDetailsForAccountID(accountID: number): Partial<PersonalDetails> {
    if (!accountID) {
        return {};
    }
    return (
        allPersonalDetails?.[accountID] ?? {
            avatar: UserUtils.getDefaultAvatar(accountID),
            isOptimisticPersonalDetail: true,
        }
    );
}

/**
 * Get the displayName for a single report participant.
 */
function getDisplayNameForParticipant(accountID?: number, shouldUseShortForm = false, shouldFallbackToHidden = true, shouldAddCurrentUserPostfix = false): string {
    if (!accountID) {
        return '';
    }

    const personalDetails = getPersonalDetailsForAccountID(accountID);
    // eslint-disable-next-line @typescript-eslint/prefer-nullish-coalescing
    const formattedLogin = LocalePhoneNumber.formatPhoneNumber(personalDetails.login || '');
    // This is to check if account is an invite/optimistically created one
    // and prevent from falling back to 'Hidden', so a correct value is shown
    // when searching for a new user
    if (personalDetails.isOptimisticPersonalDetail === true) {
        return formattedLogin;
    }

    // For selfDM, we display the user's displayName followed by '(you)' as a postfix
    const shouldAddPostfix = shouldAddCurrentUserPostfix && accountID === currentUserAccountID;

    const longName = PersonalDetailsUtils.getDisplayNameOrDefault(personalDetails, formattedLogin, shouldFallbackToHidden, shouldAddPostfix);

    // If the user's personal details (first name) should be hidden, make sure we return "hidden" instead of the short name
    if (shouldFallbackToHidden && longName === Localize.translateLocal('common.hidden')) {
        return longName;
    }

    const shortName = personalDetails.firstName ? personalDetails.firstName : longName;
    return shouldUseShortForm ? shortName : longName;
}

function getParticipantAccountIDs(reportID: string) {
    const report = getReport(reportID);
    if (!report || !report.participants) {
        return [];
    }

    const accountIDStrings = Object.keys(report.participants);
    return accountIDStrings.map((accountID) => Number(accountID));
}

function buildParticipantsFromAccountIDs(accountIDs: number[]): Participants {
    const finalParticipants: Participants = {};
    return accountIDs.reduce((participants, accountID) => {
        // eslint-disable-next-line no-param-reassign
        participants[accountID] = {hidden: false};
        return participants;
    }, finalParticipants);
}

/**
 * Returns the report name if the report is a group chat
 */
function getGroupChatName(participantAccountIDs?: number[], shouldApplyLimit = false, reportID = ''): string | undefined {
    // If we have a reportID always try to get the name from the report.
    if (reportID) {
        const reportKey = `${ONYXKEYS.COLLECTION.REPORT}${reportID}`;
        const reportName = allReports?.[reportKey]?.reportName;
        if (reportName) {
            return reportName;
        }
    }

    // Get participantAccountIDs from participants object
    let participants = participantAccountIDs ?? getParticipantAccountIDs(reportID);
    if (shouldApplyLimit) {
        participants = participants.slice(0, 5);
    }
    const isMultipleParticipantReport = participants.length > 1;

    if (isMultipleParticipantReport) {
        return participants
            .map((participant) => getDisplayNameForParticipant(participant, isMultipleParticipantReport))
            .sort((first, second) => localeCompare(first ?? '', second ?? ''))
            .filter(Boolean)
            .join(', ');
    }

    return Localize.translateLocal('groupChat.defaultReportName', {displayName: getDisplayNameForParticipant(participants[0], false)});
}

function getVisibleChatMemberAccountIDs(reportID: string): number[] {
    const report = getReport(reportID);
    if (!report || !report.participants) {
        return [];
    }
    const visibleParticipantAccountIDs = Object.entries(report.participants).reduce<number[]>((accountIDs, [accountID, participant]) => {
        if (participant && !participant.hidden) {
            accountIDs.push(Number(accountID));
        }
        return accountIDs;
    }, []);
    return visibleParticipantAccountIDs;
}

function getParticipants(reportID: string) {
    const report = getReport(reportID);
    if (!report) {
        return {};
    }

    return report.participants;
}

/**
 * Returns the appropriate icons for the given chat report using the stored personalDetails.
 * The Avatar sources can be URLs or Icon components according to the chat type.
 */
function getIcons(
    report: OnyxEntry<Report>,
    personalDetails: OnyxCollection<PersonalDetails>,
    defaultIcon: UserUtils.AvatarSource | null = null,
    defaultName = '',
    defaultAccountID = -1,
    policy: OnyxEntry<Policy> = null,
): Icon[] {
    if (isEmptyObject(report)) {
        const fallbackIcon: Icon = {
            source: defaultIcon ?? Expensicons.FallbackAvatar,
            type: CONST.ICON_TYPE_AVATAR,
            name: defaultName,
            id: defaultAccountID,
        };
        return [fallbackIcon];
    }
    if (isExpenseRequest(report)) {
        const parentReportAction = ReportActionsUtils.getParentReportAction(report);
        const workspaceIcon = getWorkspaceIcon(report, policy);
        const memberIcon = {
            source: UserUtils.getAvatar(personalDetails?.[parentReportAction.actorAccountID ?? -1]?.avatar ?? '', parentReportAction.actorAccountID ?? -1),
            id: parentReportAction.actorAccountID,
            type: CONST.ICON_TYPE_AVATAR,
            name: personalDetails?.[parentReportAction.actorAccountID ?? -1]?.displayName ?? '',
            fallbackIcon: personalDetails?.[parentReportAction.actorAccountID ?? -1]?.fallbackIcon,
        };

        return [memberIcon, workspaceIcon];
    }
    if (isChatThread(report)) {
        const parentReportAction = ReportActionsUtils.getParentReportAction(report);

        const actorAccountID = parentReportAction.actorAccountID;
        const actorDisplayName = PersonalDetailsUtils.getDisplayNameOrDefault(allPersonalDetails?.[actorAccountID ?? -1], '', false);
        const actorIcon = {
            id: actorAccountID,
            source: UserUtils.getAvatar(personalDetails?.[actorAccountID ?? -1]?.avatar ?? '', actorAccountID ?? -1),
            name: actorDisplayName,
            type: CONST.ICON_TYPE_AVATAR,
            fallbackIcon: personalDetails?.[parentReportAction.actorAccountID ?? -1]?.fallbackIcon,
        };

        if (isWorkspaceThread(report)) {
            const workspaceIcon = getWorkspaceIcon(report, policy);
            return [actorIcon, workspaceIcon];
        }
        return [actorIcon];
    }
    if (isTaskReport(report)) {
        const ownerIcon = {
            id: report?.ownerAccountID,
            source: UserUtils.getAvatar(personalDetails?.[report?.ownerAccountID ?? -1]?.avatar ?? '', report?.ownerAccountID ?? -1),
            type: CONST.ICON_TYPE_AVATAR,
            name: personalDetails?.[report?.ownerAccountID ?? -1]?.displayName ?? '',
            fallbackIcon: personalDetails?.[report?.ownerAccountID ?? -1]?.fallbackIcon,
        };

        if (isWorkspaceTaskReport(report)) {
            const workspaceIcon = getWorkspaceIcon(report, policy);
            return [ownerIcon, workspaceIcon];
        }

        return [ownerIcon];
    }
    if (isDomainRoom(report)) {
        // Get domain name after the #. Domain Rooms use our default workspace avatar pattern.
        const domainName = report?.reportName?.substring(1);
        const policyExpenseChatAvatarSource = getDefaultWorkspaceAvatar(domainName);
        const domainIcon: Icon = {
            source: policyExpenseChatAvatarSource,
            type: CONST.ICON_TYPE_WORKSPACE,
            name: domainName ?? '',
            id: -1,
        };
        return [domainIcon];
    }
    if (isAdminRoom(report) || isAnnounceRoom(report) || isChatRoom(report) || isArchivedRoom(report)) {
        const workspaceIcon = getWorkspaceIcon(report, policy);
        return [workspaceIcon];
    }
    if (isPolicyExpenseChat(report) || isExpenseReport(report)) {
        const workspaceIcon = getWorkspaceIcon(report, policy);
        const memberIcon = {
            source: UserUtils.getAvatar(personalDetails?.[report?.ownerAccountID ?? -1]?.avatar ?? '', report?.ownerAccountID ?? -1),
            id: report?.ownerAccountID,
            type: CONST.ICON_TYPE_AVATAR,
            name: personalDetails?.[report?.ownerAccountID ?? -1]?.displayName ?? '',
            fallbackIcon: personalDetails?.[report?.ownerAccountID ?? -1]?.fallbackIcon,
        };
        return isExpenseReport(report) ? [memberIcon, workspaceIcon] : [workspaceIcon, memberIcon];
    }
    if (isIOUReport(report)) {
        const managerIcon = {
            source: UserUtils.getAvatar(personalDetails?.[report?.managerID ?? -1]?.avatar ?? '', report?.managerID ?? -1),
            id: report?.managerID,
            type: CONST.ICON_TYPE_AVATAR,
            name: personalDetails?.[report?.managerID ?? -1]?.displayName ?? '',
            fallbackIcon: personalDetails?.[report?.managerID ?? -1]?.fallbackIcon,
        };
        const ownerIcon = {
            id: report?.ownerAccountID,
            source: UserUtils.getAvatar(personalDetails?.[report?.ownerAccountID ?? -1]?.avatar ?? '', report?.ownerAccountID ?? -1),
            type: CONST.ICON_TYPE_AVATAR,
            name: personalDetails?.[report?.ownerAccountID ?? -1]?.displayName ?? '',
            fallbackIcon: personalDetails?.[report?.ownerAccountID ?? -1]?.fallbackIcon,
        };
        const isManager = currentUserAccountID === report?.managerID;

        // For one transaction IOUs, display a simplified report icon
        if (isOneTransactionReport(report?.reportID ?? '0')) {
            return [ownerIcon];
        }

        return isManager ? [managerIcon, ownerIcon] : [ownerIcon, managerIcon];
    }

    if (isSelfDM(report)) {
        return getIconsForParticipants([currentUserAccountID ?? 0], personalDetails);
    }

    if (isGroupChat(report)) {
        const groupChatIcon = {
            // eslint-disable-next-line @typescript-eslint/prefer-nullish-coalescing
            source: report.avatarUrl || getDefaultGroupAvatar(report.reportID),
            id: -1,
            type: CONST.ICON_TYPE_AVATAR,
            name: getGroupChatName(undefined, true, report.reportID ?? ''),
        };
        return [groupChatIcon];
    }

    return getIconsForParticipants(report?.participantAccountIDs ?? [], personalDetails);
}

function getDisplayNamesWithTooltips(
    personalDetailsList: PersonalDetails[] | PersonalDetailsList | OptionData[],
    isMultipleParticipantReport: boolean,
    shouldFallbackToHidden = true,
    shouldAddCurrentUserPostfix = false,
): DisplayNameWithTooltips {
    const personalDetailsListArray = Array.isArray(personalDetailsList) ? personalDetailsList : Object.values(personalDetailsList);

    return personalDetailsListArray
        .map((user) => {
            const accountID = Number(user?.accountID);
            // eslint-disable-next-line @typescript-eslint/prefer-nullish-coalescing
            const displayName = getDisplayNameForParticipant(accountID, isMultipleParticipantReport, shouldFallbackToHidden, shouldAddCurrentUserPostfix) || user?.login || '';
            const avatar = UserUtils.getDefaultAvatar(accountID);

            let pronouns = user?.pronouns ?? undefined;
            if (pronouns?.startsWith(CONST.PRONOUNS.PREFIX)) {
                const pronounTranslationKey = pronouns.replace(CONST.PRONOUNS.PREFIX, '');
                pronouns = Localize.translateLocal(`pronouns.${pronounTranslationKey}` as TranslationPaths);
            }

            return {
                displayName,
                avatar,
                login: user?.login ?? '',
                accountID,
                pronouns,
            };
        })
        .sort((first, second) => {
            // First sort by displayName/login
            const displayNameLoginOrder = localeCompare(first.displayName, second.displayName);
            if (displayNameLoginOrder !== 0) {
                return displayNameLoginOrder;
            }

            // Then fallback on accountID as the final sorting criteria.
            return first.accountID - second.accountID;
        });
}

/**
 * Returns the the display names of the given user accountIDs
 */
function getUserDetailTooltipText(accountID: number, fallbackUserDisplayName = ''): string {
    const displayNameForParticipant = getDisplayNameForParticipant(accountID);
    return displayNameForParticipant || fallbackUserDisplayName;
}

/**
 * For a deleted parent report action within a chat report,
 * let us return the appropriate display message
 *
 * @param reportAction - The deleted report action of a chat report for which we need to return message.
 */
function getDeletedParentActionMessageForChatReport(reportAction: OnyxEntry<ReportAction>): string {
    // By default, let us display [Deleted message]
    let deletedMessageText = Localize.translateLocal('parentReportAction.deletedMessage');
    if (ReportActionsUtils.isCreatedTaskReportAction(reportAction)) {
        // For canceled task report, let us display [Deleted task]
        deletedMessageText = Localize.translateLocal('parentReportAction.deletedTask');
    }
    return deletedMessageText;
}

/**
 * Returns the preview message for `REIMBURSEMENT_QUEUED` action
 */
function getReimbursementQueuedActionMessage(reportAction: OnyxEntry<ReportAction>, report: OnyxEntry<Report>, shouldUseShortDisplayName = true): string {
    const submitterDisplayName = getDisplayNameForParticipant(report?.ownerAccountID, shouldUseShortDisplayName) ?? '';
    const originalMessage = reportAction?.originalMessage as IOUMessage | undefined;
    let messageKey: TranslationPaths;
    if (originalMessage?.paymentType === CONST.IOU.PAYMENT_TYPE.EXPENSIFY) {
        messageKey = 'iou.waitingOnEnabledWallet';
    } else {
        messageKey = 'iou.waitingOnBankAccount';
    }

    return Localize.translateLocal(messageKey, {submitterDisplayName});
}

/**
 * Returns the preview message for `REIMBURSEMENT_DEQUEUED` action
 */
function getReimbursementDeQueuedActionMessage(
    reportAction: OnyxEntry<ReportActionBase & OriginalMessageReimbursementDequeued>,
    report: OnyxEntry<Report> | EmptyObject,
    isLHNPreview = false,
): string {
    const originalMessage = reportAction?.originalMessage as ReimbursementDeQueuedMessage | undefined;
    const amount = originalMessage?.amount;
    const currency = originalMessage?.currency;
    const formattedAmount = CurrencyUtils.convertToDisplayString(amount, currency);
    if (originalMessage?.cancellationReason === CONST.REPORT.CANCEL_PAYMENT_REASONS.ADMIN) {
        const payerOrApproverName = report?.managerID === currentUserAccountID || !isLHNPreview ? '' : getDisplayNameForParticipant(report?.managerID, true);
        return Localize.translateLocal('iou.adminCanceledRequest', {manager: payerOrApproverName, amount: formattedAmount});
    }
    const submitterDisplayName = getDisplayNameForParticipant(report?.ownerAccountID, true) ?? '';
    return Localize.translateLocal('iou.canceledRequest', {submitterDisplayName, amount: formattedAmount});
}

/**
 * Builds an optimistic REIMBURSEMENT_DEQUEUED report action with a randomly generated reportActionID.
 *
 */
function buildOptimisticCancelPaymentReportAction(expenseReportID: string, amount: number, currency: string): OptimisticCancelPaymentReportAction {
    return {
        actionName: CONST.REPORT.ACTIONS.TYPE.REIMBURSEMENT_DEQUEUED,
        actorAccountID: currentUserAccountID,
        message: [
            {
                cancellationReason: CONST.REPORT.CANCEL_PAYMENT_REASONS.ADMIN,
                expenseReportID,
                type: CONST.REPORT.MESSAGE.TYPE.COMMENT,
                text: '',
                amount,
                currency,
            },
        ],
        originalMessage: {
            cancellationReason: CONST.REPORT.CANCEL_PAYMENT_REASONS.ADMIN,
            expenseReportID,
            amount,
            currency,
        },
        person: [
            {
                style: 'strong',
                text: getCurrentUserDisplayNameOrEmail(),
                type: 'TEXT',
            },
        ],
        reportActionID: NumberUtils.rand64(),
        shouldShow: true,
        created: DateUtils.getDBTime(),
        pendingAction: CONST.RED_BRICK_ROAD_PENDING_ACTION.ADD,
    };
}

/**
 * Returns the last visible message for a given report after considering the given optimistic actions
 *
 * @param reportID - the report for which last visible message has to be fetched
 * @param [actionsToMerge] - the optimistic merge actions that needs to be considered while fetching last visible message

 */
function getLastVisibleMessage(reportID: string | undefined, actionsToMerge: ReportActions = {}): LastVisibleMessage {
    const report = getReport(reportID);
    const lastVisibleAction = ReportActionsUtils.getLastVisibleAction(reportID ?? '', actionsToMerge);

    // For Chat Report with deleted parent actions, let us fetch the correct message
    if (ReportActionsUtils.isDeletedParentAction(lastVisibleAction) && !isEmptyObject(report) && isChatReport(report)) {
        const lastMessageText = getDeletedParentActionMessageForChatReport(lastVisibleAction);
        return {
            lastMessageText,
        };
    }

    // Fetch the last visible message for report represented by reportID and based on actions to merge.
    return ReportActionsUtils.getLastVisibleMessage(reportID ?? '', actionsToMerge);
}

/**
 * Checks if a report is an open task report assigned to current user.
 *
 * @param [parentReportAction] - The parent report action of the report (Used to check if the task has been canceled)
 */
function isWaitingForAssigneeToCompleteTask(report: OnyxEntry<Report>, parentReportAction: OnyxEntry<ReportAction> | EmptyObject = {}): boolean {
    return isTaskReport(report) && isReportManager(report) && isOpenTaskReport(report, parentReportAction);
}

function isUnreadWithMention(reportOrOption: OnyxEntry<Report> | OptionData): boolean {
    if (!reportOrOption) {
        return false;
    }
    // lastMentionedTime and lastReadTime are both datetime strings and can be compared directly
    const lastMentionedTime = reportOrOption.lastMentionedTime ?? '';
    const lastReadTime = reportOrOption.lastReadTime ?? '';
    return Boolean('isUnreadWithMention' in reportOrOption && reportOrOption.isUnreadWithMention) || lastReadTime < lastMentionedTime;
}

/**
 * Determines if the option requires action from the current user. This can happen when it:
 *  - is unread and the user was mentioned in one of the unread comments
 *  - is for an outstanding task waiting on the user
 *  - has an outstanding child expense that is waiting for an action from the current user (e.g. pay, approve, add bank account)
 *
 * @param option (report or optionItem)
 * @param parentReportAction (the report action the current report is a thread of)
 */
function requiresAttentionFromCurrentUser(optionOrReport: OnyxEntry<Report> | OptionData, parentReportAction: EmptyObject | OnyxEntry<ReportAction> = {}) {
    if (!optionOrReport) {
        return false;
    }

    if (isJoinRequestInAdminRoom(optionOrReport)) {
        return true;
    }

    if (isArchivedRoom(optionOrReport) || isArchivedRoom(getReport(optionOrReport.parentReportID))) {
        return false;
    }

    if (isUnreadWithMention(optionOrReport)) {
        return true;
    }

    if (isWaitingForAssigneeToCompleteTask(optionOrReport, parentReportAction)) {
        return true;
    }

    // Has a child report that is awaiting action (e.g. approve, pay, add bank account) from current user
    if (optionOrReport.hasOutstandingChildRequest) {
        return true;
    }

    return false;
}

/**
 * Returns number of transactions that are nonReimbursable
 *
 */
function hasNonReimbursableTransactions(iouReportID: string | undefined): boolean {
    const transactions = TransactionUtils.getAllReportTransactions(iouReportID);
    return transactions.filter((transaction) => transaction.reimbursable === false).length > 0;
}

function getMoneyRequestSpendBreakdown(report: OnyxEntry<Report>, allReportsDict: OnyxCollection<Report> = null): SpendBreakdown {
    const allAvailableReports = allReportsDict ?? allReports;
    let moneyRequestReport;
    if (isMoneyRequestReport(report)) {
        moneyRequestReport = report;
    }
    if (allAvailableReports && report?.iouReportID) {
        moneyRequestReport = allAvailableReports[`${ONYXKEYS.COLLECTION.REPORT}${report.iouReportID}`];
    }
    if (moneyRequestReport) {
        let nonReimbursableSpend = moneyRequestReport.nonReimbursableTotal ?? 0;
        let totalSpend = moneyRequestReport.total ?? 0;

        if (nonReimbursableSpend + totalSpend !== 0) {
            // There is a possibility that if the Expense report has a negative total.
            // This is because there are instances where you can get a credit back on your card,
            // or you enter a negative expense to “offset” future expenses
            nonReimbursableSpend = isExpenseReport(moneyRequestReport) ? nonReimbursableSpend * -1 : Math.abs(nonReimbursableSpend);
            totalSpend = isExpenseReport(moneyRequestReport) ? totalSpend * -1 : Math.abs(totalSpend);

            const totalDisplaySpend = totalSpend;
            const reimbursableSpend = totalDisplaySpend - nonReimbursableSpend;

            return {
                nonReimbursableSpend,
                reimbursableSpend,
                totalDisplaySpend,
            };
        }
    }
    return {
        nonReimbursableSpend: 0,
        reimbursableSpend: 0,
        totalDisplaySpend: 0,
    };
}

/**
 * Get the title for a policy expense chat which depends on the role of the policy member seeing this report
 */
function getPolicyExpenseChatName(report: OnyxEntry<Report>, policy: OnyxEntry<Policy> | undefined = undefined): string | undefined {
    const ownerAccountID = report?.ownerAccountID;
    const personalDetails = allPersonalDetails?.[ownerAccountID ?? -1];
    const login = personalDetails ? personalDetails.login : null;
    // eslint-disable-next-line @typescript-eslint/prefer-nullish-coalescing
    const reportOwnerDisplayName = getDisplayNameForParticipant(ownerAccountID) || login || report?.reportName;

    // If the policy expense chat is owned by this user, use the name of the policy as the report name.
    if (report?.isOwnPolicyExpenseChat) {
        return getPolicyName(report, false, policy);
    }

    let policyExpenseChatRole = 'user';
    const policyItem = allPolicies?.[`${ONYXKEYS.COLLECTION.POLICY}${report?.policyID}`];
    if (policyItem) {
        policyExpenseChatRole = policyItem.role || 'user';
    }

    // If this user is not admin and this policy expense chat has been archived because of account merging, this must be an old workspace chat
    // of the account which was merged into the current user's account. Use the name of the policy as the name of the report.
    if (isArchivedRoom(report)) {
        const lastAction = ReportActionsUtils.getLastVisibleAction(report?.reportID ?? '');
        const archiveReason = lastAction?.actionName === CONST.REPORT.ACTIONS.TYPE.CLOSED ? lastAction?.originalMessage?.reason : CONST.REPORT.ARCHIVE_REASON.DEFAULT;
        if (archiveReason === CONST.REPORT.ARCHIVE_REASON.ACCOUNT_MERGED && policyExpenseChatRole !== CONST.POLICY.ROLE.ADMIN) {
            return getPolicyName(report, false, policy);
        }
    }

    // If user can see this report and they are not its owner, they must be an admin and the report name should be the name of the policy member
    return reportOwnerDisplayName;
}

/**
 * Given a report field, check if the field is for the report title.
 */
function isReportFieldOfTypeTitle(reportField: OnyxEntry<PolicyReportField>): boolean {
    return reportField?.type === 'formula' && reportField?.fieldID === CONST.REPORT_FIELD_TITLE_FIELD_ID;
}

/**
 * Check if report fields are available to use in a report
 */
function reportFieldsEnabled(report: Report) {
    return Permissions.canUseReportFields(allBetas ?? []) && isPaidGroupPolicyExpenseReport(report);
}

/**
 * Given a report field, check if the field can be edited or not.
 * For title fields, its considered disabled if `deletable` prop is `true` (https://github.com/Expensify/App/issues/35043#issuecomment-1911275433)
 * For non title fields, its considered disabled if:
 * 1. The user is not admin of the report
 * 2. Report is settled or it is closed
 */
function isReportFieldDisabled(report: OnyxEntry<Report>, reportField: OnyxEntry<PolicyReportField>, policy: OnyxEntry<Policy>): boolean {
    const isReportSettled = isSettled(report?.reportID);
    const isReportClosed = report?.statusNum === CONST.REPORT.STATUS_NUM.CLOSED;
    const isTitleField = isReportFieldOfTypeTitle(reportField);
    const isAdmin = isPolicyAdmin(report?.policyID ?? '', {[`${ONYXKEYS.COLLECTION.POLICY}${policy?.id ?? ''}`]: policy});
    return isTitleField ? !reportField?.deletable : !isAdmin && (isReportSettled || isReportClosed);
}

/**
 * Given a set of report fields, return the field of type formula
 */
function getFormulaTypeReportField(reportFields: Record<string, PolicyReportField>) {
    return Object.values(reportFields).find((field) => field?.type === 'formula');
}

/**
 * Given a set of report fields, return the field that refers to title
 */
function getTitleReportField(reportFields: Record<string, PolicyReportField>) {
    return Object.values(reportFields).find((field) => isReportFieldOfTypeTitle(field));
}

/**
 * Get the key for a report field
 */
function getReportFieldKey(reportFieldId: string) {
    return `expensify_${reportFieldId}`;
}

/**
 * Get the report fields attached to the policy given policyID
 */
function getReportFieldsByPolicyID(policyID: string): Record<string, PolicyReportField> {
    const policyReportFields = Object.entries(allPolicies ?? {}).find(([key]) => key.replace(ONYXKEYS.COLLECTION.POLICY, '') === policyID);
    const fieldList = policyReportFields?.[1]?.fieldList;

    if (!policyReportFields || !fieldList) {
        return {};
    }

    return fieldList;
}

/**
 * Get the report fields that we should display a MoneyReportView gets opened
 */

function getAvailableReportFields(report: Report, policyReportFields: PolicyReportField[]): PolicyReportField[] {
    // Get the report fields that are attached to a report. These will persist even if a field is deleted from the policy.
    const reportFields = Object.values(report.fieldList ?? {});
    const reportIsSettled = isSettled(report.reportID);

    // If the report is settled, we don't want to show any new field that gets added to the policy.
    if (reportIsSettled) {
        return reportFields;
    }

    // If the report is unsettled, we want to merge the new fields that get added to the policy with the fields that
    // are attached to the report.
    const mergedFieldIds = Array.from(new Set([...policyReportFields.map(({fieldID}) => fieldID), ...reportFields.map(({fieldID}) => fieldID)]));

    const fields = mergedFieldIds.map((id) => {
        const field = report?.fieldList?.[getReportFieldKey(id)];

        if (field) {
            return field;
        }

        const policyReportField = policyReportFields.find(({fieldID}) => fieldID === id);

        if (policyReportField) {
            return policyReportField;
        }

        return null;
    });

    return fields.filter(Boolean) as PolicyReportField[];
}

/**
 * Get the title for an IOU or expense chat which will be showing the payer and the amount
 */
function getMoneyRequestReportName(report: OnyxEntry<Report>, policy: OnyxEntry<Policy> | undefined = undefined): string {
    const isReportSettled = isSettled(report?.reportID ?? '');
    const reportFields = isReportSettled ? report?.fieldList : getReportFieldsByPolicyID(report?.policyID ?? '');
    const titleReportField = getFormulaTypeReportField(reportFields ?? {});

    if (titleReportField && report?.reportName && reportFieldsEnabled(report)) {
        return report.reportName;
    }

    const moneyRequestTotal = getMoneyRequestSpendBreakdown(report).totalDisplaySpend;
    const formattedAmount = CurrencyUtils.convertToDisplayString(moneyRequestTotal, report?.currency);
    let payerOrApproverName = isExpenseReport(report) ? getPolicyName(report, false, policy) : getDisplayNameForParticipant(report?.managerID) ?? '';
    const payerPaidAmountMessage = Localize.translateLocal('iou.payerPaidAmount', {
        payer: payerOrApproverName,
        amount: formattedAmount,
    });

    if (isReportApproved(report)) {
        return Localize.translateLocal('iou.managerApprovedAmount', {
            manager: payerOrApproverName,
            amount: formattedAmount,
        });
    }

    if (report?.isWaitingOnBankAccount) {
        return `${payerPaidAmountMessage} ${CONST.DOT_SEPARATOR} ${Localize.translateLocal('iou.pending')}`;
    }

    if (!isSettled(report?.reportID) && hasNonReimbursableTransactions(report?.reportID)) {
        payerOrApproverName = getDisplayNameForParticipant(report?.ownerAccountID) ?? '';
        return Localize.translateLocal('iou.payerSpentAmount', {payer: payerOrApproverName, amount: formattedAmount});
    }

    if (isProcessingReport(report) || isOpenExpenseReport(report) || moneyRequestTotal === 0) {
        return Localize.translateLocal('iou.payerOwesAmount', {payer: payerOrApproverName, amount: formattedAmount});
    }

    return payerPaidAmountMessage;
}

/**
 * Gets transaction created, amount, currency, comment, and waypoints (for distance expense)
 * into a flat object. Used for displaying transactions and sending them in API commands
 */

function getTransactionDetails(transaction: OnyxEntry<Transaction>, createdDateFormat: string = CONST.DATE.FNS_FORMAT_STRING): TransactionDetails | undefined {
    if (!transaction) {
        return;
    }
    const report = getReport(transaction?.reportID);
    return {
        created: TransactionUtils.getCreated(transaction, createdDateFormat),
        amount: TransactionUtils.getAmount(transaction, !isEmptyObject(report) && isExpenseReport(report)),
        taxAmount: TransactionUtils.getTaxAmount(transaction, !isEmptyObject(report) && isExpenseReport(report)),
        taxCode: TransactionUtils.getTaxCode(transaction),
        currency: TransactionUtils.getCurrency(transaction),
        comment: TransactionUtils.getDescription(transaction),
        merchant: TransactionUtils.getMerchant(transaction),
        waypoints: TransactionUtils.getWaypoints(transaction),
        category: TransactionUtils.getCategory(transaction),
        billable: TransactionUtils.getBillable(transaction),
        tag: TransactionUtils.getTag(transaction),
        mccGroup: TransactionUtils.getMCCGroup(transaction),
        cardID: TransactionUtils.getCardID(transaction),
        originalAmount: TransactionUtils.getOriginalAmount(transaction),
        originalCurrency: TransactionUtils.getOriginalCurrency(transaction),
    };
}

/**
 * Can only edit if:
 *
 * - in case of IOU report
 *    - the current user is the requestor and is not settled yet
 * - in case of expense report
 *    - the current user is the requestor and is not settled yet
 *    - the current user is the manager of the report
 *    - or the current user is an admin on the policy the expense report is tied to
 *
 *    This is used in conjunction with canEditRestrictedField to control editing of specific fields like amount, currency, created, receipt, and distance.
 *    On its own, it only controls allowing/disallowing navigating to the editing pages or showing/hiding the 'Edit' icon on report actions
 */
function canEditMoneyRequest(reportAction: OnyxEntry<ReportAction>): boolean {
    const isDeleted = ReportActionsUtils.isDeletedAction(reportAction);

    if (isDeleted) {
        return false;
    }

    // If the report action is not IOU type, return true early
    if (reportAction?.actionName !== CONST.REPORT.ACTIONS.TYPE.IOU) {
        return true;
    }

    // TODO: Uncomment this line when BE starts working properly (Editing Track Expense)
    // if (reportAction.originalMessage.type === CONST.IOU.REPORT_ACTION_TYPE.TRACK) {
    //     return true;
    // }

    if (reportAction.originalMessage.type !== CONST.IOU.REPORT_ACTION_TYPE.CREATE) {
        return false;
    }

    const moneyRequestReportID = reportAction?.originalMessage?.IOUReportID ?? 0;

    if (!moneyRequestReportID) {
        return false;
    }

    const moneyRequestReport = getReport(String(moneyRequestReportID));
    const isRequestor = currentUserAccountID === reportAction?.actorAccountID;

    if (isIOUReport(moneyRequestReport)) {
        return isProcessingReport(moneyRequestReport) && isRequestor;
    }

    const policy = getPolicy(moneyRequestReport?.policyID ?? '');
    const isAdmin = policy.role === CONST.POLICY.ROLE.ADMIN;
    const isManager = currentUserAccountID === moneyRequestReport?.managerID;

    // Admin & managers can always edit coding fields such as tag, category, billable, etc. As long as the report has a state higher than OPEN.
    if ((isAdmin || isManager) && !isOpenExpenseReport(moneyRequestReport)) {
        return true;
    }

    return !isReportApproved(moneyRequestReport) && !isSettled(moneyRequestReport?.reportID) && isRequestor;
}

/**
 * Checks if the current user can edit the provided property of an expense
 *
 */
function canEditFieldOfMoneyRequest(reportAction: OnyxEntry<ReportAction>, fieldToEdit: ValueOf<typeof CONST.EDIT_REQUEST_FIELD>): boolean {
    // A list of fields that cannot be edited by anyone, once an expense has been settled
    const restrictedFields: string[] = [
        CONST.EDIT_REQUEST_FIELD.AMOUNT,
        CONST.EDIT_REQUEST_FIELD.CURRENCY,
        CONST.EDIT_REQUEST_FIELD.MERCHANT,
        CONST.EDIT_REQUEST_FIELD.DATE,
        CONST.EDIT_REQUEST_FIELD.RECEIPT,
        CONST.EDIT_REQUEST_FIELD.DISTANCE,
    ];

    if (!canEditMoneyRequest(reportAction)) {
        return false;
    }

    // If we're editing fields such as category, tag, description, etc. the check above should be enough for handling the permission
    if (!restrictedFields.includes(fieldToEdit)) {
        return true;
    }

    const iouMessage = reportAction?.originalMessage as IOUMessage;
    const moneyRequestReport = allReports?.[`${ONYXKEYS.COLLECTION.REPORT}${iouMessage?.IOUReportID}`] ?? ({} as Report);
    const transaction = allTransactions?.[`${ONYXKEYS.COLLECTION.TRANSACTION}${iouMessage?.IOUTransactionID}`] ?? ({} as Transaction);

    if (isSettled(String(moneyRequestReport.reportID)) || isReportApproved(String(moneyRequestReport.reportID))) {
        return false;
    }

    if (fieldToEdit === CONST.EDIT_REQUEST_FIELD.AMOUNT || fieldToEdit === CONST.EDIT_REQUEST_FIELD.CURRENCY) {
        if (TransactionUtils.isCardTransaction(transaction)) {
            return false;
        }

        if (TransactionUtils.isDistanceRequest(transaction)) {
            const policy = getPolicy(moneyRequestReport?.reportID ?? '');
            const isAdmin = isExpenseReport(moneyRequestReport) && policy.role === CONST.POLICY.ROLE.ADMIN;
            const isManager = isExpenseReport(moneyRequestReport) && currentUserAccountID === moneyRequestReport?.managerID;

            return isAdmin || isManager;
        }
    }

    if (fieldToEdit === CONST.EDIT_REQUEST_FIELD.RECEIPT) {
        const isRequestor = currentUserAccountID === reportAction?.actorAccountID;
        return !TransactionUtils.isReceiptBeingScanned(transaction) && !TransactionUtils.isDistanceRequest(transaction) && isRequestor;
    }

    return true;
}

/**
 * Can only edit if:
 *
 * - It was written by the current user
 * - It's an ADD_COMMENT that is not an attachment
 * - It's an expense where conditions for editability are defined in canEditMoneyRequest method
 * - It's not pending deletion
 */
function canEditReportAction(reportAction: OnyxEntry<ReportAction>): boolean {
    const isCommentOrIOU = reportAction?.actionName === CONST.REPORT.ACTIONS.TYPE.ADD_COMMENT || reportAction?.actionName === CONST.REPORT.ACTIONS.TYPE.IOU;

    return Boolean(
        reportAction?.actorAccountID === currentUserAccountID &&
            isCommentOrIOU &&
            canEditMoneyRequest(reportAction) && // Returns true for non-IOU actions
            !ReportActionsUtils.isReportActionAttachment(reportAction) &&
            !ReportActionsUtils.isDeletedAction(reportAction) &&
            !ReportActionsUtils.isCreatedTaskReportAction(reportAction) &&
            reportAction?.pendingAction !== CONST.RED_BRICK_ROAD_PENDING_ACTION.DELETE,
    );
}

/**
 * Gets all transactions on an IOU report with a receipt
 */
function getTransactionsWithReceipts(iouReportID: string | undefined): Transaction[] {
    const transactions = TransactionUtils.getAllReportTransactions(iouReportID);
    return transactions.filter((transaction) => TransactionUtils.hasReceipt(transaction));
}

/**
 * For report previews, we display a "Receipt scan in progress" indicator
 * instead of the report total only when we have no report total ready to show. This is the case when
 * all requests are receipts that are being SmartScanned. As soon as we have a non-receipt request,
 * or as soon as one receipt request is done scanning, we have at least one
 * "ready" expense, and we remove this indicator to show the partial report total.
 */
function areAllRequestsBeingSmartScanned(iouReportID: string, reportPreviewAction: OnyxEntry<ReportAction>): boolean {
    const transactionsWithReceipts = getTransactionsWithReceipts(iouReportID);
    // If we have more requests than requests with receipts, we have some manual requests
    if (ReportActionsUtils.getNumberOfMoneyRequests(reportPreviewAction) > transactionsWithReceipts.length) {
        return false;
    }
    return transactionsWithReceipts.every((transaction) => TransactionUtils.isReceiptBeingScanned(transaction));
}

/**
 * Check if any of the transactions in the report has required missing fields
 *
 */
function hasMissingSmartscanFields(iouReportID: string): boolean {
    return TransactionUtils.getAllReportTransactions(iouReportID).some((transaction) => TransactionUtils.hasMissingSmartscanFields(transaction));
}

/**
 * Get the transactions related to a report preview with receipts
 * Get the details linked to the IOU reportAction
 *
 * NOTE: This method is only meant to be used inside this action file. Do not export and use it elsewhere. Use withOnyx or Onyx.connect() instead.
 */
function getLinkedTransaction(reportAction: OnyxEntry<ReportAction | OptimisticIOUReportAction>): Transaction | EmptyObject {
    let transactionID = '';

    if (reportAction?.actionName === CONST.REPORT.ACTIONS.TYPE.IOU) {
        transactionID = (reportAction?.originalMessage as IOUMessage)?.IOUTransactionID ?? '';
    }

    return allTransactions?.[`${ONYXKEYS.COLLECTION.TRANSACTION}${transactionID}`] ?? {};
}

/**
 * Given a parent IOU report action get report name for the LHN.
 */
function getTransactionReportName(reportAction: OnyxEntry<ReportAction | OptimisticIOUReportAction>): string {
    if (ReportActionsUtils.isReversedTransaction(reportAction)) {
        return Localize.translateLocal('parentReportAction.reversedTransaction');
    }

    if (ReportActionsUtils.isDeletedAction(reportAction)) {
        return Localize.translateLocal('parentReportAction.deletedExpense');
    }

    const transaction = getLinkedTransaction(reportAction);

    if (ReportActionsUtils.isTrackExpenseAction(reportAction)) {
        if (isEmptyObject(transaction)) {
            return Localize.translateLocal('iou.trackExpense');
        }
        const transactionDetails = getTransactionDetails(transaction);
        return Localize.translateLocal('iou.threadTrackReportName', {
            formattedAmount: CurrencyUtils.convertToDisplayString(transactionDetails?.amount ?? 0, transactionDetails?.currency) ?? '',
            comment: (!TransactionUtils.isMerchantMissing(transaction) ? transactionDetails?.merchant : transactionDetails?.comment) ?? '',
        });
    }

    if (isEmptyObject(transaction)) {
        // Transaction data might be empty on app's first load, if so we fallback to Expense
        return Localize.translateLocal('iou.expense');
    }

    if (TransactionUtils.isFetchingWaypointsFromServer(transaction)) {
        return Localize.translateLocal('iou.routePending');
    }

    if (TransactionUtils.hasReceipt(transaction) && TransactionUtils.isReceiptBeingScanned(transaction)) {
        return Localize.translateLocal('iou.receiptScanning');
    }

    if (TransactionUtils.hasMissingSmartscanFields(transaction)) {
        return Localize.translateLocal('iou.receiptMissingDetails');
    }

    const transactionDetails = getTransactionDetails(transaction);

    return Localize.translateLocal(ReportActionsUtils.isSentMoneyReportAction(reportAction) ? 'iou.threadPaySomeoneReportName' : 'iou.threadExpenseReportName', {
        formattedAmount: CurrencyUtils.convertToDisplayString(transactionDetails?.amount ?? 0, transactionDetails?.currency) ?? '',
        comment: (!TransactionUtils.isMerchantMissing(transaction) ? transactionDetails?.merchant : transactionDetails?.comment) ?? '',
    });
}

/**
 * Get expense message for an IOU report
 *
 * @param [iouReportAction] This is always an IOU action. When necessary, report preview actions will be unwrapped and the child iou report action is passed here (the original report preview
 *     action will be passed as `originalReportAction` in this case).
 * @param [originalReportAction] This can be either a report preview action or the IOU action. This will be the original report preview action in cases where `iouReportAction` was unwrapped
 *     from a report preview action. Otherwise, it will be the same as `iouReportAction`.
 */
function getReportPreviewMessage(
    report: OnyxEntry<Report> | EmptyObject,
    iouReportAction: OnyxEntry<ReportAction> | EmptyObject = {},
    shouldConsiderScanningReceiptOrPendingRoute = false,
    isPreviewMessageForParentChatReport = false,
    policy: OnyxEntry<Policy> = null,
    isForListPreview = false,
    originalReportAction: OnyxEntry<ReportAction> | EmptyObject = iouReportAction,
): string {
    const reportActionMessage = iouReportAction?.message?.[0]?.html ?? '';

    if (isEmptyObject(report) || !report?.reportID) {
        // The iouReport is not found locally after SignIn because the OpenApp API won't return iouReports if they're settled
        // As a temporary solution until we know how to solve this the best, we just use the message that returned from BE
        return reportActionMessage;
    }

    if (!isEmptyObject(iouReportAction) && !isIOUReport(report) && iouReportAction && ReportActionsUtils.isSplitBillAction(iouReportAction)) {
        // This covers group chats where the last action is a split expense action
        const linkedTransaction = getLinkedTransaction(iouReportAction);
        if (isEmptyObject(linkedTransaction)) {
            return reportActionMessage;
        }

        if (!isEmptyObject(linkedTransaction)) {
            if (TransactionUtils.isReceiptBeingScanned(linkedTransaction)) {
                return Localize.translateLocal('iou.receiptScanning');
            }

            if (TransactionUtils.hasMissingSmartscanFields(linkedTransaction)) {
                return Localize.translateLocal('iou.receiptMissingDetails');
            }

            const transactionDetails = getTransactionDetails(linkedTransaction);
            const formattedAmount = CurrencyUtils.convertToDisplayString(transactionDetails?.amount ?? 0, transactionDetails?.currency ?? '');
            return Localize.translateLocal('iou.didSplitAmount', {formattedAmount, comment: transactionDetails?.comment ?? ''});
        }
    }

    if (!isEmptyObject(iouReportAction) && !isIOUReport(report) && iouReportAction && ReportActionsUtils.isTrackExpenseAction(iouReportAction)) {
        // This covers group chats where the last action is a track expense action
        const linkedTransaction = getLinkedTransaction(iouReportAction);
        if (isEmptyObject(linkedTransaction)) {
            return reportActionMessage;
        }

        if (!isEmptyObject(linkedTransaction)) {
            if (TransactionUtils.isReceiptBeingScanned(linkedTransaction)) {
                return Localize.translateLocal('iou.receiptScanning');
            }

            if (TransactionUtils.hasMissingSmartscanFields(linkedTransaction)) {
                return Localize.translateLocal('iou.receiptMissingDetails');
            }

            const transactionDetails = getTransactionDetails(linkedTransaction);
            const formattedAmount = CurrencyUtils.convertToDisplayString(transactionDetails?.amount ?? 0, transactionDetails?.currency ?? '');
            return Localize.translateLocal('iou.trackedAmount', {formattedAmount, comment: transactionDetails?.comment ?? ''});
        }
    }

    const containsNonReimbursable = hasNonReimbursableTransactions(report.reportID);
    const totalAmount = getMoneyRequestSpendBreakdown(report).totalDisplaySpend;

    const policyName = getPolicyName(report, false, policy);
    const payerName = isExpenseReport(report) ? policyName : getDisplayNameForParticipant(report.managerID, !isPreviewMessageForParentChatReport);

    const formattedAmount = CurrencyUtils.convertToDisplayString(totalAmount, report.currency);

    if (isReportApproved(report) && isPaidGroupPolicy(report)) {
        return Localize.translateLocal('iou.managerApprovedAmount', {
            manager: payerName ?? '',
            amount: formattedAmount,
        });
    }

    let linkedTransaction;
    if (!isEmptyObject(iouReportAction) && shouldConsiderScanningReceiptOrPendingRoute && iouReportAction && ReportActionsUtils.isMoneyRequestAction(iouReportAction)) {
        linkedTransaction = getLinkedTransaction(iouReportAction);
    }

    if (!isEmptyObject(linkedTransaction) && TransactionUtils.hasReceipt(linkedTransaction) && TransactionUtils.isReceiptBeingScanned(linkedTransaction)) {
        return Localize.translateLocal('iou.receiptScanning');
    }

    if (!isEmptyObject(linkedTransaction) && TransactionUtils.isFetchingWaypointsFromServer(linkedTransaction) && !TransactionUtils.getAmount(linkedTransaction)) {
        return Localize.translateLocal('iou.routePending');
    }

    const originalMessage = iouReportAction?.originalMessage as IOUMessage | undefined;

    // Show Paid preview message if it's settled or if the amount is paid & stuck at receivers end for only chat reports.
    if (isSettled(report.reportID) || (report.isWaitingOnBankAccount && isPreviewMessageForParentChatReport)) {
        // A settled report preview message can come in three formats "paid ... elsewhere" or "paid ... with Expensify"
        let translatePhraseKey: TranslationPaths = 'iou.paidElsewhereWithAmount';
        if (isPreviewMessageForParentChatReport) {
            translatePhraseKey = 'iou.payerPaidAmount';
        } else if (
            [CONST.IOU.PAYMENT_TYPE.VBBA, CONST.IOU.PAYMENT_TYPE.EXPENSIFY].some((paymentType) => paymentType === originalMessage?.paymentType) ||
            !!reportActionMessage.match(/ (with Expensify|using Expensify)$/) ||
            report.isWaitingOnBankAccount
        ) {
            translatePhraseKey = 'iou.paidWithExpensifyWithAmount';
        }

        let actualPayerName = report.managerID === currentUserAccountID ? '' : getDisplayNameForParticipant(report.managerID, true);
        actualPayerName = actualPayerName && isForListPreview && !isPreviewMessageForParentChatReport ? `${actualPayerName}:` : actualPayerName;
        const payerDisplayName = isPreviewMessageForParentChatReport ? payerName : actualPayerName;

        return Localize.translateLocal(translatePhraseKey, {amount: formattedAmount, payer: payerDisplayName ?? ''});
    }

    if (report.isWaitingOnBankAccount) {
        const submitterDisplayName = getDisplayNameForParticipant(report.ownerAccountID ?? -1, true) ?? '';
        return Localize.translateLocal('iou.waitingOnBankAccount', {submitterDisplayName});
    }

    const lastActorID = iouReportAction?.actorAccountID;
    let amount = originalMessage?.amount;
    let currency = originalMessage?.currency ? originalMessage?.currency : report.currency;

    if (!isEmptyObject(linkedTransaction)) {
        amount = TransactionUtils.getAmount(linkedTransaction, isExpenseReport(report));
        currency = TransactionUtils.getCurrency(linkedTransaction);
    }

    if (isEmptyObject(linkedTransaction) && !isEmptyObject(iouReportAction)) {
        linkedTransaction = getLinkedTransaction(iouReportAction);
    }

    let comment = !isEmptyObject(linkedTransaction) ? TransactionUtils.getDescription(linkedTransaction) : undefined;
    if (!isEmptyObject(originalReportAction) && ReportActionsUtils.isReportPreviewAction(originalReportAction) && ReportActionsUtils.getNumberOfMoneyRequests(originalReportAction) !== 1) {
        comment = undefined;
    }

    // if we have the amount in the originalMessage and lastActorID, we can use that to display the preview message for the latest expense
    if (amount !== undefined && lastActorID && !isPreviewMessageForParentChatReport) {
        const amountToDisplay = CurrencyUtils.convertToDisplayString(Math.abs(amount), currency);

        // We only want to show the actor name in the preview if it's not the current user who took the action
        const requestorName = lastActorID && lastActorID !== currentUserAccountID ? getDisplayNameForParticipant(lastActorID, !isPreviewMessageForParentChatReport) : '';
        return `${requestorName ? `${requestorName}: ` : ''}${Localize.translateLocal('iou.submittedAmount', {formattedAmount: amountToDisplay, comment})}`;
    }

    if (containsNonReimbursable) {
        return Localize.translateLocal('iou.payerSpentAmount', {payer: getDisplayNameForParticipant(report.ownerAccountID) ?? '', amount: formattedAmount});
    }

    return Localize.translateLocal('iou.payerOwesAmount', {payer: payerName ?? '', amount: formattedAmount, comment});
}

/**
 * Given the updates user made to the expense, compose the originalMessage
 * object of the modified expense action.
 *
 * At the moment, we only allow changing one transaction field at a time.
 */
function getModifiedExpenseOriginalMessage(
    oldTransaction: OnyxEntry<Transaction>,
    transactionChanges: TransactionChanges,
    isFromExpenseReport: boolean,
    policy: OnyxEntry<Policy>,
): ExpenseOriginalMessage {
    const originalMessage: ExpenseOriginalMessage = {};
    // Remark: Comment field is the only one which has new/old prefixes for the keys (newComment/ oldComment),
    // all others have old/- pattern such as oldCreated/created
    if ('comment' in transactionChanges) {
        originalMessage.oldComment = TransactionUtils.getDescription(oldTransaction);
        originalMessage.newComment = transactionChanges?.comment;
    }
    if ('created' in transactionChanges) {
        originalMessage.oldCreated = TransactionUtils.getCreated(oldTransaction);
        originalMessage.created = transactionChanges?.created;
    }
    if ('merchant' in transactionChanges) {
        originalMessage.oldMerchant = TransactionUtils.getMerchant(oldTransaction);
        originalMessage.merchant = transactionChanges?.merchant;
    }

    // The amount is always a combination of the currency and the number value so when one changes we need to store both
    // to match how we handle the modified expense action in oldDot
    if ('amount' in transactionChanges || 'currency' in transactionChanges) {
        originalMessage.oldAmount = TransactionUtils.getAmount(oldTransaction, isFromExpenseReport);
        originalMessage.amount = transactionChanges?.amount ?? transactionChanges.oldAmount;
        originalMessage.oldCurrency = TransactionUtils.getCurrency(oldTransaction);
        originalMessage.currency = transactionChanges?.currency ?? transactionChanges.oldCurrency;
    }

    if ('category' in transactionChanges) {
        originalMessage.oldCategory = TransactionUtils.getCategory(oldTransaction);
        originalMessage.category = transactionChanges?.category;
    }

    if ('tag' in transactionChanges) {
        originalMessage.oldTag = TransactionUtils.getTag(oldTransaction);
        originalMessage.tag = transactionChanges?.tag;
    }

    if ('taxAmount' in transactionChanges) {
        originalMessage.oldTaxAmount = TransactionUtils.getTaxAmount(oldTransaction, isFromExpenseReport);
        originalMessage.taxAmount = transactionChanges?.taxAmount;
        originalMessage.currency = TransactionUtils.getCurrency(oldTransaction);
    }

    if ('taxCode' in transactionChanges) {
        originalMessage.oldTaxRate = policy?.taxRates?.taxes[TransactionUtils.getTaxCode(oldTransaction)]?.value;
        originalMessage.taxRate = transactionChanges?.taxCode && policy?.taxRates?.taxes[transactionChanges?.taxCode].value;
    }

    if ('billable' in transactionChanges) {
        const oldBillable = TransactionUtils.getBillable(oldTransaction);
        originalMessage.oldBillable = oldBillable ? Localize.translateLocal('common.billable').toLowerCase() : Localize.translateLocal('common.nonBillable').toLowerCase();
        originalMessage.billable = transactionChanges?.billable ? Localize.translateLocal('common.billable').toLowerCase() : Localize.translateLocal('common.nonBillable').toLowerCase();
    }

    return originalMessage;
}

/**
 * Check if original message is an object and can be used as a ChangeLog type
 * @param originalMessage
 */
function isChangeLogObject(originalMessage?: ChangeLog): ChangeLog | undefined {
    if (originalMessage && typeof originalMessage === 'object') {
        return originalMessage;
    }
    return undefined;
}

/**
 * Build invited usernames for admin chat threads
 * @param parentReportAction
 * @param parentReportActionMessage
 */
function getAdminRoomInvitedParticipants(parentReportAction: ReportAction | Record<string, never>, parentReportActionMessage: string) {
    if (!parentReportAction?.originalMessage) {
        return parentReportActionMessage || Localize.translateLocal('parentReportAction.deletedMessage');
    }
    const originalMessage = isChangeLogObject(parentReportAction.originalMessage);
    const participantAccountIDs = originalMessage?.targetAccountIDs ?? [];

    const participants = participantAccountIDs.map((id) => {
        const name = getDisplayNameForParticipant(id);
        if (name && name?.length > 0) {
            return name;
        }
        return Localize.translateLocal('common.hidden');
    });
    const users = participants.length > 1 ? participants.join(` ${Localize.translateLocal('common.and')} `) : participants[0];
    if (!users) {
        return parentReportActionMessage;
    }
    const actionType = parentReportAction.actionName;
    const isInviteAction = actionType === CONST.REPORT.ACTIONS.TYPE.ROOM_CHANGE_LOG.INVITE_TO_ROOM || actionType === CONST.REPORT.ACTIONS.TYPE.POLICY_CHANGE_LOG.INVITE_TO_ROOM;

    const verbKey = isInviteAction ? 'workspace.invite.invited' : 'workspace.invite.removed';
    const prepositionKey = isInviteAction ? 'workspace.invite.to' : 'workspace.invite.from';

    const verb = Localize.translateLocal(verbKey);
    const preposition = Localize.translateLocal(prepositionKey);

    const roomName = originalMessage?.roomName ?? '';

    return roomName ? `${verb} ${users} ${preposition} ${roomName}` : `${verb} ${users}`;
}

/**
 * Get the report action message for a report action.
 */
function getReportActionMessage(reportAction: ReportAction | EmptyObject, parentReportID?: string) {
    if (isEmptyObject(reportAction)) {
        return '';
    }
    if (ReportActionsUtils.isApprovedOrSubmittedReportAction(reportAction)) {
        return ReportActionsUtils.getReportActionMessageText(reportAction);
    }
    if (ReportActionsUtils.isReimbursementQueuedAction(reportAction)) {
        return getReimbursementQueuedActionMessage(reportAction, getReport(parentReportID), false);
    }
    return Str.removeSMSDomain(reportAction?.message?.[0]?.text ?? '');
}

/**
 * Get the title for a report.
 */
function getReportName(report: OnyxEntry<Report>, policy: OnyxEntry<Policy> = null): string {
    let formattedName: string | undefined;
    const parentReportAction = ReportActionsUtils.getParentReportAction(report);
    if (isChatThread(report)) {
        if (!isEmptyObject(parentReportAction) && ReportActionsUtils.isTransactionThread(parentReportAction)) {
            formattedName = getTransactionReportName(parentReportAction);
            if (isArchivedRoom(report)) {
                formattedName += ` (${Localize.translateLocal('common.archived')})`;
            }
            return formattedName;
        }

        if (parentReportAction?.message?.[0]?.isDeletedParentAction) {
            return Localize.translateLocal('parentReportAction.deletedMessage');
        }

        const isAttachment = ReportActionsUtils.isReportActionAttachment(!isEmptyObject(parentReportAction) ? parentReportAction : null);
        const parentReportActionMessage = getReportActionMessage(parentReportAction, report?.parentReportID).replace(/(\r\n|\n|\r)/gm, ' ');
        if (isAttachment && parentReportActionMessage) {
            return `[${Localize.translateLocal('common.attachment')}]`;
        }
        if (
            parentReportAction?.message?.[0]?.moderationDecision?.decision === CONST.MODERATION.MODERATOR_DECISION_PENDING_HIDE ||
            parentReportAction?.message?.[0]?.moderationDecision?.decision === CONST.MODERATION.MODERATOR_DECISION_HIDDEN ||
            parentReportAction?.message?.[0]?.moderationDecision?.decision === CONST.MODERATION.MODERATOR_DECISION_PENDING_REMOVE
        ) {
            return Localize.translateLocal('parentReportAction.hiddenMessage');
        }
        if (isAdminRoom(report) || isUserCreatedPolicyRoom(report)) {
            return getAdminRoomInvitedParticipants(parentReportAction, parentReportActionMessage);
        }
        if (parentReportActionMessage && isArchivedRoom(report)) {
            return `${parentReportActionMessage} (${Localize.translateLocal('common.archived')})`;
        }
        if (ReportActionsUtils.isModifiedExpenseAction(parentReportAction)) {
            return ModifiedExpenseMessage.getForReportAction(report?.reportID, parentReportAction);
        }
        return parentReportActionMessage;
    }

    if (isClosedExpenseReportWithNoExpenses(report)) {
        return Localize.translateLocal('parentReportAction.deletedReport');
    }

    if (isTaskReport(report) && isCanceledTaskReport(report, parentReportAction)) {
        return Localize.translateLocal('parentReportAction.deletedTask');
    }

    if (isGroupChat(report)) {
        return getGroupChatName(undefined, true, report?.reportID) ?? '';
    }

    if (isChatRoom(report) || isTaskReport(report)) {
        formattedName = report?.reportName;
    }

    if (isPolicyExpenseChat(report)) {
        formattedName = getPolicyExpenseChatName(report, policy);
    }

    if (isMoneyRequestReport(report)) {
        formattedName = getMoneyRequestReportName(report, policy);
    }

    if (isArchivedRoom(report)) {
        formattedName += ` (${Localize.translateLocal('common.archived')})`;
    }

    if (isSelfDM(report)) {
        formattedName = getDisplayNameForParticipant(currentUserAccountID, undefined, undefined, true);
    }

    if (formattedName) {
        return formattedName;
    }

    // Not a room or PolicyExpenseChat, generate title from first 5 other participants
    const participantAccountIDs = report?.participantAccountIDs?.slice(0, 6) ?? [];
    const participantsWithoutCurrentUser = participantAccountIDs.filter((accountID) => accountID !== currentUserAccountID);
    const isMultipleParticipantReport = participantsWithoutCurrentUser.length > 1;
    if (participantsWithoutCurrentUser.length > 5) {
        participantsWithoutCurrentUser.pop();
    }
    return participantsWithoutCurrentUser.map((accountID) => getDisplayNameForParticipant(accountID, isMultipleParticipantReport)).join(', ');
}

/**
 * Get the payee name given a report.
 */
function getPayeeName(report: OnyxEntry<Report>): string | undefined {
    if (isEmptyObject(report)) {
        return undefined;
    }

    const participantAccountIDs = report?.participantAccountIDs ?? [];
    const participantsWithoutCurrentUser = participantAccountIDs.filter((accountID) => accountID !== currentUserAccountID);
    if (participantsWithoutCurrentUser.length === 0) {
        return undefined;
    }
    return getDisplayNameForParticipant(participantsWithoutCurrentUser[0], true);
}

/**
 * Get either the policyName or domainName the chat is tied to
 */
function getChatRoomSubtitle(report: OnyxEntry<Report>): string | undefined {
    if (isChatThread(report)) {
        return '';
    }
    if (!isDefaultRoom(report) && !isUserCreatedPolicyRoom(report) && !isPolicyExpenseChat(report)) {
        return '';
    }
    if (getChatType(report) === CONST.REPORT.CHAT_TYPE.DOMAIN_ALL) {
        // The domainAll rooms are just #domainName, so we ignore the prefix '#' to get the domainName
        return report?.reportName?.substring(1) ?? '';
    }
    if ((isPolicyExpenseChat(report) && !!report?.isOwnPolicyExpenseChat) || isExpenseReport(report)) {
        return Localize.translateLocal('workspace.common.workspace');
    }
    if (isArchivedRoom(report)) {
        return report?.oldPolicyName ?? '';
    }
    return getPolicyName(report);
}

/**
 * Get pending members for reports
 */
function getPendingChatMembers(accountIDs: number[], previousPendingChatMembers: PendingChatMember[], pendingAction: PendingAction): PendingChatMember[] {
    const pendingChatMembers = accountIDs.map((accountID) => ({accountID: accountID.toString(), pendingAction}));
    return [...previousPendingChatMembers, ...pendingChatMembers];
}

/**
 * Gets the parent navigation subtitle for the report
 */
function getParentNavigationSubtitle(report: OnyxEntry<Report>): ParentNavigationSummaryParams {
    const parentReport = getParentReport(report);
    if (isEmptyObject(parentReport)) {
        return {};
    }

    return {
        reportName: getReportName(parentReport),
        workspaceName: getPolicyName(parentReport, true),
    };
}

/**
 * Navigate to the details page of a given report
 */
function navigateToDetailsPage(report: OnyxEntry<Report>) {
    const participantAccountIDs = report?.participantAccountIDs ?? [];

    if (isSelfDM(report)) {
        Navigation.navigate(ROUTES.PROFILE.getRoute(currentUserAccountID ?? 0));
        return;
    }

    if (isOneOnOneChat(report)) {
        Navigation.navigate(ROUTES.PROFILE.getRoute(participantAccountIDs[0]));
        return;
    }
    if (report?.reportID) {
        Navigation.navigate(ROUTES.REPORT_WITH_ID_DETAILS.getRoute(report?.reportID));
    }
}

/**
 * Go back to the details page of a given report
 */
function goBackToDetailsPage(report: OnyxEntry<Report>) {
    if (isOneOnOneChat(report)) {
        Navigation.goBack(ROUTES.PROFILE.getRoute(report?.participantAccountIDs?.[0] ?? ''));
        return;
    }
    Navigation.goBack(ROUTES.REPORT_SETTINGS.getRoute(report?.reportID ?? ''));
}

/**
 * Generate a random reportID up to 53 bits aka 9,007,199,254,740,991 (Number.MAX_SAFE_INTEGER).
 * There were approximately 98,000,000 reports with sequential IDs generated before we started using this approach, those make up roughly one billionth of the space for these numbers,
 * so we live with the 1 in a billion chance of a collision with an older ID until we can switch to 64-bit IDs.
 *
 * In a test of 500M reports (28 years of reports at our current max rate) we got 20-40 collisions meaning that
 * this is more than random enough for our needs.
 */
function generateReportID(): string {
    return (Math.floor(Math.random() * 2 ** 21) * 2 ** 32 + Math.floor(Math.random() * 2 ** 32)).toString();
}

function hasReportNameError(report: OnyxEntry<Report>): boolean {
    return !isEmptyObject(report?.errorFields?.reportName);
}

/**
 * Adds a domain to a short mention, converting it into a full mention with email or SMS domain.
 * @param mention The user mention to be converted.
 * @returns The converted mention as a full mention string or undefined if conversion is not applicable.
 */
function addDomainToShortMention(mention: string): string | undefined {
    if (!Str.isValidEmail(mention) && currentUserPrivateDomain) {
        const mentionWithEmailDomain = `${mention}@${currentUserPrivateDomain}`;
        if (allPersonalDetailLogins.includes(mentionWithEmailDomain)) {
            return mentionWithEmailDomain;
        }
    }
    if (Str.isValidE164Phone(mention)) {
        const mentionWithSmsDomain = PhoneNumber.addSMSDomainIfPhoneNumber(mention);
        if (allPersonalDetailLogins.includes(mentionWithSmsDomain)) {
            return mentionWithSmsDomain;
        }
    }
    return undefined;
}

/**
 * For comments shorter than or equal to 10k chars, convert the comment from MD into HTML because that's how it is stored in the database
 * For longer comments, skip parsing, but still escape the text, and display plaintext for performance reasons. It takes over 40s to parse a 100k long string!!
 */
function getParsedComment(text: string, shouldEscapeText?: boolean): string {
    const parser = new ExpensiMark();
    const textWithMention = text.replace(CONST.REGEX.SHORT_MENTION, (match) => {
        const mention = match.substring(1);
        const mentionWithDomain = addDomainToShortMention(mention);
        return mentionWithDomain ? `@${mentionWithDomain}` : match;
    });

    return text.length <= CONST.MAX_MARKUP_LENGTH ? parser.replace(textWithMention, {shouldEscapeText}) : lodashEscape(text);
}

function getReportDescriptionText(report: Report): string {
    if (!report.description) {
        return '';
    }

    return parseHtmlToText(report.description);
}

function getPolicyDescriptionText(policy: OnyxEntry<Policy>): string {
    if (!policy?.description) {
        return '';
    }

    return parseHtmlToText(policy.description);
}

<<<<<<< HEAD
function buildOptimisticAddCommentReportAction(text?: string, file?: FileObject, actorAccountID?: number): OptimisticReportAction {
    const commentText = getParsedComment(text ?? '');
=======
function buildOptimisticAddCommentReportAction(text?: string, file?: FileObject, actorAccountID?: number, createdOffset = 0, shouldEscapeText?: boolean): OptimisticReportAction {
    const parser = new ExpensiMark();
    const commentText = getParsedComment(text ?? '', shouldEscapeText);
>>>>>>> 995f914e
    const isAttachmentOnly = file && !text;
    const isTextOnly = text && !file;

    let htmlForNewComment;
    let textForNewComment;
    if (isAttachmentOnly) {
        htmlForNewComment = CONST.ATTACHMENT_UPLOADING_MESSAGE_HTML;
        textForNewComment = CONST.ATTACHMENT_UPLOADING_MESSAGE_HTML;
    } else if (isTextOnly) {
        htmlForNewComment = commentText;
        textForNewComment = parseHtmlToText(htmlForNewComment);
    } else {
        htmlForNewComment = `${commentText}\n${CONST.ATTACHMENT_UPLOADING_MESSAGE_HTML}`;
        textForNewComment = `${commentText}\n${CONST.ATTACHMENT_UPLOADING_MESSAGE_HTML}`;
    }

    const isAttachment = !text && file !== undefined;
    const attachmentInfo = file ?? {};
    const accountID = actorAccountID ?? currentUserAccountID;

    // Remove HTML from text when applying optimistic offline comment
    return {
        commentText,
        reportAction: {
            reportActionID: NumberUtils.rand64(),
            actionName: CONST.REPORT.ACTIONS.TYPE.ADD_COMMENT,
            actorAccountID: accountID,
            person: [
                {
                    style: 'strong',
                    text: allPersonalDetails?.[accountID ?? -1]?.displayName ?? currentUserEmail,
                    type: 'TEXT',
                },
            ],
            automatic: false,
            avatar: allPersonalDetails?.[accountID ?? -1]?.avatar ?? UserUtils.getDefaultAvatarURL(accountID),
            created: DateUtils.getDBTimeWithSkew(Date.now() + createdOffset),
            message: [
                {
                    translationKey: isAttachmentOnly ? CONST.TRANSLATION_KEYS.ATTACHMENT : '',
                    type: CONST.REPORT.MESSAGE.TYPE.COMMENT,
                    html: htmlForNewComment,
                    text: textForNewComment,
                },
            ],
            isFirstItem: false,
            isAttachment,
            attachmentInfo,
            pendingAction: CONST.RED_BRICK_ROAD_PENDING_ACTION.ADD,
            shouldShow: true,
            isOptimisticAction: true,
        },
    };
}

/**
 * update optimistic parent reportAction when a comment is added or remove in the child report
 * @param parentReportAction - Parent report action of the child report
 * @param lastVisibleActionCreated - Last visible action created of the child report
 * @param type - The type of action in the child report
 */

function updateOptimisticParentReportAction(parentReportAction: OnyxEntry<ReportAction>, lastVisibleActionCreated: string, type: string): UpdateOptimisticParentReportAction {
    let childVisibleActionCount = parentReportAction?.childVisibleActionCount ?? 0;
    let childCommenterCount = parentReportAction?.childCommenterCount ?? 0;
    let childOldestFourAccountIDs = parentReportAction?.childOldestFourAccountIDs;

    if (type === CONST.RED_BRICK_ROAD_PENDING_ACTION.ADD) {
        childVisibleActionCount += 1;
        const oldestFourAccountIDs = childOldestFourAccountIDs ? childOldestFourAccountIDs.split(',') : [];
        if (oldestFourAccountIDs.length < 4) {
            const index = oldestFourAccountIDs.findIndex((accountID) => accountID === currentUserAccountID?.toString());
            if (index === -1) {
                childCommenterCount += 1;
                oldestFourAccountIDs.push(currentUserAccountID?.toString() ?? '');
            }
        }
        childOldestFourAccountIDs = oldestFourAccountIDs.join(',');
    } else if (type === CONST.RED_BRICK_ROAD_PENDING_ACTION.DELETE) {
        if (childVisibleActionCount > 0) {
            childVisibleActionCount -= 1;
        }

        if (childVisibleActionCount === 0) {
            childCommenterCount = 0;
            childOldestFourAccountIDs = '';
        }
    }

    return {
        childVisibleActionCount,
        childCommenterCount,
        childLastVisibleActionCreated: lastVisibleActionCreated,
        childOldestFourAccountIDs,
    };
}

/**
 * Builds an optimistic reportAction for the parent report when a task is created
 * @param taskReportID - Report ID of the task
 * @param taskTitle - Title of the task
 * @param taskAssigneeAccountID - AccountID of the person assigned to the task
 * @param text - Text of the comment
 * @param parentReportID - Report ID of the parent report
 * @param createdOffset - The offset for task's created time that created via a loop
 */
function buildOptimisticTaskCommentReportAction(
    taskReportID: string,
    taskTitle: string,
    taskAssigneeAccountID: number,
    text: string,
    parentReportID: string,
    actorAccountID?: number,
    createdOffset = 0,
    repliesConfig?: {
        childVisibleActionCount?: number;
        childCommenterCount?: number;
        childLastVisibleActionCreated?: string;
        childOldestFourAccountIDs?: string;
    },
): OptimisticReportAction {
    const reportAction = buildOptimisticAddCommentReportAction(text, undefined, undefined, createdOffset);
    if (reportAction.reportAction.message?.[0]) {
        reportAction.reportAction.message[0].taskReportID = taskReportID;
    }

    // These parameters are not saved on the reportAction, but are used to display the task in the UI
    // Added when we fetch the reportActions on a report
    reportAction.reportAction.originalMessage = {
        html: reportAction.reportAction.message?.[0]?.html,
        taskReportID: reportAction.reportAction.message?.[0]?.taskReportID,
    };
    reportAction.reportAction.childReportID = taskReportID;
    reportAction.reportAction.parentReportID = parentReportID;
    reportAction.reportAction.childType = CONST.REPORT.TYPE.TASK;
    reportAction.reportAction.childReportName = taskTitle;
    reportAction.reportAction.childManagerAccountID = taskAssigneeAccountID;
    reportAction.reportAction.childStatusNum = CONST.REPORT.STATUS_NUM.OPEN;
    reportAction.reportAction.childStateNum = CONST.REPORT.STATE_NUM.OPEN;

    if (actorAccountID) {
        reportAction.reportAction.actorAccountID = actorAccountID;
    }

    if (repliesConfig?.childVisibleActionCount) {
        reportAction.reportAction.childVisibleActionCount = repliesConfig.childVisibleActionCount;
    }

    if (repliesConfig?.childCommenterCount) {
        reportAction.reportAction.childCommenterCount = repliesConfig.childCommenterCount;
    }

    if (repliesConfig?.childLastVisibleActionCreated) {
        reportAction.reportAction.childLastVisibleActionCreated = repliesConfig.childLastVisibleActionCreated;
    }

    if (repliesConfig?.childOldestFourAccountIDs) {
        reportAction.reportAction.childOldestFourAccountIDs = repliesConfig.childOldestFourAccountIDs;
    }

    return reportAction;
}

/**
 * Builds an optimistic IOU report with a randomly generated reportID
 *
 * @param payeeAccountID - AccountID of the person generating the IOU.
 * @param payerAccountID - AccountID of the other person participating in the IOU.
 * @param total - IOU amount in the smallest unit of the currency.
 * @param chatReportID - Report ID of the chat where the IOU is.
 * @param currency - IOU currency.
 * @param isSendingMoney - If we pay someone the IOU should be created as settled
 */

function buildOptimisticIOUReport(payeeAccountID: number, payerAccountID: number, total: number, chatReportID: string, currency: string, isSendingMoney = false): OptimisticIOUReport {
    const formattedTotal = CurrencyUtils.convertToDisplayString(total, currency);
    const personalDetails = getPersonalDetailsForAccountID(payerAccountID);
    const payerEmail = 'login' in personalDetails ? personalDetails.login : '';

    // When creating a report the participantsAccountIDs and visibleChatMemberAccountIDs are the same
    const participantsAccountIDs = [payeeAccountID, payerAccountID];

    return {
        type: CONST.REPORT.TYPE.IOU,
        cachedTotal: formattedTotal,
        chatReportID,
        currency,
        managerID: payerAccountID,
        ownerAccountID: payeeAccountID,
        participantAccountIDs: participantsAccountIDs,
        visibleChatMemberAccountIDs: participantsAccountIDs,
        reportID: generateReportID(),
        stateNum: isSendingMoney ? CONST.REPORT.STATE_NUM.APPROVED : CONST.REPORT.STATE_NUM.SUBMITTED,
        statusNum: isSendingMoney ? CONST.REPORT.STATUS_NUM.REIMBURSED : CONST.REPORT.STATE_NUM.SUBMITTED,
        total,

        // We don't translate reportName because the server response is always in English
        reportName: `${payerEmail} owes ${formattedTotal}`,
        notificationPreference: CONST.REPORT.NOTIFICATION_PREFERENCE.HIDDEN,
        parentReportID: chatReportID,
        lastVisibleActionCreated: DateUtils.getDBTime(),
    };
}

function getHumanReadableStatus(statusNum: number): string {
    const status = Object.keys(CONST.REPORT.STATUS_NUM).find((key) => CONST.REPORT.STATUS_NUM[key as keyof typeof CONST.REPORT.STATUS_NUM] === statusNum);
    return status ? `${status.charAt(0)}${status.slice(1).toLowerCase()}` : '';
}

/**
 * Populates the report field formula with the values from the report and policy.
 * Currently, this only supports optimistic expense reports.
 * Each formula field is either replaced with a value, or removed.
 * If after all replacements the formula is empty, the original formula is returned.
 * See {@link https://help.expensify.com/articles/expensify-classic/insights-and-custom-reporting/Custom-Templates}
 */
function populateOptimisticReportFormula(formula: string, report: OptimisticExpenseReport, policy: Policy | EmptyObject): string {
    const createdDate = report.lastVisibleActionCreated ? new Date(report.lastVisibleActionCreated) : undefined;
    const result = formula
        // We don't translate because the server response is always in English
        .replaceAll('{report:type}', 'Expense Report')
        .replaceAll('{report:startdate}', createdDate ? format(createdDate, CONST.DATE.FNS_FORMAT_STRING) : '')
        .replaceAll('{report:total}', report.total !== undefined ? CurrencyUtils.convertToDisplayString(Math.abs(report.total), report.currency).toString() : '')
        .replaceAll('{report:currency}', report.currency ?? '')
        .replaceAll('{report:policyname}', policy.name ?? '')
        .replaceAll('{report:created}', createdDate ? format(createdDate, CONST.DATE.FNS_DATE_TIME_FORMAT_STRING) : '')
        .replaceAll('{report:created:yyyy-MM-dd}', createdDate ? format(createdDate, CONST.DATE.FNS_FORMAT_STRING) : '')
        .replaceAll('{report:status}', report.statusNum !== undefined ? getHumanReadableStatus(report.statusNum) : '')
        .replaceAll('{user:email}', currentUserEmail ?? '')
        .replaceAll('{user:email|frontPart}', currentUserEmail ? currentUserEmail.split('@')[0] : '')
        .replaceAll(/\{report:(.+)}/g, '');

    return result.trim().length ? result : formula;
}

/**
 * Builds an optimistic Expense report with a randomly generated reportID
 *
 * @param chatReportID - Report ID of the PolicyExpenseChat where the Expense Report is
 * @param policyID - The policy ID of the PolicyExpenseChat
 * @param payeeAccountID - AccountID of the employee (payee)
 * @param total - Amount in cents
 * @param currency
 * @param reimbursable – Whether the expense is reimbursable
 */
function buildOptimisticExpenseReport(chatReportID: string, policyID: string, payeeAccountID: number, total: number, currency: string, reimbursable = true): OptimisticExpenseReport {
    // The amount for Expense reports are stored as negative value in the database
    const storedTotal = total * -1;
    const policyName = getPolicyName(allReports?.[`${ONYXKEYS.COLLECTION.REPORT}${chatReportID}`]);
    const formattedTotal = CurrencyUtils.convertToDisplayString(storedTotal, currency);
    const policy = getPolicy(policyID);

    const isInstantSubmitEnabled = PolicyUtils.isInstantSubmitEnabled(policy);

    const stateNum = isInstantSubmitEnabled ? CONST.REPORT.STATE_NUM.SUBMITTED : CONST.REPORT.STATE_NUM.OPEN;
    const statusNum = isInstantSubmitEnabled ? CONST.REPORT.STATUS_NUM.SUBMITTED : CONST.REPORT.STATUS_NUM.OPEN;

    const expenseReport: OptimisticExpenseReport = {
        reportID: generateReportID(),
        chatReportID,
        policyID,
        type: CONST.REPORT.TYPE.EXPENSE,
        ownerAccountID: payeeAccountID,
        currency,
        // We don't translate reportName because the server response is always in English
        reportName: `${policyName} owes ${formattedTotal}`,
        stateNum,
        statusNum,
        total: storedTotal,
        nonReimbursableTotal: reimbursable ? 0 : storedTotal,
        notificationPreference: CONST.REPORT.NOTIFICATION_PREFERENCE.HIDDEN,
        parentReportID: chatReportID,
        lastVisibleActionCreated: DateUtils.getDBTime(),
    };

    // The account defined in the policy submitsTo field is the approver/ manager for this report
    if (policy?.submitsTo) {
        expenseReport.managerID = policy.submitsTo;
    }

    const titleReportField = getTitleReportField(getReportFieldsByPolicyID(policyID) ?? {});
    if (!!titleReportField && reportFieldsEnabled(expenseReport)) {
        expenseReport.reportName = populateOptimisticReportFormula(titleReportField.defaultValue, expenseReport, policy);
    }

    return expenseReport;
}

/**
 * @param iouReportID - the report ID of the IOU report the action belongs to
 * @param type - IOUReportAction type. Can be oneOf(create, decline, cancel, pay, split)
 * @param total - IOU total in cents
 * @param comment - IOU comment
 * @param currency - IOU currency
 * @param paymentType - IOU paymentMethodType. Can be oneOf(Elsewhere, Expensify)
 * @param isSettlingUp - Whether we are settling up an IOU
 */
function getIOUReportActionMessage(iouReportID: string, type: string, total: number, comment: string, currency: string, paymentType = '', isSettlingUp = false): [Message] {
    const report = getReport(iouReportID);
    const amount =
        type === CONST.IOU.REPORT_ACTION_TYPE.PAY
            ? CurrencyUtils.convertToDisplayString(getMoneyRequestSpendBreakdown(!isEmptyObject(report) ? report : null).totalDisplaySpend, currency)
            : CurrencyUtils.convertToDisplayString(total, currency);

    let paymentMethodMessage;
    switch (paymentType) {
        case CONST.IOU.PAYMENT_TYPE.VBBA:
        case CONST.IOU.PAYMENT_TYPE.EXPENSIFY:
            paymentMethodMessage = ' with Expensify';
            break;
        default:
            paymentMethodMessage = ` elsewhere`;
            break;
    }

    let iouMessage;
    switch (type) {
        case CONST.REPORT.ACTIONS.TYPE.APPROVED:
            iouMessage = `approved ${amount}`;
            break;
        case CONST.REPORT.ACTIONS.TYPE.SUBMITTED:
            iouMessage = `submitted ${amount}`;
            break;
        case CONST.IOU.REPORT_ACTION_TYPE.CREATE:
            iouMessage = `submitted ${amount}${comment && ` for ${comment}`}`;
            break;
        case CONST.IOU.REPORT_ACTION_TYPE.TRACK:
            iouMessage = `tracking ${amount}${comment && ` for ${comment}`}`;
            break;
        case CONST.IOU.REPORT_ACTION_TYPE.SPLIT:
            iouMessage = `split ${amount}${comment && ` for ${comment}`}`;
            break;
        case CONST.IOU.REPORT_ACTION_TYPE.DELETE:
            iouMessage = `deleted the ${amount} expense${comment && ` for ${comment}`}`;
            break;
        case CONST.IOU.REPORT_ACTION_TYPE.PAY:
            iouMessage = isSettlingUp ? `paid ${amount}${paymentMethodMessage}` : `sent ${amount}${comment && ` for ${comment}`}${paymentMethodMessage}`;
            break;
        default:
            break;
    }

    return [
        {
            html: lodashEscape(iouMessage),
            text: iouMessage ?? '',
            isEdited: false,
            type: CONST.REPORT.MESSAGE.TYPE.COMMENT,
        },
    ];
}

/**
 * Builds an optimistic IOU reportAction object
 *
 * @param type - IOUReportAction type. Can be oneOf(create, delete, pay, split).
 * @param amount - IOU amount in cents.
 * @param currency
 * @param comment - User comment for the IOU.
 * @param participants - An array with participants details.
 * @param [transactionID] - Not required if the IOUReportAction type is 'pay'
 * @param [paymentType] - Only required if the IOUReportAction type is 'pay'. Can be oneOf(elsewhere, Expensify).
 * @param [iouReportID] - Only required if the IOUReportActions type is oneOf(decline, cancel, pay). Generates a randomID as default.
 * @param [isSettlingUp] - Whether we are settling up an IOU.
 * @param [isSendMoneyFlow] - Whether this is pay someone flow
 * @param [receipt]
 * @param [isOwnPolicyExpenseChat] - Whether this is an expense report create from the current user's policy expense chat
 */
function buildOptimisticIOUReportAction(
    type: ValueOf<typeof CONST.IOU.REPORT_ACTION_TYPE>,
    amount: number,
    currency: string,
    comment: string,
    participants: Participant[],
    transactionID: string,
    paymentType?: PaymentMethodType,
    iouReportID = '',
    isSettlingUp = false,
    isSendMoneyFlow = false,
    receipt: Receipt = {},
    isOwnPolicyExpenseChat = false,
    created = DateUtils.getDBTime(),
    linkedExpenseReportAction: ReportAction | EmptyObject = {},
): OptimisticIOUReportAction {
    const IOUReportID = iouReportID || generateReportID();

    const originalMessage: IOUMessage = {
        amount,
        comment,
        currency,
        IOUTransactionID: transactionID,
        IOUReportID,
        type,
    };

    if (type === CONST.IOU.REPORT_ACTION_TYPE.PAY) {
        // In pay someone flow, we store amount, comment, currency in IOUDetails when type = pay
        if (isSendMoneyFlow) {
            const keys = ['amount', 'comment', 'currency'] as const;
            keys.forEach((key) => {
                delete originalMessage[key];
            });
            originalMessage.IOUDetails = {amount, comment, currency};
            originalMessage.paymentType = paymentType;
        } else {
            // In case of pay someone action, we dont store the comment
            // and there is no single transctionID to link the action to.
            delete originalMessage.IOUTransactionID;
            delete originalMessage.comment;
            originalMessage.paymentType = paymentType;
        }
    }

    // IOUs of type split only exist in group DMs and those don't have an iouReport so we need to delete the IOUReportID key
    if (type === CONST.IOU.REPORT_ACTION_TYPE.SPLIT) {
        delete originalMessage.IOUReportID;
        // Split expense made from a policy expense chat only have the payee's accountID as the participant because the payer could be any policy admin
        if (isOwnPolicyExpenseChat) {
            originalMessage.participantAccountIDs = currentUserAccountID ? [currentUserAccountID] : [];
        } else {
            originalMessage.participantAccountIDs = currentUserAccountID
                ? [currentUserAccountID, ...participants.map((participant) => participant.accountID ?? -1)]
                : participants.map((participant) => participant.accountID ?? -1);
        }
    }

    return {
        ...linkedExpenseReportAction,
        actionName: CONST.REPORT.ACTIONS.TYPE.IOU,
        actorAccountID: currentUserAccountID,
        automatic: false,
        avatar: getCurrentUserAvatarOrDefault(),
        isAttachment: false,
        originalMessage,
        message: getIOUReportActionMessage(iouReportID, type, amount, comment, currency, paymentType, isSettlingUp),
        person: [
            {
                style: 'strong',
                text: getCurrentUserDisplayNameOrEmail(),
                type: 'TEXT',
            },
        ],
        reportActionID: NumberUtils.rand64(),
        shouldShow: true,
        created,
        pendingAction: CONST.RED_BRICK_ROAD_PENDING_ACTION.ADD,
        whisperedToAccountIDs: [CONST.IOU.RECEIPT_STATE.SCANREADY, CONST.IOU.RECEIPT_STATE.SCANNING].some((value) => value === receipt?.state) ? [currentUserAccountID ?? -1] : [],
    };
}

/**
 * Builds an optimistic APPROVED report action with a randomly generated reportActionID.
 */
function buildOptimisticApprovedReportAction(amount: number, currency: string, expenseReportID: string): OptimisticApprovedReportAction {
    const originalMessage = {
        amount,
        currency,
        expenseReportID,
    };

    return {
        actionName: CONST.REPORT.ACTIONS.TYPE.APPROVED,
        actorAccountID: currentUserAccountID,
        automatic: false,
        avatar: getCurrentUserAvatarOrDefault(),
        isAttachment: false,
        originalMessage,
        message: getIOUReportActionMessage(expenseReportID, CONST.REPORT.ACTIONS.TYPE.APPROVED, Math.abs(amount), '', currency),
        person: [
            {
                style: 'strong',
                text: getCurrentUserDisplayNameOrEmail(),
                type: 'TEXT',
            },
        ],
        reportActionID: NumberUtils.rand64(),
        shouldShow: true,
        created: DateUtils.getDBTime(),
        pendingAction: CONST.RED_BRICK_ROAD_PENDING_ACTION.ADD,
    };
}

/**
 * Builds an optimistic MOVED report action with a randomly generated reportActionID.
 * This action is used when we move reports across workspaces.
 */
function buildOptimisticMovedReportAction(fromPolicyID: string, toPolicyID: string, newParentReportID: string, movedReportID: string, policyName: string): ReportAction {
    const originalMessage = {
        fromPolicyID,
        toPolicyID,
        newParentReportID,
        movedReportID,
    };

    const movedActionMessage = [
        {
            html: `moved the report to the <a href='${CONST.NEW_EXPENSIFY_URL}r/${newParentReportID}' target='_blank' rel='noreferrer noopener'>${policyName}</a> workspace`,
            text: `moved the report to the ${policyName} workspace`,
            type: CONST.REPORT.MESSAGE.TYPE.COMMENT,
        },
    ];

    return {
        actionName: CONST.REPORT.ACTIONS.TYPE.MOVED,
        actorAccountID: currentUserAccountID,
        automatic: false,
        avatar: getCurrentUserAvatarOrDefault(),
        isAttachment: false,
        originalMessage,
        message: movedActionMessage,
        person: [
            {
                style: 'strong',
                text: getCurrentUserDisplayNameOrEmail(),
                type: 'TEXT',
            },
        ],
        reportActionID: NumberUtils.rand64(),
        shouldShow: true,
        created: DateUtils.getDBTime(),
        pendingAction: CONST.RED_BRICK_ROAD_PENDING_ACTION.ADD,
    };
}

/**
 * Builds an optimistic SUBMITTED report action with a randomly generated reportActionID.
 *
 */
function buildOptimisticSubmittedReportAction(amount: number, currency: string, expenseReportID: string, adminAccountID: number | undefined): OptimisticSubmittedReportAction {
    const originalMessage = {
        amount,
        currency,
        expenseReportID,
    };

    return {
        actionName: CONST.REPORT.ACTIONS.TYPE.SUBMITTED,
        actorAccountID: currentUserAccountID,
        adminAccountID,
        automatic: false,
        avatar: getCurrentUserAvatarOrDefault(),
        isAttachment: false,
        originalMessage,
        message: getIOUReportActionMessage(expenseReportID, CONST.REPORT.ACTIONS.TYPE.SUBMITTED, Math.abs(amount), '', currency),
        person: [
            {
                style: 'strong',
                text: getCurrentUserDisplayNameOrEmail(),
                type: 'TEXT',
            },
        ],
        reportActionID: NumberUtils.rand64(),
        shouldShow: true,
        created: DateUtils.getDBTime(),
        pendingAction: CONST.RED_BRICK_ROAD_PENDING_ACTION.ADD,
    };
}

/**
 * Builds an optimistic report preview action with a randomly generated reportActionID.
 *
 * @param chatReport
 * @param iouReport
 * @param [comment] - User comment for the IOU.
 * @param [transaction] - optimistic first transaction of preview
 */
function buildOptimisticReportPreview(chatReport: OnyxEntry<Report>, iouReport: Report, comment = '', transaction: OnyxEntry<Transaction> = null, childReportID?: string): ReportAction {
    const hasReceipt = TransactionUtils.hasReceipt(transaction);
    const isReceiptBeingScanned = hasReceipt && TransactionUtils.isReceiptBeingScanned(transaction);
    const message = getReportPreviewMessage(iouReport);
    const created = DateUtils.getDBTime();
    return {
        reportActionID: NumberUtils.rand64(),
        reportID: chatReport?.reportID,
        actionName: CONST.REPORT.ACTIONS.TYPE.REPORT_PREVIEW,
        pendingAction: CONST.RED_BRICK_ROAD_PENDING_ACTION.ADD,
        originalMessage: {
            linkedReportID: iouReport?.reportID,
        },
        message: [
            {
                html: message,
                text: message,
                isEdited: false,
                type: CONST.REPORT.MESSAGE.TYPE.COMMENT,
            },
        ],
        created,
        accountID: iouReport?.managerID ?? 0,
        // The preview is initially whispered if created with a receipt, so the actor is the current user as well
        actorAccountID: hasReceipt ? currentUserAccountID : iouReport?.managerID ?? 0,
        childReportID: childReportID ?? iouReport?.reportID,
        childMoneyRequestCount: 1,
        childLastMoneyRequestComment: comment,
        childRecentReceiptTransactionIDs: hasReceipt && !isEmptyObject(transaction) ? {[transaction?.transactionID ?? '']: created} : undefined,
        whisperedToAccountIDs: isReceiptBeingScanned ? [currentUserAccountID ?? -1] : [],
    };
}

/**
 * Builds an optimistic modified expense action with a randomly generated reportActionID.
 */
function buildOptimisticModifiedExpenseReportAction(
    transactionThread: OnyxEntry<Report>,
    oldTransaction: OnyxEntry<Transaction>,
    transactionChanges: TransactionChanges,
    isFromExpenseReport: boolean,
    policy: OnyxEntry<Policy>,
): OptimisticModifiedExpenseReportAction {
    const originalMessage = getModifiedExpenseOriginalMessage(oldTransaction, transactionChanges, isFromExpenseReport, policy);
    return {
        actionName: CONST.REPORT.ACTIONS.TYPE.MODIFIED_EXPENSE,
        actorAccountID: currentUserAccountID,
        automatic: false,
        avatar: getCurrentUserAvatarOrDefault(),
        created: DateUtils.getDBTime(),
        isAttachment: false,
        message: [
            {
                // Currently we are composing the message from the originalMessage and message is only used in OldDot and not in the App
                text: 'You',
                style: 'strong',
                type: CONST.REPORT.MESSAGE.TYPE.TEXT,
            },
        ],
        originalMessage,
        person: [
            {
                style: 'strong',
                text: currentUserPersonalDetails?.displayName ?? String(currentUserAccountID),
                type: 'TEXT',
            },
        ],
        pendingAction: CONST.RED_BRICK_ROAD_PENDING_ACTION.ADD,
        reportActionID: NumberUtils.rand64(),
        reportID: transactionThread?.reportID,
        shouldShow: true,
    };
}

/**
 * Builds an optimistic modified expense action for a tracked expense move with a randomly generated reportActionID.
 * @param transactionThreadID - The reportID of the transaction thread
 * @param movedToReportID - The reportID of the report the transaction is moved to
 */
function buildOptimisticMovedTrackedExpenseModifiedReportAction(transactionThreadID: string, movedToReportID: string): OptimisticModifiedExpenseReportAction {
    return {
        actionName: CONST.REPORT.ACTIONS.TYPE.MODIFIED_EXPENSE,
        actorAccountID: currentUserAccountID,
        automatic: false,
        avatar: getCurrentUserAvatarOrDefault(),
        created: DateUtils.getDBTime(),
        isAttachment: false,
        message: [
            {
                // Currently we are composing the message from the originalMessage and message is only used in OldDot and not in the App
                text: 'You',
                style: 'strong',
                type: CONST.REPORT.MESSAGE.TYPE.TEXT,
            },
        ],
        originalMessage: {
            movedToReportID,
        },
        person: [
            {
                style: 'strong',
                text: currentUserPersonalDetails?.displayName ?? String(currentUserAccountID),
                type: 'TEXT',
            },
        ],
        pendingAction: CONST.RED_BRICK_ROAD_PENDING_ACTION.ADD,
        reportActionID: NumberUtils.rand64(),
        reportID: transactionThreadID,
        shouldShow: true,
    };
}

/**
 * Updates a report preview action that exists for an IOU report.
 *
 * @param [comment] - User comment for the IOU.
 * @param [transaction] - optimistic newest transaction of a report preview
 *
 */
function updateReportPreview(iouReport: OnyxEntry<Report>, reportPreviewAction: ReportAction, isPayRequest = false, comment = '', transaction: OnyxEntry<Transaction> = null): ReportAction {
    const hasReceipt = TransactionUtils.hasReceipt(transaction);
    const recentReceiptTransactions = reportPreviewAction?.childRecentReceiptTransactionIDs ?? {};
    const transactionsToKeep = TransactionUtils.getRecentTransactions(recentReceiptTransactions);
    const previousTransactionsArray = Object.entries(recentReceiptTransactions ?? {}).map(([key, value]) => (transactionsToKeep.includes(key) ? {[key]: value} : null));
    const previousTransactions: Record<string, string> = {};

    for (const obj of previousTransactionsArray) {
        for (const key in obj) {
            if (obj) {
                previousTransactions[key] = obj[key];
            }
        }
    }

    const message = getReportPreviewMessage(iouReport, reportPreviewAction);
    return {
        ...reportPreviewAction,
        message: [
            {
                html: message,
                text: message,
                isEdited: false,
                type: CONST.REPORT.MESSAGE.TYPE.COMMENT,
            },
        ],
        childLastMoneyRequestComment: comment || reportPreviewAction?.childLastMoneyRequestComment,
        childMoneyRequestCount: (reportPreviewAction?.childMoneyRequestCount ?? 0) + (isPayRequest ? 0 : 1),
        childRecentReceiptTransactionIDs: hasReceipt
            ? {
                  ...(transaction && {[transaction.transactionID]: transaction?.created}),
                  ...previousTransactions,
              }
            : recentReceiptTransactions,
        // As soon as we add a transaction without a receipt to the report, it will have ready expenses,
        // so we remove the whisper
        whisperedToAccountIDs: hasReceipt ? reportPreviewAction?.whisperedToAccountIDs : [],
    };
}

function buildOptimisticTaskReportAction(
    taskReportID: string,
    actionName: OriginalMessageActionName,
    message = '',
    actorAccountID = currentUserAccountID,
    createdOffset = 0,
): OptimisticTaskReportAction {
    const originalMessage = {
        taskReportID,
        type: actionName,
        text: message,
    };
    return {
        actionName,
        actorAccountID,
        automatic: false,
        avatar: getCurrentUserAvatarOrDefault(),
        isAttachment: false,
        originalMessage,
        message: [
            {
                text: message,
                taskReportID,
                type: CONST.REPORT.MESSAGE.TYPE.TEXT,
            },
        ],
        person: [
            {
                style: 'strong',
                text: currentUserPersonalDetails?.displayName ?? String(currentUserAccountID),
                type: 'TEXT',
            },
        ],
        reportActionID: NumberUtils.rand64(),
        shouldShow: true,
        created: DateUtils.getDBTimeWithSkew(Date.now() + createdOffset),
        isFirstItem: false,
        pendingAction: CONST.RED_BRICK_ROAD_PENDING_ACTION.ADD,
    };
}

/**
 * Builds an optimistic chat report with a randomly generated reportID and as much information as we currently have
 */
function buildOptimisticChatReport(
    participantList: number[],
    reportName: string = CONST.REPORT.DEFAULT_REPORT_NAME,
    chatType: ValueOf<typeof CONST.REPORT.CHAT_TYPE> | undefined = undefined,
    policyID: string = CONST.POLICY.OWNER_EMAIL_FAKE,
    ownerAccountID: number = CONST.REPORT.OWNER_ACCOUNT_ID_FAKE,
    isOwnPolicyExpenseChat = false,
    oldPolicyName = '',
    visibility: ValueOf<typeof CONST.REPORT.VISIBILITY> | undefined = undefined,
    writeCapability: ValueOf<typeof CONST.REPORT.WRITE_CAPABILITIES> | undefined = undefined,
    notificationPreference: NotificationPreference = CONST.REPORT.NOTIFICATION_PREFERENCE.ALWAYS,
    parentReportActionID = '',
    parentReportID = '',
    description = '',
    avatarUrl = '',
    optimisticReportID = '',
): OptimisticChatReport {
    const participants = participantList.reduce((reportParticipants: Participants, accountID: number) => {
        const participant: ReportParticipant = {
            hidden: false,
            role: accountID === currentUserAccountID ? CONST.REPORT.ROLE.ADMIN : CONST.REPORT.ROLE.MEMBER,
        };
        // eslint-disable-next-line no-param-reassign
        reportParticipants[accountID] = participant;
        return reportParticipants;
    }, {} as Participants);
    const currentTime = DateUtils.getDBTime();
    const isNewlyCreatedWorkspaceChat = chatType === CONST.REPORT.CHAT_TYPE.POLICY_EXPENSE_CHAT && isOwnPolicyExpenseChat;
    return {
        isOptimisticReport: true,
        type: CONST.REPORT.TYPE.CHAT,
        chatType,
        isOwnPolicyExpenseChat,
        isPinned: reportName === CONST.REPORT.WORKSPACE_CHAT_ROOMS.ADMINS || isNewlyCreatedWorkspaceChat,
        lastActorAccountID: 0,
        lastMessageTranslationKey: '',
        lastMessageHtml: '',
        lastMessageText: undefined,
        lastReadTime: currentTime,
        lastVisibleActionCreated: currentTime,
        notificationPreference,
        oldPolicyName,
        ownerAccountID: ownerAccountID || CONST.REPORT.OWNER_ACCOUNT_ID_FAKE,
        parentReportActionID,
        parentReportID,
        // When creating a report the participantsAccountIDs and visibleChatMemberAccountIDs are the same
        participantAccountIDs: participantList,
        visibleChatMemberAccountIDs: participantList,
        // For group chats we need to have participants object as we are migrating away from `participantAccountIDs` and `visibleChatMemberAccountIDs`. See https://github.com/Expensify/App/issues/34692
        participants,
        policyID,
        reportID: optimisticReportID || generateReportID(),
        reportName,
        stateNum: 0,
        statusNum: 0,
        visibility,
        description,
        writeCapability,
        avatarUrl,
    };
}

function buildOptimisticGroupChatReport(participantAccountIDs: number[], reportName: string, avatarUri: string, optimisticReportID?: string) {
    return buildOptimisticChatReport(
        participantAccountIDs,
        reportName,
        CONST.REPORT.CHAT_TYPE.GROUP,
        undefined,
        undefined,
        undefined,
        undefined,
        undefined,
        undefined,
        CONST.REPORT.NOTIFICATION_PREFERENCE.HIDDEN,
        undefined,
        undefined,
        undefined,
        avatarUri,
        optimisticReportID,
    );
}

/**
 * Returns the necessary reportAction onyx data to indicate that the chat has been created optimistically
 * @param [created] - Action created time
 */
function buildOptimisticCreatedReportAction(emailCreatingAction: string, created = DateUtils.getDBTime()): OptimisticCreatedReportAction {
    return {
        reportActionID: NumberUtils.rand64(),
        actionName: CONST.REPORT.ACTIONS.TYPE.CREATED,
        pendingAction: CONST.RED_BRICK_ROAD_PENDING_ACTION.ADD,
        actorAccountID: currentUserAccountID,
        message: [
            {
                type: CONST.REPORT.MESSAGE.TYPE.TEXT,
                style: 'strong',
                text: emailCreatingAction,
            },
            {
                type: CONST.REPORT.MESSAGE.TYPE.TEXT,
                style: 'normal',
                text: ' created this report',
            },
        ],
        person: [
            {
                type: CONST.REPORT.MESSAGE.TYPE.TEXT,
                style: 'strong',
                text: getCurrentUserDisplayNameOrEmail(),
            },
        ],
        automatic: false,
        avatar: getCurrentUserAvatarOrDefault(),
        created,
        shouldShow: true,
    };
}

/**
 * Returns the necessary reportAction onyx data to indicate that the room has been renamed
 */
function buildOptimisticRenamedRoomReportAction(newName: string, oldName: string): OptimisticRenamedReportAction {
    const now = DateUtils.getDBTime();
    return {
        reportActionID: NumberUtils.rand64(),
        actionName: CONST.REPORT.ACTIONS.TYPE.RENAMED,
        pendingAction: CONST.RED_BRICK_ROAD_PENDING_ACTION.ADD,
        actorAccountID: currentUserAccountID,
        message: [
            {
                type: CONST.REPORT.MESSAGE.TYPE.TEXT,
                style: 'strong',
                text: 'You',
            },
            {
                type: CONST.REPORT.MESSAGE.TYPE.TEXT,
                style: 'normal',
                text: ` renamed this report. New title is '${newName}' (previously '${oldName}').`,
            },
        ],
        person: [
            {
                type: CONST.REPORT.MESSAGE.TYPE.TEXT,
                style: 'strong',
                text: getCurrentUserDisplayNameOrEmail(),
            },
        ],
        originalMessage: {
            oldName,
            newName,
            html: `Room renamed to ${newName}`,
            lastModified: now,
        },
        automatic: false,
        avatar: getCurrentUserAvatarOrDefault(),
        created: now,
        shouldShow: true,
    };
}

/**
 * Returns the necessary reportAction onyx data to indicate that the transaction has been put on hold optimistically
 * @param [created] - Action created time
 */
function buildOptimisticHoldReportAction(created = DateUtils.getDBTime()): OptimisticHoldReportAction {
    return {
        reportActionID: NumberUtils.rand64(),
        actionName: CONST.REPORT.ACTIONS.TYPE.HOLD,
        pendingAction: CONST.RED_BRICK_ROAD_PENDING_ACTION.ADD,
        actorAccountID: currentUserAccountID,
        message: [
            {
                type: CONST.REPORT.MESSAGE.TYPE.TEXT,
                style: 'normal',
                text: Localize.translateLocal('iou.heldExpense'),
            },
        ],
        person: [
            {
                type: CONST.REPORT.MESSAGE.TYPE.TEXT,
                style: 'strong',
                text: getCurrentUserDisplayNameOrEmail(),
            },
        ],
        automatic: false,
        avatar: getCurrentUserAvatarOrDefault(),
        created,
        shouldShow: true,
    };
}

/**
 * Returns the necessary reportAction onyx data to indicate that the transaction has been put on hold optimistically
 * @param [created] - Action created time
 */
function buildOptimisticHoldReportActionComment(comment: string, created = DateUtils.getDBTime()): OptimisticHoldReportAction {
    return {
        reportActionID: NumberUtils.rand64(),
        actionName: CONST.REPORT.ACTIONS.TYPE.ADD_COMMENT,
        pendingAction: CONST.RED_BRICK_ROAD_PENDING_ACTION.ADD,
        actorAccountID: currentUserAccountID,
        message: [
            {
                type: CONST.REPORT.MESSAGE.TYPE.TEXT,
                style: 'normal',
                text: comment,
            },
        ],
        person: [
            {
                type: CONST.REPORT.MESSAGE.TYPE.TEXT,
                style: 'strong',
                text: getCurrentUserDisplayNameOrEmail(),
            },
        ],
        automatic: false,
        avatar: getCurrentUserAvatarOrDefault(),
        created,
        shouldShow: true,
    };
}

/**
 * Returns the necessary reportAction onyx data to indicate that the transaction has been removed from hold optimistically
 * @param [created] - Action created time
 */
function buildOptimisticUnHoldReportAction(created = DateUtils.getDBTime()): OptimisticHoldReportAction {
    return {
        reportActionID: NumberUtils.rand64(),
        actionName: CONST.REPORT.ACTIONS.TYPE.UNHOLD,
        pendingAction: CONST.RED_BRICK_ROAD_PENDING_ACTION.ADD,
        actorAccountID: currentUserAccountID,
        message: [
            {
                type: CONST.REPORT.MESSAGE.TYPE.TEXT,
                style: 'normal',
                text: Localize.translateLocal('iou.unheldExpense'),
            },
        ],
        person: [
            {
                type: CONST.REPORT.MESSAGE.TYPE.TEXT,
                style: 'normal',
                text: getCurrentUserDisplayNameOrEmail(),
            },
        ],
        automatic: false,
        avatar: getCurrentUserAvatarOrDefault(),
        created,
        shouldShow: true,
    };
}

function buildOptimisticEditedTaskFieldReportAction({title, description}: Task): OptimisticEditedTaskReportAction {
    // We do not modify title & description in one request, so we need to create a different optimistic action for each field modification
    let field = '';
    let value = '';
    if (title !== undefined) {
        field = 'task title';
        value = title;
    } else if (description !== undefined) {
        field = 'description';
        value = description;
    }

    let changelog = 'edited this task';
    if (field && value) {
        changelog = `updated the ${field} to ${value}`;
    } else if (field) {
        changelog = `removed the ${field}`;
    }

    return {
        reportActionID: NumberUtils.rand64(),
        actionName: CONST.REPORT.ACTIONS.TYPE.TASK_EDITED,
        pendingAction: CONST.RED_BRICK_ROAD_PENDING_ACTION.ADD,
        actorAccountID: currentUserAccountID,
        message: [
            {
                type: CONST.REPORT.MESSAGE.TYPE.COMMENT,
                text: changelog,
                html: changelog,
            },
        ],
        person: [
            {
                type: CONST.REPORT.MESSAGE.TYPE.TEXT,
                style: 'strong',
                text: getCurrentUserDisplayNameOrEmail(),
            },
        ],
        automatic: false,
        avatar: getCurrentUserAvatarOrDefault(),
        created: DateUtils.getDBTime(),
        shouldShow: false,
    };
}

function buildOptimisticChangedTaskAssigneeReportAction(assigneeAccountID: number): OptimisticEditedTaskReportAction {
    return {
        reportActionID: NumberUtils.rand64(),
        actionName: CONST.REPORT.ACTIONS.TYPE.TASK_EDITED,
        pendingAction: CONST.RED_BRICK_ROAD_PENDING_ACTION.ADD,
        actorAccountID: currentUserAccountID,
        message: [
            {
                type: CONST.REPORT.MESSAGE.TYPE.COMMENT,
                text: `assigned to ${getDisplayNameForParticipant(assigneeAccountID)}`,
                html: `assigned to <mention-user accountID=${assigneeAccountID}></mention-user>`,
            },
        ],
        person: [
            {
                type: CONST.REPORT.MESSAGE.TYPE.TEXT,
                style: 'strong',
                text: getCurrentUserDisplayNameOrEmail(),
            },
        ],
        automatic: false,
        avatar: getCurrentUserAvatarOrDefault(),
        created: DateUtils.getDBTime(),
        shouldShow: false,
    };
}

/**
 * Returns the necessary reportAction onyx data to indicate that a chat has been archived
 *
 * @param reason - A reason why the chat has been archived
 */
function buildOptimisticClosedReportAction(emailClosingReport: string, policyName: string, reason: string = CONST.REPORT.ARCHIVE_REASON.DEFAULT): OptimisticClosedReportAction {
    return {
        actionName: CONST.REPORT.ACTIONS.TYPE.CLOSED,
        actorAccountID: currentUserAccountID,
        automatic: false,
        avatar: getCurrentUserAvatarOrDefault(),
        created: DateUtils.getDBTime(),
        message: [
            {
                type: CONST.REPORT.MESSAGE.TYPE.TEXT,
                style: 'strong',
                text: emailClosingReport,
            },
            {
                type: CONST.REPORT.MESSAGE.TYPE.TEXT,
                style: 'normal',
                text: ' closed this report',
            },
        ],
        originalMessage: {
            policyName,
            reason,
        },
        pendingAction: CONST.RED_BRICK_ROAD_PENDING_ACTION.ADD,
        person: [
            {
                type: CONST.REPORT.MESSAGE.TYPE.TEXT,
                style: 'strong',
                text: getCurrentUserDisplayNameOrEmail(),
            },
        ],
        reportActionID: NumberUtils.rand64(),
        shouldShow: true,
    };
}

function buildOptimisticWorkspaceChats(policyID: string, policyName: string): OptimisticWorkspaceChats {
    const announceChatData = buildOptimisticChatReport(
        currentUserAccountID ? [currentUserAccountID] : [],
        CONST.REPORT.WORKSPACE_CHAT_ROOMS.ANNOUNCE,
        CONST.REPORT.CHAT_TYPE.POLICY_ANNOUNCE,
        policyID,
        CONST.POLICY.OWNER_ACCOUNT_ID_FAKE,
        false,
        policyName,
        undefined,
        undefined,

        // #announce contains all policy members so notifying always should be opt-in only.
        CONST.REPORT.NOTIFICATION_PREFERENCE.DAILY,
    );
    const announceChatReportID = announceChatData.reportID;
    const announceCreatedAction = buildOptimisticCreatedReportAction(CONST.POLICY.OWNER_EMAIL_FAKE);
    const announceReportActionData = {
        [announceCreatedAction.reportActionID]: announceCreatedAction,
    };
    const pendingChatMembers = getPendingChatMembers(currentUserAccountID ? [currentUserAccountID] : [], [], CONST.RED_BRICK_ROAD_PENDING_ACTION.ADD);
    const adminsChatData = {
        ...buildOptimisticChatReport(
            [currentUserAccountID ?? -1],
            CONST.REPORT.WORKSPACE_CHAT_ROOMS.ADMINS,
            CONST.REPORT.CHAT_TYPE.POLICY_ADMINS,
            policyID,
            CONST.POLICY.OWNER_ACCOUNT_ID_FAKE,
            false,
            policyName,
        ),
        pendingChatMembers,
    };
    const adminsChatReportID = adminsChatData.reportID;
    const adminsCreatedAction = buildOptimisticCreatedReportAction(CONST.POLICY.OWNER_EMAIL_FAKE);
    const adminsReportActionData = {
        [adminsCreatedAction.reportActionID]: adminsCreatedAction,
    };

    const expenseChatData = buildOptimisticChatReport([currentUserAccountID ?? -1], '', CONST.REPORT.CHAT_TYPE.POLICY_EXPENSE_CHAT, policyID, currentUserAccountID, true, policyName);
    const expenseChatReportID = expenseChatData.reportID;
    const expenseReportCreatedAction = buildOptimisticCreatedReportAction(currentUserEmail ?? '');
    const expenseReportActionData = {
        [expenseReportCreatedAction.reportActionID]: expenseReportCreatedAction,
    };

    return {
        announceChatReportID,
        announceChatData,
        announceReportActionData,
        announceCreatedReportActionID: announceCreatedAction.reportActionID,
        adminsChatReportID,
        adminsChatData,
        adminsReportActionData,
        adminsCreatedReportActionID: adminsCreatedAction.reportActionID,
        expenseChatReportID,
        expenseChatData,
        expenseReportActionData,
        expenseCreatedReportActionID: expenseReportCreatedAction.reportActionID,
    };
}

/**
 * Builds an optimistic Task Report with a randomly generated reportID
 *
 * @param ownerAccountID - Account ID of the person generating the Task.
 * @param assigneeAccountID - AccountID of the other person participating in the Task.
 * @param parentReportID - Report ID of the chat where the Task is.
 * @param title - Task title.
 * @param description - Task description.
 * @param policyID - PolicyID of the parent report
 */

function buildOptimisticTaskReport(
    ownerAccountID: number,
    assigneeAccountID = 0,
    parentReportID?: string,
    title?: string,
    description?: string,
    policyID: string = CONST.POLICY.OWNER_EMAIL_FAKE,
    notificationPreference: NotificationPreference = CONST.REPORT.NOTIFICATION_PREFERENCE.ALWAYS,
): OptimisticTaskReport {
    // When creating a report the participantsAccountIDs and visibleChatMemberAccountIDs are the same
    const participantsAccountIDs = assigneeAccountID && assigneeAccountID !== ownerAccountID ? [assigneeAccountID] : [];

    return {
        reportID: generateReportID(),
        reportName: title,
        description,
        ownerAccountID,
        participantAccountIDs: participantsAccountIDs,
        visibleChatMemberAccountIDs: participantsAccountIDs,
        managerID: assigneeAccountID,
        type: CONST.REPORT.TYPE.TASK,
        parentReportID,
        policyID,
        stateNum: CONST.REPORT.STATE_NUM.OPEN,
        statusNum: CONST.REPORT.STATUS_NUM.OPEN,
        notificationPreference,
        lastVisibleActionCreated: DateUtils.getDBTime(),
    };
}

/**
 * A helper method to create transaction thread
 *
 * @param reportAction - the parent IOU report action from which to create the thread
 * @param moneyRequestReport - the report which the report action belongs to
 */
function buildTransactionThread(
    reportAction: OnyxEntry<ReportAction | OptimisticIOUReportAction>,
    moneyRequestReport: OnyxEntry<Report>,
    existingTransactionThreadReportID?: string,
): OptimisticChatReport {
    const participantAccountIDs = [...new Set([currentUserAccountID, Number(reportAction?.actorAccountID)])].filter(Boolean) as number[];
    const existingTransactionThreadReport = getReport(existingTransactionThreadReportID);

    if (existingTransactionThreadReportID && existingTransactionThreadReport) {
        return {
            ...existingTransactionThreadReport,
            isOptimisticReport: true,
            parentReportActionID: reportAction?.reportActionID,
            parentReportID: moneyRequestReport?.reportID,
            reportName: getTransactionReportName(reportAction),
            policyID: moneyRequestReport?.policyID,
        };
    }

    return buildOptimisticChatReport(
        participantAccountIDs,
        getTransactionReportName(reportAction),
        undefined,
        moneyRequestReport?.policyID,
        CONST.POLICY.OWNER_ACCOUNT_ID_FAKE,
        false,
        '',
        undefined,
        undefined,
        CONST.REPORT.NOTIFICATION_PREFERENCE.HIDDEN,
        reportAction?.reportActionID,
        moneyRequestReport?.reportID,
        '',
        '',
    );
}

/**
 * Build optimistic expense entities:
 *
 * 1. CREATED action for the chatReport
 * 2. CREATED action for the iouReport
 * 3. IOU action for the iouReport linked to the transaction thread via `childReportID`
 * 4. Transaction Thread linked to the IOU action via `parentReportActionID`
 * 5. CREATED action for the Transaction Thread
 */
function buildOptimisticMoneyRequestEntities(
    iouReport: Report,
    type: ValueOf<typeof CONST.IOU.REPORT_ACTION_TYPE>,
    amount: number,
    currency: string,
    comment: string,
    payeeEmail: string,
    participants: Participant[],
    transactionID: string,
    paymentType?: PaymentMethodType,
    isSettlingUp = false,
    isSendMoneyFlow = false,
    receipt: Receipt = {},
    isOwnPolicyExpenseChat = false,
    isPersonalTrackingExpense?: boolean,
    existingTransactionThreadReportID?: string,
    linkedTrackedExpenseReportAction?: ReportAction,
): [OptimisticCreatedReportAction, OptimisticCreatedReportAction, OptimisticIOUReportAction, OptimisticChatReport, OptimisticCreatedReportAction | EmptyObject] {
    const createdActionForChat = buildOptimisticCreatedReportAction(payeeEmail);

    // The `CREATED` action must be optimistically generated before the IOU action so that it won't appear after the IOU action in the chat.
    const iouActionCreationTime = DateUtils.getDBTime();
    const createdActionForIOUReport = buildOptimisticCreatedReportAction(payeeEmail, DateUtils.subtractMillisecondsFromDateTime(iouActionCreationTime, 1));

    const iouAction = buildOptimisticIOUReportAction(
        type,
        amount,
        currency,
        comment,
        participants,
        transactionID,
        paymentType,
        isPersonalTrackingExpense ? '0' : iouReport.reportID,
        isSettlingUp,
        isSendMoneyFlow,
        receipt,
        isOwnPolicyExpenseChat,
        iouActionCreationTime,
        linkedTrackedExpenseReportAction,
    );

    // Create optimistic transactionThread and the `CREATED` action for it, if existingTransactionThreadReportID is undefined
    const transactionThread = buildTransactionThread(iouAction, iouReport, existingTransactionThreadReportID);
    const createdActionForTransactionThread = existingTransactionThreadReportID ? {} : buildOptimisticCreatedReportAction(payeeEmail);

    // The IOU action and the transactionThread are co-dependent as parent-child, so we need to link them together
    iouAction.childReportID = existingTransactionThreadReportID ?? transactionThread.reportID;

    return [createdActionForChat, createdActionForIOUReport, iouAction, transactionThread, createdActionForTransactionThread];
}

function isUnread(report: OnyxEntry<Report>): boolean {
    if (!report) {
        return false;
    }

    // lastVisibleActionCreated and lastReadTime are both datetime strings and can be compared directly
    const lastVisibleActionCreated = report.lastVisibleActionCreated ?? '';
    const lastReadTime = report.lastReadTime ?? '';
    const lastMentionedTime = report.lastMentionedTime ?? '';

    // If the user was mentioned and the comment got deleted the lastMentionedTime will be more recent than the lastVisibleActionCreated
    return lastReadTime < lastVisibleActionCreated || lastReadTime < lastMentionedTime;
}

function isIOUOwnedByCurrentUser(report: OnyxEntry<Report>, allReportsDict: OnyxCollection<Report> = null): boolean {
    const allAvailableReports = allReportsDict ?? allReports;
    if (!report || !allAvailableReports) {
        return false;
    }

    let reportToLook = report;
    if (report.iouReportID) {
        const iouReport = allAvailableReports[`${ONYXKEYS.COLLECTION.REPORT}${report.iouReportID}`];
        if (iouReport) {
            reportToLook = iouReport;
        }
    }

    return reportToLook.ownerAccountID === currentUserAccountID;
}

/**
 * Assuming the passed in report is a default room, lets us know whether we can see it or not, based on permissions and
 * the various subsets of users we've allowed to use default rooms.
 */
function canSeeDefaultRoom(report: OnyxEntry<Report>, policies: OnyxCollection<Policy>, betas: OnyxEntry<Beta[]>): boolean {
    // Include archived rooms
    if (isArchivedRoom(report)) {
        return true;
    }

    // Include default rooms for free plan policies (domain rooms aren't included in here because they do not belong to a policy)
    if (getPolicyType(report, policies) === CONST.POLICY.TYPE.FREE) {
        return true;
    }

    // If the room has an assigned guide, it can be seen.
    if (hasExpensifyGuidesEmails(report?.participantAccountIDs ?? [])) {
        return true;
    }

    // Include any admins and announce rooms, since only non partner-managed domain rooms are on the beta now.
    if (isAdminRoom(report) || isAnnounceRoom(report)) {
        return true;
    }

    // For all other cases, just check that the user belongs to the default rooms beta
    return Permissions.canUseDefaultRooms(betas ?? []);
}

function canAccessReport(report: OnyxEntry<Report>, policies: OnyxCollection<Policy>, betas: OnyxEntry<Beta[]>): boolean {
    // We hide default rooms (it's basically just domain rooms now) from people who aren't on the defaultRooms beta.
    if (isDefaultRoom(report) && !canSeeDefaultRoom(report, policies, betas)) {
        return false;
    }

    if (report?.errorFields?.notFound) {
        return false;
    }

    return true;
}

/**
 * Check if the report is the parent report of the currently viewed report or at least one child report has report action
 */
function shouldHideReport(report: OnyxEntry<Report>, currentReportId: string): boolean {
    const currentReport = getReport(currentReportId);
    const parentReport = getParentReport(!isEmptyObject(currentReport) ? currentReport : null);
    const reportActions = allReportActions?.[`${ONYXKEYS.COLLECTION.REPORT_ACTIONS}${report?.reportID}`] ?? {};
    const isChildReportHasComment = Object.values(reportActions ?? {})?.some((reportAction) => (reportAction?.childVisibleActionCount ?? 0) > 0);
    return parentReport?.reportID !== report?.reportID && !isChildReportHasComment;
}

/**
 * Checks to see if a report's parentAction is an expense that contains a violation
 */
function doesTransactionThreadHaveViolations(report: OnyxEntry<Report>, transactionViolations: OnyxCollection<TransactionViolation[]>, parentReportAction: OnyxEntry<ReportAction>): boolean {
    if (parentReportAction?.actionName !== CONST.REPORT.ACTIONS.TYPE.IOU) {
        return false;
    }
    const {IOUTransactionID, IOUReportID} = parentReportAction.originalMessage ?? {};
    if (!IOUTransactionID || !IOUReportID) {
        return false;
    }
    if (!isCurrentUserSubmitter(IOUReportID)) {
        return false;
    }
    if (report?.stateNum !== CONST.REPORT.STATE_NUM.OPEN && report?.stateNum !== CONST.REPORT.STATE_NUM.SUBMITTED) {
        return false;
    }
    return TransactionUtils.hasViolation(IOUTransactionID, transactionViolations);
}

/**
 * Checks if we should display violation - we display violations when the expense has violation and it is not settled
 */
function shouldDisplayTransactionThreadViolations(
    report: OnyxEntry<Report>,
    transactionViolations: OnyxCollection<TransactionViolation[]>,
    parentReportAction: OnyxEntry<ReportAction>,
): boolean {
    const {IOUReportID} = (parentReportAction?.originalMessage as IOUMessage) ?? {};
    if (isSettled(IOUReportID)) {
        return false;
    }
    return doesTransactionThreadHaveViolations(report, transactionViolations, parentReportAction);
}

/**
 * Checks to see if a report contains a violation
 */
function hasViolations(reportID: string, transactionViolations: OnyxCollection<TransactionViolation[]>): boolean {
    const transactions = TransactionUtils.getAllReportTransactions(reportID);
    return transactions.some((transaction) => TransactionUtils.hasViolation(transaction.transactionID, transactionViolations));
}

/**
 * Takes several pieces of data from Onyx and evaluates if a report should be shown in the option list (either when searching
 * for reports or the reports shown in the LHN).
 *
 * This logic is very specific and the order of the logic is very important. It should fail quickly in most cases and also
 * filter out the majority of reports before filtering out very specific minority of reports.
 */
function shouldReportBeInOptionList({
    report,
    currentReportId,
    isInGSDMode,
    betas,
    policies,
    excludeEmptyChats,
    doesReportHaveViolations,
    includeSelfDM = false,
}: {
    report: OnyxEntry<Report>;
    currentReportId: string;
    isInGSDMode: boolean;
    betas: OnyxEntry<Beta[]>;
    policies: OnyxCollection<Policy>;
    excludeEmptyChats: boolean;
    doesReportHaveViolations: boolean;
    includeSelfDM?: boolean;
}) {
    const isInDefaultMode = !isInGSDMode;
    // Exclude reports that have no data because there wouldn't be anything to show in the option item.
    // This can happen if data is currently loading from the server or a report is in various stages of being created.
    // This can also happen for anyone accessing a public room or archived room for which they don't have access to the underlying policy.
    // Optionally exclude reports that do not belong to currently active workspace

    if (
        !report?.reportID ||
        !report?.type ||
        report?.reportName === undefined ||
        // eslint-disable-next-line @typescript-eslint/prefer-nullish-coalescing
        report?.isHidden ||
        // eslint-disable-next-line @typescript-eslint/prefer-nullish-coalescing
        report?.participantAccountIDs?.includes(CONST.ACCOUNT_ID.NOTIFICATIONS) ||
        (report?.participantAccountIDs?.length === 0 &&
            !isChatThread(report) &&
            !isPublicRoom(report) &&
            !isUserCreatedPolicyRoom(report) &&
            !isArchivedRoom(report) &&
            !isMoneyRequestReport(report) &&
            !isTaskReport(report) &&
            !isSelfDM(report) &&
            !isGroupChat(report))
    ) {
        return false;
    }
    if (!canAccessReport(report, policies, betas)) {
        return false;
    }

    // If this is a transaction thread associated with a report that only has one transaction, omit it
    if (isOneTransactionThread(report.reportID, report.parentReportID ?? '0')) {
        return false;
    }

    // Include the currently viewed report. If we excluded the currently viewed report, then there
    // would be no way to highlight it in the options list and it would be confusing to users because they lose
    // a sense of context.
    if (report.reportID === currentReportId) {
        return true;
    }

    // Retrieve the draft comment for the report and convert it to a boolean
    const hasDraftComment = hasValidDraftComment(report.reportID);

    // Include reports that are relevant to the user in any view mode. Criteria include having a draft or having a GBR showing.
    // eslint-disable-next-line @typescript-eslint/prefer-nullish-coalescing
    if (hasDraftComment || requiresAttentionFromCurrentUser(report)) {
        return true;
    }
    const lastVisibleMessage = ReportActionsUtils.getLastVisibleMessage(report.reportID);
    const isEmptyChat = !report.lastMessageText && !report.lastMessageTranslationKey && !lastVisibleMessage.lastMessageText && !lastVisibleMessage.lastMessageTranslationKey;
    const canHideReport = shouldHideReport(report, currentReportId);

    // Include reports if they are pinned
    if (report.isPinned) {
        return true;
    }

    const reportIsSettled = report.statusNum === CONST.REPORT.STATUS_NUM.REIMBURSED;

    // Always show IOU reports with violations unless they are reimbursed
    if (isExpenseRequest(report) && doesReportHaveViolations && !reportIsSettled) {
        return true;
    }

    // Hide only chat threads that haven't been commented on (other threads are actionable)
    if (isChatThread(report) && canHideReport && isEmptyChat) {
        return false;
    }

    // Include reports that have errors from trying to add a workspace
    // If we excluded it, then the red-brock-road pattern wouldn't work for the user to resolve the error
    if (report.errorFields?.addWorkspaceRoom) {
        return true;
    }

    // All unread chats (even archived ones) in GSD mode will be shown. This is because GSD mode is specifically for focusing the user on the most relevant chats, primarily, the unread ones
    if (isInGSDMode) {
        return isUnread(report) && report.notificationPreference !== CONST.REPORT.NOTIFICATION_PREFERENCE.MUTE;
    }

    // Archived reports should always be shown when in default (most recent) mode. This is because you should still be able to access and search for the chats to find them.
    if (isInDefaultMode && isArchivedRoom(report)) {
        return true;
    }

    // Hide chats between two users that haven't been commented on from the LNH
    if (excludeEmptyChats && isEmptyChat && isChatReport(report) && !isChatRoom(report) && !isPolicyExpenseChat(report) && canHideReport) {
        return false;
    }

    if (isSelfDM(report)) {
        return includeSelfDM;
    }

    return true;
}

/**
 * Attempts to find a report in onyx with the provided list of participants. Does not include threads, task, expense, room, and policy expense chat.
 */
function getChatByParticipants(newParticipantList: number[], reports: OnyxCollection<Report> = allReports): OnyxEntry<Report> {
    const sortedNewParticipantList = newParticipantList.sort();
    return (
        Object.values(reports ?? {}).find((report) => {
            // If the report has been deleted, or there are no participants (like an empty #admins room) then skip it
            if (
                !report ||
                report.participantAccountIDs?.length === 0 ||
                isChatThread(report) ||
                isTaskReport(report) ||
                isMoneyRequestReport(report) ||
                isChatRoom(report) ||
                isPolicyExpenseChat(report) ||
                isGroupChat(report)
            ) {
                return false;
            }

            // Only return the chat if it has all the participants
            return lodashIsEqual(sortedNewParticipantList, report.participantAccountIDs?.sort());
        }) ?? null
    );
}

/**
 * Attempts to find a report in onyx with the provided list of participants in given policy
 */
function getChatByParticipantsAndPolicy(newParticipantList: number[], policyID: string): OnyxEntry<Report> {
    newParticipantList.sort();
    return (
        Object.values(allReports ?? {}).find((report) => {
            // If the report has been deleted, or there are no participants (like an empty #admins room) then skip it
            if (!report?.participantAccountIDs) {
                return false;
            }
            const sortedParticipantsAccountIDs = report.participantAccountIDs?.sort();
            // Only return the room if it has all the participants and is not a policy room
            return report.policyID === policyID && newParticipantList.every((newParticipant) => sortedParticipantsAccountIDs.includes(newParticipant));
        }) ?? null
    );
}

function getAllPolicyReports(policyID: string): Array<OnyxEntry<Report>> {
    return Object.values(allReports ?? {}).filter((report) => report?.policyID === policyID);
}

/**
 * Returns true if Chronos is one of the chat participants (1:1)
 */
function chatIncludesChronos(report: OnyxEntry<Report> | EmptyObject): boolean {
    return Boolean(report?.participantAccountIDs?.includes(CONST.ACCOUNT_ID.CHRONOS));
}

/**
 * Can only flag if:
 *
 * - It was written by someone else and isn't a whisper
 * - It's a welcome message whisper
 * - It's an ADD_COMMENT that is not an attachment
 */
function canFlagReportAction(reportAction: OnyxEntry<ReportAction>, reportID: string | undefined): boolean {
    let report = getReport(reportID);

    // If the childReportID exists in reportAction and is equal to the reportID,
    // the report action being evaluated is the parent report action in a thread, and we should get the parent report to evaluate instead.
    if (reportAction?.childReportID?.toString() === reportID?.toString()) {
        report = getReport(report?.parentReportID);
    }
    const isCurrentUserAction = reportAction?.actorAccountID === currentUserAccountID;
    const isOriginalMessageHaveHtml =
        reportAction?.actionName === CONST.REPORT.ACTIONS.TYPE.ADD_COMMENT ||
        reportAction?.actionName === CONST.REPORT.ACTIONS.TYPE.RENAMED ||
        reportAction?.actionName === CONST.REPORT.ACTIONS.TYPE.CHRONOS_OOO_LIST;
    if (ReportActionsUtils.isWhisperAction(reportAction)) {
        // Allow flagging welcome message whispers as they can be set by any room creator
        if (report?.description && !isCurrentUserAction && isOriginalMessageHaveHtml && reportAction?.originalMessage?.html === report.description) {
            return true;
        }

        // Disallow flagging the rest of whisper as they are sent by us
        return false;
    }

    return Boolean(
        !isCurrentUserAction &&
            reportAction?.actionName === CONST.REPORT.ACTIONS.TYPE.ADD_COMMENT &&
            !ReportActionsUtils.isDeletedAction(reportAction) &&
            !ReportActionsUtils.isCreatedTaskReportAction(reportAction) &&
            !isEmptyObject(report) &&
            report &&
            isAllowedToComment(report),
    );
}

/**
 * Whether flag comment page should show
 */
function shouldShowFlagComment(reportAction: OnyxEntry<ReportAction>, report: OnyxEntry<Report>): boolean {
    return (
        canFlagReportAction(reportAction, report?.reportID) &&
        !isArchivedRoom(report) &&
        !chatIncludesChronos(report) &&
        !isConciergeChatReport(report) &&
        reportAction?.actorAccountID !== CONST.ACCOUNT_ID.CONCIERGE
    );
}

/**
 * @param sortedAndFilteredReportActions - reportActions for the report, sorted newest to oldest, and filtered for only those that should be visible
 */
function getNewMarkerReportActionID(report: OnyxEntry<Report>, sortedAndFilteredReportActions: ReportAction[]): string {
    if (!isUnread(report)) {
        return '';
    }

    const newMarkerIndex = lodashFindLastIndex(sortedAndFilteredReportActions, (reportAction) => (reportAction.created ?? '') > (report?.lastReadTime ?? ''));

    return 'reportActionID' in sortedAndFilteredReportActions[newMarkerIndex] ? sortedAndFilteredReportActions[newMarkerIndex].reportActionID : '';
}

/**
 * Performs the markdown conversion, and replaces code points > 127 with C escape sequences
 * Used for compatibility with the backend auth validator for AddComment, and to account for MD in comments
 * @returns The comment's total length as seen from the backend
 */
function getCommentLength(textComment: string): number {
    return getParsedComment(textComment)
        .replace(/[^ -~]/g, '\\u????')
        .trim().length;
}

function getRouteFromLink(url: string | null): string {
    if (!url) {
        return '';
    }

    // Get the reportID from URL
    let route = url;
    const localWebAndroidRegEx = /^(https:\/\/([0-9]{1,3})\.([0-9]{1,3})\.([0-9]{1,3})\.([0-9]{1,3}))/;
    linkingConfig.prefixes.forEach((prefix) => {
        if (route.startsWith(prefix)) {
            route = route.replace(prefix, '');
        } else if (localWebAndroidRegEx.test(route)) {
            route = route.replace(localWebAndroidRegEx, '');
        } else {
            return;
        }

        // Remove the port if it's a localhost URL
        if (/^:\d+/.test(route)) {
            route = route.replace(/:\d+/, '');
        }

        // Remove the leading slash if exists
        if (route.startsWith('/')) {
            route = route.replace('/', '');
        }
    });
    return route;
}

function parseReportRouteParams(route: string): ReportRouteParams {
    let parsingRoute = route;
    if (parsingRoute.at(0) === '/') {
        // remove the first slash
        parsingRoute = parsingRoute.slice(1);
    }

    if (!parsingRoute.startsWith(Url.addTrailingForwardSlash(ROUTES.REPORT))) {
        return {reportID: '', isSubReportPageRoute: false};
    }

    const pathSegments = parsingRoute.split('/');

    const reportIDSegment = pathSegments[1];

    // Check for "undefined" or any other unwanted string values
    if (!reportIDSegment || reportIDSegment === 'undefined') {
        return {reportID: '', isSubReportPageRoute: false};
    }

    return {
        reportID: reportIDSegment,
        isSubReportPageRoute: pathSegments.length > 2,
    };
}

function getReportIDFromLink(url: string | null): string {
    const route = getRouteFromLink(url);
    const {reportID, isSubReportPageRoute} = parseReportRouteParams(route);
    if (isSubReportPageRoute) {
        // We allow the Sub-Report deep link routes (settings, details, etc.) to be handled by their respective component pages
        return '';
    }
    return reportID;
}

/**
 * Get the report policyID given a reportID
 */
function getReportPolicyID(reportID?: string): string | undefined {
    return originalGetReportPolicyID(reportID);
}

/**
 * Check if the chat report is linked to an iou that is waiting for the current user to add a credit bank account.
 */
function hasIOUWaitingOnCurrentUserBankAccount(chatReport: OnyxEntry<Report>): boolean {
    if (chatReport?.iouReportID) {
        const iouReport = allReports?.[`${ONYXKEYS.COLLECTION.REPORT}${chatReport?.iouReportID}`];
        if (iouReport?.isWaitingOnBankAccount && iouReport?.ownerAccountID === currentUserAccountID) {
            return true;
        }
    }

    return false;
}

/**
 * Users can submit an expense:
 * - in policy expense chats only if they are in a role of a member in the chat (in other words, if it's their policy expense chat)
 * - in an open or submitted expense report tied to a policy expense chat the user owns
 *     - employee can submit expenses in a submitted expense report only if the policy has Instant Submit settings turned on
 * - in an IOU report, which is not settled yet
 * - in a 1:1 DM chat
 */
function canRequestMoney(report: OnyxEntry<Report>, policy: OnyxEntry<Policy>, otherParticipants: number[]): boolean {
    // User cannot submit expenses in a chat thread, task report or in a chat room
    if (isChatThread(report) || isTaskReport(report) || isChatRoom(report) || isSelfDM(report) || isGroupChat(report)) {
        return false;
    }

    // Users can only submit expenses in DMs if they are a 1:1 DM
    if (isDM(report)) {
        return otherParticipants.length === 1;
    }

    // Prevent requesting money if pending IOU report waiting for their bank account already exists
    if (hasIOUWaitingOnCurrentUserBankAccount(report)) {
        return false;
    }

    let isOwnPolicyExpenseChat = report?.isOwnPolicyExpenseChat ?? false;
    if (isExpenseReport(report) && getParentReport(report)) {
        isOwnPolicyExpenseChat = Boolean(getParentReport(report)?.isOwnPolicyExpenseChat);
    }

    // In case there are no other participants than the current user and it's not user's own policy expense chat, they can't submit expenses from such report
    if (otherParticipants.length === 0 && !isOwnPolicyExpenseChat) {
        return false;
    }

    // User can submit expenses in any IOU report, unless paid, but the user can only submit expenses in an expense report
    // which is tied to their workspace chat.
    if (isMoneyRequestReport(report)) {
        const canAddTransactions = canAddOrDeleteTransactions(report);
        return isGroupPolicy(report) ? isOwnPolicyExpenseChat && canAddTransactions : canAddTransactions;
    }

    // In the case of policy expense chat, users can only submit expenses from their own policy expense chat
    return !isPolicyExpenseChat(report) || isOwnPolicyExpenseChat;
}

function isGroupChatAdmin(report: OnyxEntry<Report>, accountID: number) {
    if (!report?.participants) {
        return false;
    }

    const reportParticipants = report.participants ?? {};
    const participant = reportParticipants[accountID];
    return participant?.role === CONST.REPORT.ROLE.ADMIN;
}

/**
 * Helper method to define what expense options we want to show for particular method.
 * There are 4 expense options: Submit, Split, Pay and Track expense:
 * - Submit option should show for:
 *     - DMs
 *     - own policy expense chats
 *     - open and processing expense reports tied to own policy expense chat
 *     - unsettled IOU reports
 * - Pay option should show for:
 *     - DMs
 * - Split options should show for:
 *     - DMs
 *     - chat/policy rooms with more than 1 participant
 *     - groups chats with 2 and more participants
 *     - corporate workspace chats
 * - Track expense option should show for:
 *    - Self DMs
 *    - own policy expense chats
 *    - open and processing expense reports tied to own policy expense chat
 *
 * None of the options should show in chat threads or if there is some special Expensify account
 * as a participant of the report.
 */
function getMoneyRequestOptions(report: OnyxEntry<Report>, policy: OnyxEntry<Policy>, reportParticipants: number[], canUseTrackExpense = true): IOUType[] {
    // In any thread or task report, we do not allow any new expenses yet
    if (isChatThread(report) || isTaskReport(report) || (!canUseTrackExpense && isSelfDM(report))) {
        return [];
    }

    // We don't allow IOU actions if an Expensify account is a participant of the report, unless the policy that the report is on is owned by an Expensify account
    const doParticipantsIncludeExpensifyAccounts = lodashIntersection(reportParticipants, CONST.EXPENSIFY_ACCOUNT_IDS).length > 0;
    const isPolicyOwnedByExpensifyAccounts = report?.policyID ? CONST.EXPENSIFY_ACCOUNT_IDS.includes(getPolicy(report?.policyID ?? '')?.ownerAccountID ?? 0) : false;
    if (doParticipantsIncludeExpensifyAccounts && !isPolicyOwnedByExpensifyAccounts) {
        return [];
    }

    const otherParticipants = reportParticipants.filter((accountID) => currentUserPersonalDetails?.accountID !== accountID);
    const hasSingleOtherParticipantInReport = otherParticipants.length === 1;
    let options: IOUType[] = [];

    if (isSelfDM(report)) {
        options = [CONST.IOU.TYPE.TRACK_EXPENSE];
    }

    // User created policy rooms and default rooms like #admins or #announce will always have the Split Expense option
    // unless there are no other participants at all (e.g. #admins room for a policy with only 1 admin)
    // DM chats will have the Split Expense option.
    // Your own workspace chats will have the split expense option.
    if (
        (isChatRoom(report) && otherParticipants.length > 0) ||
        (isDM(report) && otherParticipants.length > 0) ||
        (isGroupChat(report) && otherParticipants.length > 0) ||
        (isPolicyExpenseChat(report) && report?.isOwnPolicyExpenseChat)
    ) {
        options = [CONST.IOU.TYPE.SPLIT];
    }

    if (canRequestMoney(report, policy, otherParticipants)) {
        options = [...options, CONST.IOU.TYPE.REQUEST];

        // If the user can request money from the workspace report, they can also track expenses
        if (canUseTrackExpense && (isPolicyExpenseChat(report) || isExpenseReport(report))) {
            options = [...options, CONST.IOU.TYPE.TRACK_EXPENSE];
        }
    }

    // Pay someone option should be visible only in 1:1 DMs
    if (isDM(report) && hasSingleOtherParticipantInReport) {
        options = [...options, CONST.IOU.TYPE.SEND];
    }

    return options;
}

/**
 * Allows a user to leave a policy room according to the following conditions of the visibility or chatType rNVP:
 * `public` - Anyone can leave (because anybody can join)
 * `public_announce` - Only non-policy members can leave (it's auto-shared with policy members)
 * `policy_admins` - Nobody can leave (it's auto-shared with all policy admins)
 * `policy_announce` - Nobody can leave (it's auto-shared with all policy members)
 * `policyExpenseChat` - Nobody can leave (it's auto-shared with all policy members)
 * `policy` - Anyone can leave (though only policy members can join)
 * `domain` - Nobody can leave (it's auto-shared with domain members)
 * `dm` - Nobody can leave (it's auto-shared with users)
 * `private` - Anybody can leave (though you can only be invited to join)
 */
function canLeaveRoom(report: OnyxEntry<Report>, isPolicyEmployee: boolean): boolean {
    if (!report?.visibility) {
        if (
            report?.chatType === CONST.REPORT.CHAT_TYPE.POLICY_ADMINS ||
            report?.chatType === CONST.REPORT.CHAT_TYPE.POLICY_ANNOUNCE ||
            report?.chatType === CONST.REPORT.CHAT_TYPE.POLICY_EXPENSE_CHAT ||
            report?.chatType === CONST.REPORT.CHAT_TYPE.DOMAIN_ALL ||
            report?.chatType === CONST.REPORT.CHAT_TYPE.SELF_DM ||
            !report?.chatType
        ) {
            // DM chats don't have a chatType
            return false;
        }
    } else if (isPublicAnnounceRoom(report) && isPolicyEmployee) {
        return false;
    }
    return true;
}

function isCurrentUserTheOnlyParticipant(participantAccountIDs?: number[]): boolean {
    return Boolean(participantAccountIDs?.length === 1 && participantAccountIDs?.[0] === currentUserAccountID);
}

/**
 * Returns display names for those that can see the whisper.
 * However, it returns "you" if the current user is the only one who can see it besides the person that sent it.
 */
function getWhisperDisplayNames(participantAccountIDs?: number[]): string | undefined {
    const isWhisperOnlyVisibleToCurrentUser = isCurrentUserTheOnlyParticipant(participantAccountIDs);

    // When the current user is the only participant, the display name needs to be "you" because that's the only person reading it
    if (isWhisperOnlyVisibleToCurrentUser) {
        return Localize.translateLocal('common.youAfterPreposition');
    }

    return participantAccountIDs?.map((accountID) => getDisplayNameForParticipant(accountID, !isWhisperOnlyVisibleToCurrentUser)).join(', ');
}

/**
 * Show subscript on workspace chats / threads and expense requests
 */
function shouldReportShowSubscript(report: OnyxEntry<Report>): boolean {
    if (isArchivedRoom(report) && !isWorkspaceThread(report)) {
        return false;
    }

    if (isPolicyExpenseChat(report) && !isChatThread(report) && !isTaskReport(report) && !report?.isOwnPolicyExpenseChat) {
        return true;
    }

    if (isPolicyExpenseChat(report) && !isThread(report) && !isTaskReport(report)) {
        return true;
    }

    if (isExpenseRequest(report)) {
        return true;
    }

    if (isExpenseReport(report) && isOneTransactionReport(report?.reportID ?? '')) {
        return true;
    }

    if (isWorkspaceTaskReport(report)) {
        return true;
    }

    if (isWorkspaceThread(report)) {
        return true;
    }

    return false;
}

/**
 * Return true if reports data exists
 */
function isReportDataReady(): boolean {
    return !isEmptyObject(allReports) && Object.keys(allReports ?? {}).some((key) => allReports?.[key]?.reportID);
}

/**
 * Return true if reportID from path is valid
 */
function isValidReportIDFromPath(reportIDFromPath: string): boolean {
    return !['', 'null', '0'].includes(reportIDFromPath);
}

/**
 * Return the errors we have when creating a chat or a workspace room
 */
function getAddWorkspaceRoomOrChatReportErrors(report: OnyxEntry<Report>): Errors | null | undefined {
    // We are either adding a workspace room, or we're creating a chat, it isn't possible for both of these to have errors for the same report at the same time, so
    // simply looking up the first truthy value will get the relevant property if it's set.
    return report?.errorFields?.addWorkspaceRoom ?? report?.errorFields?.createChat;
}

/**
 * Return true if the expense report is marked for deletion.
 */
function isMoneyRequestReportPendingDeletion(report: OnyxEntry<Report> | EmptyObject): boolean {
    if (!isMoneyRequestReport(report)) {
        return false;
    }

    const parentReportAction = ReportActionsUtils.getReportAction(report?.parentReportID ?? '', report?.parentReportActionID ?? '');
    return parentReportAction?.pendingAction === CONST.RED_BRICK_ROAD_PENDING_ACTION.DELETE;
}

function canUserPerformWriteAction(report: OnyxEntry<Report>) {
    const reportErrors = getAddWorkspaceRoomOrChatReportErrors(report);

    // If the expense report is marked for deletion, let us prevent any further write action.
    if (isMoneyRequestReportPendingDeletion(report)) {
        return false;
    }

    return !isArchivedRoom(report) && isEmptyObject(reportErrors) && report && isAllowedToComment(report) && !isAnonymousUser;
}

/**
 * Returns ID of the original report from which the given reportAction is first created.
 */
function getOriginalReportID(reportID: string, reportAction: OnyxEntry<ReportAction>): string | undefined {
    const reportActions = allReportActions?.[`${ONYXKEYS.COLLECTION.REPORT_ACTIONS}${reportID}`];
    const currentReportAction = reportActions?.[reportAction?.reportActionID ?? ''] ?? null;
    const transactionThreadReportID = ReportActionsUtils.getOneTransactionThreadReportID(reportID, reportActions ?? ([] as ReportAction[]));
    if (transactionThreadReportID !== null) {
        return Object.keys(currentReportAction ?? {}).length === 0 ? transactionThreadReportID : reportID;
    }
    return isThreadFirstChat(reportAction, reportID) && Object.keys(currentReportAction ?? {}).length === 0
        ? allReports?.[`${ONYXKEYS.COLLECTION.REPORT}${reportID}`]?.parentReportID
        : reportID;
}

/**
 * Return the pendingAction and the errors resulting from either
 *
 * - creating a workspace room
 * - starting a chat
 * - paying the expense
 *
 * while being offline
 */
function getReportOfflinePendingActionAndErrors(report: OnyxEntry<Report>): ReportOfflinePendingActionAndErrors {
    // It shouldn't be possible for all of these actions to be pending (or to have errors) for the same report at the same time, so just take the first that exists
    const reportPendingAction = report?.pendingFields?.addWorkspaceRoom ?? report?.pendingFields?.createChat ?? report?.pendingFields?.reimbursed;

    const reportErrors = getAddWorkspaceRoomOrChatReportErrors(report);
    return {reportPendingAction, reportErrors};
}

/**
 * Check if the report can create the expense with type is iouType
 */
function canCreateRequest(report: OnyxEntry<Report>, policy: OnyxEntry<Policy>, iouType: (typeof CONST.IOU.TYPE)[keyof typeof CONST.IOU.TYPE]): boolean {
    const participantAccountIDs = report?.participantAccountIDs ?? [];
    if (!canUserPerformWriteAction(report)) {
        return false;
    }
    return getMoneyRequestOptions(report, policy, participantAccountIDs).includes(iouType);
}

function getWorkspaceChats(policyID: string, accountIDs: number[]): Array<OnyxEntry<Report>> {
    return Object.values(allReports ?? {}).filter((report) => isPolicyExpenseChat(report) && (report?.policyID ?? '') === policyID && accountIDs.includes(report?.ownerAccountID ?? -1));
}

/**
 * Gets all reports that relate to the policy
 *
 * @param policyID - the workspace ID to get all associated reports
 */
function getAllWorkspaceReports(policyID: string): Array<OnyxEntry<Report>> {
    return Object.values(allReports ?? {}).filter((report) => (report?.policyID ?? '') === policyID);
}

/**
 * @param policy - the workspace the report is on, null if the user isn't a member of the workspace
 */
function shouldDisableRename(report: OnyxEntry<Report>, policy: OnyxEntry<Policy>): boolean {
    if (isDefaultRoom(report) || isArchivedRoom(report) || isThread(report) || isMoneyRequestReport(report) || isPolicyExpenseChat(report)) {
        return true;
    }

    if (isGroupChat(report)) {
        return false;
    }

    // if the linked workspace is null, that means the person isn't a member of the workspace the report is in
    // which means this has to be a public room we want to disable renaming for
    if (!policy) {
        return true;
    }

    // If there is a linked workspace, that means the user is a member of the workspace the report is in and is allowed to rename.
    return false;
}

/**
 * @param policy - the workspace the report is on, null if the user isn't a member of the workspace
 */
function canEditWriteCapability(report: OnyxEntry<Report>, policy: OnyxEntry<Policy>): boolean {
    return PolicyUtils.isPolicyAdmin(policy) && !isAdminRoom(report) && !isArchivedRoom(report) && !isThread(report);
}

/**
 * @param policy - the workspace the report is on, null if the user isn't a member of the workspace
 */
function canEditRoomVisibility(report: OnyxEntry<Report>, policy: OnyxEntry<Policy>): boolean {
    return PolicyUtils.isPolicyAdmin(policy) && !isArchivedRoom(report);
}

/**
 * Returns the onyx data needed for the task assignee chat
 */
function getTaskAssigneeChatOnyxData(
    accountID: number,
    assigneeAccountID: number,
    taskReportID: string,
    assigneeChatReportID: string,
    parentReportID: string,
    title: string,
    assigneeChatReport: OnyxEntry<Report>,
): OnyxDataTaskAssigneeChat {
    // Set if we need to add a comment to the assignee chat notifying them that they have been assigned a task
    let optimisticAssigneeAddComment: OptimisticReportAction | undefined;
    // Set if this is a new chat that needs to be created for the assignee
    let optimisticChatCreatedReportAction: OptimisticCreatedReportAction | undefined;
    const currentTime = DateUtils.getDBTime();
    const optimisticData: OnyxUpdate[] = [];
    const successData: OnyxUpdate[] = [];
    const failureData: OnyxUpdate[] = [];

    // You're able to assign a task to someone you haven't chatted with before - so we need to optimistically create the chat and the chat reportActions
    // Only add the assignee chat report to onyx if we haven't already set it optimistically
    if (assigneeChatReport?.isOptimisticReport && assigneeChatReport.pendingFields?.createChat !== CONST.RED_BRICK_ROAD_PENDING_ACTION.ADD) {
        optimisticChatCreatedReportAction = buildOptimisticCreatedReportAction(assigneeChatReportID);
        optimisticData.push(
            {
                onyxMethod: Onyx.METHOD.MERGE,
                key: `${ONYXKEYS.COLLECTION.REPORT}${assigneeChatReportID}`,
                value: {
                    pendingFields: {
                        createChat: CONST.RED_BRICK_ROAD_PENDING_ACTION.ADD,
                    },
                    isHidden: false,
                },
            },
            {
                onyxMethod: Onyx.METHOD.MERGE,
                key: `${ONYXKEYS.COLLECTION.REPORT_ACTIONS}${assigneeChatReportID}`,
                value: {[optimisticChatCreatedReportAction.reportActionID]: optimisticChatCreatedReportAction as Partial<ReportAction>},
            },
        );

        successData.push({
            onyxMethod: Onyx.METHOD.MERGE,
            key: `${ONYXKEYS.COLLECTION.REPORT}${assigneeChatReportID}`,
            value: {
                pendingFields: {
                    createChat: null,
                },
                isOptimisticReport: false,
            },
        });

        failureData.push(
            {
                onyxMethod: Onyx.METHOD.SET,
                key: `${ONYXKEYS.COLLECTION.REPORT}${assigneeChatReportID}`,
                value: null,
            },
            {
                onyxMethod: Onyx.METHOD.MERGE,
                key: `${ONYXKEYS.COLLECTION.REPORT_ACTIONS}${assigneeChatReportID}`,
                value: {[optimisticChatCreatedReportAction.reportActionID]: {pendingAction: null}},
            },
            // If we failed, we want to remove the optimistic personal details as it was likely due to an invalid login
            {
                onyxMethod: Onyx.METHOD.MERGE,
                key: ONYXKEYS.PERSONAL_DETAILS_LIST,
                value: {
                    [assigneeAccountID]: null,
                },
            },
        );
    }

    // If you're choosing to share the task in the same DM as the assignee then we don't need to create another reportAction indicating that you've been assigned
    if (assigneeChatReportID !== parentReportID) {
        // eslint-disable-next-line @typescript-eslint/prefer-nullish-coalescing
        const displayname = allPersonalDetails?.[assigneeAccountID]?.displayName || allPersonalDetails?.[assigneeAccountID]?.login || '';
        optimisticAssigneeAddComment = buildOptimisticTaskCommentReportAction(taskReportID, title, assigneeAccountID, `assigned to ${displayname}`, parentReportID);
        const lastAssigneeCommentText = formatReportLastMessageText(optimisticAssigneeAddComment.reportAction.message?.[0]?.text ?? '');
        const optimisticAssigneeReport = {
            lastVisibleActionCreated: currentTime,
            lastMessageText: lastAssigneeCommentText,
            lastActorAccountID: accountID,
            lastReadTime: currentTime,
        };

        optimisticData.push(
            {
                onyxMethod: Onyx.METHOD.MERGE,
                key: `${ONYXKEYS.COLLECTION.REPORT_ACTIONS}${assigneeChatReportID}`,
                value: {[optimisticAssigneeAddComment.reportAction.reportActionID ?? '']: optimisticAssigneeAddComment.reportAction as ReportAction},
            },
            {
                onyxMethod: Onyx.METHOD.MERGE,
                key: `${ONYXKEYS.COLLECTION.REPORT}${assigneeChatReportID}`,
                value: optimisticAssigneeReport,
            },
        );
        successData.push({
            onyxMethod: Onyx.METHOD.MERGE,
            key: `${ONYXKEYS.COLLECTION.REPORT_ACTIONS}${assigneeChatReportID}`,
            value: {[optimisticAssigneeAddComment.reportAction.reportActionID ?? '']: {isOptimisticAction: null}},
        });
        failureData.push({
            onyxMethod: Onyx.METHOD.MERGE,
            key: `${ONYXKEYS.COLLECTION.REPORT_ACTIONS}${assigneeChatReportID}`,
            value: {[optimisticAssigneeAddComment.reportAction.reportActionID ?? '']: {pendingAction: null}},
        });
    }

    return {
        optimisticData,
        successData,
        failureData,
        optimisticAssigneeAddComment,
        optimisticChatCreatedReportAction,
    };
}

/**
 * Return iou report action display message
 */
function getIOUReportActionDisplayMessage(reportAction: OnyxEntry<ReportAction>, transaction?: OnyxEntry<Transaction>): string {
    if (reportAction?.actionName !== CONST.REPORT.ACTIONS.TYPE.IOU) {
        return '';
    }
    const originalMessage = reportAction.originalMessage;
    const {IOUReportID} = originalMessage;
    const iouReport = getReport(IOUReportID);
    let translationKey: TranslationPaths;
    if (originalMessage.type === CONST.IOU.REPORT_ACTION_TYPE.PAY) {
        // The `REPORT_ACTION_TYPE.PAY` action type is used for both fulfilling existing requests and sending money. To
        // differentiate between these two scenarios, we check if the `originalMessage` contains the `IOUDetails`
        // property. If it does, it indicates that this is a 'Pay someone' action.
        const {amount, currency} = originalMessage.IOUDetails ?? originalMessage;
        const formattedAmount = CurrencyUtils.convertToDisplayString(Math.abs(amount), currency) ?? '';

        switch (originalMessage.paymentType) {
            case CONST.IOU.PAYMENT_TYPE.ELSEWHERE:
                translationKey = 'iou.paidElsewhereWithAmount';
                break;
            case CONST.IOU.PAYMENT_TYPE.EXPENSIFY:
            case CONST.IOU.PAYMENT_TYPE.VBBA:
                translationKey = 'iou.paidWithExpensifyWithAmount';
                break;
            default:
                translationKey = 'iou.payerPaidAmount';
                break;
        }
        return Localize.translateLocal(translationKey, {amount: formattedAmount, payer: ''});
    }

    const transactionDetails = getTransactionDetails(!isEmptyObject(transaction) ? transaction : null);
    const formattedAmount = CurrencyUtils.convertToDisplayString(transactionDetails?.amount ?? 0, transactionDetails?.currency);
    const isRequestSettled = isSettled(originalMessage.IOUReportID);
    const isApproved = isReportApproved(iouReport);
    if (isRequestSettled) {
        return Localize.translateLocal('iou.payerSettled', {
            amount: formattedAmount,
        });
    }
    if (isApproved) {
        return Localize.translateLocal('iou.approvedAmount', {
            amount: formattedAmount,
        });
    }
    if (ReportActionsUtils.isSplitBillAction(reportAction)) {
        translationKey = 'iou.didSplitAmount';
    } else if (ReportActionsUtils.isTrackExpenseAction(reportAction)) {
        translationKey = 'iou.trackedAmount';
    } else {
        translationKey = 'iou.submittedAmount';
    }
    return Localize.translateLocal(translationKey, {
        formattedAmount,
        comment: transactionDetails?.comment ?? '',
    });
}

/**
 * Checks if a report is a group chat.
 *
 * A report is a group chat if it meets the following conditions:
 * - Not a chat thread.
 * - Not a task report.
 * - Not an expense / IOU report.
 * - Not an archived room.
 * - Not a public / admin / announce chat room (chat type doesn't match any of the specified types).
 * - More than 2 participants.
 *
 */
function isDeprecatedGroupDM(report: OnyxEntry<Report>): boolean {
    return Boolean(
        report &&
            !isChatThread(report) &&
            !isTaskReport(report) &&
            !isMoneyRequestReport(report) &&
            !isArchivedRoom(report) &&
            !Object.values(CONST.REPORT.CHAT_TYPE).some((chatType) => chatType === getChatType(report)) &&
            (report.participantAccountIDs?.length ?? 0) > 1,
    );
}

/**
 * Assume any report without a reportID is unusable.
 */
function isValidReport(report?: OnyxEntry<Report>): boolean {
    return Boolean(report?.reportID);
}

/**
 * Check to see if we are a participant of this report.
 */
function isReportParticipant(accountID: number, report: OnyxEntry<Report>): boolean {
    if (!accountID) {
        return false;
    }

    // If we have a DM AND the accountID we are checking is the current user THEN we won't find them as a participant and must assume they are a participant
    if (isDM(report) && accountID === currentUserAccountID) {
        return true;
    }

    const possibleAccountIDs = report?.participantAccountIDs ?? [];
    if (report?.ownerAccountID) {
        possibleAccountIDs.push(report?.ownerAccountID);
    }
    if (report?.managerID) {
        possibleAccountIDs.push(report?.managerID);
    }
    return possibleAccountIDs.includes(accountID);
}

function shouldUseFullTitleToDisplay(report: OnyxEntry<Report>): boolean {
    return isMoneyRequestReport(report) || isPolicyExpenseChat(report) || isChatRoom(report) || isChatThread(report) || isTaskReport(report) || isGroupChat(report);
}

function getRoom(type: ValueOf<typeof CONST.REPORT.CHAT_TYPE>, policyID: string): OnyxEntry<Report> | undefined {
    const room = Object.values(allReports ?? {}).find((report) => report?.policyID === policyID && report?.chatType === type && !isThread(report));
    return room;
}

/**
 *  We only want policy members who are members of the report to be able to modify the report description, but not in thread chat.
 */
function canEditReportDescription(report: OnyxEntry<Report>, policy: OnyxEntry<Policy> | undefined): boolean {
    return (
        !isMoneyRequestReport(report) &&
        !isArchivedRoom(report) &&
        isChatRoom(report) &&
        !isChatThread(report) &&
        !isEmpty(policy) &&
        hasParticipantInArray(report, [currentUserAccountID ?? 0])
    );
}

function canEditPolicyDescription(policy: OnyxEntry<Policy>): boolean {
    return PolicyUtils.isPolicyAdmin(policy);
}

/**
 * Checks if report action has error when smart scanning
 */
function hasSmartscanError(reportActions: ReportAction[]) {
    return reportActions.some((action) => {
        if (!ReportActionsUtils.isSplitBillAction(action) && !ReportActionsUtils.isReportPreviewAction(action)) {
            return false;
        }
        const IOUReportID = ReportActionsUtils.getIOUReportIDFromReportActionPreview(action);
        const isReportPreviewError = ReportActionsUtils.isReportPreviewAction(action) && hasMissingSmartscanFields(IOUReportID) && !isSettled(IOUReportID);
        const transactionID = (action.originalMessage as IOUMessage).IOUTransactionID ?? '0';
        const transaction = allTransactions?.[`${ONYXKEYS.COLLECTION.TRANSACTION}${transactionID}`] ?? {};
        const isSplitBillError = ReportActionsUtils.isSplitBillAction(action) && TransactionUtils.hasMissingSmartscanFields(transaction as Transaction);

        return isReportPreviewError || isSplitBillError;
    });
}

function shouldAutoFocusOnKeyPress(event: KeyboardEvent): boolean {
    if (event.key.length > 1) {
        return false;
    }

    // If a key is pressed in combination with Meta, Control or Alt do not focus
    if (event.ctrlKey || event.metaKey) {
        return false;
    }

    if (event.code === 'Space') {
        return false;
    }

    return true;
}

/**
 * Navigates to the appropriate screen based on the presence of a private note for the current user.
 */
function navigateToPrivateNotes(report: OnyxEntry<Report>, session: OnyxEntry<Session>) {
    if (isEmpty(report) || isEmpty(session) || !session.accountID) {
        return;
    }
    const currentUserPrivateNote = report.privateNotes?.[session.accountID]?.note ?? '';
    if (isEmpty(currentUserPrivateNote)) {
        Navigation.navigate(ROUTES.PRIVATE_NOTES_EDIT.getRoute(report.reportID, session.accountID));
        return;
    }
    Navigation.navigate(ROUTES.PRIVATE_NOTES_LIST.getRoute(report.reportID));
}

/**
 * Check if Report has any held expenses
 */
function isHoldCreator(transaction: OnyxEntry<Transaction>, reportID: string): boolean {
    const holdReportAction = ReportActionsUtils.getReportAction(reportID, `${transaction?.comment?.hold ?? ''}`);
    return isActionCreator(holdReportAction);
}

/**
 * Get all held transactions of a iouReport
 */
function getAllHeldTransactions(iouReportID: string): Transaction[] {
    const transactions = TransactionUtils.getAllReportTransactions(iouReportID);
    return transactions.filter((transaction) => TransactionUtils.isOnHold(transaction));
}

/**
 * Check if Report has any held expenses
 */
function hasHeldExpenses(iouReportID?: string): boolean {
    const transactions = TransactionUtils.getAllReportTransactions(iouReportID);
    return transactions.some((transaction) => TransactionUtils.isOnHold(transaction));
}

/**
 * Check if all expenses in the Report are on hold
 */
function hasOnlyHeldExpenses(iouReportID: string): boolean {
    const transactions = TransactionUtils.getAllReportTransactions(iouReportID);
    return !transactions.some((transaction) => !TransactionUtils.isOnHold(transaction));
}

/**
 * Checks if thread replies should be displayed
 */
function shouldDisplayThreadReplies(reportAction: OnyxEntry<ReportAction>, reportID: string): boolean {
    const hasReplies = (reportAction?.childVisibleActionCount ?? 0) > 0;
    return hasReplies && !!reportAction?.childCommenterCount && !isThreadFirstChat(reportAction, reportID);
}

/**
 * Check if money report has any transactions updated optimistically
 */
function hasUpdatedTotal(report: OnyxEntry<Report>, policy: OnyxEntry<Policy>): boolean {
    if (!report) {
        return true;
    }

    const transactions = TransactionUtils.getAllReportTransactions(report.reportID);
    const hasPendingTransaction = transactions.some((transaction) => !!transaction.pendingAction);
    const hasTransactionWithDifferentCurrency = transactions.some((transaction) => transaction.currency !== report.currency);
    const hasDifferentWorkspaceCurrency = report.pendingFields?.createChat && isExpenseReport(report) && report.currency !== policy?.outputCurrency;

    return !(hasPendingTransaction && (hasTransactionWithDifferentCurrency || hasDifferentWorkspaceCurrency)) && !(hasHeldExpenses(report.reportID) && report?.unheldTotal === undefined);
}

/**
 * Return held and full amount formatted with used currency
 */
function getNonHeldAndFullAmount(iouReport: OnyxEntry<Report>, policy: OnyxEntry<Policy>): string[] {
    const transactions = TransactionUtils.getAllReportTransactions(iouReport?.reportID ?? '');
    const hasPendingTransaction = transactions.some((transaction) => !!transaction.pendingAction);

    if (hasUpdatedTotal(iouReport, policy) && hasPendingTransaction) {
        const unheldTotal = transactions.reduce((currentVal, transaction) => currentVal - (!TransactionUtils.isOnHold(transaction) ? transaction.amount : 0), 0);

        return [CurrencyUtils.convertToDisplayString(unheldTotal, iouReport?.currency ?? ''), CurrencyUtils.convertToDisplayString((iouReport?.total ?? 0) * -1, iouReport?.currency ?? '')];
    }

    return [
        CurrencyUtils.convertToDisplayString((iouReport?.unheldTotal ?? 0) * -1, iouReport?.currency ?? ''),
        CurrencyUtils.convertToDisplayString((iouReport?.total ?? 0) * -1, iouReport?.currency ?? ''),
    ];
}

/**
 * Disable reply in thread action if:
 *
 * - The action is listed in the thread-disabled list
 * - The action is a split expense action
 * - The action is deleted and is not threaded
 * - The report is archived and the action is not threaded
 * - The action is a whisper action and it's neither a report preview nor IOU action
 * - The action is the thread's first chat
 */
function shouldDisableThread(reportAction: OnyxEntry<ReportAction>, reportID: string): boolean {
    const isSplitBillAction = ReportActionsUtils.isSplitBillAction(reportAction);
    const isDeletedAction = ReportActionsUtils.isDeletedAction(reportAction);
    const isReportPreviewAction = ReportActionsUtils.isReportPreviewAction(reportAction);
    const isIOUAction = ReportActionsUtils.isMoneyRequestAction(reportAction);
    const isWhisperAction = ReportActionsUtils.isWhisperAction(reportAction) || ReportActionsUtils.isActionableTrackExpense(reportAction);
    const isArchivedReport = isArchivedRoom(getReport(reportID));
    const isActionDisabled = CONST.REPORT.ACTIONS.THREAD_DISABLED.some((action: string) => action === reportAction?.actionName);

    return (
        isActionDisabled ||
        isSplitBillAction ||
        (isDeletedAction && !reportAction?.childVisibleActionCount) ||
        (isArchivedReport && !reportAction?.childVisibleActionCount) ||
        (isWhisperAction && !isReportPreviewAction && !isIOUAction) ||
        isThreadFirstChat(reportAction, reportID)
    );
}

function getAllAncestorReportActions(report: Report | null | undefined): Ancestor[] {
    if (!report) {
        return [];
    }
    const allAncestors: Ancestor[] = [];
    let parentReportID = report.parentReportID;
    let parentReportActionID = report.parentReportActionID;

    // Store the child of parent report
    let currentReport = report;

    while (parentReportID) {
        const parentReport = getReport(parentReportID);
        const parentReportAction = ReportActionsUtils.getReportAction(parentReportID, parentReportActionID ?? '0');

        if (!parentReportAction || ReportActionsUtils.isTransactionThread(parentReportAction) || !parentReport) {
            break;
        }

        const isParentReportActionUnread = ReportActionsUtils.isCurrentActionUnread(parentReport, parentReportAction);
        allAncestors.push({
            report: currentReport,
            reportAction: parentReportAction,
            shouldDisplayNewMarker: isParentReportActionUnread,
        });
        parentReportID = parentReport?.parentReportID;
        parentReportActionID = parentReport?.parentReportActionID;
        if (!isEmptyObject(parentReport)) {
            currentReport = parentReport;
        }
    }

    return allAncestors.reverse();
}

function getAllAncestorReportActionIDs(report: Report | null | undefined, includeTransactionThread = false): AncestorIDs {
    if (!report) {
        return {
            reportIDs: [],
            reportActionsIDs: [],
        };
    }

    const allAncestorIDs: AncestorIDs = {
        reportIDs: [],
        reportActionsIDs: [],
    };
    let parentReportID = report.parentReportID;
    let parentReportActionID = report.parentReportActionID;

    while (parentReportID) {
        const parentReport = getReport(parentReportID);
        const parentReportAction = ReportActionsUtils.getReportAction(parentReportID, parentReportActionID ?? '0');

        if (!parentReportAction || (!includeTransactionThread && ReportActionsUtils.isTransactionThread(parentReportAction)) || !parentReport) {
            break;
        }

        allAncestorIDs.reportIDs.push(parentReportID ?? '');
        allAncestorIDs.reportActionsIDs.push(parentReportActionID ?? '');

        parentReportID = parentReport?.parentReportID;
        parentReportActionID = parentReport?.parentReportActionID;
    }

    return allAncestorIDs;
}

/**
 * Get optimistic data of parent report action
 * @param reportID The reportID of the report that is updated
 * @param lastVisibleActionCreated Last visible action created of the child report
 * @param type The type of action in the child report
 */
function getOptimisticDataForParentReportAction(reportID: string, lastVisibleActionCreated: string, type: string): Array<OnyxUpdate | EmptyObject> {
    const report = getReport(reportID);

    if (!report || isEmptyObject(report)) {
        return [];
    }

    const ancestors = getAllAncestorReportActionIDs(report, true);
    const totalAncestor = ancestors.reportIDs.length;

    return Array.from(Array(totalAncestor), (_, index) => {
        const ancestorReport = getReport(ancestors.reportIDs[index]);

        if (!ancestorReport || isEmptyObject(ancestorReport)) {
            return {} as EmptyObject;
        }

        const ancestorReportAction = ReportActionsUtils.getReportAction(ancestorReport.reportID, ancestors.reportActionsIDs[index]);

        if (!ancestorReportAction || isEmptyObject(ancestorReportAction)) {
            return {} as EmptyObject;
        }

        return {
            onyxMethod: Onyx.METHOD.MERGE,
            key: `${ONYXKEYS.COLLECTION.REPORT_ACTIONS}${ancestorReport.reportID}`,
            value: {
                [ancestorReportAction?.reportActionID ?? '']: updateOptimisticParentReportAction(ancestorReportAction, lastVisibleActionCreated, type),
            },
        };
    });
}

function canBeAutoReimbursed(report: OnyxEntry<Report>, policy: OnyxEntry<Policy> | EmptyObject): boolean {
    if (isEmptyObject(policy)) {
        return false;
    }
    type CurrencyType = (typeof CONST.DIRECT_REIMBURSEMENT_CURRENCIES)[number];
    const reimbursableTotal = getMoneyRequestSpendBreakdown(report).totalDisplaySpend;
    const autoReimbursementLimit = policy.autoReimbursementLimit ?? 0;
    const isAutoReimbursable =
        isGroupPolicy(report) &&
        policy.reimbursementChoice === CONST.POLICY.REIMBURSEMENT_CHOICES.REIMBURSEMENT_YES &&
        autoReimbursementLimit >= reimbursableTotal &&
        reimbursableTotal > 0 &&
        CONST.DIRECT_REIMBURSEMENT_CURRENCIES.includes(report?.currency as CurrencyType);
    return isAutoReimbursable;
}

/** Check if the current user is an owner of the report */
function isReportOwner(report: OnyxEntry<Report>): boolean {
    return report?.ownerAccountID === currentUserPersonalDetails?.accountID;
}

function isAllowedToApproveExpenseReport(report: OnyxEntry<Report>, approverAccountID?: number): boolean {
    const policy = getPolicy(report?.policyID);
    const {preventSelfApproval} = policy;

    const isOwner = (approverAccountID ?? currentUserAccountID) === report?.ownerAccountID;

    return !(preventSelfApproval && isOwner);
}

function isAllowedToSubmitDraftExpenseReport(report: OnyxEntry<Report>): boolean {
    const policy = getPolicy(report?.policyID);
    const {submitsTo} = policy;

    return isAllowedToApproveExpenseReport(report, submitsTo);
}

/**
 * What missing payment method does this report action indicate, if any?
 */
function getIndicatedMissingPaymentMethod(userWallet: OnyxEntry<UserWallet>, reportId: string, reportAction: ReportAction): MissingPaymentMethod | undefined {
    const isSubmitterOfUnsettledReport = isCurrentUserSubmitter(reportId) && !isSettled(reportId);
    if (!isSubmitterOfUnsettledReport || reportAction.actionName !== CONST.REPORT.ACTIONS.TYPE.REIMBURSEMENT_QUEUED) {
        return undefined;
    }
    const paymentType = reportAction.originalMessage?.paymentType;
    if (paymentType === CONST.IOU.PAYMENT_TYPE.EXPENSIFY) {
        return isEmpty(userWallet) || userWallet.tierName === CONST.WALLET.TIER_NAME.SILVER ? 'wallet' : undefined;
    }

    return !store.hasCreditBankAccount() ? 'bankAccount' : undefined;
}

/**
 * Checks if report chat contains missing payment method
 */
function hasMissingPaymentMethod(userWallet: OnyxEntry<UserWallet>, iouReportID: string): boolean {
    const reportActions = allReportActions?.[`${ONYXKEYS.COLLECTION.REPORT_ACTIONS}${iouReportID}`] ?? {};
    return Object.values(reportActions).some((action) => getIndicatedMissingPaymentMethod(userWallet, iouReportID, action) !== undefined);
}

/**
 * Used from expense actions to decide if we need to build an optimistic expense report.
   Create a new report if:
   - we don't have an iouReport set in the chatReport
   - we have one, but it's waiting on the payee adding a bank account
   - we have one but we can't add more transactions to it due to: report is approved or settled, or report is processing and policy isn't on Instant submit reporting frequency
 */
function shouldCreateNewMoneyRequestReport(existingIOUReport: OnyxEntry<Report> | undefined | null, chatReport: OnyxEntry<Report> | null): boolean {
    return !existingIOUReport || hasIOUWaitingOnCurrentUserBankAccount(chatReport) || !canAddOrDeleteTransactions(existingIOUReport);
}

/**
 * Checks if report contains actions with errors
 */
function hasActionsWithErrors(reportID: string): boolean {
    const reportActions = allReportActions?.[`${ONYXKEYS.COLLECTION.REPORT_ACTIONS}${reportID}`] ?? {};
    return Object.values(reportActions).some((action) => !isEmptyObject(action.errors));
}

function canLeavePolicyExpenseChat(report: OnyxEntry<Report>, policy: OnyxEntry<Policy>): boolean {
    return isPolicyExpenseChat(report) && !(PolicyUtils.isPolicyAdmin(policy) || PolicyUtils.isPolicyOwner(policy, currentUserAccountID ?? -1) || isReportOwner(report));
}

function getReportActionActorAccountID(reportAction: OnyxEntry<ReportAction>, iouReport: OnyxEntry<Report> | undefined): number | undefined {
    switch (reportAction?.actionName) {
        case CONST.REPORT.ACTIONS.TYPE.REPORT_PREVIEW:
            return iouReport ? iouReport.managerID : reportAction?.actorAccountID;

        case CONST.REPORT.ACTIONS.TYPE.SUBMITTED:
            return reportAction?.adminAccountID ?? reportAction?.actorAccountID;

        default:
            return reportAction?.actorAccountID;
    }
}

function createDraftTransactionAndNavigateToParticipantSelector(transactionID: string, reportID: string, actionName: IOUAction, reportActionID: string): void {
    const transaction = allTransactions?.[`${ONYXKEYS.COLLECTION.TRANSACTION}${transactionID}`] ?? ({} as Transaction);
    const reportActions = allReportActions?.[`${ONYXKEYS.COLLECTION.REPORT_ACTIONS}${reportID}`] ?? ([] as ReportAction[]);

    if (!transaction || !reportActions) {
        return;
    }

    const linkedTrackedExpenseReportAction = Object.values(reportActions).find((action) => (action.originalMessage as IOUMessage)?.IOUTransactionID === transactionID);

    const transactionAmount = Math.abs(transaction.amount);
    const transactionCreated = format(new Date(transaction.created), CONST.DATE.FNS_FORMAT_STRING);

    IOU.createDraftTransaction({
        ...transaction,
        actionableWhisperReportActionID: reportActionID,
        linkedTrackedExpenseReportAction,
        linkedTrackedExpenseReportID: reportID,
        amount: transactionAmount,
        created: transactionCreated,
    } as Transaction);

    Navigation.navigate(ROUTES.MONEY_REQUEST_STEP_PARTICIPANTS.getRoute(CONST.IOU.TYPE.REQUEST, transactionID, reportID, undefined, actionName));
}

/**
 * @returns the object to update `report.hasOutstandingChildRequest`
 */
function getOutstandingChildRequest(iouReport: OnyxEntry<Report> | EmptyObject): OutstandingChildRequest {
    if (!iouReport || isEmptyObject(iouReport)) {
        return {};
    }

    if (!isExpenseReport(iouReport)) {
        return {
            hasOutstandingChildRequest: iouReport.managerID === currentUserAccountID && iouReport.total !== 0,
        };
    }

    const policy = getPolicy(iouReport.policyID);
    const shouldBeManuallySubmitted = PolicyUtils.isPaidGroupPolicy(policy) && !policy?.harvesting?.enabled;
    const isOwnFreePolicy = PolicyUtils.isFreeGroupPolicy(policy) && PolicyUtils.isPolicyAdmin(policy);
    if (shouldBeManuallySubmitted || isOwnFreePolicy) {
        return {
            hasOutstandingChildRequest: true,
        };
    }

    // We don't need to update hasOutstandingChildRequest in this case
    return {};
}

function canReportBeMentionedWithinPolicy(report: OnyxEntry<Report>, policyID: string): boolean {
    if (report?.policyID !== policyID) {
        return false;
    }

    return isChatRoom(report) && !isThread(report);
}

export {
    addDomainToShortMention,
    areAllRequestsBeingSmartScanned,
    buildOptimisticAddCommentReportAction,
    buildOptimisticApprovedReportAction,
    buildOptimisticCancelPaymentReportAction,
    buildOptimisticChangedTaskAssigneeReportAction,
    buildOptimisticChatReport,
    buildOptimisticClosedReportAction,
    buildOptimisticCreatedReportAction,
    buildOptimisticEditedTaskFieldReportAction,
    buildOptimisticExpenseReport,
    buildOptimisticGroupChatReport,
    buildOptimisticHoldReportAction,
    buildOptimisticHoldReportActionComment,
    buildOptimisticIOUReport,
    buildOptimisticIOUReportAction,
    buildOptimisticModifiedExpenseReportAction,
    buildOptimisticMoneyRequestEntities,
    buildOptimisticMovedReportAction,
    buildOptimisticMovedTrackedExpenseModifiedReportAction,
    buildOptimisticRenamedRoomReportAction,
    buildOptimisticReportPreview,
    buildOptimisticSubmittedReportAction,
    buildOptimisticTaskCommentReportAction,
    buildOptimisticTaskReport,
    buildOptimisticTaskReportAction,
    buildOptimisticUnHoldReportAction,
    buildOptimisticWorkspaceChats,
    buildParticipantsFromAccountIDs,
    buildTransactionThread,
    canAccessReport,
    canAddOrDeleteTransactions,
    canBeAutoReimbursed,
    canCreateRequest,
    canCreateTaskInReport,
    canDeleteReportAction,
    canEditFieldOfMoneyRequest,
    canEditMoneyRequest,
    canEditPolicyDescription,
    canEditReportAction,
    canEditReportDescription,
    canEditRoomVisibility,
    canEditWriteCapability,
    canFlagReportAction,
    canLeavePolicyExpenseChat,
    canLeaveRoom,
    canReportBeMentionedWithinPolicy,
    canRequestMoney,
    canSeeDefaultRoom,
    canShowReportRecipientLocalTime,
    canUserPerformWriteAction,
    chatIncludesChronos,
    chatIncludesConcierge,
    createDraftTransactionAndNavigateToParticipantSelector,
    doesReportBelongToWorkspace,
    doesTransactionThreadHaveViolations,
    findLastAccessedReport,
    findSelfDMReportID,
    formatReportLastMessageText,
    generateReportID,
    getAddWorkspaceRoomOrChatReportErrors,
    getAllAncestorReportActionIDs,
    getAllAncestorReportActions,
    getAllHeldTransactions,
    getAllPolicyReports,
    getAllWorkspaceReports,
    getAvailableReportFields,
    getBankAccountRoute,
    getChatByParticipants,
    getChatByParticipantsAndPolicy,
    getChatRoomSubtitle,
    getChildReportNotificationPreference,
    getCommentLength,
    getDefaultGroupAvatar,
    getDefaultWorkspaceAvatar,
    getDefaultWorkspaceAvatarTestID,
    getDeletedParentActionMessageForChatReport,
    getDisplayNameForParticipant,
    getDisplayNamesWithTooltips,
    getGroupChatName,
    getIOUReportActionDisplayMessage,
    getIOUReportActionMessage,
    getIcons,
    getIconsForParticipants,
    getIndicatedMissingPaymentMethod,
    getLastUpdatedReport,
    getLastVisibleMessage,
    getMoneyRequestOptions,
    getMoneyRequestSpendBreakdown,
    getNewMarkerReportActionID,
    getNonHeldAndFullAmount,
    getOptimisticDataForParentReportAction,
    getOriginalReportID,
    getOutstandingChildRequest,
    getParentNavigationSubtitle,
    getParsedComment,
    getParticipantAccountIDs,
    getParticipants,
    getPayeeName,
    getPendingChatMembers,
    getPersonalDetailsForAccountID,
    getPolicyDescriptionText,
    getPolicyName,
    getPolicyType,
    getReimbursementDeQueuedActionMessage,
    getReimbursementQueuedActionMessage,
    getReport,
    getReportActionActorAccountID,
    getReportDescriptionText,
    getReportFieldKey,
    getReportIDFromLink,
    getReportName,
    getReportNotificationPreference,
    getReportOfflinePendingActionAndErrors,
    getReportParticipantsTitle,
    getReportPolicyID,
    getReportPreviewMessage,
    getReportRecipientAccountIDs,
    getRoom,
    getRoomWelcomeMessage,
    getRootParentReport,
    getRouteFromLink,
    getTaskAssigneeChatOnyxData,
    getTransactionDetails,
    getTransactionReportName,
    getTransactionsWithReceipts,
    getUserDetailTooltipText,
    getVisibleChatMemberAccountIDs,
    getWhisperDisplayNames,
    getWorkspaceAvatar,
    getWorkspaceChats,
    getWorkspaceIcon,
    goBackToDetailsPage,
    hasActionsWithErrors,
    hasAutomatedExpensifyAccountIDs,
    hasExpensifyGuidesEmails,
    hasHeldExpenses,
    hasIOUWaitingOnCurrentUserBankAccount,
    hasMissingPaymentMethod,
    hasMissingSmartscanFields,
    hasNonReimbursableTransactions,
    hasOnlyHeldExpenses,
    hasOnlyTransactionsWithPendingRoutes,
    hasReportNameError,
    hasSingleParticipant,
    hasSmartscanError,
    hasUpdatedTotal,
    hasViolations,
    isActionCreator,
    isAdminRoom,
    isAdminsOnlyPostingRoom,
    isAllowedToApproveExpenseReport,
    isAllowedToComment,
    isAllowedToSubmitDraftExpenseReport,
    isAnnounceRoom,
    isArchivedRoom,
    isCanceledTaskReport,
    isChatReport,
    isChatRoom,
    isChatThread,
    isChildReport,
    isClosedExpenseReportWithNoExpenses,
    isCompletedTaskReport,
    isConciergeChatReport,
    isControlPolicyExpenseChat,
    isControlPolicyExpenseReport,
    isCurrentUserSubmitter,
    isCurrentUserTheOnlyParticipant,
    isDM,
    isDefaultRoom,
    isDeprecatedGroupDM,
    isExpenseReport,
    isExpenseRequest,
    isExpensifyOnlyParticipantInReport,
    isGroupChat,
    isGroupChatAdmin,
    isGroupPolicy,
    isHoldCreator,
    isIOUOwnedByCurrentUser,
    isIOUReport,
    isIOUReportUsingReport,
    isJoinRequestInAdminRoom,
    isMoneyRequest,
    isMoneyRequestReport,
    isMoneyRequestReportPendingDeletion,
    isOneOnOneChat,
    isOneTransactionThread,
    isOpenExpenseReport,
    isOpenTaskReport,
    isOptimisticPersonalDetail,
    isPaidGroupPolicy,
    isPaidGroupPolicyExpenseChat,
    isPaidGroupPolicyExpenseReport,
    isPayer,
    isPolicyAdmin,
    isPolicyExpenseChat,
    isPolicyExpenseChatAdmin,
    isProcessingReport,
    isPublicAnnounceRoom,
    isPublicRoom,
    isReportApproved,
    isReportDataReady,
    isReportFieldDisabled,
    isReportFieldOfTypeTitle,
    isReportManager,
    isReportMessageAttachment,
    isReportOwner,
    isReportParticipant,
    isSelfDM,
    isSettled,
    isTaskReport,
    isThread,
    isThreadFirstChat,
    isTrackExpenseReport,
    isUnread,
    isUnreadWithMention,
    isUserCreatedPolicyRoom,
    isValidReport,
    isValidReportIDFromPath,
    isWaitingForAssigneeToCompleteTask,
    navigateToDetailsPage,
    navigateToPrivateNotes,
    parseReportRouteParams,
    reportFieldsEnabled,
    requiresAttentionFromCurrentUser,
    shouldAutoFocusOnKeyPress,
    shouldCreateNewMoneyRequestReport,
    shouldDisableDetailPage,
    shouldDisableRename,
    shouldDisableThread,
    shouldDisplayThreadReplies,
    shouldDisplayTransactionThreadViolations,
    shouldReportBeInOptionList,
    shouldReportShowSubscript,
    shouldShowFlagComment,
    shouldUseFullTitleToDisplay,
    sortReportsByLastRead,
    updateOptimisticParentReportAction,
    updateReportPreview,
};

export type {
    Ancestor,
    DisplayNameWithTooltips,
    ExpenseOriginalMessage,
    OptimisticAddCommentReportAction,
    OptimisticChatReport,
    OptimisticClosedReportAction,
    OptimisticCreatedReportAction,
    OptimisticIOUReportAction,
    OptimisticTaskReportAction,
    OptionData,
    TransactionDetails,
};<|MERGE_RESOLUTION|>--- conflicted
+++ resolved
@@ -3189,14 +3189,8 @@
     return parseHtmlToText(policy.description);
 }
 
-<<<<<<< HEAD
-function buildOptimisticAddCommentReportAction(text?: string, file?: FileObject, actorAccountID?: number): OptimisticReportAction {
-    const commentText = getParsedComment(text ?? '');
-=======
 function buildOptimisticAddCommentReportAction(text?: string, file?: FileObject, actorAccountID?: number, createdOffset = 0, shouldEscapeText?: boolean): OptimisticReportAction {
-    const parser = new ExpensiMark();
     const commentText = getParsedComment(text ?? '', shouldEscapeText);
->>>>>>> 995f914e
     const isAttachmentOnly = file && !text;
     const isTextOnly = text && !file;
 
