--- conflicted
+++ resolved
@@ -5045,11 +5045,8 @@
     hasUpdatedTotal,
     isReportFieldDisabled,
     getAvailableReportFields,
-<<<<<<< HEAD
     isReportOwner,
-=======
     reportFieldsEnabled,
->>>>>>> 55af216a
     getAllAncestorReportActionIDs,
 };
 
