import {format} from 'date-fns';
import ExpensiMark from 'expensify-common/lib/ExpensiMark';
import Str from 'expensify-common/lib/str';
import {isEmpty} from 'lodash';
import lodashEscape from 'lodash/escape';
import lodashFindLastIndex from 'lodash/findLastIndex';
import lodashIntersection from 'lodash/intersection';
import lodashIsEqual from 'lodash/isEqual';
import type {OnyxCollection, OnyxEntry, OnyxUpdate} from 'react-native-onyx';
import Onyx from 'react-native-onyx';
import type {ValueOf} from 'type-fest';
import type {FileObject} from '@components/AttachmentModal';
import * as Expensicons from '@components/Icon/Expensicons';
import * as defaultGroupAvatars from '@components/Icon/GroupDefaultAvatars';
import * as defaultWorkspaceAvatars from '@components/Icon/WorkspaceDefaultAvatars';
import CONST from '@src/CONST';
import type {ParentNavigationSummaryParams, TranslationPaths} from '@src/languages/types';
import ONYXKEYS from '@src/ONYXKEYS';
import type {Route} from '@src/ROUTES';
import ROUTES from '@src/ROUTES';
import type {
    Beta,
    PersonalDetails,
    PersonalDetailsList,
    Policy,
    PolicyReportField,
    Report,
    ReportAction,
    ReportMetadata,
    Session,
    Task,
    TaxRate,
    Transaction,
    TransactionViolation,
    UserWallet,
} from '@src/types/onyx';
import type {Participant} from '@src/types/onyx/IOU';
import type {Errors, Icon, PendingAction} from '@src/types/onyx/OnyxCommon';
import type {
    ChangeLog,
    IOUMessage,
    OriginalMessageActionName,
    OriginalMessageCreated,
    OriginalMessageReimbursementDequeued,
    OriginalMessageRenamed,
    PaymentMethodType,
    ReimbursementDeQueuedMessage,
} from '@src/types/onyx/OriginalMessage';
import type {Status} from '@src/types/onyx/PersonalDetails';
import type {NotificationPreference, Participants, PendingChatMember, Participant as ReportParticipant} from '@src/types/onyx/Report';
import type {Message, ReportActionBase, ReportActions} from '@src/types/onyx/ReportAction';
import type {Receipt, TransactionChanges, WaypointCollection} from '@src/types/onyx/Transaction';
import type {EmptyObject} from '@src/types/utils/EmptyObject';
import {isEmptyObject} from '@src/types/utils/EmptyObject';
import type IconAsset from '@src/types/utils/IconAsset';
import * as store from './actions/ReimbursementAccount/store';
import * as CollectionUtils from './CollectionUtils';
import * as CurrencyUtils from './CurrencyUtils';
import DateUtils from './DateUtils';
import {hasValidDraftComment} from './DraftCommentUtils';
import originalGetReportPolicyID from './getReportPolicyID';
import isReportMessageAttachment from './isReportMessageAttachment';
import localeCompare from './LocaleCompare';
import * as LocalePhoneNumber from './LocalePhoneNumber';
import * as Localize from './Localize';
import Log from './Log';
import {isEmailPublicDomain} from './LoginUtils';
import ModifiedExpenseMessage from './ModifiedExpenseMessage';
import linkingConfig from './Navigation/linkingConfig';
import Navigation from './Navigation/Navigation';
import * as NumberUtils from './NumberUtils';
import Permissions from './Permissions';
import * as PersonalDetailsUtils from './PersonalDetailsUtils';
import * as PhoneNumber from './PhoneNumber';
import * as PolicyUtils from './PolicyUtils';
import type {LastVisibleMessage} from './ReportActionsUtils';
import * as ReportActionsUtils from './ReportActionsUtils';
import shouldAllowRawHTMLMessages from './shouldAllowRawHTMLMessages';
import * as TransactionUtils from './TransactionUtils';
import * as Url from './Url';
import * as UserUtils from './UserUtils';

type AvatarRange = 1 | 2 | 3 | 4 | 5 | 6 | 7 | 8 | 9 | 10 | 11 | 12 | 13 | 14 | 15 | 16 | 17 | 18;

type WelcomeMessage = {showReportName: boolean; phrase1?: string; phrase2?: string};

type ExpenseOriginalMessage = {
    oldComment?: string;
    newComment?: string;
    comment?: string;
    merchant?: string;
    oldCreated?: string;
    created?: string;
    oldMerchant?: string;
    oldAmount?: number;
    amount?: number;
    oldCurrency?: string;
    currency?: string;
    category?: string;
    oldCategory?: string;
    tag?: string;
    oldTag?: string;
    billable?: string;
    oldBillable?: string;
    oldTaxAmount?: number;
    taxAmount?: number;
    taxRate?: string;
    oldTaxRate?: string;
};

type SpendBreakdown = {
    nonReimbursableSpend: number;
    reimbursableSpend: number;
    totalDisplaySpend: number;
};

type ParticipantDetails = [number, string, UserUtils.AvatarSource, UserUtils.AvatarSource];

type OptimisticAddCommentReportAction = Pick<
    ReportAction,
    | 'reportActionID'
    | 'actionName'
    | 'actorAccountID'
    | 'person'
    | 'automatic'
    | 'avatar'
    | 'created'
    | 'message'
    | 'isFirstItem'
    | 'isAttachment'
    | 'attachmentInfo'
    | 'pendingAction'
    | 'shouldShow'
    | 'originalMessage'
    | 'childReportID'
    | 'parentReportID'
    | 'childType'
    | 'childReportName'
    | 'childManagerAccountID'
    | 'childStatusNum'
    | 'childStateNum'
    | 'errors'
> & {isOptimisticAction: boolean};

type OptimisticReportAction = {
    commentText: string;
    reportAction: OptimisticAddCommentReportAction;
};

type UpdateOptimisticParentReportAction = {
    childVisibleActionCount: number;
    childCommenterCount: number;
    childLastVisibleActionCreated: string;
    childOldestFourAccountIDs: string | undefined;
};

type OptimisticExpenseReport = Pick<
    Report,
    | 'reportID'
    | 'chatReportID'
    | 'policyID'
    | 'type'
    | 'ownerAccountID'
    | 'managerID'
    | 'currency'
    | 'reportName'
    | 'stateNum'
    | 'statusNum'
    | 'total'
    | 'nonReimbursableTotal'
    | 'notificationPreference'
    | 'parentReportID'
    | 'lastVisibleActionCreated'
>;

type OptimisticIOUReportAction = Pick<
    ReportAction,
    | 'actionName'
    | 'actorAccountID'
    | 'automatic'
    | 'avatar'
    | 'isAttachment'
    | 'originalMessage'
    | 'message'
    | 'person'
    | 'reportActionID'
    | 'shouldShow'
    | 'created'
    | 'pendingAction'
    | 'receipt'
    | 'whisperedToAccountIDs'
    | 'childReportID'
>;

type ReportRouteParams = {
    reportID: string;
    isSubReportPageRoute: boolean;
};

type ReportOfflinePendingActionAndErrors = {
    reportPendingAction: PendingAction | undefined;
    reportErrors: Errors | null | undefined;
};

type OptimisticApprovedReportAction = Pick<
    ReportAction,
    'actionName' | 'actorAccountID' | 'automatic' | 'avatar' | 'isAttachment' | 'originalMessage' | 'message' | 'person' | 'reportActionID' | 'shouldShow' | 'created' | 'pendingAction'
>;

type OptimisticSubmittedReportAction = Pick<
    ReportAction,
    | 'actionName'
    | 'actorAccountID'
    | 'adminAccountID'
    | 'automatic'
    | 'avatar'
    | 'isAttachment'
    | 'originalMessage'
    | 'message'
    | 'person'
    | 'reportActionID'
    | 'shouldShow'
    | 'created'
    | 'pendingAction'
>;

type OptimisticHoldReportAction = Pick<
    ReportAction,
    'actionName' | 'actorAccountID' | 'automatic' | 'avatar' | 'isAttachment' | 'originalMessage' | 'message' | 'person' | 'reportActionID' | 'shouldShow' | 'created' | 'pendingAction'
>;

type OptimisticCancelPaymentReportAction = Pick<
    ReportAction,
    'actionName' | 'actorAccountID' | 'message' | 'originalMessage' | 'person' | 'reportActionID' | 'shouldShow' | 'created' | 'pendingAction'
>;

type OptimisticEditedTaskReportAction = Pick<
    ReportAction,
    'reportActionID' | 'actionName' | 'pendingAction' | 'actorAccountID' | 'automatic' | 'avatar' | 'created' | 'shouldShow' | 'message' | 'person'
>;

type OptimisticClosedReportAction = Pick<
    ReportAction,
    'actionName' | 'actorAccountID' | 'automatic' | 'avatar' | 'created' | 'message' | 'originalMessage' | 'pendingAction' | 'person' | 'reportActionID' | 'shouldShow'
>;

type OptimisticCreatedReportAction = OriginalMessageCreated &
    Pick<ReportActionBase, 'actorAccountID' | 'automatic' | 'avatar' | 'created' | 'message' | 'person' | 'reportActionID' | 'shouldShow' | 'pendingAction'>;

type OptimisticRenamedReportAction = OriginalMessageRenamed &
    Pick<ReportActionBase, 'actorAccountID' | 'automatic' | 'avatar' | 'created' | 'message' | 'person' | 'reportActionID' | 'shouldShow' | 'pendingAction'>;

type OptimisticChatReport = Pick<
    Report,
    | 'type'
    | 'chatType'
    | 'chatReportID'
    | 'iouReportID'
    | 'isOwnPolicyExpenseChat'
    | 'isPinned'
    | 'lastActorAccountID'
    | 'lastMessageTranslationKey'
    | 'lastMessageHtml'
    | 'lastMessageText'
    | 'lastReadTime'
    | 'lastVisibleActionCreated'
    | 'notificationPreference'
    | 'oldPolicyName'
    | 'ownerAccountID'
    | 'pendingFields'
    | 'parentReportActionID'
    | 'parentReportID'
    | 'participants'
    | 'participantAccountIDs'
    | 'visibleChatMemberAccountIDs'
    | 'policyID'
    | 'reportID'
    | 'reportName'
    | 'stateNum'
    | 'statusNum'
    | 'visibility'
    | 'description'
    | 'writeCapability'
> & {
    isOptimisticReport: true;
};

type OptimisticTaskReportAction = Pick<
    ReportAction,
    | 'reportActionID'
    | 'actionName'
    | 'actorAccountID'
    | 'automatic'
    | 'avatar'
    | 'created'
    | 'isAttachment'
    | 'message'
    | 'originalMessage'
    | 'person'
    | 'pendingAction'
    | 'shouldShow'
    | 'isFirstItem'
    | 'previousMessage'
    | 'errors'
    | 'linkMetadata'
>;

type OptimisticWorkspaceChats = {
    announceChatReportID: string;
    announceChatData: OptimisticChatReport;
    announceReportActionData: Record<string, OptimisticCreatedReportAction>;
    announceCreatedReportActionID: string;
    adminsChatReportID: string;
    adminsChatData: OptimisticChatReport;
    adminsReportActionData: Record<string, OptimisticCreatedReportAction>;
    adminsCreatedReportActionID: string;
    expenseChatReportID: string;
    expenseChatData: OptimisticChatReport;
    expenseReportActionData: Record<string, OptimisticCreatedReportAction>;
    expenseCreatedReportActionID: string;
};

type OptimisticModifiedExpenseReportAction = Pick<
    ReportAction,
    'actionName' | 'actorAccountID' | 'automatic' | 'avatar' | 'created' | 'isAttachment' | 'message' | 'originalMessage' | 'person' | 'pendingAction' | 'reportActionID' | 'shouldShow'
> & {reportID?: string};

type OptimisticTaskReport = Pick<
    Report,
    | 'reportID'
    | 'reportName'
    | 'description'
    | 'ownerAccountID'
    | 'participantAccountIDs'
    | 'visibleChatMemberAccountIDs'
    | 'managerID'
    | 'type'
    | 'parentReportID'
    | 'policyID'
    | 'stateNum'
    | 'statusNum'
    | 'notificationPreference'
    | 'parentReportActionID'
    | 'lastVisibleActionCreated'
>;

type TransactionDetails = {
    created: string;
    amount: number;
    taxAmount?: number;
    taxCode?: string;
    currency: string;
    merchant: string;
    waypoints?: WaypointCollection | string;
    comment: string;
    category: string;
    billable: boolean;
    tag: string;
    mccGroup?: ValueOf<typeof CONST.MCC_GROUPS>;
    cardID: number;
    originalAmount: number;
    originalCurrency: string;
};

type OptimisticIOUReport = Pick<
    Report,
    | 'cachedTotal'
    | 'type'
    | 'chatReportID'
    | 'currency'
    | 'managerID'
    | 'policyID'
    | 'ownerAccountID'
    | 'participantAccountIDs'
    | 'visibleChatMemberAccountIDs'
    | 'reportID'
    | 'stateNum'
    | 'statusNum'
    | 'total'
    | 'reportName'
    | 'notificationPreference'
    | 'parentReportID'
    | 'lastVisibleActionCreated'
>;
type DisplayNameWithTooltips = Array<Pick<PersonalDetails, 'accountID' | 'pronouns' | 'displayName' | 'login' | 'avatar'>>;

type CustomIcon = {
    src: IconAsset;
    color?: string;
};

type OptionData = {
    text?: string;
    alternateText?: string;
    allReportErrors?: Errors;
    brickRoadIndicator?: ValueOf<typeof CONST.BRICK_ROAD_INDICATOR_STATUS> | '' | null;
    tooltipText?: string | null;
    alternateTextMaxLines?: number;
    boldStyle?: boolean;
    customIcon?: CustomIcon;
    subtitle?: string;
    login?: string;
    accountID?: number;
    pronouns?: string;
    status?: Status | null;
    phoneNumber?: string;
    isUnread?: boolean | null;
    isUnreadWithMention?: boolean | null;
    hasDraftComment?: boolean | null;
    keyForList?: string;
    searchText?: string;
    isIOUReportOwner?: boolean | null;
    isArchivedRoom?: boolean | null;
    shouldShowSubscript?: boolean | null;
    isPolicyExpenseChat?: boolean | null;
    isMoneyRequestReport?: boolean | null;
    isExpenseRequest?: boolean | null;
    isAllowedToComment?: boolean | null;
    isThread?: boolean | null;
    isTaskReport?: boolean | null;
    parentReportAction?: OnyxEntry<ReportAction>;
    displayNamesWithTooltips?: DisplayNameWithTooltips | null;
    isDefaultRoom?: boolean;
    isExpenseReport?: boolean;
    isOptimisticPersonalDetail?: boolean;
    selected?: boolean;
    isOptimisticAccount?: boolean;
    isSelected?: boolean;
    descriptiveText?: string;
    notificationPreference?: NotificationPreference | null;
    isDisabled?: boolean | null;
    name?: string | null;
    isSelfDM?: boolean;
    reportID?: string;
    enabled?: boolean;
    data?: Partial<TaxRate>;
} & Report;

type OnyxDataTaskAssigneeChat = {
    optimisticData: OnyxUpdate[];
    successData: OnyxUpdate[];
    failureData: OnyxUpdate[];
    optimisticAssigneeAddComment?: OptimisticReportAction;
    optimisticChatCreatedReportAction?: OptimisticCreatedReportAction;
};

type Ancestor = {
    report: Report;
    reportAction: ReportAction;
    shouldDisplayNewMarker: boolean;
};

type AncestorIDs = {
    reportIDs: string[];
    reportActionsIDs: string[];
};

type MissingPaymentMethod = 'bankAccount' | 'wallet';

type OutstandingChildRequest = {
    hasOutstandingChildRequest?: boolean;
};

let currentUserEmail: string | undefined;
let currentUserPrivateDomain: string | undefined;
let currentUserAccountID: number | undefined;
let isAnonymousUser = false;

const defaultAvatarBuildingIconTestID = 'SvgDefaultAvatarBuilding Icon';

Onyx.connect({
    key: ONYXKEYS.SESSION,
    callback: (value) => {
        // When signed out, val is undefined
        if (!value) {
            return;
        }

        currentUserEmail = value.email;
        currentUserAccountID = value.accountID;
        isAnonymousUser = value.authTokenType === CONST.AUTH_TOKEN_TYPES.ANONYMOUS;
        currentUserPrivateDomain = isEmailPublicDomain(currentUserEmail ?? '') ? '' : Str.extractEmailDomain(currentUserEmail ?? '');
    },
});

let allPersonalDetails: OnyxCollection<PersonalDetails>;
let allPersonalDetailLogins: string[];
let currentUserPersonalDetails: OnyxEntry<PersonalDetails>;
Onyx.connect({
    key: ONYXKEYS.PERSONAL_DETAILS_LIST,
    callback: (value) => {
        currentUserPersonalDetails = value?.[currentUserAccountID ?? -1] ?? null;
        allPersonalDetails = value ?? {};
        allPersonalDetailLogins = Object.values(allPersonalDetails).map((personalDetail) => personalDetail?.login ?? '');
    },
});

let allReports: OnyxCollection<Report>;
Onyx.connect({
    key: ONYXKEYS.COLLECTION.REPORT,
    waitForCollectionCallback: true,
    callback: (value) => (allReports = value),
});

let doesDomainHaveApprovedAccountant = false;
Onyx.connect({
    key: ONYXKEYS.ACCOUNT,
    callback: (value) => (doesDomainHaveApprovedAccountant = value?.doesDomainHaveApprovedAccountant ?? false),
});

let allPolicies: OnyxCollection<Policy>;
Onyx.connect({
    key: ONYXKEYS.COLLECTION.POLICY,
    waitForCollectionCallback: true,
    callback: (value) => (allPolicies = value),
});

let allBetas: OnyxEntry<Beta[]>;
Onyx.connect({
    key: ONYXKEYS.BETAS,
    callback: (value) => (allBetas = value),
});

let allTransactions: OnyxCollection<Transaction> = {};
Onyx.connect({
    key: ONYXKEYS.COLLECTION.TRANSACTION,
    waitForCollectionCallback: true,
    callback: (value) => {
        if (!value) {
            return;
        }
        allTransactions = Object.fromEntries(Object.entries(value).filter(([, transaction]) => transaction));
    },
});

const reportActionsByReport: OnyxCollection<ReportActions> = {};
Onyx.connect({
    key: ONYXKEYS.COLLECTION.REPORT_ACTIONS,
    callback: (actions, key) => {
        if (!key || !actions) {
            return;
        }

        const reportID = CollectionUtils.extractCollectionItemID(key);
        reportActionsByReport[reportID] = actions;
    },
});

let lastUpdatedReport: OnyxEntry<Report>;

Onyx.connect({
    key: ONYXKEYS.COLLECTION.REPORT,
    callback: (value) => {
        if (!value) {
            return;
        }

        lastUpdatedReport = value;
    },
});

function getLastUpdatedReport(): OnyxEntry<Report> {
    return lastUpdatedReport;
}

function getCurrentUserAvatarOrDefault(): UserUtils.AvatarSource {
    return currentUserPersonalDetails?.avatar ?? UserUtils.getDefaultAvatarURL(currentUserAccountID);
}

function getCurrentUserDisplayNameOrEmail(): string | undefined {
    return currentUserPersonalDetails?.displayName ?? currentUserEmail;
}

function getChatType(report: OnyxEntry<Report> | Participant | EmptyObject): ValueOf<typeof CONST.REPORT.CHAT_TYPE> | undefined {
    return report?.chatType;
}

/**
 * Get the report given a reportID
 */
function getReport(reportID: string | undefined): OnyxEntry<Report> {
    if (!allReports) {
        return null;
    }

    return allReports?.[`${ONYXKEYS.COLLECTION.REPORT}${reportID}`];
}

/**
 * Returns the parentReport if the given report is a thread
 */
function getParentReport(report: OnyxEntry<Report> | EmptyObject): OnyxEntry<Report> | EmptyObject {
    if (!report?.parentReportID) {
        return {};
    }
    return allReports?.[`${ONYXKEYS.COLLECTION.REPORT}${report.parentReportID}`] ?? {};
}

/**
 * Returns the root parentReport if the given report is nested.
 * Uses recursion to iterate any depth of nested reports.
 */
function getRootParentReport(report: OnyxEntry<Report> | undefined | EmptyObject): OnyxEntry<Report> | EmptyObject {
    if (!report) {
        return {};
    }

    // Returns the current report as the root report, because it does not have a parentReportID
    if (!report?.parentReportID) {
        return report;
    }

    const parentReport = getReport(report?.parentReportID);

    // Runs recursion to iterate a parent report
    return getRootParentReport(!isEmptyObject(parentReport) ? parentReport : null);
}

/**
 * Returns the policy of the report
 */
function getPolicy(policyID: string | undefined): Policy | EmptyObject {
    if (!allPolicies || !policyID) {
        return {};
    }
    return allPolicies[`${ONYXKEYS.COLLECTION.POLICY}${policyID}`] ?? {};
}

/**
 * Get the policy type from a given report
 * @param policies must have Onyxkey prefix (i.e 'policy_') for keys
 */
function getPolicyType(report: OnyxEntry<Report>, policies: OnyxCollection<Policy>): string {
    return policies?.[`${ONYXKEYS.COLLECTION.POLICY}${report?.policyID}`]?.type ?? '';
}

/**
 * Get the policy name from a given report
 */
function getPolicyName(report: OnyxEntry<Report> | undefined | EmptyObject, returnEmptyIfNotFound = false, policy: OnyxEntry<Policy> | undefined = undefined): string {
    const noPolicyFound = returnEmptyIfNotFound ? '' : Localize.translateLocal('workspace.common.unavailable');
    if (isEmptyObject(report)) {
        return noPolicyFound;
    }

    if ((!allPolicies || Object.keys(allPolicies).length === 0) && !report?.policyName) {
        return Localize.translateLocal('workspace.common.unavailable');
    }
    const finalPolicy = policy ?? allPolicies?.[`${ONYXKEYS.COLLECTION.POLICY}${report?.policyID}`];

    const parentReport = getRootParentReport(report);

    // Rooms send back the policy name with the reportSummary,
    // since they can also be accessed by people who aren't in the workspace
    // eslint-disable-next-line @typescript-eslint/prefer-nullish-coalescing
    const policyName = finalPolicy?.name || report?.policyName || report?.oldPolicyName || parentReport?.oldPolicyName || noPolicyFound;

    return policyName;
}

/**
 * Returns the concatenated title for the PrimaryLogins of a report
 */
function getReportParticipantsTitle(accountIDs: number[]): string {
    // Somehow it's possible for the logins coming from report.participantAccountIDs to contain undefined values so we use .filter(Boolean) to remove them.
    return accountIDs.filter(Boolean).join(', ');
}

/**
 * Checks if a report is a chat report.
 */
function isChatReport(report: OnyxEntry<Report> | EmptyObject): boolean {
    return report?.type === CONST.REPORT.TYPE.CHAT;
}

/**
 * Checks if a report is an Expense report.
 */
function isExpenseReport(report: OnyxEntry<Report> | EmptyObject): boolean {
    return report?.type === CONST.REPORT.TYPE.EXPENSE;
}

/**
 * Checks if a report is an IOU report using report or reportID
 */
function isIOUReport(reportOrID: OnyxEntry<Report> | string | EmptyObject): boolean {
    const report = typeof reportOrID === 'string' ? allReports?.[`${ONYXKEYS.COLLECTION.REPORT}${reportOrID}`] ?? null : reportOrID;
    return report?.type === CONST.REPORT.TYPE.IOU;
}

/**
 * Checks if a report is an IOU report using report
 */
function isIOUReportUsingReport(report: OnyxEntry<Report> | EmptyObject): report is Report {
    return report?.type === CONST.REPORT.TYPE.IOU;
}
/**
 * Checks if a report is a task report.
 */
function isTaskReport(report: OnyxEntry<Report>): boolean {
    return report?.type === CONST.REPORT.TYPE.TASK;
}

/**
 * Checks if a task has been cancelled
 * When a task is deleted, the parentReportAction is updated to have a isDeletedParentAction deleted flag
 * This is because when you delete a task, we still allow you to chat on the report itself
 * There's another situation where you don't have access to the parentReportAction (because it was created in a chat you don't have access to)
 * In this case, we have added the key to the report itself
 */
function isCanceledTaskReport(report: OnyxEntry<Report> | EmptyObject = {}, parentReportAction: OnyxEntry<ReportAction> | EmptyObject = {}): boolean {
    if (!isEmptyObject(parentReportAction) && (parentReportAction?.message?.[0]?.isDeletedParentAction ?? false)) {
        return true;
    }

    if (!isEmptyObject(report) && report?.isDeletedParentAction) {
        return true;
    }

    return false;
}

/**
 * Checks if a report is an open task report.
 *
 * @param parentReportAction - The parent report action of the report (Used to check if the task has been canceled)
 */
function isOpenTaskReport(report: OnyxEntry<Report>, parentReportAction: OnyxEntry<ReportAction> | EmptyObject = {}): boolean {
    return (
        isTaskReport(report) && !isCanceledTaskReport(report, parentReportAction) && report?.stateNum === CONST.REPORT.STATE_NUM.OPEN && report?.statusNum === CONST.REPORT.STATUS_NUM.OPEN
    );
}

/**
 * Checks if a report is a completed task report.
 */
function isCompletedTaskReport(report: OnyxEntry<Report>): boolean {
    return isTaskReport(report) && report?.stateNum === CONST.REPORT.STATE_NUM.APPROVED && report?.statusNum === CONST.REPORT.STATUS_NUM.APPROVED;
}

/**
 * Checks if the current user is the manager of the supplied report
 */
function isReportManager(report: OnyxEntry<Report>): boolean {
    return Boolean(report && report.managerID === currentUserAccountID);
}

/**
 * Checks if the supplied report has been approved
 */
function isReportApproved(reportOrID: OnyxEntry<Report> | string | EmptyObject): boolean {
    const report = typeof reportOrID === 'string' ? allReports?.[`${ONYXKEYS.COLLECTION.REPORT}${reportOrID}`] ?? null : reportOrID;
    return report?.stateNum === CONST.REPORT.STATE_NUM.APPROVED && report?.statusNum === CONST.REPORT.STATUS_NUM.APPROVED;
}

/**
 * Checks if the supplied report is an expense report in Open state and status.
 */
function isOpenExpenseReport(report: OnyxEntry<Report> | EmptyObject): boolean {
    return isExpenseReport(report) && report?.stateNum === CONST.REPORT.STATE_NUM.OPEN && report?.statusNum === CONST.REPORT.STATUS_NUM.OPEN;
}

/**
 * Checks if the supplied report has a common policy member with the array passed in params.
 */
function hasParticipantInArray(report: OnyxEntry<Report>, policyMemberAccountIDs: number[]) {
    if (!report?.participantAccountIDs) {
        return false;
    }

    const policyMemberAccountIDsSet = new Set(policyMemberAccountIDs);

    for (const reportParticipant of report.participantAccountIDs) {
        if (policyMemberAccountIDsSet.has(reportParticipant)) {
            return true;
        }
    }

    return false;
}

/**
 * Whether the Money Request report is settled
 */
function isSettled(reportID: string | undefined): boolean {
    if (!allReports || !reportID) {
        return false;
    }
    const report: Report | EmptyObject = allReports[`${ONYXKEYS.COLLECTION.REPORT}${reportID}`] ?? {};
    if (isEmptyObject(report) || report.isWaitingOnBankAccount) {
        return false;
    }

    // In case the payment is scheduled and we are waiting for the payee to set up their wallet,
    // consider the report as paid as well.
    if (report.isWaitingOnBankAccount && report.statusNum === CONST.REPORT.STATUS_NUM.APPROVED) {
        return true;
    }

    return report?.statusNum === CONST.REPORT.STATUS_NUM.REIMBURSED;
}

/**
 * Whether the current user is the submitter of the report
 */
function isCurrentUserSubmitter(reportID: string): boolean {
    if (!allReports) {
        return false;
    }
    const report = allReports[`${ONYXKEYS.COLLECTION.REPORT}${reportID}`];
    return Boolean(report && report.ownerAccountID === currentUserAccountID);
}

/**
 * Whether the provided report is an Admin room
 */
function isAdminRoom(report: OnyxEntry<Report>): boolean {
    return getChatType(report) === CONST.REPORT.CHAT_TYPE.POLICY_ADMINS;
}

/**
 * Whether the provided report is an Admin-only posting room
 */
function isAdminsOnlyPostingRoom(report: OnyxEntry<Report>): boolean {
    return report?.writeCapability === CONST.REPORT.WRITE_CAPABILITIES.ADMINS;
}

/**
 * Whether the provided report is a Announce room
 */
function isAnnounceRoom(report: OnyxEntry<Report>): boolean {
    return getChatType(report) === CONST.REPORT.CHAT_TYPE.POLICY_ANNOUNCE;
}

/**
 * Whether the provided report is a default room
 */
function isDefaultRoom(report: OnyxEntry<Report>): boolean {
    return CONST.DEFAULT_POLICY_ROOM_CHAT_TYPES.some((type) => type === getChatType(report));
}

/**
 * Whether the provided report is a Domain room
 */
function isDomainRoom(report: OnyxEntry<Report>): boolean {
    return getChatType(report) === CONST.REPORT.CHAT_TYPE.DOMAIN_ALL;
}

/**
 * Whether the provided report is a user created policy room
 */
function isUserCreatedPolicyRoom(report: OnyxEntry<Report>): boolean {
    return getChatType(report) === CONST.REPORT.CHAT_TYPE.POLICY_ROOM;
}

/**
 * Whether the provided report is a Policy Expense chat.
 */
function isPolicyExpenseChat(report: OnyxEntry<Report> | Participant | EmptyObject): boolean {
    return getChatType(report) === CONST.REPORT.CHAT_TYPE.POLICY_EXPENSE_CHAT || (report?.isPolicyExpenseChat ?? false);
}

/**
 * Whether the provided report belongs to a Control policy and is an expense chat
 */
function isControlPolicyExpenseChat(report: OnyxEntry<Report>): boolean {
    return isPolicyExpenseChat(report) && getPolicyType(report, allPolicies) === CONST.POLICY.TYPE.CORPORATE;
}

/**
 * Whether the provided report belongs to a Free, Collect or Control policy
 */
function isGroupPolicy(report: OnyxEntry<Report>): boolean {
    const policyType = getPolicyType(report, allPolicies);
    return policyType === CONST.POLICY.TYPE.CORPORATE || policyType === CONST.POLICY.TYPE.TEAM || policyType === CONST.POLICY.TYPE.FREE;
}

/**
 * Whether the provided report belongs to a Control or Collect policy
 */
function isPaidGroupPolicy(report: OnyxEntry<Report>): boolean {
    const policyType = getPolicyType(report, allPolicies);
    return policyType === CONST.POLICY.TYPE.CORPORATE || policyType === CONST.POLICY.TYPE.TEAM;
}

/**
 * Whether the provided report belongs to a Control or Collect policy and is an expense chat
 */
function isPaidGroupPolicyExpenseChat(report: OnyxEntry<Report>): boolean {
    return isPolicyExpenseChat(report) && isPaidGroupPolicy(report);
}

/**
 * Whether the provided report belongs to a Control policy and is an expense report
 */
function isControlPolicyExpenseReport(report: OnyxEntry<Report>): boolean {
    return isExpenseReport(report) && getPolicyType(report, allPolicies) === CONST.POLICY.TYPE.CORPORATE;
}

/**
 * Whether the provided report belongs to a Control or Collect policy and is an expense report
 */
function isPaidGroupPolicyExpenseReport(report: OnyxEntry<Report>): boolean {
    return isExpenseReport(report) && isPaidGroupPolicy(report);
}

/**
 * Whether the provided report is a chat room
 */
function isChatRoom(report: OnyxEntry<Report>): boolean {
    return isUserCreatedPolicyRoom(report) || isDefaultRoom(report);
}

/**
 * Whether the provided report is a public room
 */
function isPublicRoom(report: OnyxEntry<Report>): boolean {
    return report?.visibility === CONST.REPORT.VISIBILITY.PUBLIC || report?.visibility === CONST.REPORT.VISIBILITY.PUBLIC_ANNOUNCE;
}

/**
 * Whether the provided report is a public announce room
 */
function isPublicAnnounceRoom(report: OnyxEntry<Report>): boolean {
    return report?.visibility === CONST.REPORT.VISIBILITY.PUBLIC_ANNOUNCE;
}

/**
 * If the report is a policy expense, the route should be for adding bank account for that policy
 * else since the report is a personal IOU, the route should be for personal bank account.
 */
function getBankAccountRoute(report: OnyxEntry<Report>): Route {
    return isPolicyExpenseChat(report) ? ROUTES.BANK_ACCOUNT_WITH_STEP_TO_OPEN.getRoute('', report?.policyID) : ROUTES.SETTINGS_ADD_BANK_ACCOUNT;
}

/**
 * Check if personal detail of accountID is empty or optimistic data
 */
function isOptimisticPersonalDetail(accountID: number): boolean {
    return isEmptyObject(allPersonalDetails?.[accountID]) || !!allPersonalDetails?.[accountID]?.isOptimisticPersonalDetail;
}

/**
 * Checks if a report is a task report from a policy expense chat.
 */
function isWorkspaceTaskReport(report: OnyxEntry<Report>): boolean {
    if (!isTaskReport(report)) {
        return false;
    }
    const parentReport = allReports?.[`${ONYXKEYS.COLLECTION.REPORT}${report?.parentReportID}`] ?? null;
    return isPolicyExpenseChat(parentReport);
}

/**
 * Returns true if report has a parent
 */
function isThread(report: OnyxEntry<Report>): boolean {
    return Boolean(report?.parentReportID && report?.parentReportActionID);
}

/**
 * Returns true if report is of type chat and has a parent and is therefore a Thread.
 */
function isChatThread(report: OnyxEntry<Report>): boolean {
    return isThread(report) && report?.type === CONST.REPORT.TYPE.CHAT;
}

function isDM(report: OnyxEntry<Report>): boolean {
    return isChatReport(report) && !getChatType(report) && !isThread(report);
}

function isSelfDM(report: OnyxEntry<Report>): boolean {
    return getChatType(report) === CONST.REPORT.CHAT_TYPE.SELF_DM;
}

function isGroupChat(report: OnyxEntry<Report> | Partial<Report>): boolean {
    return getChatType(report) === CONST.REPORT.CHAT_TYPE.GROUP;
}

/**
 * Only returns true if this is our main 1:1 DM report with Concierge
 */
function isConciergeChatReport(report: OnyxEntry<Report>): boolean {
    return report?.participantAccountIDs?.length === 1 && Number(report.participantAccountIDs?.[0]) === CONST.ACCOUNT_ID.CONCIERGE && !isChatThread(report);
}

function findSelfDMReportID(): string | undefined {
    if (!allReports) {
        return;
    }

    const selfDMReport = Object.values(allReports).find((report) => isSelfDM(report) && !isThread(report));
    return selfDMReport?.reportID;
}

/**
 * Checks if the supplied report belongs to workspace based on the provided params. If the report's policyID is _FAKE_ or has no value, it means this report is a DM.
 * In this case report and workspace members must be compared to determine whether the report belongs to the workspace.
 */
function doesReportBelongToWorkspace(report: OnyxEntry<Report>, policyMemberAccountIDs: number[], policyID?: string) {
    return (
        isConciergeChatReport(report) ||
        (report?.policyID === CONST.POLICY.ID_FAKE || !report?.policyID ? hasParticipantInArray(report, policyMemberAccountIDs) : report?.policyID === policyID)
    );
}

/**
 * Given an array of reports, return them filtered by a policyID and policyMemberAccountIDs.
 */
function filterReportsByPolicyIDAndMemberAccountIDs(reports: Report[], policyMemberAccountIDs: number[] = [], policyID?: string) {
    return reports.filter((report) => !!report && doesReportBelongToWorkspace(report, policyMemberAccountIDs, policyID));
}

/**
 * Given an array of reports, return them sorted by the last read timestamp.
 */
function sortReportsByLastRead(reports: Array<OnyxEntry<Report>>, reportMetadata: OnyxCollection<ReportMetadata>): Array<OnyxEntry<Report>> {
    return reports
        .filter((report) => !!report?.reportID && !!(reportMetadata?.[`${ONYXKEYS.COLLECTION.REPORT_METADATA}${report.reportID}`]?.lastVisitTime ?? report?.lastReadTime))
        .sort((a, b) => {
            const aTime = new Date(reportMetadata?.[`${ONYXKEYS.COLLECTION.REPORT_METADATA}${a?.reportID}`]?.lastVisitTime ?? a?.lastReadTime ?? '');
            const bTime = new Date(reportMetadata?.[`${ONYXKEYS.COLLECTION.REPORT_METADATA}${b?.reportID}`]?.lastVisitTime ?? b?.lastReadTime ?? '');

            return aTime.valueOf() - bTime.valueOf();
        });
}

/**
 * Returns true if report is still being processed
 */
function isProcessingReport(report: OnyxEntry<Report> | EmptyObject): boolean {
    return report?.stateNum === CONST.REPORT.STATE_NUM.SUBMITTED && report?.statusNum === CONST.REPORT.STATUS_NUM.SUBMITTED;
}

/**
 * Check if the report is a single chat report that isn't a thread
 * and personal detail of participant is optimistic data
 */
function shouldDisableDetailPage(report: OnyxEntry<Report>): boolean {
    const participantAccountIDs = report?.participantAccountIDs ?? [];

    if (isChatRoom(report) || isPolicyExpenseChat(report) || isChatThread(report) || isTaskReport(report)) {
        return false;
    }
    if (participantAccountIDs.length === 1) {
        return isOptimisticPersonalDetail(participantAccountIDs[0]);
    }
    return false;
}

/**
 * Returns true if this report has only one participant and it's an Expensify account.
 */
function isExpensifyOnlyParticipantInReport(report: OnyxEntry<Report>): boolean {
    const reportParticipants = report?.participantAccountIDs?.filter((accountID) => accountID !== currentUserAccountID) ?? [];
    return reportParticipants.length === 1 && reportParticipants.some((accountID) => CONST.EXPENSIFY_ACCOUNT_IDS.includes(accountID));
}

/**
 * Returns whether a given report can have tasks created in it.
 * We only prevent the task option if it's a DM/group-DM and the other users are all special Expensify accounts
 *
 */
function canCreateTaskInReport(report: OnyxEntry<Report>): boolean {
    const otherReportParticipants = report?.participantAccountIDs?.filter((accountID) => accountID !== currentUserAccountID) ?? [];
    const areExpensifyAccountsOnlyOtherParticipants = otherReportParticipants?.length >= 1 && otherReportParticipants?.every((accountID) => CONST.EXPENSIFY_ACCOUNT_IDS.includes(accountID));
    if (areExpensifyAccountsOnlyOtherParticipants && isDM(report)) {
        return false;
    }

    return true;
}

/**
 * Returns true if there are any Expensify accounts (i.e. with domain 'expensify.com') in the set of accountIDs
 * by cross-referencing the accountIDs with personalDetails.
 */
function hasExpensifyEmails(accountIDs: number[]): boolean {
    return accountIDs.some((accountID) => Str.extractEmailDomain(allPersonalDetails?.[accountID]?.login ?? '') === CONST.EXPENSIFY_PARTNER_NAME);
}

/**
 * Returns true if there are any guides accounts (team.expensify.com) in a list of accountIDs
 * by cross-referencing the accountIDs with personalDetails since guides that are participants
 * of the user's chats should have their personal details in Onyx.
 */
function hasExpensifyGuidesEmails(accountIDs: number[]): boolean {
    return accountIDs.some((accountID) => Str.extractEmailDomain(allPersonalDetails?.[accountID]?.login ?? '') === CONST.EMAIL.GUIDES_DOMAIN);
}

function findLastAccessedReport(
    reports: OnyxCollection<Report>,
    ignoreDomainRooms: boolean,
    policies: OnyxCollection<Policy>,
    isFirstTimeNewExpensifyUser: boolean,
    openOnAdminRoom = false,
    reportMetadata: OnyxCollection<ReportMetadata> = {},
    policyID?: string,
    policyMemberAccountIDs: number[] = [],
): OnyxEntry<Report> {
    // If it's the user's first time using New Expensify, then they could either have:
    //   - just a Concierge report, if so we'll return that
    //   - their Concierge report, and a separate report that must have deeplinked them to the app before they created their account.
    // If it's the latter, we'll use the deeplinked report over the Concierge report,
    // since the Concierge report would be incorrectly selected over the deep-linked report in the logic below.

    let reportsValues = Object.values(reports ?? {}) as Report[];

    if (!!policyID || policyMemberAccountIDs.length > 0) {
        reportsValues = filterReportsByPolicyIDAndMemberAccountIDs(reportsValues, policyMemberAccountIDs, policyID);
    }

    let sortedReports = sortReportsByLastRead(reportsValues, reportMetadata);

    let adminReport: OnyxEntry<Report> | undefined;
    if (openOnAdminRoom) {
        adminReport = sortedReports.find((report) => {
            const chatType = getChatType(report);
            return chatType === CONST.REPORT.CHAT_TYPE.POLICY_ADMINS;
        });
    }

    if (ignoreDomainRooms) {
        // We allow public announce rooms, admins, and announce rooms through since we bypass the default rooms beta for them.
        // Check where ReportUtils.findLastAccessedReport is called in MainDrawerNavigator.js for more context.
        // Domain rooms are now the only type of default room that are on the defaultRooms beta.
        sortedReports = sortedReports.filter(
            (report) => !isDomainRoom(report) || getPolicyType(report, policies) === CONST.POLICY.TYPE.FREE || hasExpensifyGuidesEmails(report?.participantAccountIDs ?? []),
        );
    }

    if (isFirstTimeNewExpensifyUser) {
        if (sortedReports.length === 1) {
            return sortedReports[0];
        }

        return adminReport ?? sortedReports.find((report) => !isConciergeChatReport(report)) ?? null;
    }

    return adminReport ?? sortedReports.at(-1) ?? null;
}

/**
 * Whether the provided report has expenses
 */
function hasExpenses(reportID?: string): boolean {
    return !!Object.values(allTransactions ?? {}).find((transaction) => `${transaction?.reportID}` === `${reportID}`);
}

/**
 * Whether the provided report is a closed expense report with no expenses
 */
function isClosedExpenseReportWithNoExpenses(report: OnyxEntry<Report>): boolean {
    return report?.statusNum === CONST.REPORT.STATUS_NUM.CLOSED && isExpenseReport(report) && !hasExpenses(report.reportID);
}

/**
 * Whether the provided report is an archived room
 */
function isArchivedRoom(report: OnyxEntry<Report> | EmptyObject): boolean {
    return report?.statusNum === CONST.REPORT.STATUS_NUM.CLOSED && report?.stateNum === CONST.REPORT.STATE_NUM.APPROVED;
}

/**
 * Whether the provided report is the admin's room
 */
function isJoinRequestInAdminRoom(report: OnyxEntry<Report>): boolean {
    if (!report) {
        return false;
    }
    return ReportActionsUtils.isActionableJoinRequestPending(report.reportID);
}

/**
 * Checks if the current user is allowed to comment on the given report.
 */
function isAllowedToComment(report: OnyxEntry<Report>): boolean {
    // Default to allowing all users to post
    const capability = report?.writeCapability ?? CONST.REPORT.WRITE_CAPABILITIES.ALL;

    if (capability === CONST.REPORT.WRITE_CAPABILITIES.ALL) {
        return true;
    }

    // If unauthenticated user opens public chat room using deeplink, they do not have policies available and they cannot comment
    if (!allPolicies) {
        return false;
    }

    // If we've made it here, commenting on this report is restricted.
    // If the user is an admin, allow them to post.
    const policy = allPolicies[`${ONYXKEYS.COLLECTION.POLICY}${report?.policyID}`];
    return policy?.role === CONST.POLICY.ROLE.ADMIN;
}

/**
 * Checks if the current user is the admin of the policy given the policy expense chat.
 */
function isPolicyExpenseChatAdmin(report: OnyxEntry<Report>, policies: OnyxCollection<Policy>): boolean {
    if (!isPolicyExpenseChat(report)) {
        return false;
    }

    const policyRole = policies?.[`${ONYXKEYS.COLLECTION.POLICY}${report?.policyID}`]?.role;

    return policyRole === CONST.POLICY.ROLE.ADMIN;
}

/**
 * Checks if the current user is the admin of the policy.
 */
function isPolicyAdmin(policyID: string, policies: OnyxCollection<Policy>): boolean {
    const policyRole = policies?.[`${ONYXKEYS.COLLECTION.POLICY}${policyID}`]?.role;

    return policyRole === CONST.POLICY.ROLE.ADMIN;
}

/**
 * Returns true if report has a single participant.
 */
function hasSingleParticipant(report: OnyxEntry<Report>): boolean {
    return report?.participantAccountIDs?.length === 1;
}

/**
 * Checks whether all the transactions linked to the IOU report are of the Distance Request type with pending routes
 */
function hasOnlyTransactionsWithPendingRoutes(iouReportID: string | undefined): boolean {
    const transactions = TransactionUtils.getAllReportTransactions(iouReportID);

    // Early return false in case not having any transaction
    if (!transactions || transactions.length === 0) {
        return false;
    }

    return transactions.every((transaction) => TransactionUtils.isFetchingWaypointsFromServer(transaction));
}

/**
 * If the report is a thread and has a chat type set, it is a workspace chat.
 */
function isWorkspaceThread(report: OnyxEntry<Report>): boolean {
    const chatType = getChatType(report);
    return isThread(report) && isChatReport(report) && CONST.WORKSPACE_ROOM_TYPES.some((type) => chatType === type);
}

/**
 * Returns true if reportAction is the first chat preview of a Thread
 */
function isThreadFirstChat(reportAction: OnyxEntry<ReportAction>, reportID: string): boolean {
    return reportAction?.childReportID?.toString() === reportID;
}

/**
 * Checks if a report is a child report.
 */
function isChildReport(report: OnyxEntry<Report>): boolean {
    return isThread(report) || isTaskReport(report);
}

/**
 * An Expense Request is a thread where the parent report is an Expense Report and
 * the parentReportAction is a transaction.
 */
function isExpenseRequest(report: OnyxEntry<Report>): boolean {
    if (isThread(report)) {
        const parentReportAction = ReportActionsUtils.getParentReportAction(report);
        const parentReport = allReports?.[`${ONYXKEYS.COLLECTION.REPORT}${report?.parentReportID}`] ?? null;
        return isExpenseReport(parentReport) && !isEmptyObject(parentReportAction) && ReportActionsUtils.isTransactionThread(parentReportAction);
    }
    return false;
}

/**
 * An IOU Request is a thread where the parent report is an IOU Report and
 * the parentReportAction is a transaction.
 */
function isIOURequest(report: OnyxEntry<Report>): boolean {
    if (isThread(report)) {
        const parentReportAction = ReportActionsUtils.getParentReportAction(report);
        const parentReport = allReports?.[`${ONYXKEYS.COLLECTION.REPORT}${report?.parentReportID}`] ?? null;
        return isIOUReport(parentReport) && !isEmptyObject(parentReportAction) && ReportActionsUtils.isTransactionThread(parentReportAction);
    }
    return false;
}

/**
 * A Track Expense Report is a thread where the parent the parentReportAction is a transaction, and
 * parentReportAction has type of track.
 */
function isTrackExpenseReport(report: OnyxEntry<Report>): boolean {
    if (isThread(report)) {
        const parentReportAction = ReportActionsUtils.getParentReportAction(report);
        return !isEmptyObject(parentReportAction) && ReportActionsUtils.isTrackExpenseAction(parentReportAction);
    }
    return false;
}

/**
 * Checks if a report is an IOU or expense request.
 */
function isMoneyRequest(reportOrID: OnyxEntry<Report> | string): boolean {
    const report = typeof reportOrID === 'string' ? allReports?.[`${ONYXKEYS.COLLECTION.REPORT}${reportOrID}`] ?? null : reportOrID;
    return isIOURequest(report) || isExpenseRequest(report);
}

/**
 * Checks if a report is an IOU or expense report.
 */
function isMoneyRequestReport(reportOrID: OnyxEntry<Report> | EmptyObject | string): boolean {
    const report = typeof reportOrID === 'object' ? reportOrID : allReports?.[`${ONYXKEYS.COLLECTION.REPORT}${reportOrID}`] ?? null;
    return isIOUReport(report) || isExpenseReport(report);
}

/**
 * Checks if a report has only one transaction associated with it
 */
function isOneTransactionReport(reportID: string): boolean {
    const reportActions = reportActionsByReport?.[reportID] ?? ([] as ReportAction[]);
    return ReportActionsUtils.getOneTransactionThreadReportID(reportID, reportActions) !== null;
}

/**
 * Checks if a report is a transaction thread associated with a report that has only one transaction
 */
function isOneTransactionThread(reportID: string, parentReportID: string): boolean {
    const parentReportActions = reportActionsByReport?.[`${ONYXKEYS.COLLECTION.REPORT_ACTIONS}${parentReportID}`] ?? ([] as ReportAction[]);
    const transactionThreadReportID = ReportActionsUtils.getOneTransactionThreadReportID(parentReportID, parentReportActions);
    return reportID === transactionThreadReportID;
}

/**
 * Should return true only for personal 1:1 report
 *
 */
function isOneOnOneChat(report: OnyxEntry<Report>): boolean {
    const participantAccountIDs = report?.participantAccountIDs ?? [];
    return (
        !isChatRoom(report) &&
        !isExpenseRequest(report) &&
        !isMoneyRequestReport(report) &&
        !isPolicyExpenseChat(report) &&
        !isTaskReport(report) &&
        isDM(report) &&
        !isIOUReport(report) &&
        participantAccountIDs.length === 1
    );
}

/**
 * Checks if the current user is a payer of the request
 */

function isPayer(session: OnyxEntry<Session>, iouReport: OnyxEntry<Report>) {
    const isApproved = isReportApproved(iouReport);
    const policy = allPolicies?.[`${ONYXKEYS.COLLECTION.POLICY}${iouReport?.policyID}`] ?? null;
    const policyType = policy?.type;
    const isAdmin = policyType !== CONST.POLICY.TYPE.PERSONAL && policy?.role === CONST.POLICY.ROLE.ADMIN;
    const isManager = iouReport?.managerID === session?.accountID;
    if (isPaidGroupPolicy(iouReport)) {
        if (policy?.reimbursementChoice === CONST.POLICY.REIMBURSEMENT_CHOICES.REIMBURSEMENT_YES) {
            const isReimburser = session?.email === policy?.achAccount?.reimburser;
            return (!policy?.achAccount?.reimburser || isReimburser) && (isApproved || isManager);
        }
        if (policy?.reimbursementChoice === CONST.POLICY.REIMBURSEMENT_CHOICES.REIMBURSEMENT_MANUAL) {
            return isAdmin && (isApproved || isManager);
        }
        return false;
    }
    return isAdmin || (isMoneyRequestReport(iouReport) && isManager);
}

/**
 * Get the notification preference given a report
 */
function getReportNotificationPreference(report: OnyxEntry<Report>): string | number {
    return report?.notificationPreference ?? '';
}

/**
 * Checks if the current user is the action's author
 */
function isActionCreator(reportAction: OnyxEntry<ReportAction> | Partial<ReportAction>): boolean {
    return reportAction?.actorAccountID === currentUserAccountID;
}

/**
 * Returns the notification preference of the action's child report if it exists.
 * Otherwise, calculates it based on the action's authorship.
 */
function getChildReportNotificationPreference(reportAction: OnyxEntry<ReportAction> | Partial<ReportAction>): NotificationPreference {
    const childReportNotificationPreference = reportAction?.childReportNotificationPreference ?? '';
    if (childReportNotificationPreference) {
        return childReportNotificationPreference;
    }

    return isActionCreator(reportAction) ? CONST.REPORT.NOTIFICATION_PREFERENCE.ALWAYS : CONST.REPORT.NOTIFICATION_PREFERENCE.HIDDEN;
}

/**
 * Checks whether the supplied report supports adding more transactions to it.
 * Return true if:
 * - report is a non-settled IOU
 * - report is a draft
 * - report is a processing expense report and its policy has Instant reporting frequency
 */
function canAddOrDeleteTransactions(moneyRequestReport: OnyxEntry<Report>): boolean {
    if (!isMoneyRequestReport(moneyRequestReport)) {
        return false;
    }

    if (isReportApproved(moneyRequestReport) || isSettled(moneyRequestReport?.reportID)) {
        return false;
    }

    if (isGroupPolicy(moneyRequestReport) && isProcessingReport(moneyRequestReport) && !PolicyUtils.isInstantSubmitEnabled(getPolicy(moneyRequestReport?.policyID))) {
        return false;
    }

    return true;
}

/**
 * Can only delete if the author is this user and the action is an ADDCOMMENT action or an IOU action in an unsettled report, or if the user is a
 * policy admin
 */
function canDeleteReportAction(reportAction: OnyxEntry<ReportAction>, reportID: string): boolean {
    const report = getReport(reportID);

    const isActionOwner = reportAction?.actorAccountID === currentUserAccountID;
    const policy = allPolicies?.[`${ONYXKEYS.COLLECTION.POLICY}${report?.policyID}`] ?? null;

    if (reportAction?.actionName === CONST.REPORT.ACTIONS.TYPE.IOU) {
        // For now, users cannot delete split actions
        const isSplitAction = reportAction?.originalMessage?.type === CONST.IOU.REPORT_ACTION_TYPE.SPLIT;

        if (isSplitAction) {
            return false;
        }

        if (isActionOwner) {
            if (!isEmptyObject(report) && isMoneyRequestReport(report)) {
                return canAddOrDeleteTransactions(report);
            }
            return true;
        }
    }

    if (
        reportAction?.actionName !== CONST.REPORT.ACTIONS.TYPE.ADDCOMMENT ||
        reportAction?.pendingAction === CONST.RED_BRICK_ROAD_PENDING_ACTION.DELETE ||
        ReportActionsUtils.isCreatedTaskReportAction(reportAction) ||
        reportAction?.actorAccountID === CONST.ACCOUNT_ID.CONCIERGE
    ) {
        return false;
    }

    const isAdmin = policy?.role === CONST.POLICY.ROLE.ADMIN && !isEmptyObject(report) && !isDM(report);

    return isActionOwner || isAdmin;
}

/**
 * Get welcome message based on room type
 */
function getRoomWelcomeMessage(report: OnyxEntry<Report>, isUserPolicyAdmin: boolean): WelcomeMessage {
    const welcomeMessage: WelcomeMessage = {showReportName: true};
    const workspaceName = getPolicyName(report);

    if (isArchivedRoom(report)) {
        welcomeMessage.phrase1 = Localize.translateLocal('reportActionsView.beginningOfArchivedRoomPartOne');
        welcomeMessage.phrase2 = Localize.translateLocal('reportActionsView.beginningOfArchivedRoomPartTwo');
    } else if (isDomainRoom(report)) {
        welcomeMessage.phrase1 = Localize.translateLocal('reportActionsView.beginningOfChatHistoryDomainRoomPartOne', {domainRoom: report?.reportName ?? ''});
        welcomeMessage.phrase2 = Localize.translateLocal('reportActionsView.beginningOfChatHistoryDomainRoomPartTwo');
    } else if (isAdminRoom(report)) {
        welcomeMessage.phrase1 = Localize.translateLocal('reportActionsView.beginningOfChatHistoryAdminRoomPartOne', {workspaceName});
        welcomeMessage.phrase2 = Localize.translateLocal('reportActionsView.beginningOfChatHistoryAdminRoomPartTwo');
    } else if (isAdminsOnlyPostingRoom(report) && !isUserPolicyAdmin) {
        welcomeMessage.phrase1 = Localize.translateLocal('reportActionsView.beginningOfChatHistoryAdminOnlyPostingRoom');
        welcomeMessage.showReportName = false;
    } else if (isAnnounceRoom(report)) {
        welcomeMessage.phrase1 = Localize.translateLocal('reportActionsView.beginningOfChatHistoryAnnounceRoomPartOne', {workspaceName});
        welcomeMessage.phrase2 = Localize.translateLocal('reportActionsView.beginningOfChatHistoryAnnounceRoomPartTwo', {workspaceName});
    } else {
        // Message for user created rooms or other room types.
        welcomeMessage.phrase1 = Localize.translateLocal('reportActionsView.beginningOfChatHistoryUserRoomPartOne');
        welcomeMessage.phrase2 = Localize.translateLocal('reportActionsView.beginningOfChatHistoryUserRoomPartTwo');
    }

    return welcomeMessage;
}

/**
 * Returns true if Concierge is one of the chat participants (1:1 as well as group chats)
 */
function chatIncludesConcierge(report: Partial<OnyxEntry<Report>>): boolean {
    return Boolean(report?.participantAccountIDs?.length && report?.participantAccountIDs?.includes(CONST.ACCOUNT_ID.CONCIERGE));
}

/**
 * Returns true if there is any automated expensify account `in accountIDs
 */
function hasAutomatedExpensifyAccountIDs(accountIDs: number[]): boolean {
    return accountIDs.some((accountID) => CONST.EXPENSIFY_ACCOUNT_IDS.includes(accountID));
}

function getReportRecipientAccountIDs(report: OnyxEntry<Report>, currentLoginAccountID: number): number[] {
    let finalReport: OnyxEntry<Report> = report;
    // In 1:1 chat threads, the participants will be the same as parent report. If a report is specifically a 1:1 chat thread then we will
    // get parent report and use its participants array.
    if (isThread(report) && !(isTaskReport(report) || isMoneyRequestReport(report))) {
        const parentReport = allReports?.[`${ONYXKEYS.COLLECTION.REPORT}${report?.parentReportID}`] ?? null;
        if (hasSingleParticipant(parentReport)) {
            finalReport = parentReport;
        }
    }

    let finalParticipantAccountIDs: number[] | undefined = [];
    if (isMoneyRequestReport(report)) {
        // For money requests i.e the IOU (1:1 person) and Expense (1:* person) reports, use the full `initialParticipantAccountIDs` array
        // and add the `ownerAccountId`. Money request reports don't add `ownerAccountId` in `participantAccountIDs` array
        const defaultParticipantAccountIDs = finalReport?.participantAccountIDs ?? [];
        const setOfParticipantAccountIDs = new Set<number>(report?.ownerAccountID ? [...defaultParticipantAccountIDs, report.ownerAccountID] : defaultParticipantAccountIDs);
        finalParticipantAccountIDs = [...setOfParticipantAccountIDs];
    } else if (isTaskReport(report)) {
        // Task reports `managerID` will change when assignee is changed, in that case the old `managerID` is still present in `participantAccountIDs`
        // array along with the new one. We only need the `managerID` as a participant here.
        finalParticipantAccountIDs = report?.managerID ? [report?.managerID] : [];
    } else {
        finalParticipantAccountIDs = finalReport?.participantAccountIDs;
    }

    const reportParticipants = finalParticipantAccountIDs?.filter((accountID) => accountID !== currentLoginAccountID) ?? [];
    const participantsWithoutExpensifyAccountIDs = reportParticipants.filter((participant) => !CONST.EXPENSIFY_ACCOUNT_IDS.includes(participant ?? 0));
    return participantsWithoutExpensifyAccountIDs;
}

/**
 * Whether the time row should be shown for a report.
 */
function canShowReportRecipientLocalTime(personalDetails: OnyxCollection<PersonalDetails>, report: OnyxEntry<Report>, accountID: number): boolean {
    const reportRecipientAccountIDs = getReportRecipientAccountIDs(report, accountID);
    const hasMultipleParticipants = reportRecipientAccountIDs.length > 1;
    const reportRecipient = personalDetails?.[reportRecipientAccountIDs[0]];
    const reportRecipientTimezone = reportRecipient?.timezone ?? CONST.DEFAULT_TIME_ZONE;
    const isReportParticipantValidated = reportRecipient?.validated ?? false;
    return Boolean(
        !hasMultipleParticipants &&
            !isChatRoom(report) &&
            !isPolicyExpenseChat(getRootParentReport(report)) &&
            reportRecipient &&
            reportRecipientTimezone?.selected &&
            isReportParticipantValidated,
    );
}

/**
 * Shorten last message text to fixed length and trim spaces.
 */
function formatReportLastMessageText(lastMessageText: string, isModifiedExpenseMessage = false): string {
    if (isModifiedExpenseMessage) {
        return String(lastMessageText).trim().replace(CONST.REGEX.LINE_BREAK, '').trim();
    }
    return String(lastMessageText).trim().replace(CONST.REGEX.LINE_BREAK, ' ').substring(0, CONST.REPORT.LAST_MESSAGE_TEXT_MAX_LENGTH).trim();
}

/**
 * Helper method to return the default avatar associated with the given login
 */
function getDefaultWorkspaceAvatar(workspaceName?: string): IconAsset {
    if (!workspaceName) {
        return defaultWorkspaceAvatars.WorkspaceBuilding;
    }

    // Remove all chars not A-Z or 0-9 including underscore
    const alphaNumeric = workspaceName
        .normalize('NFD')
        .replace(/[^0-9a-z]/gi, '')
        .toUpperCase();

    const workspace = `Workspace${alphaNumeric[0]}` as keyof typeof defaultWorkspaceAvatars;
    const defaultWorkspaceAvatar = defaultWorkspaceAvatars[workspace];

    return !alphaNumeric ? defaultWorkspaceAvatars.WorkspaceBuilding : defaultWorkspaceAvatar;
}

/**
 * Helper method to return the default avatar testID associated with the given login
 */
function getDefaultWorkspaceAvatarTestID(workspaceName: string): string {
    if (!workspaceName) {
        return defaultAvatarBuildingIconTestID;
    }

    // Remove all chars not A-Z or 0-9 including underscore
    const alphaNumeric = workspaceName
        .normalize('NFD')
        .replace(/[^0-9a-z]/gi, '')
        .toLowerCase();

    return !alphaNumeric ? defaultAvatarBuildingIconTestID : `SvgDefaultAvatar_${alphaNumeric[0]} Icon`;
}

function getWorkspaceAvatar(report: OnyxEntry<Report>): UserUtils.AvatarSource {
    const workspaceName = getPolicyName(report, false, allPolicies?.[`${ONYXKEYS.COLLECTION.POLICY}${report?.policyID}`]);
    const avatar = allPolicies?.[`${ONYXKEYS.COLLECTION.POLICY}${report?.policyID}`]?.avatar ?? '';
    return !isEmpty(avatar) ? avatar : getDefaultWorkspaceAvatar(workspaceName);
}

/**
 * Helper method to return the default avatar associated with the given reportID
 */
function getDefaultGroupAvatar(reportID?: string): IconAsset {
    if (!reportID) {
        return defaultGroupAvatars.Avatar1;
    }
    const reportIDHashBucket: AvatarRange = ((Number(reportID) % CONST.DEFAULT_GROUP_AVATAR_COUNT) + 1) as AvatarRange;
    return defaultGroupAvatars[`Avatar${reportIDHashBucket}`];
}

/**
 * Returns the appropriate icons for the given chat report using the stored personalDetails.
 * The Avatar sources can be URLs or Icon components according to the chat type.
 */
function getIconsForParticipants(participants: number[], personalDetails: OnyxCollection<PersonalDetails>): Icon[] {
    const participantDetails: ParticipantDetails[] = [];
    const participantsList = participants || [];

    for (const accountID of participantsList) {
        const avatarSource = UserUtils.getAvatar(personalDetails?.[accountID]?.avatar ?? '', accountID);
        const displayNameLogin = personalDetails?.[accountID]?.displayName ? personalDetails?.[accountID]?.displayName : personalDetails?.[accountID]?.login;
        participantDetails.push([accountID, displayNameLogin ?? '', avatarSource, personalDetails?.[accountID]?.fallbackIcon ?? '']);
    }

    const sortedParticipantDetails = participantDetails.sort((first, second) => {
        // First sort by displayName/login
        const displayNameLoginOrder = localeCompare(first[1], second[1]);
        if (displayNameLoginOrder !== 0) {
            return displayNameLoginOrder;
        }

        // Then fallback on accountID as the final sorting criteria.
        // This will ensure that the order of avatars with same login/displayName
        // stay consistent across all users and devices
        return first[0] - second[0];
    });

    // Now that things are sorted, gather only the avatars (second element in the array) and return those
    const avatars: Icon[] = [];

    for (const sortedParticipantDetail of sortedParticipantDetails) {
        const userIcon = {
            id: sortedParticipantDetail[0],
            source: sortedParticipantDetail[2],
            type: CONST.ICON_TYPE_AVATAR,
            name: sortedParticipantDetail[1],
            fallbackIcon: sortedParticipantDetail[3],
        };
        avatars.push(userIcon);
    }

    return avatars;
}

/**
 * Given a report, return the associated workspace icon.
 */
function getWorkspaceIcon(report: OnyxEntry<Report>, policy: OnyxEntry<Policy> = null): Icon {
    const workspaceName = getPolicyName(report, false, policy);
    const policyExpenseChatAvatarSource = allPolicies?.[`${ONYXKEYS.COLLECTION.POLICY}${report?.policyID}`]?.avatar
        ? allPolicies?.[`${ONYXKEYS.COLLECTION.POLICY}${report?.policyID}`]?.avatar
        : getDefaultWorkspaceAvatar(workspaceName);

    const workspaceIcon: Icon = {
        source: policyExpenseChatAvatarSource ?? '',
        type: CONST.ICON_TYPE_WORKSPACE,
        name: workspaceName,
        id: -1,
    };
    return workspaceIcon;
}

/**
 * Gets the personal details for a login by looking in the ONYXKEYS.PERSONAL_DETAILS_LIST Onyx key (stored in the local variable, allPersonalDetails). If it doesn't exist in Onyx,
 * then a default object is constructed.
 */
function getPersonalDetailsForAccountID(accountID: number): Partial<PersonalDetails> {
    if (!accountID) {
        return {};
    }
    return (
        allPersonalDetails?.[accountID] ?? {
            avatar: UserUtils.getDefaultAvatar(accountID),
            isOptimisticPersonalDetail: true,
        }
    );
}

/**
 * Get the displayName for a single report participant.
 */
function getDisplayNameForParticipant(accountID?: number, shouldUseShortForm = false, shouldFallbackToHidden = true, shouldAddCurrentUserPostfix = false): string {
    if (!accountID) {
        return '';
    }

    const personalDetails = getPersonalDetailsForAccountID(accountID);
    // eslint-disable-next-line @typescript-eslint/prefer-nullish-coalescing
    const formattedLogin = LocalePhoneNumber.formatPhoneNumber(personalDetails.login || '');
    // This is to check if account is an invite/optimistically created one
    // and prevent from falling back to 'Hidden', so a correct value is shown
    // when searching for a new user
    if (personalDetails.isOptimisticPersonalDetail === true) {
        return formattedLogin;
    }

    // For selfDM, we display the user's displayName followed by '(you)' as a postfix
    const shouldAddPostfix = shouldAddCurrentUserPostfix && accountID === currentUserAccountID;

    const longName = PersonalDetailsUtils.getDisplayNameOrDefault(personalDetails, formattedLogin, shouldFallbackToHidden, shouldAddPostfix);

    // If the user's personal details (first name) should be hidden, make sure we return "hidden" instead of the short name
    if (shouldFallbackToHidden && longName === Localize.translateLocal('common.hidden')) {
        return longName;
    }

    const shortName = personalDetails.firstName ? personalDetails.firstName : longName;
    return shouldUseShortForm ? shortName : longName;
}

/**
 * Returns the report name if the report is a group chat
 */
function getGroupChatName(participantAccountIDs: number[], shouldApplyLimit = false): string | undefined {
    let participants = participantAccountIDs;
    if (shouldApplyLimit) {
        participants = participants.slice(0, 5);
    }
    const isMultipleParticipantReport = participants.length > 1;

    return participants
        .map((participant) => getDisplayNameForParticipant(participant, isMultipleParticipantReport))
        .sort((first, second) => localeCompare(first ?? '', second ?? ''))
        .filter(Boolean)
        .join(', ');
}

/**
 * Returns the appropriate icons for the given chat report using the stored personalDetails.
 * The Avatar sources can be URLs or Icon components according to the chat type.
 */
function getIcons(
    report: OnyxEntry<Report>,
    personalDetails: OnyxCollection<PersonalDetails>,
    defaultIcon: UserUtils.AvatarSource | null = null,
    defaultName = '',
    defaultAccountID = -1,
    policy: OnyxEntry<Policy> = null,
): Icon[] {
    if (isEmptyObject(report)) {
        const fallbackIcon: Icon = {
            source: defaultIcon ?? Expensicons.FallbackAvatar,
            type: CONST.ICON_TYPE_AVATAR,
            name: defaultName,
            id: defaultAccountID,
        };
        return [fallbackIcon];
    }
    if (isExpenseRequest(report)) {
        const parentReportAction = ReportActionsUtils.getParentReportAction(report);
        const workspaceIcon = getWorkspaceIcon(report, policy);
        const memberIcon = {
            source: UserUtils.getAvatar(personalDetails?.[parentReportAction.actorAccountID ?? -1]?.avatar ?? '', parentReportAction.actorAccountID ?? -1),
            id: parentReportAction.actorAccountID,
            type: CONST.ICON_TYPE_AVATAR,
            name: personalDetails?.[parentReportAction.actorAccountID ?? -1]?.displayName ?? '',
            fallbackIcon: personalDetails?.[parentReportAction.actorAccountID ?? -1]?.fallbackIcon,
        };

        return [memberIcon, workspaceIcon];
    }
    if (isChatThread(report)) {
        const parentReportAction = ReportActionsUtils.getParentReportAction(report);

        const actorAccountID = parentReportAction.actorAccountID;
        const actorDisplayName = PersonalDetailsUtils.getDisplayNameOrDefault(allPersonalDetails?.[actorAccountID ?? -1], '', false);
        const actorIcon = {
            id: actorAccountID,
            source: UserUtils.getAvatar(personalDetails?.[actorAccountID ?? -1]?.avatar ?? '', actorAccountID ?? -1),
            name: actorDisplayName,
            type: CONST.ICON_TYPE_AVATAR,
            fallbackIcon: personalDetails?.[parentReportAction.actorAccountID ?? -1]?.fallbackIcon,
        };

        if (isWorkspaceThread(report)) {
            const workspaceIcon = getWorkspaceIcon(report, policy);
            return [actorIcon, workspaceIcon];
        }
        return [actorIcon];
    }
    if (isTaskReport(report)) {
        const ownerIcon = {
            id: report?.ownerAccountID,
            source: UserUtils.getAvatar(personalDetails?.[report?.ownerAccountID ?? -1]?.avatar ?? '', report?.ownerAccountID ?? -1),
            type: CONST.ICON_TYPE_AVATAR,
            name: personalDetails?.[report?.ownerAccountID ?? -1]?.displayName ?? '',
            fallbackIcon: personalDetails?.[report?.ownerAccountID ?? -1]?.fallbackIcon,
        };

        if (isWorkspaceTaskReport(report)) {
            const workspaceIcon = getWorkspaceIcon(report, policy);
            return [ownerIcon, workspaceIcon];
        }

        return [ownerIcon];
    }
    if (isDomainRoom(report)) {
        // Get domain name after the #. Domain Rooms use our default workspace avatar pattern.
        const domainName = report?.reportName?.substring(1);
        const policyExpenseChatAvatarSource = getDefaultWorkspaceAvatar(domainName);
        const domainIcon: Icon = {
            source: policyExpenseChatAvatarSource,
            type: CONST.ICON_TYPE_WORKSPACE,
            name: domainName ?? '',
            id: -1,
        };
        return [domainIcon];
    }
    if (isAdminRoom(report) || isAnnounceRoom(report) || isChatRoom(report) || isArchivedRoom(report)) {
        const workspaceIcon = getWorkspaceIcon(report, policy);
        return [workspaceIcon];
    }
    if (isPolicyExpenseChat(report) || isExpenseReport(report)) {
        const workspaceIcon = getWorkspaceIcon(report, policy);
        const memberIcon = {
            source: UserUtils.getAvatar(personalDetails?.[report?.ownerAccountID ?? -1]?.avatar ?? '', report?.ownerAccountID ?? -1),
            id: report?.ownerAccountID,
            type: CONST.ICON_TYPE_AVATAR,
            name: personalDetails?.[report?.ownerAccountID ?? -1]?.displayName ?? '',
            fallbackIcon: personalDetails?.[report?.ownerAccountID ?? -1]?.fallbackIcon,
        };
        return isExpenseReport(report) ? [memberIcon, workspaceIcon] : [workspaceIcon, memberIcon];
    }
    if (isIOUReport(report)) {
        const managerIcon = {
            source: UserUtils.getAvatar(personalDetails?.[report?.managerID ?? -1]?.avatar ?? '', report?.managerID ?? -1),
            id: report?.managerID,
            type: CONST.ICON_TYPE_AVATAR,
            name: personalDetails?.[report?.managerID ?? -1]?.displayName ?? '',
            fallbackIcon: personalDetails?.[report?.managerID ?? -1]?.fallbackIcon,
        };
        const ownerIcon = {
            id: report?.ownerAccountID,
            source: UserUtils.getAvatar(personalDetails?.[report?.ownerAccountID ?? -1]?.avatar ?? '', report?.ownerAccountID ?? -1),
            type: CONST.ICON_TYPE_AVATAR,
            name: personalDetails?.[report?.ownerAccountID ?? -1]?.displayName ?? '',
            fallbackIcon: personalDetails?.[report?.ownerAccountID ?? -1]?.fallbackIcon,
        };
        const isManager = currentUserAccountID === report?.managerID;

        // For one transaction IOUs, display a simplified report icon
        if (isOneTransactionReport(report?.reportID ?? '0')) {
            return [ownerIcon];
        }

        return isManager ? [managerIcon, ownerIcon] : [ownerIcon, managerIcon];
    }

    if (isSelfDM(report)) {
        return getIconsForParticipants([currentUserAccountID ?? 0], personalDetails);
    }

    if (isGroupChat(report)) {
        const groupChatIcon = {
            source: getDefaultGroupAvatar(report.reportID),
            id: -1,
            type: CONST.ICON_TYPE_AVATAR,
            name: getGroupChatName(report.participantAccountIDs ?? []),
        };
        return [groupChatIcon];
    }

    return getIconsForParticipants(report?.participantAccountIDs ?? [], personalDetails);
}

function getDisplayNamesWithTooltips(
    personalDetailsList: PersonalDetails[] | PersonalDetailsList | OptionData[],
    isMultipleParticipantReport: boolean,
    shouldFallbackToHidden = true,
    shouldAddCurrentUserPostfix = false,
): DisplayNameWithTooltips {
    const personalDetailsListArray = Array.isArray(personalDetailsList) ? personalDetailsList : Object.values(personalDetailsList);

    return personalDetailsListArray
        .map((user) => {
            const accountID = Number(user?.accountID);
            // eslint-disable-next-line @typescript-eslint/prefer-nullish-coalescing
            const displayName = getDisplayNameForParticipant(accountID, isMultipleParticipantReport, shouldFallbackToHidden, shouldAddCurrentUserPostfix) || user?.login || '';
            const avatar = UserUtils.getDefaultAvatar(accountID);

            let pronouns = user?.pronouns ?? undefined;
            if (pronouns?.startsWith(CONST.PRONOUNS.PREFIX)) {
                const pronounTranslationKey = pronouns.replace(CONST.PRONOUNS.PREFIX, '');
                pronouns = Localize.translateLocal(`pronouns.${pronounTranslationKey}` as TranslationPaths);
            }

            return {
                displayName,
                avatar,
                login: user?.login ?? '',
                accountID,
                pronouns,
            };
        })
        .sort((first, second) => {
            // First sort by displayName/login
            const displayNameLoginOrder = localeCompare(first.displayName, second.displayName);
            if (displayNameLoginOrder !== 0) {
                return displayNameLoginOrder;
            }

            // Then fallback on accountID as the final sorting criteria.
            return first.accountID - second.accountID;
        });
}

/**
 * Returns the the display names of the given user accountIDs
 */
function getUserDetailTooltipText(accountID: number, fallbackUserDisplayName = ''): string {
    const displayNameForParticipant = getDisplayNameForParticipant(accountID);
    return displayNameForParticipant || fallbackUserDisplayName;
}

/**
 * For a deleted parent report action within a chat report,
 * let us return the appropriate display message
 *
 * @param reportAction - The deleted report action of a chat report for which we need to return message.
 */
function getDeletedParentActionMessageForChatReport(reportAction: OnyxEntry<ReportAction>): string {
    // By default, let us display [Deleted message]
    let deletedMessageText = Localize.translateLocal('parentReportAction.deletedMessage');
    if (ReportActionsUtils.isCreatedTaskReportAction(reportAction)) {
        // For canceled task report, let us display [Deleted task]
        deletedMessageText = Localize.translateLocal('parentReportAction.deletedTask');
    }
    return deletedMessageText;
}

/**
 * Returns the preview message for `REIMBURSEMENTQUEUED` action
 */
function getReimbursementQueuedActionMessage(reportAction: OnyxEntry<ReportAction>, report: OnyxEntry<Report>, shouldUseShortDisplayName = true): string {
    const submitterDisplayName = getDisplayNameForParticipant(report?.ownerAccountID, shouldUseShortDisplayName) ?? '';
    const originalMessage = reportAction?.originalMessage as IOUMessage | undefined;
    let messageKey: TranslationPaths;
    if (originalMessage?.paymentType === CONST.IOU.PAYMENT_TYPE.EXPENSIFY) {
        messageKey = 'iou.waitingOnEnabledWallet';
    } else {
        messageKey = 'iou.waitingOnBankAccount';
    }

    return Localize.translateLocal(messageKey, {submitterDisplayName});
}

/**
 * Returns the preview message for `REIMBURSEMENTDEQUEUED` action
 */
function getReimbursementDeQueuedActionMessage(
    reportAction: OnyxEntry<ReportActionBase & OriginalMessageReimbursementDequeued>,
    report: OnyxEntry<Report> | EmptyObject,
    isLHNPreview = false,
): string {
    const originalMessage = reportAction?.originalMessage as ReimbursementDeQueuedMessage | undefined;
    const amount = originalMessage?.amount;
    const currency = originalMessage?.currency;
    const formattedAmount = CurrencyUtils.convertToDisplayString(amount, currency);
    if (originalMessage?.cancellationReason === CONST.REPORT.CANCEL_PAYMENT_REASONS.ADMIN) {
        const payerOrApproverName = report?.managerID === currentUserAccountID || !isLHNPreview ? '' : getDisplayNameForParticipant(report?.managerID, true);
        return Localize.translateLocal('iou.adminCanceledRequest', {manager: payerOrApproverName, amount: formattedAmount});
    }
    const submitterDisplayName = getDisplayNameForParticipant(report?.ownerAccountID, true) ?? '';
    return Localize.translateLocal('iou.canceledRequest', {submitterDisplayName, amount: formattedAmount});
}

/**
 * Builds an optimistic REIMBURSEMENTDEQUEUED report action with a randomly generated reportActionID.
 *
 */
function buildOptimisticCancelPaymentReportAction(expenseReportID: string, amount: number, currency: string): OptimisticCancelPaymentReportAction {
    return {
        actionName: CONST.REPORT.ACTIONS.TYPE.REIMBURSEMENTDEQUEUED,
        actorAccountID: currentUserAccountID,
        message: [
            {
                cancellationReason: CONST.REPORT.CANCEL_PAYMENT_REASONS.ADMIN,
                expenseReportID,
                type: CONST.REPORT.MESSAGE.TYPE.COMMENT,
                text: '',
                amount,
                currency,
            },
        ],
        originalMessage: {
            cancellationReason: CONST.REPORT.CANCEL_PAYMENT_REASONS.ADMIN,
            expenseReportID,
            amount,
            currency,
        },
        person: [
            {
                style: 'strong',
                text: getCurrentUserDisplayNameOrEmail(),
                type: 'TEXT',
            },
        ],
        reportActionID: NumberUtils.rand64(),
        shouldShow: true,
        created: DateUtils.getDBTime(),
        pendingAction: CONST.RED_BRICK_ROAD_PENDING_ACTION.ADD,
    };
}

/**
 * Returns the last visible message for a given report after considering the given optimistic actions
 *
 * @param reportID - the report for which last visible message has to be fetched
 * @param [actionsToMerge] - the optimistic merge actions that needs to be considered while fetching last visible message

 */
function getLastVisibleMessage(reportID: string | undefined, actionsToMerge: ReportActions = {}): LastVisibleMessage {
    const report = getReport(reportID);
    const lastVisibleAction = ReportActionsUtils.getLastVisibleAction(reportID ?? '', actionsToMerge);

    // For Chat Report with deleted parent actions, let us fetch the correct message
    if (ReportActionsUtils.isDeletedParentAction(lastVisibleAction) && !isEmptyObject(report) && isChatReport(report)) {
        const lastMessageText = getDeletedParentActionMessageForChatReport(lastVisibleAction);
        return {
            lastMessageText,
        };
    }

    // Fetch the last visible message for report represented by reportID and based on actions to merge.
    return ReportActionsUtils.getLastVisibleMessage(reportID ?? '', actionsToMerge);
}

/**
 * Checks if a report is an open task report assigned to current user.
 *
 * @param [parentReportAction] - The parent report action of the report (Used to check if the task has been canceled)
 */
function isWaitingForAssigneeToCompleteTask(report: OnyxEntry<Report>, parentReportAction: OnyxEntry<ReportAction> | EmptyObject = {}): boolean {
    return isTaskReport(report) && isReportManager(report) && isOpenTaskReport(report, parentReportAction);
}

function isUnreadWithMention(reportOrOption: OnyxEntry<Report> | OptionData): boolean {
    if (!reportOrOption) {
        return false;
    }
    // lastMentionedTime and lastReadTime are both datetime strings and can be compared directly
    const lastMentionedTime = reportOrOption.lastMentionedTime ?? '';
    const lastReadTime = reportOrOption.lastReadTime ?? '';
    return Boolean('isUnreadWithMention' in reportOrOption && reportOrOption.isUnreadWithMention) || lastReadTime < lastMentionedTime;
}

/**
 * Determines if the option requires action from the current user. This can happen when it:
 *  - is unread and the user was mentioned in one of the unread comments
 *  - is for an outstanding task waiting on the user
 *  - has an outstanding child money request that is waiting for an action from the current user (e.g. pay, approve, add bank account)
 *
 * @param option (report or optionItem)
 * @param parentReportAction (the report action the current report is a thread of)
 */
function requiresAttentionFromCurrentUser(optionOrReport: OnyxEntry<Report> | OptionData, parentReportAction: EmptyObject | OnyxEntry<ReportAction> = {}) {
    if (!optionOrReport) {
        return false;
    }

    if (isJoinRequestInAdminRoom(optionOrReport)) {
        return true;
    }

    if (isArchivedRoom(optionOrReport) || isArchivedRoom(getReport(optionOrReport.parentReportID))) {
        return false;
    }

    if (isUnreadWithMention(optionOrReport)) {
        return true;
    }

    if (isWaitingForAssigneeToCompleteTask(optionOrReport, parentReportAction)) {
        return true;
    }

    // Has a child report that is awaiting action (e.g. approve, pay, add bank account) from current user
    if (optionOrReport.hasOutstandingChildRequest) {
        return true;
    }

    return false;
}

/**
 * Returns number of transactions that are nonReimbursable
 *
 */
function hasNonReimbursableTransactions(iouReportID: string | undefined): boolean {
    const transactions = TransactionUtils.getAllReportTransactions(iouReportID);
    return transactions.filter((transaction) => transaction.reimbursable === false).length > 0;
}

function getMoneyRequestSpendBreakdown(report: OnyxEntry<Report>, allReportsDict: OnyxCollection<Report> = null): SpendBreakdown {
    const allAvailableReports = allReportsDict ?? allReports;
    let moneyRequestReport;
    if (isMoneyRequestReport(report)) {
        moneyRequestReport = report;
    }
    if (allAvailableReports && report?.iouReportID) {
        moneyRequestReport = allAvailableReports[`${ONYXKEYS.COLLECTION.REPORT}${report.iouReportID}`];
    }
    if (moneyRequestReport) {
        let nonReimbursableSpend = moneyRequestReport.nonReimbursableTotal ?? 0;
        let totalSpend = moneyRequestReport.total ?? 0;

        if (nonReimbursableSpend + totalSpend !== 0) {
            // There is a possibility that if the Expense report has a negative total.
            // This is because there are instances where you can get a credit back on your card,
            // or you enter a negative expense to “offset” future expenses
            nonReimbursableSpend = isExpenseReport(moneyRequestReport) ? nonReimbursableSpend * -1 : Math.abs(nonReimbursableSpend);
            totalSpend = isExpenseReport(moneyRequestReport) ? totalSpend * -1 : Math.abs(totalSpend);

            const totalDisplaySpend = totalSpend;
            const reimbursableSpend = totalDisplaySpend - nonReimbursableSpend;

            return {
                nonReimbursableSpend,
                reimbursableSpend,
                totalDisplaySpend,
            };
        }
    }
    return {
        nonReimbursableSpend: 0,
        reimbursableSpend: 0,
        totalDisplaySpend: 0,
    };
}

/**
 * Get the title for a policy expense chat which depends on the role of the policy member seeing this report
 */
function getPolicyExpenseChatName(report: OnyxEntry<Report>, policy: OnyxEntry<Policy> | undefined = undefined): string | undefined {
    const ownerAccountID = report?.ownerAccountID;
    const personalDetails = allPersonalDetails?.[ownerAccountID ?? -1];
    const login = personalDetails ? personalDetails.login : null;
    // eslint-disable-next-line @typescript-eslint/prefer-nullish-coalescing
    const reportOwnerDisplayName = getDisplayNameForParticipant(ownerAccountID) || login || report?.reportName;

    // If the policy expense chat is owned by this user, use the name of the policy as the report name.
    if (report?.isOwnPolicyExpenseChat) {
        return getPolicyName(report, false, policy);
    }

    let policyExpenseChatRole = 'user';
    const policyItem = allPolicies?.[`${ONYXKEYS.COLLECTION.POLICY}${report?.policyID}`];
    if (policyItem) {
        policyExpenseChatRole = policyItem.role || 'user';
    }

    // If this user is not admin and this policy expense chat has been archived because of account merging, this must be an old workspace chat
    // of the account which was merged into the current user's account. Use the name of the policy as the name of the report.
    if (isArchivedRoom(report)) {
        const lastAction = ReportActionsUtils.getLastVisibleAction(report?.reportID ?? '');
        const archiveReason = lastAction?.actionName === CONST.REPORT.ACTIONS.TYPE.CLOSED ? lastAction?.originalMessage?.reason : CONST.REPORT.ARCHIVE_REASON.DEFAULT;
        if (archiveReason === CONST.REPORT.ARCHIVE_REASON.ACCOUNT_MERGED && policyExpenseChatRole !== CONST.POLICY.ROLE.ADMIN) {
            return getPolicyName(report, false, policy);
        }
    }

    // If user can see this report and they are not its owner, they must be an admin and the report name should be the name of the policy member
    return reportOwnerDisplayName;
}

/**
 * Given a report field, check if the field is for the report title.
 */
function isReportFieldOfTypeTitle(reportField: OnyxEntry<PolicyReportField>): boolean {
    return reportField?.type === 'formula' && reportField?.fieldID === CONST.REPORT_FIELD_TITLE_FIELD_ID;
}

/**
 * Check if report fields are available to use in a report
 */
function reportFieldsEnabled(report: Report) {
    return Permissions.canUseReportFields(allBetas ?? []) && isPaidGroupPolicyExpenseReport(report);
}

/**
 * Given a report field, check if the field can be edited or not.
 * For title fields, its considered disabled if `deletable` prop is `true` (https://github.com/Expensify/App/issues/35043#issuecomment-1911275433)
 * For non title fields, its considered disabled if:
 * 1. The user is not admin of the report
 * 2. Report is settled or it is closed
 */
function isReportFieldDisabled(report: OnyxEntry<Report>, reportField: OnyxEntry<PolicyReportField>, policy: OnyxEntry<Policy>): boolean {
    const isReportSettled = isSettled(report?.reportID);
    const isReportClosed = report?.statusNum === CONST.REPORT.STATUS_NUM.CLOSED;
    const isTitleField = isReportFieldOfTypeTitle(reportField);
    const isAdmin = isPolicyAdmin(report?.policyID ?? '', {[`${ONYXKEYS.COLLECTION.POLICY}${policy?.id ?? ''}`]: policy});
    return isTitleField ? !reportField?.deletable : !isAdmin && (isReportSettled || isReportClosed);
}

/**
 * Given a set of report fields, return the field of type formula
 */
function getFormulaTypeReportField(reportFields: Record<string, PolicyReportField>) {
    return Object.values(reportFields).find((field) => field?.type === 'formula');
}

/**
 * Given a set of report fields, return the field that refers to title
 */
function getTitleReportField(reportFields: Record<string, PolicyReportField>) {
    return Object.values(reportFields).find((field) => isReportFieldOfTypeTitle(field));
}

/**
 * Get the key for a report field
 */
function getReportFieldKey(reportFieldId: string) {
    return `expensify_${reportFieldId}`;
}

/**
 * Get the report fields attached to the policy given policyID
 */
function getReportFieldsByPolicyID(policyID: string): Record<string, PolicyReportField> {
    const policyReportFields = Object.entries(allPolicies ?? {}).find(([key]) => key.replace(ONYXKEYS.COLLECTION.POLICY, '') === policyID);
    const fieldList = policyReportFields?.[1]?.fieldList;

    if (!policyReportFields || !fieldList) {
        return {};
    }

    return fieldList;
}

/**
 * Get the report fields that we should display a MoneyReportView gets opened
 */

function getAvailableReportFields(report: Report, policyReportFields: PolicyReportField[]): PolicyReportField[] {
    // Get the report fields that are attached to a report. These will persist even if a field is deleted from the policy.
    const reportFields = Object.values(report.fieldList ?? {});
    const reportIsSettled = isSettled(report.reportID);

    // If the report is settled, we don't want to show any new field that gets added to the policy.
    if (reportIsSettled) {
        return reportFields;
    }

    // If the report is unsettled, we want to merge the new fields that get added to the policy with the fields that
    // are attached to the report.
    const mergedFieldIds = Array.from(new Set([...policyReportFields.map(({fieldID}) => fieldID), ...reportFields.map(({fieldID}) => fieldID)]));

    const fields = mergedFieldIds.map((id) => {
        const field = report?.fieldList?.[getReportFieldKey(id)];

        if (field) {
            return field;
        }

        const policyReportField = policyReportFields.find(({fieldID}) => fieldID === id);

        if (policyReportField) {
            return policyReportField;
        }

        return null;
    });

    return fields.filter(Boolean) as PolicyReportField[];
}

/**
 * Get the title for an IOU or expense chat which will be showing the payer and the amount
 */
function getMoneyRequestReportName(report: OnyxEntry<Report>, policy: OnyxEntry<Policy> | undefined = undefined): string {
    const isReportSettled = isSettled(report?.reportID ?? '');
    const reportFields = isReportSettled ? report?.fieldList : getReportFieldsByPolicyID(report?.policyID ?? '');
    const titleReportField = getFormulaTypeReportField(reportFields ?? {});

    if (titleReportField && report?.reportName && reportFieldsEnabled(report)) {
        return report.reportName;
    }

    const moneyRequestTotal = getMoneyRequestSpendBreakdown(report).totalDisplaySpend;
    const formattedAmount = CurrencyUtils.convertToDisplayString(moneyRequestTotal, report?.currency);
    let payerOrApproverName = isExpenseReport(report) ? getPolicyName(report, false, policy) : getDisplayNameForParticipant(report?.managerID) ?? '';
    const payerPaidAmountMessage = Localize.translateLocal('iou.payerPaidAmount', {
        payer: payerOrApproverName,
        amount: formattedAmount,
    });

    if (isReportApproved(report)) {
        return Localize.translateLocal('iou.managerApprovedAmount', {
            manager: payerOrApproverName,
            amount: formattedAmount,
        });
    }

    if (report?.isWaitingOnBankAccount) {
        return `${payerPaidAmountMessage} • ${Localize.translateLocal('iou.pending')}`;
    }

    if (!isSettled(report?.reportID) && hasNonReimbursableTransactions(report?.reportID)) {
        payerOrApproverName = getDisplayNameForParticipant(report?.ownerAccountID) ?? '';
        return Localize.translateLocal('iou.payerSpentAmount', {payer: payerOrApproverName, amount: formattedAmount});
    }

    if (isProcessingReport(report) || isOpenExpenseReport(report) || moneyRequestTotal === 0) {
        return Localize.translateLocal('iou.payerOwesAmount', {payer: payerOrApproverName, amount: formattedAmount});
    }

    return payerPaidAmountMessage;
}

/**
 * Gets transaction created, amount, currency, comment, and waypoints (for distance request)
 * into a flat object. Used for displaying transactions and sending them in API commands
 */

function getTransactionDetails(transaction: OnyxEntry<Transaction>, createdDateFormat: string = CONST.DATE.FNS_FORMAT_STRING): TransactionDetails | undefined {
    if (!transaction) {
        return;
    }
    const report = getReport(transaction?.reportID);
    return {
        created: TransactionUtils.getCreated(transaction, createdDateFormat),
        amount: TransactionUtils.getAmount(transaction, !isEmptyObject(report) && isExpenseReport(report)),
        taxAmount: TransactionUtils.getTaxAmount(transaction, !isEmptyObject(report) && isExpenseReport(report)),
        taxCode: TransactionUtils.getTaxCode(transaction),
        currency: TransactionUtils.getCurrency(transaction),
        comment: TransactionUtils.getDescription(transaction),
        merchant: TransactionUtils.getMerchant(transaction),
        waypoints: TransactionUtils.getWaypoints(transaction),
        category: TransactionUtils.getCategory(transaction),
        billable: TransactionUtils.getBillable(transaction),
        tag: TransactionUtils.getTag(transaction),
        mccGroup: TransactionUtils.getMCCGroup(transaction),
        cardID: TransactionUtils.getCardID(transaction),
        originalAmount: TransactionUtils.getOriginalAmount(transaction),
        originalCurrency: TransactionUtils.getOriginalCurrency(transaction),
    };
}

/**
 * Can only edit if:
 *
 * - in case of IOU report
 *    - the current user is the requestor and is not settled yet
 * - in case of expense report
 *    - the current user is the requestor and is not settled yet
 *    - the current user is the manager of the report
 *    - or the current user is an admin on the policy the expense report is tied to
 *
 *    This is used in conjunction with canEditRestrictedField to control editing of specific fields like amount, currency, created, receipt, and distance.
 *    On its own, it only controls allowing/disallowing navigating to the editing pages or showing/hiding the 'Edit' icon on report actions
 */
function canEditMoneyRequest(reportAction: OnyxEntry<ReportAction>): boolean {
    const isDeleted = ReportActionsUtils.isDeletedAction(reportAction);

    if (isDeleted) {
        return false;
    }

    // If the report action is not IOU type, return true early
    if (reportAction?.actionName !== CONST.REPORT.ACTIONS.TYPE.IOU) {
        return true;
    }

    // TODO: Uncomment this line when BE starts working properly (Editing Track Expense)
    // if (reportAction.originalMessage.type === CONST.IOU.REPORT_ACTION_TYPE.TRACK) {
    //     return true;
    // }

    if (reportAction.originalMessage.type !== CONST.IOU.REPORT_ACTION_TYPE.CREATE) {
        return false;
    }

    const moneyRequestReportID = reportAction?.originalMessage?.IOUReportID ?? 0;

    if (!moneyRequestReportID) {
        return false;
    }

    const moneyRequestReport = getReport(String(moneyRequestReportID));
    const isRequestor = currentUserAccountID === reportAction?.actorAccountID;

    if (isIOUReport(moneyRequestReport)) {
        return isProcessingReport(moneyRequestReport) && isRequestor;
    }

    const policy = getPolicy(moneyRequestReport?.policyID ?? '');
    const isAdmin = policy.role === CONST.POLICY.ROLE.ADMIN;
    const isManager = currentUserAccountID === moneyRequestReport?.managerID;

    // Admin & managers can always edit coding fields such as tag, category, billable, etc. As long as the report has a state higher than OPEN.
    if ((isAdmin || isManager) && !isOpenExpenseReport(moneyRequestReport)) {
        return true;
    }

    return !isReportApproved(moneyRequestReport) && !isSettled(moneyRequestReport?.reportID) && isRequestor;
}

/**
 * Checks if the current user can edit the provided property of a money request
 *
 */
function canEditFieldOfMoneyRequest(reportAction: OnyxEntry<ReportAction>, fieldToEdit: ValueOf<typeof CONST.EDIT_REQUEST_FIELD>): boolean {
    // A list of fields that cannot be edited by anyone, once a money request has been settled
    const restrictedFields: string[] = [
        CONST.EDIT_REQUEST_FIELD.AMOUNT,
        CONST.EDIT_REQUEST_FIELD.CURRENCY,
        CONST.EDIT_REQUEST_FIELD.MERCHANT,
        CONST.EDIT_REQUEST_FIELD.DATE,
        CONST.EDIT_REQUEST_FIELD.RECEIPT,
        CONST.EDIT_REQUEST_FIELD.DISTANCE,
    ];

    if (!canEditMoneyRequest(reportAction)) {
        return false;
    }

    // If we're editing fields such as category, tag, description, etc. the check above should be enough for handling the permission
    if (!restrictedFields.includes(fieldToEdit)) {
        return true;
    }

    const iouMessage = reportAction?.originalMessage as IOUMessage;
    const moneyRequestReport = allReports?.[`${ONYXKEYS.COLLECTION.REPORT}${iouMessage?.IOUReportID}`] ?? ({} as Report);
    const transaction = allTransactions?.[`${ONYXKEYS.COLLECTION.TRANSACTION}${iouMessage?.IOUTransactionID}`] ?? ({} as Transaction);

    if (isSettled(String(moneyRequestReport.reportID)) || isReportApproved(String(moneyRequestReport.reportID))) {
        return false;
    }

    if (fieldToEdit === CONST.EDIT_REQUEST_FIELD.AMOUNT || fieldToEdit === CONST.EDIT_REQUEST_FIELD.CURRENCY) {
        if (TransactionUtils.isCardTransaction(transaction)) {
            return false;
        }

        if (TransactionUtils.isDistanceRequest(transaction)) {
            const policy = getPolicy(moneyRequestReport?.reportID ?? '');
            const isAdmin = isExpenseReport(moneyRequestReport) && policy.role === CONST.POLICY.ROLE.ADMIN;
            const isManager = isExpenseReport(moneyRequestReport) && currentUserAccountID === moneyRequestReport?.managerID;

            return isAdmin || isManager;
        }
    }

    if (fieldToEdit === CONST.EDIT_REQUEST_FIELD.RECEIPT) {
        const isRequestor = currentUserAccountID === reportAction?.actorAccountID;
        return !TransactionUtils.isReceiptBeingScanned(transaction) && !TransactionUtils.isDistanceRequest(transaction) && isRequestor;
    }

    return true;
}

/**
 * Can only edit if:
 *
 * - It was written by the current user
 * - It's an ADDCOMMENT that is not an attachment
 * - It's money request where conditions for editability are defined in canEditMoneyRequest method
 * - It's not pending deletion
 */
function canEditReportAction(reportAction: OnyxEntry<ReportAction>): boolean {
    const isCommentOrIOU = reportAction?.actionName === CONST.REPORT.ACTIONS.TYPE.ADDCOMMENT || reportAction?.actionName === CONST.REPORT.ACTIONS.TYPE.IOU;

    return Boolean(
        reportAction?.actorAccountID === currentUserAccountID &&
            isCommentOrIOU &&
            canEditMoneyRequest(reportAction) && // Returns true for non-IOU actions
            !ReportActionsUtils.isReportActionAttachment(reportAction) &&
            !ReportActionsUtils.isDeletedAction(reportAction) &&
            !ReportActionsUtils.isCreatedTaskReportAction(reportAction) &&
            reportAction?.pendingAction !== CONST.RED_BRICK_ROAD_PENDING_ACTION.DELETE,
    );
}

/**
 * Gets all transactions on an IOU report with a receipt
 */
function getTransactionsWithReceipts(iouReportID: string | undefined): Transaction[] {
    const transactions = TransactionUtils.getAllReportTransactions(iouReportID);
    return transactions.filter((transaction) => TransactionUtils.hasReceipt(transaction));
}

/**
 * For report previews, we display a "Receipt scan in progress" indicator
 * instead of the report total only when we have no report total ready to show. This is the case when
 * all requests are receipts that are being SmartScanned. As soon as we have a non-receipt request,
 * or as soon as one receipt request is done scanning, we have at least one
 * "ready" money request, and we remove this indicator to show the partial report total.
 */
function areAllRequestsBeingSmartScanned(iouReportID: string, reportPreviewAction: OnyxEntry<ReportAction>): boolean {
    const transactionsWithReceipts = getTransactionsWithReceipts(iouReportID);
    // If we have more requests than requests with receipts, we have some manual requests
    if (ReportActionsUtils.getNumberOfMoneyRequests(reportPreviewAction) > transactionsWithReceipts.length) {
        return false;
    }
    return transactionsWithReceipts.every((transaction) => TransactionUtils.isReceiptBeingScanned(transaction));
}

/**
 * Check if any of the transactions in the report has required missing fields
 *
 */
function hasMissingSmartscanFields(iouReportID: string): boolean {
    return TransactionUtils.getAllReportTransactions(iouReportID).some((transaction) => TransactionUtils.hasMissingSmartscanFields(transaction));
}

/**
 * Get the transactions related to a report preview with receipts
 * Get the details linked to the IOU reportAction
 *
 * NOTE: This method is only meant to be used inside this action file. Do not export and use it elsewhere. Use withOnyx or Onyx.connect() instead.
 */
function getLinkedTransaction(reportAction: OnyxEntry<ReportAction | OptimisticIOUReportAction>): Transaction | EmptyObject {
    let transactionID = '';

    if (reportAction?.actionName === CONST.REPORT.ACTIONS.TYPE.IOU) {
        transactionID = (reportAction?.originalMessage as IOUMessage)?.IOUTransactionID ?? '';
    }

    return allTransactions?.[`${ONYXKEYS.COLLECTION.TRANSACTION}${transactionID}`] ?? {};
}

/**
 * Given a parent IOU report action get report name for the LHN.
 */
function getTransactionReportName(reportAction: OnyxEntry<ReportAction | OptimisticIOUReportAction>): string {
    if (ReportActionsUtils.isReversedTransaction(reportAction)) {
        return Localize.translateLocal('parentReportAction.reversedTransaction');
    }

    if (ReportActionsUtils.isDeletedAction(reportAction)) {
        if (ReportActionsUtils.isTrackExpenseAction(reportAction)) {
            return Localize.translateLocal('parentReportAction.deletedExpense');
        }
        return Localize.translateLocal('parentReportAction.deletedRequest');
    }

    const transaction = getLinkedTransaction(reportAction);

    if (ReportActionsUtils.isTrackExpenseAction(reportAction)) {
        if (isEmptyObject(transaction)) {
            return Localize.translateLocal('iou.trackExpense');
        }
        const transactionDetails = getTransactionDetails(transaction);
        return Localize.translateLocal('iou.threadTrackReportName', {
            formattedAmount: CurrencyUtils.convertToDisplayString(transactionDetails?.amount ?? 0, transactionDetails?.currency) ?? '',
            comment: (!TransactionUtils.isMerchantMissing(transaction) ? transactionDetails?.merchant : transactionDetails?.comment) ?? '',
        });
    }

    if (isEmptyObject(transaction)) {
        // Transaction data might be empty on app's first load, if so we fallback to Request
        return Localize.translateLocal('iou.request');
    }

    if (TransactionUtils.isFetchingWaypointsFromServer(transaction)) {
        return Localize.translateLocal('iou.routePending');
    }

    if (TransactionUtils.hasReceipt(transaction) && TransactionUtils.isReceiptBeingScanned(transaction)) {
        return Localize.translateLocal('iou.receiptScanning');
    }

    if (TransactionUtils.hasMissingSmartscanFields(transaction)) {
        return Localize.translateLocal('iou.receiptMissingDetails');
    }

    const transactionDetails = getTransactionDetails(transaction);

    return Localize.translateLocal(ReportActionsUtils.isSentMoneyReportAction(reportAction) ? 'iou.threadSentMoneyReportName' : 'iou.threadRequestReportName', {
        formattedAmount: CurrencyUtils.convertToDisplayString(transactionDetails?.amount ?? 0, transactionDetails?.currency) ?? '',
        comment: (!TransactionUtils.isMerchantMissing(transaction) ? transactionDetails?.merchant : transactionDetails?.comment) ?? '',
    });
}

/**
 * Get money request message for an IOU report
 *
 * @param [iouReportAction] This is always an IOU action. When necessary, report preview actions will be unwrapped and the child iou report action is passed here (the original report preview
 *     action will be passed as `originalReportAction` in this case).
 * @param [originalReportAction] This can be either a report preview action or the IOU action. This will be the original report preview action in cases where `iouReportAction` was unwrapped
 *     from a report preview action. Otherwise, it will be the same as `iouReportAction`.
 */
function getReportPreviewMessage(
    report: OnyxEntry<Report> | EmptyObject,
    iouReportAction: OnyxEntry<ReportAction> | EmptyObject = {},
    shouldConsiderScanningReceiptOrPendingRoute = false,
    isPreviewMessageForParentChatReport = false,
    policy: OnyxEntry<Policy> = null,
    isForListPreview = false,
    originalReportAction: OnyxEntry<ReportAction> | EmptyObject = iouReportAction,
): string {
    const reportActionMessage = iouReportAction?.message?.[0]?.html ?? '';

    if (isEmptyObject(report) || !report?.reportID) {
        // The iouReport is not found locally after SignIn because the OpenApp API won't return iouReports if they're settled
        // As a temporary solution until we know how to solve this the best, we just use the message that returned from BE
        return reportActionMessage;
    }

    if (!isEmptyObject(iouReportAction) && !isIOUReport(report) && iouReportAction && ReportActionsUtils.isSplitBillAction(iouReportAction)) {
        // This covers group chats where the last action is a split bill action
        const linkedTransaction = getLinkedTransaction(iouReportAction);
        if (isEmptyObject(linkedTransaction)) {
            return reportActionMessage;
        }

        if (!isEmptyObject(linkedTransaction)) {
            if (TransactionUtils.isReceiptBeingScanned(linkedTransaction)) {
                return Localize.translateLocal('iou.receiptScanning');
            }

            if (TransactionUtils.hasMissingSmartscanFields(linkedTransaction)) {
                return Localize.translateLocal('iou.receiptMissingDetails');
            }

            const transactionDetails = getTransactionDetails(linkedTransaction);
            const formattedAmount = CurrencyUtils.convertToDisplayString(transactionDetails?.amount ?? 0, transactionDetails?.currency ?? '');
            return Localize.translateLocal('iou.didSplitAmount', {formattedAmount, comment: transactionDetails?.comment ?? ''});
        }
    }

    if (!isEmptyObject(iouReportAction) && !isIOUReport(report) && iouReportAction && ReportActionsUtils.isTrackExpenseAction(iouReportAction)) {
        // This covers group chats where the last action is a track expense action
        const linkedTransaction = getLinkedTransaction(iouReportAction);
        if (isEmptyObject(linkedTransaction)) {
            return reportActionMessage;
        }

        if (!isEmptyObject(linkedTransaction)) {
            if (TransactionUtils.isReceiptBeingScanned(linkedTransaction)) {
                return Localize.translateLocal('iou.receiptScanning');
            }

            if (TransactionUtils.hasMissingSmartscanFields(linkedTransaction)) {
                return Localize.translateLocal('iou.receiptMissingDetails');
            }

            const transactionDetails = getTransactionDetails(linkedTransaction);
            const formattedAmount = CurrencyUtils.convertToDisplayString(transactionDetails?.amount ?? 0, transactionDetails?.currency ?? '');
            return Localize.translateLocal('iou.trackedAmount', {formattedAmount, comment: transactionDetails?.comment ?? ''});
        }
    }

    const containsNonReimbursable = hasNonReimbursableTransactions(report.reportID);
    const totalAmount = getMoneyRequestSpendBreakdown(report).totalDisplaySpend;

    const policyName = getPolicyName(report, false, policy);
    const payerName = isExpenseReport(report) ? policyName : getDisplayNameForParticipant(report.managerID, !isPreviewMessageForParentChatReport);

    const formattedAmount = CurrencyUtils.convertToDisplayString(totalAmount, report.currency);

    if (isReportApproved(report) && isPaidGroupPolicy(report)) {
        return Localize.translateLocal('iou.managerApprovedAmount', {
            manager: payerName ?? '',
            amount: formattedAmount,
        });
    }

    let linkedTransaction;
    if (!isEmptyObject(iouReportAction) && shouldConsiderScanningReceiptOrPendingRoute && iouReportAction && ReportActionsUtils.isMoneyRequestAction(iouReportAction)) {
        linkedTransaction = getLinkedTransaction(iouReportAction);
    }

    if (!isEmptyObject(linkedTransaction) && TransactionUtils.hasReceipt(linkedTransaction) && TransactionUtils.isReceiptBeingScanned(linkedTransaction)) {
        return Localize.translateLocal('iou.receiptScanning');
    }

    if (!isEmptyObject(linkedTransaction) && TransactionUtils.isFetchingWaypointsFromServer(linkedTransaction) && !TransactionUtils.getAmount(linkedTransaction)) {
        return Localize.translateLocal('iou.routePending');
    }

    const originalMessage = iouReportAction?.originalMessage as IOUMessage | undefined;

    // Show Paid preview message if it's settled or if the amount is paid & stuck at receivers end for only chat reports.
    if (isSettled(report.reportID) || (report.isWaitingOnBankAccount && isPreviewMessageForParentChatReport)) {
        // A settled report preview message can come in three formats "paid ... elsewhere" or "paid ... with Expensify"
        let translatePhraseKey: TranslationPaths = 'iou.paidElsewhereWithAmount';
        if (isPreviewMessageForParentChatReport) {
            translatePhraseKey = 'iou.payerPaidAmount';
        } else if (
            [CONST.IOU.PAYMENT_TYPE.VBBA, CONST.IOU.PAYMENT_TYPE.EXPENSIFY].some((paymentType) => paymentType === originalMessage?.paymentType) ||
            !!reportActionMessage.match(/ (with Expensify|using Expensify)$/) ||
            report.isWaitingOnBankAccount
        ) {
            translatePhraseKey = 'iou.paidWithExpensifyWithAmount';
        }

        let actualPayerName = report.managerID === currentUserAccountID ? '' : getDisplayNameForParticipant(report.managerID, true);
        actualPayerName = actualPayerName && isForListPreview && !isPreviewMessageForParentChatReport ? `${actualPayerName}:` : actualPayerName;
        const payerDisplayName = isPreviewMessageForParentChatReport ? payerName : actualPayerName;

        return Localize.translateLocal(translatePhraseKey, {amount: formattedAmount, payer: payerDisplayName ?? ''});
    }

    if (report.isWaitingOnBankAccount) {
        const submitterDisplayName = getDisplayNameForParticipant(report.ownerAccountID ?? -1, true) ?? '';
        return Localize.translateLocal('iou.waitingOnBankAccount', {submitterDisplayName});
    }

    const lastActorID = iouReportAction?.actorAccountID;
    let amount = originalMessage?.amount;
    let currency = originalMessage?.currency ? originalMessage?.currency : report.currency;

    if (!isEmptyObject(linkedTransaction)) {
        amount = TransactionUtils.getAmount(linkedTransaction, isExpenseReport(report));
        currency = TransactionUtils.getCurrency(linkedTransaction);
    }

    if (isEmptyObject(linkedTransaction) && !isEmptyObject(iouReportAction)) {
        linkedTransaction = getLinkedTransaction(iouReportAction);
    }

    let comment = !isEmptyObject(linkedTransaction) ? TransactionUtils.getDescription(linkedTransaction) : undefined;
    if (!isEmptyObject(originalReportAction) && ReportActionsUtils.isReportPreviewAction(originalReportAction) && ReportActionsUtils.getNumberOfMoneyRequests(originalReportAction) !== 1) {
        comment = undefined;
    }

    // if we have the amount in the originalMessage and lastActorID, we can use that to display the preview message for the latest request
    if (amount !== undefined && lastActorID && !isPreviewMessageForParentChatReport) {
        const amountToDisplay = CurrencyUtils.convertToDisplayString(Math.abs(amount), currency);

        // We only want to show the actor name in the preview if it's not the current user who took the action
        const requestorName = lastActorID && lastActorID !== currentUserAccountID ? getDisplayNameForParticipant(lastActorID, !isPreviewMessageForParentChatReport) : '';
        return `${requestorName ? `${requestorName}: ` : ''}${Localize.translateLocal('iou.requestedAmount', {formattedAmount: amountToDisplay, comment})}`;
    }

    if (containsNonReimbursable) {
        return Localize.translateLocal('iou.payerSpentAmount', {payer: getDisplayNameForParticipant(report.ownerAccountID) ?? '', amount: formattedAmount});
    }

    return Localize.translateLocal('iou.payerOwesAmount', {payer: payerName ?? '', amount: formattedAmount, comment});
}

/**
 * Given the updates user made to the request, compose the originalMessage
 * object of the modified expense action.
 *
 * At the moment, we only allow changing one transaction field at a time.
 */
function getModifiedExpenseOriginalMessage(
    oldTransaction: OnyxEntry<Transaction>,
    transactionChanges: TransactionChanges,
    isFromExpenseReport: boolean,
    policy: OnyxEntry<Policy>,
): ExpenseOriginalMessage {
    const originalMessage: ExpenseOriginalMessage = {};
    // Remark: Comment field is the only one which has new/old prefixes for the keys (newComment/ oldComment),
    // all others have old/- pattern such as oldCreated/created
    if ('comment' in transactionChanges) {
        originalMessage.oldComment = TransactionUtils.getDescription(oldTransaction);
        originalMessage.newComment = transactionChanges?.comment;
    }
    if ('created' in transactionChanges) {
        originalMessage.oldCreated = TransactionUtils.getCreated(oldTransaction);
        originalMessage.created = transactionChanges?.created;
    }
    if ('merchant' in transactionChanges) {
        originalMessage.oldMerchant = TransactionUtils.getMerchant(oldTransaction);
        originalMessage.merchant = transactionChanges?.merchant;
    }

    // The amount is always a combination of the currency and the number value so when one changes we need to store both
    // to match how we handle the modified expense action in oldDot
    if ('amount' in transactionChanges || 'currency' in transactionChanges) {
        originalMessage.oldAmount = TransactionUtils.getAmount(oldTransaction, isFromExpenseReport);
        originalMessage.amount = transactionChanges?.amount ?? transactionChanges.oldAmount;
        originalMessage.oldCurrency = TransactionUtils.getCurrency(oldTransaction);
        originalMessage.currency = transactionChanges?.currency ?? transactionChanges.oldCurrency;
    }

    if ('category' in transactionChanges) {
        originalMessage.oldCategory = TransactionUtils.getCategory(oldTransaction);
        originalMessage.category = transactionChanges?.category;
    }

    if ('tag' in transactionChanges) {
        originalMessage.oldTag = TransactionUtils.getTag(oldTransaction);
        originalMessage.tag = transactionChanges?.tag;
    }

    if ('taxAmount' in transactionChanges) {
        originalMessage.oldTaxAmount = TransactionUtils.getTaxAmount(oldTransaction, isFromExpenseReport);
        originalMessage.taxAmount = transactionChanges?.taxAmount;
        originalMessage.currency = TransactionUtils.getCurrency(oldTransaction);
    }

    if ('taxCode' in transactionChanges) {
        originalMessage.oldTaxRate = policy?.taxRates?.taxes[TransactionUtils.getTaxCode(oldTransaction)]?.value;
        originalMessage.taxRate = transactionChanges?.taxCode && policy?.taxRates?.taxes[transactionChanges?.taxCode].value;
    }

    if ('billable' in transactionChanges) {
        const oldBillable = TransactionUtils.getBillable(oldTransaction);
        originalMessage.oldBillable = oldBillable ? Localize.translateLocal('common.billable').toLowerCase() : Localize.translateLocal('common.nonBillable').toLowerCase();
        originalMessage.billable = transactionChanges?.billable ? Localize.translateLocal('common.billable').toLowerCase() : Localize.translateLocal('common.nonBillable').toLowerCase();
    }

    return originalMessage;
}

/**
 * Check if original message is an object and can be used as a ChangeLog type
 * @param originalMessage
 */
function isChangeLogObject(originalMessage?: ChangeLog): ChangeLog | undefined {
    if (originalMessage && typeof originalMessage === 'object') {
        return originalMessage;
    }
    return undefined;
}

/**
 * Build invited usernames for admin chat threads
 * @param parentReportAction
 * @param parentReportActionMessage
 */
function getAdminRoomInvitedParticipants(parentReportAction: ReportAction | Record<string, never>, parentReportActionMessage: string) {
    if (!parentReportAction?.originalMessage) {
        return parentReportActionMessage || Localize.translateLocal('parentReportAction.deletedMessage');
    }
    const originalMessage = isChangeLogObject(parentReportAction.originalMessage);
    const participantAccountIDs = originalMessage?.targetAccountIDs ?? [];

    const participants = participantAccountIDs.map((id) => {
        const name = getDisplayNameForParticipant(id);
        if (name && name?.length > 0) {
            return name;
        }
        return Localize.translateLocal('common.hidden');
    });
    const users = participants.length > 1 ? participants.join(` ${Localize.translateLocal('common.and')} `) : participants[0];
    if (!users) {
        return parentReportActionMessage;
    }
    const actionType = parentReportAction.actionName;
    const isInviteAction = actionType === CONST.REPORT.ACTIONS.TYPE.ROOMCHANGELOG.INVITE_TO_ROOM || actionType === CONST.REPORT.ACTIONS.TYPE.POLICYCHANGELOG.INVITE_TO_ROOM;

    const verbKey = isInviteAction ? 'workspace.invite.invited' : 'workspace.invite.removed';
    const prepositionKey = isInviteAction ? 'workspace.invite.to' : 'workspace.invite.from';

    const verb = Localize.translateLocal(verbKey);
    const preposition = Localize.translateLocal(prepositionKey);

    const roomName = originalMessage?.roomName ?? '';

    return roomName ? `${verb} ${users} ${preposition} ${roomName}` : `${verb} ${users}`;
}

/**
 * Get the title for a report.
 */
function getReportName(report: OnyxEntry<Report>, policy: OnyxEntry<Policy> = null): string {
    let formattedName: string | undefined;
    const parentReportAction = ReportActionsUtils.getParentReportAction(report);
    if (isChatThread(report)) {
        if (!isEmptyObject(parentReportAction) && ReportActionsUtils.isTransactionThread(parentReportAction)) {
            formattedName = getTransactionReportName(parentReportAction);
            if (isArchivedRoom(report)) {
                formattedName += ` (${Localize.translateLocal('common.archived')})`;
            }
            return formattedName;
        }

        if (parentReportAction?.message?.[0]?.isDeletedParentAction) {
            return Localize.translateLocal('parentReportAction.deletedMessage');
        }

        const isAttachment = ReportActionsUtils.isReportActionAttachment(!isEmptyObject(parentReportAction) ? parentReportAction : null);
        const parentReportActionMessage = (
            ReportActionsUtils.isApprovedOrSubmittedReportAction(parentReportAction)
                ? ReportActionsUtils.getReportActionMessageText(parentReportAction)
                : parentReportAction?.message?.[0]?.text ?? ''
        ).replace(/(\r\n|\n|\r)/gm, ' ');
        if (isAttachment && parentReportActionMessage) {
            return `[${Localize.translateLocal('common.attachment')}]`;
        }
        if (
            parentReportAction?.message?.[0]?.moderationDecision?.decision === CONST.MODERATION.MODERATOR_DECISION_PENDING_HIDE ||
            parentReportAction?.message?.[0]?.moderationDecision?.decision === CONST.MODERATION.MODERATOR_DECISION_HIDDEN ||
            parentReportAction?.message?.[0]?.moderationDecision?.decision === CONST.MODERATION.MODERATOR_DECISION_PENDING_REMOVE
        ) {
            return Localize.translateLocal('parentReportAction.hiddenMessage');
        }
        if (isAdminRoom(report) || isUserCreatedPolicyRoom(report)) {
            return getAdminRoomInvitedParticipants(parentReportAction, parentReportActionMessage);
        }
        if (parentReportActionMessage && isArchivedRoom(report)) {
            return `${parentReportActionMessage} (${Localize.translateLocal('common.archived')})`;
        }
        if (ReportActionsUtils.isModifiedExpenseAction(parentReportAction)) {
            return ModifiedExpenseMessage.getForReportAction(report?.reportID, parentReportAction);
        }
        return parentReportActionMessage;
    }

    if (isClosedExpenseReportWithNoExpenses(report)) {
        return Localize.translateLocal('parentReportAction.deletedReport');
    }

    if (isTaskReport(report) && isCanceledTaskReport(report, parentReportAction)) {
        return Localize.translateLocal('parentReportAction.deletedTask');
    }

    if (isChatRoom(report) || isTaskReport(report)) {
        formattedName = report?.reportName;
    }

    if (isPolicyExpenseChat(report)) {
        formattedName = getPolicyExpenseChatName(report, policy);
    }

    if (isMoneyRequestReport(report)) {
        formattedName = getMoneyRequestReportName(report, policy);
    }

    if (isArchivedRoom(report)) {
        formattedName += ` (${Localize.translateLocal('common.archived')})`;
    }

    if (isSelfDM(report)) {
        formattedName = getDisplayNameForParticipant(currentUserAccountID, undefined, undefined, true);
    }

    if (formattedName) {
        return formattedName;
    }

    // Not a room or PolicyExpenseChat, generate title from first 5 other participants
    const participantAccountIDs = report?.participantAccountIDs?.slice(0, 6) ?? [];
    const participantsWithoutCurrentUser = participantAccountIDs.filter((accountID) => accountID !== currentUserAccountID);
    const isMultipleParticipantReport = participantsWithoutCurrentUser.length > 1;
    if (participantsWithoutCurrentUser.length > 5) {
        participantsWithoutCurrentUser.pop();
    }
    return participantsWithoutCurrentUser.map((accountID) => getDisplayNameForParticipant(accountID, isMultipleParticipantReport)).join(', ');
}

/**
 * Get either the policyName or domainName the chat is tied to
 */
function getChatRoomSubtitle(report: OnyxEntry<Report>): string | undefined {
    if (isChatThread(report)) {
        return '';
    }
    if (!isDefaultRoom(report) && !isUserCreatedPolicyRoom(report) && !isPolicyExpenseChat(report)) {
        return '';
    }
    if (getChatType(report) === CONST.REPORT.CHAT_TYPE.DOMAIN_ALL) {
        // The domainAll rooms are just #domainName, so we ignore the prefix '#' to get the domainName
        return report?.reportName?.substring(1) ?? '';
    }
    if ((isPolicyExpenseChat(report) && !!report?.isOwnPolicyExpenseChat) || isExpenseReport(report)) {
        return Localize.translateLocal('workspace.common.workspace');
    }
    if (isArchivedRoom(report)) {
        return report?.oldPolicyName ?? '';
    }
    return getPolicyName(report);
}

/**
 * Get pending members for reports
 */
function getPendingChatMembers(accountIDs: number[], previousPendingChatMembers: PendingChatMember[], pendingAction: PendingAction): PendingChatMember[] {
    const pendingChatMembers = accountIDs.map((accountID) => ({accountID: accountID.toString(), pendingAction}));
    return [...previousPendingChatMembers, ...pendingChatMembers];
}

/**
 * Gets the parent navigation subtitle for the report
 */
function getParentNavigationSubtitle(report: OnyxEntry<Report>): ParentNavigationSummaryParams {
    const parentReport = getParentReport(report);
    if (isEmptyObject(parentReport)) {
        return {};
    }

    return {
        reportName: getReportName(parentReport),
        workspaceName: getPolicyName(parentReport, true),
    };
}

/**
 * Navigate to the details page of a given report
 */
function navigateToDetailsPage(report: OnyxEntry<Report>) {
    const participantAccountIDs = report?.participantAccountIDs ?? [];

    if (isSelfDM(report)) {
        Navigation.navigate(ROUTES.PROFILE.getRoute(currentUserAccountID ?? 0));
        return;
    }

    if (isOneOnOneChat(report)) {
        Navigation.navigate(ROUTES.PROFILE.getRoute(participantAccountIDs[0]));
        return;
    }
    if (report?.reportID) {
        Navigation.navigate(ROUTES.REPORT_WITH_ID_DETAILS.getRoute(report?.reportID));
    }
}

/**
 * Go back to the details page of a given report
 */
function goBackToDetailsPage(report: OnyxEntry<Report>) {
    if (isOneOnOneChat(report)) {
        Navigation.goBack(ROUTES.PROFILE.getRoute(report?.participantAccountIDs?.[0] ?? ''));
        return;
    }
    Navigation.goBack(ROUTES.REPORT_SETTINGS.getRoute(report?.reportID ?? ''));
}

/**
 * Generate a random reportID up to 53 bits aka 9,007,199,254,740,991 (Number.MAX_SAFE_INTEGER).
 * There were approximately 98,000,000 reports with sequential IDs generated before we started using this approach, those make up roughly one billionth of the space for these numbers,
 * so we live with the 1 in a billion chance of a collision with an older ID until we can switch to 64-bit IDs.
 *
 * In a test of 500M reports (28 years of reports at our current max rate) we got 20-40 collisions meaning that
 * this is more than random enough for our needs.
 */
function generateReportID(): string {
    return (Math.floor(Math.random() * 2 ** 21) * 2 ** 32 + Math.floor(Math.random() * 2 ** 32)).toString();
}

function hasReportNameError(report: OnyxEntry<Report>): boolean {
    return !isEmptyObject(report?.errorFields?.reportName);
}

/**
 * For comments shorter than or equal to 10k chars, convert the comment from MD into HTML because that's how it is stored in the database
 * For longer comments, skip parsing, but still escape the text, and display plaintext for performance reasons. It takes over 40s to parse a 100k long string!!
 */
function getParsedComment(text: string): string {
    const parser = new ExpensiMark();
    const textWithMention = text.replace(CONST.REGEX.SHORT_MENTION, (match) => {
        const mention = match.substring(1);

        if (!Str.isValidEmail(mention) && currentUserPrivateDomain) {
            const mentionWithEmailDomain = `${mention}@${currentUserPrivateDomain}`;
            if (allPersonalDetailLogins.includes(mentionWithEmailDomain)) {
                return `@${mentionWithEmailDomain}`;
            }
        }
        if (Str.isValidE164Phone(mention)) {
            const mentionWithSmsDomain = PhoneNumber.addSMSDomainIfPhoneNumber(mention);
            if (allPersonalDetailLogins.includes(mentionWithSmsDomain)) {
                return `@${mentionWithSmsDomain}`;
            }
        }

        return match;
    });

    return text.length <= CONST.MAX_MARKUP_LENGTH ? parser.replace(textWithMention, {shouldEscapeText: !shouldAllowRawHTMLMessages()}) : lodashEscape(text);
}

function getReportDescriptionText(report: Report): string {
    if (!report.description) {
        return '';
    }

    const parser = new ExpensiMark();
    return parser.htmlToText(report.description);
}

function getPolicyDescriptionText(policy: OnyxEntry<Policy>): string {
    if (!policy?.description) {
        return '';
    }

    const parser = new ExpensiMark();
    return parser.htmlToText(policy.description);
}

function buildOptimisticAddCommentReportAction(text?: string, file?: FileObject, actorAccountID?: number): OptimisticReportAction {
    const parser = new ExpensiMark();
    const commentText = getParsedComment(text ?? '');
    const isAttachmentOnly = file && !text;
    const isTextOnly = text && !file;

    let htmlForNewComment;
    let textForNewComment;
    if (isAttachmentOnly) {
        htmlForNewComment = CONST.ATTACHMENT_UPLOADING_MESSAGE_HTML;
        textForNewComment = CONST.ATTACHMENT_UPLOADING_MESSAGE_HTML;
    } else if (isTextOnly) {
        htmlForNewComment = commentText;
        textForNewComment = parser.htmlToText(htmlForNewComment);
    } else {
        htmlForNewComment = `${commentText}\n${CONST.ATTACHMENT_UPLOADING_MESSAGE_HTML}`;
        textForNewComment = `${commentText}\n${CONST.ATTACHMENT_UPLOADING_MESSAGE_HTML}`;
    }

    const isAttachment = !text && file !== undefined;
    const attachmentInfo = file ?? {};
    const accountID = actorAccountID ?? currentUserAccountID;

    // Remove HTML from text when applying optimistic offline comment
    return {
        commentText,
        reportAction: {
            reportActionID: NumberUtils.rand64(),
            actionName: CONST.REPORT.ACTIONS.TYPE.ADDCOMMENT,
            actorAccountID: accountID,
            person: [
                {
                    style: 'strong',
                    text: allPersonalDetails?.[accountID ?? -1]?.displayName ?? currentUserEmail,
                    type: 'TEXT',
                },
            ],
            automatic: false,
            avatar: allPersonalDetails?.[accountID ?? -1]?.avatar ?? UserUtils.getDefaultAvatarURL(accountID),
            created: DateUtils.getDBTimeWithSkew(),
            message: [
                {
                    translationKey: isAttachmentOnly ? CONST.TRANSLATION_KEYS.ATTACHMENT : '',
                    type: CONST.REPORT.MESSAGE.TYPE.COMMENT,
                    html: htmlForNewComment,
                    text: textForNewComment,
                },
            ],
            isFirstItem: false,
            isAttachment,
            attachmentInfo,
            pendingAction: CONST.RED_BRICK_ROAD_PENDING_ACTION.ADD,
            shouldShow: true,
            isOptimisticAction: true,
        },
    };
}

/**
 * update optimistic parent reportAction when a comment is added or remove in the child report
 * @param parentReportAction - Parent report action of the child report
 * @param lastVisibleActionCreated - Last visible action created of the child report
 * @param type - The type of action in the child report
 */

function updateOptimisticParentReportAction(parentReportAction: OnyxEntry<ReportAction>, lastVisibleActionCreated: string, type: string): UpdateOptimisticParentReportAction {
    let childVisibleActionCount = parentReportAction?.childVisibleActionCount ?? 0;
    let childCommenterCount = parentReportAction?.childCommenterCount ?? 0;
    let childOldestFourAccountIDs = parentReportAction?.childOldestFourAccountIDs;

    if (type === CONST.RED_BRICK_ROAD_PENDING_ACTION.ADD) {
        childVisibleActionCount += 1;
        const oldestFourAccountIDs = childOldestFourAccountIDs ? childOldestFourAccountIDs.split(',') : [];
        if (oldestFourAccountIDs.length < 4) {
            const index = oldestFourAccountIDs.findIndex((accountID) => accountID === currentUserAccountID?.toString());
            if (index === -1) {
                childCommenterCount += 1;
                oldestFourAccountIDs.push(currentUserAccountID?.toString() ?? '');
            }
        }
        childOldestFourAccountIDs = oldestFourAccountIDs.join(',');
    } else if (type === CONST.RED_BRICK_ROAD_PENDING_ACTION.DELETE) {
        if (childVisibleActionCount > 0) {
            childVisibleActionCount -= 1;
        }

        if (childVisibleActionCount === 0) {
            childCommenterCount = 0;
            childOldestFourAccountIDs = '';
        }
    }

    return {
        childVisibleActionCount,
        childCommenterCount,
        childLastVisibleActionCreated: lastVisibleActionCreated,
        childOldestFourAccountIDs,
    };
}

/**
 * Builds an optimistic reportAction for the parent report when a task is created
 * @param taskReportID - Report ID of the task
 * @param taskTitle - Title of the task
 * @param taskAssigneeAccountID - AccountID of the person assigned to the task
 * @param text - Text of the comment
 * @param parentReportID - Report ID of the parent report
 */
function buildOptimisticTaskCommentReportAction(taskReportID: string, taskTitle: string, taskAssigneeAccountID: number, text: string, parentReportID: string): OptimisticReportAction {
    const reportAction = buildOptimisticAddCommentReportAction(text);
    if (reportAction.reportAction.message?.[0]) {
        reportAction.reportAction.message[0].taskReportID = taskReportID;
    }

    // These parameters are not saved on the reportAction, but are used to display the task in the UI
    // Added when we fetch the reportActions on a report
    reportAction.reportAction.originalMessage = {
        html: reportAction.reportAction.message?.[0]?.html,
        taskReportID: reportAction.reportAction.message?.[0]?.taskReportID,
    };
    reportAction.reportAction.childReportID = taskReportID;
    reportAction.reportAction.parentReportID = parentReportID;
    reportAction.reportAction.childType = CONST.REPORT.TYPE.TASK;
    reportAction.reportAction.childReportName = taskTitle;
    reportAction.reportAction.childManagerAccountID = taskAssigneeAccountID;
    reportAction.reportAction.childStatusNum = CONST.REPORT.STATUS_NUM.OPEN;
    reportAction.reportAction.childStateNum = CONST.REPORT.STATE_NUM.OPEN;

    return reportAction;
}

/**
 * Builds an optimistic IOU report with a randomly generated reportID
 *
 * @param payeeAccountID - AccountID of the person generating the IOU.
 * @param payerAccountID - AccountID of the other person participating in the IOU.
 * @param total - IOU amount in the smallest unit of the currency.
 * @param chatReportID - Report ID of the chat where the IOU is.
 * @param currency - IOU currency.
 * @param isSendingMoney - If we send money the IOU should be created as settled
 */

function buildOptimisticIOUReport(payeeAccountID: number, payerAccountID: number, total: number, chatReportID: string, currency: string, isSendingMoney = false): OptimisticIOUReport {
    const formattedTotal = CurrencyUtils.convertToDisplayString(total, currency);
    const personalDetails = getPersonalDetailsForAccountID(payerAccountID);
    const payerEmail = 'login' in personalDetails ? personalDetails.login : '';

    // When creating a report the participantsAccountIDs and visibleChatMemberAccountIDs are the same
    const participantsAccountIDs = [payeeAccountID, payerAccountID];

    return {
        type: CONST.REPORT.TYPE.IOU,
        cachedTotal: formattedTotal,
        chatReportID,
        currency,
        managerID: payerAccountID,
        ownerAccountID: payeeAccountID,
        participantAccountIDs: participantsAccountIDs,
        visibleChatMemberAccountIDs: participantsAccountIDs,
        reportID: generateReportID(),
        stateNum: isSendingMoney ? CONST.REPORT.STATE_NUM.APPROVED : CONST.REPORT.STATE_NUM.SUBMITTED,
        statusNum: isSendingMoney ? CONST.REPORT.STATUS_NUM.REIMBURSED : CONST.REPORT.STATE_NUM.SUBMITTED,
        total,

        // We don't translate reportName because the server response is always in English
        reportName: `${payerEmail} owes ${formattedTotal}`,
        notificationPreference: CONST.REPORT.NOTIFICATION_PREFERENCE.HIDDEN,
        parentReportID: chatReportID,
        lastVisibleActionCreated: DateUtils.getDBTime(),
    };
}

function getHumanReadableStatus(statusNum: number): string {
    const status = Object.keys(CONST.REPORT.STATUS_NUM).find((key) => CONST.REPORT.STATUS_NUM[key as keyof typeof CONST.REPORT.STATUS_NUM] === statusNum);
    return status ? `${status.charAt(0)}${status.slice(1).toLowerCase()}` : '';
}

/**
 * Populates the report field formula with the values from the report and policy.
 * Currently, this only supports optimistic expense reports.
 * Each formula field is either replaced with a value, or removed.
 * If after all replacements the formula is empty, the original formula is returned.
 * See {@link https://help.expensify.com/articles/expensify-classic/insights-and-custom-reporting/Custom-Templates}
 */
function populateOptimisticReportFormula(formula: string, report: OptimisticExpenseReport, policy: Policy | EmptyObject): string {
    const createdDate = report.lastVisibleActionCreated ? new Date(report.lastVisibleActionCreated) : undefined;
    const result = formula
        // We don't translate because the server response is always in English
        .replaceAll('{report:type}', 'Expense Report')
        .replaceAll('{report:startdate}', createdDate ? format(createdDate, CONST.DATE.FNS_FORMAT_STRING) : '')
        .replaceAll('{report:total}', report.total !== undefined ? CurrencyUtils.convertToDisplayString(Math.abs(report.total), report.currency).toString() : '')
        .replaceAll('{report:currency}', report.currency ?? '')
        .replaceAll('{report:policyname}', policy.name ?? '')
        .replaceAll('{report:created}', createdDate ? format(createdDate, CONST.DATE.FNS_DATE_TIME_FORMAT_STRING) : '')
        .replaceAll('{report:created:yyyy-MM-dd}', createdDate ? format(createdDate, CONST.DATE.FNS_FORMAT_STRING) : '')
        .replaceAll('{report:status}', report.statusNum !== undefined ? getHumanReadableStatus(report.statusNum) : '')
        .replaceAll('{user:email}', currentUserEmail ?? '')
        .replaceAll('{user:email|frontPart}', currentUserEmail ? currentUserEmail.split('@')[0] : '')
        .replaceAll(/\{report:(.+)}/g, '');

    return result.trim().length ? result : formula;
}

/**
 * Builds an optimistic Expense report with a randomly generated reportID
 *
 * @param chatReportID - Report ID of the PolicyExpenseChat where the Expense Report is
 * @param policyID - The policy ID of the PolicyExpenseChat
 * @param payeeAccountID - AccountID of the employee (payee)
 * @param total - Amount in cents
 * @param currency
 * @param reimbursable – Whether the expense is reimbursable
 */
function buildOptimisticExpenseReport(chatReportID: string, policyID: string, payeeAccountID: number, total: number, currency: string, reimbursable = true): OptimisticExpenseReport {
    // The amount for Expense reports are stored as negative value in the database
    const storedTotal = total * -1;
    const policyName = getPolicyName(allReports?.[`${ONYXKEYS.COLLECTION.REPORT}${chatReportID}`]);
    const formattedTotal = CurrencyUtils.convertToDisplayString(storedTotal, currency);
    const policy = getPolicy(policyID);

    const isInstantSubmitEnabled = PolicyUtils.isInstantSubmitEnabled(policy);

    const stateNum = isInstantSubmitEnabled ? CONST.REPORT.STATE_NUM.SUBMITTED : CONST.REPORT.STATE_NUM.OPEN;
    const statusNum = isInstantSubmitEnabled ? CONST.REPORT.STATUS_NUM.SUBMITTED : CONST.REPORT.STATUS_NUM.OPEN;

    const expenseReport: OptimisticExpenseReport = {
        reportID: generateReportID(),
        chatReportID,
        policyID,
        type: CONST.REPORT.TYPE.EXPENSE,
        ownerAccountID: payeeAccountID,
        currency,
        // We don't translate reportName because the server response is always in English
        reportName: `${policyName} owes ${formattedTotal}`,
        stateNum,
        statusNum,
        total: storedTotal,
        nonReimbursableTotal: reimbursable ? 0 : storedTotal,
        notificationPreference: CONST.REPORT.NOTIFICATION_PREFERENCE.HIDDEN,
        parentReportID: chatReportID,
        lastVisibleActionCreated: DateUtils.getDBTime(),
    };

    // The account defined in the policy submitsTo field is the approver/ manager for this report
    if (policy?.submitsTo) {
        expenseReport.managerID = policy.submitsTo;
    }

    const titleReportField = getTitleReportField(getReportFieldsByPolicyID(policyID) ?? {});
    if (!!titleReportField && reportFieldsEnabled(expenseReport)) {
        expenseReport.reportName = populateOptimisticReportFormula(titleReportField.defaultValue, expenseReport, policy);
    }

    return expenseReport;
}

/**
 * @param iouReportID - the report ID of the IOU report the action belongs to
 * @param type - IOUReportAction type. Can be oneOf(create, decline, cancel, pay, split)
 * @param total - IOU total in cents
 * @param comment - IOU comment
 * @param currency - IOU currency
 * @param paymentType - IOU paymentMethodType. Can be oneOf(Elsewhere, Expensify)
 * @param isSettlingUp - Whether we are settling up an IOU
 */
function getIOUReportActionMessage(iouReportID: string, type: string, total: number, comment: string, currency: string, paymentType = '', isSettlingUp = false): [Message] {
    const report = getReport(iouReportID);
    const amount =
        type === CONST.IOU.REPORT_ACTION_TYPE.PAY
            ? CurrencyUtils.convertToDisplayString(getMoneyRequestSpendBreakdown(!isEmptyObject(report) ? report : null).totalDisplaySpend, currency)
            : CurrencyUtils.convertToDisplayString(total, currency);

    let paymentMethodMessage;
    switch (paymentType) {
        case CONST.IOU.PAYMENT_TYPE.VBBA:
        case CONST.IOU.PAYMENT_TYPE.EXPENSIFY:
            paymentMethodMessage = ' with Expensify';
            break;
        default:
            paymentMethodMessage = ` elsewhere`;
            break;
    }

    let iouMessage;
    switch (type) {
        case CONST.REPORT.ACTIONS.TYPE.APPROVED:
            iouMessage = `approved ${amount}`;
            break;
        case CONST.REPORT.ACTIONS.TYPE.SUBMITTED:
            iouMessage = `submitted ${amount}`;
            break;
        case CONST.IOU.REPORT_ACTION_TYPE.CREATE:
            iouMessage = `requested ${amount}${comment && ` for ${comment}`}`;
            break;
        case CONST.IOU.REPORT_ACTION_TYPE.TRACK:
            iouMessage = `tracking ${amount}${comment && ` for ${comment}`}`;
            break;
        case CONST.IOU.REPORT_ACTION_TYPE.SPLIT:
            iouMessage = `split ${amount}${comment && ` for ${comment}`}`;
            break;
        case CONST.IOU.REPORT_ACTION_TYPE.DELETE:
            iouMessage = `deleted the ${amount} request${comment && ` for ${comment}`}`;
            break;
        case CONST.IOU.REPORT_ACTION_TYPE.PAY:
            iouMessage = isSettlingUp ? `paid ${amount}${paymentMethodMessage}` : `sent ${amount}${comment && ` for ${comment}`}${paymentMethodMessage}`;
            break;
        default:
            break;
    }

    return [
        {
            html: lodashEscape(iouMessage),
            text: iouMessage ?? '',
            isEdited: false,
            type: CONST.REPORT.MESSAGE.TYPE.COMMENT,
        },
    ];
}

/**
 * Builds an optimistic IOU reportAction object
 *
 * @param type - IOUReportAction type. Can be oneOf(create, delete, pay, split).
 * @param amount - IOU amount in cents.
 * @param currency
 * @param comment - User comment for the IOU.
 * @param participants - An array with participants details.
 * @param [transactionID] - Not required if the IOUReportAction type is 'pay'
 * @param [paymentType] - Only required if the IOUReportAction type is 'pay'. Can be oneOf(elsewhere, Expensify).
 * @param [iouReportID] - Only required if the IOUReportActions type is oneOf(decline, cancel, pay). Generates a randomID as default.
 * @param [isSettlingUp] - Whether we are settling up an IOU.
 * @param [isSendMoneyFlow] - Whether this is send money flow
 * @param [receipt]
 * @param [isOwnPolicyExpenseChat] - Whether this is an expense report create from the current user's policy expense chat
 */
function buildOptimisticIOUReportAction(
    type: ValueOf<typeof CONST.IOU.REPORT_ACTION_TYPE>,
    amount: number,
    currency: string,
    comment: string,
    participants: Participant[],
    transactionID: string,
    paymentType?: PaymentMethodType,
    iouReportID = '',
    isSettlingUp = false,
    isSendMoneyFlow = false,
    receipt: Receipt = {},
    isOwnPolicyExpenseChat = false,
    created = DateUtils.getDBTime(),
): OptimisticIOUReportAction {
    const IOUReportID = iouReportID || generateReportID();

    const originalMessage: IOUMessage = {
        amount,
        comment,
        currency,
        IOUTransactionID: transactionID,
        IOUReportID,
        type,
    };

    if (type === CONST.IOU.REPORT_ACTION_TYPE.PAY) {
        // In send money flow, we store amount, comment, currency in IOUDetails when type = pay
        if (isSendMoneyFlow) {
            const keys = ['amount', 'comment', 'currency'] as const;
            keys.forEach((key) => {
                delete originalMessage[key];
            });
            originalMessage.IOUDetails = {amount, comment, currency};
            originalMessage.paymentType = paymentType;
        } else {
            // In case of pay money request action, we dont store the comment
            // and there is no single transctionID to link the action to.
            delete originalMessage.IOUTransactionID;
            delete originalMessage.comment;
            originalMessage.paymentType = paymentType;
        }
    }

    // IOUs of type split only exist in group DMs and those don't have an iouReport so we need to delete the IOUReportID key
    if (type === CONST.IOU.REPORT_ACTION_TYPE.SPLIT) {
        delete originalMessage.IOUReportID;
        // Split bill made from a policy expense chat only have the payee's accountID as the participant because the payer could be any policy admin
        if (isOwnPolicyExpenseChat) {
            originalMessage.participantAccountIDs = currentUserAccountID ? [currentUserAccountID] : [];
        } else {
            originalMessage.participantAccountIDs = currentUserAccountID
                ? [currentUserAccountID, ...participants.map((participant) => participant.accountID ?? -1)]
                : participants.map((participant) => participant.accountID ?? -1);
        }
    }

    return {
        actionName: CONST.REPORT.ACTIONS.TYPE.IOU,
        actorAccountID: currentUserAccountID,
        automatic: false,
        avatar: getCurrentUserAvatarOrDefault(),
        isAttachment: false,
        originalMessage,
        message: getIOUReportActionMessage(iouReportID, type, amount, comment, currency, paymentType, isSettlingUp),
        person: [
            {
                style: 'strong',
                text: getCurrentUserDisplayNameOrEmail(),
                type: 'TEXT',
            },
        ],
        reportActionID: NumberUtils.rand64(),
        shouldShow: true,
        created,
        pendingAction: CONST.RED_BRICK_ROAD_PENDING_ACTION.ADD,
        whisperedToAccountIDs: [CONST.IOU.RECEIPT_STATE.SCANREADY, CONST.IOU.RECEIPT_STATE.SCANNING].some((value) => value === receipt?.state) ? [currentUserAccountID ?? -1] : [],
    };
}

/**
 * Builds an optimistic APPROVED report action with a randomly generated reportActionID.
 */
function buildOptimisticApprovedReportAction(amount: number, currency: string, expenseReportID: string): OptimisticApprovedReportAction {
    const originalMessage = {
        amount,
        currency,
        expenseReportID,
    };

    return {
        actionName: CONST.REPORT.ACTIONS.TYPE.APPROVED,
        actorAccountID: currentUserAccountID,
        automatic: false,
        avatar: getCurrentUserAvatarOrDefault(),
        isAttachment: false,
        originalMessage,
        message: getIOUReportActionMessage(expenseReportID, CONST.REPORT.ACTIONS.TYPE.APPROVED, Math.abs(amount), '', currency),
        person: [
            {
                style: 'strong',
                text: getCurrentUserDisplayNameOrEmail(),
                type: 'TEXT',
            },
        ],
        reportActionID: NumberUtils.rand64(),
        shouldShow: true,
        created: DateUtils.getDBTime(),
        pendingAction: CONST.RED_BRICK_ROAD_PENDING_ACTION.ADD,
    };
}

/**
 * Builds an optimistic MOVED report action with a randomly generated reportActionID.
 * This action is used when we move reports across workspaces.
 */
function buildOptimisticMovedReportAction(fromPolicyID: string, toPolicyID: string, newParentReportID: string, movedReportID: string, policyName: string): ReportAction {
    const originalMessage = {
        fromPolicyID,
        toPolicyID,
        newParentReportID,
        movedReportID,
    };

    const movedActionMessage = [
        {
            html: `moved the report to the <a href='${CONST.NEW_EXPENSIFY_URL}r/${newParentReportID}' target='_blank' rel='noreferrer noopener'>${policyName}</a> workspace`,
            text: `moved the report to the ${policyName} workspace`,
            type: CONST.REPORT.MESSAGE.TYPE.COMMENT,
        },
    ];

    return {
        actionName: CONST.REPORT.ACTIONS.TYPE.MOVED,
        actorAccountID: currentUserAccountID,
        automatic: false,
        avatar: getCurrentUserAvatarOrDefault(),
        isAttachment: false,
        originalMessage,
        message: movedActionMessage,
        person: [
            {
                style: 'strong',
                text: getCurrentUserDisplayNameOrEmail(),
                type: 'TEXT',
            },
        ],
        reportActionID: NumberUtils.rand64(),
        shouldShow: true,
        created: DateUtils.getDBTime(),
        pendingAction: CONST.RED_BRICK_ROAD_PENDING_ACTION.ADD,
    };
}

/**
 * Builds an optimistic SUBMITTED report action with a randomly generated reportActionID.
 *
 */
function buildOptimisticSubmittedReportAction(amount: number, currency: string, expenseReportID: string, adminAccountID: number | undefined): OptimisticSubmittedReportAction {
    const originalMessage = {
        amount,
        currency,
        expenseReportID,
    };

    return {
        actionName: CONST.REPORT.ACTIONS.TYPE.SUBMITTED,
        actorAccountID: currentUserAccountID,
        adminAccountID,
        automatic: false,
        avatar: getCurrentUserAvatarOrDefault(),
        isAttachment: false,
        originalMessage,
        message: getIOUReportActionMessage(expenseReportID, CONST.REPORT.ACTIONS.TYPE.SUBMITTED, Math.abs(amount), '', currency),
        person: [
            {
                style: 'strong',
                text: getCurrentUserDisplayNameOrEmail(),
                type: 'TEXT',
            },
        ],
        reportActionID: NumberUtils.rand64(),
        shouldShow: true,
        created: DateUtils.getDBTime(),
        pendingAction: CONST.RED_BRICK_ROAD_PENDING_ACTION.ADD,
    };
}

/**
 * Builds an optimistic report preview action with a randomly generated reportActionID.
 *
 * @param chatReport
 * @param iouReport
 * @param [comment] - User comment for the IOU.
 * @param [transaction] - optimistic first transaction of preview
 */
function buildOptimisticReportPreview(chatReport: OnyxEntry<Report>, iouReport: Report, comment = '', transaction: OnyxEntry<Transaction> = null, childReportID?: string): ReportAction {
    const hasReceipt = TransactionUtils.hasReceipt(transaction);
    const isReceiptBeingScanned = hasReceipt && TransactionUtils.isReceiptBeingScanned(transaction);
    const message = getReportPreviewMessage(iouReport);
    const created = DateUtils.getDBTime();
    return {
        reportActionID: NumberUtils.rand64(),
        reportID: chatReport?.reportID,
        actionName: CONST.REPORT.ACTIONS.TYPE.REPORTPREVIEW,
        pendingAction: CONST.RED_BRICK_ROAD_PENDING_ACTION.ADD,
        originalMessage: {
            linkedReportID: iouReport?.reportID,
        },
        message: [
            {
                html: message,
                text: message,
                isEdited: false,
                type: CONST.REPORT.MESSAGE.TYPE.COMMENT,
            },
        ],
        created,
        accountID: iouReport?.managerID ?? 0,
        // The preview is initially whispered if created with a receipt, so the actor is the current user as well
        actorAccountID: hasReceipt ? currentUserAccountID : iouReport?.managerID ?? 0,
        childReportID: childReportID ?? iouReport?.reportID,
        childMoneyRequestCount: 1,
        childLastMoneyRequestComment: comment,
        childRecentReceiptTransactionIDs: hasReceipt && !isEmptyObject(transaction) ? {[transaction?.transactionID ?? '']: created} : undefined,
        whisperedToAccountIDs: isReceiptBeingScanned ? [currentUserAccountID ?? -1] : [],
    };
}

/**
 * Builds an optimistic modified expense action with a randomly generated reportActionID.
 */
function buildOptimisticModifiedExpenseReportAction(
    transactionThread: OnyxEntry<Report>,
    oldTransaction: OnyxEntry<Transaction>,
    transactionChanges: TransactionChanges,
    isFromExpenseReport: boolean,
    policy: OnyxEntry<Policy>,
): OptimisticModifiedExpenseReportAction {
    const originalMessage = getModifiedExpenseOriginalMessage(oldTransaction, transactionChanges, isFromExpenseReport, policy);
    return {
        actionName: CONST.REPORT.ACTIONS.TYPE.MODIFIEDEXPENSE,
        actorAccountID: currentUserAccountID,
        automatic: false,
        avatar: getCurrentUserAvatarOrDefault(),
        created: DateUtils.getDBTime(),
        isAttachment: false,
        message: [
            {
                // Currently we are composing the message from the originalMessage and message is only used in OldDot and not in the App
                text: 'You',
                style: 'strong',
                type: CONST.REPORT.MESSAGE.TYPE.TEXT,
            },
        ],
        originalMessage,
        person: [
            {
                style: 'strong',
                text: currentUserPersonalDetails?.displayName ?? String(currentUserAccountID),
                type: 'TEXT',
            },
        ],
        pendingAction: CONST.RED_BRICK_ROAD_PENDING_ACTION.ADD,
        reportActionID: NumberUtils.rand64(),
        reportID: transactionThread?.reportID,
        shouldShow: true,
    };
}

/**
 * Updates a report preview action that exists for an IOU report.
 *
 * @param [comment] - User comment for the IOU.
 * @param [transaction] - optimistic newest transaction of a report preview
 *
 */
function updateReportPreview(iouReport: OnyxEntry<Report>, reportPreviewAction: ReportAction, isPayRequest = false, comment = '', transaction: OnyxEntry<Transaction> = null): ReportAction {
    const hasReceipt = TransactionUtils.hasReceipt(transaction);
    const recentReceiptTransactions = reportPreviewAction?.childRecentReceiptTransactionIDs ?? {};
    const transactionsToKeep = TransactionUtils.getRecentTransactions(recentReceiptTransactions);
    const previousTransactionsArray = Object.entries(recentReceiptTransactions ?? {}).map(([key, value]) => (transactionsToKeep.includes(key) ? {[key]: value} : null));
    const previousTransactions: Record<string, string> = {};

    for (const obj of previousTransactionsArray) {
        for (const key in obj) {
            if (obj) {
                previousTransactions[key] = obj[key];
            }
        }
    }

    const message = getReportPreviewMessage(iouReport, reportPreviewAction);
    return {
        ...reportPreviewAction,
        message: [
            {
                html: message,
                text: message,
                isEdited: false,
                type: CONST.REPORT.MESSAGE.TYPE.COMMENT,
            },
        ],
        childLastMoneyRequestComment: comment || reportPreviewAction?.childLastMoneyRequestComment,
        childMoneyRequestCount: (reportPreviewAction?.childMoneyRequestCount ?? 0) + (isPayRequest ? 0 : 1),
        childRecentReceiptTransactionIDs: hasReceipt
            ? {
                  ...(transaction && {[transaction.transactionID]: transaction?.created}),
                  ...previousTransactions,
              }
            : recentReceiptTransactions,
        // As soon as we add a transaction without a receipt to the report, it will have ready money requests,
        // so we remove the whisper
        whisperedToAccountIDs: hasReceipt ? reportPreviewAction?.whisperedToAccountIDs : [],
    };
}

function buildOptimisticTaskReportAction(taskReportID: string, actionName: OriginalMessageActionName, message = ''): OptimisticTaskReportAction {
    const originalMessage = {
        taskReportID,
        type: actionName,
        text: message,
    };
    return {
        actionName,
        actorAccountID: currentUserAccountID,
        automatic: false,
        avatar: getCurrentUserAvatarOrDefault(),
        isAttachment: false,
        originalMessage,
        message: [
            {
                text: message,
                taskReportID,
                type: CONST.REPORT.MESSAGE.TYPE.TEXT,
            },
        ],
        person: [
            {
                style: 'strong',
                text: currentUserPersonalDetails?.displayName ?? String(currentUserAccountID),
                type: 'TEXT',
            },
        ],
        reportActionID: NumberUtils.rand64(),
        shouldShow: true,
        created: DateUtils.getDBTime(),
        isFirstItem: false,
        pendingAction: CONST.RED_BRICK_ROAD_PENDING_ACTION.ADD,
    };
}

/**
 * Builds an optimistic chat report with a randomly generated reportID and as much information as we currently have
 */
function buildOptimisticChatReport(
    participantList: number[],
    reportName: string = CONST.REPORT.DEFAULT_REPORT_NAME,
    chatType: ValueOf<typeof CONST.REPORT.CHAT_TYPE> | undefined = undefined,
    policyID: string = CONST.POLICY.OWNER_EMAIL_FAKE,
    ownerAccountID: number = CONST.REPORT.OWNER_ACCOUNT_ID_FAKE,
    isOwnPolicyExpenseChat = false,
    oldPolicyName = '',
    visibility: ValueOf<typeof CONST.REPORT.VISIBILITY> | undefined = undefined,
    writeCapability: ValueOf<typeof CONST.REPORT.WRITE_CAPABILITIES> | undefined = undefined,
    notificationPreference: NotificationPreference = CONST.REPORT.NOTIFICATION_PREFERENCE.ALWAYS,
    parentReportActionID = '',
    parentReportID = '',
    description = '',
): OptimisticChatReport {
    const participants = participantList.reduce((reportParticipants: Participants, accountID: number) => {
        const participant: ReportParticipant = {
            hidden: false,
            role: accountID === currentUserAccountID ? CONST.REPORT.ROLE.ADMIN : CONST.REPORT.ROLE.MEMBER,
        };
        // eslint-disable-next-line no-param-reassign
        reportParticipants[accountID] = participant;
        return reportParticipants;
    }, {} as Participants);
    const currentTime = DateUtils.getDBTime();
    const isNewlyCreatedWorkspaceChat = chatType === CONST.REPORT.CHAT_TYPE.POLICY_EXPENSE_CHAT && isOwnPolicyExpenseChat;
    return {
        isOptimisticReport: true,
        type: CONST.REPORT.TYPE.CHAT,
        chatType,
        isOwnPolicyExpenseChat,
        isPinned: reportName === CONST.REPORT.WORKSPACE_CHAT_ROOMS.ADMINS || isNewlyCreatedWorkspaceChat,
        lastActorAccountID: 0,
        lastMessageTranslationKey: '',
        lastMessageHtml: '',
        lastMessageText: undefined,
        lastReadTime: currentTime,
        lastVisibleActionCreated: currentTime,
        notificationPreference,
        oldPolicyName,
        ownerAccountID: ownerAccountID || CONST.REPORT.OWNER_ACCOUNT_ID_FAKE,
        parentReportActionID,
        parentReportID,
        // When creating a report the participantsAccountIDs and visibleChatMemberAccountIDs are the same
        participantAccountIDs: participantList,
        visibleChatMemberAccountIDs: participantList,
        // For group chats we need to have participants object as we are migrating away from `participantAccountIDs` and `visibleChatMemberAccountIDs`. See https://github.com/Expensify/App/issues/34692
        participants,
        policyID,
        reportID: generateReportID(),
        reportName,
        stateNum: 0,
        statusNum: 0,
        visibility,
        description,
        writeCapability,
    };
}

/**
 * Returns the necessary reportAction onyx data to indicate that the chat has been created optimistically
 * @param [created] - Action created time
 */
function buildOptimisticCreatedReportAction(emailCreatingAction: string, created = DateUtils.getDBTime()): OptimisticCreatedReportAction {
    return {
        reportActionID: NumberUtils.rand64(),
        actionName: CONST.REPORT.ACTIONS.TYPE.CREATED,
        pendingAction: CONST.RED_BRICK_ROAD_PENDING_ACTION.ADD,
        actorAccountID: currentUserAccountID,
        message: [
            {
                type: CONST.REPORT.MESSAGE.TYPE.TEXT,
                style: 'strong',
                text: emailCreatingAction,
            },
            {
                type: CONST.REPORT.MESSAGE.TYPE.TEXT,
                style: 'normal',
                text: ' created this report',
            },
        ],
        person: [
            {
                type: CONST.REPORT.MESSAGE.TYPE.TEXT,
                style: 'strong',
                text: getCurrentUserDisplayNameOrEmail(),
            },
        ],
        automatic: false,
        avatar: getCurrentUserAvatarOrDefault(),
        created,
        shouldShow: true,
    };
}

/**
 * Returns the necessary reportAction onyx data to indicate that the room has been renamed
 */
function buildOptimisticRenamedRoomReportAction(newName: string, oldName: string): OptimisticRenamedReportAction {
    const now = DateUtils.getDBTime();
    return {
        reportActionID: NumberUtils.rand64(),
        actionName: CONST.REPORT.ACTIONS.TYPE.RENAMED,
        pendingAction: CONST.RED_BRICK_ROAD_PENDING_ACTION.ADD,
        actorAccountID: currentUserAccountID,
        message: [
            {
                type: CONST.REPORT.MESSAGE.TYPE.TEXT,
                style: 'strong',
                text: 'You',
            },
            {
                type: CONST.REPORT.MESSAGE.TYPE.TEXT,
                style: 'normal',
                text: ` renamed this report. New title is '${newName}' (previously '${oldName}').`,
            },
        ],
        person: [
            {
                type: CONST.REPORT.MESSAGE.TYPE.TEXT,
                style: 'strong',
                text: getCurrentUserDisplayNameOrEmail(),
            },
        ],
        originalMessage: {
            oldName,
            newName,
            html: `Room renamed to ${newName}`,
            lastModified: now,
        },
        automatic: false,
        avatar: getCurrentUserAvatarOrDefault(),
        created: now,
        shouldShow: true,
    };
}

/**
 * Returns the necessary reportAction onyx data to indicate that the transaction has been put on hold optimistically
 * @param [created] - Action created time
 */
function buildOptimisticHoldReportAction(created = DateUtils.getDBTime()): OptimisticHoldReportAction {
    return {
        reportActionID: NumberUtils.rand64(),
        actionName: CONST.REPORT.ACTIONS.TYPE.HOLD,
        pendingAction: CONST.RED_BRICK_ROAD_PENDING_ACTION.ADD,
        actorAccountID: currentUserAccountID,
        message: [
            {
                type: CONST.REPORT.MESSAGE.TYPE.TEXT,
                style: 'normal',
                text: Localize.translateLocal('iou.heldRequest'),
            },
        ],
        person: [
            {
                type: CONST.REPORT.MESSAGE.TYPE.TEXT,
                style: 'strong',
                text: getCurrentUserDisplayNameOrEmail(),
            },
        ],
        automatic: false,
        avatar: getCurrentUserAvatarOrDefault(),
        created,
        shouldShow: true,
    };
}

/**
 * Returns the necessary reportAction onyx data to indicate that the transaction has been put on hold optimistically
 * @param [created] - Action created time
 */
function buildOptimisticHoldReportActionComment(comment: string, created = DateUtils.getDBTime()): OptimisticHoldReportAction {
    return {
        reportActionID: NumberUtils.rand64(),
        actionName: CONST.REPORT.ACTIONS.TYPE.HOLDCOMMENT,
        pendingAction: CONST.RED_BRICK_ROAD_PENDING_ACTION.ADD,
        actorAccountID: currentUserAccountID,
        message: [
            {
                type: CONST.REPORT.MESSAGE.TYPE.TEXT,
                style: 'normal',
                text: comment,
            },
        ],
        person: [
            {
                type: CONST.REPORT.MESSAGE.TYPE.TEXT,
                style: 'strong',
                text: getCurrentUserDisplayNameOrEmail(),
            },
        ],
        automatic: false,
        avatar: getCurrentUserAvatarOrDefault(),
        created,
        shouldShow: true,
    };
}

/**
 * Returns the necessary reportAction onyx data to indicate that the transaction has been removed from hold optimistically
 * @param [created] - Action created time
 */
function buildOptimisticUnHoldReportAction(created = DateUtils.getDBTime()): OptimisticHoldReportAction {
    return {
        reportActionID: NumberUtils.rand64(),
        actionName: CONST.REPORT.ACTIONS.TYPE.UNHOLD,
        pendingAction: CONST.RED_BRICK_ROAD_PENDING_ACTION.ADD,
        actorAccountID: currentUserAccountID,
        message: [
            {
                type: CONST.REPORT.MESSAGE.TYPE.TEXT,
                style: 'normal',
                text: Localize.translateLocal('iou.unheldRequest'),
            },
        ],
        person: [
            {
                type: CONST.REPORT.MESSAGE.TYPE.TEXT,
                style: 'normal',
                text: getCurrentUserDisplayNameOrEmail(),
            },
        ],
        automatic: false,
        avatar: getCurrentUserAvatarOrDefault(),
        created,
        shouldShow: true,
    };
}

function buildOptimisticEditedTaskFieldReportAction({title, description}: Task): OptimisticEditedTaskReportAction {
    // We do not modify title & description in one request, so we need to create a different optimistic action for each field modification
    let field = '';
    let value = '';
    if (title !== undefined) {
        field = 'task title';
        value = title;
    } else if (description !== undefined) {
        field = 'description';
        value = description;
    }

    let changelog = 'edited this task';
    if (field && value) {
        changelog = `updated the ${field} to ${value}`;
    } else if (field) {
        changelog = `removed the ${field}`;
    }

    return {
        reportActionID: NumberUtils.rand64(),
        actionName: CONST.REPORT.ACTIONS.TYPE.TASKEDITED,
        pendingAction: CONST.RED_BRICK_ROAD_PENDING_ACTION.ADD,
        actorAccountID: currentUserAccountID,
        message: [
            {
                type: CONST.REPORT.MESSAGE.TYPE.COMMENT,
                text: changelog,
                html: changelog,
            },
        ],
        person: [
            {
                type: CONST.REPORT.MESSAGE.TYPE.TEXT,
                style: 'strong',
                text: getCurrentUserDisplayNameOrEmail(),
            },
        ],
        automatic: false,
        avatar: getCurrentUserAvatarOrDefault(),
        created: DateUtils.getDBTime(),
        shouldShow: false,
    };
}

function buildOptimisticChangedTaskAssigneeReportAction(assigneeAccountID: number): OptimisticEditedTaskReportAction {
    return {
        reportActionID: NumberUtils.rand64(),
        actionName: CONST.REPORT.ACTIONS.TYPE.TASKEDITED,
        pendingAction: CONST.RED_BRICK_ROAD_PENDING_ACTION.ADD,
        actorAccountID: currentUserAccountID,
        message: [
            {
                type: CONST.REPORT.MESSAGE.TYPE.COMMENT,
                text: `assigned to ${getDisplayNameForParticipant(assigneeAccountID)}`,
                html: `assigned to <mention-user accountID=${assigneeAccountID}></mention-user>`,
            },
        ],
        person: [
            {
                type: CONST.REPORT.MESSAGE.TYPE.TEXT,
                style: 'strong',
                text: getCurrentUserDisplayNameOrEmail(),
            },
        ],
        automatic: false,
        avatar: getCurrentUserAvatarOrDefault(),
        created: DateUtils.getDBTime(),
        shouldShow: false,
    };
}

/**
 * Returns the necessary reportAction onyx data to indicate that a chat has been archived
 *
 * @param reason - A reason why the chat has been archived
 */
function buildOptimisticClosedReportAction(emailClosingReport: string, policyName: string, reason: string = CONST.REPORT.ARCHIVE_REASON.DEFAULT): OptimisticClosedReportAction {
    return {
        actionName: CONST.REPORT.ACTIONS.TYPE.CLOSED,
        actorAccountID: currentUserAccountID,
        automatic: false,
        avatar: getCurrentUserAvatarOrDefault(),
        created: DateUtils.getDBTime(),
        message: [
            {
                type: CONST.REPORT.MESSAGE.TYPE.TEXT,
                style: 'strong',
                text: emailClosingReport,
            },
            {
                type: CONST.REPORT.MESSAGE.TYPE.TEXT,
                style: 'normal',
                text: ' closed this report',
            },
        ],
        originalMessage: {
            policyName,
            reason,
        },
        pendingAction: CONST.RED_BRICK_ROAD_PENDING_ACTION.ADD,
        person: [
            {
                type: CONST.REPORT.MESSAGE.TYPE.TEXT,
                style: 'strong',
                text: getCurrentUserDisplayNameOrEmail(),
            },
        ],
        reportActionID: NumberUtils.rand64(),
        shouldShow: true,
    };
}

function buildOptimisticWorkspaceChats(policyID: string, policyName: string): OptimisticWorkspaceChats {
    const announceChatData = buildOptimisticChatReport(
        currentUserAccountID ? [currentUserAccountID] : [],
        CONST.REPORT.WORKSPACE_CHAT_ROOMS.ANNOUNCE,
        CONST.REPORT.CHAT_TYPE.POLICY_ANNOUNCE,
        policyID,
        CONST.POLICY.OWNER_ACCOUNT_ID_FAKE,
        false,
        policyName,
        undefined,
        undefined,

        // #announce contains all policy members so notifying always should be opt-in only.
        CONST.REPORT.NOTIFICATION_PREFERENCE.DAILY,
    );
    const announceChatReportID = announceChatData.reportID;
    const announceCreatedAction = buildOptimisticCreatedReportAction(CONST.POLICY.OWNER_EMAIL_FAKE);
    const announceReportActionData = {
        [announceCreatedAction.reportActionID]: announceCreatedAction,
    };
    const pendingChatMembers = getPendingChatMembers(currentUserAccountID ? [currentUserAccountID] : [], [], CONST.RED_BRICK_ROAD_PENDING_ACTION.ADD);
    const adminsChatData = {
        ...buildOptimisticChatReport(
            [currentUserAccountID ?? -1],
            CONST.REPORT.WORKSPACE_CHAT_ROOMS.ADMINS,
            CONST.REPORT.CHAT_TYPE.POLICY_ADMINS,
            policyID,
            CONST.POLICY.OWNER_ACCOUNT_ID_FAKE,
            false,
            policyName,
        ),
        pendingChatMembers,
    };
    const adminsChatReportID = adminsChatData.reportID;
    const adminsCreatedAction = buildOptimisticCreatedReportAction(CONST.POLICY.OWNER_EMAIL_FAKE);
    const adminsReportActionData = {
        [adminsCreatedAction.reportActionID]: adminsCreatedAction,
    };

    const expenseChatData = buildOptimisticChatReport([currentUserAccountID ?? -1], '', CONST.REPORT.CHAT_TYPE.POLICY_EXPENSE_CHAT, policyID, currentUserAccountID, true, policyName);
    const expenseChatReportID = expenseChatData.reportID;
    const expenseReportCreatedAction = buildOptimisticCreatedReportAction(currentUserEmail ?? '');
    const expenseReportActionData = {
        [expenseReportCreatedAction.reportActionID]: expenseReportCreatedAction,
    };

    return {
        announceChatReportID,
        announceChatData,
        announceReportActionData,
        announceCreatedReportActionID: announceCreatedAction.reportActionID,
        adminsChatReportID,
        adminsChatData,
        adminsReportActionData,
        adminsCreatedReportActionID: adminsCreatedAction.reportActionID,
        expenseChatReportID,
        expenseChatData,
        expenseReportActionData,
        expenseCreatedReportActionID: expenseReportCreatedAction.reportActionID,
    };
}

/**
 * Builds an optimistic Task Report with a randomly generated reportID
 *
 * @param ownerAccountID - Account ID of the person generating the Task.
 * @param assigneeAccountID - AccountID of the other person participating in the Task.
 * @param parentReportID - Report ID of the chat where the Task is.
 * @param title - Task title.
 * @param description - Task description.
 * @param policyID - PolicyID of the parent report
 */

function buildOptimisticTaskReport(
    ownerAccountID: number,
    assigneeAccountID = 0,
    parentReportID?: string,
    title?: string,
    description?: string,
    policyID: string = CONST.POLICY.OWNER_EMAIL_FAKE,
): OptimisticTaskReport {
    // When creating a report the participantsAccountIDs and visibleChatMemberAccountIDs are the same
    const participantsAccountIDs = assigneeAccountID && assigneeAccountID !== ownerAccountID ? [assigneeAccountID] : [];

    return {
        reportID: generateReportID(),
        reportName: title,
        description,
        ownerAccountID,
        participantAccountIDs: participantsAccountIDs,
        visibleChatMemberAccountIDs: participantsAccountIDs,
        managerID: assigneeAccountID,
        type: CONST.REPORT.TYPE.TASK,
        parentReportID,
        policyID,
        stateNum: CONST.REPORT.STATE_NUM.OPEN,
        statusNum: CONST.REPORT.STATUS_NUM.OPEN,
        notificationPreference: CONST.REPORT.NOTIFICATION_PREFERENCE.ALWAYS,
        lastVisibleActionCreated: DateUtils.getDBTime(),
    };
}

/**
 * A helper method to create transaction thread
 *
 * @param reportAction - the parent IOU report action from which to create the thread
 * @param moneyRequestReport - the report which the report action belongs to
 */
function buildTransactionThread(reportAction: OnyxEntry<ReportAction | OptimisticIOUReportAction>, moneyRequestReport: OnyxEntry<Report>): OptimisticChatReport {
    const participantAccountIDs = [...new Set([currentUserAccountID, Number(reportAction?.actorAccountID)])].filter(Boolean) as number[];
    return buildOptimisticChatReport(
        participantAccountIDs,
        getTransactionReportName(reportAction),
        undefined,
        moneyRequestReport?.policyID,
        CONST.POLICY.OWNER_ACCOUNT_ID_FAKE,
        false,
        '',
        undefined,
        undefined,
        CONST.REPORT.NOTIFICATION_PREFERENCE.HIDDEN,
        reportAction?.reportActionID,
        moneyRequestReport?.reportID,
    );
}

/**
 * Build optimistic money request entities:
 *
 * 1. CREATED action for the chatReport
 * 2. CREATED action for the iouReport
 * 3. IOU action for the iouReport linked to the transaction thread via `childReportID`
 * 4. Transaction Thread linked to the IOU action via `parentReportActionID`
 * 5. CREATED action for the Transaction Thread
 */
function buildOptimisticMoneyRequestEntities(
    iouReport: Report,
    type: ValueOf<typeof CONST.IOU.REPORT_ACTION_TYPE>,
    amount: number,
    currency: string,
    comment: string,
    payeeEmail: string,
    participants: Participant[],
    transactionID: string,
    paymentType?: PaymentMethodType,
    isSettlingUp = false,
    isSendMoneyFlow = false,
    receipt: Receipt = {},
    isOwnPolicyExpenseChat = false,
    isPersonalTrackingExpense = false,
): [OptimisticCreatedReportAction, OptimisticCreatedReportAction, OptimisticIOUReportAction, OptimisticChatReport, OptimisticCreatedReportAction] {
    const createdActionForChat = buildOptimisticCreatedReportAction(payeeEmail);

    // The `CREATED` action must be optimistically generated before the IOU action so that it won't appear after the IOU action in the chat.
    const iouActionCreationTime = DateUtils.getDBTime();
    const createdActionForIOUReport = buildOptimisticCreatedReportAction(payeeEmail, DateUtils.subtractMillisecondsFromDateTime(iouActionCreationTime, 1));
    const iouAction = buildOptimisticIOUReportAction(
        type,
        amount,
        currency,
        comment,
        participants,
        transactionID,
        paymentType,
        isPersonalTrackingExpense ? '0' : iouReport.reportID,
        isSettlingUp,
        isSendMoneyFlow,
        receipt,
        isOwnPolicyExpenseChat,
        iouActionCreationTime,
    );

    // Create optimistic transactionThread and the `CREATED` action for it
    const transactionThread = buildTransactionThread(iouAction, iouReport);
    const createdActionForTransactionThread = buildOptimisticCreatedReportAction(payeeEmail);

    // The IOU action and the transactionThread are co-dependent as parent-child, so we need to link them together
    iouAction.childReportID = transactionThread.reportID;

    return [createdActionForChat, createdActionForIOUReport, iouAction, transactionThread, createdActionForTransactionThread];
}

function isUnread(report: OnyxEntry<Report>): boolean {
    if (!report) {
        return false;
    }

    // lastVisibleActionCreated and lastReadTime are both datetime strings and can be compared directly
    const lastVisibleActionCreated = report.lastVisibleActionCreated ?? '';
    const lastReadTime = report.lastReadTime ?? '';
    const lastMentionedTime = report.lastMentionedTime ?? '';

    // If the user was mentioned and the comment got deleted the lastMentionedTime will be more recent than the lastVisibleActionCreated
    return lastReadTime < lastVisibleActionCreated || lastReadTime < lastMentionedTime;
}

function isIOUOwnedByCurrentUser(report: OnyxEntry<Report>, allReportsDict: OnyxCollection<Report> = null): boolean {
    const allAvailableReports = allReportsDict ?? allReports;
    if (!report || !allAvailableReports) {
        return false;
    }

    let reportToLook = report;
    if (report.iouReportID) {
        const iouReport = allAvailableReports[`${ONYXKEYS.COLLECTION.REPORT}${report.iouReportID}`];
        if (iouReport) {
            reportToLook = iouReport;
        }
    }

    return reportToLook.ownerAccountID === currentUserAccountID;
}

/**
 * Assuming the passed in report is a default room, lets us know whether we can see it or not, based on permissions and
 * the various subsets of users we've allowed to use default rooms.
 */
function canSeeDefaultRoom(report: OnyxEntry<Report>, policies: OnyxCollection<Policy>, betas: OnyxEntry<Beta[]>): boolean {
    // Include archived rooms
    if (isArchivedRoom(report)) {
        return true;
    }

    // Include default rooms for free plan policies (domain rooms aren't included in here because they do not belong to a policy)
    if (getPolicyType(report, policies) === CONST.POLICY.TYPE.FREE) {
        return true;
    }

    // Include domain rooms with Partner Managers (Expensify accounts) in them for accounts that are on a domain with an Approved Accountant
    if (isDomainRoom(report) && doesDomainHaveApprovedAccountant && hasExpensifyEmails(report?.participantAccountIDs ?? [])) {
        return true;
    }

    // If the room has an assigned guide, it can be seen.
    if (hasExpensifyGuidesEmails(report?.participantAccountIDs ?? [])) {
        return true;
    }

    // Include any admins and announce rooms, since only non partner-managed domain rooms are on the beta now.
    if (isAdminRoom(report) || isAnnounceRoom(report)) {
        return true;
    }

    // For all other cases, just check that the user belongs to the default rooms beta
    return Permissions.canUseDefaultRooms(betas ?? []);
}

function canAccessReport(report: OnyxEntry<Report>, policies: OnyxCollection<Policy>, betas: OnyxEntry<Beta[]>): boolean {
    // We hide default rooms (it's basically just domain rooms now) from people who aren't on the defaultRooms beta.
    if (isDefaultRoom(report) && !canSeeDefaultRoom(report, policies, betas)) {
        return false;
    }

    if (report?.errorFields?.notFound) {
        return false;
    }

    return true;
}

/**
 * Check if the report is the parent report of the currently viewed report or at least one child report has report action
 */
function shouldHideReport(report: OnyxEntry<Report>, currentReportId: string): boolean {
    const currentReport = getReport(currentReportId);
    const parentReport = getParentReport(!isEmptyObject(currentReport) ? currentReport : null);
    const reportActions = ReportActionsUtils.getAllReportActions(report?.reportID ?? '');
    const isChildReportHasComment = Object.values(reportActions ?? {})?.some((reportAction) => (reportAction?.childVisibleActionCount ?? 0) > 0);
    return parentReport?.reportID !== report?.reportID && !isChildReportHasComment;
}

/**
 * Checks to see if a report's parentAction is a money request that contains a violation
 */
function doesTransactionThreadHaveViolations(report: OnyxEntry<Report>, transactionViolations: OnyxCollection<TransactionViolation[]>, parentReportAction: OnyxEntry<ReportAction>): boolean {
    if (parentReportAction?.actionName !== CONST.REPORT.ACTIONS.TYPE.IOU) {
        return false;
    }
    const {IOUTransactionID, IOUReportID} = parentReportAction.originalMessage ?? {};
    if (!IOUTransactionID || !IOUReportID) {
        return false;
    }
    if (!isCurrentUserSubmitter(IOUReportID)) {
        return false;
    }
    if (report?.stateNum !== CONST.REPORT.STATE_NUM.OPEN && report?.stateNum !== CONST.REPORT.STATE_NUM.SUBMITTED) {
        return false;
    }
    return TransactionUtils.hasViolation(IOUTransactionID, transactionViolations);
}

/**
 * Checks if we should display violation - we display violations when the money request has violation and it is not settled
 */
function shouldDisplayTransactionThreadViolations(
    report: OnyxEntry<Report>,
    transactionViolations: OnyxCollection<TransactionViolation[]>,
    parentReportAction: OnyxEntry<ReportAction>,
): boolean {
    const {IOUReportID} = (parentReportAction?.originalMessage as IOUMessage) ?? {};
    if (isSettled(IOUReportID)) {
        return false;
    }
    return doesTransactionThreadHaveViolations(report, transactionViolations, parentReportAction);
}

/**
 * Checks to see if a report contains a violation
 */
function hasViolations(reportID: string, transactionViolations: OnyxCollection<TransactionViolation[]>): boolean {
    const transactions = TransactionUtils.getAllReportTransactions(reportID);
    return transactions.some((transaction) => TransactionUtils.hasViolation(transaction.transactionID, transactionViolations));
}

/**
 * Takes several pieces of data from Onyx and evaluates if a report should be shown in the option list (either when searching
 * for reports or the reports shown in the LHN).
 *
 * This logic is very specific and the order of the logic is very important. It should fail quickly in most cases and also
 * filter out the majority of reports before filtering out very specific minority of reports.
 */
function shouldReportBeInOptionList({
    report,
    currentReportId,
    isInGSDMode,
    betas,
    policies,
    excludeEmptyChats,
    doesReportHaveViolations,
    includeSelfDM = false,
}: {
    report: OnyxEntry<Report>;
    currentReportId: string;
    isInGSDMode: boolean;
    betas: OnyxEntry<Beta[]>;
    policies: OnyxCollection<Policy>;
    excludeEmptyChats: boolean;
    doesReportHaveViolations: boolean;
    includeSelfDM?: boolean;
}) {
    const isInDefaultMode = !isInGSDMode;
    // Exclude reports that have no data because there wouldn't be anything to show in the option item.
    // This can happen if data is currently loading from the server or a report is in various stages of being created.
    // This can also happen for anyone accessing a public room or archived room for which they don't have access to the underlying policy.
    // Optionally exclude reports that do not belong to currently active workspace

    if (
        !report?.reportID ||
        !report?.type ||
        report?.reportName === undefined ||
        // eslint-disable-next-line @typescript-eslint/prefer-nullish-coalescing
        report?.isHidden ||
        // eslint-disable-next-line @typescript-eslint/prefer-nullish-coalescing
        report?.participantAccountIDs?.includes(CONST.ACCOUNT_ID.NOTIFICATIONS) ||
        (report?.participantAccountIDs?.length === 0 &&
            !isChatThread(report) &&
            !isPublicRoom(report) &&
            !isUserCreatedPolicyRoom(report) &&
            !isArchivedRoom(report) &&
            !isMoneyRequestReport(report) &&
            !isTaskReport(report) &&
            !isSelfDM(report) &&
            !isGroupChat(report))
    ) {
        return false;
    }
    if (!canAccessReport(report, policies, betas)) {
        return false;
    }

    // If this is a transaction thread associated with a report that only has one transaction, omit it
    if (isOneTransactionThread(report.reportID, report.parentReportID ?? '0')) {
        return false;
    }

    // Include the currently viewed report. If we excluded the currently viewed report, then there
    // would be no way to highlight it in the options list and it would be confusing to users because they lose
    // a sense of context.
    if (report.reportID === currentReportId) {
        return true;
    }

    // Retrieve the draft comment for the report and convert it to a boolean
    const hasDraftComment = hasValidDraftComment(report.reportID);

    // Include reports that are relevant to the user in any view mode. Criteria include having a draft or having a GBR showing.
    // eslint-disable-next-line @typescript-eslint/prefer-nullish-coalescing
    if (hasDraftComment || requiresAttentionFromCurrentUser(report)) {
        return true;
    }
    const lastVisibleMessage = ReportActionsUtils.getLastVisibleMessage(report.reportID);
    const isEmptyChat = !report.lastMessageText && !report.lastMessageTranslationKey && !lastVisibleMessage.lastMessageText && !lastVisibleMessage.lastMessageTranslationKey;
    const canHideReport = shouldHideReport(report, currentReportId);

    // Include reports if they are pinned
    if (report.isPinned) {
        return true;
    }

    const reportIsSettled = report.statusNum === CONST.REPORT.STATUS_NUM.REIMBURSED;

    // Always show IOU reports with violations unless they are reimbursed
    if (isExpenseRequest(report) && doesReportHaveViolations && !reportIsSettled) {
        return true;
    }

    // Hide only chat threads that haven't been commented on (other threads are actionable)
    if (isChatThread(report) && canHideReport && isEmptyChat) {
        return false;
    }

    // Include reports that have errors from trying to add a workspace
    // If we excluded it, then the red-brock-road pattern wouldn't work for the user to resolve the error
    if (report.errorFields?.addWorkspaceRoom) {
        return true;
    }

    // All unread chats (even archived ones) in GSD mode will be shown. This is because GSD mode is specifically for focusing the user on the most relevant chats, primarily, the unread ones
    if (isInGSDMode) {
        return isUnread(report) && report.notificationPreference !== CONST.REPORT.NOTIFICATION_PREFERENCE.MUTE;
    }

    // Archived reports should always be shown when in default (most recent) mode. This is because you should still be able to access and search for the chats to find them.
    if (isInDefaultMode && isArchivedRoom(report)) {
        return true;
    }

    // Hide chats between two users that haven't been commented on from the LNH
    if (excludeEmptyChats && isEmptyChat && isChatReport(report) && !isChatRoom(report) && !isPolicyExpenseChat(report) && canHideReport) {
        return false;
    }

    if (isSelfDM(report)) {
        return includeSelfDM;
    }

    return true;
}

/**
 * Attempts to find a report in onyx with the provided list of participants. Does not include threads, task, money request, room, and policy expense chat.
 */
function getChatByParticipants(newParticipantList: number[], reports: OnyxCollection<Report> = allReports): OnyxEntry<Report> {
    const sortedNewParticipantList = newParticipantList.sort();
    return (
        Object.values(reports ?? {}).find((report) => {
            // If the report has been deleted, or there are no participants (like an empty #admins room) then skip it
            if (
                !report ||
                report.participantAccountIDs?.length === 0 ||
                isChatThread(report) ||
                isTaskReport(report) ||
                isMoneyRequestReport(report) ||
                isChatRoom(report) ||
                isPolicyExpenseChat(report) ||
                isGroupChat(report)
            ) {
                return false;
            }

            // Only return the chat if it has all the participants
            return lodashIsEqual(sortedNewParticipantList, report.participantAccountIDs?.sort());
        }) ?? null
    );
}

/**
 * Attempts to find a report in onyx with the provided list of participants in given policy
 */
function getChatByParticipantsAndPolicy(newParticipantList: number[], policyID: string): OnyxEntry<Report> {
    newParticipantList.sort();
    return (
        Object.values(allReports ?? {}).find((report) => {
            // If the report has been deleted, or there are no participants (like an empty #admins room) then skip it
            if (!report?.participantAccountIDs) {
                return false;
            }
            const sortedParticipantsAccountIDs = report.participantAccountIDs?.sort();
            // Only return the room if it has all the participants and is not a policy room
            return report.policyID === policyID && newParticipantList.every((newParticipant) => sortedParticipantsAccountIDs.includes(newParticipant));
        }) ?? null
    );
}

function getAllPolicyReports(policyID: string): Array<OnyxEntry<Report>> {
    return Object.values(allReports ?? {}).filter((report) => report?.policyID === policyID);
}

/**
 * Returns true if Chronos is one of the chat participants (1:1)
 */
function chatIncludesChronos(report: OnyxEntry<Report> | EmptyObject): boolean {
    return Boolean(report?.participantAccountIDs?.includes(CONST.ACCOUNT_ID.CHRONOS));
}

/**
 * Can only flag if:
 *
 * - It was written by someone else and isn't a whisper
 * - It's a welcome message whisper
 * - It's an ADDCOMMENT that is not an attachment
 */
function canFlagReportAction(reportAction: OnyxEntry<ReportAction>, reportID: string | undefined): boolean {
    let report = getReport(reportID);

    // If the childReportID exists in reportAction and is equal to the reportID,
    // the report action being evaluated is the parent report action in a thread, and we should get the parent report to evaluate instead.
    if (reportAction?.childReportID?.toString() === reportID?.toString()) {
        report = getReport(report?.parentReportID);
    }
    const isCurrentUserAction = reportAction?.actorAccountID === currentUserAccountID;
    const isOriginalMessageHaveHtml =
        reportAction?.actionName === CONST.REPORT.ACTIONS.TYPE.ADDCOMMENT ||
        reportAction?.actionName === CONST.REPORT.ACTIONS.TYPE.RENAMED ||
        reportAction?.actionName === CONST.REPORT.ACTIONS.TYPE.CHRONOSOOOLIST;
    if (ReportActionsUtils.isWhisperAction(reportAction)) {
        // Allow flagging welcome message whispers as they can be set by any room creator
        if (report?.description && !isCurrentUserAction && isOriginalMessageHaveHtml && reportAction?.originalMessage?.html === report.description) {
            return true;
        }

        // Disallow flagging the rest of whisper as they are sent by us
        return false;
    }

    return Boolean(
        !isCurrentUserAction &&
            reportAction?.actionName === CONST.REPORT.ACTIONS.TYPE.ADDCOMMENT &&
            !ReportActionsUtils.isDeletedAction(reportAction) &&
            !ReportActionsUtils.isCreatedTaskReportAction(reportAction) &&
            !isEmptyObject(report) &&
            report &&
            isAllowedToComment(report),
    );
}

/**
 * Whether flag comment page should show
 */
function shouldShowFlagComment(reportAction: OnyxEntry<ReportAction>, report: OnyxEntry<Report>): boolean {
    return (
        canFlagReportAction(reportAction, report?.reportID) &&
        !isArchivedRoom(report) &&
        !chatIncludesChronos(report) &&
        !isConciergeChatReport(report) &&
        reportAction?.actorAccountID !== CONST.ACCOUNT_ID.CONCIERGE
    );
}

/**
 * @param sortedAndFilteredReportActions - reportActions for the report, sorted newest to oldest, and filtered for only those that should be visible
 */
function getNewMarkerReportActionID(report: OnyxEntry<Report>, sortedAndFilteredReportActions: ReportAction[]): string {
    if (!isUnread(report)) {
        return '';
    }

    const newMarkerIndex = lodashFindLastIndex(sortedAndFilteredReportActions, (reportAction) => (reportAction.created ?? '') > (report?.lastReadTime ?? ''));

    return 'reportActionID' in sortedAndFilteredReportActions[newMarkerIndex] ? sortedAndFilteredReportActions[newMarkerIndex].reportActionID : '';
}

/**
 * Performs the markdown conversion, and replaces code points > 127 with C escape sequences
 * Used for compatibility with the backend auth validator for AddComment, and to account for MD in comments
 * @returns The comment's total length as seen from the backend
 */
function getCommentLength(textComment: string): number {
    return getParsedComment(textComment)
        .replace(/[^ -~]/g, '\\u????')
        .trim().length;
}

function getRouteFromLink(url: string | null): string {
    if (!url) {
        return '';
    }

    // Get the reportID from URL
    let route = url;
    const localWebAndroidRegEx = /^(https:\/\/([0-9]{1,3})\.([0-9]{1,3})\.([0-9]{1,3})\.([0-9]{1,3}))/;
    linkingConfig.prefixes.forEach((prefix) => {
        if (route.startsWith(prefix)) {
            route = route.replace(prefix, '');
        } else if (localWebAndroidRegEx.test(route)) {
            route = route.replace(localWebAndroidRegEx, '');
        } else {
            return;
        }

        // Remove the port if it's a localhost URL
        if (/^:\d+/.test(route)) {
            route = route.replace(/:\d+/, '');
        }

        // Remove the leading slash if exists
        if (route.startsWith('/')) {
            route = route.replace('/', '');
        }
    });
    return route;
}

function parseReportRouteParams(route: string): ReportRouteParams {
    let parsingRoute = route;
    if (parsingRoute.at(0) === '/') {
        // remove the first slash
        parsingRoute = parsingRoute.slice(1);
    }

    if (!parsingRoute.startsWith(Url.addTrailingForwardSlash(ROUTES.REPORT))) {
        return {reportID: '', isSubReportPageRoute: false};
    }

    const pathSegments = parsingRoute.split('/');

    const reportIDSegment = pathSegments[1];

    // Check for "undefined" or any other unwanted string values
    if (!reportIDSegment || reportIDSegment === 'undefined') {
        return {reportID: '', isSubReportPageRoute: false};
    }

    return {
        reportID: reportIDSegment,
        isSubReportPageRoute: pathSegments.length > 2,
    };
}

function getReportIDFromLink(url: string | null): string {
    const route = getRouteFromLink(url);
    const {reportID, isSubReportPageRoute} = parseReportRouteParams(route);
    if (isSubReportPageRoute) {
        // We allow the Sub-Report deep link routes (settings, details, etc.) to be handled by their respective component pages
        return '';
    }
    return reportID;
}

/**
 * Get the report policyID given a reportID
 */
function getReportPolicyID(reportID?: string): string | undefined {
    return originalGetReportPolicyID(reportID);
}

/**
 * Check if the chat report is linked to an iou that is waiting for the current user to add a credit bank account.
 */
function hasIOUWaitingOnCurrentUserBankAccount(chatReport: OnyxEntry<Report>): boolean {
    if (chatReport?.iouReportID) {
        const iouReport = allReports?.[`${ONYXKEYS.COLLECTION.REPORT}${chatReport?.iouReportID}`];
        if (iouReport?.isWaitingOnBankAccount && iouReport?.ownerAccountID === currentUserAccountID) {
            return true;
        }
    }

    return false;
}

/**
 * Users can request money:
 * - in policy expense chats only if they are in a role of a member in the chat (in other words, if it's their policy expense chat)
 * - in an open or submitted expense report tied to a policy expense chat the user owns
 *     - employee can request money in submitted expense report only if the policy has Instant Submit settings turned on
 * - in an IOU report, which is not settled yet
 * - in a 1:1 DM chat
 */
function canRequestMoney(report: OnyxEntry<Report>, policy: OnyxEntry<Policy>, otherParticipants: number[]): boolean {
    // User cannot request money in chat thread or in task report or in chat room
    if (isChatThread(report) || isTaskReport(report) || isChatRoom(report) || isSelfDM(report) || isGroupChat(report)) {
        return false;
    }

    // Users can only request money in DMs if they are a 1:1 DM
    if (isDM(report)) {
        return otherParticipants.length === 1;
    }

    // Prevent requesting money if pending IOU report waiting for their bank account already exists
    if (hasIOUWaitingOnCurrentUserBankAccount(report)) {
        return false;
    }

    let isOwnPolicyExpenseChat = report?.isOwnPolicyExpenseChat ?? false;
    if (isExpenseReport(report) && getParentReport(report)) {
        isOwnPolicyExpenseChat = Boolean(getParentReport(report)?.isOwnPolicyExpenseChat);
    }

    // In case there are no other participants than the current user and it's not user's own policy expense chat, they can't request money from such report
    if (otherParticipants.length === 0 && !isOwnPolicyExpenseChat) {
        return false;
    }

    // User can request money in any IOU report, unless paid, but user can only request money in an expense report
    // which is tied to their workspace chat.
    if (isMoneyRequestReport(report)) {
        const canAddTransactions = canAddOrDeleteTransactions(report);
        return isGroupPolicy(report) ? isOwnPolicyExpenseChat && canAddTransactions : canAddTransactions;
    }

    // In case of policy expense chat, users can only request money from their own policy expense chat
    return !isPolicyExpenseChat(report) || isOwnPolicyExpenseChat;
}

/**
 * Helper method to define what money request options we want to show for particular method.
 * There are 4 money request options: Request, Split, Send and Track expense:
 * - Request option should show for:
 *     - DMs
 *     - own policy expense chats
 *     - open and processing expense reports tied to own policy expense chat
 *     - unsettled IOU reports
 * - Send option should show for:
 *     - DMs
 * - Split options should show for:
 *     - DMs
 *     - chat/policy rooms with more than 1 participant
 *     - groups chats with 3 and more participants
 *     - corporate workspace chats
 * - Track expense option should show for:
 *    - Self DMs
 *    - own policy expense chats
 *    - open and processing expense reports tied to own policy expense chat
 *
 * None of the options should show in chat threads or if there is some special Expensify account
 * as a participant of the report.
 */
function getMoneyRequestOptions(report: OnyxEntry<Report>, policy: OnyxEntry<Policy>, reportParticipants: number[], canUseTrackExpense = true): Array<ValueOf<typeof CONST.IOU.TYPE>> {
    // In any thread or task report, we do not allow any new money requests yet
    if (isChatThread(report) || isTaskReport(report) || (!canUseTrackExpense && isSelfDM(report))) {
        return [];
    }

    // We don't allow IOU actions if an Expensify account is a participant of the report, unless the policy that the report is on is owned by an Expensify account
    const doParticipantsIncludeExpensifyAccounts = lodashIntersection(reportParticipants, CONST.EXPENSIFY_ACCOUNT_IDS).length > 0;
    const isPolicyOwnedByExpensifyAccounts = report?.policyID ? CONST.EXPENSIFY_ACCOUNT_IDS.includes(getPolicy(report?.policyID ?? '')?.ownerAccountID ?? 0) : false;
    if (doParticipantsIncludeExpensifyAccounts && !isPolicyOwnedByExpensifyAccounts) {
        return [];
    }

    const otherParticipants = reportParticipants.filter((accountID) => currentUserPersonalDetails?.accountID !== accountID);
    const hasSingleOtherParticipantInReport = otherParticipants.length === 1;
    let options: Array<ValueOf<typeof CONST.IOU.TYPE>> = [];

    if (isSelfDM(report)) {
        options = [CONST.IOU.TYPE.TRACK_EXPENSE];
    }

    // User created policy rooms and default rooms like #admins or #announce will always have the Split Bill option
    // unless there are no other participants at all (e.g. #admins room for a policy with only 1 admin)
    // DM chats will have the Split Bill option.
    // Your own workspace chats will have the split bill option.
    if (
        (isChatRoom(report) && otherParticipants.length > 0) ||
        (isDM(report) && otherParticipants.length > 0) ||
        (isGroupChat(report) && otherParticipants.length > 0) ||
        (isPolicyExpenseChat(report) && report?.isOwnPolicyExpenseChat)
    ) {
        options = [CONST.IOU.TYPE.SPLIT];
    }

    if (canRequestMoney(report, policy, otherParticipants)) {
        options = [...options, CONST.IOU.TYPE.REQUEST];

        // If the user can request money from the workspace report, they can also track expenses
        if (canUseTrackExpense && (isPolicyExpenseChat(report) || isExpenseReport(report))) {
            options = [...options, CONST.IOU.TYPE.TRACK_EXPENSE];
        }
    }

    // Send money option should be visible only in 1:1 DMs
    if (isDM(report) && hasSingleOtherParticipantInReport) {
        options = [...options, CONST.IOU.TYPE.SEND];
    }

    return options;
}

/**
 * Allows a user to leave a policy room according to the following conditions of the visibility or chatType rNVP:
 * `public` - Anyone can leave (because anybody can join)
 * `public_announce` - Only non-policy members can leave (it's auto-shared with policy members)
 * `policy_admins` - Nobody can leave (it's auto-shared with all policy admins)
 * `policy_announce` - Nobody can leave (it's auto-shared with all policy members)
 * `policyExpenseChat` - Nobody can leave (it's auto-shared with all policy members)
 * `policy` - Anyone can leave (though only policy members can join)
 * `domain` - Nobody can leave (it's auto-shared with domain members)
 * `dm` - Nobody can leave (it's auto-shared with users)
 * `private` - Anybody can leave (though you can only be invited to join)
 */
function canLeaveRoom(report: OnyxEntry<Report>, isPolicyMember: boolean): boolean {
    if (!report?.visibility) {
        if (
            report?.chatType === CONST.REPORT.CHAT_TYPE.POLICY_ADMINS ||
            report?.chatType === CONST.REPORT.CHAT_TYPE.POLICY_ANNOUNCE ||
            report?.chatType === CONST.REPORT.CHAT_TYPE.POLICY_EXPENSE_CHAT ||
            report?.chatType === CONST.REPORT.CHAT_TYPE.DOMAIN_ALL ||
            report?.chatType === CONST.REPORT.CHAT_TYPE.SELF_DM ||
            !report?.chatType
        ) {
            // DM chats don't have a chatType
            return false;
        }
    } else if (isPublicAnnounceRoom(report) && isPolicyMember) {
        return false;
    }
    return true;
}

function isCurrentUserTheOnlyParticipant(participantAccountIDs?: number[]): boolean {
    return Boolean(participantAccountIDs?.length === 1 && participantAccountIDs?.[0] === currentUserAccountID);
}

/**
 * Returns display names for those that can see the whisper.
 * However, it returns "you" if the current user is the only one who can see it besides the person that sent it.
 */
function getWhisperDisplayNames(participantAccountIDs?: number[]): string | undefined {
    const isWhisperOnlyVisibleToCurrentUser = isCurrentUserTheOnlyParticipant(participantAccountIDs);

    // When the current user is the only participant, the display name needs to be "you" because that's the only person reading it
    if (isWhisperOnlyVisibleToCurrentUser) {
        return Localize.translateLocal('common.youAfterPreposition');
    }

    return participantAccountIDs?.map((accountID) => getDisplayNameForParticipant(accountID, !isWhisperOnlyVisibleToCurrentUser)).join(', ');
}

/**
 * Show subscript on workspace chats / threads and expense requests
 */
function shouldReportShowSubscript(report: OnyxEntry<Report>): boolean {
    if (isArchivedRoom(report) && !isWorkspaceThread(report)) {
        return false;
    }

    if (isPolicyExpenseChat(report) && !isChatThread(report) && !isTaskReport(report) && !report?.isOwnPolicyExpenseChat) {
        return true;
    }

    if (isPolicyExpenseChat(report) && !isThread(report) && !isTaskReport(report)) {
        return true;
    }

    if (isExpenseRequest(report)) {
        return true;
    }

    if (isExpenseReport(report) && isOneTransactionReport(report?.reportID ?? '')) {
        return true;
    }

    if (isWorkspaceTaskReport(report)) {
        return true;
    }

    if (isWorkspaceThread(report)) {
        return true;
    }

    return false;
}

/**
 * Return true if reports data exists
 */
function isReportDataReady(): boolean {
    return !isEmptyObject(allReports) && Object.keys(allReports ?? {}).some((key) => allReports?.[key]?.reportID);
}

/**
 * Return true if reportID from path is valid
 */
function isValidReportIDFromPath(reportIDFromPath: string): boolean {
    return !['', 'null', '0'].includes(reportIDFromPath);
}

/**
 * Return the errors we have when creating a chat or a workspace room
 */
function getAddWorkspaceRoomOrChatReportErrors(report: OnyxEntry<Report>): Errors | null | undefined {
    // We are either adding a workspace room, or we're creating a chat, it isn't possible for both of these to have errors for the same report at the same time, so
    // simply looking up the first truthy value will get the relevant property if it's set.
    return report?.errorFields?.addWorkspaceRoom ?? report?.errorFields?.createChat;
}

/**
 * Return true if the Money Request report is marked for deletion.
 */
function isMoneyRequestReportPendingDeletion(report: OnyxEntry<Report> | EmptyObject): boolean {
    if (!isMoneyRequestReport(report)) {
        return false;
    }

    const parentReportAction = ReportActionsUtils.getReportAction(report?.parentReportID ?? '', report?.parentReportActionID ?? '');
    return parentReportAction?.pendingAction === CONST.RED_BRICK_ROAD_PENDING_ACTION.DELETE;
}

function canUserPerformWriteAction(report: OnyxEntry<Report>) {
    const reportErrors = getAddWorkspaceRoomOrChatReportErrors(report);

    // If the Money Request report is marked for deletion, let us prevent any further write action.
    if (isMoneyRequestReportPendingDeletion(report)) {
        return false;
    }

    return !isArchivedRoom(report) && isEmptyObject(reportErrors) && report && isAllowedToComment(report) && !isAnonymousUser;
}

/**
 * Returns ID of the original report from which the given reportAction is first created.
 */
function getOriginalReportID(reportID: string, reportAction: OnyxEntry<ReportAction>): string | undefined {
    const reportActions = reportActionsByReport?.[reportID];
    const currentReportAction = reportActions?.[reportAction?.reportActionID ?? ''] ?? null;
    const transactionThreadReportID = ReportActionsUtils.getOneTransactionThreadReportID(reportID, reportActions ?? ([] as ReportAction[]));
    if (transactionThreadReportID !== null) {
        return Object.keys(currentReportAction ?? {}).length === 0 ? transactionThreadReportID : reportID;
    }
    return isThreadFirstChat(reportAction, reportID) && Object.keys(currentReportAction ?? {}).length === 0
        ? allReports?.[`${ONYXKEYS.COLLECTION.REPORT}${reportID}`]?.parentReportID
        : reportID;
}

/**
 * Return the pendingAction and the errors resulting from either
 *
 * - creating a workspace room
 * - starting a chat
 * - paying the money request
 *
 * while being offline
 */
function getReportOfflinePendingActionAndErrors(report: OnyxEntry<Report>): ReportOfflinePendingActionAndErrors {
    // It shouldn't be possible for all of these actions to be pending (or to have errors) for the same report at the same time, so just take the first that exists
    const reportPendingAction = report?.pendingFields?.addWorkspaceRoom ?? report?.pendingFields?.createChat ?? report?.pendingFields?.reimbursed;

    const reportErrors = getAddWorkspaceRoomOrChatReportErrors(report);
    return {reportPendingAction, reportErrors};
}

/**
 * Check if the report can create the request with type is iouType
 */
function canCreateRequest(report: OnyxEntry<Report>, policy: OnyxEntry<Policy>, iouType: (typeof CONST.IOU.TYPE)[keyof typeof CONST.IOU.TYPE]): boolean {
    const participantAccountIDs = report?.participantAccountIDs ?? [];
    if (!canUserPerformWriteAction(report)) {
        return false;
    }
    return getMoneyRequestOptions(report, policy, participantAccountIDs).includes(iouType);
}

function getWorkspaceChats(policyID: string, accountIDs: number[]): Array<OnyxEntry<Report>> {
    return Object.values(allReports ?? {}).filter((report) => isPolicyExpenseChat(report) && (report?.policyID ?? '') === policyID && accountIDs.includes(report?.ownerAccountID ?? -1));
}

/**
 * Gets all reports that relate to the policy
 *
 * @param policyID - the workspace ID to get all associated reports
 */
function getAllWorkspaceReports(policyID: string): Array<OnyxEntry<Report>> {
    return Object.values(allReports ?? {}).filter((report) => (report?.policyID ?? '') === policyID);
}

/**
 * @param policy - the workspace the report is on, null if the user isn't a member of the workspace
 */
function shouldDisableRename(report: OnyxEntry<Report>, policy: OnyxEntry<Policy>): boolean {
    if (isDefaultRoom(report) || isArchivedRoom(report) || isThread(report) || isMoneyRequestReport(report) || isPolicyExpenseChat(report)) {
        return true;
    }

    // if the linked workspace is null, that means the person isn't a member of the workspace the report is in
    // which means this has to be a public room we want to disable renaming for
    if (!policy) {
        return true;
    }

    // If there is a linked workspace, that means the user is a member of the workspace the report is in and is allowed to rename.
    return false;
}

/**
 * @param policy - the workspace the report is on, null if the user isn't a member of the workspace
 */
function canEditWriteCapability(report: OnyxEntry<Report>, policy: OnyxEntry<Policy>): boolean {
    return PolicyUtils.isPolicyAdmin(policy) && !isAdminRoom(report) && !isArchivedRoom(report) && !isThread(report);
}

/**
 * @param policy - the workspace the report is on, null if the user isn't a member of the workspace
 */
function canEditRoomVisibility(report: OnyxEntry<Report>, policy: OnyxEntry<Policy>): boolean {
    return PolicyUtils.isPolicyAdmin(policy) && !isArchivedRoom(report);
}

/**
 * Returns the onyx data needed for the task assignee chat
 */
function getTaskAssigneeChatOnyxData(
    accountID: number,
    assigneeAccountID: number,
    taskReportID: string,
    assigneeChatReportID: string,
    parentReportID: string,
    title: string,
    assigneeChatReport: OnyxEntry<Report>,
): OnyxDataTaskAssigneeChat {
    // Set if we need to add a comment to the assignee chat notifying them that they have been assigned a task
    let optimisticAssigneeAddComment: OptimisticReportAction | undefined;
    // Set if this is a new chat that needs to be created for the assignee
    let optimisticChatCreatedReportAction: OptimisticCreatedReportAction | undefined;
    const currentTime = DateUtils.getDBTime();
    const optimisticData: OnyxUpdate[] = [];
    const successData: OnyxUpdate[] = [];
    const failureData: OnyxUpdate[] = [];

    // You're able to assign a task to someone you haven't chatted with before - so we need to optimistically create the chat and the chat reportActions
    // Only add the assignee chat report to onyx if we haven't already set it optimistically
    if (assigneeChatReport?.isOptimisticReport && assigneeChatReport.pendingFields?.createChat !== CONST.RED_BRICK_ROAD_PENDING_ACTION.ADD) {
        optimisticChatCreatedReportAction = buildOptimisticCreatedReportAction(assigneeChatReportID);
        optimisticData.push(
            {
                onyxMethod: Onyx.METHOD.MERGE,
                key: `${ONYXKEYS.COLLECTION.REPORT}${assigneeChatReportID}`,
                value: {
                    pendingFields: {
                        createChat: CONST.RED_BRICK_ROAD_PENDING_ACTION.ADD,
                    },
                    isHidden: false,
                },
            },
            {
                onyxMethod: Onyx.METHOD.MERGE,
                key: `${ONYXKEYS.COLLECTION.REPORT_ACTIONS}${assigneeChatReportID}`,
                value: {[optimisticChatCreatedReportAction.reportActionID]: optimisticChatCreatedReportAction as Partial<ReportAction>},
            },
        );

        successData.push({
            onyxMethod: Onyx.METHOD.MERGE,
            key: `${ONYXKEYS.COLLECTION.REPORT}${assigneeChatReportID}`,
            value: {
                pendingFields: {
                    createChat: null,
                },
                isOptimisticReport: false,
            },
        });

        failureData.push(
            {
                onyxMethod: Onyx.METHOD.SET,
                key: `${ONYXKEYS.COLLECTION.REPORT}${assigneeChatReportID}`,
                value: null,
            },
            {
                onyxMethod: Onyx.METHOD.MERGE,
                key: `${ONYXKEYS.COLLECTION.REPORT_ACTIONS}${assigneeChatReportID}`,
                value: {[optimisticChatCreatedReportAction.reportActionID]: {pendingAction: null}},
            },
            // If we failed, we want to remove the optimistic personal details as it was likely due to an invalid login
            {
                onyxMethod: Onyx.METHOD.MERGE,
                key: ONYXKEYS.PERSONAL_DETAILS_LIST,
                value: {
                    [assigneeAccountID]: null,
                },
            },
        );
    }

    // If you're choosing to share the task in the same DM as the assignee then we don't need to create another reportAction indicating that you've been assigned
    if (assigneeChatReportID !== parentReportID) {
        // eslint-disable-next-line @typescript-eslint/prefer-nullish-coalescing
        const displayname = allPersonalDetails?.[assigneeAccountID]?.displayName || allPersonalDetails?.[assigneeAccountID]?.login || '';
        optimisticAssigneeAddComment = buildOptimisticTaskCommentReportAction(taskReportID, title, assigneeAccountID, `assigned to ${displayname}`, parentReportID);
        const lastAssigneeCommentText = formatReportLastMessageText(optimisticAssigneeAddComment.reportAction.message?.[0]?.text ?? '');
        const optimisticAssigneeReport = {
            lastVisibleActionCreated: currentTime,
            lastMessageText: lastAssigneeCommentText,
            lastActorAccountID: accountID,
            lastReadTime: currentTime,
        };

        optimisticData.push(
            {
                onyxMethod: Onyx.METHOD.MERGE,
                key: `${ONYXKEYS.COLLECTION.REPORT_ACTIONS}${assigneeChatReportID}`,
                value: {[optimisticAssigneeAddComment.reportAction.reportActionID ?? '']: optimisticAssigneeAddComment.reportAction as ReportAction},
            },
            {
                onyxMethod: Onyx.METHOD.MERGE,
                key: `${ONYXKEYS.COLLECTION.REPORT}${assigneeChatReportID}`,
                value: optimisticAssigneeReport,
            },
        );
        successData.push({
            onyxMethod: Onyx.METHOD.MERGE,
            key: `${ONYXKEYS.COLLECTION.REPORT_ACTIONS}${assigneeChatReportID}`,
            value: {[optimisticAssigneeAddComment.reportAction.reportActionID ?? '']: {isOptimisticAction: null}},
        });
        failureData.push({
            onyxMethod: Onyx.METHOD.MERGE,
            key: `${ONYXKEYS.COLLECTION.REPORT_ACTIONS}${assigneeChatReportID}`,
            value: {[optimisticAssigneeAddComment.reportAction.reportActionID ?? '']: {pendingAction: null}},
        });
    }

    return {
        optimisticData,
        successData,
        failureData,
        optimisticAssigneeAddComment,
        optimisticChatCreatedReportAction,
    };
}

/**
 * Returns an array of the participants Ids of a report
 *
 * @deprecated Use getVisibleMemberIDs instead
 */
function getParticipantsIDs(report: OnyxEntry<Report>): number[] {
    if (!report) {
        return [];
    }

    const participants = report.participantAccountIDs ?? [];

    // Build participants list for IOU/expense reports
    if (isMoneyRequestReport(report)) {
        const onlyTruthyValues = [report.managerID, report.ownerAccountID, ...participants].filter(Boolean) as number[];
        const onlyUnique = [...new Set([...onlyTruthyValues])];
        return onlyUnique;
    }
    return participants;
}

/**
 * Returns an array of the visible member accountIDs for a report*
 */
function getVisibleMemberIDs(report: OnyxEntry<Report>): number[] {
    if (!report) {
        return [];
    }

    const visibleChatMemberAccountIDs = report.visibleChatMemberAccountIDs ?? [];

    // Build participants list for IOU/expense reports
    if (isMoneyRequestReport(report)) {
        const onlyTruthyValues = [report.managerID, report.ownerAccountID, ...visibleChatMemberAccountIDs].filter(Boolean) as number[];
        const onlyUnique = [...new Set([...onlyTruthyValues])];
        return onlyUnique;
    }
    return visibleChatMemberAccountIDs;
}

/**
 * Return iou report action display message
 */
function getIOUReportActionDisplayMessage(reportAction: OnyxEntry<ReportAction>, transaction?: OnyxEntry<Transaction>, shouldLog = false): string {
    if (reportAction?.actionName !== CONST.REPORT.ACTIONS.TYPE.IOU) {
        return '';
    }
    const originalMessage = reportAction.originalMessage;
    const {IOUReportID} = originalMessage;
    const iouReport = getReport(IOUReportID);
    let translationKey: TranslationPaths;
    if (originalMessage.type === CONST.IOU.REPORT_ACTION_TYPE.PAY) {
        // The `REPORT_ACTION_TYPE.PAY` action type is used for both fulfilling existing requests and sending money. To
        // differentiate between these two scenarios, we check if the `originalMessage` contains the `IOUDetails`
        // property. If it does, it indicates that this is a 'Send money' action.
        const {amount, currency} = originalMessage.IOUDetails ?? originalMessage;
        const formattedAmount = CurrencyUtils.convertToDisplayString(Math.abs(amount), currency) ?? '';

        switch (originalMessage.paymentType) {
            case CONST.IOU.PAYMENT_TYPE.ELSEWHERE:
                translationKey = 'iou.paidElsewhereWithAmount';
                break;
            case CONST.IOU.PAYMENT_TYPE.EXPENSIFY:
            case CONST.IOU.PAYMENT_TYPE.VBBA:
                translationKey = 'iou.paidWithExpensifyWithAmount';
                break;
            default:
                translationKey = 'iou.payerPaidAmount';
                break;
        }
        return Localize.translateLocal(translationKey, {amount: formattedAmount, payer: ''});
    }

    // This log to server is temporary and needed to determine if there is a case we need the transaction param
    // when we call getIOUReportActionDisplayMessage from ReportActionItemMessage
    if (shouldLog) {
        Log.alert('Transaction Param Used when getIOUReportActionDisplayMessage was called from ReportActionItemMessage', {
            reportActionID: reportAction.reportActionID,
            originalMessageType: originalMessage.type,
        });
    }

    const transactionDetails = getTransactionDetails(!isEmptyObject(transaction) ? transaction : null);
    const formattedAmount = CurrencyUtils.convertToDisplayString(transactionDetails?.amount ?? 0, transactionDetails?.currency);
    const isRequestSettled = isSettled(originalMessage.IOUReportID);
    const isApproved = isReportApproved(iouReport);
    if (isRequestSettled) {
        return Localize.translateLocal('iou.payerSettled', {
            amount: formattedAmount,
        });
    }
    if (isApproved) {
        return Localize.translateLocal('iou.approvedAmount', {
            amount: formattedAmount,
        });
    }
    if (ReportActionsUtils.isSplitBillAction(reportAction)) {
        translationKey = 'iou.didSplitAmount';
    } else if (ReportActionsUtils.isTrackExpenseAction(reportAction)) {
        translationKey = 'iou.trackedAmount';
    } else {
        translationKey = 'iou.requestedAmount';
    }
    return Localize.translateLocal(translationKey, {
        formattedAmount,
        comment: transactionDetails?.comment ?? '',
    });
}

/**
 * Checks if a report is a group chat.
 *
 * A report is a group chat if it meets the following conditions:
 * - Not a chat thread.
 * - Not a task report.
 * - Not a money request / IOU report.
 * - Not an archived room.
 * - Not a public / admin / announce chat room (chat type doesn't match any of the specified types).
 * - More than 2 participants.
 *
 */
function isDeprecatedGroupDM(report: OnyxEntry<Report>): boolean {
    return Boolean(
        report &&
            !isChatThread(report) &&
            !isTaskReport(report) &&
            !isMoneyRequestReport(report) &&
            !isArchivedRoom(report) &&
            !Object.values(CONST.REPORT.CHAT_TYPE).some((chatType) => chatType === getChatType(report)) &&
            (report.participantAccountIDs?.length ?? 0) > 1,
    );
}

/**
 * Assume any report without a reportID is unusable.
 */
function isValidReport(report?: OnyxEntry<Report>): boolean {
    return Boolean(report?.reportID);
}

/**
 * Check to see if we are a participant of this report.
 */
function isReportParticipant(accountID: number, report: OnyxEntry<Report>): boolean {
    if (!accountID) {
        return false;
    }

    // If we have a DM AND the accountID we are checking is the current user THEN we won't find them as a participant and must assume they are a participant
    if (isDM(report) && accountID === currentUserAccountID) {
        return true;
    }

    const possibleAccountIDs = report?.participantAccountIDs ?? [];
    if (report?.ownerAccountID) {
        possibleAccountIDs.push(report?.ownerAccountID);
    }
    if (report?.managerID) {
        possibleAccountIDs.push(report?.managerID);
    }
    return possibleAccountIDs.includes(accountID);
}

function shouldUseFullTitleToDisplay(report: OnyxEntry<Report>): boolean {
    return isMoneyRequestReport(report) || isPolicyExpenseChat(report) || isChatRoom(report) || isChatThread(report) || isTaskReport(report);
}

function getRoom(type: ValueOf<typeof CONST.REPORT.CHAT_TYPE>, policyID: string): OnyxEntry<Report> | undefined {
    const room = Object.values(allReports ?? {}).find((report) => report?.policyID === policyID && report?.chatType === type && !isThread(report));
    return room;
}

/**
 *  We only want policy members who are members of the report to be able to modify the report description, but not in thread chat.
 */
function canEditReportDescription(report: OnyxEntry<Report>, policy: OnyxEntry<Policy> | undefined): boolean {
    return (
        !isMoneyRequestReport(report) &&
        !isArchivedRoom(report) &&
        isChatRoom(report) &&
        !isChatThread(report) &&
        !isEmpty(policy) &&
        (getVisibleMemberIDs(report).includes(currentUserAccountID ?? 0) || getParticipantsIDs(report).includes(currentUserAccountID ?? 0))
    );
}

function canEditPolicyDescription(policy: OnyxEntry<Policy>): boolean {
    return PolicyUtils.isPolicyAdmin(policy);
}

/**
 * Checks if report action has error when smart scanning
 */
function hasSmartscanError(reportActions: ReportAction[]) {
    return reportActions.some((action) => {
        if (!ReportActionsUtils.isSplitBillAction(action) && !ReportActionsUtils.isReportPreviewAction(action)) {
            return false;
        }
        const IOUReportID = ReportActionsUtils.getIOUReportIDFromReportActionPreview(action);
        const isReportPreviewError = ReportActionsUtils.isReportPreviewAction(action) && hasMissingSmartscanFields(IOUReportID) && !isSettled(IOUReportID);
        const transactionID = (action.originalMessage as IOUMessage).IOUTransactionID ?? '0';
        const transaction = allTransactions?.[`${ONYXKEYS.COLLECTION.TRANSACTION}${transactionID}`] ?? {};
        const isSplitBillError = ReportActionsUtils.isSplitBillAction(action) && TransactionUtils.hasMissingSmartscanFields(transaction as Transaction);

        return isReportPreviewError || isSplitBillError;
    });
}

function shouldAutoFocusOnKeyPress(event: KeyboardEvent): boolean {
    if (event.key.length > 1) {
        return false;
    }

    // If a key is pressed in combination with Meta, Control or Alt do not focus
    if (event.ctrlKey || event.metaKey) {
        return false;
    }

    if (event.code === 'Space') {
        return false;
    }

    return true;
}

/**
 * Navigates to the appropriate screen based on the presence of a private note for the current user.
 */
function navigateToPrivateNotes(report: OnyxEntry<Report>, session: OnyxEntry<Session>) {
    if (isEmpty(report) || isEmpty(session) || !session.accountID) {
        return;
    }
    const currentUserPrivateNote = report.privateNotes?.[session.accountID]?.note ?? '';
    if (isEmpty(currentUserPrivateNote)) {
        Navigation.navigate(ROUTES.PRIVATE_NOTES_EDIT.getRoute(report.reportID, session.accountID));
        return;
    }
    Navigation.navigate(ROUTES.PRIVATE_NOTES_LIST.getRoute(report.reportID));
}

/**
 * Check if Report has any held expenses
 */
function isHoldCreator(transaction: OnyxEntry<Transaction>, reportID: string): boolean {
    const holdReportAction = ReportActionsUtils.getReportAction(reportID, `${transaction?.comment?.hold ?? ''}`);
    return isActionCreator(holdReportAction);
}

/**
 * Check if Report has any held expenses
 */
function hasHeldExpenses(iouReportID?: string): boolean {
    const transactions = TransactionUtils.getAllReportTransactions(iouReportID);
    return transactions.some((transaction) => TransactionUtils.isOnHold(transaction));
}

/**
 * Check if all expenses in the Report are on hold
 */
function hasOnlyHeldExpenses(iouReportID: string): boolean {
    const transactions = TransactionUtils.getAllReportTransactions(iouReportID);
    return !transactions.some((transaction) => !TransactionUtils.isOnHold(transaction));
}

/**
 * Checks if thread replies should be displayed
 */
function shouldDisplayThreadReplies(reportAction: OnyxEntry<ReportAction>, reportID: string): boolean {
    const hasReplies = (reportAction?.childVisibleActionCount ?? 0) > 0;
    return hasReplies && !!reportAction?.childCommenterCount && !isThreadFirstChat(reportAction, reportID);
}

/**
 * Check if money report has any transactions updated optimistically
 */
function hasUpdatedTotal(report: OnyxEntry<Report>, policy: OnyxEntry<Policy>): boolean {
    if (!report) {
        return true;
    }

    const transactions = TransactionUtils.getAllReportTransactions(report.reportID);
    const hasPendingTransaction = transactions.some((transaction) => !!transaction.pendingAction);
    const hasTransactionWithDifferentCurrency = transactions.some((transaction) => transaction.currency !== report.currency);
    const hasDifferentWorkspaceCurrency = report.pendingFields?.createChat && isExpenseReport(report) && report.currency !== policy?.outputCurrency;

    return !(hasPendingTransaction && (hasTransactionWithDifferentCurrency || hasDifferentWorkspaceCurrency)) && !(hasHeldExpenses(report.reportID) && report?.unheldTotal === undefined);
}

/**
 * Return held and full amount formatted with used currency
 */
function getNonHeldAndFullAmount(iouReport: OnyxEntry<Report>, policy: OnyxEntry<Policy>): string[] {
    const transactions = TransactionUtils.getAllReportTransactions(iouReport?.reportID ?? '');
    const hasPendingTransaction = transactions.some((transaction) => !!transaction.pendingAction);

    if (hasUpdatedTotal(iouReport, policy) && hasPendingTransaction) {
        const unheldTotal = transactions.reduce((currentVal, transaction) => currentVal - (!TransactionUtils.isOnHold(transaction) ? transaction.amount : 0), 0);

        return [CurrencyUtils.convertToDisplayString(unheldTotal, iouReport?.currency ?? ''), CurrencyUtils.convertToDisplayString((iouReport?.total ?? 0) * -1, iouReport?.currency ?? '')];
    }

    return [
        CurrencyUtils.convertToDisplayString((iouReport?.unheldTotal ?? 0) * -1, iouReport?.currency ?? ''),
        CurrencyUtils.convertToDisplayString((iouReport?.total ?? 0) * -1, iouReport?.currency ?? ''),
    ];
}

/**
 * Disable reply in thread action if:
 *
 * - The action is listed in the thread-disabled list
 * - The action is a split bill action
 * - The action is deleted and is not threaded
 * - The report is archived and the action is not threaded
 * - The action is a whisper action and it's neither a report preview nor IOU action
 * - The action is the thread's first chat
 */
function shouldDisableThread(reportAction: OnyxEntry<ReportAction>, reportID: string): boolean {
    const isSplitBillAction = ReportActionsUtils.isSplitBillAction(reportAction);
    const isDeletedAction = ReportActionsUtils.isDeletedAction(reportAction);
    const isReportPreviewAction = ReportActionsUtils.isReportPreviewAction(reportAction);
    const isIOUAction = ReportActionsUtils.isMoneyRequestAction(reportAction);
    const isWhisperAction = ReportActionsUtils.isWhisperAction(reportAction);
    const isArchivedReport = isArchivedRoom(getReport(reportID));

    return (
        CONST.REPORT.ACTIONS.THREAD_DISABLED.some((action: string) => action === reportAction?.actionName) ||
        isSplitBillAction ||
        (isDeletedAction && !reportAction?.childVisibleActionCount) ||
        (isArchivedReport && !reportAction?.childVisibleActionCount) ||
        (isWhisperAction && !isReportPreviewAction && !isIOUAction) ||
        isThreadFirstChat(reportAction, reportID)
    );
}

function getAllAncestorReportActions(report: Report | null | undefined): Ancestor[] {
    if (!report) {
        return [];
    }
    const allAncestors: Ancestor[] = [];
    let parentReportID = report.parentReportID;
    let parentReportActionID = report.parentReportActionID;

    // Store the child of parent report
    let currentReport = report;

    while (parentReportID) {
        const parentReport = getReport(parentReportID);
        const parentReportAction = ReportActionsUtils.getReportAction(parentReportID, parentReportActionID ?? '0');

        if (!parentReportAction || ReportActionsUtils.isTransactionThread(parentReportAction) || !parentReport) {
            break;
        }

        const isParentReportActionUnread = ReportActionsUtils.isCurrentActionUnread(parentReport, parentReportAction);
        allAncestors.push({
            report: currentReport,
            reportAction: parentReportAction,
            shouldDisplayNewMarker: isParentReportActionUnread,
        });
        parentReportID = parentReport?.parentReportID;
        parentReportActionID = parentReport?.parentReportActionID;
        if (!isEmptyObject(parentReport)) {
            currentReport = parentReport;
        }
    }

    return allAncestors.reverse();
}

function getAllAncestorReportActionIDs(report: Report | null | undefined, includeTransactionThread = false): AncestorIDs {
    if (!report) {
        return {
            reportIDs: [],
            reportActionsIDs: [],
        };
    }

    const allAncestorIDs: AncestorIDs = {
        reportIDs: [],
        reportActionsIDs: [],
    };
    let parentReportID = report.parentReportID;
    let parentReportActionID = report.parentReportActionID;

    while (parentReportID) {
        const parentReport = getReport(parentReportID);
        const parentReportAction = ReportActionsUtils.getReportAction(parentReportID, parentReportActionID ?? '0');

        if (!parentReportAction || (!includeTransactionThread && ReportActionsUtils.isTransactionThread(parentReportAction)) || !parentReport) {
            break;
        }

        allAncestorIDs.reportIDs.push(parentReportID ?? '');
        allAncestorIDs.reportActionsIDs.push(parentReportActionID ?? '');

        parentReportID = parentReport?.parentReportID;
        parentReportActionID = parentReport?.parentReportActionID;
    }

    return allAncestorIDs;
}

/**
 * Get optimistic data of parent report action
 * @param reportID The reportID of the report that is updated
 * @param lastVisibleActionCreated Last visible action created of the child report
 * @param type The type of action in the child report
 */
function getOptimisticDataForParentReportAction(reportID: string, lastVisibleActionCreated: string, type: string): Array<OnyxUpdate | EmptyObject> {
    const report = getReport(reportID);

    if (!report || isEmptyObject(report)) {
        return [];
    }

    const ancestors = getAllAncestorReportActionIDs(report, true);
    const totalAncestor = ancestors.reportIDs.length;

    return Array.from(Array(totalAncestor), (_, index) => {
        const ancestorReport = getReport(ancestors.reportIDs[index]);

        if (!ancestorReport || isEmptyObject(ancestorReport)) {
            return {} as EmptyObject;
        }

        const ancestorReportAction = ReportActionsUtils.getReportAction(ancestorReport.reportID, ancestors.reportActionsIDs[index]);

        if (!ancestorReportAction || isEmptyObject(ancestorReportAction)) {
            return {} as EmptyObject;
        }

        return {
            onyxMethod: Onyx.METHOD.MERGE,
            key: `${ONYXKEYS.COLLECTION.REPORT_ACTIONS}${ancestorReport.reportID}`,
            value: {
                [ancestorReportAction?.reportActionID ?? '']: updateOptimisticParentReportAction(ancestorReportAction, lastVisibleActionCreated, type),
            },
        };
    });
}

function canBeAutoReimbursed(report: OnyxEntry<Report>, policy: OnyxEntry<Policy> | EmptyObject): boolean {
    if (isEmptyObject(policy)) {
        return false;
    }
    type CurrencyType = (typeof CONST.DIRECT_REIMBURSEMENT_CURRENCIES)[number];
    const reimbursableTotal = getMoneyRequestSpendBreakdown(report).totalDisplaySpend;
    const autoReimbursementLimit = policy.autoReimbursementLimit ?? 0;
    const isAutoReimbursable =
        isGroupPolicy(report) &&
        policy.reimbursementChoice === CONST.POLICY.REIMBURSEMENT_CHOICES.REIMBURSEMENT_YES &&
        autoReimbursementLimit >= reimbursableTotal &&
        reimbursableTotal > 0 &&
        CONST.DIRECT_REIMBURSEMENT_CURRENCIES.includes(report?.currency as CurrencyType);
    return isAutoReimbursable;
}

/** Check if the current user is an owner of the report */
function isReportOwner(report: OnyxEntry<Report>): boolean {
    return report?.ownerAccountID === currentUserPersonalDetails?.accountID;
}

function isAllowedToApproveExpenseReport(report: OnyxEntry<Report>, approverAccountID?: number): boolean {
    const policy = getPolicy(report?.policyID);
    const {preventSelfApproval} = policy;

    const isOwner = (approverAccountID ?? currentUserAccountID) === report?.ownerAccountID;

    return !(preventSelfApproval && isOwner);
}

function isAllowedToSubmitDraftExpenseReport(report: OnyxEntry<Report>): boolean {
    const policy = getPolicy(report?.policyID);
    const {submitsTo} = policy;

    return isAllowedToApproveExpenseReport(report, submitsTo);
}

/**
 * What missing payment method does this report action indicate, if any?
 */
function getIndicatedMissingPaymentMethod(userWallet: OnyxEntry<UserWallet>, reportId: string, reportAction: ReportAction): MissingPaymentMethod | undefined {
    const isSubmitterOfUnsettledReport = isCurrentUserSubmitter(reportId) && !isSettled(reportId);
    if (!isSubmitterOfUnsettledReport || reportAction.actionName !== CONST.REPORT.ACTIONS.TYPE.REIMBURSEMENTQUEUED) {
        return undefined;
    }
    const paymentType = reportAction.originalMessage?.paymentType;
    if (paymentType === CONST.IOU.PAYMENT_TYPE.EXPENSIFY) {
        return isEmpty(userWallet) || userWallet.tierName === CONST.WALLET.TIER_NAME.SILVER ? 'wallet' : undefined;
    }

    return !store.hasCreditBankAccount() ? 'bankAccount' : undefined;
}

/**
 * Checks if report chat contains missing payment method
 */
function hasMissingPaymentMethod(userWallet: OnyxEntry<UserWallet>, iouReportID: string): boolean {
    const reportActions = ReportActionsUtils.getAllReportActions(iouReportID);
    return Object.values(reportActions).some((action) => getIndicatedMissingPaymentMethod(userWallet, iouReportID, action) !== undefined);
}

/**
 * Used from money request actions to decide if we need to build an optimistic money request report.
   Create a new report if:
   - we don't have an iouReport set in the chatReport
   - we have one, but it's waiting on the payee adding a bank account
   - we have one but we can't add more transactions to it due to: report is approved or settled, or report is processing and policy isn't on Instant submit reporting frequency
 */
function shouldCreateNewMoneyRequestReport(existingIOUReport: OnyxEntry<Report> | undefined | null, chatReport: OnyxEntry<Report> | null): boolean {
    return !existingIOUReport || hasIOUWaitingOnCurrentUserBankAccount(chatReport) || !canAddOrDeleteTransactions(existingIOUReport);
}

/**
 * Checks if report contains actions with errors
 */
function hasActionsWithErrors(reportID: string): boolean {
    const reportActions = ReportActionsUtils.getAllReportActions(reportID ?? '');
    return Object.values(reportActions ?? {}).some((action) => !isEmptyObject(action.errors));
}

<<<<<<< HEAD
function canLeavePolicyExpenseChat(report: OnyxEntry<Report>, policy: OnyxEntry<Policy>): boolean {
    return isPolicyExpenseChat(report) && !(PolicyUtils.isPolicyAdmin(policy) || PolicyUtils.isPolicyOwner(policy, currentUserAccountID ?? -1) || isReportOwner(report));
=======
function getReportActionActorAccountID(reportAction: OnyxEntry<ReportAction>, iouReport: OnyxEntry<Report> | undefined): number | undefined {
    switch (reportAction?.actionName) {
        case CONST.REPORT.ACTIONS.TYPE.REPORTPREVIEW:
            return iouReport ? iouReport.managerID : reportAction?.actorAccountID;

        case CONST.REPORT.ACTIONS.TYPE.SUBMITTED:
            return reportAction?.adminAccountID ?? reportAction?.actorAccountID;

        default:
            return reportAction?.actorAccountID;
    }
>>>>>>> c7d69266
}

/**
 * @returns the object to update `report.hasOutstandingChildRequest`
 */
function getOutstandingChildRequest(iouReport: OnyxEntry<Report> | EmptyObject): OutstandingChildRequest {
    if (!iouReport || isEmptyObject(iouReport)) {
        return {};
    }

    if (!isExpenseReport(iouReport)) {
        return {
            hasOutstandingChildRequest: iouReport.managerID === currentUserAccountID && iouReport.total !== 0,
        };
    }

    const policy = getPolicy(iouReport.policyID);
    const shouldBeManuallySubmitted = PolicyUtils.isPaidGroupPolicy(policy) && !policy?.harvesting?.enabled;
    const isOwnFreePolicy = PolicyUtils.isFreeGroupPolicy(policy) && PolicyUtils.isPolicyAdmin(policy);
    if (shouldBeManuallySubmitted || isOwnFreePolicy) {
        return {
            hasOutstandingChildRequest: true,
        };
    }

    // We don't need to update hasOutstandingChildRequest in this case
    return {};
}

export {
    getReportParticipantsTitle,
    isReportMessageAttachment,
    findLastAccessedReport,
    canBeAutoReimbursed,
    canEditReportAction,
    canFlagReportAction,
    shouldShowFlagComment,
    isActionCreator,
    canDeleteReportAction,
    canLeaveRoom,
    sortReportsByLastRead,
    isDefaultRoom,
    isAdminRoom,
    isAdminsOnlyPostingRoom,
    isAnnounceRoom,
    isUserCreatedPolicyRoom,
    isChatRoom,
    getChatRoomSubtitle,
    getParentNavigationSubtitle,
    getPolicyName,
    getPolicyType,
    isArchivedRoom,
    isClosedExpenseReportWithNoExpenses,
    isExpensifyOnlyParticipantInReport,
    canCreateTaskInReport,
    isPolicyExpenseChatAdmin,
    isPolicyAdmin,
    isPublicRoom,
    isPublicAnnounceRoom,
    isConciergeChatReport,
    isProcessingReport,
    isCurrentUserTheOnlyParticipant,
    hasAutomatedExpensifyAccountIDs,
    hasExpensifyGuidesEmails,
    requiresAttentionFromCurrentUser,
    isIOUOwnedByCurrentUser,
    getMoneyRequestSpendBreakdown,
    canShowReportRecipientLocalTime,
    formatReportLastMessageText,
    chatIncludesConcierge,
    isPolicyExpenseChat,
    isGroupPolicy,
    isPaidGroupPolicy,
    isControlPolicyExpenseChat,
    isControlPolicyExpenseReport,
    isPaidGroupPolicyExpenseChat,
    isPaidGroupPolicyExpenseReport,
    getIconsForParticipants,
    getIcons,
    getRoomWelcomeMessage,
    getDisplayNamesWithTooltips,
    getReportName,
    getReport,
    getReportNotificationPreference,
    getReportIDFromLink,
    getReportPolicyID,
    getRouteFromLink,
    getDeletedParentActionMessageForChatReport,
    getLastVisibleMessage,
    navigateToDetailsPage,
    generateReportID,
    hasReportNameError,
    isUnread,
    isUnreadWithMention,
    buildOptimisticWorkspaceChats,
    buildOptimisticTaskReport,
    buildOptimisticChatReport,
    buildOptimisticClosedReportAction,
    buildOptimisticCreatedReportAction,
    buildOptimisticRenamedRoomReportAction,
    buildOptimisticEditedTaskFieldReportAction,
    buildOptimisticChangedTaskAssigneeReportAction,
    buildOptimisticIOUReport,
    buildOptimisticApprovedReportAction,
    buildOptimisticMovedReportAction,
    buildOptimisticSubmittedReportAction,
    buildOptimisticExpenseReport,
    buildOptimisticIOUReportAction,
    buildOptimisticMoneyRequestEntities,
    buildOptimisticReportPreview,
    buildOptimisticModifiedExpenseReportAction,
    buildOptimisticCancelPaymentReportAction,
    updateReportPreview,
    buildOptimisticTaskReportAction,
    buildOptimisticAddCommentReportAction,
    buildOptimisticTaskCommentReportAction,
    updateOptimisticParentReportAction,
    getOptimisticDataForParentReportAction,
    shouldReportBeInOptionList,
    getChatByParticipants,
    getChatByParticipantsAndPolicy,
    getAllPolicyReports,
    getIOUReportActionMessage,
    getDisplayNameForParticipant,
    getWorkspaceIcon,
    isOptimisticPersonalDetail,
    shouldDisableDetailPage,
    isChatReport,
    isCurrentUserSubmitter,
    isExpenseReport,
    isExpenseRequest,
    isIOUReport,
    isTaskReport,
    isOpenTaskReport,
    isCanceledTaskReport,
    isCompletedTaskReport,
    isReportManager,
    isReportApproved,
    isMoneyRequestReport,
    isMoneyRequest,
    chatIncludesChronos,
    getNewMarkerReportActionID,
    canSeeDefaultRoom,
    getDefaultWorkspaceAvatar,
    getDefaultWorkspaceAvatarTestID,
    getCommentLength,
    getParsedComment,
    getMoneyRequestOptions,
    canCreateRequest,
    hasIOUWaitingOnCurrentUserBankAccount,
    canRequestMoney,
    getWhisperDisplayNames,
    getWorkspaceAvatar,
    isThread,
    isChatThread,
    isThreadFirstChat,
    isChildReport,
    shouldReportShowSubscript,
    isReportDataReady,
    isValidReportIDFromPath,
    isSettled,
    isAllowedToComment,
    getBankAccountRoute,
    getRootParentReport,
    getReportPreviewMessage,
    isMoneyRequestReportPendingDeletion,
    canUserPerformWriteAction,
    getOriginalReportID,
    canAccessReport,
    getAddWorkspaceRoomOrChatReportErrors,
    getReportOfflinePendingActionAndErrors,
    isDM,
    isSelfDM,
    getWorkspaceChats,
    getAllWorkspaceReports,
    shouldDisableRename,
    hasSingleParticipant,
    getReportRecipientAccountIDs,
    isOneOnOneChat,
    isOneTransactionThread,
    isPayer,
    goBackToDetailsPage,
    getTransactionReportName,
    getTransactionDetails,
    getTaskAssigneeChatOnyxData,
    getParticipantsIDs,
    getVisibleMemberIDs,
    canEditMoneyRequest,
    canEditFieldOfMoneyRequest,
    buildTransactionThread,
    areAllRequestsBeingSmartScanned,
    getTransactionsWithReceipts,
    hasOnlyTransactionsWithPendingRoutes,
    hasNonReimbursableTransactions,
    hasMissingSmartscanFields,
    getIOUReportActionDisplayMessage,
    isWaitingForAssigneeToCompleteTask,
    isDeprecatedGroupDM,
    isOpenExpenseReport,
    shouldUseFullTitleToDisplay,
    parseReportRouteParams,
    getReimbursementQueuedActionMessage,
    getReimbursementDeQueuedActionMessage,
    getPersonalDetailsForAccountID,
    getRoom,
    canEditReportDescription,
    doesTransactionThreadHaveViolations,
    shouldDisplayTransactionThreadViolations,
    hasViolations,
    navigateToPrivateNotes,
    canEditWriteCapability,
    isHoldCreator,
    hasHeldExpenses,
    hasOnlyHeldExpenses,
    getNonHeldAndFullAmount,
    hasSmartscanError,
    shouldAutoFocusOnKeyPress,
    buildOptimisticHoldReportAction,
    buildOptimisticHoldReportActionComment,
    buildOptimisticUnHoldReportAction,
    shouldDisplayThreadReplies,
    shouldDisableThread,
    getUserDetailTooltipText,
    doesReportBelongToWorkspace,
    getChildReportNotificationPreference,
    getAllAncestorReportActions,
    isReportParticipant,
    isValidReport,
    getReportDescriptionText,
    isReportFieldOfTypeTitle,
    hasMissingPaymentMethod,
    isIOUReportUsingReport,
    hasUpdatedTotal,
    isReportFieldDisabled,
    getAvailableReportFields,
    isReportOwner,
    getReportFieldKey,
    reportFieldsEnabled,
    getAllAncestorReportActionIDs,
    getPendingChatMembers,
    canEditRoomVisibility,
    canEditPolicyDescription,
    getPolicyDescriptionText,
    getDefaultGroupAvatar,
    isAllowedToSubmitDraftExpenseReport,
    isAllowedToApproveExpenseReport,
    findSelfDMReportID,
    getIndicatedMissingPaymentMethod,
    isJoinRequestInAdminRoom,
    canAddOrDeleteTransactions,
    shouldCreateNewMoneyRequestReport,
    getLastUpdatedReport,
    isGroupChat,
    isTrackExpenseReport,
    hasActionsWithErrors,
    getReportActionActorAccountID,
    getGroupChatName,
    canLeavePolicyExpenseChat,
    getOutstandingChildRequest,
};

export type {
    ExpenseOriginalMessage,
    OptionData,
    OptimisticChatReport,
    DisplayNameWithTooltips,
    OptimisticTaskReportAction,
    OptimisticAddCommentReportAction,
    OptimisticCreatedReportAction,
    OptimisticClosedReportAction,
    Ancestor,
    OptimisticIOUReportAction,
    TransactionDetails,
};<|MERGE_RESOLUTION|>--- conflicted
+++ resolved
@@ -5771,10 +5771,10 @@
     return Object.values(reportActions ?? {}).some((action) => !isEmptyObject(action.errors));
 }
 
-<<<<<<< HEAD
 function canLeavePolicyExpenseChat(report: OnyxEntry<Report>, policy: OnyxEntry<Policy>): boolean {
     return isPolicyExpenseChat(report) && !(PolicyUtils.isPolicyAdmin(policy) || PolicyUtils.isPolicyOwner(policy, currentUserAccountID ?? -1) || isReportOwner(report));
-=======
+}
+
 function getReportActionActorAccountID(reportAction: OnyxEntry<ReportAction>, iouReport: OnyxEntry<Report> | undefined): number | undefined {
     switch (reportAction?.actionName) {
         case CONST.REPORT.ACTIONS.TYPE.REPORTPREVIEW:
@@ -5786,7 +5786,6 @@
         default:
             return reportAction?.actorAccountID;
     }
->>>>>>> c7d69266
 }
 
 /**
