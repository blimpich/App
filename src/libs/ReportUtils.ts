--- conflicted
+++ resolved
@@ -1654,13 +1654,10 @@
  * Checks if the current user is the admin of the policy.
  */
 function isPolicyAdmin(policyID: string | undefined, policies: OnyxCollection<Policy>): boolean {
-<<<<<<< HEAD
-=======
     if (!policyID) {
         return false;
     }
 
->>>>>>> e933f4ad
     const policyRole = policies?.[`${ONYXKEYS.COLLECTION.POLICY}${policyID}`]?.role;
 
     return policyRole === CONST.POLICY.ROLE.ADMIN;
