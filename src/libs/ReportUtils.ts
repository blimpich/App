import {format} from 'date-fns';
import {Str} from 'expensify-common';
import {isEmpty} from 'lodash';
import lodashEscape from 'lodash/escape';
import lodashFindLastIndex from 'lodash/findLastIndex';
import lodashIntersection from 'lodash/intersection';
import lodashIsEqual from 'lodash/isEqual';
import lodashMaxBy from 'lodash/maxBy';
import type {OnyxCollection, OnyxEntry, OnyxUpdate} from 'react-native-onyx';
import Onyx from 'react-native-onyx';
import type {OriginalMessageModifiedExpense} from 'src/types/onyx/OriginalMessage';
import type {TupleToUnion, ValueOf} from 'type-fest';
import type {FileObject} from '@components/AttachmentModal';
import {FallbackAvatar, QBOSquare, XeroSquare} from '@components/Icon/Expensicons';
import * as defaultGroupAvatars from '@components/Icon/GroupDefaultAvatars';
import * as defaultWorkspaceAvatars from '@components/Icon/WorkspaceDefaultAvatars';
import type {MoneyRequestAmountInputProps} from '@components/MoneyRequestAmountInput';
import type {IOUAction, IOUType} from '@src/CONST';
import CONST from '@src/CONST';
import type {ParentNavigationSummaryParams, TranslationPaths} from '@src/languages/types';
import ONYXKEYS from '@src/ONYXKEYS';
import type {Route} from '@src/ROUTES';
import ROUTES from '@src/ROUTES';
import SCREENS from '@src/SCREENS';
import type {
    Beta,
    OnyxInputOrEntry,
    PersonalDetails,
    PersonalDetailsList,
    Policy,
    PolicyReportField,
    Report,
    ReportAction,
    ReportMetadata,
    ReportNameValuePairs,
    Session,
    Task,
    Transaction,
    TransactionViolation,
    UserWallet,
} from '@src/types/onyx';
import type {Participant} from '@src/types/onyx/IOU';
import type Onboarding from '@src/types/onyx/Onboarding';
import type {Errors, Icon, PendingAction} from '@src/types/onyx/OnyxCommon';
import type {OriginalMessageChangeLog, PaymentMethodType} from '@src/types/onyx/OriginalMessage';
import type {Status} from '@src/types/onyx/PersonalDetails';
import type {ConnectionName} from '@src/types/onyx/Policy';
import type {NotificationPreference, Participants, PendingChatMember, Participant as ReportParticipant} from '@src/types/onyx/Report';
import type {Message, ReportActions} from '@src/types/onyx/ReportAction';
import type {Comment, Receipt, TransactionChanges, WaypointCollection} from '@src/types/onyx/Transaction';
import {isEmptyObject} from '@src/types/utils/EmptyObject';
import type IconAsset from '@src/types/utils/IconAsset';
import AccountUtils from './AccountUtils';
import * as IOU from './actions/IOU';
import * as PolicyActions from './actions/Policy/Policy';
import * as store from './actions/ReimbursementAccount/store';
import * as SessionUtils from './actions/Session';
import * as CurrencyUtils from './CurrencyUtils';
import DateUtils from './DateUtils';
import {hasValidDraftComment} from './DraftCommentUtils';
import isReportMessageAttachment from './isReportMessageAttachment';
import localeCompare from './LocaleCompare';
import * as LocalePhoneNumber from './LocalePhoneNumber';
import * as Localize from './Localize';
import {isEmailPublicDomain} from './LoginUtils';
import ModifiedExpenseMessage from './ModifiedExpenseMessage';
import linkingConfig from './Navigation/linkingConfig';
import Navigation from './Navigation/Navigation';
import * as NumberUtils from './NumberUtils';
import Parser from './Parser';
import Permissions from './Permissions';
import * as PersonalDetailsUtils from './PersonalDetailsUtils';
import * as PhoneNumber from './PhoneNumber';
import * as PolicyUtils from './PolicyUtils';
import type {LastVisibleMessage} from './ReportActionsUtils';
import * as ReportActionsUtils from './ReportActionsUtils';
import * as ReportConnection from './ReportConnection';
import StringUtils from './StringUtils';
import * as SubscriptionUtils from './SubscriptionUtils';
import * as TransactionUtils from './TransactionUtils';
import * as Url from './Url';
import type {AvatarSource} from './UserUtils';
import * as UserUtils from './UserUtils';

type AvatarRange = 1 | 2 | 3 | 4 | 5 | 6 | 7 | 8 | 9 | 10 | 11 | 12 | 13 | 14 | 15 | 16 | 17 | 18;

type SpendBreakdown = {
    nonReimbursableSpend: number;
    reimbursableSpend: number;
    totalDisplaySpend: number;
};

type ParticipantDetails = [number, string, AvatarSource, AvatarSource];

type OptimisticAddCommentReportAction = Pick<
    ReportAction<typeof CONST.REPORT.ACTIONS.TYPE.ADD_COMMENT>,
    | 'reportActionID'
    | 'actionName'
    | 'actorAccountID'
    | 'person'
    | 'automatic'
    | 'avatar'
    | 'created'
    | 'message'
    | 'isFirstItem'
    | 'isAttachment'
    | 'attachmentInfo'
    | 'pendingAction'
    | 'shouldShow'
    | 'originalMessage'
    | 'childReportID'
    | 'parentReportID'
    | 'childType'
    | 'childReportName'
    | 'childManagerAccountID'
    | 'childStatusNum'
    | 'childStateNum'
    | 'errors'
    | 'childVisibleActionCount'
    | 'childCommenterCount'
    | 'childLastVisibleActionCreated'
    | 'childOldestFourAccountIDs'
> & {isOptimisticAction: boolean};

type OptimisticReportAction = {
    commentText: string;
    reportAction: OptimisticAddCommentReportAction;
};

type UpdateOptimisticParentReportAction = {
    childVisibleActionCount: number;
    childCommenterCount: number;
    childLastVisibleActionCreated: string;
    childOldestFourAccountIDs: string | undefined;
};

type OptimisticExpenseReport = Pick<
    Report,
    | 'reportID'
    | 'chatReportID'
    | 'policyID'
    | 'type'
    | 'ownerAccountID'
    | 'managerID'
    | 'currency'
    | 'reportName'
    | 'stateNum'
    | 'statusNum'
    | 'total'
    | 'nonReimbursableTotal'
    | 'notificationPreference'
    | 'parentReportID'
    | 'lastVisibleActionCreated'
>;

type OptimisticIOUReportAction = Pick<
    ReportAction,
    | 'actionName'
    | 'actorAccountID'
    | 'automatic'
    | 'avatar'
    | 'isAttachment'
    | 'originalMessage'
    | 'message'
    | 'person'
    | 'reportActionID'
    | 'shouldShow'
    | 'created'
    | 'pendingAction'
    | 'receipt'
    | 'childReportID'
    | 'childVisibleActionCount'
    | 'childCommenterCount'
>;

type PartialReportAction = OnyxInputOrEntry<ReportAction> | Partial<ReportAction> | OptimisticIOUReportAction | OptimisticApprovedReportAction | OptimisticSubmittedReportAction | undefined;

type ReportRouteParams = {
    reportID: string;
    isSubReportPageRoute: boolean;
};

type ReportOfflinePendingActionAndErrors = {
    reportPendingAction: PendingAction | undefined;
    reportErrors: Errors | null | undefined;
};

type OptimisticApprovedReportAction = Pick<
    ReportAction<typeof CONST.REPORT.ACTIONS.TYPE.APPROVED>,
    'actionName' | 'actorAccountID' | 'automatic' | 'avatar' | 'isAttachment' | 'originalMessage' | 'message' | 'person' | 'reportActionID' | 'shouldShow' | 'created' | 'pendingAction'
>;

type OptimisticUnapprovedReportAction = Pick<
    ReportAction<typeof CONST.REPORT.ACTIONS.TYPE.UNAPPROVED>,
    'actionName' | 'actorAccountID' | 'automatic' | 'avatar' | 'isAttachment' | 'originalMessage' | 'message' | 'person' | 'reportActionID' | 'shouldShow' | 'created' | 'pendingAction'
>;

type OptimisticSubmittedReportAction = Pick<
    ReportAction<typeof CONST.REPORT.ACTIONS.TYPE.SUBMITTED>,
    | 'actionName'
    | 'actorAccountID'
    | 'adminAccountID'
    | 'automatic'
    | 'avatar'
    | 'isAttachment'
    | 'originalMessage'
    | 'message'
    | 'person'
    | 'reportActionID'
    | 'shouldShow'
    | 'created'
    | 'pendingAction'
>;

type OptimisticHoldReportAction = Pick<
    ReportAction,
    'actionName' | 'actorAccountID' | 'automatic' | 'avatar' | 'isAttachment' | 'originalMessage' | 'message' | 'person' | 'reportActionID' | 'shouldShow' | 'created' | 'pendingAction'
>;

type OptimisticCancelPaymentReportAction = Pick<
    ReportAction,
    'actionName' | 'actorAccountID' | 'message' | 'originalMessage' | 'person' | 'reportActionID' | 'shouldShow' | 'created' | 'pendingAction'
>;

type OptimisticEditedTaskReportAction = Pick<
    ReportAction,
    'reportActionID' | 'actionName' | 'pendingAction' | 'actorAccountID' | 'automatic' | 'avatar' | 'created' | 'shouldShow' | 'message' | 'person'
>;

type OptimisticClosedReportAction = Pick<
    ReportAction<typeof CONST.REPORT.ACTIONS.TYPE.CLOSED>,
    'actionName' | 'actorAccountID' | 'automatic' | 'avatar' | 'created' | 'message' | 'originalMessage' | 'pendingAction' | 'person' | 'reportActionID' | 'shouldShow'
>;

type OptimisticDismissedViolationReportAction = Pick<
    ReportAction,
    'actionName' | 'actorAccountID' | 'avatar' | 'created' | 'message' | 'originalMessage' | 'person' | 'reportActionID' | 'shouldShow' | 'pendingAction'
>;

type OptimisticCreatedReportAction = Pick<
    ReportAction<typeof CONST.REPORT.ACTIONS.TYPE.CREATED>,
    'actorAccountID' | 'automatic' | 'avatar' | 'created' | 'message' | 'person' | 'reportActionID' | 'shouldShow' | 'pendingAction' | 'actionName'
>;

type OptimisticRenamedReportAction = Pick<
    ReportAction<typeof CONST.REPORT.ACTIONS.TYPE.RENAMED>,
    'actorAccountID' | 'automatic' | 'avatar' | 'created' | 'message' | 'person' | 'reportActionID' | 'shouldShow' | 'pendingAction' | 'actionName' | 'originalMessage'
>;

type OptimisticChatReport = Pick<
    Report,
    | 'type'
    | 'chatType'
    | 'chatReportID'
    | 'iouReportID'
    | 'isOwnPolicyExpenseChat'
    | 'isPinned'
    | 'lastActorAccountID'
    | 'lastMessageTranslationKey'
    | 'lastMessageHtml'
    | 'lastMessageText'
    | 'lastReadTime'
    | 'lastVisibleActionCreated'
    | 'notificationPreference'
    | 'oldPolicyName'
    | 'ownerAccountID'
    | 'pendingFields'
    | 'parentReportActionID'
    | 'parentReportID'
    | 'participants'
    | 'policyID'
    | 'reportID'
    | 'reportName'
    | 'stateNum'
    | 'statusNum'
    | 'visibility'
    | 'description'
    | 'writeCapability'
    | 'avatarUrl'
    | 'invoiceReceiver'
    | 'isHidden'
> & {
    isOptimisticReport: true;
};

type OptimisticTaskReportAction = Pick<
    ReportAction,
    | 'reportActionID'
    | 'actionName'
    | 'actorAccountID'
    | 'automatic'
    | 'avatar'
    | 'created'
    | 'isAttachment'
    | 'message'
    | 'originalMessage'
    | 'person'
    | 'pendingAction'
    | 'shouldShow'
    | 'isFirstItem'
    | 'previousMessage'
    | 'errors'
    | 'linkMetadata'
>;

type OptimisticWorkspaceChats = {
    announceChatReportID: string;
    announceChatData: OptimisticChatReport;
    announceReportActionData: Record<string, OptimisticCreatedReportAction>;
    announceCreatedReportActionID: string;
    adminsChatReportID: string;
    adminsChatData: OptimisticChatReport;
    adminsReportActionData: Record<string, OptimisticCreatedReportAction>;
    adminsCreatedReportActionID: string;
    expenseChatReportID: string;
    expenseChatData: OptimisticChatReport;
    expenseReportActionData: Record<string, OptimisticCreatedReportAction>;
    expenseCreatedReportActionID: string;
};

type OptimisticModifiedExpenseReportAction = Pick<
    ReportAction<typeof CONST.REPORT.ACTIONS.TYPE.MODIFIED_EXPENSE>,
    'actionName' | 'actorAccountID' | 'automatic' | 'avatar' | 'created' | 'isAttachment' | 'message' | 'originalMessage' | 'person' | 'pendingAction' | 'reportActionID' | 'shouldShow'
> & {reportID?: string};

type OptimisticTaskReport = Pick<
    Report,
    | 'reportID'
    | 'reportName'
    | 'description'
    | 'ownerAccountID'
    | 'participants'
    | 'managerID'
    | 'type'
    | 'parentReportID'
    | 'policyID'
    | 'stateNum'
    | 'statusNum'
    | 'notificationPreference'
    | 'parentReportActionID'
    | 'lastVisibleActionCreated'
    | 'hasParentAccess'
>;

type TransactionDetails = {
    created: string;
    amount: number;
    taxAmount?: number;
    taxCode?: string;
    currency: string;
    merchant: string;
    waypoints?: WaypointCollection | string;
    comment: string;
    category: string;
    billable: boolean;
    tag: string;
    mccGroup?: ValueOf<typeof CONST.MCC_GROUPS>;
    cardID: number;
    originalAmount: number;
    originalCurrency: string;
};

type OptimisticIOUReport = Pick<
    Report,
    | 'cachedTotal'
    | 'type'
    | 'chatReportID'
    | 'currency'
    | 'managerID'
    | 'policyID'
    | 'ownerAccountID'
    | 'participants'
    | 'reportID'
    | 'stateNum'
    | 'statusNum'
    | 'total'
    | 'reportName'
    | 'notificationPreference'
    | 'parentReportID'
    | 'lastVisibleActionCreated'
>;
type DisplayNameWithTooltips = Array<Pick<PersonalDetails, 'accountID' | 'pronouns' | 'displayName' | 'login' | 'avatar'>>;

type CustomIcon = {
    src: IconAsset;
    color?: string;
};

type OptionData = {
    text?: string;
    alternateText?: string;
    allReportErrors?: Errors;
    brickRoadIndicator?: ValueOf<typeof CONST.BRICK_ROAD_INDICATOR_STATUS> | '' | null;
    tooltipText?: string | null;
    alternateTextMaxLines?: number;
    boldStyle?: boolean;
    customIcon?: CustomIcon;
    subtitle?: string;
    login?: string;
    accountID?: number;
    pronouns?: string;
    status?: Status | null;
    phoneNumber?: string;
    isUnread?: boolean | null;
    isUnreadWithMention?: boolean | null;
    hasDraftComment?: boolean | null;
    keyForList?: string;
    searchText?: string;
    isIOUReportOwner?: boolean | null;
    isArchivedRoom?: boolean | null;
    shouldShowSubscript?: boolean | null;
    isPolicyExpenseChat?: boolean | null;
    isMoneyRequestReport?: boolean | null;
    isInvoiceReport?: boolean;
    isExpenseRequest?: boolean | null;
    isAllowedToComment?: boolean | null;
    isThread?: boolean | null;
    isTaskReport?: boolean | null;
    parentReportAction?: OnyxEntry<ReportAction>;
    displayNamesWithTooltips?: DisplayNameWithTooltips | null;
    isDefaultRoom?: boolean;
    isInvoiceRoom?: boolean;
    isExpenseReport?: boolean;
    isOptimisticPersonalDetail?: boolean;
    selected?: boolean;
    isOptimisticAccount?: boolean;
    isSelected?: boolean;
    descriptiveText?: string;
    notificationPreference?: NotificationPreference | null;
    isDisabled?: boolean | null;
    name?: string | null;
    isSelfDM?: boolean;
    isOneOnOneChat?: boolean;
    reportID?: string;
    enabled?: boolean;
    code?: string;
    transactionThreadReportID?: string | null;
    shouldShowAmountInput?: boolean;
    amountInputProps?: MoneyRequestAmountInputProps;
    tabIndex?: 0 | -1;
    isConciergeChat?: boolean;
} & Report;

type OnyxDataTaskAssigneeChat = {
    optimisticData: OnyxUpdate[];
    successData: OnyxUpdate[];
    failureData: OnyxUpdate[];
    optimisticAssigneeAddComment?: OptimisticReportAction;
    optimisticChatCreatedReportAction?: OptimisticCreatedReportAction;
};

type Ancestor = {
    report: Report;
    reportAction: ReportAction;
    shouldDisplayNewMarker: boolean;
};

type AncestorIDs = {
    reportIDs: string[];
    reportActionsIDs: string[];
};

type MissingPaymentMethod = 'bankAccount' | 'wallet';

type OutstandingChildRequest = {
    hasOutstandingChildRequest?: boolean;
};

type ParsingDetails = {
    shouldEscapeText?: boolean;
    reportID?: string;
};

let currentUserEmail: string | undefined;
let currentUserPrivateDomain: string | undefined;
let currentUserAccountID: number | undefined;
let isAnonymousUser = false;

// This cache is used to save parse result of report action html message into text
// to prevent unnecessary parsing when the report action is not changed/modified.
// Example case: when we need to get a report name of a thread which is dependent on a report action message.
const parsedReportActionMessageCache: Record<string, string> = {};

const defaultAvatarBuildingIconTestID = 'SvgDefaultAvatarBuilding Icon';
Onyx.connect({
    key: ONYXKEYS.SESSION,
    callback: (value) => {
        // When signed out, val is undefined
        if (!value) {
            return;
        }

        currentUserEmail = value.email;
        currentUserAccountID = value.accountID;
        isAnonymousUser = value.authTokenType === CONST.AUTH_TOKEN_TYPES.ANONYMOUS;
        currentUserPrivateDomain = isEmailPublicDomain(currentUserEmail ?? '') ? '' : Str.extractEmailDomain(currentUserEmail ?? '');
    },
});

let allPersonalDetails: OnyxEntry<PersonalDetailsList>;
let allPersonalDetailLogins: string[];
let currentUserPersonalDetails: OnyxEntry<PersonalDetails>;
Onyx.connect({
    key: ONYXKEYS.PERSONAL_DETAILS_LIST,
    callback: (value) => {
        currentUserPersonalDetails = value?.[currentUserAccountID ?? -1] ?? undefined;
        allPersonalDetails = value ?? {};
        allPersonalDetailLogins = Object.values(allPersonalDetails).map((personalDetail) => personalDetail?.login ?? '');
    },
});

let allReportsDraft: OnyxCollection<Report>;
Onyx.connect({
    key: ONYXKEYS.COLLECTION.REPORT_DRAFT,
    waitForCollectionCallback: true,
    callback: (value) => (allReportsDraft = value),
});

let allPolicies: OnyxCollection<Policy>;
Onyx.connect({
    key: ONYXKEYS.COLLECTION.POLICY,
    waitForCollectionCallback: true,
    callback: (value) => (allPolicies = value),
});

let allBetas: OnyxEntry<Beta[]>;
Onyx.connect({
    key: ONYXKEYS.BETAS,
    callback: (value) => (allBetas = value),
});

let allTransactions: OnyxCollection<Transaction> = {};
Onyx.connect({
    key: ONYXKEYS.COLLECTION.TRANSACTION,
    waitForCollectionCallback: true,
    callback: (value) => {
        if (!value) {
            return;
        }
        allTransactions = Object.fromEntries(Object.entries(value).filter(([, transaction]) => transaction));
    },
});

let allReportActions: OnyxCollection<ReportActions>;
Onyx.connect({
    key: ONYXKEYS.COLLECTION.REPORT_ACTIONS,
    waitForCollectionCallback: true,
    callback: (actions) => {
        if (!actions) {
            return;
        }
        allReportActions = actions;
    },
});

let allReportMetadata: OnyxCollection<ReportMetadata>;
Onyx.connect({
    key: ONYXKEYS.COLLECTION.REPORT_METADATA,
    waitForCollectionCallback: true,
    callback: (value) => {
        if (!value) {
            return;
        }
        allReportMetadata = value;
    },
});

let allReportNameValuePair: OnyxCollection<ReportNameValuePairs>;
Onyx.connect({
    key: ONYXKEYS.COLLECTION.REPORT_NAME_VALUE_PAIRS,
    waitForCollectionCallback: true,
    callback: (value) => {
        if (!value) {
            return;
        }
        allReportNameValuePair = value;
    },
});

let isFirstTimeNewExpensifyUser = false;
Onyx.connect({
    key: ONYXKEYS.NVP_IS_FIRST_TIME_NEW_EXPENSIFY_USER,
    callback: (value) => {
        isFirstTimeNewExpensifyUser = value ?? false;
    },
});

let onboarding: OnyxEntry<Onboarding | []>;
Onyx.connect({
    key: ONYXKEYS.NVP_ONBOARDING,
    callback: (value) => (onboarding = value),
});

function getCurrentUserAvatar(): AvatarSource | undefined {
    return currentUserPersonalDetails?.avatar;
}

function getCurrentUserDisplayNameOrEmail(): string | undefined {
    return currentUserPersonalDetails?.displayName ?? currentUserEmail;
}

function getChatType(report: OnyxInputOrEntry<Report> | Participant): ValueOf<typeof CONST.REPORT.CHAT_TYPE> | undefined {
    return report?.chatType;
}

/**
 * Get the report or draft report given a reportID
 */
function getReportOrDraftReport(reportID: string | undefined): OnyxEntry<Report> {
    const allReports = ReportConnection.getAllReports();
    if (!allReports && !allReportsDraft) {
        return undefined;
    }

    const report = allReports?.[`${ONYXKEYS.COLLECTION.REPORT}${reportID}`];
    const draftReport = allReportsDraft?.[`${ONYXKEYS.COLLECTION.REPORT_DRAFT}${reportID}`];

    return report ?? draftReport;
}

/**
 * Check if a report is a draft report
 */
function isDraftReport(reportID: string | undefined): boolean {
    const draftReport = allReportsDraft?.[`${ONYXKEYS.COLLECTION.REPORT_DRAFT}${reportID}`];

    return !!draftReport;
}

/**
 * Returns the report
 */
function getReport(reportID: string): OnyxEntry<Report> {
    return ReportConnection.getAllReports()?.[`${ONYXKEYS.COLLECTION.REPORT}${reportID}`];
}

/**
 * Returns the report
 */
function getReportNameValuePairs(reportID?: string): OnyxEntry<ReportNameValuePairs> {
    return allReportNameValuePair?.[`${ONYXKEYS.COLLECTION.REPORT_NAME_VALUE_PAIRS}${reportID ?? -1}`];
}

/**
 * Returns the parentReport if the given report is a thread
 */
function getParentReport(report: OnyxEntry<Report>): OnyxEntry<Report> {
    if (!report?.parentReportID) {
        return undefined;
    }
    return ReportConnection.getAllReports()?.[`${ONYXKEYS.COLLECTION.REPORT}${report.parentReportID}`];
}

/**
 * Returns the root parentReport if the given report is nested.
 * Uses recursion to iterate any depth of nested reports.
 */
function getRootParentReport(report: OnyxEntry<Report>): OnyxEntry<Report> {
    if (!report) {
        return undefined;
    }

    // Returns the current report as the root report, because it does not have a parentReportID
    if (!report?.parentReportID) {
        return report;
    }

    const parentReport = getReportOrDraftReport(report?.parentReportID);

    // Runs recursion to iterate a parent report
    return getRootParentReport(!isEmptyObject(parentReport) ? parentReport : undefined);
}

/**
 * Returns the policy of the report
 */
function getPolicy(policyID: string | undefined): OnyxEntry<Policy> {
    if (!allPolicies || !policyID) {
        return undefined;
    }
    return allPolicies[`${ONYXKEYS.COLLECTION.POLICY}${policyID}`];
}

/**
 * Get the policy type from a given report
 * @param policies must have Onyxkey prefix (i.e 'policy_') for keys
 */
function getPolicyType(report: OnyxInputOrEntry<Report>, policies: OnyxCollection<Policy>): string {
    return policies?.[`${ONYXKEYS.COLLECTION.POLICY}${report?.policyID}`]?.type ?? '';
}

const unavailableTranslation = Localize.translateLocal('workspace.common.unavailable');
/**
 * Get the policy name from a given report
 */
function getPolicyName(report: OnyxInputOrEntry<Report>, returnEmptyIfNotFound = false, policy?: OnyxInputOrEntry<Policy>): string {
    const noPolicyFound = returnEmptyIfNotFound ? '' : unavailableTranslation;
    if (isEmptyObject(report)) {
        return noPolicyFound;
    }

    if ((!allPolicies || Object.keys(allPolicies).length === 0) && !report?.policyName) {
        return unavailableTranslation;
    }
    const finalPolicy = policy ?? allPolicies?.[`${ONYXKEYS.COLLECTION.POLICY}${report?.policyID}`];

    const parentReport = getRootParentReport(report);

    // Rooms send back the policy name with the reportSummary,
    // since they can also be accessed by people who aren't in the workspace
    // eslint-disable-next-line @typescript-eslint/prefer-nullish-coalescing
    const policyName = finalPolicy?.name || report?.policyName || report?.oldPolicyName || parentReport?.oldPolicyName || noPolicyFound;

    return policyName;
}

/**
 * Returns the concatenated title for the PrimaryLogins of a report
 */
function getReportParticipantsTitle(accountIDs: number[]): string {
    // Somehow it's possible for the logins coming from report.participantAccountIDs to contain undefined values so we use .filter(Boolean) to remove them.
    return accountIDs.filter(Boolean).join(', ');
}

/**
 * Checks if a report is a chat report.
 */
function isChatReport(report: OnyxEntry<Report>): boolean {
    return report?.type === CONST.REPORT.TYPE.CHAT;
}

function isInvoiceReport(report: OnyxInputOrEntry<Report>): boolean {
    return report?.type === CONST.REPORT.TYPE.INVOICE;
}

/**
 * Checks if a report is an Expense report.
 */
function isExpenseReport(report: OnyxInputOrEntry<Report>): boolean {
    return report?.type === CONST.REPORT.TYPE.EXPENSE;
}

/**
 * Checks if a report is an IOU report using report or reportID
 */
function isIOUReport(reportOrID: OnyxInputOrEntry<Report> | string): boolean {
    const report = typeof reportOrID === 'string' ? ReportConnection.getAllReports()?.[`${ONYXKEYS.COLLECTION.REPORT}${reportOrID}`] ?? null : reportOrID;
    return report?.type === CONST.REPORT.TYPE.IOU;
}

/**
 * Checks if a report is an IOU report using report
 */
function isIOUReportUsingReport(report: OnyxEntry<Report>): report is Report {
    return report?.type === CONST.REPORT.TYPE.IOU;
}
/**
 * Checks if a report is a task report.
 */
function isTaskReport(report: OnyxInputOrEntry<Report>): boolean {
    return report?.type === CONST.REPORT.TYPE.TASK;
}

/**
 * Checks if a task has been cancelled
 * When a task is deleted, the parentReportAction is updated to have a isDeletedParentAction deleted flag
 * This is because when you delete a task, we still allow you to chat on the report itself
 * There's another situation where you don't have access to the parentReportAction (because it was created in a chat you don't have access to)
 * In this case, we have added the key to the report itself
 */
function isCanceledTaskReport(report: OnyxInputOrEntry<Report>, parentReportAction: OnyxInputOrEntry<ReportAction> = null): boolean {
    if (!isEmptyObject(parentReportAction) && (ReportActionsUtils.getReportActionMessage(parentReportAction)?.isDeletedParentAction ?? false)) {
        return true;
    }

    if (!isEmptyObject(report) && report?.isDeletedParentAction) {
        return true;
    }

    return false;
}

/**
 * Checks if a report is an open task report.
 *
 * @param parentReportAction - The parent report action of the report (Used to check if the task has been canceled)
 */
function isOpenTaskReport(report: OnyxInputOrEntry<Report>, parentReportAction: OnyxInputOrEntry<ReportAction> = null): boolean {
    return (
        isTaskReport(report) && !isCanceledTaskReport(report, parentReportAction) && report?.stateNum === CONST.REPORT.STATE_NUM.OPEN && report?.statusNum === CONST.REPORT.STATUS_NUM.OPEN
    );
}

/**
 * Checks if a report is a completed task report.
 */
function isCompletedTaskReport(report: OnyxEntry<Report>): boolean {
    return isTaskReport(report) && report?.stateNum === CONST.REPORT.STATE_NUM.APPROVED && report?.statusNum === CONST.REPORT.STATUS_NUM.APPROVED;
}

/**
 * Checks if the current user is the manager of the supplied report
 */
function isReportManager(report: OnyxEntry<Report>): boolean {
    return !!(report && report.managerID === currentUserAccountID);
}

/**
 * Checks if the supplied report has been approved
 */
function isReportApproved(reportOrID: OnyxInputOrEntry<Report> | string, parentReportAction: OnyxEntry<ReportAction> = undefined): boolean {
    const report = typeof reportOrID === 'string' ? ReportConnection.getAllReports()?.[`${ONYXKEYS.COLLECTION.REPORT}${reportOrID}`] ?? null : reportOrID;
    if (!report) {
        return parentReportAction?.childStateNum === CONST.REPORT.STATE_NUM.APPROVED && parentReportAction?.childStatusNum === CONST.REPORT.STATUS_NUM.APPROVED;
    }
    return report?.stateNum === CONST.REPORT.STATE_NUM.APPROVED && report?.statusNum === CONST.REPORT.STATUS_NUM.APPROVED;
}

/**
 * Checks if the supplied report has been manually reimbursed
 */
function isReportManuallyReimbursed(report: OnyxEntry<Report>): boolean {
    return report?.stateNum === CONST.REPORT.STATE_NUM.APPROVED && report?.statusNum === CONST.REPORT.STATUS_NUM.REIMBURSED;
}

/**
 * Checks if the supplied report is an expense report in Open state and status.
 */
function isOpenExpenseReport(report: OnyxInputOrEntry<Report>): boolean {
    return isExpenseReport(report) && report?.stateNum === CONST.REPORT.STATE_NUM.OPEN && report?.statusNum === CONST.REPORT.STATUS_NUM.OPEN;
}

/**
 * Checks if the supplied report has a member with the array passed in params.
 */
function hasParticipantInArray(report: OnyxEntry<Report>, memberAccountIDs: number[]) {
    if (!report?.participants) {
        return false;
    }

    const memberAccountIDsSet = new Set(memberAccountIDs);

    for (const accountID in report.participants) {
        if (memberAccountIDsSet.has(Number(accountID))) {
            return true;
        }
    }

    return false;
}

/**
 * Whether the Money Request report is settled
 */
function isSettled(reportID: string | undefined): boolean {
    const allReports = ReportConnection.getAllReports();
    if (!allReports || !reportID) {
        return false;
    }
    const report = allReports[`${ONYXKEYS.COLLECTION.REPORT}${reportID}`] ?? null;
    if (isEmptyObject(report) || report.isWaitingOnBankAccount) {
        return false;
    }

    // In case the payment is scheduled and we are waiting for the payee to set up their wallet,
    // consider the report as paid as well.
    if (report.isWaitingOnBankAccount && report.statusNum === CONST.REPORT.STATUS_NUM.APPROVED) {
        return true;
    }

    return report?.statusNum === CONST.REPORT.STATUS_NUM.REIMBURSED;
}

/**
 * Whether the current user is the submitter of the report
 */
function isCurrentUserSubmitter(reportID: string): boolean {
    const allReports = ReportConnection.getAllReports();
    if (!allReports) {
        return false;
    }
    const report = allReports[`${ONYXKEYS.COLLECTION.REPORT}${reportID}`];
    return !!(report && report.ownerAccountID === currentUserAccountID);
}

/**
 * Whether the provided report is an Admin room
 */
function isAdminRoom(report: OnyxEntry<Report>): boolean {
    return getChatType(report) === CONST.REPORT.CHAT_TYPE.POLICY_ADMINS;
}

/**
 * Whether the provided report is an Admin-only posting room
 */
function isAdminsOnlyPostingRoom(report: OnyxEntry<Report>): boolean {
    return report?.writeCapability === CONST.REPORT.WRITE_CAPABILITIES.ADMINS;
}

/**
 * Whether the provided report is a Announce room
 */
function isAnnounceRoom(report: OnyxEntry<Report>): boolean {
    return getChatType(report) === CONST.REPORT.CHAT_TYPE.POLICY_ANNOUNCE;
}

/**
 * Whether the provided report is a default room
 */
function isDefaultRoom(report: OnyxEntry<Report>): boolean {
    return CONST.DEFAULT_POLICY_ROOM_CHAT_TYPES.some((type) => type === getChatType(report));
}

/**
 * Whether the provided report is a Domain room
 */
function isDomainRoom(report: OnyxEntry<Report>): boolean {
    return getChatType(report) === CONST.REPORT.CHAT_TYPE.DOMAIN_ALL;
}

/**
 * Whether the provided report is a user created policy room
 */
function isUserCreatedPolicyRoom(report: OnyxEntry<Report>): boolean {
    return getChatType(report) === CONST.REPORT.CHAT_TYPE.POLICY_ROOM;
}

/**
 * Whether the provided report is a Policy Expense chat.
 */
function isPolicyExpenseChat(report: OnyxInputOrEntry<Report> | Participant): boolean {
    return getChatType(report) === CONST.REPORT.CHAT_TYPE.POLICY_EXPENSE_CHAT || (report?.isPolicyExpenseChat ?? false);
}

function isInvoiceRoom(report: OnyxEntry<Report>): boolean {
    return getChatType(report) === CONST.REPORT.CHAT_TYPE.INVOICE;
}

function isInvoiceRoomWithID(reportID?: string): boolean {
    // eslint-disable-next-line @typescript-eslint/prefer-nullish-coalescing
    const report = ReportConnection.getAllReports()?.[`${ONYXKEYS.COLLECTION.REPORT}${reportID || -1}`];
    return isInvoiceRoom(report);
}

/**
 * Checks if a report is a completed task report.
 */
function isTripRoom(report: OnyxEntry<Report>): boolean {
    return isChatReport(report) && getChatType(report) === CONST.REPORT.CHAT_TYPE.TRIP_ROOM;
}

function isCurrentUserInvoiceReceiver(report: OnyxEntry<Report>): boolean {
    if (report?.invoiceReceiver?.type === CONST.REPORT.INVOICE_RECEIVER_TYPE.INDIVIDUAL) {
        return currentUserAccountID === report.invoiceReceiver.accountID;
    }

    return false;
}

/**
 * Whether the provided report belongs to a Control policy and is an expense chat
 */
function isControlPolicyExpenseChat(report: OnyxEntry<Report>): boolean {
    return isPolicyExpenseChat(report) && getPolicyType(report, allPolicies) === CONST.POLICY.TYPE.CORPORATE;
}

/**
 * Whether the provided policyType is a Free, Collect or Control policy type
 */
function isGroupPolicy(policyType: string): boolean {
    return policyType === CONST.POLICY.TYPE.CORPORATE || policyType === CONST.POLICY.TYPE.TEAM || policyType === CONST.POLICY.TYPE.FREE;
}

/**
 * Whether the provided report belongs to a Free, Collect or Control policy
 */
function isReportInGroupPolicy(report: OnyxInputOrEntry<Report>, policy?: OnyxInputOrEntry<Policy>): boolean {
    const policyType = policy?.type ?? getPolicyType(report, allPolicies);
    return isGroupPolicy(policyType);
}

/**
 * Whether the provided report belongs to a Control or Collect policy
 */
function isPaidGroupPolicy(report: OnyxEntry<Report>): boolean {
    const policyType = getPolicyType(report, allPolicies);
    return policyType === CONST.POLICY.TYPE.CORPORATE || policyType === CONST.POLICY.TYPE.TEAM;
}

/**
 * Whether the provided report belongs to a Control or Collect policy and is an expense chat
 */
function isPaidGroupPolicyExpenseChat(report: OnyxEntry<Report>): boolean {
    return isPolicyExpenseChat(report) && isPaidGroupPolicy(report);
}

/**
 * Whether the provided report belongs to a Control policy and is an expense report
 */
function isControlPolicyExpenseReport(report: OnyxEntry<Report>): boolean {
    return isExpenseReport(report) && getPolicyType(report, allPolicies) === CONST.POLICY.TYPE.CORPORATE;
}

/**
 * Whether the provided report belongs to a Control or Collect policy and is an expense report
 */
function isPaidGroupPolicyExpenseReport(report: OnyxEntry<Report>): boolean {
    return isExpenseReport(report) && isPaidGroupPolicy(report);
}

/**
 * Checks if the supplied report is an invoice report in Open state and status.
 */
function isOpenInvoiceReport(report: OnyxEntry<Report>): boolean {
    return isInvoiceReport(report) && report?.statusNum === CONST.REPORT.STATUS_NUM.OPEN;
}

/**
 * Whether the provided report is a chat room
 */
function isChatRoom(report: OnyxEntry<Report>): boolean {
    return isUserCreatedPolicyRoom(report) || isDefaultRoom(report) || isInvoiceRoom(report) || isTripRoom(report);
}

/**
 * Whether the provided report is a public room
 */
function isPublicRoom(report: OnyxEntry<Report>): boolean {
    return report?.visibility === CONST.REPORT.VISIBILITY.PUBLIC || report?.visibility === CONST.REPORT.VISIBILITY.PUBLIC_ANNOUNCE;
}

/**
 * Whether the provided report is a public announce room
 */
function isPublicAnnounceRoom(report: OnyxEntry<Report>): boolean {
    return report?.visibility === CONST.REPORT.VISIBILITY.PUBLIC_ANNOUNCE;
}

/**
 * If the report is a policy expense, the route should be for adding bank account for that policy
 * else since the report is a personal IOU, the route should be for personal bank account.
 */
function getBankAccountRoute(report: OnyxEntry<Report>): Route {
    return isPolicyExpenseChat(report) ? ROUTES.BANK_ACCOUNT_WITH_STEP_TO_OPEN.getRoute('', report?.policyID) : ROUTES.SETTINGS_ADD_BANK_ACCOUNT;
}

/**
 * Check if personal detail of accountID is empty or optimistic data
 */
function isOptimisticPersonalDetail(accountID: number): boolean {
    return isEmptyObject(allPersonalDetails?.[accountID]) || !!allPersonalDetails?.[accountID]?.isOptimisticPersonalDetail;
}

/**
 * Checks if a report is a task report from a policy expense chat.
 */
function isWorkspaceTaskReport(report: OnyxEntry<Report>): boolean {
    if (!isTaskReport(report)) {
        return false;
    }
    const parentReport = ReportConnection.getAllReports()?.[`${ONYXKEYS.COLLECTION.REPORT}${report?.parentReportID}`];
    return isPolicyExpenseChat(parentReport);
}

/**
 * Returns true if report has a parent
 */
function isThread(report: OnyxInputOrEntry<Report>): boolean {
    return !!(report?.parentReportID && report?.parentReportActionID);
}

/**
 * Returns true if report is of type chat and has a parent and is therefore a Thread.
 */
function isChatThread(report: OnyxInputOrEntry<Report>): boolean {
    return isThread(report) && report?.type === CONST.REPORT.TYPE.CHAT;
}

function isDM(report: OnyxEntry<Report>): boolean {
    return isChatReport(report) && !getChatType(report) && !isThread(report);
}

function isSelfDM(report: OnyxInputOrEntry<Report>): boolean {
    return getChatType(report) === CONST.REPORT.CHAT_TYPE.SELF_DM;
}

function isGroupChat(report: OnyxEntry<Report> | Partial<Report>): boolean {
    return getChatType(report) === CONST.REPORT.CHAT_TYPE.GROUP;
}

/**
 * Only returns true if this is the Expensify DM report.
 */
function isSystemChat(report: OnyxEntry<Report>): boolean {
    return getChatType(report) === CONST.REPORT.CHAT_TYPE.SYSTEM;
}

/**
 * Only returns true if this is our main 1:1 DM report with Concierge.
 */
function isConciergeChatReport(report: OnyxInputOrEntry<Report>): boolean {
    const participantAccountIDs = Object.keys(report?.participants ?? {}).filter((accountID) => Number(accountID) !== currentUserAccountID);
    return participantAccountIDs.length === 1 && Number(participantAccountIDs[0]) === CONST.ACCOUNT_ID.CONCIERGE && !isChatThread(report);
}

function findSelfDMReportID(): string | undefined {
    const allReports = ReportConnection.getAllReports();
    if (!allReports) {
        return;
    }

    const selfDMReport = Object.values(allReports).find((report) => isSelfDM(report) && !isThread(report));
    return selfDMReport?.reportID;
}

/**
 * Checks if the supplied report belongs to workspace based on the provided params. If the report's policyID is _FAKE_ or has no value, it means this report is a DM.
 * In this case report and workspace members must be compared to determine whether the report belongs to the workspace.
 */
function doesReportBelongToWorkspace(report: OnyxEntry<Report>, policyMemberAccountIDs: number[], policyID?: string) {
    return (
        isConciergeChatReport(report) ||
        (report?.policyID === CONST.POLICY.ID_FAKE || !report?.policyID ? hasParticipantInArray(report, policyMemberAccountIDs) : report?.policyID === policyID)
    );
}

/**
 * Given an array of reports, return them filtered by a policyID and policyMemberAccountIDs.
 */
function filterReportsByPolicyIDAndMemberAccountIDs(reports: Array<OnyxEntry<Report>>, policyMemberAccountIDs: number[] = [], policyID?: string) {
    return reports.filter((report) => !!report && doesReportBelongToWorkspace(report, policyMemberAccountIDs, policyID));
}

/**
 * Returns true if report is still being processed
 */
function isProcessingReport(report: OnyxEntry<Report>): boolean {
    return report?.stateNum === CONST.REPORT.STATE_NUM.SUBMITTED && report?.statusNum === CONST.REPORT.STATUS_NUM.SUBMITTED;
}

/**
 * Check if the report is a single chat report that isn't a thread
 * and personal detail of participant is optimistic data
 */
function shouldDisableDetailPage(report: OnyxEntry<Report>): boolean {
    if (isChatRoom(report) || isPolicyExpenseChat(report) || isChatThread(report) || isTaskReport(report)) {
        return false;
    }
    if (isOneOnOneChat(report)) {
        const participantAccountIDs = Object.keys(report?.participants ?? {})
            .map(Number)
            .filter((accountID) => accountID !== currentUserAccountID);
        return isOptimisticPersonalDetail(participantAccountIDs[0]);
    }
    return false;
}

/**
 * Returns true if this report has only one participant and it's an Expensify account.
 */
function isExpensifyOnlyParticipantInReport(report: OnyxEntry<Report>): boolean {
    const otherParticipants = Object.keys(report?.participants ?? {})
        .map(Number)
        .filter((accountID) => accountID !== currentUserAccountID);
    return otherParticipants.length === 1 && otherParticipants.some((accountID) => CONST.EXPENSIFY_ACCOUNT_IDS.includes(accountID));
}

/**
 * Returns whether a given report can have tasks created in it.
 * We only prevent the task option if it's a DM/group-DM and the other users are all special Expensify accounts
 *
 */
function canCreateTaskInReport(report: OnyxEntry<Report>): boolean {
    const otherParticipants = Object.keys(report?.participants ?? {})
        .map(Number)
        .filter((accountID) => accountID !== currentUserAccountID);
    const areExpensifyAccountsOnlyOtherParticipants = otherParticipants.length >= 1 && otherParticipants.every((accountID) => CONST.EXPENSIFY_ACCOUNT_IDS.includes(accountID));
    if (areExpensifyAccountsOnlyOtherParticipants && isDM(report)) {
        return false;
    }

    return true;
}

/**
 * Returns true if there are any guides accounts (team.expensify.com) in a list of accountIDs
 * by cross-referencing the accountIDs with personalDetails since guides that are participants
 * of the user's chats should have their personal details in Onyx.
 */
function hasExpensifyGuidesEmails(accountIDs: number[]): boolean {
    return accountIDs.some((accountID) => Str.extractEmailDomain(allPersonalDetails?.[accountID]?.login ?? '') === CONST.EMAIL.GUIDES_DOMAIN);
}

function getMostRecentlyVisitedReport(reports: Array<OnyxEntry<Report>>, reportMetadata: OnyxCollection<ReportMetadata>): OnyxEntry<Report> {
    const filteredReports = reports.filter(
        (report) => !!report?.reportID && !!(reportMetadata?.[`${ONYXKEYS.COLLECTION.REPORT_METADATA}${report.reportID}`]?.lastVisitTime ?? report?.lastReadTime),
    );
    return lodashMaxBy(filteredReports, (a) => new Date(reportMetadata?.[`${ONYXKEYS.COLLECTION.REPORT_METADATA}${a?.reportID}`]?.lastVisitTime ?? a?.lastReadTime ?? '').valueOf());
}

function findLastAccessedReport(ignoreDomainRooms: boolean, openOnAdminRoom = false, policyID?: string, excludeReportID?: string): OnyxEntry<Report> {
    // If it's the user's first time using New Expensify, then they could either have:
    //   - just a Concierge report, if so we'll return that
    //   - their Concierge report, and a separate report that must have deeplinked them to the app before they created their account.
    // If it's the latter, we'll use the deeplinked report over the Concierge report,
    // since the Concierge report would be incorrectly selected over the deep-linked report in the logic below.

    const policyMemberAccountIDs = PolicyUtils.getPolicyEmployeeListByIdWithoutCurrentUser(allPolicies, policyID, currentUserAccountID);

    const allReports = ReportConnection.getAllReports();
    let reportsValues = Object.values(allReports ?? {});

    if (!!policyID || policyMemberAccountIDs.length > 0) {
        reportsValues = filterReportsByPolicyIDAndMemberAccountIDs(reportsValues, policyMemberAccountIDs, policyID);
    }

    let adminReport: OnyxEntry<Report>;
    if (openOnAdminRoom) {
        adminReport = reportsValues.find((report) => {
            const chatType = getChatType(report);
            return chatType === CONST.REPORT.CHAT_TYPE.POLICY_ADMINS;
        });
    }

    // eslint-disable-next-line @typescript-eslint/prefer-nullish-coalescing
    const shouldFilter = excludeReportID || ignoreDomainRooms;
    if (shouldFilter) {
        reportsValues = reportsValues.filter((report) => {
            if (excludeReportID && report?.reportID === excludeReportID) {
                return false;
            }

            // We allow public announce rooms, admins, and announce rooms through since we bypass the default rooms beta for them.
            // Check where ReportUtils.findLastAccessedReport is called in MainDrawerNavigator.js for more context.
            // Domain rooms are now the only type of default room that are on the defaultRooms beta.
            if (
                ignoreDomainRooms &&
                isDomainRoom(report) &&
                getPolicyType(report, allPolicies) !== CONST.POLICY.TYPE.FREE &&
                !hasExpensifyGuidesEmails(Object.keys(report?.participants ?? {}).map(Number))
            ) {
                return false;
            }

            return true;
        });
    }

    if (isFirstTimeNewExpensifyUser) {
        // Filter out the systemChat report from the reports list, as we don't want to drop the user into that report over Concierge when they first log in
        reportsValues = reportsValues.filter((report) => !isSystemChat(report)) ?? [];
        if (reportsValues.length === 1) {
            return reportsValues[0];
        }

        return adminReport ?? reportsValues.find((report) => !isConciergeChatReport(report));
    }

    // If we only have two reports and one of them is the system chat, filter it out so we don't
    // overwrite showing the concierge chat
    const hasSystemChat = reportsValues.find((report) => isSystemChat(report)) ?? false;
    if (reportsValues.length === 2 && hasSystemChat) {
        reportsValues = reportsValues.filter((report) => !isSystemChat(report)) ?? [];
    }

    // We are getting the last read report from the metadata of the report.
    const lastRead = getMostRecentlyVisitedReport(reportsValues, allReportMetadata);

    return adminReport ?? lastRead;
}

/**
 * Whether the provided report has expenses
 */
function hasExpenses(reportID?: string): boolean {
    return !!Object.values(allTransactions ?? {}).find((transaction) => `${transaction?.reportID}` === `${reportID}`);
}

/**
 * Whether the provided report is a closed expense report with no expenses
 */
function isClosedExpenseReportWithNoExpenses(report: OnyxEntry<Report>): boolean {
    return report?.statusNum === CONST.REPORT.STATUS_NUM.CLOSED && isExpenseReport(report) && !hasExpenses(report.reportID);
}

/**
 * Whether the provided report is an archived room
 */
function isArchivedRoom(report: OnyxInputOrEntry<Report>, reportNameValuePairs?: OnyxInputOrEntry<ReportNameValuePairs>): boolean {
    if (reportNameValuePairs) {
        return reportNameValuePairs.private_isArchived;
    }

    return report?.statusNum === CONST.REPORT.STATUS_NUM.CLOSED && report?.stateNum === CONST.REPORT.STATE_NUM.APPROVED;
}

/**
 * Whether the report with the provided reportID is an archived room
 */
function isArchivedRoomWithID(reportID?: string) {
    // eslint-disable-next-line @typescript-eslint/prefer-nullish-coalescing
    const report = ReportConnection.getAllReports()?.[`${ONYXKEYS.COLLECTION.REPORT}${reportID || -1}`];
    return isArchivedRoom(report, getReportNameValuePairs(reportID));
}

/**
 * Whether the provided report is a closed report
 */
function isClosedReport(report: OnyxEntry<Report>): boolean {
    return report?.statusNum === CONST.REPORT.STATUS_NUM.CLOSED;
}

/**
 * Whether the provided report is the admin's room
 */
function isJoinRequestInAdminRoom(report: OnyxEntry<Report>): boolean {
    if (!report) {
        return false;
    }
    // If this policy isn't owned by Expensify,
    // Account manager/guide should not have the workspace join request pinned to their LHN,
    // since they are not a part of the company, and should not action it on their behalf.
    if (report.policyID) {
        const policy = getPolicy(report.policyID);
        if (!PolicyUtils.isExpensifyTeam(policy?.owner) && PolicyUtils.isExpensifyTeam(currentUserPersonalDetails?.login)) {
            return false;
        }
    }
    return ReportActionsUtils.isActionableJoinRequestPending(report.reportID);
}

/**
 * Checks if the user can write in the provided report
 */
function canWriteInReport(report: OnyxEntry<Report>): boolean {
    if (Array.isArray(report?.permissions) && report?.permissions.length > 0) {
        return report?.permissions?.includes(CONST.REPORT.PERMISSIONS.WRITE);
    }

    return true;
}

/**
 * Checks if the current user is allowed to comment on the given report.
 */
function isAllowedToComment(report: OnyxEntry<Report>): boolean {
    if (!canWriteInReport(report)) {
        return false;
    }

    // Default to allowing all users to post
    const capability = report?.writeCapability ?? CONST.REPORT.WRITE_CAPABILITIES.ALL;

    if (capability === CONST.REPORT.WRITE_CAPABILITIES.ALL) {
        return true;
    }

    // If unauthenticated user opens public chat room using deeplink, they do not have policies available and they cannot comment
    if (!allPolicies) {
        return false;
    }

    // If we've made it here, commenting on this report is restricted.
    // If the user is an admin, allow them to post.
    const policy = allPolicies[`${ONYXKEYS.COLLECTION.POLICY}${report?.policyID}`];
    return policy?.role === CONST.POLICY.ROLE.ADMIN;
}

/**
 * Checks if the current user is the admin of the policy given the policy expense chat.
 */
function isPolicyExpenseChatAdmin(report: OnyxEntry<Report>, policies: OnyxCollection<Policy>): boolean {
    if (!isPolicyExpenseChat(report)) {
        return false;
    }

    const policyRole = policies?.[`${ONYXKEYS.COLLECTION.POLICY}${report?.policyID}`]?.role;

    return policyRole === CONST.POLICY.ROLE.ADMIN;
}

/**
 * Checks if the current user is the admin of the policy.
 */
function isPolicyAdmin(policyID: string, policies: OnyxCollection<Policy>): boolean {
    const policyRole = policies?.[`${ONYXKEYS.COLLECTION.POLICY}${policyID}`]?.role;

    return policyRole === CONST.POLICY.ROLE.ADMIN;
}

/**
 * Checks whether all the transactions linked to the IOU report are of the Distance Request type with pending routes
 */
function hasOnlyTransactionsWithPendingRoutes(iouReportID: string | undefined): boolean {
    const transactions = TransactionUtils.getAllReportTransactions(iouReportID);

    // Early return false in case not having any transaction
    if (!transactions || transactions.length === 0) {
        return false;
    }

    return transactions.every((transaction) => TransactionUtils.isFetchingWaypointsFromServer(transaction));
}

/**
 * If the report is a thread and has a chat type set, it is a workspace chat.
 */
function isWorkspaceThread(report: OnyxEntry<Report>): boolean {
    const chatType = getChatType(report);
    return isThread(report) && isChatReport(report) && CONST.WORKSPACE_ROOM_TYPES.some((type) => chatType === type);
}

/**
 * Returns true if reportAction is the first chat preview of a Thread
 */
function isThreadFirstChat(reportAction: OnyxInputOrEntry<ReportAction>, reportID: string): boolean {
    return reportAction?.childReportID?.toString() === reportID;
}

/**
 * Checks if a report is a child report.
 */
function isChildReport(report: OnyxEntry<Report>): boolean {
    return isThread(report) || isTaskReport(report);
}

/**
 * An Expense Request is a thread where the parent report is an Expense Report and
 * the parentReportAction is a transaction.
 */
function isExpenseRequest(report: OnyxInputOrEntry<Report>): boolean {
    if (isThread(report)) {
        const parentReportAction = ReportActionsUtils.getParentReportAction(report);
        const parentReport = ReportConnection.getAllReports()?.[`${ONYXKEYS.COLLECTION.REPORT}${report?.parentReportID}`];
        return isExpenseReport(parentReport) && !isEmptyObject(parentReportAction) && ReportActionsUtils.isTransactionThread(parentReportAction);
    }
    return false;
}

/**
 * An IOU Request is a thread where the parent report is an IOU Report and
 * the parentReportAction is a transaction.
 */
function isIOURequest(report: OnyxInputOrEntry<Report>): boolean {
    if (isThread(report)) {
        const parentReportAction = ReportActionsUtils.getParentReportAction(report);
        const parentReport = ReportConnection.getAllReports()?.[`${ONYXKEYS.COLLECTION.REPORT}${report?.parentReportID}`];
        return isIOUReport(parentReport) && !isEmptyObject(parentReportAction) && ReportActionsUtils.isTransactionThread(parentReportAction);
    }
    return false;
}

/**
 * A Track Expense Report is a thread where the parent the parentReportAction is a transaction, and
 * parentReportAction has type of track.
 */
function isTrackExpenseReport(report: OnyxInputOrEntry<Report>): boolean {
    if (isThread(report)) {
        const parentReportAction = ReportActionsUtils.getParentReportAction(report);
        return !isEmptyObject(parentReportAction) && ReportActionsUtils.isTrackExpenseAction(parentReportAction);
    }
    return false;
}

/**
 * Checks if a report is an IOU or expense request.
 */
function isMoneyRequest(reportOrID: OnyxEntry<Report> | string): boolean {
    const report = typeof reportOrID === 'string' ? ReportConnection.getAllReports()?.[`${ONYXKEYS.COLLECTION.REPORT}${reportOrID}`] ?? null : reportOrID;
    return isIOURequest(report) || isExpenseRequest(report);
}

/**
 * Checks if a report is an IOU or expense report.
 */
function isMoneyRequestReport(reportOrID: OnyxInputOrEntry<Report> | string): boolean {
    const report = typeof reportOrID === 'string' ? ReportConnection.getAllReports()?.[`${ONYXKEYS.COLLECTION.REPORT}${reportOrID}`] ?? null : reportOrID;
    return isIOUReport(report) || isExpenseReport(report);
}

/**
 * Checks if a report contains only Non-Reimbursable transactions
 */
function hasOnlyNonReimbursableTransactions(iouReportID: string | undefined): boolean {
    if (!iouReportID) {
        return false;
    }

    const transactions = TransactionUtils.getAllReportTransactions(iouReportID);
    if (!transactions || transactions.length === 0) {
        return false;
    }

    return transactions.every((transaction) => !TransactionUtils.getReimbursable(transaction));
}

/**
 * Checks if a report has only one transaction associated with it
 */
function isOneTransactionReport(reportID: string): boolean {
    const reportActions = allReportActions?.[`${ONYXKEYS.COLLECTION.REPORT_ACTIONS}${reportID}`] ?? ([] as ReportAction[]);
    return ReportActionsUtils.getOneTransactionThreadReportID(reportID, reportActions) !== null;
}

/**
 * Checks if a report is a transaction thread associated with a report that has only one transaction
 */
function isOneTransactionThread(reportID: string, parentReportID: string, threadParentReportAction: OnyxEntry<ReportAction>): boolean {
    const parentReportActions = allReportActions?.[`${ONYXKEYS.COLLECTION.REPORT_ACTIONS}${parentReportID}`] ?? ([] as ReportAction[]);
    const transactionThreadReportID = ReportActionsUtils.getOneTransactionThreadReportID(parentReportID, parentReportActions);
    return reportID === transactionThreadReportID && !ReportActionsUtils.isSentMoneyReportAction(threadParentReportAction);
}

/**
 * Should return true only for personal 1:1 report
 *
 */
function isOneOnOneChat(report: OnyxEntry<Report>): boolean {
    const participantAccountIDs = Object.keys(report?.participants ?? {})
        .map(Number)
        .filter((accountID) => accountID !== currentUserAccountID);
    return (
        !isChatRoom(report) &&
        !isExpenseRequest(report) &&
        !isMoneyRequestReport(report) &&
        !isPolicyExpenseChat(report) &&
        !isTaskReport(report) &&
        isDM(report) &&
        !isIOUReport(report) &&
        participantAccountIDs.length === 1
    );
}

/**
 * Checks if the current user is a payer of the expense
 */

function isPayer(session: OnyxEntry<Session>, iouReport: OnyxEntry<Report>) {
    const isApproved = isReportApproved(iouReport);
    const policy = allPolicies?.[`${ONYXKEYS.COLLECTION.POLICY}${iouReport?.policyID}`] ?? null;
    const policyType = policy?.type;
    const isAdmin = policyType !== CONST.POLICY.TYPE.PERSONAL && policy?.role === CONST.POLICY.ROLE.ADMIN;
    const isManager = iouReport?.managerID === session?.accountID;
    if (isPaidGroupPolicy(iouReport)) {
        if (policy?.reimbursementChoice === CONST.POLICY.REIMBURSEMENT_CHOICES.REIMBURSEMENT_YES) {
            const isReimburser = session?.email === policy?.achAccount?.reimburser;
            return (!policy?.achAccount?.reimburser || isReimburser) && (isApproved || isManager);
        }
        if (policy?.reimbursementChoice === CONST.POLICY.REIMBURSEMENT_CHOICES.REIMBURSEMENT_MANUAL) {
            return isAdmin && (isApproved || isManager);
        }
        return false;
    }
    return isAdmin || (isMoneyRequestReport(iouReport) && isManager);
}

/**
 * Get the notification preference given a report
 */
function getReportNotificationPreference(report: OnyxEntry<Report>): string | number {
    return report?.notificationPreference ?? '';
}

/**
 * Checks if the current user is the action's author
 */
function isActionCreator(reportAction: OnyxInputOrEntry<ReportAction> | Partial<ReportAction>): boolean {
    return reportAction?.actorAccountID === currentUserAccountID;
}

/**
 * Returns the notification preference of the action's child report if it exists.
 * Otherwise, calculates it based on the action's authorship.
 */
function getChildReportNotificationPreference(reportAction: OnyxInputOrEntry<ReportAction> | Partial<ReportAction>): NotificationPreference {
    const childReportNotificationPreference = reportAction?.childReportNotificationPreference ?? '';
    if (childReportNotificationPreference) {
        return childReportNotificationPreference;
    }

    return isActionCreator(reportAction) ? CONST.REPORT.NOTIFICATION_PREFERENCE.ALWAYS : CONST.REPORT.NOTIFICATION_PREFERENCE.HIDDEN;
}

/**
 * Checks whether the supplied report supports adding more transactions to it.
 * Return true if:
 * - report is a non-settled IOU
 * - report is a draft
 * - report is a processing expense report and its policy has Instant reporting frequency
 */
function canAddOrDeleteTransactions(moneyRequestReport: OnyxEntry<Report>): boolean {
    if (!isMoneyRequestReport(moneyRequestReport)) {
        return false;
    }

    const policy = getPolicy(moneyRequestReport?.policyID);
    if (PolicyUtils.isInstantSubmitEnabled(policy) && PolicyUtils.isSubmitAndClose(policy) && hasOnlyNonReimbursableTransactions(moneyRequestReport?.reportID)) {
        return false;
    }

    if (isReportApproved(moneyRequestReport) || isSettled(moneyRequestReport?.reportID)) {
        return false;
    }

    if (isReportInGroupPolicy(moneyRequestReport) && isProcessingReport(moneyRequestReport) && !PolicyUtils.isInstantSubmitEnabled(getPolicy(moneyRequestReport?.policyID))) {
        return false;
    }

    return true;
}

/**
 * Can only delete if the author is this user and the action is an ADD_COMMENT action or an IOU action in an unsettled report, or if the user is a
 * policy admin
 */
function canDeleteReportAction(reportAction: OnyxInputOrEntry<ReportAction>, reportID: string): boolean {
    const report = getReportOrDraftReport(reportID);

    const isActionOwner = reportAction?.actorAccountID === currentUserAccountID;
    const policy = allPolicies?.[`${ONYXKEYS.COLLECTION.POLICY}${report?.policyID}`] ?? null;

    if (ReportActionsUtils.isMoneyRequestAction(reportAction)) {
        // For now, users cannot delete split actions
        const isSplitAction = ReportActionsUtils.getOriginalMessage(reportAction)?.type === CONST.IOU.REPORT_ACTION_TYPE.SPLIT;

        if (isSplitAction) {
            return false;
        }

        const linkedReport = isThreadFirstChat(reportAction, reportID) ? getReportOrDraftReport(report?.parentReportID) : report;
        if (isActionOwner) {
            if (!isEmptyObject(linkedReport) && isMoneyRequestReport(linkedReport)) {
                return canAddOrDeleteTransactions(linkedReport);
            }
            return true;
        }
    }

    if (
        reportAction?.actionName !== CONST.REPORT.ACTIONS.TYPE.ADD_COMMENT ||
        reportAction?.pendingAction === CONST.RED_BRICK_ROAD_PENDING_ACTION.DELETE ||
        ReportActionsUtils.isCreatedTaskReportAction(reportAction) ||
        reportAction?.actorAccountID === CONST.ACCOUNT_ID.CONCIERGE
    ) {
        return false;
    }

    const isAdmin = policy?.role === CONST.POLICY.ROLE.ADMIN && !isEmptyObject(report) && !isDM(report);

    return isActionOwner || isAdmin;
}

/**
 * Returns true if Concierge is one of the chat participants (1:1 as well as group chats)
 */
function chatIncludesConcierge(report: Partial<OnyxEntry<Report>>): boolean {
    const participantAccountIDs = Object.keys(report?.participants ?? {}).map(Number);
    return participantAccountIDs.includes(CONST.ACCOUNT_ID.CONCIERGE);
}

/**
 * Returns true if there is any automated expensify account `in accountIDs
 */
function hasAutomatedExpensifyAccountIDs(accountIDs: number[]): boolean {
    return accountIDs.some((accountID) => CONST.EXPENSIFY_ACCOUNT_IDS.includes(accountID));
}

function getReportRecipientAccountIDs(report: OnyxEntry<Report>, currentLoginAccountID: number): number[] {
    let finalReport: OnyxEntry<Report> = report;
    // In 1:1 chat threads, the participants will be the same as parent report. If a report is specifically a 1:1 chat thread then we will
    // get parent report and use its participants array.
    if (isThread(report) && !(isTaskReport(report) || isMoneyRequestReport(report))) {
        const parentReport = ReportConnection.getAllReports()?.[`${ONYXKEYS.COLLECTION.REPORT}${report?.parentReportID}`];
        if (isOneOnOneChat(parentReport)) {
            finalReport = parentReport;
        }
    }

    let finalParticipantAccountIDs: number[] = [];
    if (isTaskReport(report)) {
        // Task reports `managerID` will change when assignee is changed, in that case the old `managerID` is still present in `participants`
        // along with the new one. We only need the `managerID` as a participant here.
        finalParticipantAccountIDs = report?.managerID ? [report?.managerID] : [];
    } else {
        finalParticipantAccountIDs = Object.keys(finalReport?.participants ?? {}).map(Number);
    }

    const otherParticipantsWithoutExpensifyAccountIDs = finalParticipantAccountIDs.filter((accountID) => {
        if (accountID === currentLoginAccountID) {
            return false;
        }
        if (CONST.EXPENSIFY_ACCOUNT_IDS.includes(accountID)) {
            return false;
        }
        return true;
    });

    return otherParticipantsWithoutExpensifyAccountIDs;
}

/**
 * Whether the time row should be shown for a report.
 */
function canShowReportRecipientLocalTime(personalDetails: OnyxEntry<PersonalDetailsList>, report: OnyxEntry<Report>, accountID: number): boolean {
    const reportRecipientAccountIDs = getReportRecipientAccountIDs(report, accountID);
    const hasMultipleParticipants = reportRecipientAccountIDs.length > 1;
    const reportRecipient = personalDetails?.[reportRecipientAccountIDs[0]];
    const reportRecipientTimezone = reportRecipient?.timezone ?? CONST.DEFAULT_TIME_ZONE;
    const isReportParticipantValidated = reportRecipient?.validated ?? false;
    return !!(
        !hasMultipleParticipants &&
        !isChatRoom(report) &&
        !isPolicyExpenseChat(getRootParentReport(report)) &&
        reportRecipient &&
        reportRecipientTimezone?.selected &&
        isReportParticipantValidated
    );
}

/**
 * Shorten last message text to fixed length and trim spaces.
 */
function formatReportLastMessageText(lastMessageText: string, isModifiedExpenseMessage = false): string {
    if (isModifiedExpenseMessage) {
        return String(lastMessageText).trim().replace(CONST.REGEX.LINE_BREAK, '').trim();
    }
    return StringUtils.lineBreaksToSpaces(String(lastMessageText).trim()).substring(0, CONST.REPORT.LAST_MESSAGE_TEXT_MAX_LENGTH).trim();
}

/**
 * Helper method to return the default avatar associated with the given login
 */
function getDefaultWorkspaceAvatar(workspaceName?: string): IconAsset {
    if (!workspaceName) {
        return defaultWorkspaceAvatars.WorkspaceBuilding;
    }

    // Remove all chars not A-Z or 0-9 including underscore
    const alphaNumeric = workspaceName
        .normalize('NFD')
        .replace(/[^0-9a-z]/gi, '')
        .toUpperCase();

    const workspace = `Workspace${alphaNumeric[0]}` as keyof typeof defaultWorkspaceAvatars;
    const defaultWorkspaceAvatar = defaultWorkspaceAvatars[workspace];

    return !alphaNumeric ? defaultWorkspaceAvatars.WorkspaceBuilding : defaultWorkspaceAvatar;
}

/**
 * Helper method to return the default avatar testID associated with the given login
 */
function getDefaultWorkspaceAvatarTestID(workspaceName: string): string {
    if (!workspaceName) {
        return defaultAvatarBuildingIconTestID;
    }

    // Remove all chars not A-Z or 0-9 including underscore
    const alphaNumeric = workspaceName
        .normalize('NFD')
        .replace(/[^0-9a-z]/gi, '')
        .toLowerCase();

    return !alphaNumeric ? defaultAvatarBuildingIconTestID : `SvgDefaultAvatar_${alphaNumeric[0]} Icon`;
}

function getWorkspaceAvatar(report: OnyxEntry<Report>): AvatarSource {
    const workspaceName = getPolicyName(report, false, allPolicies?.[`${ONYXKEYS.COLLECTION.POLICY}${report?.policyID}`]);
    const avatar = allPolicies?.[`${ONYXKEYS.COLLECTION.POLICY}${report?.policyID}`]?.avatarURL ?? '';
    return !isEmpty(avatar) ? avatar : getDefaultWorkspaceAvatar(workspaceName);
}

/**
 * Helper method to return the default avatar associated with the given reportID
 */
function getDefaultGroupAvatar(reportID?: string): IconAsset {
    if (!reportID) {
        return defaultGroupAvatars.Avatar1;
    }
    const reportIDHashBucket: AvatarRange = ((Number(reportID) % CONST.DEFAULT_GROUP_AVATAR_COUNT) + 1) as AvatarRange;
    return defaultGroupAvatars[`Avatar${reportIDHashBucket}`];
}

/**
 * Returns the appropriate icons for the given chat report using the stored personalDetails.
 * The Avatar sources can be URLs or Icon components according to the chat type.
 */
function getIconsForParticipants(participants: number[], personalDetails: OnyxInputOrEntry<PersonalDetailsList>): Icon[] {
    const participantDetails: ParticipantDetails[] = [];
    const participantsList = participants || [];

    for (const accountID of participantsList) {
        const avatarSource = personalDetails?.[accountID]?.avatar ?? FallbackAvatar;
        const displayNameLogin = personalDetails?.[accountID]?.displayName ? personalDetails?.[accountID]?.displayName : personalDetails?.[accountID]?.login;
        participantDetails.push([accountID, displayNameLogin ?? '', avatarSource, personalDetails?.[accountID]?.fallbackIcon ?? '']);
    }

    const sortedParticipantDetails = participantDetails.sort((first, second) => {
        // First sort by displayName/login
        const displayNameLoginOrder = localeCompare(first[1], second[1]);
        if (displayNameLoginOrder !== 0) {
            return displayNameLoginOrder;
        }

        // Then fallback on accountID as the final sorting criteria.
        // This will ensure that the order of avatars with same login/displayName
        // stay consistent across all users and devices
        return first[0] - second[0];
    });

    // Now that things are sorted, gather only the avatars (second element in the array) and return those
    const avatars: Icon[] = [];

    for (const sortedParticipantDetail of sortedParticipantDetails) {
        const userIcon = {
            id: sortedParticipantDetail[0],
            source: sortedParticipantDetail[2],
            type: CONST.ICON_TYPE_AVATAR,
            name: sortedParticipantDetail[1],
            fallbackIcon: sortedParticipantDetail[3],
        };
        avatars.push(userIcon);
    }

    return avatars;
}

/**
 * Given a report, return the associated workspace icon.
 */
function getWorkspaceIcon(report: OnyxInputOrEntry<Report>, policy?: OnyxInputOrEntry<Policy>): Icon {
    const workspaceName = getPolicyName(report, false, policy);
    const policyExpenseChatAvatarSource = allPolicies?.[`${ONYXKEYS.COLLECTION.POLICY}${report?.policyID}`]?.avatarURL
        ? allPolicies?.[`${ONYXKEYS.COLLECTION.POLICY}${report?.policyID}`]?.avatarURL
        : getDefaultWorkspaceAvatar(workspaceName);

    const workspaceIcon: Icon = {
        source: policyExpenseChatAvatarSource ?? '',
        type: CONST.ICON_TYPE_WORKSPACE,
        name: workspaceName,
        id: report?.policyID,
    };
    return workspaceIcon;
}

/**
 * Gets the personal details for a login by looking in the ONYXKEYS.PERSONAL_DETAILS_LIST Onyx key (stored in the local variable, allPersonalDetails). If it doesn't exist in Onyx,
 * then a default object is constructed.
 */
function getPersonalDetailsForAccountID(accountID: number): Partial<PersonalDetails> {
    if (!accountID) {
        return {};
    }

    const defaultDetails = {
        isOptimisticPersonalDetail: true,
    };

    return allPersonalDetails?.[accountID] ?? defaultDetails;
}

const hiddenTranslation = Localize.translateLocal('common.hidden');
/**
 * Get the displayName for a single report participant.
 */
function getDisplayNameForParticipant(accountID?: number, shouldUseShortForm = false, shouldFallbackToHidden = true, shouldAddCurrentUserPostfix = false): string {
    if (!accountID) {
        return '';
    }

    const personalDetails = getPersonalDetailsForAccountID(accountID);
    // eslint-disable-next-line @typescript-eslint/prefer-nullish-coalescing
    const formattedLogin = LocalePhoneNumber.formatPhoneNumber(personalDetails.login || '');
    // This is to check if account is an invite/optimistically created one
    // and prevent from falling back to 'Hidden', so a correct value is shown
    // when searching for a new user
    if (personalDetails.isOptimisticPersonalDetail === true) {
        return formattedLogin;
    }

    // For selfDM, we display the user's displayName followed by '(you)' as a postfix
    const shouldAddPostfix = shouldAddCurrentUserPostfix && accountID === currentUserAccountID;

    const longName = PersonalDetailsUtils.getDisplayNameOrDefault(personalDetails, formattedLogin, shouldFallbackToHidden, shouldAddPostfix);

    // If the user's personal details (first name) should be hidden, make sure we return "hidden" instead of the short name
    if (shouldFallbackToHidden && longName === hiddenTranslation) {
        return longName;
    }

    const shortName = personalDetails.firstName ? personalDetails.firstName : longName;
    return shouldUseShortForm ? shortName : longName;
}

function getParticipantsAccountIDsForDisplay(report: OnyxEntry<Report>, shouldExcludeHidden = false, shouldExcludeDeleted = false): number[] {
    let participantsEntries = Object.entries(report?.participants ?? {});

    // For 1:1 chat, we don't want to include the current user as a participant in order to not mark 1:1 chats as having multiple participants
    // For system chat, we want to display Expensify as the only participant
    const shouldExcludeCurrentUser = isOneOnOneChat(report) || isSystemChat(report);

    if (shouldExcludeCurrentUser || shouldExcludeHidden || shouldExcludeDeleted) {
        participantsEntries = participantsEntries.filter(([accountID, participant]) => {
            if (shouldExcludeCurrentUser && Number(accountID) === currentUserAccountID) {
                return false;
            }

            if (shouldExcludeHidden && participant.hidden) {
                return false;
            }

            if (shouldExcludeDeleted && report?.pendingChatMembers?.findLast((member) => member.accountID === accountID)?.pendingAction === CONST.RED_BRICK_ROAD_PENDING_ACTION.DELETE) {
                return false;
            }

            return true;
        });
    }

    return participantsEntries.map(([accountID]) => Number(accountID));
}

function buildParticipantsFromAccountIDs(accountIDs: number[]): Participants {
    const finalParticipants: Participants = {};
    return accountIDs.reduce((participants, accountID) => {
        // eslint-disable-next-line no-param-reassign
        participants[accountID] = {hidden: false};
        return participants;
    }, finalParticipants);
}

/**
 * Returns the report name if the report is a group chat
 */
function getGroupChatName(participantAccountIDs?: number[], shouldApplyLimit = false, report?: OnyxEntry<Report>): string | undefined {
    // If we have a report always try to get the name from the report.
    if (report?.reportName) {
        return report.reportName;
    }

    // Get participantAccountIDs from participants object
    let participants = participantAccountIDs ?? Object.keys(report?.participants ?? {}).map(Number);
    if (shouldApplyLimit) {
        participants = participants.slice(0, 5);
    }
    const isMultipleParticipantReport = participants.length > 1;

    if (isMultipleParticipantReport) {
        return participants
            .map((participant) => getDisplayNameForParticipant(participant, isMultipleParticipantReport))
            .sort((first, second) => localeCompare(first ?? '', second ?? ''))
            .filter(Boolean)
            .join(', ');
    }

    return Localize.translateLocal('groupChat.defaultReportName', {displayName: getDisplayNameForParticipant(participants[0], false)});
}

function getParticipants(reportID: string) {
    const report = getReportOrDraftReport(reportID);
    if (!report) {
        return {};
    }

    return report.participants;
}

/**
 * Returns the appropriate icons for the given chat report using the stored personalDetails.
 * The Avatar sources can be URLs or Icon components according to the chat type.
 */
function getIcons(
    report: OnyxInputOrEntry<Report>,
    personalDetails: OnyxInputOrEntry<PersonalDetailsList>,
    defaultIcon: AvatarSource | null = null,
    defaultName = '',
    defaultAccountID = -1,
    policy?: OnyxInputOrEntry<Policy>,
): Icon[] {
    if (isEmptyObject(report)) {
        const fallbackIcon: Icon = {
            source: defaultIcon ?? FallbackAvatar,
            type: CONST.ICON_TYPE_AVATAR,
            name: defaultName,
            id: defaultAccountID,
        };
        return [fallbackIcon];
    }
    if (isExpenseRequest(report)) {
        const parentReportAction = ReportActionsUtils.getParentReportAction(report);
        const workspaceIcon = getWorkspaceIcon(report, policy);
        const memberIcon = {
            source: personalDetails?.[parentReportAction?.actorAccountID ?? -1]?.avatar ?? FallbackAvatar,
            id: parentReportAction?.actorAccountID,
            type: CONST.ICON_TYPE_AVATAR,
            name: personalDetails?.[parentReportAction?.actorAccountID ?? -1]?.displayName ?? '',
            fallbackIcon: personalDetails?.[parentReportAction?.actorAccountID ?? -1]?.fallbackIcon,
        };

        return [memberIcon, workspaceIcon];
    }
    if (isChatThread(report)) {
        const parentReportAction = ReportActionsUtils.getParentReportAction(report);

        const actorAccountID = getReportActionActorAccountID(parentReportAction, report);
        const actorDisplayName = PersonalDetailsUtils.getDisplayNameOrDefault(allPersonalDetails?.[actorAccountID ?? -1], '', false);
        const actorIcon = {
            id: actorAccountID,
            source: personalDetails?.[actorAccountID ?? -1]?.avatar ?? FallbackAvatar,
            name: actorDisplayName,
            type: CONST.ICON_TYPE_AVATAR,
            fallbackIcon: personalDetails?.[parentReportAction?.actorAccountID ?? -1]?.fallbackIcon,
        };

        if (isWorkspaceThread(report)) {
            const workspaceIcon = getWorkspaceIcon(report, policy);
            return [actorIcon, workspaceIcon];
        }
        return [actorIcon];
    }
    if (isTaskReport(report)) {
        const ownerIcon = {
            id: report?.ownerAccountID,
            source: personalDetails?.[report?.ownerAccountID ?? -1]?.avatar ?? FallbackAvatar,
            type: CONST.ICON_TYPE_AVATAR,
            name: personalDetails?.[report?.ownerAccountID ?? -1]?.displayName ?? '',
            fallbackIcon: personalDetails?.[report?.ownerAccountID ?? -1]?.fallbackIcon,
        };

        if (isWorkspaceTaskReport(report)) {
            const workspaceIcon = getWorkspaceIcon(report, policy);
            return [ownerIcon, workspaceIcon];
        }

        return [ownerIcon];
    }
    if (isDomainRoom(report)) {
        // Get domain name after the #. Domain Rooms use our default workspace avatar pattern.
        const domainName = report?.reportName?.substring(1);
        const policyExpenseChatAvatarSource = getDefaultWorkspaceAvatar(domainName);
        const domainIcon: Icon = {
            source: policyExpenseChatAvatarSource,
            type: CONST.ICON_TYPE_WORKSPACE,
            name: domainName ?? '',
            id: report?.policyID,
        };
        return [domainIcon];
    }
    if (isAdminRoom(report) || isAnnounceRoom(report) || isChatRoom(report) || isArchivedRoom(report, getReportNameValuePairs(report?.reportID))) {
        const icons = [getWorkspaceIcon(report, policy)];

        if (isInvoiceRoom(report)) {
            if (report?.invoiceReceiver?.type === CONST.REPORT.INVOICE_RECEIVER_TYPE.INDIVIDUAL) {
                icons.push(...getIconsForParticipants([report?.invoiceReceiver.accountID], personalDetails));
            } else {
                const receiverPolicy = getPolicy(report?.invoiceReceiver?.policyID);
                if (!isEmptyObject(receiverPolicy)) {
                    icons.push(getWorkspaceIcon(report, receiverPolicy));
                }
            }
        }

        return icons;
    }
    if (isPolicyExpenseChat(report) || isExpenseReport(report)) {
        const workspaceIcon = getWorkspaceIcon(report, policy);
        const memberIcon = {
            source: personalDetails?.[report?.ownerAccountID ?? -1]?.avatar ?? FallbackAvatar,
            id: report?.ownerAccountID,
            type: CONST.ICON_TYPE_AVATAR,
            name: personalDetails?.[report?.ownerAccountID ?? -1]?.displayName ?? '',
            fallbackIcon: personalDetails?.[report?.ownerAccountID ?? -1]?.fallbackIcon,
        };
        return isExpenseReport(report) ? [memberIcon, workspaceIcon] : [workspaceIcon, memberIcon];
    }
    if (isIOUReport(report)) {
        const managerIcon = {
            source: personalDetails?.[report?.managerID ?? -1]?.avatar ?? FallbackAvatar,
            id: report?.managerID,
            type: CONST.ICON_TYPE_AVATAR,
            name: personalDetails?.[report?.managerID ?? -1]?.displayName ?? '',
            fallbackIcon: personalDetails?.[report?.managerID ?? -1]?.fallbackIcon,
        };
        const ownerIcon = {
            id: report?.ownerAccountID,
            source: personalDetails?.[report?.ownerAccountID ?? -1]?.avatar ?? FallbackAvatar,
            type: CONST.ICON_TYPE_AVATAR,
            name: personalDetails?.[report?.ownerAccountID ?? -1]?.displayName ?? '',
            fallbackIcon: personalDetails?.[report?.ownerAccountID ?? -1]?.fallbackIcon,
        };
        const isManager = currentUserAccountID === report?.managerID;

        // For one transaction IOUs, display a simplified report icon
        if (isOneTransactionReport(report?.reportID ?? '-1')) {
            return [ownerIcon];
        }

        return isManager ? [managerIcon, ownerIcon] : [ownerIcon, managerIcon];
    }

    if (isSelfDM(report)) {
        return getIconsForParticipants([currentUserAccountID ?? -1], personalDetails);
    }

    if (isSystemChat(report)) {
        return getIconsForParticipants([CONST.ACCOUNT_ID.NOTIFICATIONS ?? 0], personalDetails);
    }

    if (isGroupChat(report)) {
        const groupChatIcon = {
            // eslint-disable-next-line @typescript-eslint/prefer-nullish-coalescing
            source: report.avatarUrl || getDefaultGroupAvatar(report.reportID),
            id: -1,
            type: CONST.ICON_TYPE_AVATAR,
            name: getGroupChatName(undefined, true, report),
        };
        return [groupChatIcon];
    }

    if (isInvoiceReport(report)) {
        const invoiceRoomReport = getReportOrDraftReport(report.chatReportID);
        const icons = [getWorkspaceIcon(invoiceRoomReport, policy)];

        if (invoiceRoomReport?.invoiceReceiver?.type === CONST.REPORT.INVOICE_RECEIVER_TYPE.INDIVIDUAL) {
            icons.push(...getIconsForParticipants([invoiceRoomReport?.invoiceReceiver.accountID], personalDetails));

            return icons;
        }

        const receiverPolicy = getPolicy(invoiceRoomReport?.invoiceReceiver?.policyID);

        if (!isEmptyObject(receiverPolicy)) {
            icons.push(getWorkspaceIcon(invoiceRoomReport, receiverPolicy));
        }

        return icons;
    }

    if (isOneOnOneChat(report)) {
        const otherParticipantsAccountIDs = Object.keys(report.participants ?? {})
            .map(Number)
            .filter((accountID) => accountID !== currentUserAccountID);
        return getIconsForParticipants(otherParticipantsAccountIDs, personalDetails);
    }

    const participantAccountIDs = Object.keys(report.participants ?? {}).map(Number);
    return getIconsForParticipants(participantAccountIDs, personalDetails);
}

function getDisplayNamesWithTooltips(
    personalDetailsList: PersonalDetails[] | PersonalDetailsList | OptionData[],
    shouldUseShortForm: boolean,
    shouldFallbackToHidden = true,
    shouldAddCurrentUserPostfix = false,
): DisplayNameWithTooltips {
    const personalDetailsListArray = Array.isArray(personalDetailsList) ? personalDetailsList : Object.values(personalDetailsList);

    return personalDetailsListArray
        .map((user) => {
            const accountID = Number(user?.accountID);
            // eslint-disable-next-line @typescript-eslint/prefer-nullish-coalescing
            const displayName = getDisplayNameForParticipant(accountID, shouldUseShortForm, shouldFallbackToHidden, shouldAddCurrentUserPostfix) || user?.login || '';
            const avatar = user && 'avatar' in user ? user.avatar : undefined;

            let pronouns = user?.pronouns ?? undefined;
            if (pronouns?.startsWith(CONST.PRONOUNS.PREFIX)) {
                const pronounTranslationKey = pronouns.replace(CONST.PRONOUNS.PREFIX, '');
                pronouns = Localize.translateLocal(`pronouns.${pronounTranslationKey}` as TranslationPaths);
            }

            return {
                displayName,
                avatar,
                login: user?.login ?? '',
                accountID,
                pronouns,
            };
        })
        .sort((first, second) => {
            // First sort by displayName/login
            const displayNameLoginOrder = localeCompare(first.displayName, second.displayName);
            if (displayNameLoginOrder !== 0) {
                return displayNameLoginOrder;
            }

            // Then fallback on accountID as the final sorting criteria.
            return first.accountID - second.accountID;
        });
}

/**
 * Returns the the display names of the given user accountIDs
 */
function getUserDetailTooltipText(accountID: number, fallbackUserDisplayName = ''): string {
    const displayNameForParticipant = getDisplayNameForParticipant(accountID);
    return displayNameForParticipant || fallbackUserDisplayName;
}

/**
 * For a deleted parent report action within a chat report,
 * let us return the appropriate display message
 *
 * @param reportAction - The deleted report action of a chat report for which we need to return message.
 */
function getDeletedParentActionMessageForChatReport(reportAction: OnyxEntry<ReportAction>): string {
    // By default, let us display [Deleted message]
    let deletedMessageText = Localize.translateLocal('parentReportAction.deletedMessage');
    if (ReportActionsUtils.isCreatedTaskReportAction(reportAction)) {
        // For canceled task report, let us display [Deleted task]
        deletedMessageText = Localize.translateLocal('parentReportAction.deletedTask');
    }
    return deletedMessageText;
}

/**
 * Returns the preview message for `REIMBURSEMENT_QUEUED` action
 */
function getReimbursementQueuedActionMessage(
    reportAction: OnyxEntry<ReportAction<typeof CONST.REPORT.ACTIONS.TYPE.REIMBURSEMENT_QUEUED>>,
    reportOrID: OnyxEntry<Report> | string,
    shouldUseShortDisplayName = true,
): string {
    const report = typeof reportOrID === 'string' ? ReportConnection.getAllReports()?.[`${ONYXKEYS.COLLECTION.REPORT}${reportOrID}`] : reportOrID;
    const submitterDisplayName = getDisplayNameForParticipant(report?.ownerAccountID, shouldUseShortDisplayName) ?? '';
    const originalMessage = ReportActionsUtils.getOriginalMessage(reportAction);
    let messageKey: TranslationPaths;
    if (originalMessage?.paymentType === CONST.IOU.PAYMENT_TYPE.EXPENSIFY) {
        messageKey = 'iou.waitingOnEnabledWallet';
    } else {
        messageKey = 'iou.waitingOnBankAccount';
    }

    return Localize.translateLocal(messageKey, {submitterDisplayName});
}

/**
 * Returns the preview message for `REIMBURSEMENT_DEQUEUED` action
 */
function getReimbursementDeQueuedActionMessage(
    reportAction: OnyxEntry<ReportAction<typeof CONST.REPORT.ACTIONS.TYPE.REIMBURSEMENT_DEQUEUED>>,
    reportOrID: OnyxEntry<Report> | string,
    isLHNPreview = false,
): string {
    const report = typeof reportOrID === 'string' ? ReportConnection.getAllReports()?.[`${ONYXKEYS.COLLECTION.REPORT}${reportOrID}`] : reportOrID;
    const originalMessage = ReportActionsUtils.getOriginalMessage(reportAction);
    const amount = originalMessage?.amount;
    const currency = originalMessage?.currency;
    const formattedAmount = CurrencyUtils.convertToDisplayString(amount, currency);
    if (originalMessage?.cancellationReason === CONST.REPORT.CANCEL_PAYMENT_REASONS.ADMIN) {
        const payerOrApproverName = report?.managerID === currentUserAccountID || !isLHNPreview ? '' : getDisplayNameForParticipant(report?.managerID, true);
        return Localize.translateLocal('iou.adminCanceledRequest', {manager: payerOrApproverName, amount: formattedAmount});
    }
    const submitterDisplayName = getDisplayNameForParticipant(report?.ownerAccountID, true) ?? '';
    return Localize.translateLocal('iou.canceledRequest', {submitterDisplayName, amount: formattedAmount});
}

/**
 * Builds an optimistic REIMBURSEMENT_DEQUEUED report action with a randomly generated reportActionID.
 *
 */
function buildOptimisticCancelPaymentReportAction(expenseReportID: string, amount: number, currency: string): OptimisticCancelPaymentReportAction {
    return {
        actionName: CONST.REPORT.ACTIONS.TYPE.REIMBURSEMENT_DEQUEUED,
        actorAccountID: currentUserAccountID,
        message: [
            {
                cancellationReason: CONST.REPORT.CANCEL_PAYMENT_REASONS.ADMIN,
                expenseReportID,
                type: CONST.REPORT.MESSAGE.TYPE.COMMENT,
                text: '',
                amount,
                currency,
            },
        ],
        originalMessage: {
            cancellationReason: CONST.REPORT.CANCEL_PAYMENT_REASONS.ADMIN,
            expenseReportID,
            amount,
            currency,
        },
        person: [
            {
                style: 'strong',
                text: getCurrentUserDisplayNameOrEmail(),
                type: 'TEXT',
            },
        ],
        reportActionID: NumberUtils.rand64(),
        shouldShow: true,
        created: DateUtils.getDBTime(),
        pendingAction: CONST.RED_BRICK_ROAD_PENDING_ACTION.ADD,
    };
}

/**
 * Returns the last visible message for a given report after considering the given optimistic actions
 *
 * @param reportID - the report for which last visible message has to be fetched
 * @param [actionsToMerge] - the optimistic merge actions that needs to be considered while fetching last visible message

 */
function getLastVisibleMessage(reportID: string | undefined, actionsToMerge: ReportActions = {}): LastVisibleMessage {
    const report = getReportOrDraftReport(reportID);
    const lastVisibleAction = ReportActionsUtils.getLastVisibleAction(reportID ?? '-1', actionsToMerge);

    // For Chat Report with deleted parent actions, let us fetch the correct message
    if (ReportActionsUtils.isDeletedParentAction(lastVisibleAction) && !isEmptyObject(report) && isChatReport(report)) {
        const lastMessageText = getDeletedParentActionMessageForChatReport(lastVisibleAction);
        return {
            lastMessageText,
        };
    }

    // Fetch the last visible message for report represented by reportID and based on actions to merge.
    return ReportActionsUtils.getLastVisibleMessage(reportID ?? '-1', actionsToMerge);
}

/**
 * Checks if a report is an open task report assigned to current user.
 *
 * @param [parentReportAction] - The parent report action of the report (Used to check if the task has been canceled)
 */
function isWaitingForAssigneeToCompleteTask(report: OnyxEntry<Report>, parentReportAction: OnyxEntry<ReportAction>): boolean {
    if (report?.hasOutstandingChildTask) {
        return true;
    }

    if (isOpenTaskReport(report, parentReportAction) && !report?.hasParentAccess && isReportManager(report)) {
        return true;
    }

    return false;
}

function isUnreadWithMention(reportOrOption: OnyxEntry<Report> | OptionData): boolean {
    if (!reportOrOption) {
        return false;
    }
    // lastMentionedTime and lastReadTime are both datetime strings and can be compared directly
    const lastMentionedTime = reportOrOption.lastMentionedTime ?? '';
    const lastReadTime = reportOrOption.lastReadTime ?? '';
    return !!('isUnreadWithMention' in reportOrOption && reportOrOption.isUnreadWithMention) || lastReadTime < lastMentionedTime;
}

/**
 * Determines if the option requires action from the current user. This can happen when it:
 *  - is unread and the user was mentioned in one of the unread comments
 *  - is for an outstanding task waiting on the user
 *  - has an outstanding child expense that is waiting for an action from the current user (e.g. pay, approve, add bank account)
 *  - is either the system or concierge chat, the user free trial has ended and it didn't add a payment card yet
 *
 * @param option (report or optionItem)
 * @param parentReportAction (the report action the current report is a thread of)
 */
function requiresAttentionFromCurrentUser(optionOrReport: OnyxEntry<Report> | OptionData, parentReportAction?: OnyxEntry<ReportAction>) {
    if (!optionOrReport) {
        return false;
    }

    if (isJoinRequestInAdminRoom(optionOrReport)) {
        return true;
    }

    if (
        isArchivedRoom(optionOrReport, getReportNameValuePairs(optionOrReport?.reportID)) ||
        isArchivedRoom(getReportOrDraftReport(optionOrReport.parentReportID), getReportNameValuePairs(optionOrReport?.reportID))
    ) {
        return false;
    }

    if (isUnreadWithMention(optionOrReport)) {
        return true;
    }

    if (isWaitingForAssigneeToCompleteTask(optionOrReport, parentReportAction)) {
        return true;
    }

    // Has a child report that is awaiting action (e.g. approve, pay, add bank account) from current user
    if (optionOrReport.hasOutstandingChildRequest) {
        return true;
    }

    if (isChatUsedForOnboarding(optionOrReport) && SubscriptionUtils.hasUserFreeTrialEnded() && !SubscriptionUtils.doesUserHavePaymentCardAdded()) {
        return true;
    }

    return false;
}

/**
 * Returns number of transactions that are nonReimbursable
 *
 */
function hasNonReimbursableTransactions(iouReportID: string | undefined): boolean {
    const transactions = TransactionUtils.getAllReportTransactions(iouReportID);
    return transactions.filter((transaction) => transaction.reimbursable === false).length > 0;
}

function getMoneyRequestSpendBreakdown(report: OnyxInputOrEntry<Report>, allReportsDict?: OnyxCollection<Report>): SpendBreakdown {
    const allAvailableReports = allReportsDict ?? ReportConnection.getAllReports();
    let moneyRequestReport;
    if (isMoneyRequestReport(report) || isInvoiceReport(report)) {
        moneyRequestReport = report;
    }
    if (allAvailableReports && report?.iouReportID) {
        moneyRequestReport = allAvailableReports[`${ONYXKEYS.COLLECTION.REPORT}${report.iouReportID}`];
    }
    if (moneyRequestReport) {
        let nonReimbursableSpend = moneyRequestReport.nonReimbursableTotal ?? 0;
        let totalSpend = moneyRequestReport.total ?? 0;

        if (nonReimbursableSpend + totalSpend !== 0) {
            // There is a possibility that if the Expense report has a negative total.
            // This is because there are instances where you can get a credit back on your card,
            // or you enter a negative expense to “offset” future expenses
            nonReimbursableSpend = isExpenseReport(moneyRequestReport) ? nonReimbursableSpend * -1 : Math.abs(nonReimbursableSpend);
            totalSpend = isExpenseReport(moneyRequestReport) ? totalSpend * -1 : Math.abs(totalSpend);

            const totalDisplaySpend = totalSpend;
            const reimbursableSpend = totalDisplaySpend - nonReimbursableSpend;

            return {
                nonReimbursableSpend,
                reimbursableSpend,
                totalDisplaySpend,
            };
        }
    }
    return {
        nonReimbursableSpend: 0,
        reimbursableSpend: 0,
        totalDisplaySpend: 0,
    };
}

/**
 * Get the title for a policy expense chat which depends on the role of the policy member seeing this report
 */
function getPolicyExpenseChatName(report: OnyxEntry<Report>, policy?: OnyxEntry<Policy>): string | undefined {
    const ownerAccountID = report?.ownerAccountID;
    const personalDetails = allPersonalDetails?.[ownerAccountID ?? -1];
    const login = personalDetails ? personalDetails.login : null;
    // eslint-disable-next-line @typescript-eslint/prefer-nullish-coalescing
    const reportOwnerDisplayName = getDisplayNameForParticipant(ownerAccountID) || login || report?.reportName;

    // If the policy expense chat is owned by this user, use the name of the policy as the report name.
    if (report?.isOwnPolicyExpenseChat) {
        return getPolicyName(report, false, policy);
    }

    let policyExpenseChatRole = 'user';
    const policyItem = allPolicies?.[`${ONYXKEYS.COLLECTION.POLICY}${report?.policyID}`];
    if (policyItem) {
        policyExpenseChatRole = policyItem.role || 'user';
    }

    // If this user is not admin and this policy expense chat has been archived because of account merging, this must be an old workspace chat
    // of the account which was merged into the current user's account. Use the name of the policy as the name of the report.
    if (isArchivedRoom(report, getReportNameValuePairs(report?.reportID))) {
        const lastAction = ReportActionsUtils.getLastVisibleAction(report?.reportID ?? '-1');
        const archiveReason = ReportActionsUtils.isClosedAction(lastAction) ? ReportActionsUtils.getOriginalMessage(lastAction)?.reason : CONST.REPORT.ARCHIVE_REASON.DEFAULT;
        if (archiveReason === CONST.REPORT.ARCHIVE_REASON.ACCOUNT_MERGED && policyExpenseChatRole !== CONST.POLICY.ROLE.ADMIN) {
            return getPolicyName(report, false, policy);
        }
    }

    // If user can see this report and they are not its owner, they must be an admin and the report name should be the name of the policy member
    return reportOwnerDisplayName;
}

/**
 * Given a report field, check if the field is for the report title.
 */
function isReportFieldOfTypeTitle(reportField: OnyxEntry<PolicyReportField>): boolean {
    return reportField?.type === 'formula' && reportField?.fieldID === CONST.REPORT_FIELD_TITLE_FIELD_ID;
}

/**
 * Check if Report has any held expenses
 */
function isHoldCreator(transaction: OnyxEntry<Transaction>, reportID: string): boolean {
    const holdReportAction = ReportActionsUtils.getReportAction(reportID, `${transaction?.comment?.hold ?? ''}`);
    return isActionCreator(holdReportAction);
}

/**
 * Given a report field, check if the field can be edited or not.
 * For title fields, its considered disabled if `deletable` prop is `true` (https://github.com/Expensify/App/issues/35043#issuecomment-1911275433)
 * For non title fields, its considered disabled if:
 * 1. The user is not admin of the report
 * 2. Report is settled or it is closed
 */
function isReportFieldDisabled(report: OnyxEntry<Report>, reportField: OnyxEntry<PolicyReportField>, policy: OnyxEntry<Policy>): boolean {
    const isReportSettled = isSettled(report?.reportID);
    const isReportClosed = isClosedReport(report);
    const isTitleField = isReportFieldOfTypeTitle(reportField);
    const isAdmin = isPolicyAdmin(report?.policyID ?? '-1', {[`${ONYXKEYS.COLLECTION.POLICY}${policy?.id ?? '-1'}`]: policy});
    return isTitleField ? !reportField?.deletable : !isAdmin && (isReportSettled || isReportClosed);
}

/**
 * Given a set of report fields, return the field of type formula
 */
function getFormulaTypeReportField(reportFields: Record<string, PolicyReportField>) {
    return Object.values(reportFields).find((field) => field?.type === 'formula');
}

/**
 * Given a set of report fields, return the field that refers to title
 */
function getTitleReportField(reportFields: Record<string, PolicyReportField>) {
    return Object.values(reportFields).find((field) => isReportFieldOfTypeTitle(field));
}

/**
 * Get the key for a report field
 */
function getReportFieldKey(reportFieldId: string) {
    // We don't need to add `expensify_` prefix to the title field key, because backend stored title under a unique key `text_title`,
    // and all the other report field keys are stored under `expensify_FIELD_ID`.
    if (reportFieldId === CONST.REPORT_FIELD_TITLE_FIELD_ID) {
        return reportFieldId;
    }

    return `expensify_${reportFieldId}`;
}

/**
 * Get the report fields attached to the policy given policyID
 */
function getReportFieldsByPolicyID(policyID: string): Record<string, PolicyReportField> {
    const policyReportFields = Object.entries(allPolicies ?? {}).find(([key]) => key.replace(ONYXKEYS.COLLECTION.POLICY, '') === policyID);
    const fieldList = policyReportFields?.[1]?.fieldList;

    if (!policyReportFields || !fieldList) {
        return {};
    }

    return fieldList;
}

/**
 * Get the report fields that we should display a MoneyReportView gets opened
 */

function getAvailableReportFields(report: Report, policyReportFields: PolicyReportField[]): PolicyReportField[] {
    // Get the report fields that are attached to a report. These will persist even if a field is deleted from the policy.
    const reportFields = Object.values(report.fieldList ?? {});
    const reportIsSettled = isSettled(report.reportID);

    // If the report is settled, we don't want to show any new field that gets added to the policy.
    if (reportIsSettled) {
        return reportFields;
    }

    // If the report is unsettled, we want to merge the new fields that get added to the policy with the fields that
    // are attached to the report.
    const mergedFieldIds = Array.from(new Set([...policyReportFields.map(({fieldID}) => fieldID), ...reportFields.map(({fieldID}) => fieldID)]));

    const fields = mergedFieldIds.map((id) => {
        const field = report?.fieldList?.[getReportFieldKey(id)];

        if (field) {
            return field;
        }

        const policyReportField = policyReportFields.find(({fieldID}) => fieldID === id);

        if (policyReportField) {
            return policyReportField;
        }

        return null;
    });

    return fields.filter(Boolean) as PolicyReportField[];
}

/**
 * Get the title for an IOU or expense chat which will be showing the payer and the amount
 */
function getMoneyRequestReportName(report: OnyxEntry<Report>, policy?: OnyxEntry<Policy>): string {
    const isReportSettled = isSettled(report?.reportID ?? '-1');
    const reportFields = isReportSettled ? report?.fieldList : getReportFieldsByPolicyID(report?.policyID ?? '-1');
    const titleReportField = getFormulaTypeReportField(reportFields ?? {});

    if (titleReportField && report?.reportName && isPaidGroupPolicyExpenseReport(report)) {
        return report.reportName;
    }

    const moneyRequestTotal = getMoneyRequestSpendBreakdown(report).totalDisplaySpend;
    const formattedAmount = CurrencyUtils.convertToDisplayString(moneyRequestTotal, report?.currency);
    let payerOrApproverName = isExpenseReport(report) ? getPolicyName(report, false, policy) : getDisplayNameForParticipant(report?.managerID) ?? '';
    const payerPaidAmountMessage = Localize.translateLocal('iou.payerPaidAmount', {
        payer: payerOrApproverName,
        amount: formattedAmount,
    });

    if (isReportApproved(report)) {
        return Localize.translateLocal('iou.managerApprovedAmount', {
            manager: payerOrApproverName,
            amount: formattedAmount,
        });
    }

    if (report?.isWaitingOnBankAccount) {
        return `${payerPaidAmountMessage} ${CONST.DOT_SEPARATOR} ${Localize.translateLocal('iou.pending')}`;
    }

    if (!isSettled(report?.reportID) && hasNonReimbursableTransactions(report?.reportID)) {
        payerOrApproverName = getDisplayNameForParticipant(report?.ownerAccountID) ?? '';
        return Localize.translateLocal('iou.payerSpentAmount', {payer: payerOrApproverName, amount: formattedAmount});
    }

    if (isProcessingReport(report) || isOpenExpenseReport(report) || isOpenInvoiceReport(report) || moneyRequestTotal === 0) {
        return Localize.translateLocal('iou.payerOwesAmount', {payer: payerOrApproverName, amount: formattedAmount});
    }

    return payerPaidAmountMessage;
}

/**
 * Gets transaction created, amount, currency, comment, and waypoints (for distance expense)
 * into a flat object. Used for displaying transactions and sending them in API commands
 */

function getTransactionDetails(transaction: OnyxInputOrEntry<Transaction>, createdDateFormat: string = CONST.DATE.FNS_FORMAT_STRING): TransactionDetails | undefined {
    if (!transaction) {
        return;
    }
    const report = getReportOrDraftReport(transaction?.reportID);
    return {
        created: TransactionUtils.getFormattedCreated(transaction, createdDateFormat),
        amount: TransactionUtils.getAmount(transaction, !isEmptyObject(report) && isExpenseReport(report)),
        taxAmount: TransactionUtils.getTaxAmount(transaction, !isEmptyObject(report) && isExpenseReport(report)),
        taxCode: TransactionUtils.getTaxCode(transaction),
        currency: TransactionUtils.getCurrency(transaction),
        comment: TransactionUtils.getDescription(transaction),
        merchant: TransactionUtils.getMerchant(transaction),
        waypoints: TransactionUtils.getWaypoints(transaction),
        category: TransactionUtils.getCategory(transaction),
        billable: TransactionUtils.getBillable(transaction),
        tag: TransactionUtils.getTag(transaction),
        mccGroup: TransactionUtils.getMCCGroup(transaction),
        cardID: TransactionUtils.getCardID(transaction),
        originalAmount: TransactionUtils.getOriginalAmount(transaction),
        originalCurrency: TransactionUtils.getOriginalCurrency(transaction),
    };
}

function getTransactionCommentObject(transaction: OnyxEntry<Transaction>): Comment {
    return {
        ...transaction?.comment,
        waypoints: TransactionUtils.getWaypoints(transaction),
    };
}

/**
 * Can only edit if:
 *
 * - in case of IOU report
 *    - the current user is the requestor and is not settled yet
 * - in case of expense report
 *    - the current user is the requestor and is not settled yet
 *    - the current user is the manager of the report
 *    - or the current user is an admin on the policy the expense report is tied to
 *
 *    This is used in conjunction with canEditRestrictedField to control editing of specific fields like amount, currency, created, receipt, and distance.
 *    On its own, it only controls allowing/disallowing navigating to the editing pages or showing/hiding the 'Edit' icon on report actions
 */
function canEditMoneyRequest(reportAction: OnyxInputOrEntry<ReportAction<typeof CONST.REPORT.ACTIONS.TYPE.IOU>>): boolean {
    const isDeleted = ReportActionsUtils.isDeletedAction(reportAction);

    if (isDeleted) {
        return false;
    }

    const allowedReportActionType: Array<ValueOf<typeof CONST.IOU.REPORT_ACTION_TYPE>> = [CONST.IOU.REPORT_ACTION_TYPE.TRACK, CONST.IOU.REPORT_ACTION_TYPE.CREATE];
    const originalMessage = ReportActionsUtils.getOriginalMessage(reportAction);
    const actionType = originalMessage?.type;

    if (!actionType || !allowedReportActionType.includes(actionType)) {
        return false;
    }

    const moneyRequestReportID = originalMessage?.IOUReportID ?? -1;

    if (!moneyRequestReportID) {
        return actionType === CONST.IOU.REPORT_ACTION_TYPE.TRACK;
    }

    const moneyRequestReport = getReportOrDraftReport(String(moneyRequestReportID));
    const isRequestor = currentUserAccountID === reportAction?.actorAccountID;

    if (isIOUReport(moneyRequestReport)) {
        return isProcessingReport(moneyRequestReport) && isRequestor;
    }

    const policy = getPolicy(moneyRequestReport?.policyID ?? '-1');
    const isAdmin = policy?.role === CONST.POLICY.ROLE.ADMIN;
    const isManager = currentUserAccountID === moneyRequestReport?.managerID;

    if (isInvoiceReport(moneyRequestReport) && isManager) {
        return false;
    }

    // Admin & managers can always edit coding fields such as tag, category, billable, etc. As long as the report has a state higher than OPEN.
    if ((isAdmin || isManager) && !isOpenExpenseReport(moneyRequestReport)) {
        return true;
    }

    return !isReportApproved(moneyRequestReport) && !isSettled(moneyRequestReport?.reportID) && isRequestor;
}

/**
 * Checks if the current user can edit the provided property of an expense
 *
 */
function canEditFieldOfMoneyRequest(reportAction: OnyxInputOrEntry<ReportAction>, fieldToEdit: ValueOf<typeof CONST.EDIT_REQUEST_FIELD>): boolean {
    // A list of fields that cannot be edited by anyone, once an expense has been settled
    const restrictedFields: string[] = [
        CONST.EDIT_REQUEST_FIELD.AMOUNT,
        CONST.EDIT_REQUEST_FIELD.CURRENCY,
        CONST.EDIT_REQUEST_FIELD.MERCHANT,
        CONST.EDIT_REQUEST_FIELD.DATE,
        CONST.EDIT_REQUEST_FIELD.RECEIPT,
        CONST.EDIT_REQUEST_FIELD.DISTANCE,
    ];

    if (!ReportActionsUtils.isMoneyRequestAction(reportAction) || !canEditMoneyRequest(reportAction)) {
        return false;
    }

    // If we're editing fields such as category, tag, description, etc. the check above should be enough for handling the permission
    if (!restrictedFields.includes(fieldToEdit)) {
        return true;
    }

    const iouMessage = ReportActionsUtils.getOriginalMessage(reportAction);
    const moneyRequestReport = ReportConnection.getAllReports()?.[`${ONYXKEYS.COLLECTION.REPORT}${iouMessage?.IOUReportID}`] ?? ({} as Report);
    const transaction = allTransactions?.[`${ONYXKEYS.COLLECTION.TRANSACTION}${iouMessage?.IOUTransactionID}`] ?? ({} as Transaction);

    if (isSettled(String(moneyRequestReport.reportID)) || isReportApproved(String(moneyRequestReport.reportID))) {
        return false;
    }

    if (
        (fieldToEdit === CONST.EDIT_REQUEST_FIELD.AMOUNT || fieldToEdit === CONST.EDIT_REQUEST_FIELD.CURRENCY || fieldToEdit === CONST.EDIT_REQUEST_FIELD.DATE) &&
        TransactionUtils.isCardTransaction(transaction)
    ) {
        return false;
    }

    if ((fieldToEdit === CONST.EDIT_REQUEST_FIELD.AMOUNT || fieldToEdit === CONST.EDIT_REQUEST_FIELD.CURRENCY) && TransactionUtils.isDistanceRequest(transaction)) {
        const policy = getPolicy(moneyRequestReport?.reportID ?? '-1');
        const isAdmin = isExpenseReport(moneyRequestReport) && policy?.role === CONST.POLICY.ROLE.ADMIN;
        const isManager = isExpenseReport(moneyRequestReport) && currentUserAccountID === moneyRequestReport?.managerID;

        return isAdmin || isManager;
    }

    if (fieldToEdit === CONST.EDIT_REQUEST_FIELD.RECEIPT) {
        const isRequestor = currentUserAccountID === reportAction?.actorAccountID;
        return !isInvoiceReport(moneyRequestReport) && !TransactionUtils.isReceiptBeingScanned(transaction) && !TransactionUtils.isDistanceRequest(transaction) && isRequestor;
    }

    return true;
}

/**
 * Can only edit if:
 *
 * - It was written by the current user
 * - It's an ADD_COMMENT that is not an attachment
 * - It's an expense where conditions for editability are defined in canEditMoneyRequest method
 * - It's not pending deletion
 */
function canEditReportAction(reportAction: OnyxInputOrEntry<ReportAction>): boolean {
    const isCommentOrIOU = reportAction?.actionName === CONST.REPORT.ACTIONS.TYPE.ADD_COMMENT || reportAction?.actionName === CONST.REPORT.ACTIONS.TYPE.IOU;
    const message = reportAction ? ReportActionsUtils.getReportActionMessage(reportAction) : undefined;

    return !!(
        reportAction?.actorAccountID === currentUserAccountID &&
        isCommentOrIOU &&
        (!ReportActionsUtils.isMoneyRequestAction(reportAction) || canEditMoneyRequest(reportAction)) && // Returns true for non-IOU actions
        !isReportMessageAttachment(message) &&
        (isEmptyObject(reportAction.attachmentInfo) || !reportAction.isOptimisticAction) &&
        !ReportActionsUtils.isDeletedAction(reportAction) &&
        !ReportActionsUtils.isCreatedTaskReportAction(reportAction) &&
        reportAction?.pendingAction !== CONST.RED_BRICK_ROAD_PENDING_ACTION.DELETE
    );
}

function canHoldUnholdReportAction(reportAction: OnyxInputOrEntry<ReportAction>): {canHoldRequest: boolean; canUnholdRequest: boolean} {
    if (!ReportActionsUtils.isMoneyRequestAction(reportAction)) {
        return {canHoldRequest: false, canUnholdRequest: false};
    }

    const moneyRequestReportID = ReportActionsUtils.getOriginalMessage(reportAction)?.IOUReportID ?? 0;
    const moneyRequestReport = getReportOrDraftReport(String(moneyRequestReportID));

    if (!moneyRequestReportID || !moneyRequestReport) {
        return {canHoldRequest: false, canUnholdRequest: false};
    }

    const isRequestSettled = isSettled(moneyRequestReport?.reportID);
    const isApproved = isReportApproved(moneyRequestReport);
    const transactionID = moneyRequestReport ? ReportActionsUtils.getOriginalMessage(reportAction)?.IOUTransactionID : 0;
    const transaction = allTransactions?.[`${ONYXKEYS.COLLECTION.TRANSACTION}${transactionID}`] ?? ({} as Transaction);

    const parentReport = getReportOrDraftReport(String(moneyRequestReport.parentReportID));
    const parentReportAction = ReportActionsUtils.getParentReportAction(moneyRequestReport);

    const isRequestIOU = parentReport?.type === 'iou';
    const isRequestHoldCreator = isHoldCreator(transaction, moneyRequestReport?.reportID) && isRequestIOU;
    const isTrackExpenseMoneyReport = isTrackExpenseReport(moneyRequestReport);
    const isActionOwner =
        typeof parentReportAction?.actorAccountID === 'number' &&
        typeof currentUserPersonalDetails?.accountID === 'number' &&
        parentReportAction.actorAccountID === currentUserPersonalDetails?.accountID;
    const isApprover = isMoneyRequestReport(moneyRequestReport) && moneyRequestReport?.managerID !== null && currentUserPersonalDetails?.accountID === moneyRequestReport?.managerID;
    const isOnHold = TransactionUtils.isOnHold(transaction);
    const isScanning = TransactionUtils.hasReceipt(transaction) && TransactionUtils.isReceiptBeingScanned(transaction);

    const canModifyStatus = !isTrackExpenseMoneyReport && (isPolicyAdmin || isActionOwner || isApprover);
    const isDeletedParentAction = isEmptyObject(parentReportAction) || ReportActionsUtils.isDeletedAction(parentReportAction);

    const canHoldOrUnholdRequest = !isRequestSettled && !isApproved && !isDeletedParentAction;
    const canHoldRequest = canHoldOrUnholdRequest && !isOnHold && (isRequestHoldCreator || (!isRequestIOU && canModifyStatus)) && !isScanning && !!transaction?.reimbursable;
    const canUnholdRequest =
        !!(canHoldOrUnholdRequest && isOnHold && !TransactionUtils.isDuplicate(transaction.transactionID, true) && (isRequestHoldCreator || (!isRequestIOU && canModifyStatus))) &&
        !!transaction?.reimbursable;

    return {canHoldRequest, canUnholdRequest};
}

const changeMoneyRequestHoldStatus = (reportAction: OnyxEntry<ReportAction>, backTo?: string): void => {
    if (!ReportActionsUtils.isMoneyRequestAction(reportAction)) {
        return;
    }
    const moneyRequestReportID = ReportActionsUtils.getOriginalMessage(reportAction)?.IOUReportID ?? 0;

    const moneyRequestReport = getReportOrDraftReport(String(moneyRequestReportID));
    if (!moneyRequestReportID || !moneyRequestReport) {
        return;
    }

    const transactionID = ReportActionsUtils.getOriginalMessage(reportAction)?.IOUTransactionID ?? '';
    const transaction = allTransactions?.[`${ONYXKEYS.COLLECTION.TRANSACTION}${transactionID}`] ?? ({} as Transaction);
    const isOnHold = TransactionUtils.isOnHold(transaction);
    const policy = allPolicies?.[`${ONYXKEYS.COLLECTION.POLICY}${moneyRequestReport.policyID}`] ?? null;

    if (isOnHold) {
        IOU.unholdRequest(transactionID, reportAction.childReportID ?? '');
    } else {
        const activeRoute = encodeURIComponent(Navigation.getActiveRouteWithoutParams());
        // eslint-disable-next-line @typescript-eslint/prefer-nullish-coalescing
        Navigation.navigate(ROUTES.MONEY_REQUEST_HOLD_REASON.getRoute(policy?.type ?? CONST.POLICY.TYPE.PERSONAL, transactionID, reportAction.childReportID ?? '', backTo || activeRoute));
    }
};

/**
 * Gets all transactions on an IOU report with a receipt
 */
function getTransactionsWithReceipts(iouReportID: string | undefined): Transaction[] {
    const transactions = TransactionUtils.getAllReportTransactions(iouReportID);
    return transactions.filter((transaction) => TransactionUtils.hasReceipt(transaction));
}

/**
 * For report previews, we display a "Receipt scan in progress" indicator
 * instead of the report total only when we have no report total ready to show. This is the case when
 * all requests are receipts that are being SmartScanned. As soon as we have a non-receipt request,
 * or as soon as one receipt request is done scanning, we have at least one
 * "ready" expense, and we remove this indicator to show the partial report total.
 */
function areAllRequestsBeingSmartScanned(iouReportID: string, reportPreviewAction: OnyxEntry<ReportAction>): boolean {
    const transactionsWithReceipts = getTransactionsWithReceipts(iouReportID);
    // If we have more requests than requests with receipts, we have some manual requests
    if (ReportActionsUtils.getNumberOfMoneyRequests(reportPreviewAction) > transactionsWithReceipts.length) {
        return false;
    }
    return transactionsWithReceipts.every((transaction) => TransactionUtils.isReceiptBeingScanned(transaction));
}

/**
 * Get the transactions related to a report preview with receipts
 * Get the details linked to the IOU reportAction
 *
 * NOTE: This method is only meant to be used inside this action file. Do not export and use it elsewhere. Use withOnyx or Onyx.connect() instead.
 */
function getLinkedTransaction(reportAction: OnyxEntry<ReportAction | OptimisticIOUReportAction>): OnyxEntry<Transaction> {
    let transactionID = '';

    if (ReportActionsUtils.isMoneyRequestAction(reportAction)) {
        transactionID = ReportActionsUtils.getOriginalMessage(reportAction)?.IOUTransactionID ?? '-1';
    }

    return allTransactions?.[`${ONYXKEYS.COLLECTION.TRANSACTION}${transactionID}`];
}

/**
 * Check if any of the transactions in the report has required missing fields
 */
function hasMissingSmartscanFields(iouReportID: string): boolean {
    return TransactionUtils.getAllReportTransactions(iouReportID).some(TransactionUtils.hasMissingSmartscanFields);
}

/**
 * Check if iouReportID has required missing fields
 */
function shouldShowRBRForMissingSmartscanFields(iouReportID: string): boolean {
    const reportActions = Object.values(ReportActionsUtils.getAllReportActions(iouReportID));
    return reportActions.some((action) => {
        if (!ReportActionsUtils.isMoneyRequestAction(action)) {
            return false;
        }
        const transaction = getLinkedTransaction(action);
        if (isEmptyObject(transaction)) {
            return false;
        }
        if (!ReportActionsUtils.wasActionTakenByCurrentUser(action)) {
            return false;
        }
        return TransactionUtils.hasMissingSmartscanFields(transaction);
    });
}

/**
 * Given a parent IOU report action get report name for the LHN.
 */
function getTransactionReportName(reportAction: OnyxEntry<ReportAction | OptimisticIOUReportAction>): string {
    if (ReportActionsUtils.isReversedTransaction(reportAction)) {
        return Localize.translateLocal('parentReportAction.reversedTransaction');
    }

    if (ReportActionsUtils.isDeletedAction(reportAction)) {
        return Localize.translateLocal('parentReportAction.deletedExpense');
    }

    const transaction = getLinkedTransaction(reportAction);

    if (isEmptyObject(transaction)) {
        // Transaction data might be empty on app's first load, if so we fallback to Expense/Track Expense
        return ReportActionsUtils.isTrackExpenseAction(reportAction) ? Localize.translateLocal('iou.trackExpense') : Localize.translateLocal('iou.expense');
    }

    if (TransactionUtils.hasReceipt(transaction) && TransactionUtils.isReceiptBeingScanned(transaction)) {
        return Localize.translateLocal('iou.receiptScanning');
    }

    if (TransactionUtils.hasMissingSmartscanFields(transaction)) {
        return Localize.translateLocal('iou.receiptMissingDetails');
    }

    if (TransactionUtils.isFetchingWaypointsFromServer(transaction) && TransactionUtils.getMerchant(transaction) === Localize.translateLocal('iou.fieldPending')) {
        return Localize.translateLocal('iou.fieldPending');
    }

    const transactionDetails = getTransactionDetails(transaction);

    const formattedAmount = CurrencyUtils.convertToDisplayString(transactionDetails?.amount ?? 0, transactionDetails?.currency) ?? '';
    const comment = (!TransactionUtils.isMerchantMissing(transaction) ? transactionDetails?.merchant : transactionDetails?.comment) ?? '';
    if (ReportActionsUtils.isTrackExpenseAction(reportAction)) {
        return Localize.translateLocal('iou.threadTrackReportName', {formattedAmount, comment});
    }
    if (ReportActionsUtils.isSentMoneyReportAction(reportAction)) {
        return getIOUReportActionDisplayMessage(reportAction as ReportAction, transaction);
    }
    return Localize.translateLocal('iou.threadExpenseReportName', {formattedAmount, comment});
}

/**
 * Get expense message for an IOU report
 *
 * @param [iouReportAction] This is always an IOU action. When necessary, report preview actions will be unwrapped and the child iou report action is passed here (the original report preview
 *     action will be passed as `originalReportAction` in this case).
 * @param [originalReportAction] This can be either a report preview action or the IOU action. This will be the original report preview action in cases where `iouReportAction` was unwrapped
 *     from a report preview action. Otherwise, it will be the same as `iouReportAction`.
 */
function getReportPreviewMessage(
    reportOrID: OnyxInputOrEntry<Report> | string,
    iouReportAction: OnyxInputOrEntry<ReportAction> = null,
    shouldConsiderScanningReceiptOrPendingRoute = false,
    isPreviewMessageForParentChatReport = false,
    policy?: OnyxInputOrEntry<Policy>,
    isForListPreview = false,
    originalReportAction: OnyxInputOrEntry<ReportAction> = iouReportAction,
): string {
    const report = typeof reportOrID === 'string' ? ReportConnection.getAllReports()?.[`${ONYXKEYS.COLLECTION.REPORT}${reportOrID}`] : reportOrID;
    const reportActionMessage = ReportActionsUtils.getReportActionHtml(iouReportAction);

    if (isEmptyObject(report) || !report?.reportID) {
        // The iouReport is not found locally after SignIn because the OpenApp API won't return iouReports if they're settled
        // As a temporary solution until we know how to solve this the best, we just use the message that returned from BE
        return reportActionMessage;
    }

    if (!isEmptyObject(iouReportAction) && !isIOUReport(report) && iouReportAction && ReportActionsUtils.isSplitBillAction(iouReportAction)) {
        // This covers group chats where the last action is a split expense action
        const linkedTransaction = getLinkedTransaction(iouReportAction);
        if (isEmptyObject(linkedTransaction)) {
            return reportActionMessage;
        }

        if (!isEmptyObject(linkedTransaction)) {
            if (TransactionUtils.isReceiptBeingScanned(linkedTransaction)) {
                return Localize.translateLocal('iou.receiptScanning');
            }

            if (TransactionUtils.hasMissingSmartscanFields(linkedTransaction)) {
                return Localize.translateLocal('iou.receiptMissingDetails');
            }

            const transactionDetails = getTransactionDetails(linkedTransaction);
            const formattedAmount = CurrencyUtils.convertToDisplayString(transactionDetails?.amount ?? 0, transactionDetails?.currency);
            return Localize.translateLocal('iou.didSplitAmount', {formattedAmount, comment: transactionDetails?.comment ?? ''});
        }
    }

    if (!isEmptyObject(iouReportAction) && !isIOUReport(report) && iouReportAction && ReportActionsUtils.isTrackExpenseAction(iouReportAction)) {
        // This covers group chats where the last action is a track expense action
        const linkedTransaction = getLinkedTransaction(iouReportAction);
        if (isEmptyObject(linkedTransaction)) {
            return reportActionMessage;
        }

        if (!isEmptyObject(linkedTransaction)) {
            if (TransactionUtils.isReceiptBeingScanned(linkedTransaction)) {
                return Localize.translateLocal('iou.receiptScanning');
            }

            if (TransactionUtils.hasMissingSmartscanFields(linkedTransaction)) {
                return Localize.translateLocal('iou.receiptMissingDetails');
            }

            const transactionDetails = getTransactionDetails(linkedTransaction);
            const formattedAmount = CurrencyUtils.convertToDisplayString(transactionDetails?.amount ?? 0, transactionDetails?.currency);
            return Localize.translateLocal('iou.trackedAmount', {formattedAmount, comment: transactionDetails?.comment ?? ''});
        }
    }

    const containsNonReimbursable = hasNonReimbursableTransactions(report.reportID);
    const totalAmount = getMoneyRequestSpendBreakdown(report).totalDisplaySpend;

    const policyName = getPolicyName(report, false, policy);
    const payerName = isExpenseReport(report) ? policyName : getDisplayNameForParticipant(report.managerID, !isPreviewMessageForParentChatReport);

    const formattedAmount = CurrencyUtils.convertToDisplayString(totalAmount, report.currency);

    if (isReportApproved(report) && isPaidGroupPolicy(report)) {
        return Localize.translateLocal('iou.managerApprovedAmount', {
            manager: payerName ?? '',
            amount: formattedAmount,
        });
    }

    let linkedTransaction;
    if (!isEmptyObject(iouReportAction) && shouldConsiderScanningReceiptOrPendingRoute && iouReportAction && ReportActionsUtils.isMoneyRequestAction(iouReportAction)) {
        linkedTransaction = getLinkedTransaction(iouReportAction);
    }

    if (!isEmptyObject(linkedTransaction) && TransactionUtils.hasReceipt(linkedTransaction) && TransactionUtils.isReceiptBeingScanned(linkedTransaction)) {
        return Localize.translateLocal('iou.receiptScanning');
    }

    if (!isEmptyObject(linkedTransaction) && TransactionUtils.isFetchingWaypointsFromServer(linkedTransaction) && !TransactionUtils.getAmount(linkedTransaction)) {
        return Localize.translateLocal('iou.fieldPending');
    }

    const originalMessage = !isEmptyObject(iouReportAction) && ReportActionsUtils.isMoneyRequestAction(iouReportAction) ? ReportActionsUtils.getOriginalMessage(iouReportAction) : undefined;

    // Show Paid preview message if it's settled or if the amount is paid & stuck at receivers end for only chat reports.
    if (isSettled(report.reportID) || (report.isWaitingOnBankAccount && isPreviewMessageForParentChatReport)) {
        // A settled report preview message can come in three formats "paid ... elsewhere" or "paid ... with Expensify"
        let translatePhraseKey: TranslationPaths = 'iou.paidElsewhereWithAmount';
        if (isPreviewMessageForParentChatReport) {
            translatePhraseKey = 'iou.payerPaidAmount';
        } else if (
            [CONST.IOU.PAYMENT_TYPE.VBBA, CONST.IOU.PAYMENT_TYPE.EXPENSIFY].some((paymentType) => paymentType === originalMessage?.paymentType) ||
            !!reportActionMessage.match(/ (with Expensify|using Expensify)$/) ||
            report.isWaitingOnBankAccount
        ) {
            translatePhraseKey = 'iou.paidWithExpensifyWithAmount';
        }

        let actualPayerName = report.managerID === currentUserAccountID ? '' : getDisplayNameForParticipant(report.managerID, true);
        actualPayerName = actualPayerName && isForListPreview && !isPreviewMessageForParentChatReport ? `${actualPayerName}:` : actualPayerName;
        const payerDisplayName = isPreviewMessageForParentChatReport ? payerName : actualPayerName;

        return Localize.translateLocal(translatePhraseKey, {amount: formattedAmount, payer: payerDisplayName ?? ''});
    }

    if (report.isWaitingOnBankAccount) {
        const submitterDisplayName = getDisplayNameForParticipant(report.ownerAccountID ?? -1, true) ?? '';
        return Localize.translateLocal('iou.waitingOnBankAccount', {submitterDisplayName});
    }

    const lastActorID = iouReportAction?.actorAccountID;
    let amount = originalMessage?.amount;
    let currency = originalMessage?.currency ? originalMessage?.currency : report.currency;

    if (!isEmptyObject(linkedTransaction)) {
        amount = TransactionUtils.getAmount(linkedTransaction, isExpenseReport(report));
        currency = TransactionUtils.getCurrency(linkedTransaction);
    }

    if (isEmptyObject(linkedTransaction) && !isEmptyObject(iouReportAction)) {
        linkedTransaction = getLinkedTransaction(iouReportAction);
    }

    let comment = !isEmptyObject(linkedTransaction) ? TransactionUtils.getDescription(linkedTransaction) : undefined;
    if (!isEmptyObject(originalReportAction) && ReportActionsUtils.isReportPreviewAction(originalReportAction) && ReportActionsUtils.getNumberOfMoneyRequests(originalReportAction) !== 1) {
        comment = undefined;
    }

    // if we have the amount in the originalMessage and lastActorID, we can use that to display the preview message for the latest expense
    if (amount !== undefined && lastActorID && !isPreviewMessageForParentChatReport) {
        const amountToDisplay = CurrencyUtils.convertToDisplayString(Math.abs(amount), currency);

        // We only want to show the actor name in the preview if it's not the current user who took the action
        const requestorName = lastActorID && lastActorID !== currentUserAccountID ? getDisplayNameForParticipant(lastActorID, !isPreviewMessageForParentChatReport) : '';
        return `${requestorName ? `${requestorName}: ` : ''}${Localize.translateLocal('iou.submittedAmount', {formattedAmount: amountToDisplay, comment})}`;
    }

    if (containsNonReimbursable) {
        return Localize.translateLocal('iou.payerSpentAmount', {payer: getDisplayNameForParticipant(report.ownerAccountID) ?? '', amount: formattedAmount});
    }

    return Localize.translateLocal('iou.payerOwesAmount', {payer: payerName ?? '', amount: formattedAmount, comment});
}

/**
 * Given the updates user made to the expense, compose the originalMessage
 * object of the modified expense action.
 *
 * At the moment, we only allow changing one transaction field at a time.
 */
function getModifiedExpenseOriginalMessage(
    oldTransaction: OnyxInputOrEntry<Transaction>,
    transactionChanges: TransactionChanges,
    isFromExpenseReport: boolean,
    policy: OnyxInputOrEntry<Policy>,
): OriginalMessageModifiedExpense {
    const originalMessage: OriginalMessageModifiedExpense = {};
    // Remark: Comment field is the only one which has new/old prefixes for the keys (newComment/ oldComment),
    // all others have old/- pattern such as oldCreated/created
    if ('comment' in transactionChanges) {
        originalMessage.oldComment = TransactionUtils.getDescription(oldTransaction);
        originalMessage.newComment = transactionChanges?.comment;
    }
    if ('created' in transactionChanges) {
        originalMessage.oldCreated = TransactionUtils.getFormattedCreated(oldTransaction);
        originalMessage.created = transactionChanges?.created;
    }
    if ('merchant' in transactionChanges) {
        originalMessage.oldMerchant = TransactionUtils.getMerchant(oldTransaction);
        originalMessage.merchant = transactionChanges?.merchant;
    }

    // The amount is always a combination of the currency and the number value so when one changes we need to store both
    // to match how we handle the modified expense action in oldDot
    const didAmountOrCurrencyChange = 'amount' in transactionChanges || 'currency' in transactionChanges;
    if (didAmountOrCurrencyChange) {
        originalMessage.oldAmount = TransactionUtils.getAmount(oldTransaction, isFromExpenseReport);
        originalMessage.amount = transactionChanges?.amount ?? transactionChanges.oldAmount;
        originalMessage.oldCurrency = TransactionUtils.getCurrency(oldTransaction);
        originalMessage.currency = transactionChanges?.currency ?? transactionChanges.oldCurrency;
    }

    if ('category' in transactionChanges) {
        originalMessage.oldCategory = TransactionUtils.getCategory(oldTransaction);
        originalMessage.category = transactionChanges?.category;
    }

    if ('tag' in transactionChanges) {
        originalMessage.oldTag = TransactionUtils.getTag(oldTransaction);
        originalMessage.tag = transactionChanges?.tag;
    }

    // We only want to display a tax rate update system message when tax rate is updated by user.
    // Tax rate can change as a result of currency update. In such cases, we want to skip displaying a system message, as discussed.
    const didTaxCodeChange = 'taxCode' in transactionChanges;
    if (didTaxCodeChange && !didAmountOrCurrencyChange) {
        originalMessage.oldTaxRate = policy?.taxRates?.taxes[TransactionUtils.getTaxCode(oldTransaction)]?.value;
        originalMessage.taxRate = transactionChanges?.taxCode && policy?.taxRates?.taxes[transactionChanges?.taxCode].value;
    }

    // We only want to display a tax amount update system message when tax amount is updated by user.
    // Tax amount can change as a result of amount, currency or tax rate update. In such cases, we want to skip displaying a system message, as discussed.
    if ('taxAmount' in transactionChanges && !(didAmountOrCurrencyChange || didTaxCodeChange)) {
        originalMessage.oldTaxAmount = TransactionUtils.getTaxAmount(oldTransaction, isFromExpenseReport);
        originalMessage.taxAmount = transactionChanges?.taxAmount;
        originalMessage.currency = TransactionUtils.getCurrency(oldTransaction);
    }

    if ('billable' in transactionChanges) {
        const oldBillable = TransactionUtils.getBillable(oldTransaction);
        originalMessage.oldBillable = oldBillable ? Localize.translateLocal('common.billable').toLowerCase() : Localize.translateLocal('common.nonBillable').toLowerCase();
        originalMessage.billable = transactionChanges?.billable ? Localize.translateLocal('common.billable').toLowerCase() : Localize.translateLocal('common.nonBillable').toLowerCase();
    }

    return originalMessage;
}

/**
 * Check if original message is an object and can be used as a ChangeLog type
 * @param originalMessage
 */
function isChangeLogObject(originalMessage?: OriginalMessageChangeLog): OriginalMessageChangeLog | undefined {
    if (originalMessage && typeof originalMessage === 'object') {
        return originalMessage;
    }
    return undefined;
}

/**
 * Build invited usernames for admin chat threads
 * @param parentReportAction
 * @param parentReportActionMessage
 */
function getAdminRoomInvitedParticipants(parentReportAction: OnyxEntry<ReportAction>, parentReportActionMessage: string) {
    if (isEmptyObject(parentReportAction)) {
        return parentReportActionMessage || Localize.translateLocal('parentReportAction.deletedMessage');
    }
    if (!ReportActionsUtils.getOriginalMessage(parentReportAction)) {
        return parentReportActionMessage || Localize.translateLocal('parentReportAction.deletedMessage');
    }
    if (!ReportActionsUtils.isPolicyChangeLogAction(parentReportAction) || !ReportActionsUtils.isRoomChangeLogAction(parentReportAction)) {
        return parentReportActionMessage || Localize.translateLocal('parentReportAction.deletedMessage');
    }

    const originalMessage = isChangeLogObject(ReportActionsUtils.getOriginalMessage(parentReportAction));
    const participantAccountIDs = originalMessage?.targetAccountIDs ?? [];

    const participants = participantAccountIDs.map((id: number) => {
        const name = getDisplayNameForParticipant(id);
        if (name && name?.length > 0) {
            return name;
        }
        return Localize.translateLocal('common.hidden');
    });
    const users = participants.length > 1 ? participants.join(` ${Localize.translateLocal('common.and')} `) : participants[0];
    if (!users) {
        return parentReportActionMessage;
    }
    const actionType = parentReportAction.actionName;
    const isInviteAction = actionType === CONST.REPORT.ACTIONS.TYPE.ROOM_CHANGE_LOG.INVITE_TO_ROOM || actionType === CONST.REPORT.ACTIONS.TYPE.POLICY_CHANGE_LOG.INVITE_TO_ROOM;

    const verbKey = isInviteAction ? 'workspace.invite.invited' : 'workspace.invite.removed';
    const prepositionKey = isInviteAction ? 'workspace.invite.to' : 'workspace.invite.from';

    const verb = Localize.translateLocal(verbKey);
    const preposition = Localize.translateLocal(prepositionKey);

    const roomName = originalMessage?.roomName ?? '';

    return roomName ? `${verb} ${users} ${preposition} ${roomName}` : `${verb} ${users}`;
}

/**
 * Get the invoice payer name based on its type:
 * - Individual - a receiver display name.
 * - Policy - a receiver policy name.
 */
function getInvoicePayerName(report: OnyxEntry<Report>): string {
    const invoiceReceiver = report?.invoiceReceiver;
    const isIndividual = invoiceReceiver?.type === CONST.REPORT.INVOICE_RECEIVER_TYPE.INDIVIDUAL;

    if (isIndividual) {
        return PersonalDetailsUtils.getDisplayNameOrDefault(allPersonalDetails?.[invoiceReceiver.accountID]);
    }

    return getPolicyName(report, false, allPolicies?.[`${ONYXKEYS.COLLECTION.POLICY}${invoiceReceiver?.policyID}`]);
}

/**
 * Parse html of reportAction into text
 */
function parseReportActionHtmlToText(reportAction: OnyxEntry<ReportAction>, reportID: string, childReportID?: string): string {
    if (!reportAction) {
        return '';
    }
    const key = `${reportID}_${reportAction.reportActionID}_${reportAction.lastModified}`;
    const cachedText = parsedReportActionMessageCache[key];
    if (cachedText !== undefined) {
        return cachedText;
    }

    const {html, text} = ReportActionsUtils.getReportActionMessage(reportAction) ?? {};

    if (!html) {
        return text ?? '';
    }

    const mentionReportRegex = /<mention-report reportID="(\d+)" *\/>/gi;
    const matches = html.matchAll(mentionReportRegex);

    const reportIDToName: Record<string, string> = {};
    for (const match of matches) {
        if (match[1] !== childReportID) {
            // eslint-disable-next-line @typescript-eslint/no-use-before-define
            reportIDToName[match[1]] = getReportName(getReportOrDraftReport(match[1])) ?? '';
        }
    }

    const mentionUserRegex = /<mention-user accountID="(\d+)" *\/>/gi;
    const accountIDToName: Record<string, string> = {};
    const accountIDs = Array.from(html.matchAll(mentionUserRegex), (mention) => Number(mention[1]));
    const logins = PersonalDetailsUtils.getLoginsByAccountIDs(accountIDs);
    accountIDs.forEach((id, index) => (accountIDToName[id] = logins[index]));

    const textMessage = Str.removeSMSDomain(Parser.htmlToText(html, {reportIDToName, accountIDToName}));
    parsedReportActionMessageCache[key] = textMessage;

    return textMessage;
}

/**
 * Get the report action message for a report action.
 */
function getReportActionMessage(reportAction: OnyxEntry<ReportAction>, reportID?: string, childReportID?: string) {
    if (isEmptyObject(reportAction)) {
        return '';
    }
    if (reportAction.actionName === CONST.REPORT.ACTIONS.TYPE.HOLD) {
        return Localize.translateLocal('iou.heldExpense');
    }
    if (reportAction.actionName === CONST.REPORT.ACTIONS.TYPE.UNHOLD) {
        return Localize.translateLocal('iou.unheldExpense');
    }
    if (ReportActionsUtils.isApprovedOrSubmittedReportAction(reportAction)) {
        return ReportActionsUtils.getReportActionMessageText(reportAction);
    }
    if (ReportActionsUtils.isReimbursementQueuedAction(reportAction)) {
        return getReimbursementQueuedActionMessage(reportAction, getReportOrDraftReport(reportID), false);
    }

    return parseReportActionHtmlToText(reportAction, reportID ?? '', childReportID);
}

/**
 * Get the title for an invoice room.
 */
function getInvoicesChatName(report: OnyxEntry<Report>): string {
    const invoiceReceiver = report?.invoiceReceiver;
    const isIndividual = invoiceReceiver?.type === CONST.REPORT.INVOICE_RECEIVER_TYPE.INDIVIDUAL;
    const invoiceReceiverAccountID = isIndividual ? invoiceReceiver.accountID : -1;
    const invoiceReceiverPolicyID = isIndividual ? '' : invoiceReceiver?.policyID ?? '-1';
    const isCurrentUserReceiver =
        (isIndividual && invoiceReceiverAccountID === currentUserAccountID) || (!isIndividual && PolicyUtils.isPolicyEmployee(invoiceReceiverPolicyID, allPolicies));

    if (isCurrentUserReceiver) {
        return getPolicyName(report);
    }

    if (isIndividual) {
        return PersonalDetailsUtils.getDisplayNameOrDefault(allPersonalDetails?.[invoiceReceiverAccountID]);
    }

    // TODO: Check this flow in a scope of the Invoice V0.3
    return getPolicyName(report, false, allPolicies?.[`${ONYXKEYS.COLLECTION.POLICY}${invoiceReceiverPolicyID}`]);
}

/**
 * Get the title for a report.
 */
function getReportName(report: OnyxEntry<Report>, policy?: OnyxEntry<Policy>, parentReportActionParam?: OnyxInputOrEntry<ReportAction>): string {
    let formattedName: string | undefined;
    const parentReportAction = parentReportActionParam ?? ReportActionsUtils.getParentReportAction(report);
    if (isChatThread(report)) {
        if (!isEmptyObject(parentReportAction) && ReportActionsUtils.isTransactionThread(parentReportAction)) {
            formattedName = getTransactionReportName(parentReportAction);
            if (isArchivedRoom(report, getReportNameValuePairs(report?.reportID))) {
                formattedName += ` (${Localize.translateLocal('common.archived')})`;
            }
            return formatReportLastMessageText(formattedName);
        }

        if (ReportActionsUtils.getReportActionMessage(parentReportAction)?.isDeletedParentAction) {
            return Localize.translateLocal('parentReportAction.deletedMessage');
        }

        const isAttachment = ReportActionsUtils.isReportActionAttachment(!isEmptyObject(parentReportAction) ? parentReportAction : undefined);
        const parentReportActionMessage = getReportActionMessage(parentReportAction, report?.parentReportID, report?.reportID ?? '').replace(/(\r\n|\n|\r)/gm, ' ');
        if (isAttachment && parentReportActionMessage) {
            return `[${Localize.translateLocal('common.attachment')}]`;
        }
        if (
            ReportActionsUtils.getReportActionMessage(parentReportAction)?.moderationDecision?.decision === CONST.MODERATION.MODERATOR_DECISION_PENDING_HIDE ||
            ReportActionsUtils.getReportActionMessage(parentReportAction)?.moderationDecision?.decision === CONST.MODERATION.MODERATOR_DECISION_HIDDEN ||
            ReportActionsUtils.getReportActionMessage(parentReportAction)?.moderationDecision?.decision === CONST.MODERATION.MODERATOR_DECISION_PENDING_REMOVE
        ) {
            return Localize.translateLocal('parentReportAction.hiddenMessage');
        }
        if (isAdminRoom(report) || isUserCreatedPolicyRoom(report)) {
            return getAdminRoomInvitedParticipants(parentReportAction, parentReportActionMessage);
        }
        if (parentReportActionMessage && isArchivedRoom(report, getReportNameValuePairs(report?.reportID))) {
            return `${parentReportActionMessage} (${Localize.translateLocal('common.archived')})`;
        }
        if (!isEmptyObject(parentReportAction) && ReportActionsUtils.isModifiedExpenseAction(parentReportAction)) {
            return ModifiedExpenseMessage.getForReportAction(report?.reportID, parentReportAction);
        }

        if (isTripRoom(report)) {
            return report?.reportName ?? '';
        }

        return parentReportActionMessage;
    }

    if (isClosedExpenseReportWithNoExpenses(report)) {
        return Localize.translateLocal('parentReportAction.deletedReport');
    }

    if (isTaskReport(report) && isCanceledTaskReport(report, parentReportAction)) {
        return Localize.translateLocal('parentReportAction.deletedTask');
    }

    if (isGroupChat(report)) {
        return getGroupChatName(undefined, true, report) ?? '';
    }

    if (isChatRoom(report) || isTaskReport(report)) {
        formattedName = report?.reportName;
    }

    if (isPolicyExpenseChat(report)) {
        formattedName = getPolicyExpenseChatName(report, policy);
    }

    if (isMoneyRequestReport(report) || isInvoiceReport(report)) {
        formattedName = getMoneyRequestReportName(report, policy);
    }

    if (isInvoiceRoom(report)) {
        formattedName = getInvoicesChatName(report);
    }

    if (isArchivedRoom(report, getReportNameValuePairs(report?.reportID))) {
        formattedName += ` (${Localize.translateLocal('common.archived')})`;
    }

    if (isSelfDM(report)) {
        formattedName = getDisplayNameForParticipant(currentUserAccountID, undefined, undefined, true);
    }

    if (isInvoiceRoom(report)) {
        formattedName = getInvoicesChatName(report);
    }

    if (formattedName) {
        return formatReportLastMessageText(formattedName);
    }

    // Not a room or PolicyExpenseChat, generate title from first 5 other participants
    const participantsWithoutCurrentUser: number[] = [];
    Object.keys(report?.participants ?? {}).forEach((accountID) => {
        const accID = Number(accountID);
        if (accID !== currentUserAccountID && participantsWithoutCurrentUser.length < 5) {
            participantsWithoutCurrentUser.push(accID);
        }
    });
    const isMultipleParticipantReport = participantsWithoutCurrentUser.length > 1;
    return participantsWithoutCurrentUser.map((accountID) => getDisplayNameForParticipant(accountID, isMultipleParticipantReport)).join(', ');
}

/**
 * Get the payee name given a report.
 */
function getPayeeName(report: OnyxEntry<Report>): string | undefined {
    if (isEmptyObject(report)) {
        return undefined;
    }

    const participantsWithoutCurrentUser = Object.keys(report?.participants ?? {})
        .map(Number)
        .filter((accountID) => accountID !== currentUserAccountID);

    if (participantsWithoutCurrentUser.length === 0) {
        return undefined;
    }
    return getDisplayNameForParticipant(participantsWithoutCurrentUser[0], true);
}

/**
 * Get either the policyName or domainName the chat is tied to
 */
function getChatRoomSubtitle(report: OnyxEntry<Report>): string | undefined {
    if (isChatThread(report)) {
        return '';
    }
    if (isSelfDM(report)) {
        return Localize.translateLocal('reportActionsView.yourSpace');
    }
    if (isInvoiceRoom(report)) {
        return Localize.translateLocal('workspace.common.invoices');
    }
    if (!isDefaultRoom(report) && !isUserCreatedPolicyRoom(report) && !isPolicyExpenseChat(report)) {
        return '';
    }
    if (getChatType(report) === CONST.REPORT.CHAT_TYPE.DOMAIN_ALL) {
        // The domainAll rooms are just #domainName, so we ignore the prefix '#' to get the domainName
        return report?.reportName?.substring(1) ?? '';
    }
    if ((isPolicyExpenseChat(report) && !!report?.isOwnPolicyExpenseChat) || isExpenseReport(report)) {
        return Localize.translateLocal('workspace.common.workspace');
    }
    if (isArchivedRoom(report, getReportNameValuePairs(report?.reportID))) {
        return report?.oldPolicyName ?? '';
    }
    return getPolicyName(report);
}

/**
 * Get pending members for reports
 */
function getPendingChatMembers(accountIDs: number[], previousPendingChatMembers: PendingChatMember[], pendingAction: PendingAction): PendingChatMember[] {
    const pendingChatMembers = accountIDs.map((accountID) => ({accountID: accountID.toString(), pendingAction}));
    return [...previousPendingChatMembers, ...pendingChatMembers];
}

/**
 * Gets the parent navigation subtitle for the report
 */
function getParentNavigationSubtitle(report: OnyxEntry<Report>): ParentNavigationSummaryParams {
    const parentReport = getParentReport(report);
    if (isEmptyObject(parentReport)) {
        return {};
    }

    if (isInvoiceReport(report) || isInvoiceRoom(parentReport)) {
        let reportName = `${getPolicyName(parentReport)} & ${getInvoicePayerName(parentReport)}`;

        if (isArchivedRoom(parentReport, getReportNameValuePairs(parentReport?.reportID))) {
            reportName += ` (${Localize.translateLocal('common.archived')})`;
        }

        return {
            reportName,
        };
    }

    return {
        reportName: getReportName(parentReport),
        workspaceName: getPolicyName(parentReport, true),
    };
}

/**
 * Navigate to the details page of a given report
 */
function navigateToDetailsPage(report: OnyxEntry<Report>) {
    const isSelfDMReport = isSelfDM(report);
    const isOneOnOneChatReport = isOneOnOneChat(report);
    const participantAccountID = getParticipantsAccountIDsForDisplay(report);

    if (isSelfDMReport || isOneOnOneChatReport) {
        Navigation.navigate(ROUTES.PROFILE.getRoute(participantAccountID[0]));
        return;
    }

    if (report?.reportID) {
        Navigation.navigate(ROUTES.REPORT_WITH_ID_DETAILS.getRoute(report?.reportID));
    }
}

/**
 * Go back to the details page of a given report
 */
function goBackToDetailsPage(report: OnyxEntry<Report>) {
    const isOneOnOneChatReport = isOneOnOneChat(report);
    const participantAccountID = getParticipantsAccountIDsForDisplay(report);

    if (isOneOnOneChatReport) {
        Navigation.navigate(ROUTES.PROFILE.getRoute(participantAccountID[0]));
        return;
    }

    Navigation.goBack(ROUTES.REPORT_SETTINGS.getRoute(report?.reportID ?? '-1'));
}

function navigateBackAfterDeleteTransaction(backRoute: Route | undefined, isFromRHP?: boolean) {
    if (!backRoute) {
        return;
    }
    const topmostCentralPaneRoute = Navigation.getTopMostCentralPaneRouteFromRootState();
    if (topmostCentralPaneRoute?.name === SCREENS.SEARCH.CENTRAL_PANE) {
        Navigation.dismissModal();
        return;
    }
    if (isFromRHP) {
        Navigation.dismissModal();
    }
    Navigation.isNavigationReady().then(() => {
        Navigation.goBack(backRoute);
    });
}

/**
 * Go back to the previous page from the edit private page of a given report
 */
function goBackFromPrivateNotes(report: OnyxEntry<Report>, session: OnyxEntry<Session>) {
    if (isEmpty(report) || isEmpty(session) || !session.accountID) {
        return;
    }
    const currentUserPrivateNote = report.privateNotes?.[session.accountID]?.note ?? '';
    if (isEmpty(currentUserPrivateNote)) {
        const participantAccountIDs = getParticipantsAccountIDsForDisplay(report);

        if (isOneOnOneChat(report)) {
            Navigation.goBack(ROUTES.PROFILE.getRoute(participantAccountIDs[0]));
            return;
        }

        if (report?.reportID) {
            Navigation.goBack(ROUTES.REPORT_WITH_ID_DETAILS.getRoute(report?.reportID));
            return;
        }
    }
    Navigation.goBack(ROUTES.PRIVATE_NOTES_LIST.getRoute(report.reportID));
}

/**
 * Generate a random reportID up to 53 bits aka 9,007,199,254,740,991 (Number.MAX_SAFE_INTEGER).
 * There were approximately 98,000,000 reports with sequential IDs generated before we started using this approach, those make up roughly one billionth of the space for these numbers,
 * so we live with the 1 in a billion chance of a collision with an older ID until we can switch to 64-bit IDs.
 *
 * In a test of 500M reports (28 years of reports at our current max rate) we got 20-40 collisions meaning that
 * this is more than random enough for our needs.
 */
function generateReportID(): string {
    return (Math.floor(Math.random() * 2 ** 21) * 2 ** 32 + Math.floor(Math.random() * 2 ** 32)).toString();
}

function hasReportNameError(report: OnyxEntry<Report>): boolean {
    return !isEmptyObject(report?.errorFields?.reportName);
}

/**
 * Adds a domain to a short mention, converting it into a full mention with email or SMS domain.
 * @param mention The user mention to be converted.
 * @returns The converted mention as a full mention string or undefined if conversion is not applicable.
 */
function addDomainToShortMention(mention: string): string | undefined {
    if (!Str.isValidEmail(mention) && currentUserPrivateDomain) {
        const mentionWithEmailDomain = `${mention}@${currentUserPrivateDomain}`;
        if (allPersonalDetailLogins.includes(mentionWithEmailDomain)) {
            return mentionWithEmailDomain;
        }
    }
    if (Str.isValidE164Phone(mention)) {
        const mentionWithSmsDomain = PhoneNumber.addSMSDomainIfPhoneNumber(mention);
        if (allPersonalDetailLogins.includes(mentionWithSmsDomain)) {
            return mentionWithSmsDomain;
        }
    }
    return undefined;
}

/**
 * For comments shorter than or equal to 10k chars, convert the comment from MD into HTML because that's how it is stored in the database
 * For longer comments, skip parsing, but still escape the text, and display plaintext for performance reasons. It takes over 40s to parse a 100k long string!!
 */
function getParsedComment(text: string, parsingDetails?: ParsingDetails): string {
    let isGroupPolicyReport = false;
    if (parsingDetails?.reportID) {
        const currentReport = getReportOrDraftReport(parsingDetails?.reportID);
        isGroupPolicyReport = isReportInGroupPolicy(currentReport);
    }

    const textWithMention = text.replace(CONST.REGEX.SHORT_MENTION, (match) => {
        if (!Str.isValidMention(match)) {
            return match;
        }
        const mention = match.substring(1);
        const mentionWithDomain = addDomainToShortMention(mention);
        return mentionWithDomain ? `@${mentionWithDomain}` : match;
    });

    return text.length <= CONST.MAX_MARKUP_LENGTH
        ? Parser.replace(textWithMention, {shouldEscapeText: parsingDetails?.shouldEscapeText, disabledRules: isGroupPolicyReport ? [] : ['reportMentions']})
        : lodashEscape(text);
}

function getReportDescriptionText(report: Report): string {
    if (!report.description) {
        return '';
    }

    return Parser.htmlToText(report.description);
}

function getPolicyDescriptionText(policy: OnyxEntry<Policy>): string {
    if (!policy?.description) {
        return '';
    }

    return Parser.htmlToText(policy.description);
}

function buildOptimisticAddCommentReportAction(
    text?: string,
    file?: FileObject,
    actorAccountID?: number,
    createdOffset = 0,
    shouldEscapeText?: boolean,
    reportID?: string,
): OptimisticReportAction {
    const commentText = getParsedComment(text ?? '', {shouldEscapeText, reportID});
    const isAttachmentOnly = file && !text;
    const isTextOnly = text && !file;

    let htmlForNewComment;
    let textForNewComment;
    if (isAttachmentOnly) {
        htmlForNewComment = CONST.ATTACHMENT_UPLOADING_MESSAGE_HTML;
        textForNewComment = CONST.ATTACHMENT_UPLOADING_MESSAGE_HTML;
    } else if (isTextOnly) {
        htmlForNewComment = commentText;
        textForNewComment = Parser.htmlToText(htmlForNewComment);
    } else {
        htmlForNewComment = `${commentText}<uploading-attachment>${CONST.ATTACHMENT_UPLOADING_MESSAGE_HTML}</uploading-attachment>`;
        textForNewComment = `${Parser.htmlToText(commentText)}\n${CONST.ATTACHMENT_UPLOADING_MESSAGE_HTML}`;
    }

    const isAttachment = !text && file !== undefined;
    const attachmentInfo = file ?? {};
    const accountID = actorAccountID ?? currentUserAccountID;

    // Remove HTML from text when applying optimistic offline comment
    return {
        commentText,
        reportAction: {
            reportActionID: NumberUtils.rand64(),
            actionName: CONST.REPORT.ACTIONS.TYPE.ADD_COMMENT,
            actorAccountID: accountID,
            person: [
                {
                    style: 'strong',
                    text: allPersonalDetails?.[accountID ?? -1]?.displayName ?? currentUserEmail,
                    type: 'TEXT',
                },
            ],
            automatic: false,
            avatar: allPersonalDetails?.[accountID ?? -1]?.avatar,
            created: DateUtils.getDBTimeWithSkew(Date.now() + createdOffset),
            message: [
                {
                    translationKey: isAttachmentOnly ? CONST.TRANSLATION_KEYS.ATTACHMENT : '',
                    type: CONST.REPORT.MESSAGE.TYPE.COMMENT,
                    html: htmlForNewComment,
                    text: textForNewComment,
                },
            ],
            originalMessage: {
                html: htmlForNewComment,
                whisperedTo: [],
            },
            isFirstItem: false,
            isAttachment,
            attachmentInfo,
            pendingAction: CONST.RED_BRICK_ROAD_PENDING_ACTION.ADD,
            shouldShow: true,
            isOptimisticAction: true,
        },
    };
}

/**
 * update optimistic parent reportAction when a comment is added or remove in the child report
 * @param parentReportAction - Parent report action of the child report
 * @param lastVisibleActionCreated - Last visible action created of the child report
 * @param type - The type of action in the child report
 */

function updateOptimisticParentReportAction(parentReportAction: OnyxEntry<ReportAction>, lastVisibleActionCreated: string, type: string): UpdateOptimisticParentReportAction {
    let childVisibleActionCount = parentReportAction?.childVisibleActionCount ?? 0;
    let childCommenterCount = parentReportAction?.childCommenterCount ?? 0;
    let childOldestFourAccountIDs = parentReportAction?.childOldestFourAccountIDs;

    if (type === CONST.RED_BRICK_ROAD_PENDING_ACTION.ADD) {
        childVisibleActionCount += 1;
        const oldestFourAccountIDs = childOldestFourAccountIDs ? childOldestFourAccountIDs.split(',') : [];
        if (oldestFourAccountIDs.length < 4) {
            const index = oldestFourAccountIDs.findIndex((accountID) => accountID === currentUserAccountID?.toString());
            if (index === -1) {
                childCommenterCount += 1;
                oldestFourAccountIDs.push(currentUserAccountID?.toString() ?? '');
            }
        }
        childOldestFourAccountIDs = oldestFourAccountIDs.join(',');
    } else if (type === CONST.RED_BRICK_ROAD_PENDING_ACTION.DELETE) {
        if (childVisibleActionCount > 0) {
            childVisibleActionCount -= 1;
        }

        if (childVisibleActionCount === 0) {
            childCommenterCount = 0;
            childOldestFourAccountIDs = '';
        }
    }

    return {
        childVisibleActionCount,
        childCommenterCount,
        childLastVisibleActionCreated: lastVisibleActionCreated,
        childOldestFourAccountIDs,
    };
}

/**
 * Builds an optimistic reportAction for the parent report when a task is created
 * @param taskReportID - Report ID of the task
 * @param taskTitle - Title of the task
 * @param taskAssigneeAccountID - AccountID of the person assigned to the task
 * @param text - Text of the comment
 * @param parentReportID - Report ID of the parent report
 * @param createdOffset - The offset for task's created time that created via a loop
 */
function buildOptimisticTaskCommentReportAction(
    taskReportID: string,
    taskTitle: string,
    taskAssigneeAccountID: number,
    text: string,
    parentReportID: string,
    actorAccountID?: number,
    createdOffset = 0,
): OptimisticReportAction {
    const reportAction = buildOptimisticAddCommentReportAction(text, undefined, undefined, createdOffset, undefined, taskReportID);
    if (Array.isArray(reportAction.reportAction.message) && reportAction.reportAction.message?.[0]) {
        reportAction.reportAction.message[0].taskReportID = taskReportID;
    } else if (!Array.isArray(reportAction.reportAction.message) && reportAction.reportAction.message) {
        reportAction.reportAction.message.taskReportID = taskReportID;
    }

    // These parameters are not saved on the reportAction, but are used to display the task in the UI
    // Added when we fetch the reportActions on a report
    reportAction.reportAction.originalMessage = {
        html: ReportActionsUtils.getReportActionHtml(reportAction.reportAction),
        taskReportID: ReportActionsUtils.getReportActionMessage(reportAction.reportAction)?.taskReportID,
        whisperedTo: [],
    };
    reportAction.reportAction.childReportID = taskReportID;
    reportAction.reportAction.parentReportID = parentReportID;
    reportAction.reportAction.childType = CONST.REPORT.TYPE.TASK;
    reportAction.reportAction.childReportName = taskTitle;
    reportAction.reportAction.childManagerAccountID = taskAssigneeAccountID;
    reportAction.reportAction.childStatusNum = CONST.REPORT.STATUS_NUM.OPEN;
    reportAction.reportAction.childStateNum = CONST.REPORT.STATE_NUM.OPEN;

    if (actorAccountID) {
        reportAction.reportAction.actorAccountID = actorAccountID;
    }

    return reportAction;
}

/**
 * Builds an optimistic IOU report with a randomly generated reportID
 *
 * @param payeeAccountID - AccountID of the person generating the IOU.
 * @param payerAccountID - AccountID of the other person participating in the IOU.
 * @param total - IOU amount in the smallest unit of the currency.
 * @param chatReportID - Report ID of the chat where the IOU is.
 * @param currency - IOU currency.
 * @param isSendingMoney - If we pay someone the IOU should be created as settled
 */

function buildOptimisticIOUReport(payeeAccountID: number, payerAccountID: number, total: number, chatReportID: string, currency: string, isSendingMoney = false): OptimisticIOUReport {
    const formattedTotal = CurrencyUtils.convertToDisplayString(total, currency);
    const personalDetails = getPersonalDetailsForAccountID(payerAccountID);
    const payerEmail = 'login' in personalDetails ? personalDetails.login : '';

    const participants: Participants = {
        [payeeAccountID]: {hidden: true},
        [payerAccountID]: {hidden: true},
    };

    return {
        type: CONST.REPORT.TYPE.IOU,
        cachedTotal: formattedTotal,
        chatReportID,
        currency,
        managerID: payerAccountID,
        ownerAccountID: payeeAccountID,
        participants,
        reportID: generateReportID(),
        stateNum: isSendingMoney ? CONST.REPORT.STATE_NUM.APPROVED : CONST.REPORT.STATE_NUM.SUBMITTED,
        statusNum: isSendingMoney ? CONST.REPORT.STATUS_NUM.REIMBURSED : CONST.REPORT.STATE_NUM.SUBMITTED,
        total,

        // We don't translate reportName because the server response is always in English
        reportName: `${payerEmail} owes ${formattedTotal}`,
        notificationPreference: CONST.REPORT.NOTIFICATION_PREFERENCE.HIDDEN,
        parentReportID: chatReportID,
        lastVisibleActionCreated: DateUtils.getDBTime(),
    };
}

function getHumanReadableStatus(statusNum: number): string {
    const status = Object.keys(CONST.REPORT.STATUS_NUM).find((key) => CONST.REPORT.STATUS_NUM[key as keyof typeof CONST.REPORT.STATUS_NUM] === statusNum);
    return status ? `${status.charAt(0)}${status.slice(1).toLowerCase()}` : '';
}

/**
 * Populates the report field formula with the values from the report and policy.
 * Currently, this only supports optimistic expense reports.
 * Each formula field is either replaced with a value, or removed.
 * If after all replacements the formula is empty, the original formula is returned.
 * See {@link https://help.expensify.com/articles/expensify-classic/insights-and-custom-reporting/Custom-Templates}
 */
function populateOptimisticReportFormula(formula: string, report: OptimisticExpenseReport, policy: OnyxEntry<Policy>): string {
    const createdDate = report.lastVisibleActionCreated ? new Date(report.lastVisibleActionCreated) : undefined;
    const result = formula
        // We don't translate because the server response is always in English
        .replaceAll('{report:type}', 'Expense Report')
        .replaceAll('{report:startdate}', createdDate ? format(createdDate, CONST.DATE.FNS_FORMAT_STRING) : '')
        .replaceAll('{report:total}', report.total !== undefined ? CurrencyUtils.convertToDisplayString(Math.abs(report.total), report.currency).toString() : '')
        .replaceAll('{report:currency}', report.currency ?? '')
        .replaceAll('{report:policyname}', policy?.name ?? '')
        .replaceAll('{report:created}', createdDate ? format(createdDate, CONST.DATE.FNS_DATE_TIME_FORMAT_STRING) : '')
        .replaceAll('{report:created:yyyy-MM-dd}', createdDate ? format(createdDate, CONST.DATE.FNS_FORMAT_STRING) : '')
        .replaceAll('{report:status}', report.statusNum !== undefined ? getHumanReadableStatus(report.statusNum) : '')
        .replaceAll('{user:email}', currentUserEmail ?? '')
        .replaceAll('{user:email|frontPart}', currentUserEmail ? currentUserEmail.split('@')[0] : '')
        .replaceAll(/\{report:(.+)}/g, '');

    return result.trim().length ? result : formula;
}

/** Builds an optimistic invoice report with a randomly generated reportID */
function buildOptimisticInvoiceReport(chatReportID: string, policyID: string, receiverAccountID: number, receiverName: string, total: number, currency: string): OptimisticExpenseReport {
    const formattedTotal = CurrencyUtils.convertToDisplayString(total, currency);

    return {
        reportID: generateReportID(),
        chatReportID,
        policyID,
        type: CONST.REPORT.TYPE.INVOICE,
        ownerAccountID: currentUserAccountID,
        managerID: receiverAccountID,
        currency,
        // We don’t translate reportName because the server response is always in English
        reportName: `${receiverName} owes ${formattedTotal}`,
        stateNum: CONST.REPORT.STATE_NUM.SUBMITTED,
        statusNum: CONST.REPORT.STATUS_NUM.OPEN,
        total,
        notificationPreference: CONST.REPORT.NOTIFICATION_PREFERENCE.HIDDEN,
        parentReportID: chatReportID,
        lastVisibleActionCreated: DateUtils.getDBTime(),
    };
}

/**
 * Builds an optimistic Expense report with a randomly generated reportID
 *
 * @param chatReportID - Report ID of the PolicyExpenseChat where the Expense Report is
 * @param policyID - The policy ID of the PolicyExpenseChat
 * @param payeeAccountID - AccountID of the employee (payee)
 * @param total - Amount in cents
 * @param currency
 * @param reimbursable – Whether the expense is reimbursable
 */
function buildOptimisticExpenseReport(chatReportID: string, policyID: string, payeeAccountID: number, total: number, currency: string, reimbursable = true): OptimisticExpenseReport {
    // The amount for Expense reports are stored as negative value in the database
    const storedTotal = total * -1;
    const policyName = getPolicyName(ReportConnection.getAllReports()?.[`${ONYXKEYS.COLLECTION.REPORT}${chatReportID}`]);
    const formattedTotal = CurrencyUtils.convertToDisplayString(storedTotal, currency);
    const policy = getPolicy(policyID);

    const isInstantSubmitEnabled = PolicyUtils.isInstantSubmitEnabled(policy);

    const stateNum = isInstantSubmitEnabled ? CONST.REPORT.STATE_NUM.SUBMITTED : CONST.REPORT.STATE_NUM.OPEN;
    const statusNum = isInstantSubmitEnabled ? CONST.REPORT.STATUS_NUM.SUBMITTED : CONST.REPORT.STATUS_NUM.OPEN;

    const expenseReport: OptimisticExpenseReport = {
        reportID: generateReportID(),
        chatReportID,
        policyID,
        type: CONST.REPORT.TYPE.EXPENSE,
        ownerAccountID: payeeAccountID,
        currency,
        // We don't translate reportName because the server response is always in English
        reportName: `${policyName} owes ${formattedTotal}`,
        stateNum,
        statusNum,
        total: storedTotal,
        nonReimbursableTotal: reimbursable ? 0 : storedTotal,
        notificationPreference: CONST.REPORT.NOTIFICATION_PREFERENCE.HIDDEN,
        parentReportID: chatReportID,
        lastVisibleActionCreated: DateUtils.getDBTime(),
    };

    // Get the approver/manager for this report to properly display the optimistic data
    const submitToAccountID = PolicyUtils.getSubmitToAccountID(policy, payeeAccountID);
    if (submitToAccountID) {
        expenseReport.managerID = submitToAccountID;
    }

    const titleReportField = getTitleReportField(getReportFieldsByPolicyID(policyID) ?? {});
    if (!!titleReportField && isPaidGroupPolicyExpenseReport(expenseReport)) {
        expenseReport.reportName = populateOptimisticReportFormula(titleReportField.defaultValue, expenseReport, policy);
    }

    return expenseReport;
}

function getFormattedAmount(reportID: string) {
    const report = getReportOrDraftReport(reportID);
    const linkedReport = isChatThread(report) ? getParentReport(report) : report;
    const formattedAmount = CurrencyUtils.convertToDisplayString(Math.abs(linkedReport?.total ?? 0), linkedReport?.currency);
    return formattedAmount;
}

function getIOUSubmittedMessage(reportID: string) {
    return Localize.translateLocal('iou.submittedAmount', {formattedAmount: getFormattedAmount(reportID)});
}

function getIOUApprovedMessage(reportID: string) {
    return Localize.translateLocal('iou.approvedAmount', {amount: getFormattedAmount(reportID)});
}

/**
 * @param iouReportID - the report ID of the IOU report the action belongs to
 * @param type - IOUReportAction type. Can be oneOf(create, decline, cancel, pay, split)
 * @param total - IOU total in cents
 * @param comment - IOU comment
 * @param currency - IOU currency
 * @param paymentType - IOU paymentMethodType. Can be oneOf(Elsewhere, Expensify)
 * @param isSettlingUp - Whether we are settling up an IOU
 */
function getIOUReportActionMessage(iouReportID: string, type: string, total: number, comment: string, currency: string, paymentType = '', isSettlingUp = false): Message[] {
    const report = getReportOrDraftReport(iouReportID);
    const amount =
        type === CONST.IOU.REPORT_ACTION_TYPE.PAY && !isEmptyObject(report)
            ? CurrencyUtils.convertToDisplayString(getMoneyRequestSpendBreakdown(report).totalDisplaySpend, currency)
            : CurrencyUtils.convertToDisplayString(total, currency);

    let paymentMethodMessage;
    switch (paymentType) {
        case CONST.IOU.PAYMENT_TYPE.VBBA:
        case CONST.IOU.PAYMENT_TYPE.EXPENSIFY:
            paymentMethodMessage = ' with Expensify';
            break;
        default:
            paymentMethodMessage = ` elsewhere`;
            break;
    }

    let iouMessage;
    switch (type) {
        case CONST.REPORT.ACTIONS.TYPE.APPROVED:
            iouMessage = `approved ${amount}`;
            break;
        case CONST.REPORT.ACTIONS.TYPE.UNAPPROVED:
            iouMessage = `unapproved ${amount}`;
            break;
        case CONST.IOU.REPORT_ACTION_TYPE.CREATE:
            iouMessage = `submitted ${amount}${comment && ` for ${comment}`}`;
            break;
        case CONST.IOU.REPORT_ACTION_TYPE.TRACK:
            iouMessage = `tracking ${amount}${comment && ` for ${comment}`}`;
            break;
        case CONST.IOU.REPORT_ACTION_TYPE.SPLIT:
            iouMessage = `split ${amount}${comment && ` for ${comment}`}`;
            break;
        case CONST.IOU.REPORT_ACTION_TYPE.DELETE:
            iouMessage = `deleted the ${amount} expense${comment && ` for ${comment}`}`;
            break;
        case CONST.IOU.REPORT_ACTION_TYPE.PAY:
            iouMessage = isSettlingUp ? `paid ${amount}${paymentMethodMessage}` : `sent ${amount}${comment && ` for ${comment}`}${paymentMethodMessage}`;
            break;
        case CONST.REPORT.ACTIONS.TYPE.SUBMITTED:
            iouMessage = Localize.translateLocal('iou.submittedAmount', {formattedAmount: amount});
            break;
        default:
            break;
    }

    return [
        {
            html: lodashEscape(iouMessage),
            text: iouMessage ?? '',
            isEdited: false,
            type: CONST.REPORT.MESSAGE.TYPE.COMMENT,
        },
    ];
}

/**
 * Builds an optimistic IOU reportAction object
 *
 * @param type - IOUReportAction type. Can be oneOf(create, delete, pay, split).
 * @param amount - IOU amount in cents.
 * @param currency
 * @param comment - User comment for the IOU.
 * @param participants - An array with participants details.
 * @param [transactionID] - Not required if the IOUReportAction type is 'pay'
 * @param [paymentType] - Only required if the IOUReportAction type is 'pay'. Can be oneOf(elsewhere, Expensify).
 * @param [iouReportID] - Only required if the IOUReportActions type is oneOf(decline, cancel, pay). Generates a randomID as default.
 * @param [isSettlingUp] - Whether we are settling up an IOU.
 * @param [isSendMoneyFlow] - Whether this is pay someone flow
 * @param [receipt]
 * @param [isOwnPolicyExpenseChat] - Whether this is an expense report create from the current user's policy expense chat
 */
function buildOptimisticIOUReportAction(
    type: ValueOf<typeof CONST.IOU.REPORT_ACTION_TYPE>,
    amount: number,
    currency: string,
    comment: string,
    participants: Participant[],
    transactionID: string,
    paymentType?: PaymentMethodType,
    iouReportID = '',
    isSettlingUp = false,
    isSendMoneyFlow = false,
    receipt: Receipt = {},
    isOwnPolicyExpenseChat = false,
    created = DateUtils.getDBTime(),
    linkedExpenseReportAction?: OnyxEntry<ReportAction>,
): OptimisticIOUReportAction {
    const IOUReportID = iouReportID || generateReportID();

    const originalMessage: ReportAction<typeof CONST.REPORT.ACTIONS.TYPE.IOU>['originalMessage'] = {
        amount,
        comment,
        currency,
        IOUTransactionID: transactionID,
        IOUReportID,
        type,
        whisperedTo: [CONST.IOU.RECEIPT_STATE.SCANREADY, CONST.IOU.RECEIPT_STATE.SCANNING].some((value) => value === receipt?.state) ? [currentUserAccountID ?? -1] : [],
    };

    if (type === CONST.IOU.REPORT_ACTION_TYPE.PAY) {
        // In pay someone flow, we store amount, comment, currency in IOUDetails when type = pay
        if (isSendMoneyFlow) {
            const keys = ['amount', 'comment', 'currency'] as const;
            keys.forEach((key) => {
                delete originalMessage[key];
            });
            originalMessage.IOUDetails = {amount, comment, currency};
            originalMessage.paymentType = paymentType;
        } else {
            // In case of pay someone action, we dont store the comment
            // and there is no single transctionID to link the action to.
            delete originalMessage.IOUTransactionID;
            delete originalMessage.comment;
            originalMessage.paymentType = paymentType;
        }
    }

    // IOUs of type split only exist in group DMs and those don't have an iouReport so we need to delete the IOUReportID key
    if (type === CONST.IOU.REPORT_ACTION_TYPE.SPLIT) {
        delete originalMessage.IOUReportID;
        // Split expense made from a policy expense chat only have the payee's accountID as the participant because the payer could be any policy admin
        if (isOwnPolicyExpenseChat) {
            originalMessage.participantAccountIDs = currentUserAccountID ? [currentUserAccountID] : [];
        } else {
            originalMessage.participantAccountIDs = currentUserAccountID
                ? [currentUserAccountID, ...participants.map((participant) => participant.accountID ?? -1)]
                : participants.map((participant) => participant.accountID ?? -1);
        }
    }

    return {
        ...linkedExpenseReportAction,
        actionName: CONST.REPORT.ACTIONS.TYPE.IOU,
        actorAccountID: currentUserAccountID,
        automatic: false,
        avatar: getCurrentUserAvatar(),
        isAttachment: false,
        originalMessage,
        message: getIOUReportActionMessage(iouReportID, type, amount, comment, currency, paymentType, isSettlingUp),
        person: [
            {
                style: 'strong',
                text: getCurrentUserDisplayNameOrEmail(),
                type: 'TEXT',
            },
        ],
        reportActionID: NumberUtils.rand64(),
        shouldShow: true,
        created,
        pendingAction: CONST.RED_BRICK_ROAD_PENDING_ACTION.ADD,
    };
}

/**
 * Builds an optimistic APPROVED report action with a randomly generated reportActionID.
 */
function buildOptimisticApprovedReportAction(amount: number, currency: string, expenseReportID: string): OptimisticApprovedReportAction {
    const originalMessage = {
        amount,
        currency,
        expenseReportID,
    };

    return {
        actionName: CONST.REPORT.ACTIONS.TYPE.APPROVED,
        actorAccountID: currentUserAccountID,
        automatic: false,
        avatar: getCurrentUserAvatar(),
        isAttachment: false,
        originalMessage,
        message: getIOUReportActionMessage(expenseReportID, CONST.REPORT.ACTIONS.TYPE.APPROVED, Math.abs(amount), '', currency),
        person: [
            {
                style: 'strong',
                text: getCurrentUserDisplayNameOrEmail(),
                type: 'TEXT',
            },
        ],
        reportActionID: NumberUtils.rand64(),
        shouldShow: true,
        created: DateUtils.getDBTime(),
        pendingAction: CONST.RED_BRICK_ROAD_PENDING_ACTION.ADD,
    };
}

/**
 * Builds an optimistic APPROVED report action with a randomly generated reportActionID.
 */
function buildOptimisticUnapprovedReportAction(amount: number, currency: string, expenseReportID: string): OptimisticUnapprovedReportAction {
    return {
        actionName: CONST.REPORT.ACTIONS.TYPE.UNAPPROVED,
        actorAccountID: currentUserAccountID,
        automatic: false,
        avatar: getCurrentUserAvatar(),
        isAttachment: false,
        originalMessage: {
            amount,
            currency,
            expenseReportID,
        },
        message: getIOUReportActionMessage(expenseReportID, CONST.REPORT.ACTIONS.TYPE.UNAPPROVED, Math.abs(amount), '', currency),
        person: [
            {
                style: 'strong',
                text: getCurrentUserDisplayNameOrEmail(),
                type: 'TEXT',
            },
        ],
        reportActionID: NumberUtils.rand64(),
        shouldShow: true,
        created: DateUtils.getDBTime(),
        pendingAction: CONST.RED_BRICK_ROAD_PENDING_ACTION.ADD,
    };
}

/**
 * Builds an optimistic MOVED report action with a randomly generated reportActionID.
 * This action is used when we move reports across workspaces.
 */
function buildOptimisticMovedReportAction(fromPolicyID: string, toPolicyID: string, newParentReportID: string, movedReportID: string, policyName: string): ReportAction {
    const originalMessage = {
        fromPolicyID,
        toPolicyID,
        newParentReportID,
        movedReportID,
    };

    const movedActionMessage = [
        {
            html: `moved the report to the <a href='${CONST.NEW_EXPENSIFY_URL}r/${newParentReportID}' target='_blank' rel='noreferrer noopener'>${policyName}</a> workspace`,
            text: `moved the report to the ${policyName} workspace`,
            type: CONST.REPORT.MESSAGE.TYPE.COMMENT,
        },
    ];

    return {
        actionName: CONST.REPORT.ACTIONS.TYPE.MOVED,
        actorAccountID: currentUserAccountID,
        automatic: false,
        avatar: getCurrentUserAvatar(),
        isAttachment: false,
        originalMessage,
        message: movedActionMessage,
        person: [
            {
                style: 'strong',
                text: getCurrentUserDisplayNameOrEmail(),
                type: 'TEXT',
            },
        ],
        reportActionID: NumberUtils.rand64(),
        shouldShow: true,
        created: DateUtils.getDBTime(),
        pendingAction: CONST.RED_BRICK_ROAD_PENDING_ACTION.ADD,
    };
}

/**
 * Builds an optimistic SUBMITTED report action with a randomly generated reportActionID.
 *
 */
function buildOptimisticSubmittedReportAction(amount: number, currency: string, expenseReportID: string, adminAccountID: number | undefined): OptimisticSubmittedReportAction {
    const originalMessage = {
        amount,
        currency,
        expenseReportID,
    };

    return {
        actionName: CONST.REPORT.ACTIONS.TYPE.SUBMITTED,
        actorAccountID: currentUserAccountID,
        adminAccountID,
        automatic: false,
        avatar: getCurrentUserAvatar(),
        isAttachment: false,
        originalMessage,
        message: getIOUReportActionMessage(expenseReportID, CONST.REPORT.ACTIONS.TYPE.SUBMITTED, Math.abs(amount), '', currency),
        person: [
            {
                style: 'strong',
                text: getCurrentUserDisplayNameOrEmail(),
                type: 'TEXT',
            },
        ],
        reportActionID: NumberUtils.rand64(),
        shouldShow: true,
        created: DateUtils.getDBTime(),
        pendingAction: CONST.RED_BRICK_ROAD_PENDING_ACTION.ADD,
    };
}

/**
 * Builds an optimistic report preview action with a randomly generated reportActionID.
 *
 * @param chatReport
 * @param iouReport
 * @param [comment] - User comment for the IOU.
 * @param [transaction] - optimistic first transaction of preview
 */
function buildOptimisticReportPreview(
    chatReport: OnyxInputOrEntry<Report>,
    iouReport: Report,
    comment = '',
    transaction: OnyxInputOrEntry<Transaction> = null,
    childReportID?: string,
): ReportAction<typeof CONST.REPORT.ACTIONS.TYPE.REPORT_PREVIEW> {
    const hasReceipt = TransactionUtils.hasReceipt(transaction);
    const isReceiptBeingScanned = hasReceipt && TransactionUtils.isReceiptBeingScanned(transaction);
    const message = getReportPreviewMessage(iouReport);
    const created = DateUtils.getDBTime();
    return {
        reportActionID: NumberUtils.rand64(),
        reportID: chatReport?.reportID,
        actionName: CONST.REPORT.ACTIONS.TYPE.REPORT_PREVIEW,
        pendingAction: CONST.RED_BRICK_ROAD_PENDING_ACTION.ADD,
        originalMessage: {
            linkedReportID: iouReport?.reportID,
            whisperedTo: isReceiptBeingScanned ? [currentUserAccountID ?? -1] : [],
        },
        message: [
            {
                html: message,
                text: message,
                isEdited: false,
                type: CONST.REPORT.MESSAGE.TYPE.COMMENT,
            },
        ],
        created,
        accountID: iouReport?.managerID ?? -1,
        // The preview is initially whispered if created with a receipt, so the actor is the current user as well
        actorAccountID: hasReceipt ? currentUserAccountID : iouReport?.managerID ?? -1,
        childReportID: childReportID ?? iouReport?.reportID,
        childMoneyRequestCount: 1,
        childLastMoneyRequestComment: comment,
        childRecentReceiptTransactionIDs: hasReceipt && !isEmptyObject(transaction) ? {[transaction?.transactionID ?? '-1']: created} : undefined,
    };
}

/**
 * Builds an optimistic ACTIONABLETRACKEXPENSEWHISPER action with a randomly generated reportActionID.
 */
function buildOptimisticActionableTrackExpenseWhisper(iouAction: OptimisticIOUReportAction, transactionID: string): ReportAction {
    const currentTime = DateUtils.getDBTime();
    const targetEmail = CONST.EMAIL.CONCIERGE;
    const actorAccountID = PersonalDetailsUtils.getAccountIDsByLogins([targetEmail])[0];
    const reportActionID = NumberUtils.rand64();
    return {
        actionName: CONST.REPORT.ACTIONS.TYPE.ACTIONABLE_TRACK_EXPENSE_WHISPER,
        actorAccountID,
        avatar: UserUtils.getDefaultAvatarURL(actorAccountID),
        created: DateUtils.addMillisecondsFromDateTime(currentTime, 1),
        lastModified: DateUtils.addMillisecondsFromDateTime(currentTime, 1),
        message: [
            {
                html: CONST.ACTIONABLE_TRACK_EXPENSE_WHISPER_MESSAGE,
                text: CONST.ACTIONABLE_TRACK_EXPENSE_WHISPER_MESSAGE,
                whisperedTo: [],
                type: CONST.REPORT.MESSAGE.TYPE.COMMENT,
            },
        ],
        originalMessage: {
            lastModified: DateUtils.addMillisecondsFromDateTime(currentTime, 1),
            transactionID,
        },
        person: [
            {
                text: CONST.DISPLAY_NAME.EXPENSIFY_CONCIERGE,
                type: 'TEXT',
            },
        ],
        reportActionID,
        shouldShow: true,
        pendingAction: CONST.RED_BRICK_ROAD_PENDING_ACTION.ADD,
    };
}

/**
 * Builds an optimistic modified expense action with a randomly generated reportActionID.
 */
function buildOptimisticModifiedExpenseReportAction(
    transactionThread: OnyxInputOrEntry<Report>,
    oldTransaction: OnyxInputOrEntry<Transaction>,
    transactionChanges: TransactionChanges,
    isFromExpenseReport: boolean,
    policy: OnyxInputOrEntry<Policy>,
): OptimisticModifiedExpenseReportAction {
    const originalMessage = getModifiedExpenseOriginalMessage(oldTransaction, transactionChanges, isFromExpenseReport, policy);
    return {
        actionName: CONST.REPORT.ACTIONS.TYPE.MODIFIED_EXPENSE,
        actorAccountID: currentUserAccountID,
        automatic: false,
        avatar: getCurrentUserAvatar(),
        created: DateUtils.getDBTime(),
        isAttachment: false,
        message: [
            {
                // Currently we are composing the message from the originalMessage and message is only used in OldDot and not in the App
                text: 'You',
                style: 'strong',
                type: CONST.REPORT.MESSAGE.TYPE.TEXT,
            },
        ],
        originalMessage,
        person: [
            {
                style: 'strong',
                text: currentUserPersonalDetails?.displayName ?? String(currentUserAccountID),
                type: 'TEXT',
            },
        ],
        pendingAction: CONST.RED_BRICK_ROAD_PENDING_ACTION.ADD,
        reportActionID: NumberUtils.rand64(),
        reportID: transactionThread?.reportID,
        shouldShow: true,
    };
}

/**
 * Builds an optimistic modified expense action for a tracked expense move with a randomly generated reportActionID.
 * @param transactionThreadID - The reportID of the transaction thread
 * @param movedToReportID - The reportID of the report the transaction is moved to
 */
function buildOptimisticMovedTrackedExpenseModifiedReportAction(transactionThreadID: string, movedToReportID: string): OptimisticModifiedExpenseReportAction {
    return {
        actionName: CONST.REPORT.ACTIONS.TYPE.MODIFIED_EXPENSE,
        actorAccountID: currentUserAccountID,
        automatic: false,
        avatar: getCurrentUserAvatar(),
        created: DateUtils.getDBTime(),
        isAttachment: false,
        message: [
            {
                // Currently we are composing the message from the originalMessage and message is only used in OldDot and not in the App
                text: 'You',
                style: 'strong',
                type: CONST.REPORT.MESSAGE.TYPE.TEXT,
            },
        ],
        originalMessage: {
            movedToReportID,
        },
        person: [
            {
                style: 'strong',
                text: currentUserPersonalDetails?.displayName ?? String(currentUserAccountID),
                type: 'TEXT',
            },
        ],
        pendingAction: CONST.RED_BRICK_ROAD_PENDING_ACTION.ADD,
        reportActionID: NumberUtils.rand64(),
        reportID: transactionThreadID,
        shouldShow: true,
    };
}

/**
 * Updates a report preview action that exists for an IOU report.
 *
 * @param [comment] - User comment for the IOU.
 * @param [transaction] - optimistic newest transaction of a report preview
 *
 */
function updateReportPreview(
    iouReport: OnyxEntry<Report>,
    reportPreviewAction: ReportAction<typeof CONST.REPORT.ACTIONS.TYPE.REPORT_PREVIEW>,
    isPayRequest = false,
    comment = '',
    transaction?: OnyxEntry<Transaction>,
): ReportAction<typeof CONST.REPORT.ACTIONS.TYPE.REPORT_PREVIEW> {
    const hasReceipt = TransactionUtils.hasReceipt(transaction);
    const recentReceiptTransactions = reportPreviewAction?.childRecentReceiptTransactionIDs ?? {};
    const transactionsToKeep = TransactionUtils.getRecentTransactions(recentReceiptTransactions);
    const previousTransactionsArray = Object.entries(recentReceiptTransactions ?? {}).map(([key, value]) => (transactionsToKeep.includes(key) ? {[key]: value} : null));
    const previousTransactions: Record<string, string> = {};

    for (const obj of previousTransactionsArray) {
        for (const key in obj) {
            if (obj) {
                previousTransactions[key] = obj[key];
            }
        }
    }

    const message = getReportPreviewMessage(iouReport, reportPreviewAction);
    const originalMessage = ReportActionsUtils.getOriginalMessage(reportPreviewAction);
    return {
        ...reportPreviewAction,
        message: [
            {
                html: message,
                text: message,
                isEdited: false,
                type: CONST.REPORT.MESSAGE.TYPE.COMMENT,
            },
        ],
        childLastMoneyRequestComment: comment || reportPreviewAction?.childLastMoneyRequestComment,
        childMoneyRequestCount: (reportPreviewAction?.childMoneyRequestCount ?? 0) + (isPayRequest ? 0 : 1),
        childRecentReceiptTransactionIDs: hasReceipt
            ? {
                  ...(transaction && {[transaction.transactionID]: transaction?.created}),
                  ...previousTransactions,
              }
            : recentReceiptTransactions,
        // As soon as we add a transaction without a receipt to the report, it will have ready expenses,
        // so we remove the whisper
        originalMessage: {
            ...(originalMessage ?? {}),
            whisperedTo: hasReceipt ? originalMessage?.whisperedTo : [],
            linkedReportID: originalMessage?.linkedReportID ?? '0',
        },
    };
}

function buildOptimisticTaskReportAction(
    taskReportID: string,
    actionName: typeof CONST.REPORT.ACTIONS.TYPE.TASK_COMPLETED | typeof CONST.REPORT.ACTIONS.TYPE.TASK_REOPENED | typeof CONST.REPORT.ACTIONS.TYPE.TASK_CANCELLED,
    message = '',
    actorAccountID = currentUserAccountID,
    createdOffset = 0,
): OptimisticTaskReportAction {
    const originalMessage = {
        taskReportID,
        type: actionName,
        text: message,
        html: message,
        whisperedTo: [],
    };
    return {
        actionName,
        actorAccountID,
        automatic: false,
        avatar: getCurrentUserAvatar(),
        isAttachment: false,
        originalMessage,
        message: [
            {
                text: message,
                taskReportID,
                type: CONST.REPORT.MESSAGE.TYPE.TEXT,
            },
        ],
        person: [
            {
                style: 'strong',
                text: currentUserPersonalDetails?.displayName ?? String(currentUserAccountID),
                type: 'TEXT',
            },
        ],
        reportActionID: NumberUtils.rand64(),
        shouldShow: true,
        created: DateUtils.getDBTimeWithSkew(Date.now() + createdOffset),
        isFirstItem: false,
        pendingAction: CONST.RED_BRICK_ROAD_PENDING_ACTION.ADD,
    };
}

/**
 * Builds an optimistic chat report with a randomly generated reportID and as much information as we currently have
 */
function buildOptimisticChatReport(
    participantList: number[],
    reportName: string = CONST.REPORT.DEFAULT_REPORT_NAME,
    chatType?: ValueOf<typeof CONST.REPORT.CHAT_TYPE>,
    policyID: string = CONST.POLICY.OWNER_EMAIL_FAKE,
    ownerAccountID: number = CONST.REPORT.OWNER_ACCOUNT_ID_FAKE,
    isOwnPolicyExpenseChat = false,
    oldPolicyName = '',
    visibility?: ValueOf<typeof CONST.REPORT.VISIBILITY>,
    writeCapability?: ValueOf<typeof CONST.REPORT.WRITE_CAPABILITIES>,
    notificationPreference: NotificationPreference = CONST.REPORT.NOTIFICATION_PREFERENCE.ALWAYS,
    parentReportActionID = '',
    parentReportID = '',
    description = '',
    avatarUrl = '',
    optimisticReportID = '',
    shouldShowParticipants = true,
): OptimisticChatReport {
    const participants = participantList.reduce((reportParticipants: Participants, accountID: number) => {
        const participant: ReportParticipant = {
            hidden: !shouldShowParticipants,
            role: accountID === currentUserAccountID ? CONST.REPORT.ROLE.ADMIN : CONST.REPORT.ROLE.MEMBER,
        };
        // eslint-disable-next-line no-param-reassign
        reportParticipants[accountID] = participant;
        return reportParticipants;
    }, {} as Participants);
    const currentTime = DateUtils.getDBTime();
    const isNewlyCreatedWorkspaceChat = chatType === CONST.REPORT.CHAT_TYPE.POLICY_EXPENSE_CHAT && isOwnPolicyExpenseChat;
    const optimisticChatReport: OptimisticChatReport = {
        isOptimisticReport: true,
        type: CONST.REPORT.TYPE.CHAT,
        chatType,
        isOwnPolicyExpenseChat,
        isPinned: reportName === CONST.REPORT.WORKSPACE_CHAT_ROOMS.ADMINS || isNewlyCreatedWorkspaceChat,
        lastActorAccountID: 0,
        lastMessageTranslationKey: '',
        lastMessageHtml: '',
        lastMessageText: undefined,
        lastReadTime: currentTime,
        lastVisibleActionCreated: currentTime,
        notificationPreference,
        oldPolicyName,
        ownerAccountID: ownerAccountID || CONST.REPORT.OWNER_ACCOUNT_ID_FAKE,
        parentReportActionID,
        parentReportID,
        participants,
        policyID,
        reportID: optimisticReportID || generateReportID(),
        reportName,
        stateNum: 0,
        statusNum: 0,
        visibility,
        description,
        writeCapability,
        avatarUrl,
    };

    if (chatType === CONST.REPORT.CHAT_TYPE.INVOICE) {
        // TODO: update to support workspace as an invoice receiver when workspace-to-workspace invoice room implemented
        optimisticChatReport.invoiceReceiver = {
            type: 'individual',
            accountID: participantList[0],
        };
    }

    return optimisticChatReport;
}

function buildOptimisticGroupChatReport(
    participantAccountIDs: number[],
    reportName: string,
    avatarUri: string,
    optimisticReportID?: string,
    notificationPreference?: NotificationPreference,
) {
    return buildOptimisticChatReport(
        participantAccountIDs,
        reportName,
        CONST.REPORT.CHAT_TYPE.GROUP,
        undefined,
        undefined,
        undefined,
        undefined,
        undefined,
        undefined,
        notificationPreference,
        undefined,
        undefined,
        undefined,
        avatarUri,
        optimisticReportID,
    );
}

/**
 * Returns the necessary reportAction onyx data to indicate that the chat has been created optimistically
 * @param [created] - Action created time
 */
function buildOptimisticCreatedReportAction(emailCreatingAction: string, created = DateUtils.getDBTime()): OptimisticCreatedReportAction {
    return {
        reportActionID: NumberUtils.rand64(),
        actionName: CONST.REPORT.ACTIONS.TYPE.CREATED,
        pendingAction: CONST.RED_BRICK_ROAD_PENDING_ACTION.ADD,
        actorAccountID: currentUserAccountID,
        message: [
            {
                type: CONST.REPORT.MESSAGE.TYPE.TEXT,
                style: 'strong',
                text: emailCreatingAction,
            },
            {
                type: CONST.REPORT.MESSAGE.TYPE.TEXT,
                style: 'normal',
                text: ' created this report',
            },
        ],
        person: [
            {
                type: CONST.REPORT.MESSAGE.TYPE.TEXT,
                style: 'strong',
                text: getCurrentUserDisplayNameOrEmail(),
            },
        ],
        automatic: false,
        avatar: getCurrentUserAvatar(),
        created,
        shouldShow: true,
    };
}

/**
 * Returns the necessary reportAction onyx data to indicate that the room has been renamed
 */
function buildOptimisticRenamedRoomReportAction(newName: string, oldName: string): OptimisticRenamedReportAction {
    const now = DateUtils.getDBTime();
    return {
        reportActionID: NumberUtils.rand64(),
        actionName: CONST.REPORT.ACTIONS.TYPE.RENAMED,
        pendingAction: CONST.RED_BRICK_ROAD_PENDING_ACTION.ADD,
        actorAccountID: currentUserAccountID,
        message: [
            {
                type: CONST.REPORT.MESSAGE.TYPE.TEXT,
                style: 'strong',
                text: 'You',
            },
            {
                type: CONST.REPORT.MESSAGE.TYPE.TEXT,
                style: 'normal',
                text: ` renamed this report. New title is '${newName}' (previously '${oldName}').`,
            },
        ],
        person: [
            {
                type: CONST.REPORT.MESSAGE.TYPE.TEXT,
                style: 'strong',
                text: getCurrentUserDisplayNameOrEmail(),
            },
        ],
        originalMessage: {
            oldName,
            newName,
            html: `Room renamed to ${newName}`,
            lastModified: now,
        },
        automatic: false,
        avatar: getCurrentUserAvatar(),
        created: now,
        shouldShow: true,
    };
}

/**
 * Returns the necessary reportAction onyx data to indicate that the transaction has been put on hold optimistically
 * @param [created] - Action created time
 */
function buildOptimisticHoldReportAction(created = DateUtils.getDBTime()): OptimisticHoldReportAction {
    return {
        reportActionID: NumberUtils.rand64(),
        actionName: CONST.REPORT.ACTIONS.TYPE.HOLD,
        pendingAction: CONST.RED_BRICK_ROAD_PENDING_ACTION.ADD,
        actorAccountID: currentUserAccountID,
        message: [
            {
                type: CONST.REPORT.MESSAGE.TYPE.TEXT,
                style: 'normal',
                text: Localize.translateLocal('iou.heldExpense'),
            },
        ],
        person: [
            {
                type: CONST.REPORT.MESSAGE.TYPE.TEXT,
                style: 'strong',
                text: getCurrentUserDisplayNameOrEmail(),
            },
        ],
        automatic: false,
        avatar: getCurrentUserAvatar(),
        created,
        shouldShow: true,
    };
}

/**
 * Returns the necessary reportAction onyx data to indicate that the transaction has been put on hold optimistically
 * @param [created] - Action created time
 */
function buildOptimisticHoldReportActionComment(comment: string, created = DateUtils.getDBTime()): OptimisticHoldReportAction {
    return {
        reportActionID: NumberUtils.rand64(),
        actionName: CONST.REPORT.ACTIONS.TYPE.ADD_COMMENT,
        pendingAction: CONST.RED_BRICK_ROAD_PENDING_ACTION.ADD,
        actorAccountID: currentUserAccountID,
        message: [
            {
                type: CONST.REPORT.MESSAGE.TYPE.COMMENT,
                text: comment,
                html: comment, // as discussed on https://github.com/Expensify/App/pull/39452 we will not support HTML for now
            },
        ],
        person: [
            {
                type: CONST.REPORT.MESSAGE.TYPE.TEXT,
                style: 'strong',
                text: getCurrentUserDisplayNameOrEmail(),
            },
        ],
        automatic: false,
        avatar: getCurrentUserAvatar(),
        created,
        shouldShow: true,
    };
}

/**
 * Returns the necessary reportAction onyx data to indicate that the transaction has been removed from hold optimistically
 * @param [created] - Action created time
 */
function buildOptimisticUnHoldReportAction(created = DateUtils.getDBTime()): OptimisticHoldReportAction {
    return {
        reportActionID: NumberUtils.rand64(),
        actionName: CONST.REPORT.ACTIONS.TYPE.UNHOLD,
        pendingAction: CONST.RED_BRICK_ROAD_PENDING_ACTION.ADD,
        actorAccountID: currentUserAccountID,
        message: [
            {
                type: CONST.REPORT.MESSAGE.TYPE.TEXT,
                style: 'normal',
                text: Localize.translateLocal('iou.unheldExpense'),
            },
        ],
        person: [
            {
                type: CONST.REPORT.MESSAGE.TYPE.TEXT,
                style: 'normal',
                text: getCurrentUserDisplayNameOrEmail(),
            },
        ],
        automatic: false,
        avatar: getCurrentUserAvatar(),
        created,
        shouldShow: true,
    };
}

function buildOptimisticEditedTaskFieldReportAction({title, description}: Task): OptimisticEditedTaskReportAction {
    // We do not modify title & description in one request, so we need to create a different optimistic action for each field modification
    let field = '';
    let value = '';
    if (title !== undefined) {
        field = 'task title';
        value = title;
    } else if (description !== undefined) {
        field = 'description';
        value = description;
    }

    let changelog = 'edited this task';
    if (field && value) {
        changelog = `updated the ${field} to ${value}`;
    } else if (field) {
        changelog = `removed the ${field}`;
    }

    return {
        reportActionID: NumberUtils.rand64(),
        actionName: CONST.REPORT.ACTIONS.TYPE.TASK_EDITED,
        pendingAction: CONST.RED_BRICK_ROAD_PENDING_ACTION.ADD,
        actorAccountID: currentUserAccountID,
        message: [
            {
                type: CONST.REPORT.MESSAGE.TYPE.COMMENT,
                text: changelog,
                html: description ? getParsedComment(changelog) : changelog,
            },
        ],
        person: [
            {
                type: CONST.REPORT.MESSAGE.TYPE.TEXT,
                style: 'strong',
                text: getCurrentUserDisplayNameOrEmail(),
            },
        ],
        automatic: false,
        avatar: getCurrentUserAvatar(),
        created: DateUtils.getDBTime(),
        shouldShow: false,
    };
}

function buildOptimisticChangedTaskAssigneeReportAction(assigneeAccountID: number): OptimisticEditedTaskReportAction {
    return {
        reportActionID: NumberUtils.rand64(),
        actionName: CONST.REPORT.ACTIONS.TYPE.TASK_EDITED,
        pendingAction: CONST.RED_BRICK_ROAD_PENDING_ACTION.ADD,
        actorAccountID: currentUserAccountID,
        message: [
            {
                type: CONST.REPORT.MESSAGE.TYPE.COMMENT,
                text: `assigned to ${getDisplayNameForParticipant(assigneeAccountID)}`,
                html: `assigned to <mention-user accountID=${assigneeAccountID}></mention-user>`,
            },
        ],
        person: [
            {
                type: CONST.REPORT.MESSAGE.TYPE.TEXT,
                style: 'strong',
                text: getCurrentUserDisplayNameOrEmail(),
            },
        ],
        automatic: false,
        avatar: getCurrentUserAvatar(),
        created: DateUtils.getDBTime(),
        shouldShow: false,
    };
}

/**
 * Returns the necessary reportAction onyx data to indicate that a chat has been archived
 *
 * @param reason - A reason why the chat has been archived
 */
function buildOptimisticClosedReportAction(
    emailClosingReport: string,
    policyName: string,
    reason: ValueOf<typeof CONST.REPORT.ARCHIVE_REASON> = CONST.REPORT.ARCHIVE_REASON.DEFAULT,
): OptimisticClosedReportAction {
    return {
        actionName: CONST.REPORT.ACTIONS.TYPE.CLOSED,
        actorAccountID: currentUserAccountID,
        automatic: false,
        avatar: getCurrentUserAvatar(),
        created: DateUtils.getDBTime(),
        message: [
            {
                type: CONST.REPORT.MESSAGE.TYPE.TEXT,
                style: 'strong',
                text: emailClosingReport,
            },
            {
                type: CONST.REPORT.MESSAGE.TYPE.TEXT,
                style: 'normal',
                text: ' closed this report',
            },
        ],
        originalMessage: {
            policyName,
            reason,
        },
        pendingAction: CONST.RED_BRICK_ROAD_PENDING_ACTION.ADD,
        person: [
            {
                type: CONST.REPORT.MESSAGE.TYPE.TEXT,
                style: 'strong',
                text: getCurrentUserDisplayNameOrEmail(),
            },
        ],
        reportActionID: NumberUtils.rand64(),
        shouldShow: true,
    };
}

/**
 * Returns an optimistic Dismissed Violation Report Action. Use the originalMessage customize this to the type of
 * violation being dismissed.
 */
function buildOptimisticDismissedViolationReportAction(
    originalMessage: ReportAction<typeof CONST.REPORT.ACTIONS.TYPE.DISMISSED_VIOLATION>['originalMessage'],
): OptimisticDismissedViolationReportAction {
    return {
        actionName: CONST.REPORT.ACTIONS.TYPE.DISMISSED_VIOLATION,
        actorAccountID: currentUserAccountID,
        avatar: getCurrentUserAvatar(),
        created: DateUtils.getDBTime(),
        message: [
            {
                type: CONST.REPORT.MESSAGE.TYPE.TEXT,
                style: 'normal',
                text: ReportActionsUtils.getDismissedViolationMessageText(originalMessage),
            },
        ],
        originalMessage,
        pendingAction: CONST.RED_BRICK_ROAD_PENDING_ACTION.ADD,
        person: [
            {
                type: CONST.REPORT.MESSAGE.TYPE.TEXT,
                style: 'strong',
                text: getCurrentUserDisplayNameOrEmail(),
            },
        ],
        reportActionID: NumberUtils.rand64(),
        shouldShow: true,
    };
}

function buildOptimisticWorkspaceChats(policyID: string, policyName: string, expenseReportId?: string): OptimisticWorkspaceChats {
    const announceChatData = buildOptimisticChatReport(
        currentUserAccountID ? [currentUserAccountID] : [],
        CONST.REPORT.WORKSPACE_CHAT_ROOMS.ANNOUNCE,
        CONST.REPORT.CHAT_TYPE.POLICY_ANNOUNCE,
        policyID,
        CONST.POLICY.OWNER_ACCOUNT_ID_FAKE,
        false,
        policyName,
        undefined,
        undefined,

        // #announce contains all policy members so notifying always should be opt-in only.
        CONST.REPORT.NOTIFICATION_PREFERENCE.DAILY,
    );
    const announceChatReportID = announceChatData.reportID;
    const announceCreatedAction = buildOptimisticCreatedReportAction(CONST.POLICY.OWNER_EMAIL_FAKE);
    const announceReportActionData = {
        [announceCreatedAction.reportActionID]: announceCreatedAction,
    };
    const pendingChatMembers = getPendingChatMembers(currentUserAccountID ? [currentUserAccountID] : [], [], CONST.RED_BRICK_ROAD_PENDING_ACTION.ADD);
    const adminsChatData = {
        ...buildOptimisticChatReport(
            [currentUserAccountID ?? -1],
            CONST.REPORT.WORKSPACE_CHAT_ROOMS.ADMINS,
            CONST.REPORT.CHAT_TYPE.POLICY_ADMINS,
            policyID,
            CONST.POLICY.OWNER_ACCOUNT_ID_FAKE,
            false,
            policyName,
        ),
        pendingChatMembers,
    };
    const adminsChatReportID = adminsChatData.reportID;
    const adminsCreatedAction = buildOptimisticCreatedReportAction(CONST.POLICY.OWNER_EMAIL_FAKE);
    const adminsReportActionData = {
        [adminsCreatedAction.reportActionID]: adminsCreatedAction,
    };

    const expenseChatData = buildOptimisticChatReport(
        [currentUserAccountID ?? -1],
        '',
        CONST.REPORT.CHAT_TYPE.POLICY_EXPENSE_CHAT,
        policyID,
        currentUserAccountID,
        true,
        policyName,
        undefined,
        undefined,
        undefined,
        undefined,
        undefined,
        undefined,
        undefined,
        expenseReportId,
    );
    const expenseChatReportID = expenseChatData.reportID;
    const expenseReportCreatedAction = buildOptimisticCreatedReportAction(currentUserEmail ?? '');
    const expenseReportActionData = {
        [expenseReportCreatedAction.reportActionID]: expenseReportCreatedAction,
    };

    return {
        announceChatReportID,
        announceChatData,
        announceReportActionData,
        announceCreatedReportActionID: announceCreatedAction.reportActionID,
        adminsChatReportID,
        adminsChatData,
        adminsReportActionData,
        adminsCreatedReportActionID: adminsCreatedAction.reportActionID,
        expenseChatReportID,
        expenseChatData,
        expenseReportActionData,
        expenseCreatedReportActionID: expenseReportCreatedAction.reportActionID,
    };
}

/**
 * Builds an optimistic Task Report with a randomly generated reportID
 *
 * @param ownerAccountID - Account ID of the person generating the Task.
 * @param assigneeAccountID - AccountID of the other person participating in the Task.
 * @param parentReportID - Report ID of the chat where the Task is.
 * @param title - Task title.
 * @param description - Task description.
 * @param policyID - PolicyID of the parent report
 */

function buildOptimisticTaskReport(
    ownerAccountID: number,
    assigneeAccountID = 0,
    parentReportID?: string,
    title?: string,
    description?: string,
    policyID: string = CONST.POLICY.OWNER_EMAIL_FAKE,
    notificationPreference: NotificationPreference = CONST.REPORT.NOTIFICATION_PREFERENCE.HIDDEN,
): OptimisticTaskReport {
    const participants: Participants = {
        [ownerAccountID]: {
            hidden: false,
        },
    };

    if (assigneeAccountID) {
        participants[assigneeAccountID] = {hidden: false};
    }

    return {
        reportID: generateReportID(),
        reportName: title,
        description: getParsedComment(description ?? ''),
        ownerAccountID,
        participants,
        managerID: assigneeAccountID,
        type: CONST.REPORT.TYPE.TASK,
        parentReportID,
        policyID,
        stateNum: CONST.REPORT.STATE_NUM.OPEN,
        statusNum: CONST.REPORT.STATUS_NUM.OPEN,
        notificationPreference,
        lastVisibleActionCreated: DateUtils.getDBTime(),
        hasParentAccess: true,
    };
}

/**
 * A helper method to create transaction thread
 *
 * @param reportAction - the parent IOU report action from which to create the thread
 * @param moneyRequestReport - the report which the report action belongs to
 */
function buildTransactionThread(
    reportAction: OnyxEntry<ReportAction | OptimisticIOUReportAction>,
    moneyRequestReport: OnyxEntry<Report>,
    existingTransactionThreadReportID?: string,
): OptimisticChatReport {
    const participantAccountIDs = [...new Set([currentUserAccountID, Number(reportAction?.actorAccountID)])].filter(Boolean) as number[];
    const existingTransactionThreadReport = getReportOrDraftReport(existingTransactionThreadReportID);

    if (existingTransactionThreadReportID && existingTransactionThreadReport) {
        return {
            ...existingTransactionThreadReport,
            isOptimisticReport: true,
            parentReportActionID: reportAction?.reportActionID,
            parentReportID: moneyRequestReport?.reportID,
            reportName: getTransactionReportName(reportAction),
            policyID: moneyRequestReport?.policyID,
        };
    }

    return buildOptimisticChatReport(
        participantAccountIDs,
        getTransactionReportName(reportAction),
        undefined,
        moneyRequestReport?.policyID ?? '-1',
        CONST.POLICY.OWNER_ACCOUNT_ID_FAKE,
        false,
        '',
        undefined,
        undefined,
        CONST.REPORT.NOTIFICATION_PREFERENCE.HIDDEN,
        reportAction?.reportActionID,
        moneyRequestReport?.reportID,
        '',
        '',
        '',
        false,
    );
}

/**
 * Build optimistic expense entities:
 *
 * 1. CREATED action for the chatReport
 * 2. CREATED action for the iouReport
 * 3. IOU action for the iouReport linked to the transaction thread via `childReportID`
 * 4. Transaction Thread linked to the IOU action via `parentReportActionID`
 * 5. CREATED action for the Transaction Thread
 */
function buildOptimisticMoneyRequestEntities(
    iouReport: Report,
    type: ValueOf<typeof CONST.IOU.REPORT_ACTION_TYPE>,
    amount: number,
    currency: string,
    comment: string,
    payeeEmail: string,
    participants: Participant[],
    transactionID: string,
    paymentType?: PaymentMethodType,
    isSettlingUp = false,
    isSendMoneyFlow = false,
    receipt: Receipt = {},
    isOwnPolicyExpenseChat = false,
    isPersonalTrackingExpense?: boolean,
    existingTransactionThreadReportID?: string,
    linkedTrackedExpenseReportAction?: ReportAction,
): [OptimisticCreatedReportAction, OptimisticCreatedReportAction, OptimisticIOUReportAction, OptimisticChatReport, OptimisticCreatedReportAction | null] {
    const createdActionForChat = buildOptimisticCreatedReportAction(payeeEmail);

    // The `CREATED` action must be optimistically generated before the IOU action so that it won't appear after the IOU action in the chat.
    const iouActionCreationTime = DateUtils.getDBTime();
    const createdActionForIOUReport = buildOptimisticCreatedReportAction(payeeEmail, DateUtils.subtractMillisecondsFromDateTime(iouActionCreationTime, 1));

    const iouAction = buildOptimisticIOUReportAction(
        type,
        amount,
        currency,
        comment,
        participants,
        transactionID,
        paymentType,
        isPersonalTrackingExpense ? '0' : iouReport.reportID,
        isSettlingUp,
        isSendMoneyFlow,
        receipt,
        isOwnPolicyExpenseChat,
        iouActionCreationTime,
        linkedTrackedExpenseReportAction,
    );

    // Create optimistic transactionThread and the `CREATED` action for it, if existingTransactionThreadReportID is undefined
    const transactionThread = buildTransactionThread(iouAction, iouReport, existingTransactionThreadReportID);
    const createdActionForTransactionThread = existingTransactionThreadReportID ? null : buildOptimisticCreatedReportAction(payeeEmail);

    // The IOU action and the transactionThread are co-dependent as parent-child, so we need to link them together
    iouAction.childReportID = existingTransactionThreadReportID ?? transactionThread.reportID;

    return [createdActionForChat, createdActionForIOUReport, iouAction, transactionThread, createdActionForTransactionThread];
}

// Check if the report is empty, meaning it has no visible messages (i.e. only a "created" report action).
function isEmptyReport(report: OnyxEntry<Report>): boolean {
    if (!report) {
        return true;
    }
    const lastVisibleMessage = getLastVisibleMessage(report.reportID);
    return !report.lastMessageText && !report.lastMessageTranslationKey && !lastVisibleMessage.lastMessageText && !lastVisibleMessage.lastMessageTranslationKey;
}

function isUnread(report: OnyxEntry<Report>): boolean {
    if (!report) {
        return false;
    }

    if (isEmptyReport(report) && !isSelfDM(report)) {
        return false;
    }
    // lastVisibleActionCreated and lastReadTime are both datetime strings and can be compared directly
    const lastVisibleActionCreated = report.lastVisibleActionCreated ?? '';
    const lastReadTime = report.lastReadTime ?? '';
    const lastMentionedTime = report.lastMentionedTime ?? '';

    // If the user was mentioned and the comment got deleted the lastMentionedTime will be more recent than the lastVisibleActionCreated
    return lastReadTime < lastVisibleActionCreated || lastReadTime < lastMentionedTime;
}

function isIOUOwnedByCurrentUser(report: OnyxEntry<Report>, allReportsDict?: OnyxCollection<Report>): boolean {
    const allAvailableReports = allReportsDict ?? ReportConnection.getAllReports();
    if (!report || !allAvailableReports) {
        return false;
    }

    let reportToLook = report;
    if (report.iouReportID) {
        const iouReport = allAvailableReports[`${ONYXKEYS.COLLECTION.REPORT}${report.iouReportID}`];
        if (iouReport) {
            reportToLook = iouReport;
        }
    }

    return reportToLook.ownerAccountID === currentUserAccountID;
}

/**
 * Assuming the passed in report is a default room, lets us know whether we can see it or not, based on permissions and
 * the various subsets of users we've allowed to use default rooms.
 */
function canSeeDefaultRoom(report: OnyxEntry<Report>, policies: OnyxCollection<Policy>, betas: OnyxEntry<Beta[]>): boolean {
    // Include archived rooms
    if (isArchivedRoom(report, getReportNameValuePairs(report?.reportID))) {
        return true;
    }

    // Include default rooms for free plan policies (domain rooms aren't included in here because they do not belong to a policy)
    if (getPolicyType(report, policies) === CONST.POLICY.TYPE.FREE) {
        return true;
    }

    // If the room has an assigned guide, it can be seen.
    if (hasExpensifyGuidesEmails(Object.keys(report?.participants ?? {}).map(Number))) {
        return true;
    }

    // Include any admins and announce rooms, since only non partner-managed domain rooms are on the beta now.
    if (isAdminRoom(report) || isAnnounceRoom(report)) {
        return true;
    }

    // For all other cases, just check that the user belongs to the default rooms beta
    return Permissions.canUseDefaultRooms(betas ?? []);
}

function canAccessReport(report: OnyxEntry<Report>, policies: OnyxCollection<Policy>, betas: OnyxEntry<Beta[]>): boolean {
    // We hide default rooms (it's basically just domain rooms now) from people who aren't on the defaultRooms beta.
    if (isDefaultRoom(report) && !canSeeDefaultRoom(report, policies, betas)) {
        return false;
    }

    if (report?.errorFields?.notFound) {
        return false;
    }

    return true;
}

/**
 * Check if the report is the parent report of the currently viewed report or at least one child report has report action
 */
function shouldHideReport(report: OnyxEntry<Report>, currentReportId: string): boolean {
    const currentReport = getReportOrDraftReport(currentReportId);
    const parentReport = getParentReport(!isEmptyObject(currentReport) ? currentReport : undefined);
    const reportActions = allReportActions?.[`${ONYXKEYS.COLLECTION.REPORT_ACTIONS}${report?.reportID}`] ?? {};
    const isChildReportHasComment = Object.values(reportActions ?? {})?.some((reportAction) => (reportAction?.childVisibleActionCount ?? 0) > 0);
    return parentReport?.reportID !== report?.reportID && !isChildReportHasComment;
}

/**
 * Checks to see if a report's parentAction is an expense that contains a violation type of either violation or warning
 */
function doesTransactionThreadHaveViolations(
    report: OnyxInputOrEntry<Report>,
    transactionViolations: OnyxCollection<TransactionViolation[]>,
    parentReportAction: OnyxInputOrEntry<ReportAction>,
): boolean {
    if (!ReportActionsUtils.isMoneyRequestAction(parentReportAction)) {
        return false;
    }
    const {IOUTransactionID, IOUReportID} = ReportActionsUtils.getOriginalMessage(parentReportAction) ?? {};
    if (!IOUTransactionID || !IOUReportID) {
        return false;
    }
    if (!isCurrentUserSubmitter(IOUReportID)) {
        return false;
    }
    if (report?.stateNum !== CONST.REPORT.STATE_NUM.OPEN && report?.stateNum !== CONST.REPORT.STATE_NUM.SUBMITTED) {
        return false;
    }
    return TransactionUtils.hasViolation(IOUTransactionID, transactionViolations) || TransactionUtils.hasWarningTypeViolation(IOUTransactionID, transactionViolations);
}

/**
 * Checks if we should display violation - we display violations when the expense has violation and it is not settled
 */
function shouldDisplayTransactionThreadViolations(
    report: OnyxEntry<Report>,
    transactionViolations: OnyxCollection<TransactionViolation[]>,
    parentReportAction: OnyxEntry<ReportAction>,
): boolean {
    if (!ReportActionsUtils.isMoneyRequestAction(parentReportAction)) {
        return false;
    }
    const {IOUReportID} = ReportActionsUtils.getOriginalMessage(parentReportAction) ?? {};
    if (isSettled(IOUReportID)) {
        return false;
    }
    return doesTransactionThreadHaveViolations(report, transactionViolations, parentReportAction);
}

/**
 * Checks to see if a report contains a violation
 */
function hasViolations(reportID: string, transactionViolations: OnyxCollection<TransactionViolation[]>): boolean {
    const transactions = TransactionUtils.getAllReportTransactions(reportID);
    return transactions.some((transaction) => TransactionUtils.hasViolation(transaction.transactionID, transactionViolations));
}

/**
 * Checks to see if a report contains a violation of type `warning`
 */
function hasWarningTypeViolations(reportID: string, transactionViolations: OnyxCollection<TransactionViolation[]>): boolean {
    const transactions = TransactionUtils.getAllReportTransactions(reportID);
    return transactions.some((transaction) => TransactionUtils.hasWarningTypeViolation(transaction.transactionID, transactionViolations));
}

/**
 * Takes several pieces of data from Onyx and evaluates if a report should be shown in the option list (either when searching
 * for reports or the reports shown in the LHN).
 *
 * This logic is very specific and the order of the logic is very important. It should fail quickly in most cases and also
 * filter out the majority of reports before filtering out very specific minority of reports.
 */
function shouldReportBeInOptionList({
    report,
    currentReportId,
    isInFocusMode,
    betas,
    policies,
    excludeEmptyChats,
    doesReportHaveViolations,
    includeSelfDM = false,
    login,
    includeDomainEmail = false,
}: {
    report: OnyxEntry<Report>;
    currentReportId: string;
    isInFocusMode: boolean;
    betas: OnyxEntry<Beta[]>;
    policies: OnyxCollection<Policy>;
    excludeEmptyChats: boolean;
    doesReportHaveViolations: boolean;
    includeSelfDM?: boolean;
    login?: string;
    includeDomainEmail?: boolean;
}) {
    const isInDefaultMode = !isInFocusMode;
    // Exclude reports that have no data because there wouldn't be anything to show in the option item.
    // This can happen if data is currently loading from the server or a report is in various stages of being created.
    // This can also happen for anyone accessing a public room or archived room for which they don't have access to the underlying policy.
    // Optionally exclude reports that do not belong to currently active workspace

    const parentReportAction = ReportActionsUtils.getParentReportAction(report);

    if (
        !report?.reportID ||
        !report?.type ||
        report?.reportName === undefined ||
        // eslint-disable-next-line @typescript-eslint/prefer-nullish-coalescing
        report?.isHidden ||
        (!report?.participants &&
            // We omit sending back participants for chat rooms when searching for reports since they aren't needed to display the results and can get very large.
            // So we allow showing rooms with no participants–in any other circumstances we should never have these reports with no participants in Onyx.
            !isChatRoom(report) &&
            !isChatThread(report) &&
            !isArchivedRoom(report, getReportNameValuePairs(report?.reportID)) &&
            !isMoneyRequestReport(report) &&
            !isTaskReport(report) &&
            !isSelfDM(report) &&
            !isSystemChat(report) &&
            !isGroupChat(report))
    ) {
        return false;
    }

    if (report?.participants?.[CONST.ACCOUNT_ID.NOTIFICATIONS] && (!currentUserAccountID || !AccountUtils.isAccountIDOddNumber(currentUserAccountID))) {
        return false;
    }

    if (!canAccessReport(report, policies, betas)) {
        return false;
    }

    // If this is a transaction thread associated with a report that only has one transaction, omit it
    if (isOneTransactionThread(report.reportID, report.parentReportID ?? '-1', parentReportAction)) {
        return false;
    }

    if (report?.type === CONST.REPORT.TYPE.PAYCHECK || report?.type === CONST.REPORT.TYPE.BILL) {
        return false;
    }

    // Include the currently viewed report. If we excluded the currently viewed report, then there
    // would be no way to highlight it in the options list and it would be confusing to users because they lose
    // a sense of context.
    if (report.reportID === currentReportId) {
        return true;
    }

    // Retrieve the draft comment for the report and convert it to a boolean
    const hasDraftComment = hasValidDraftComment(report.reportID);

    // Include reports that are relevant to the user in any view mode. Criteria include having a draft or having a GBR showing.
    // eslint-disable-next-line @typescript-eslint/prefer-nullish-coalescing
    if (hasDraftComment || requiresAttentionFromCurrentUser(report)) {
        return true;
    }

    const isEmptyChat = isEmptyReport(report);
    const canHideReport = shouldHideReport(report, currentReportId);

    // Include reports if they are pinned
    if (report.isPinned) {
        return true;
    }

    const reportIsSettled = report.statusNum === CONST.REPORT.STATUS_NUM.REIMBURSED;

    // Always show IOU reports with violations unless they are reimbursed
    if (isExpenseRequest(report) && doesReportHaveViolations && !reportIsSettled) {
        return true;
    }

    // Hide only chat threads that haven't been commented on (other threads are actionable)
    if (isChatThread(report) && canHideReport && isEmptyChat) {
        return false;
    }

    // Include reports that have errors from trying to add a workspace
    // If we excluded it, then the red-brock-road pattern wouldn't work for the user to resolve the error
    if (report.errorFields?.addWorkspaceRoom) {
        return true;
    }

    // All unread chats (even archived ones) in GSD mode will be shown. This is because GSD mode is specifically for focusing the user on the most relevant chats, primarily, the unread ones
    if (isInFocusMode) {
        return isUnread(report) && report.notificationPreference !== CONST.REPORT.NOTIFICATION_PREFERENCE.MUTE;
    }

    // Archived reports should always be shown when in default (most recent) mode. This is because you should still be able to access and search for the chats to find them.
    if (isInDefaultMode && isArchivedRoom(report, getReportNameValuePairs(report?.reportID))) {
        return true;
    }

    // Hide chats between two users that haven't been commented on from the LNH
    if (excludeEmptyChats && isEmptyChat && isChatReport(report) && !isChatRoom(report) && !isPolicyExpenseChat(report) && !isSystemChat(report) && !isGroupChat(report) && canHideReport) {
        return false;
    }

    if (isSelfDM(report)) {
        return includeSelfDM;
    }

    if (Str.isDomainEmail(login ?? '') && !includeDomainEmail) {
        return false;
    }

    // Hide chat threads where the parent message is pending removal
    if (
        !isEmptyObject(parentReportAction) &&
        ReportActionsUtils.isPendingRemove(parentReportAction) &&
        ReportActionsUtils.isThreadParentMessage(parentReportAction, report?.reportID ?? '')
    ) {
        return false;
    }

    return true;
}

/**
 * Returns the system report from the list of reports.
 */
function getSystemChat(): OnyxEntry<Report> {
    const allReports = ReportConnection.getAllReports();
    if (!allReports) {
        return undefined;
    }

    return Object.values(allReports ?? {}).find((report) => report?.chatType === CONST.REPORT.CHAT_TYPE.SYSTEM);
}

/**
 * Attempts to find a report in onyx with the provided list of participants. Does not include threads, task, expense, room, and policy expense chat.
 */
function getChatByParticipants(newParticipantList: number[], reports: OnyxCollection<Report> = ReportConnection.getAllReports(), shouldIncludeGroupChats = false): OnyxEntry<Report> {
    const sortedNewParticipantList = newParticipantList.sort();
    return Object.values(reports ?? {}).find((report) => {
        const participantAccountIDs = Object.keys(report?.participants ?? {});

        // If the report has been deleted, or there are no participants (like an empty #admins room) then skip it
        if (
            participantAccountIDs.length === 0 ||
            isChatThread(report) ||
            isTaskReport(report) ||
            isMoneyRequestReport(report) ||
            isChatRoom(report) ||
            isPolicyExpenseChat(report) ||
            (isGroupChat(report) && !shouldIncludeGroupChats)
        ) {
            return false;
        }

        const sortedParticipantsAccountIDs = participantAccountIDs.map(Number).sort();

        // Only return the chat if it has all the participants
        return lodashIsEqual(sortedNewParticipantList, sortedParticipantsAccountIDs);
    });
}

/**
 * Attempts to find an invoice chat report in onyx with the provided policyID and receiverID.
 */
function getInvoiceChatByParticipants(policyID: string, receiverID: string | number, reports: OnyxCollection<Report> = ReportConnection.getAllReports()): OnyxEntry<Report> {
    return Object.values(reports ?? {}).find((report) => {
        if (!report || !isInvoiceRoom(report)) {
            return false;
        }

        const isSameReceiver =
            report.invoiceReceiver &&
            (('accountID' in report.invoiceReceiver && report.invoiceReceiver.accountID === receiverID) ||
                ('policyID' in report.invoiceReceiver && report.invoiceReceiver.policyID === receiverID));

        return report.policyID === policyID && isSameReceiver;
    });
}

/**
 * Attempts to find a policy expense report in onyx that is owned by ownerAccountID in a given policy
 */
function getPolicyExpenseChat(ownerAccountID: number, policyID: string): OnyxEntry<Report> {
    return Object.values(ReportConnection.getAllReports() ?? {}).find((report: OnyxEntry<Report>) => {
        // If the report has been deleted, then skip it
        if (!report) {
            return false;
        }

        return report.policyID === policyID && isPolicyExpenseChat(report) && report.ownerAccountID === ownerAccountID;
    });
}

function getAllPolicyReports(policyID: string): Array<OnyxEntry<Report>> {
    return Object.values(ReportConnection.getAllReports() ?? {}).filter((report) => report?.policyID === policyID);
}

/**
 * Returns true if Chronos is one of the chat participants (1:1)
 */
function chatIncludesChronos(report: OnyxInputOrEntry<Report>): boolean {
    const participantAccountIDs = Object.keys(report?.participants ?? {}).map(Number);
    return participantAccountIDs.includes(CONST.ACCOUNT_ID.CHRONOS);
}

function chatIncludesChronosWithID(reportID?: string): boolean {
    // eslint-disable-next-line @typescript-eslint/prefer-nullish-coalescing
    const report = ReportConnection.getAllReports()?.[`${ONYXKEYS.COLLECTION.REPORT}${reportID || -1}`];
    return chatIncludesChronos(report);
}

/**
 * Can only flag if:
 *
 * - It was written by someone else and isn't a whisper
 * - It's a welcome message whisper
 * - It's an ADD_COMMENT that is not an attachment
 */
function canFlagReportAction(reportAction: OnyxInputOrEntry<ReportAction>, reportID: string | undefined): boolean {
    let report = getReportOrDraftReport(reportID);

    // If the childReportID exists in reportAction and is equal to the reportID,
    // the report action being evaluated is the parent report action in a thread, and we should get the parent report to evaluate instead.
    if (reportAction?.childReportID?.toString() === reportID?.toString()) {
        report = getReportOrDraftReport(report?.parentReportID);
    }
    const isCurrentUserAction = reportAction?.actorAccountID === currentUserAccountID;
    if (ReportActionsUtils.isWhisperAction(reportAction)) {
        // Allow flagging whispers that are sent by other users
        if (!isCurrentUserAction && reportAction?.actorAccountID !== CONST.ACCOUNT_ID.CONCIERGE) {
            return true;
        }

        // Disallow flagging the rest of whisper as they are sent by us
        return false;
    }

    return !!(
        !isCurrentUserAction &&
        reportAction?.actionName === CONST.REPORT.ACTIONS.TYPE.ADD_COMMENT &&
        !ReportActionsUtils.isDeletedAction(reportAction) &&
        !ReportActionsUtils.isCreatedTaskReportAction(reportAction) &&
        !isEmptyObject(report) &&
        report &&
        isAllowedToComment(report)
    );
}

/**
 * Whether flag comment page should show
 */
function shouldShowFlagComment(reportAction: OnyxInputOrEntry<ReportAction>, report: OnyxInputOrEntry<Report>): boolean {
    return (
        canFlagReportAction(reportAction, report?.reportID) &&
        !isArchivedRoom(report, getReportNameValuePairs(report?.reportID)) &&
        !chatIncludesChronos(report) &&
        !isConciergeChatReport(report) &&
        reportAction?.actorAccountID !== CONST.ACCOUNT_ID.CONCIERGE
    );
}

/**
 * @param sortedAndFilteredReportActions - reportActions for the report, sorted newest to oldest, and filtered for only those that should be visible
 */
function getNewMarkerReportActionID(report: OnyxEntry<Report>, sortedAndFilteredReportActions: ReportAction[]): string {
    if (!isUnread(report)) {
        return '';
    }

    const newMarkerIndex = lodashFindLastIndex(sortedAndFilteredReportActions, (reportAction) => (reportAction.created ?? '') > (report?.lastReadTime ?? ''));

    return 'reportActionID' in sortedAndFilteredReportActions[newMarkerIndex] ? sortedAndFilteredReportActions[newMarkerIndex].reportActionID : '';
}

/**
 * Performs the markdown conversion, and replaces code points > 127 with C escape sequences
 * Used for compatibility with the backend auth validator for AddComment, and to account for MD in comments
 * @returns The comment's total length as seen from the backend
 */
function getCommentLength(textComment: string, parsingDetails?: ParsingDetails): number {
    return getParsedComment(textComment, parsingDetails)
        .replace(/[^ -~]/g, '\\u????')
        .trim().length;
}

function getRouteFromLink(url: string | null): string {
    if (!url) {
        return '';
    }

    // Get the reportID from URL
    let route = url;
    const localWebAndroidRegEx = /^(https:\/\/([0-9]{1,3})\.([0-9]{1,3})\.([0-9]{1,3})\.([0-9]{1,3}))/;
    linkingConfig.prefixes.forEach((prefix) => {
        if (route.startsWith(prefix)) {
            route = route.replace(prefix, '');
        } else if (localWebAndroidRegEx.test(route)) {
            route = route.replace(localWebAndroidRegEx, '');
        } else {
            return;
        }

        // Remove the port if it's a localhost URL
        if (/^:\d+/.test(route)) {
            route = route.replace(/:\d+/, '');
        }

        // Remove the leading slash if exists
        if (route.startsWith('/')) {
            route = route.replace('/', '');
        }
    });
    return route;
}

function parseReportRouteParams(route: string): ReportRouteParams {
    let parsingRoute = route;
    if (parsingRoute.at(0) === '/') {
        // remove the first slash
        parsingRoute = parsingRoute.slice(1);
    }

    if (!parsingRoute.startsWith(Url.addTrailingForwardSlash(ROUTES.REPORT))) {
        return {reportID: '', isSubReportPageRoute: false};
    }

    const pathSegments = parsingRoute.split('/');

    const reportIDSegment = pathSegments[1];
    const hasRouteReportActionID = !Number.isNaN(Number(reportIDSegment));

    // Check for "undefined" or any other unwanted string values
    if (!reportIDSegment || reportIDSegment === 'undefined') {
        return {reportID: '', isSubReportPageRoute: false};
    }

    return {
        reportID: reportIDSegment,
        isSubReportPageRoute: pathSegments.length > 2 && !hasRouteReportActionID,
    };
}

function getReportIDFromLink(url: string | null): string {
    const route = getRouteFromLink(url);
    const {reportID, isSubReportPageRoute} = parseReportRouteParams(route);
    if (isSubReportPageRoute) {
        // We allow the Sub-Report deep link routes (settings, details, etc.) to be handled by their respective component pages
        return '';
    }
    return reportID;
}

/**
 * Check if the chat report is linked to an iou that is waiting for the current user to add a credit bank account.
 */
function hasIOUWaitingOnCurrentUserBankAccount(chatReport: OnyxInputOrEntry<Report>): boolean {
    if (chatReport?.iouReportID) {
        const iouReport = ReportConnection.getAllReports()?.[`${ONYXKEYS.COLLECTION.REPORT}${chatReport?.iouReportID}`];
        if (iouReport?.isWaitingOnBankAccount && iouReport?.ownerAccountID === currentUserAccountID) {
            return true;
        }
    }

    return false;
}

/**
 * Users can submit an expense:
 * - in policy expense chats only if they are in a role of a member in the chat (in other words, if it's their policy expense chat)
 * - in an open or submitted expense report tied to a policy expense chat the user owns
 *     - employee can submit expenses in a submitted expense report only if the policy has Instant Submit settings turned on
 * - in an IOU report, which is not settled yet
 * - in a 1:1 DM chat
 */
function canRequestMoney(report: OnyxEntry<Report>, policy: OnyxEntry<Policy>, otherParticipants: number[]): boolean {
    // User cannot submit expenses in a chat thread, task report or in a chat room
    if (isChatThread(report) || isTaskReport(report) || isChatRoom(report) || isSelfDM(report) || isGroupChat(report)) {
        return false;
    }

    // Users can only submit expenses in DMs if they are a 1:1 DM
    if (isDM(report)) {
        return otherParticipants.length === 1;
    }

    // Prevent requesting money if pending IOU report waiting for their bank account already exists
    if (hasIOUWaitingOnCurrentUserBankAccount(report)) {
        return false;
    }

    let isOwnPolicyExpenseChat = report?.isOwnPolicyExpenseChat ?? false;
    if (isExpenseReport(report) && getParentReport(report)) {
        isOwnPolicyExpenseChat = !!getParentReport(report)?.isOwnPolicyExpenseChat;
    }

    // In case there are no other participants than the current user and it's not user's own policy expense chat, they can't submit expenses from such report
    if (otherParticipants.length === 0 && !isOwnPolicyExpenseChat) {
        return false;
    }

    // User can submit expenses in any IOU report, unless paid, but the user can only submit expenses in an expense report
    // which is tied to their workspace chat.
    if (isMoneyRequestReport(report)) {
        const canAddTransactions = canAddOrDeleteTransactions(report);
        return isReportInGroupPolicy(report) ? isOwnPolicyExpenseChat && canAddTransactions : canAddTransactions;
    }

    // In the case of policy expense chat, users can only submit expenses from their own policy expense chat
    return !isPolicyExpenseChat(report) || isOwnPolicyExpenseChat;
}

function isGroupChatAdmin(report: OnyxEntry<Report>, accountID: number) {
    if (!report?.participants) {
        return false;
    }

    const reportParticipants = report.participants ?? {};
    const participant = reportParticipants[accountID];
    return participant?.role === CONST.REPORT.ROLE.ADMIN;
}

/**
 * Helper method to define what expense options we want to show for particular method.
 * There are 4 expense options: Submit, Split, Pay and Track expense:
 * - Submit option should show for:
 *     - DMs
 *     - own policy expense chats
 *     - open and processing expense reports tied to own policy expense chat
 *     - unsettled IOU reports
 * - Pay option should show for:
 *     - DMs
 * - Split options should show for:
 *     - DMs
 *     - chat/policy rooms with more than 1 participant
 *     - groups chats with 2 and more participants
 *     - corporate workspace chats
 * - Track expense option should show for:
 *    - Self DMs
 *    - own policy expense chats
 *    - open and processing expense reports tied to own policy expense chat
 * - Send invoice option should show for:
 *    - invoice rooms if the user is an admin of the sender workspace
 * None of the options should show in chat threads or if there is some special Expensify account
 * as a participant of the report.
 */
function getMoneyRequestOptions(report: OnyxEntry<Report>, policy: OnyxEntry<Policy>, reportParticipants: number[], filterDeprecatedTypes = false): IOUType[] {
    // In any thread or task report, we do not allow any new expenses yet
    if (isChatThread(report) || isTaskReport(report) || isInvoiceReport(report) || isSystemChat(report)) {
        return [];
    }

    if (isInvoiceRoom(report)) {
        if (isPolicyAdmin(report?.policyID ?? '-1', allPolicies)) {
            return [CONST.IOU.TYPE.INVOICE];
        }
        return [];
    }

    // We don't allow IOU actions if an Expensify account is a participant of the report, unless the policy that the report is on is owned by an Expensify account
    const doParticipantsIncludeExpensifyAccounts = lodashIntersection(reportParticipants, CONST.EXPENSIFY_ACCOUNT_IDS).length > 0;
    const isPolicyOwnedByExpensifyAccounts = report?.policyID ? CONST.EXPENSIFY_ACCOUNT_IDS.includes(getPolicy(report?.policyID ?? '-1')?.ownerAccountID ?? -1) : false;
    if (doParticipantsIncludeExpensifyAccounts && !isPolicyOwnedByExpensifyAccounts) {
        return [];
    }

    const otherParticipants = reportParticipants.filter((accountID) => currentUserPersonalDetails?.accountID !== accountID);
    const hasSingleParticipantInReport = otherParticipants.length === 1;
    let options: IOUType[] = [];

    if (isSelfDM(report)) {
        options = [CONST.IOU.TYPE.TRACK];
    }

    // User created policy rooms and default rooms like #admins or #announce will always have the Split Expense option
    // unless there are no other participants at all (e.g. #admins room for a policy with only 1 admin)
    // DM chats will have the Split Expense option.
    // Your own workspace chats will have the split expense option.
    if (
        (isChatRoom(report) && !isAnnounceRoom(report) && otherParticipants.length > 0) ||
        (isDM(report) && otherParticipants.length > 0) ||
        (isGroupChat(report) && otherParticipants.length > 0) ||
        (isPolicyExpenseChat(report) && report?.isOwnPolicyExpenseChat)
    ) {
        options = [CONST.IOU.TYPE.SPLIT];
    }

    if (canRequestMoney(report, policy, otherParticipants)) {
        options = [...options, CONST.IOU.TYPE.SUBMIT];
        if (!filterDeprecatedTypes) {
            options = [...options, CONST.IOU.TYPE.REQUEST];
        }

        // If the user can request money from the workspace report, they can also track expenses
        if (isPolicyExpenseChat(report) || isExpenseReport(report)) {
            options = [...options, CONST.IOU.TYPE.TRACK];
        }
    }

    // Pay someone option should be visible only in 1:1 DMs
    if (isDM(report) && hasSingleParticipantInReport) {
        options = [...options, CONST.IOU.TYPE.PAY];
        if (!filterDeprecatedTypes) {
            options = [...options, CONST.IOU.TYPE.SEND];
        }
    }

    return options;
}

/**
 * This is a temporary function to help with the smooth transition with the oldDot.
 * This function will be removed once the transition occurs in oldDot to new links.
 */
// eslint-disable-next-line @typescript-eslint/naming-convention
function temporary_getMoneyRequestOptions(
    report: OnyxEntry<Report>,
    policy: OnyxEntry<Policy>,
    reportParticipants: number[],
): Array<Exclude<IOUType, typeof CONST.IOU.TYPE.REQUEST | typeof CONST.IOU.TYPE.SEND>> {
    return getMoneyRequestOptions(report, policy, reportParticipants, true) as Array<Exclude<IOUType, typeof CONST.IOU.TYPE.REQUEST | typeof CONST.IOU.TYPE.SEND>>;
}

/**
 * Invoice sender, invoice receiver and auto-invited admins cannot leave
 */
function canLeaveInvoiceRoom(report: OnyxEntry<Report>): boolean {
    if (!report || !report?.invoiceReceiver) {
        return false;
    }

    if (report?.statusNum === CONST.REPORT.STATUS_NUM.CLOSED) {
        return false;
    }

    const isSenderPolicyAdmin = getPolicy(report.policyID)?.role === CONST.POLICY.ROLE.ADMIN;

    if (isSenderPolicyAdmin) {
        return false;
    }

    if (report.invoiceReceiver.type === CONST.REPORT.INVOICE_RECEIVER_TYPE.INDIVIDUAL) {
        return report?.invoiceReceiver?.accountID !== currentUserAccountID;
    }

    const isReceiverPolicyAdmin = getPolicy(report.invoiceReceiver.policyID)?.role === CONST.POLICY.ROLE.ADMIN;

    if (isReceiverPolicyAdmin) {
        return false;
    }

    return true;
}

/**
 * Allows a user to leave a policy room according to the following conditions of the visibility or chatType rNVP:
 * `public` - Anyone can leave (because anybody can join)
 * `public_announce` - Only non-policy members can leave (it's auto-shared with policy members)
 * `policy_admins` - Nobody can leave (it's auto-shared with all policy admins)
 * `policy_announce` - Nobody can leave (it's auto-shared with all policy members)
 * `policyExpenseChat` - Nobody can leave (it's auto-shared with all policy members)
 * `policy` - Anyone can leave (though only policy members can join)
 * `domain` - Nobody can leave (it's auto-shared with domain members)
 * `dm` - Nobody can leave (it's auto-shared with users)
 * `private` - Anybody can leave (though you can only be invited to join)
 * `invoice` - Invoice sender, invoice receiver and auto-invited admins cannot leave
 */
function canLeaveRoom(report: OnyxEntry<Report>, isPolicyEmployee: boolean): boolean {
    if (isInvoiceRoom(report)) {
        if (isArchivedRoom(report, getReportNameValuePairs(report?.reportID))) {
            return false;
        }

        const invoiceReport = getReportOrDraftReport(report?.iouReportID ?? '-1');

        if (invoiceReport?.ownerAccountID === currentUserAccountID) {
            return false;
        }

        if (invoiceReport?.managerID === currentUserAccountID) {
            return false;
        }

        const isSenderPolicyAdmin = getPolicy(report?.policyID)?.role === CONST.POLICY.ROLE.ADMIN;

        if (isSenderPolicyAdmin) {
            return false;
        }

        const isReceiverPolicyAdmin =
            report?.invoiceReceiver?.type === CONST.REPORT.INVOICE_RECEIVER_TYPE.BUSINESS ? getPolicy(report?.invoiceReceiver?.policyID)?.role === CONST.POLICY.ROLE.ADMIN : false;

        if (isReceiverPolicyAdmin) {
            return false;
        }

        return true;
    }

    if (!report?.visibility) {
        if (
            report?.chatType === CONST.REPORT.CHAT_TYPE.POLICY_ADMINS ||
            report?.chatType === CONST.REPORT.CHAT_TYPE.POLICY_ANNOUNCE ||
            report?.chatType === CONST.REPORT.CHAT_TYPE.POLICY_EXPENSE_CHAT ||
            report?.chatType === CONST.REPORT.CHAT_TYPE.DOMAIN_ALL ||
            report?.chatType === CONST.REPORT.CHAT_TYPE.SELF_DM ||
            !report?.chatType
        ) {
            // DM chats don't have a chatType
            return false;
        }
    } else if (isPublicAnnounceRoom(report) && isPolicyEmployee) {
        return false;
    }
    return true;
}

function isCurrentUserTheOnlyParticipant(participantAccountIDs?: number[]): boolean {
    return !!(participantAccountIDs?.length === 1 && participantAccountIDs?.[0] === currentUserAccountID);
}

/**
 * Returns display names for those that can see the whisper.
 * However, it returns "you" if the current user is the only one who can see it besides the person that sent it.
 */
function getWhisperDisplayNames(participantAccountIDs?: number[]): string | undefined {
    const isWhisperOnlyVisibleToCurrentUser = isCurrentUserTheOnlyParticipant(participantAccountIDs);

    // When the current user is the only participant, the display name needs to be "you" because that's the only person reading it
    if (isWhisperOnlyVisibleToCurrentUser) {
        return Localize.translateLocal('common.youAfterPreposition');
    }

    return participantAccountIDs?.map((accountID) => getDisplayNameForParticipant(accountID, !isWhisperOnlyVisibleToCurrentUser)).join(', ');
}

/**
 * Show subscript on workspace chats / threads and expense requests
 */
function shouldReportShowSubscript(report: OnyxEntry<Report>): boolean {
    if (isArchivedRoom(report, getReportNameValuePairs(report?.reportID)) && !isWorkspaceThread(report)) {
        return false;
    }

    if (isPolicyExpenseChat(report) && !isChatThread(report) && !isTaskReport(report) && !report?.isOwnPolicyExpenseChat) {
        return true;
    }

    if (isPolicyExpenseChat(report) && !isThread(report) && !isTaskReport(report)) {
        return true;
    }

    if (isExpenseRequest(report)) {
        return true;
    }

    if (isExpenseReport(report) && isOneTransactionReport(report?.reportID ?? '-1')) {
        return true;
    }

    if (isWorkspaceTaskReport(report)) {
        return true;
    }

    if (isWorkspaceThread(report)) {
        return true;
    }

    if (isInvoiceRoom(report)) {
        return true;
    }

    return false;
}

/**
 * Return true if reports data exists
 */
function isReportDataReady(): boolean {
    const allReports = ReportConnection.getAllReports();
    return !isEmptyObject(allReports) && Object.keys(allReports ?? {}).some((key) => allReports?.[key]?.reportID);
}

/**
 * Return true if reportID from path is valid
 */
function isValidReportIDFromPath(reportIDFromPath: string): boolean {
    return !['', 'null', '0', '-1'].includes(reportIDFromPath);
}

/**
 * Return the errors we have when creating a chat or a workspace room
 */
function getAddWorkspaceRoomOrChatReportErrors(report: OnyxEntry<Report>): Errors | null | undefined {
    // We are either adding a workspace room, or we're creating a chat, it isn't possible for both of these to have errors for the same report at the same time, so
    // simply looking up the first truthy value will get the relevant property if it's set.
    return report?.errorFields?.addWorkspaceRoom ?? report?.errorFields?.createChat;
}

/**
 * Return true if the expense report is marked for deletion.
 */
function isMoneyRequestReportPendingDeletion(reportOrID: OnyxEntry<Report> | string): boolean {
    const report = typeof reportOrID === 'string' ? ReportConnection.getAllReports()?.[`${ONYXKEYS.COLLECTION.REPORT}${reportOrID}`] : reportOrID;
    if (!isMoneyRequestReport(report)) {
        return false;
    }

    const parentReportAction = ReportActionsUtils.getReportAction(report?.parentReportID ?? '-1', report?.parentReportActionID ?? '-1');
    return parentReportAction?.pendingAction === CONST.RED_BRICK_ROAD_PENDING_ACTION.DELETE;
}

function canUserPerformWriteAction(report: OnyxEntry<Report>, reportNameValuePairs?: OnyxEntry<ReportNameValuePairs>) {
    const reportErrors = getAddWorkspaceRoomOrChatReportErrors(report);

    // If the expense report is marked for deletion, let us prevent any further write action.
    if (isMoneyRequestReportPendingDeletion(report)) {
        return false;
    }

    return !isArchivedRoom(report, reportNameValuePairs) && isEmptyObject(reportErrors) && report && isAllowedToComment(report) && !isAnonymousUser && canWriteInReport(report);
}

/**
 * Returns ID of the original report from which the given reportAction is first created.
 */
function getOriginalReportID(reportID: string, reportAction: OnyxInputOrEntry<ReportAction>): string | undefined {
    const reportActions = allReportActions?.[`${ONYXKEYS.COLLECTION.REPORT_ACTIONS}${reportID}`];
    const currentReportAction = reportActions?.[reportAction?.reportActionID ?? '-1'] ?? null;
    const transactionThreadReportID = ReportActionsUtils.getOneTransactionThreadReportID(reportID, reportActions ?? ([] as ReportAction[]));
    if (Object.keys(currentReportAction ?? {}).length === 0) {
        return isThreadFirstChat(reportAction, reportID)
            ? ReportConnection.getAllReports()?.[`${ONYXKEYS.COLLECTION.REPORT}${reportID}`]?.parentReportID
            : transactionThreadReportID ?? reportID;
    }
    return reportID;
}

/**
 * Return the pendingAction and the errors resulting from either
 *
 * - creating a workspace room
 * - starting a chat
 * - paying the expense
 *
 * while being offline
 */
function getReportOfflinePendingActionAndErrors(report: OnyxEntry<Report>): ReportOfflinePendingActionAndErrors {
    // It shouldn't be possible for all of these actions to be pending (or to have errors) for the same report at the same time, so just take the first that exists
    const reportPendingAction = report?.pendingFields?.addWorkspaceRoom ?? report?.pendingFields?.createChat ?? report?.pendingFields?.reimbursed;

    const reportErrors = getAddWorkspaceRoomOrChatReportErrors(report);
    return {reportPendingAction, reportErrors};
}

/**
 * Check if the report can create the expense with type is iouType
 */
function canCreateRequest(report: OnyxEntry<Report>, policy: OnyxEntry<Policy>, iouType: ValueOf<typeof CONST.IOU.TYPE>): boolean {
    const participantAccountIDs = Object.keys(report?.participants ?? {}).map(Number);
    if (!canUserPerformWriteAction(report)) {
        return false;
    }
    return getMoneyRequestOptions(report, policy, participantAccountIDs).includes(iouType);
}

function getWorkspaceChats(policyID: string, accountIDs: number[]): Array<OnyxEntry<Report>> {
    const allReports = ReportConnection.getAllReports();
    return Object.values(allReports ?? {}).filter((report) => isPolicyExpenseChat(report) && (report?.policyID ?? '-1') === policyID && accountIDs.includes(report?.ownerAccountID ?? -1));
}

/**
 * Gets all reports that relate to the policy
 *
 * @param policyID - the workspace ID to get all associated reports
 */
function getAllWorkspaceReports(policyID: string): Array<OnyxEntry<Report>> {
    const allReports = ReportConnection.getAllReports();
    return Object.values(allReports ?? {}).filter((report) => (report?.policyID ?? '-1') === policyID);
}

/**
 * @param policy - the workspace the report is on, null if the user isn't a member of the workspace
 */
function shouldDisableRename(report: OnyxEntry<Report>): boolean {
    if (
        isDefaultRoom(report) ||
        isArchivedRoom(report, getReportNameValuePairs(report?.reportID)) ||
        isPublicRoom(report) ||
        isThread(report) ||
        isMoneyRequest(report) ||
        isMoneyRequestReport(report) ||
        isPolicyExpenseChat(report) ||
        isInvoiceRoom(report) ||
        isInvoiceReport(report) ||
        isSystemChat(report)
    ) {
        return true;
    }

    if (isGroupChat(report)) {
        return false;
    }

    if (isDeprecatedGroupDM(report) || isTaskReport(report)) {
        return true;
    }

    return false;
}

/**
 * @param policy - the workspace the report is on, null if the user isn't a member of the workspace
 */
function canEditWriteCapability(report: OnyxEntry<Report>, policy: OnyxEntry<Policy>): boolean {
    return PolicyUtils.isPolicyAdmin(policy) && !isAdminRoom(report) && !isArchivedRoom(report, getReportNameValuePairs(report?.reportID)) && !isThread(report) && !isInvoiceRoom(report);
}

/**
 * @param policy - the workspace the report is on, null if the user isn't a member of the workspace
 */
function canEditRoomVisibility(report: OnyxEntry<Report>, policy: OnyxEntry<Policy>): boolean {
    return PolicyUtils.isPolicyAdmin(policy) && !isArchivedRoom(report, getReportNameValuePairs(report?.reportID));
}

/**
 * Returns the onyx data needed for the task assignee chat
 */
function getTaskAssigneeChatOnyxData(
    accountID: number,
    assigneeAccountID: number,
    taskReportID: string,
    assigneeChatReportID: string,
    parentReportID: string,
    title: string,
    assigneeChatReport: OnyxEntry<Report>,
): OnyxDataTaskAssigneeChat {
    // Set if we need to add a comment to the assignee chat notifying them that they have been assigned a task
    let optimisticAssigneeAddComment: OptimisticReportAction | undefined;
    // Set if this is a new chat that needs to be created for the assignee
    let optimisticChatCreatedReportAction: OptimisticCreatedReportAction | undefined;
    const currentTime = DateUtils.getDBTime();
    const optimisticData: OnyxUpdate[] = [];
    const successData: OnyxUpdate[] = [];
    const failureData: OnyxUpdate[] = [];

    // You're able to assign a task to someone you haven't chatted with before - so we need to optimistically create the chat and the chat reportActions
    // Only add the assignee chat report to onyx if we haven't already set it optimistically
    if (assigneeChatReport?.isOptimisticReport && assigneeChatReport.pendingFields?.createChat !== CONST.RED_BRICK_ROAD_PENDING_ACTION.ADD) {
        optimisticChatCreatedReportAction = buildOptimisticCreatedReportAction(assigneeChatReportID);
        optimisticData.push(
            {
                onyxMethod: Onyx.METHOD.MERGE,
                key: `${ONYXKEYS.COLLECTION.REPORT}${assigneeChatReportID}`,
                value: {
                    pendingFields: {
                        createChat: CONST.RED_BRICK_ROAD_PENDING_ACTION.ADD,
                    },
                    isHidden: false,
                },
            },
            {
                onyxMethod: Onyx.METHOD.MERGE,
                key: `${ONYXKEYS.COLLECTION.REPORT_ACTIONS}${assigneeChatReportID}`,
                value: {[optimisticChatCreatedReportAction.reportActionID]: optimisticChatCreatedReportAction as Partial<ReportAction>},
            },
        );

        successData.push({
            onyxMethod: Onyx.METHOD.MERGE,
            key: `${ONYXKEYS.COLLECTION.REPORT}${assigneeChatReportID}`,
            value: {
                pendingFields: {
                    createChat: null,
                },
                isOptimisticReport: false,
                // BE will send a different participant. We clear the optimistic one to avoid duplicated entries
                participants: {[assigneeAccountID]: null},
            },
        });

        failureData.push(
            {
                onyxMethod: Onyx.METHOD.SET,
                key: `${ONYXKEYS.COLLECTION.REPORT}${assigneeChatReportID}`,
                value: null,
            },
            {
                onyxMethod: Onyx.METHOD.MERGE,
                key: `${ONYXKEYS.COLLECTION.REPORT_ACTIONS}${assigneeChatReportID}`,
                value: {[optimisticChatCreatedReportAction.reportActionID]: {pendingAction: null}},
            },
            // If we failed, we want to remove the optimistic personal details as it was likely due to an invalid login
            {
                onyxMethod: Onyx.METHOD.MERGE,
                key: ONYXKEYS.PERSONAL_DETAILS_LIST,
                value: {
                    [assigneeAccountID]: null,
                },
            },
        );
    }

    // If you're choosing to share the task in the same DM as the assignee then we don't need to create another reportAction indicating that you've been assigned
    if (assigneeChatReportID !== parentReportID) {
        // eslint-disable-next-line @typescript-eslint/prefer-nullish-coalescing
        const displayname = allPersonalDetails?.[assigneeAccountID]?.displayName || allPersonalDetails?.[assigneeAccountID]?.login || '';
        optimisticAssigneeAddComment = buildOptimisticTaskCommentReportAction(taskReportID, title, assigneeAccountID, `assigned to ${displayname}`, parentReportID);
        const lastAssigneeCommentText = formatReportLastMessageText(ReportActionsUtils.getReportActionText(optimisticAssigneeAddComment.reportAction as ReportAction));
        const optimisticAssigneeReport = {
            lastVisibleActionCreated: currentTime,
            lastMessageText: lastAssigneeCommentText,
            lastActorAccountID: accountID,
            lastReadTime: currentTime,
        };

        optimisticData.push(
            {
                onyxMethod: Onyx.METHOD.MERGE,
                key: `${ONYXKEYS.COLLECTION.REPORT_ACTIONS}${assigneeChatReportID}`,
                value: {[optimisticAssigneeAddComment.reportAction.reportActionID ?? '-1']: optimisticAssigneeAddComment.reportAction as ReportAction},
            },
            {
                onyxMethod: Onyx.METHOD.MERGE,
                key: `${ONYXKEYS.COLLECTION.REPORT}${assigneeChatReportID}`,
                value: optimisticAssigneeReport,
            },
        );
        successData.push({
            onyxMethod: Onyx.METHOD.MERGE,
            key: `${ONYXKEYS.COLLECTION.REPORT_ACTIONS}${assigneeChatReportID}`,
            value: {[optimisticAssigneeAddComment.reportAction.reportActionID ?? '-1']: {isOptimisticAction: null}},
        });
        failureData.push({
            onyxMethod: Onyx.METHOD.MERGE,
            key: `${ONYXKEYS.COLLECTION.REPORT_ACTIONS}${assigneeChatReportID}`,
            value: {[optimisticAssigneeAddComment.reportAction.reportActionID ?? '-1']: {pendingAction: null}},
        });
    }

    return {
        optimisticData,
        successData,
        failureData,
        optimisticAssigneeAddComment,
        optimisticChatCreatedReportAction,
    };
}

/**
 * Return iou report action display message
 */
function getIOUReportActionDisplayMessage(reportAction: OnyxEntry<ReportAction>, transaction?: OnyxEntry<Transaction>): string {
    if (!ReportActionsUtils.isMoneyRequestAction(reportAction)) {
        return '';
    }
    const originalMessage = ReportActionsUtils.getOriginalMessage(reportAction);
    const {IOUReportID} = originalMessage ?? {};
    const iouReport = getReportOrDraftReport(IOUReportID);
    let translationKey: TranslationPaths;
    if (originalMessage?.type === CONST.IOU.REPORT_ACTION_TYPE.PAY) {
        // The `REPORT_ACTION_TYPE.PAY` action type is used for both fulfilling existing requests and sending money. To
        // differentiate between these two scenarios, we check if the `originalMessage` contains the `IOUDetails`
        // property. If it does, it indicates that this is a 'Pay someone' action.
        const {amount, currency} = originalMessage?.IOUDetails ?? originalMessage ?? {};
        const formattedAmount = CurrencyUtils.convertToDisplayString(Math.abs(amount), currency) ?? '';

        switch (originalMessage.paymentType) {
            case CONST.IOU.PAYMENT_TYPE.ELSEWHERE:
                translationKey = 'iou.paidElsewhereWithAmount';
                break;
            case CONST.IOU.PAYMENT_TYPE.EXPENSIFY:
            case CONST.IOU.PAYMENT_TYPE.VBBA:
                translationKey = 'iou.paidWithExpensifyWithAmount';
                break;
            default:
                translationKey = 'iou.payerPaidAmount';
                break;
        }
        return Localize.translateLocal(translationKey, {amount: formattedAmount, payer: ''});
    }

    const transactionDetails = getTransactionDetails(!isEmptyObject(transaction) ? transaction : undefined);
    const formattedAmount = CurrencyUtils.convertToDisplayString(transactionDetails?.amount ?? 0, transactionDetails?.currency);
    const isRequestSettled = isSettled(originalMessage?.IOUReportID);
    const isApproved = isReportApproved(iouReport);
    if (isRequestSettled) {
        return Localize.translateLocal('iou.payerSettled', {
            amount: formattedAmount,
        });
    }
    if (isApproved) {
        return Localize.translateLocal('iou.approvedAmount', {
            amount: formattedAmount,
        });
    }
    if (ReportActionsUtils.isSplitBillAction(reportAction)) {
        translationKey = 'iou.didSplitAmount';
    } else if (ReportActionsUtils.isTrackExpenseAction(reportAction)) {
        translationKey = 'iou.trackedAmount';
    } else {
        translationKey = 'iou.submittedAmount';
    }
    return Localize.translateLocal(translationKey, {
        formattedAmount,
        comment: transactionDetails?.comment ?? '',
    });
}

/**
 * Checks if a report is a group chat.
 *
 * A report is a group chat if it meets the following conditions:
 * - Not a chat thread.
 * - Not a task report.
 * - Not an expense / IOU report.
 * - Not an archived room.
 * - Not a public / admin / announce chat room (chat type doesn't match any of the specified types).
 * - More than 2 participants.
 *
 */
function isDeprecatedGroupDM(report: OnyxEntry<Report>): boolean {
    return !!(
        report &&
        !isChatThread(report) &&
        !isTaskReport(report) &&
        !isInvoiceReport(report) &&
        !isMoneyRequestReport(report) &&
        !isArchivedRoom(report, getReportNameValuePairs(report?.reportID)) &&
        !Object.values(CONST.REPORT.CHAT_TYPE).some((chatType) => chatType === getChatType(report)) &&
        Object.keys(report.participants ?? {})
            .map(Number)
            .filter((accountID) => accountID !== currentUserAccountID).length > 1
    );
}

/**
 * A "root" group chat is the top level group chat and does not refer to any threads off of a Group Chat
 */
function isRootGroupChat(report: OnyxEntry<Report>): boolean {
    return !isChatThread(report) && (isGroupChat(report) || isDeprecatedGroupDM(report));
}

/**
 * Assume any report without a reportID is unusable.
 */
function isValidReport(report?: OnyxEntry<Report>): boolean {
    return !!report?.reportID;
}

/**
 * Check to see if we are a participant of this report.
 */
function isReportParticipant(accountID: number, report: OnyxEntry<Report>): boolean {
    if (!accountID) {
        return false;
    }

    const possibleAccountIDs = Object.keys(report?.participants ?? {}).map(Number);
    if (report?.ownerAccountID) {
        possibleAccountIDs.push(report?.ownerAccountID);
    }
    if (report?.managerID) {
        possibleAccountIDs.push(report?.managerID);
    }
    return possibleAccountIDs.includes(accountID);
}

/**
 * Check to see if the current user has access to view the report.
 */
function canCurrentUserOpenReport(report: OnyxEntry<Report>): boolean {
    return (isReportParticipant(currentUserAccountID ?? 0, report) || isPublicRoom(report)) && canAccessReport(report, allPolicies, allBetas);
}

function shouldUseFullTitleToDisplay(report: OnyxEntry<Report>): boolean {
    return (
        isMoneyRequestReport(report) || isPolicyExpenseChat(report) || isChatRoom(report) || isChatThread(report) || isTaskReport(report) || isGroupChat(report) || isInvoiceReport(report)
    );
}

function getRoom(type: ValueOf<typeof CONST.REPORT.CHAT_TYPE>, policyID: string): OnyxEntry<Report> {
    const room = Object.values(ReportConnection.getAllReports() ?? {}).find((report) => report?.policyID === policyID && report?.chatType === type && !isThread(report));
    return room;
}

/**
 *  We only want policy members who are members of the report to be able to modify the report description, but not in thread chat.
 */
function canEditReportDescription(report: OnyxEntry<Report>, policy: OnyxEntry<Policy>): boolean {
    return (
        !isMoneyRequestReport(report) &&
        !isArchivedRoom(report, getReportNameValuePairs(report?.reportID)) &&
        isChatRoom(report) &&
        !isChatThread(report) &&
        !isEmpty(policy) &&
        hasParticipantInArray(report, [currentUserAccountID ?? 0])
    );
}

function canEditPolicyDescription(policy: OnyxEntry<Policy>): boolean {
    return PolicyUtils.isPolicyAdmin(policy);
}

/**
 * Checks if report action has error when smart scanning
 */
function hasSmartscanError(reportActions: ReportAction[]) {
    return reportActions.some((action) => {
        if (!ReportActionsUtils.isSplitBillAction(action) && !ReportActionsUtils.isReportPreviewAction(action)) {
            return false;
        }
        const IOUReportID = ReportActionsUtils.getIOUReportIDFromReportActionPreview(action);
        const isReportPreviewError = ReportActionsUtils.isReportPreviewAction(action) && shouldShowRBRForMissingSmartscanFields(IOUReportID) && !isSettled(IOUReportID);
        const transactionID = ReportActionsUtils.isMoneyRequestAction(action) ? ReportActionsUtils.getOriginalMessage(action)?.IOUTransactionID ?? '-1' : '-1';
        const transaction = allTransactions?.[`${ONYXKEYS.COLLECTION.TRANSACTION}${transactionID}`] ?? {};
        const isSplitBillError = ReportActionsUtils.isSplitBillAction(action) && TransactionUtils.hasMissingSmartscanFields(transaction as Transaction);

        return isReportPreviewError || isSplitBillError;
    });
}

function shouldAutoFocusOnKeyPress(event: KeyboardEvent): boolean {
    if (event.key.length > 1) {
        return false;
    }

    // If a key is pressed in combination with Meta, Control or Alt do not focus
    if (event.ctrlKey || event.metaKey) {
        return false;
    }

    if (event.code === 'Space') {
        return false;
    }

    return true;
}

/**
 * Navigates to the appropriate screen based on the presence of a private note for the current user.
 */
function navigateToPrivateNotes(report: OnyxEntry<Report>, session: OnyxEntry<Session>) {
    if (isEmpty(report) || isEmpty(session) || !session.accountID) {
        return;
    }
    const currentUserPrivateNote = report.privateNotes?.[session.accountID]?.note ?? '';
    if (isEmpty(currentUserPrivateNote)) {
        Navigation.navigate(ROUTES.PRIVATE_NOTES_EDIT.getRoute(report.reportID, session.accountID));
        return;
    }
    Navigation.navigate(ROUTES.PRIVATE_NOTES_LIST.getRoute(report.reportID));
}

/**
 * Get all held transactions of a iouReport
 */
function getAllHeldTransactions(iouReportID?: string): Transaction[] {
    const transactions = TransactionUtils.getAllReportTransactions(iouReportID);
    return transactions.filter((transaction) => TransactionUtils.isOnHold(transaction));
}

/**
 * Check if Report has any held expenses
 */
function hasHeldExpenses(iouReportID?: string): boolean {
    const transactions = TransactionUtils.getAllReportTransactions(iouReportID);
    return transactions.some((transaction) => TransactionUtils.isOnHold(transaction));
}

/**
 * Check if all expenses in the Report are on hold
 */
function hasOnlyHeldExpenses(iouReportID: string, transactions?: OnyxCollection<Transaction>): boolean {
    const reportTransactions = TransactionUtils.getAllReportTransactions(iouReportID, transactions);
    return reportTransactions.length > 0 && !reportTransactions.some((transaction) => !TransactionUtils.isOnHold(transaction));
}

/**
 * Checks if thread replies should be displayed
 */
function shouldDisplayThreadReplies(reportAction: OnyxInputOrEntry<ReportAction>, reportID: string): boolean {
    const hasReplies = (reportAction?.childVisibleActionCount ?? 0) > 0;
    return hasReplies && !!reportAction?.childCommenterCount && !isThreadFirstChat(reportAction, reportID);
}

/**
 * Check if money report has any transactions updated optimistically
 */
function hasUpdatedTotal(report: OnyxInputOrEntry<Report>, policy: OnyxInputOrEntry<Policy>): boolean {
    if (!report) {
        return true;
    }

    const transactions = TransactionUtils.getAllReportTransactions(report.reportID);
    const hasPendingTransaction = transactions.some((transaction) => !!transaction.pendingAction);
    const hasTransactionWithDifferentCurrency = transactions.some((transaction) => transaction.currency !== report.currency);
    const hasDifferentWorkspaceCurrency = report.pendingFields?.createChat && isExpenseReport(report) && report.currency !== policy?.outputCurrency;
    const hasOptimisticHeldExpense = hasHeldExpenses(report.reportID) && report?.unheldTotal === undefined;

    return !(hasPendingTransaction && (hasTransactionWithDifferentCurrency || hasDifferentWorkspaceCurrency)) && !hasOptimisticHeldExpense;
}

/**
 * Return held and full amount formatted with used currency
 */
function getNonHeldAndFullAmount(iouReport: OnyxEntry<Report>, policy: OnyxEntry<Policy>): string[] {
    const transactions = TransactionUtils.getAllReportTransactions(iouReport?.reportID ?? '-1');
    const hasPendingTransaction = transactions.some((transaction) => !!transaction.pendingAction);

    // if the report is an expense report, the total amount should be negated
    const coefficient = isExpenseReport(iouReport) ? -1 : 1;

    if (hasUpdatedTotal(iouReport, policy) && hasPendingTransaction) {
        const unheldTotal = transactions.reduce((currentVal, transaction) => currentVal - (!TransactionUtils.isOnHold(transaction) ? transaction.amount : 0), 0);

        return [CurrencyUtils.convertToDisplayString(unheldTotal, iouReport?.currency), CurrencyUtils.convertToDisplayString((iouReport?.total ?? 0) * coefficient, iouReport?.currency)];
    }

    return [
        CurrencyUtils.convertToDisplayString((iouReport?.unheldTotal ?? 0) * coefficient, iouReport?.currency),
        CurrencyUtils.convertToDisplayString((iouReport?.total ?? 0) * coefficient, iouReport?.currency),
    ];
}

/**
 * Disable reply in thread action if:
 *
 * - The action is listed in the thread-disabled list
 * - The action is a split expense action
 * - The action is deleted and is not threaded
 * - The report is archived and the action is not threaded
 * - The action is a whisper action and it's neither a report preview nor IOU action
 * - The action is the thread's first chat
 */
function shouldDisableThread(reportAction: OnyxInputOrEntry<ReportAction>, reportID: string): boolean {
    const isSplitBillAction = ReportActionsUtils.isSplitBillAction(reportAction);
    const isDeletedAction = ReportActionsUtils.isDeletedAction(reportAction);
    const isReportPreviewAction = ReportActionsUtils.isReportPreviewAction(reportAction);
    const isIOUAction = ReportActionsUtils.isMoneyRequestAction(reportAction);
    const isWhisperAction = ReportActionsUtils.isWhisperAction(reportAction) || ReportActionsUtils.isActionableTrackExpense(reportAction);
    const isArchivedReport = isArchivedRoom(getReportOrDraftReport(reportID), getReportNameValuePairs(reportID));
    const isActionDisabled = CONST.REPORT.ACTIONS.THREAD_DISABLED.some((action: string) => action === reportAction?.actionName);

    return (
        isActionDisabled ||
        isSplitBillAction ||
        (isDeletedAction && !reportAction?.childVisibleActionCount) ||
        (isArchivedReport && !reportAction?.childVisibleActionCount) ||
        (isWhisperAction && !isReportPreviewAction && !isIOUAction) ||
        isThreadFirstChat(reportAction, reportID)
    );
}

function getAllAncestorReportActions(report: Report | null | undefined): Ancestor[] {
    if (!report) {
        return [];
    }
    const allAncestors: Ancestor[] = [];
    let parentReportID = report.parentReportID;
    let parentReportActionID = report.parentReportActionID;

    // Store the child of parent report
    let currentReport = report;

    while (parentReportID) {
        const parentReport = getReportOrDraftReport(parentReportID);
        const parentReportAction = ReportActionsUtils.getReportAction(parentReportID, parentReportActionID ?? '-1');

        if (
            !parentReportAction ||
            (ReportActionsUtils.isTransactionThread(parentReportAction) && !ReportActionsUtils.isSentMoneyReportAction(parentReportAction)) ||
            ReportActionsUtils.isReportPreviewAction(parentReportAction)
        ) {
            break;
        }

        const isParentReportActionUnread = ReportActionsUtils.isCurrentActionUnread(parentReport, parentReportAction);
        allAncestors.push({
            report: currentReport,
            reportAction: parentReportAction,
            shouldDisplayNewMarker: isParentReportActionUnread,
        });

        if (!parentReport) {
            break;
        }

        parentReportID = parentReport?.parentReportID;
        parentReportActionID = parentReport?.parentReportActionID;
        if (!isEmptyObject(parentReport)) {
            currentReport = parentReport;
        }
    }

    return allAncestors.reverse();
}

function getAllAncestorReportActionIDs(report: Report | null | undefined, includeTransactionThread = false): AncestorIDs {
    if (!report) {
        return {
            reportIDs: [],
            reportActionsIDs: [],
        };
    }

    const allAncestorIDs: AncestorIDs = {
        reportIDs: [],
        reportActionsIDs: [],
    };
    let parentReportID = report.parentReportID;
    let parentReportActionID = report.parentReportActionID;

    while (parentReportID) {
        const parentReport = getReportOrDraftReport(parentReportID);
        const parentReportAction = ReportActionsUtils.getReportAction(parentReportID, parentReportActionID ?? '-1');

        if (
            !parentReportAction ||
            (!includeTransactionThread &&
                ((ReportActionsUtils.isTransactionThread(parentReportAction) && !ReportActionsUtils.isSentMoneyReportAction(parentReportAction)) ||
                    ReportActionsUtils.isReportPreviewAction(parentReportAction)))
        ) {
            break;
        }

        allAncestorIDs.reportIDs.push(parentReportID ?? '-1');
        allAncestorIDs.reportActionsIDs.push(parentReportActionID ?? '-1');

        if (!parentReport) {
            break;
        }

        parentReportID = parentReport?.parentReportID;
        parentReportActionID = parentReport?.parentReportActionID;
    }

    return allAncestorIDs;
}

/**
 * Get optimistic data of parent report action
 * @param reportID The reportID of the report that is updated
 * @param lastVisibleActionCreated Last visible action created of the child report
 * @param type The type of action in the child report
 */
function getOptimisticDataForParentReportAction(reportID: string, lastVisibleActionCreated: string, type: string): Array<OnyxUpdate | null> {
    const report = getReportOrDraftReport(reportID);

    if (!report || isEmptyObject(report)) {
        return [];
    }

    const ancestors = getAllAncestorReportActionIDs(report, true);
    const totalAncestor = ancestors.reportIDs.length;

    return Array.from(Array(totalAncestor), (_, index) => {
        const ancestorReport = getReportOrDraftReport(ancestors.reportIDs[index]);

        if (!ancestorReport || isEmptyObject(ancestorReport)) {
            return null;
        }

        const ancestorReportAction = ReportActionsUtils.getReportAction(ancestorReport.reportID, ancestors.reportActionsIDs[index]);

        if (!ancestorReportAction || isEmptyObject(ancestorReportAction)) {
            return null;
        }

        return {
            onyxMethod: Onyx.METHOD.MERGE,
            key: `${ONYXKEYS.COLLECTION.REPORT_ACTIONS}${ancestorReport.reportID}`,
            value: {
                [ancestorReportAction?.reportActionID ?? '-1']: updateOptimisticParentReportAction(ancestorReportAction, lastVisibleActionCreated, type),
            },
        };
    });
}

function canBeAutoReimbursed(report: OnyxInputOrEntry<Report>, policy: OnyxInputOrEntry<Policy>): boolean {
    if (isEmptyObject(policy)) {
        return false;
    }
    type CurrencyType = TupleToUnion<typeof CONST.DIRECT_REIMBURSEMENT_CURRENCIES>;
    const reimbursableTotal = getMoneyRequestSpendBreakdown(report).totalDisplaySpend;
    const autoReimbursementLimit = policy.autoReimbursementLimit ?? 0;
    const isAutoReimbursable =
        isReportInGroupPolicy(report) &&
        policy.reimbursementChoice === CONST.POLICY.REIMBURSEMENT_CHOICES.REIMBURSEMENT_YES &&
        autoReimbursementLimit >= reimbursableTotal &&
        reimbursableTotal > 0 &&
        CONST.DIRECT_REIMBURSEMENT_CURRENCIES.includes(report?.currency as CurrencyType);
    return isAutoReimbursable;
}

/** Check if the current user is an owner of the report */
function isReportOwner(report: OnyxInputOrEntry<Report>): boolean {
    return report?.ownerAccountID === currentUserPersonalDetails?.accountID;
}

function isAllowedToApproveExpenseReport(report: OnyxEntry<Report>, approverAccountID?: number): boolean {
    const policy = getPolicy(report?.policyID);
    const isOwner = (approverAccountID ?? currentUserAccountID) === report?.ownerAccountID;
    return !(policy?.preventSelfApproval && isOwner);
}

function isAllowedToSubmitDraftExpenseReport(report: OnyxEntry<Report>): boolean {
    const policy = getPolicy(report?.policyID);
    const submitToAccountID = PolicyUtils.getSubmitToAccountID(policy, report?.ownerAccountID ?? -1);

    return isAllowedToApproveExpenseReport(report, submitToAccountID);
}

/**
 * What missing payment method does this report action indicate, if any?
 */
function getIndicatedMissingPaymentMethod(userWallet: OnyxEntry<UserWallet>, reportId: string, reportAction: ReportAction): MissingPaymentMethod | undefined {
    const isSubmitterOfUnsettledReport = isCurrentUserSubmitter(reportId) && !isSettled(reportId);
    if (!isSubmitterOfUnsettledReport || !ReportActionsUtils.isReimbursementQueuedAction(reportAction)) {
        return undefined;
    }
    const paymentType = ReportActionsUtils.getOriginalMessage(reportAction)?.paymentType;
    if (paymentType === CONST.IOU.PAYMENT_TYPE.EXPENSIFY) {
        return isEmpty(userWallet) || userWallet.tierName === CONST.WALLET.TIER_NAME.SILVER ? 'wallet' : undefined;
    }

    return !store.hasCreditBankAccount() ? 'bankAccount' : undefined;
}

/**
 * Checks if report chat contains missing payment method
 */
function hasMissingPaymentMethod(userWallet: OnyxEntry<UserWallet>, iouReportID: string): boolean {
    const reportActions = allReportActions?.[`${ONYXKEYS.COLLECTION.REPORT_ACTIONS}${iouReportID}`] ?? {};
    return Object.values(reportActions)
        .filter(Boolean)
        .some((action) => getIndicatedMissingPaymentMethod(userWallet, iouReportID, action) !== undefined);
}

/**
 * Used from expense actions to decide if we need to build an optimistic expense report.
 * Create a new report if:
 * - we don't have an iouReport set in the chatReport
 * - we have one, but it's waiting on the payee adding a bank account
 * - we have one, but we can't add more transactions to it due to: report is approved or settled, or report is processing and policy isn't on Instant submit reporting frequency
 */
function shouldCreateNewMoneyRequestReport(existingIOUReport: OnyxInputOrEntry<Report> | undefined, chatReport: OnyxInputOrEntry<Report>): boolean {
    return !existingIOUReport || hasIOUWaitingOnCurrentUserBankAccount(chatReport) || !canAddOrDeleteTransactions(existingIOUReport);
}

function getTripTransactions(tripRoomReportID: string | undefined, reportFieldToCompare: 'parentReportID' | 'reportID' = 'parentReportID'): Transaction[] {
    const tripTransactionReportIDs = Object.values(ReportConnection.getAllReports() ?? {})
        .filter((report) => report && report?.[reportFieldToCompare] === tripRoomReportID)
        .map((report) => report?.reportID);
    return tripTransactionReportIDs.flatMap((reportID) => TransactionUtils.getAllReportTransactions(reportID));
}

function getTripIDFromTransactionParentReport(transactionParentReport: OnyxEntry<Report> | undefined | null): string | undefined {
    return getReportOrDraftReport(transactionParentReport?.parentReportID)?.tripData?.tripID;
}

/**
 * Checks if report contains actions with errors
 */
function hasActionsWithErrors(reportID: string): boolean {
    const reportActions = allReportActions?.[`${ONYXKEYS.COLLECTION.REPORT_ACTIONS}${reportID}`] ?? {};
    return Object.values(reportActions)
        .filter(Boolean)
        .some((action) => !isEmptyObject(action.errors));
}

function isNonAdminOrOwnerOfPolicyExpenseChat(report: OnyxInputOrEntry<Report>, policy: OnyxInputOrEntry<Policy>): boolean {
    return isPolicyExpenseChat(report) && !(PolicyUtils.isPolicyAdmin(policy) || PolicyUtils.isPolicyOwner(policy, currentUserAccountID ?? -1) || isReportOwner(report));
}

function isAdminOwnerApproverOrReportOwner(report: OnyxEntry<Report>, policy: OnyxEntry<Policy>): boolean {
    const isApprover = isMoneyRequestReport(report) && report?.managerID !== null && currentUserPersonalDetails?.accountID === report?.managerID;

    return PolicyUtils.isPolicyAdmin(policy) || PolicyUtils.isPolicyOwner(policy, currentUserAccountID ?? -1) || isReportOwner(report) || isApprover;
}

/**
 * Whether the user can join a report
 */
function canJoinChat(report: OnyxInputOrEntry<Report>, parentReportAction: OnyxInputOrEntry<ReportAction>, policy: OnyxInputOrEntry<Policy>): boolean {
    // We disabled thread functions for whisper action
    // So we should not show join option for existing thread on whisper message that has already been left, or manually leave it
    if (ReportActionsUtils.isWhisperAction(parentReportAction)) {
        return false;
    }

    // If the notification preference of the chat is not hidden that means we have already joined the chat
    if (report?.notificationPreference !== CONST.REPORT.NOTIFICATION_PREFERENCE.HIDDEN) {
        return false;
    }

    const isExpenseChat = isMoneyRequestReport(report) || isMoneyRequest(report) || isInvoiceReport(report) || isTrackExpenseReport(report);
    // Anyone viewing these chat types is already a participant and therefore cannot join
    if (isRootGroupChat(report) || isSelfDM(report) || isInvoiceRoom(report) || isSystemChat(report) || isExpenseChat) {
        return false;
    }

    // The user who is a member of the workspace has already joined the public announce room.
    if (isPublicAnnounceRoom(report) && !isEmptyObject(policy)) {
        return false;
    }

    return isChatThread(report) || isUserCreatedPolicyRoom(report) || isNonAdminOrOwnerOfPolicyExpenseChat(report, policy);
}

/**
 * Whether the user can leave a report
 */
function canLeaveChat(report: OnyxEntry<Report>, policy: OnyxEntry<Policy>): boolean {
    if (isPublicRoom(report) && SessionUtils.isAnonymousUser()) {
        return false;
    }

    if (report?.notificationPreference === CONST.REPORT.NOTIFICATION_PREFERENCE.HIDDEN) {
        return false;
    }

    // Anyone viewing these chat types is already a participant and therefore cannot leave
    if (isSelfDM(report) || isRootGroupChat(report)) {
        return false;
    }

    // The user who is a member of the workspace cannot leave the public announce room.
    if (isPublicAnnounceRoom(report) && !isEmptyObject(policy)) {
        return false;
    }

    if (isInvoiceRoom(report)) {
        return canLeaveInvoiceRoom(report);
    }

    return (isChatThread(report) && !!report?.notificationPreference?.length) || isUserCreatedPolicyRoom(report) || isNonAdminOrOwnerOfPolicyExpenseChat(report, policy);
}

function getReportActionActorAccountID(reportAction: OnyxInputOrEntry<ReportAction>, iouReport: OnyxInputOrEntry<Report> | undefined): number | undefined {
    switch (reportAction?.actionName) {
        case CONST.REPORT.ACTIONS.TYPE.REPORT_PREVIEW:
            return !isEmptyObject(iouReport) ? iouReport.managerID : reportAction?.childManagerAccountID;

        case CONST.REPORT.ACTIONS.TYPE.SUBMITTED:
            return reportAction?.adminAccountID ?? reportAction?.actorAccountID;

        default:
            return reportAction?.actorAccountID;
    }
}

function createDraftWorkspaceAndNavigateToConfirmationScreen(transactionID: string, actionName: IOUAction): void {
    const isCategorizing = actionName === CONST.IOU.ACTION.CATEGORIZE;
    const {expenseChatReportID, policyID, policyName} = PolicyActions.createDraftWorkspace();
    IOU.setMoneyRequestParticipants(transactionID, [
        {
            selected: true,
            accountID: 0,
            isPolicyExpenseChat: true,
            reportID: expenseChatReportID,
            policyID,
            searchText: policyName,
        },
    ]);
    const iouConfirmationPageRoute = ROUTES.MONEY_REQUEST_STEP_CONFIRMATION.getRoute(actionName, CONST.IOU.TYPE.SUBMIT, transactionID, expenseChatReportID);
    if (isCategorizing) {
        Navigation.navigate(ROUTES.MONEY_REQUEST_STEP_CATEGORY.getRoute(actionName, CONST.IOU.TYPE.SUBMIT, transactionID, expenseChatReportID, iouConfirmationPageRoute));
    } else {
        Navigation.navigate(iouConfirmationPageRoute);
    }
}

function createDraftTransactionAndNavigateToParticipantSelector(transactionID: string, reportID: string, actionName: IOUAction, reportActionID: string): void {
    const transaction = allTransactions?.[`${ONYXKEYS.COLLECTION.TRANSACTION}${transactionID}`] ?? ({} as Transaction);
    const reportActions = allReportActions?.[`${ONYXKEYS.COLLECTION.REPORT_ACTIONS}${reportID}`] ?? ([] as ReportAction[]);

    if (!transaction || !reportActions) {
        return;
    }

    const linkedTrackedExpenseReportAction = Object.values(reportActions)
        .filter(Boolean)
        .find((action) => ReportActionsUtils.isMoneyRequestAction(action) && ReportActionsUtils.getOriginalMessage(action)?.IOUTransactionID === transactionID);

    const {created, amount, currency, merchant, mccGroup} = getTransactionDetails(transaction) ?? {};
    const comment = getTransactionCommentObject(transaction);

    IOU.createDraftTransaction({
        ...transaction,
        actionableWhisperReportActionID: reportActionID,
        linkedTrackedExpenseReportAction,
        linkedTrackedExpenseReportID: reportID,
        created,
        amount,
        currency,
        comment,
        merchant,
        modifiedMerchant: '',
        mccGroup,
    } as Transaction);

    const filteredPolicies = Object.values(allPolicies ?? {}).filter(
        (policy) => policy && policy.type !== CONST.POLICY.TYPE.PERSONAL && policy.pendingAction !== CONST.RED_BRICK_ROAD_PENDING_ACTION.DELETE,
    );

    if (actionName === CONST.IOU.ACTION.SUBMIT || (allPolicies && filteredPolicies.length > 0)) {
        Navigation.navigate(ROUTES.MONEY_REQUEST_STEP_PARTICIPANTS.getRoute(CONST.IOU.TYPE.SUBMIT, transactionID, reportID, undefined, actionName));
        return;
    }

    return createDraftWorkspaceAndNavigateToConfirmationScreen(transactionID, actionName);
}

/**
 * @returns the object to update `report.hasOutstandingChildRequest`
 */
function getOutstandingChildRequest(iouReport: OnyxInputOrEntry<Report>): OutstandingChildRequest {
    if (!iouReport || isEmptyObject(iouReport)) {
        return {};
    }

    if (!isExpenseReport(iouReport)) {
        const {reimbursableSpend} = getMoneyRequestSpendBreakdown(iouReport);
        return {
            hasOutstandingChildRequest: iouReport.managerID === currentUserAccountID && reimbursableSpend !== 0,
        };
    }

    const policy = getPolicy(iouReport.policyID);
    const shouldBeManuallySubmitted = PolicyUtils.isPaidGroupPolicy(policy) && !policy?.harvesting?.enabled;
    const isOwnFreePolicy = PolicyUtils.isFreeGroupPolicy(policy) && PolicyUtils.isPolicyAdmin(policy);
    if (shouldBeManuallySubmitted || isOwnFreePolicy) {
        return {
            hasOutstandingChildRequest: true,
        };
    }

    // We don't need to update hasOutstandingChildRequest in this case
    return {};
}

function canReportBeMentionedWithinPolicy(report: OnyxEntry<Report>, policyID: string): boolean {
    if (report?.policyID !== policyID) {
        return false;
    }

    return isChatRoom(report) && !isInvoiceRoom(report) && !isThread(report);
}

function shouldShowMerchantColumn(transactions: Transaction[]) {
    const allReports = ReportConnection.getAllReports();
    return transactions.some((transaction) => isExpenseReport(allReports?.[transaction.reportID] ?? null));
}

/**
 * Whether the report is a system chat or concierge chat, depending on the onboarding report ID or fallbacking
 * to the user's account ID (used for A/B testing purposes).
 */
function isChatUsedForOnboarding(optionOrReport: OnyxEntry<Report> | OptionData): boolean {
    // onboarding can be an array for old accounts and accounts created from olddot
    if (!Array.isArray(onboarding) && onboarding?.chatReportID === optionOrReport?.reportID) {
        return true;
    }

    return AccountUtils.isAccountIDOddNumber(currentUserAccountID ?? -1)
        ? isSystemChat(optionOrReport)
        : (optionOrReport as OptionData)?.isConciergeChat ?? isConciergeChatReport(optionOrReport);
}

/**
 * Get the report (system or concierge chat) used for the user's onboarding process.
 */
function getChatUsedForOnboarding(): OnyxEntry<Report> {
    return Object.values(ReportConnection.getAllReports() ?? {}).find(isChatUsedForOnboarding);
}

function findPolicyExpenseChatByPolicyID(policyID: string): OnyxEntry<Report> {
    return Object.values(ReportConnection.getAllReports() ?? {}).find((report) => isPolicyExpenseChat(report) && report?.policyID === policyID);
}

<<<<<<< HEAD
/**
 * A function to get the report last message. This is usually used to restore the report message preview in LHN after report actions change.
 * @param reportID
 * @param actionsToMerge
 * @returns containing the calculated message preview data of the report
 */
function getReportLastMessage(reportID: string, actionsToMerge?: ReportActions) {
    let result: Partial<Report> = {
        lastMessageTranslationKey: '',
        lastMessageText: '',
        lastVisibleActionCreated: '',
    };

    const {lastMessageText = '', lastMessageTranslationKey = ''} = getLastVisibleMessage(reportID, actionsToMerge);

    if (lastMessageText || lastMessageTranslationKey) {
        const lastVisibleAction = ReportActionsUtils.getLastVisibleAction(reportID, actionsToMerge);
        const lastVisibleActionCreated = lastVisibleAction?.created;
        const lastActorAccountID = lastVisibleAction?.actorAccountID;
        result = {
            lastMessageTranslationKey,
            lastMessageText,
            lastVisibleActionCreated,
            lastActorAccountID,
        };
    }

    return result;
=======
function getIntegrationIcon(connectionName?: ConnectionName) {
    if (connectionName === CONST.POLICY.CONNECTIONS.NAME.XERO) {
        return XeroSquare;
    }
    if (connectionName === CONST.POLICY.CONNECTIONS.NAME.QBO) {
        return QBOSquare;
    }
    return undefined;
}

function canBeExported(report: OnyxEntry<Report>) {
    if (!report?.statusNum) {
        return false;
    }
    const isCorrectState = [CONST.REPORT.STATUS_NUM.APPROVED, CONST.REPORT.STATUS_NUM.CLOSED, CONST.REPORT.STATUS_NUM.REIMBURSED].some((status) => status === report.statusNum);
    return isExpenseReport(report) && isCorrectState;
}

function isExported(reportActions: OnyxEntry<ReportActions>) {
    if (!reportActions) {
        return false;
    }
    return Object.values(reportActions).some((action) => ReportActionsUtils.isExportIntegrationAction(action));
>>>>>>> 24d05adf
}

export {
    addDomainToShortMention,
    areAllRequestsBeingSmartScanned,
    buildOptimisticAddCommentReportAction,
    buildOptimisticApprovedReportAction,
    buildOptimisticUnapprovedReportAction,
    buildOptimisticCancelPaymentReportAction,
    buildOptimisticChangedTaskAssigneeReportAction,
    buildOptimisticChatReport,
    buildOptimisticClosedReportAction,
    buildOptimisticCreatedReportAction,
    buildOptimisticDismissedViolationReportAction,
    buildOptimisticEditedTaskFieldReportAction,
    buildOptimisticExpenseReport,
    buildOptimisticGroupChatReport,
    buildOptimisticHoldReportAction,
    buildOptimisticHoldReportActionComment,
    buildOptimisticIOUReport,
    buildOptimisticIOUReportAction,
    buildOptimisticModifiedExpenseReportAction,
    buildOptimisticMoneyRequestEntities,
    buildOptimisticMovedReportAction,
    buildOptimisticMovedTrackedExpenseModifiedReportAction,
    buildOptimisticRenamedRoomReportAction,
    buildOptimisticReportPreview,
    buildOptimisticActionableTrackExpenseWhisper,
    buildOptimisticSubmittedReportAction,
    buildOptimisticTaskCommentReportAction,
    buildOptimisticTaskReport,
    buildOptimisticTaskReportAction,
    buildOptimisticUnHoldReportAction,
    buildOptimisticWorkspaceChats,
    buildParticipantsFromAccountIDs,
    buildTransactionThread,
    canAccessReport,
    canAddOrDeleteTransactions,
    canBeAutoReimbursed,
    canCreateRequest,
    canCreateTaskInReport,
    canCurrentUserOpenReport,
    canDeleteReportAction,
    canHoldUnholdReportAction,
    canEditFieldOfMoneyRequest,
    canEditMoneyRequest,
    canEditPolicyDescription,
    canEditReportAction,
    canEditReportDescription,
    canEditRoomVisibility,
    canEditWriteCapability,
    canFlagReportAction,
    isNonAdminOrOwnerOfPolicyExpenseChat,
    canLeaveRoom,
    canJoinChat,
    canLeaveChat,
    canReportBeMentionedWithinPolicy,
    canRequestMoney,
    canSeeDefaultRoom,
    canShowReportRecipientLocalTime,
    canUserPerformWriteAction,
    chatIncludesChronos,
    chatIncludesChronosWithID,
    chatIncludesConcierge,
    createDraftTransactionAndNavigateToParticipantSelector,
    doesReportBelongToWorkspace,
    doesTransactionThreadHaveViolations,
    findLastAccessedReport,
    findSelfDMReportID,
    formatReportLastMessageText,
    generateReportID,
    getAddWorkspaceRoomOrChatReportErrors,
    getAllAncestorReportActionIDs,
    getAllAncestorReportActions,
    getAllHeldTransactions,
    getAllPolicyReports,
    getAllWorkspaceReports,
    getAvailableReportFields,
    getBankAccountRoute,
    getChatByParticipants,
    getChatRoomSubtitle,
    getChildReportNotificationPreference,
    getCommentLength,
    getDefaultGroupAvatar,
    getDefaultWorkspaceAvatar,
    getDefaultWorkspaceAvatarTestID,
    getDeletedParentActionMessageForChatReport,
    getDisplayNameForParticipant,
    getDisplayNamesWithTooltips,
    getGroupChatName,
    getIOUReportActionDisplayMessage,
    getIOUReportActionMessage,
    getIOUApprovedMessage,
    getIOUSubmittedMessage,
    getIcons,
    getIconsForParticipants,
    getIndicatedMissingPaymentMethod,
    getLastVisibleMessage,
    getMoneyRequestOptions,
    getMoneyRequestSpendBreakdown,
    getNewMarkerReportActionID,
    getNonHeldAndFullAmount,
    getOptimisticDataForParentReportAction,
    getOriginalReportID,
    getOutstandingChildRequest,
    getParentNavigationSubtitle,
    getParsedComment,
    getParticipantsAccountIDsForDisplay,
    getParticipants,
    getPendingChatMembers,
    getPersonalDetailsForAccountID,
    getPolicyDescriptionText,
    getPolicyExpenseChat,
    getPolicyName,
    getPolicyType,
    getReimbursementDeQueuedActionMessage,
    getReimbursementQueuedActionMessage,
    getReportActionActorAccountID,
    getReportDescriptionText,
    getReportFieldKey,
    getReportIDFromLink,
    getReportName,
    getReportNotificationPreference,
    getReportOfflinePendingActionAndErrors,
    getReportParticipantsTitle,
    getReportPreviewMessage,
    getReportRecipientAccountIDs,
    getRoom,
    getRootParentReport,
    getRouteFromLink,
    getSystemChat,
    getTaskAssigneeChatOnyxData,
    getTransactionDetails,
    getTransactionReportName,
    getTransactionsWithReceipts,
    getUserDetailTooltipText,
    getWhisperDisplayNames,
    getWorkspaceAvatar,
    getWorkspaceChats,
    getWorkspaceIcon,
    goBackToDetailsPage,
    goBackFromPrivateNotes,
    getInvoicePayerName,
    getInvoicesChatName,
    getPayeeName,
    hasActionsWithErrors,
    hasAutomatedExpensifyAccountIDs,
    hasExpensifyGuidesEmails,
    hasHeldExpenses,
    hasIOUWaitingOnCurrentUserBankAccount,
    hasMissingPaymentMethod,
    hasMissingSmartscanFields,
    hasNonReimbursableTransactions,
    hasOnlyHeldExpenses,
    hasOnlyTransactionsWithPendingRoutes,
    hasReportNameError,
    hasSmartscanError,
    hasUpdatedTotal,
    hasViolations,
    hasWarningTypeViolations,
    isActionCreator,
    isAdminRoom,
    isAdminsOnlyPostingRoom,
    isAllowedToApproveExpenseReport,
    isAllowedToComment,
    isAllowedToSubmitDraftExpenseReport,
    isAnnounceRoom,
    isArchivedRoom,
    isArchivedRoomWithID,
    isClosedReport,
    isCanceledTaskReport,
    isChatReport,
    isChatRoom,
    isTripRoom,
    isChatThread,
    isChildReport,
    isClosedExpenseReportWithNoExpenses,
    isCompletedTaskReport,
    isConciergeChatReport,
    isControlPolicyExpenseChat,
    isControlPolicyExpenseReport,
    isCurrentUserSubmitter,
    isCurrentUserTheOnlyParticipant,
    isDM,
    isDefaultRoom,
    isDeprecatedGroupDM,
    isEmptyReport,
    isRootGroupChat,
    isExpenseReport,
    isExpenseRequest,
    isExpensifyOnlyParticipantInReport,
    isGroupChat,
    isGroupChatAdmin,
    isGroupPolicy,
    isReportInGroupPolicy,
    isHoldCreator,
    isIOUOwnedByCurrentUser,
    isIOUReport,
    isIOUReportUsingReport,
    isJoinRequestInAdminRoom,
    isDomainRoom,
    isMoneyRequest,
    isMoneyRequestReport,
    isMoneyRequestReportPendingDeletion,
    isOneOnOneChat,
    isOneTransactionThread,
    isOpenExpenseReport,
    isOpenTaskReport,
    isOptimisticPersonalDetail,
    isPaidGroupPolicy,
    isPaidGroupPolicyExpenseChat,
    isPaidGroupPolicyExpenseReport,
    isPayer,
    isPolicyAdmin,
    isPolicyExpenseChat,
    isPolicyExpenseChatAdmin,
    isProcessingReport,
    isPublicAnnounceRoom,
    isPublicRoom,
    isReportApproved,
    isReportManuallyReimbursed,
    isReportDataReady,
    isReportFieldDisabled,
    isReportFieldOfTypeTitle,
    isReportManager,
    isReportMessageAttachment,
    isReportOwner,
    isReportParticipant,
    isSelfDM,
    isSettled,
    isSystemChat,
    isTaskReport,
    isThread,
    isThreadFirstChat,
    isTrackExpenseReport,
    isUnread,
    isUnreadWithMention,
    isUserCreatedPolicyRoom,
    isValidReport,
    isValidReportIDFromPath,
    isWaitingForAssigneeToCompleteTask,
    isInvoiceRoom,
    isInvoiceRoomWithID,
    isInvoiceReport,
    isOpenInvoiceReport,
    canWriteInReport,
    navigateToDetailsPage,
    navigateToPrivateNotes,
    navigateBackAfterDeleteTransaction,
    parseReportRouteParams,
    parseReportActionHtmlToText,
    requiresAttentionFromCurrentUser,
    shouldAutoFocusOnKeyPress,
    shouldCreateNewMoneyRequestReport,
    shouldDisableDetailPage,
    shouldDisableRename,
    shouldDisableThread,
    shouldDisplayThreadReplies,
    shouldDisplayTransactionThreadViolations,
    shouldReportBeInOptionList,
    shouldReportShowSubscript,
    shouldShowFlagComment,
    shouldShowRBRForMissingSmartscanFields,
    shouldUseFullTitleToDisplay,
    updateOptimisticParentReportAction,
    updateReportPreview,
    temporary_getMoneyRequestOptions,
    getTripTransactions,
    getTripIDFromTransactionParentReport,
    buildOptimisticInvoiceReport,
    getInvoiceChatByParticipants,
    shouldShowMerchantColumn,
    isCurrentUserInvoiceReceiver,
    isDraftReport,
    changeMoneyRequestHoldStatus,
    isAdminOwnerApproverOrReportOwner,
    createDraftWorkspaceAndNavigateToConfirmationScreen,
    isChatUsedForOnboarding,
    getChatUsedForOnboarding,
    findPolicyExpenseChatByPolicyID,
    getIntegrationIcon,
    canBeExported,
    isExported,
    hasOnlyNonReimbursableTransactions,
    getReportLastMessage,
    getMostRecentlyVisitedReport,
    getReport,
    getReportNameValuePairs,
};

export type {
    Ancestor,
    DisplayNameWithTooltips,
    OptimisticAddCommentReportAction,
    OptimisticChatReport,
    OptimisticClosedReportAction,
    OptimisticCreatedReportAction,
    OptimisticIOUReportAction,
    OptimisticTaskReportAction,
    OptionData,
    TransactionDetails,
    PartialReportAction,
    ParsingDetails,
};<|MERGE_RESOLUTION|>--- conflicted
+++ resolved
@@ -7107,7 +7107,6 @@
     return Object.values(ReportConnection.getAllReports() ?? {}).find((report) => isPolicyExpenseChat(report) && report?.policyID === policyID);
 }
 
-<<<<<<< HEAD
 /**
  * A function to get the report last message. This is usually used to restore the report message preview in LHN after report actions change.
  * @param reportID
@@ -7136,7 +7135,8 @@
     }
 
     return result;
-=======
+}
+
 function getIntegrationIcon(connectionName?: ConnectionName) {
     if (connectionName === CONST.POLICY.CONNECTIONS.NAME.XERO) {
         return XeroSquare;
@@ -7160,7 +7160,6 @@
         return false;
     }
     return Object.values(reportActions).some((action) => ReportActionsUtils.isExportIntegrationAction(action));
->>>>>>> 24d05adf
 }
 
 export {
