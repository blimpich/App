--- conflicted
+++ resolved
@@ -1590,11 +1590,7 @@
 }
 
 function isOpenReport(report: OnyxEntry<Report>): boolean {
-<<<<<<< HEAD
-    return report?.stateNum === CONST.REPORT.STATE_NUM.OPEN && report?.statusNum === CONST.REPORT.STATUS_NUM.OPEN; // TODO Verify
-=======
     return report?.stateNum === CONST.REPORT.STATE_NUM.OPEN && report?.statusNum === CONST.REPORT.STATUS_NUM.OPEN;
->>>>>>> 23fa95ca
 }
 
 function isAwaitingFirstLevelApproval(report: OnyxEntry<Report>): boolean {
