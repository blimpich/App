import ExpensiMark from 'expensify-common/lib/ExpensiMark';
import Str from 'expensify-common/lib/str';
import {isEmpty} from 'lodash';
import lodashEscape from 'lodash/escape';
import lodashFindLastIndex from 'lodash/findLastIndex';
import lodashIntersection from 'lodash/intersection';
import lodashIsEqual from 'lodash/isEqual';
import type {OnyxCollection, OnyxEntry, OnyxUpdate} from 'react-native-onyx';
import Onyx from 'react-native-onyx';
import type {ValueOf} from 'type-fest';
import * as Expensicons from '@components/Icon/Expensicons';
import * as defaultWorkspaceAvatars from '@components/Icon/WorkspaceDefaultAvatars';
import CONST from '@src/CONST';
import type {ParentNavigationSummaryParams, TranslationPaths} from '@src/languages/types';
import ONYXKEYS from '@src/ONYXKEYS';
import ROUTES from '@src/ROUTES';
import type {Beta, Login, PersonalDetails, PersonalDetailsList, Policy, PolicyReportField, Report, ReportAction, ReportMetadata, Session, Transaction} from '@src/types/onyx';
import type {Errors, Icon, PendingAction} from '@src/types/onyx/OnyxCommon';
import type {IOUMessage, OriginalMessageActionName, OriginalMessageCreated} from '@src/types/onyx/OriginalMessage';
import type {Status} from '@src/types/onyx/PersonalDetails';
import type {NotificationPreference} from '@src/types/onyx/Report';
import type {Message, ReportActionBase, ReportActions} from '@src/types/onyx/ReportAction';
import type {Receipt, WaypointCollection} from '@src/types/onyx/Transaction';
import type DeepValueOf from '@src/types/utils/DeepValueOf';
import type {EmptyObject} from '@src/types/utils/EmptyObject';
import {isEmptyObject} from '@src/types/utils/EmptyObject';
import type IconAsset from '@src/types/utils/IconAsset';
import * as CurrencyUtils from './CurrencyUtils';
import DateUtils from './DateUtils';
import isReportMessageAttachment from './isReportMessageAttachment';
import * as LocalePhoneNumber from './LocalePhoneNumber';
import * as Localize from './Localize';
import linkingConfig from './Navigation/linkingConfig';
import Navigation from './Navigation/Navigation';
import * as NumberUtils from './NumberUtils';
import Permissions from './Permissions';
import * as PersonalDetailsUtils from './PersonalDetailsUtils';
import * as PolicyUtils from './PolicyUtils';
import * as ReportActionsUtils from './ReportActionsUtils';
import type {LastVisibleMessage} from './ReportActionsUtils';
import * as TransactionUtils from './TransactionUtils';
import * as Url from './Url';
import * as UserUtils from './UserUtils';

type WelcomeMessage = {showReportName: boolean; phrase1?: string; phrase2?: string};

type ExpenseOriginalMessage = {
    oldComment?: string;
    newComment?: string;
    comment?: string;
    merchant?: string;
    oldCreated?: string;
    created?: string;
    oldMerchant?: string;
    oldAmount?: number;
    amount?: number;
    oldCurrency?: string;
    currency?: string;
    category?: string;
    oldCategory?: string;
    tag?: string;
    oldTag?: string;
    billable?: string;
    oldBillable?: string;
};

type Participant = {
    accountID: number;
    alternateText: string;
    firstName: string;
    icons: Icon[];
    keyForList: string;
    lastName: string;
    login: string;
    phoneNumber: string;
    searchText: string;
    selected: boolean;
    text: string;
};

type SpendBreakdown = {
    nonReimbursableSpend: number;
    reimbursableSpend: number;
    totalDisplaySpend: number;
};

type ParticipantDetails = [number, string, UserUtils.AvatarSource, UserUtils.AvatarSource];

type ReportAndWorkspaceName = {
    rootReportName: string;
    workspaceName?: string;
};

type OptimisticAddCommentReportAction = Pick<
    ReportAction,
    | 'reportActionID'
    | 'actionName'
    | 'actorAccountID'
    | 'person'
    | 'automatic'
    | 'avatar'
    | 'created'
    | 'message'
    | 'isFirstItem'
    | 'isAttachment'
    | 'attachmentInfo'
    | 'pendingAction'
    | 'shouldShow'
    | 'originalMessage'
    | 'childReportID'
    | 'parentReportID'
    | 'childType'
    | 'childReportName'
    | 'childManagerAccountID'
    | 'childStatusNum'
    | 'childStateNum'
    | 'errors'
> & {isOptimisticAction: boolean};

type OptimisticReportAction = {
    commentText: string;
    reportAction: OptimisticAddCommentReportAction;
};

type UpdateOptimisticParentReportAction = {
    childVisibleActionCount: number;
    childCommenterCount: number;
    childLastVisibleActionCreated: string;
    childOldestFourAccountIDs: string | undefined;
};

type OptimisticExpenseReport = Pick<
    Report,
    | 'reportID'
    | 'chatReportID'
    | 'policyID'
    | 'type'
    | 'ownerAccountID'
    | 'currency'
    | 'reportName'
    | 'stateNum'
    | 'statusNum'
    | 'total'
    | 'notificationPreference'
    | 'parentReportID'
    | 'lastVisibleActionCreated'
>;

type OptimisticIOUReportAction = Pick<
    ReportAction,
    | 'actionName'
    | 'actorAccountID'
    | 'automatic'
    | 'avatar'
    | 'isAttachment'
    | 'originalMessage'
    | 'message'
    | 'person'
    | 'reportActionID'
    | 'shouldShow'
    | 'created'
    | 'pendingAction'
    | 'receipt'
    | 'whisperedToAccountIDs'
>;

type OptimisticReportPreview = Pick<
    ReportAction,
    | 'actionName'
    | 'reportActionID'
    | 'pendingAction'
    | 'originalMessage'
    | 'message'
    | 'created'
    | 'actorAccountID'
    | 'childMoneyRequestCount'
    | 'childLastMoneyRequestComment'
    | 'childRecentReceiptTransactionIDs'
    | 'childReportID'
    | 'whisperedToAccountIDs'
> & {reportID?: string; accountID?: number};

type UpdateReportPreview = Pick<
    ReportAction,
    'created' | 'message' | 'childLastMoneyRequestComment' | 'childMoneyRequestCount' | 'childRecentReceiptTransactionIDs' | 'whisperedToAccountIDs'
>;

type ReportRouteParams = {
    reportID: string;
    isSubReportPageRoute: boolean;
};

type ReportOfflinePendingActionAndErrors = {
    addWorkspaceRoomOrChatPendingAction: PendingAction | undefined;
    addWorkspaceRoomOrChatErrors: Record<string, string> | null | undefined;
};

type OptimisticApprovedReportAction = Pick<
    ReportAction,
    'actionName' | 'actorAccountID' | 'automatic' | 'avatar' | 'isAttachment' | 'originalMessage' | 'message' | 'person' | 'reportActionID' | 'shouldShow' | 'created' | 'pendingAction'
>;

type OptimisticSubmittedReportAction = Pick<
    ReportAction,
    'actionName' | 'actorAccountID' | 'automatic' | 'avatar' | 'isAttachment' | 'originalMessage' | 'message' | 'person' | 'reportActionID' | 'shouldShow' | 'created' | 'pendingAction'
>;

type OptimisticEditedTaskReportAction = Pick<
    ReportAction,
    'reportActionID' | 'actionName' | 'pendingAction' | 'actorAccountID' | 'automatic' | 'avatar' | 'created' | 'shouldShow' | 'message' | 'person'
>;

type OptimisticClosedReportAction = Pick<
    ReportAction,
    'actionName' | 'actorAccountID' | 'automatic' | 'avatar' | 'created' | 'message' | 'originalMessage' | 'pendingAction' | 'person' | 'reportActionID' | 'shouldShow'
>;

type OptimisticCreatedReportAction = OriginalMessageCreated &
    Pick<ReportActionBase, 'actorAccountID' | 'automatic' | 'avatar' | 'created' | 'message' | 'person' | 'reportActionID' | 'shouldShow' | 'pendingAction'>;

type OptimisticChatReport = Pick<
    Report,
    | 'type'
    | 'chatType'
    | 'isOwnPolicyExpenseChat'
    | 'isPinned'
    | 'lastActorAccountID'
    | 'lastMessageTranslationKey'
    | 'lastMessageHtml'
    | 'lastMessageText'
    | 'lastReadTime'
    | 'lastVisibleActionCreated'
    | 'notificationPreference'
    | 'oldPolicyName'
    | 'ownerAccountID'
    | 'parentReportActionID'
    | 'parentReportID'
    | 'participantAccountIDs'
    | 'visibleChatMemberAccountIDs'
    | 'policyID'
    | 'reportID'
    | 'reportName'
    | 'stateNum'
    | 'statusNum'
    | 'visibility'
    | 'welcomeMessage'
    | 'writeCapability'
>;

type OptimisticTaskReportAction = Pick<
    ReportAction,
    | 'reportActionID'
    | 'actionName'
    | 'actorAccountID'
    | 'automatic'
    | 'avatar'
    | 'created'
    | 'isAttachment'
    | 'message'
    | 'originalMessage'
    | 'person'
    | 'pendingAction'
    | 'shouldShow'
    | 'isFirstItem'
    | 'previousMessage'
    | 'errors'
    | 'linkMetadata'
>;

type OptimisticWorkspaceChats = {
    announceChatReportID: string;
    announceChatData: OptimisticChatReport;
    announceReportActionData: Record<string, OptimisticCreatedReportAction>;
    announceCreatedReportActionID: string;
    adminsChatReportID: string;
    adminsChatData: OptimisticChatReport;
    adminsReportActionData: Record<string, OptimisticCreatedReportAction>;
    adminsCreatedReportActionID: string;
    expenseChatReportID: string;
    expenseChatData: OptimisticChatReport;
    expenseReportActionData: Record<string, OptimisticCreatedReportAction>;
    expenseCreatedReportActionID: string;
};

type OptimisticModifiedExpenseReportAction = Pick<
    ReportAction,
    'actionName' | 'actorAccountID' | 'automatic' | 'avatar' | 'created' | 'isAttachment' | 'message' | 'originalMessage' | 'person' | 'pendingAction' | 'reportActionID' | 'shouldShow'
> & {reportID?: string};

type OptimisticTaskReport = Pick<
    Report,
    | 'reportID'
    | 'reportName'
    | 'description'
    | 'ownerAccountID'
    | 'participantAccountIDs'
    | 'visibleChatMemberAccountIDs'
    | 'managerID'
    | 'type'
    | 'parentReportID'
    | 'policyID'
    | 'stateNum'
    | 'statusNum'
    | 'notificationPreference'
    | 'parentReportActionID'
    | 'lastVisibleActionCreated'
>;

type TransactionDetails =
    | {
          created: string;
          amount: number;
          currency: string;
          merchant: string;
          waypoints?: WaypointCollection;
          comment: string;
          category: string;
          billable: boolean;
          tag: string;
          mccGroup?: ValueOf<typeof CONST.MCC_GROUPS>;
          cardID: number;
          originalAmount: number;
          originalCurrency: string;
      }
    | undefined;

type OptimisticIOUReport = Pick<
    Report,
    | 'cachedTotal'
    | 'type'
    | 'chatReportID'
    | 'currency'
    | 'managerID'
    | 'ownerAccountID'
    | 'participantAccountIDs'
    | 'visibleChatMemberAccountIDs'
    | 'reportID'
    | 'stateNum'
    | 'statusNum'
    | 'total'
    | 'reportName'
    | 'notificationPreference'
    | 'parentReportID'
    | 'lastVisibleActionCreated'
>;
type DisplayNameWithTooltips = Array<Pick<PersonalDetails, 'accountID' | 'pronouns' | 'displayName' | 'login' | 'avatar'>>;

type CustomIcon = {
    src: IconAsset;
    color?: string;
};

type OptionData = {
    text: string;
    alternateText?: string | null;
    allReportErrors?: Errors | null;
    brickRoadIndicator?: typeof CONST.BRICK_ROAD_INDICATOR_STATUS.ERROR | '' | null;
    tooltipText?: string | null;
    alternateTextMaxLines?: number;
    boldStyle?: boolean;
    customIcon?: CustomIcon;
    descriptiveText?: string;
    subtitle?: string | null;
    login?: string | null;
    accountID?: number | null;
    pronouns?: string;
    status?: Status | null;
    phoneNumber?: string | null;
    isUnread?: boolean | null;
    isUnreadWithMention?: boolean | null;
    hasDraftComment?: boolean | null;
    keyForList?: string | null;
    searchText?: string | null;
    isIOUReportOwner?: boolean | null;
    isArchivedRoom?: boolean | null;
    shouldShowSubscript?: boolean | null;
    isPolicyExpenseChat?: boolean | null;
    isMoneyRequestReport?: boolean | null;
    isExpenseRequest?: boolean | null;
    isAllowedToComment?: boolean | null;
    isThread?: boolean | null;
    isTaskReport?: boolean | null;
    parentReportAction?: ReportAction;
    displayNamesWithTooltips?: DisplayNameWithTooltips | null;
} & Report;

type OnyxDataTaskAssigneeChat = {
    optimisticData: OnyxUpdate[];
    successData: OnyxUpdate[];
    failureData: OnyxUpdate[];
    optimisticAssigneeAddComment?: OptimisticReportAction;
    optimisticChatCreatedReportAction?: OptimisticCreatedReportAction;
};

let currentUserEmail: string | undefined;
let currentUserAccountID: number | undefined;
let isAnonymousUser = false;

const defaultAvatarBuildingIconTestID = 'SvgDefaultAvatarBuilding Icon';

Onyx.connect({
    key: ONYXKEYS.SESSION,
    callback: (value) => {
        // When signed out, val is undefined
        if (!value) {
            return;
        }

        currentUserEmail = value.email;
        currentUserAccountID = value.accountID;
        isAnonymousUser = value.authTokenType === 'anonymousAccount';
    },
});

let allPersonalDetails: OnyxCollection<PersonalDetails>;
let currentUserPersonalDetails: OnyxEntry<PersonalDetails>;
Onyx.connect({
    key: ONYXKEYS.PERSONAL_DETAILS_LIST,
    callback: (value) => {
        currentUserPersonalDetails = value?.[currentUserAccountID ?? -1] ?? null;
        allPersonalDetails = value ?? {};
    },
});

let allReports: OnyxCollection<Report>;
Onyx.connect({
    key: ONYXKEYS.COLLECTION.REPORT,
    waitForCollectionCallback: true,
    callback: (value) => (allReports = value),
});

let doesDomainHaveApprovedAccountant = false;
Onyx.connect({
    key: ONYXKEYS.ACCOUNT,
    callback: (value) => (doesDomainHaveApprovedAccountant = value?.doesDomainHaveApprovedAccountant ?? false),
});

let allPolicies: OnyxCollection<Policy>;
Onyx.connect({
    key: ONYXKEYS.COLLECTION.POLICY,
    waitForCollectionCallback: true,
    callback: (value) => (allPolicies = value),
});

let loginList: OnyxEntry<Login>;
Onyx.connect({
    key: ONYXKEYS.LOGIN_LIST,
    callback: (value) => (loginList = value),
});

let allTransactions: OnyxCollection<Transaction> = {};

Onyx.connect({
    key: ONYXKEYS.COLLECTION.TRANSACTION,
    waitForCollectionCallback: true,
    callback: (value) => {
        if (!value) {
            return;
        }
        allTransactions = Object.fromEntries(Object.entries(value).filter(([, transaction]) => transaction));
    },
});

function getChatType(report: OnyxEntry<Report>): ValueOf<typeof CONST.REPORT.CHAT_TYPE> | undefined {
    return report?.chatType;
}

/**
 * Get the report given a reportID
 */
function getReport(reportID: string | undefined): OnyxEntry<Report> | EmptyObject {
    /**
     * Using typical string concatenation here due to performance issues
     * with template literals.
     */
    if (!allReports) {
        return {};
    }

    return allReports?.[ONYXKEYS.COLLECTION.REPORT + reportID] ?? {};
}

/**
 * Returns the parentReport if the given report is a thread.
 */
function getParentReport(report: OnyxEntry<Report> | EmptyObject): OnyxEntry<Report> | EmptyObject {
    if (!report?.parentReportID) {
        return {};
    }
    return allReports?.[`${ONYXKEYS.COLLECTION.REPORT}${report.parentReportID}`] ?? {};
}

/**
 * Returns the root parentReport if the given report is nested.
 * Uses recursion to iterate any depth of nested reports.
 */
function getRootParentReport(report: OnyxEntry<Report> | undefined | EmptyObject): OnyxEntry<Report> | EmptyObject {
    if (!report) {
        return {};
    }

    // Returns the current report as the root report, because it does not have a parentReportID
    if (!report?.parentReportID) {
        return report;
    }

    const parentReport = getReport(report?.parentReportID);

    // Runs recursion to iterate a parent report
    return getRootParentReport(!isEmptyObject(parentReport) ? parentReport : null);
}

function getPolicy(policyID: string): Policy | EmptyObject {
    if (!allPolicies || !policyID) {
        return {};
    }
    return allPolicies[`${ONYXKEYS.COLLECTION.POLICY}${policyID}`] ?? {};
}

/**
 * Get the policy type from a given report
 * @param policies must have Onyxkey prefix (i.e 'policy_') for keys
 */
function getPolicyType(report: OnyxEntry<Report>, policies: OnyxCollection<Policy>): string {
    return policies?.[`${ONYXKEYS.COLLECTION.POLICY}${report?.policyID}`]?.type ?? '';
}

/**
 * Get the policy name from a given report
 */
function getPolicyName(report: OnyxEntry<Report> | undefined | EmptyObject, returnEmptyIfNotFound = false, policy: OnyxEntry<Policy> | undefined = undefined): string {
    const noPolicyFound = returnEmptyIfNotFound ? '' : Localize.translateLocal('workspace.common.unavailable');
    if (isEmptyObject(report)) {
        return noPolicyFound;
    }

    if ((!allPolicies || Object.keys(allPolicies).length === 0) && !report?.policyName) {
        return Localize.translateLocal('workspace.common.unavailable');
    }
    const finalPolicy = policy ?? allPolicies?.[`${ONYXKEYS.COLLECTION.POLICY}${report?.policyID}`];

    const parentReport = getRootParentReport(report);

    // Public rooms send back the policy name with the reportSummary,
    // since they can also be accessed by people who aren't in the workspace
    // eslint-disable-next-line @typescript-eslint/prefer-nullish-coalescing
    const policyName = finalPolicy?.name || report?.policyName || report?.oldPolicyName || parentReport?.oldPolicyName || noPolicyFound;

    return policyName;
}

/**
 * Returns the concatenated title for the PrimaryLogins of a report
 */
function getReportParticipantsTitle(accountIDs: number[]): string {
    // Somehow it's possible for the logins coming from report.participantAccountIDs to contain undefined values so we use .filter(Boolean) to remove them.
    return accountIDs.filter(Boolean).join(', ');
}

/**
 * Checks if a report is a chat report.
 */
function isChatReport(report: OnyxEntry<Report> | EmptyObject): boolean {
    return report?.type === CONST.REPORT.TYPE.CHAT;
}

/**
 * Checks if a report is an Expense report.
 */
function isExpenseReport(report: OnyxEntry<Report> | EmptyObject): boolean {
    return report?.type === CONST.REPORT.TYPE.EXPENSE;
}

/**
 * Checks if a report is an IOU report.
 */
function isIOUReport(reportOrID: OnyxEntry<Report> | string | EmptyObject): boolean {
    const report = typeof reportOrID === 'string' ? allReports?.[`${ONYXKEYS.COLLECTION.REPORT}${reportOrID}`] ?? null : reportOrID;
    return report?.type === CONST.REPORT.TYPE.IOU;
}

/**
 * Checks if a report is a task report.
 */
function isTaskReport(report: OnyxEntry<Report>): boolean {
    return report?.type === CONST.REPORT.TYPE.TASK;
}

/**
 * Checks if a task has been cancelled
 * When a task is deleted, the parentReportAction is updated to have a isDeletedParentAction deleted flag
 * This is because when you delete a task, we still allow you to chat on the report itself
 * There's another situation where you don't have access to the parentReportAction (because it was created in a chat you don't have access to)
 * In this case, we have added the key to the report itself
 */
function isCanceledTaskReport(report: OnyxEntry<Report> | EmptyObject = {}, parentReportAction: OnyxEntry<ReportAction> | EmptyObject = {}): boolean {
    if (!isEmptyObject(parentReportAction) && (parentReportAction?.message?.[0]?.isDeletedParentAction ?? false)) {
        return true;
    }

    if (!isEmptyObject(report) && report?.isDeletedParentAction) {
        return true;
    }

    return false;
}

/**
 * Checks if a report is an open task report.
 *
 * @param parentReportAction - The parent report action of the report (Used to check if the task has been canceled)
 */
function isOpenTaskReport(report: OnyxEntry<Report>, parentReportAction: OnyxEntry<ReportAction> | EmptyObject = {}): boolean {
    return (
        isTaskReport(report) && !isCanceledTaskReport(report, parentReportAction) && report?.stateNum === CONST.REPORT.STATE_NUM.OPEN && report?.statusNum === CONST.REPORT.STATUS_NUM.OPEN
    );
}

/**
 * Checks if a report is a completed task report.
 */
function isCompletedTaskReport(report: OnyxEntry<Report>): boolean {
    return isTaskReport(report) && report?.stateNum === CONST.REPORT.STATE_NUM.APPROVED && report?.statusNum === CONST.REPORT.STATUS_NUM.APPROVED;
}

/**
 * Checks if the current user is the manager of the supplied report
 */
function isReportManager(report: OnyxEntry<Report>): boolean {
    return Boolean(report && report.managerID === currentUserAccountID);
}

/**
 * Checks if the supplied report has been approved
 */
function isReportApproved(reportOrID: OnyxEntry<Report> | string | EmptyObject): boolean {
    const report = typeof reportOrID === 'string' ? allReports?.[`${ONYXKEYS.COLLECTION.REPORT}${reportOrID}`] ?? null : reportOrID;
    return report?.stateNum === CONST.REPORT.STATE_NUM.APPROVED && report?.statusNum === CONST.REPORT.STATUS_NUM.APPROVED;
}

/**
 * Checks if the supplied report is an expense report in Open state and status.
 */
function isDraftExpenseReport(report: OnyxEntry<Report> | EmptyObject): boolean {
    return isExpenseReport(report) && report?.stateNum === CONST.REPORT.STATE_NUM.OPEN && report?.statusNum === CONST.REPORT.STATUS_NUM.OPEN;
}

/**
 * Given a collection of reports returns them sorted by last read
 */
function sortReportsByLastRead(reports: OnyxCollection<Report>, reportMetadata: OnyxCollection<ReportMetadata>): Array<OnyxEntry<Report>> {
    return Object.values(reports ?? {})
        .filter((report) => !!report?.reportID && !!(reportMetadata?.[`${ONYXKEYS.COLLECTION.REPORT_METADATA}${report.reportID}`]?.lastVisitTime ?? report?.lastReadTime))
        .sort((a, b) => {
            const aTime = new Date(reportMetadata?.[`${ONYXKEYS.COLLECTION.REPORT_METADATA}${a?.reportID}`]?.lastVisitTime ?? a?.lastReadTime ?? '');
            const bTime = new Date(reportMetadata?.[`${ONYXKEYS.COLLECTION.REPORT_METADATA}${b?.reportID}`]?.lastVisitTime ?? b?.lastReadTime ?? '');

            return aTime.valueOf() - bTime.valueOf();
        });
}

/**
 * Whether the Money Request report is settled
 */
function isSettled(reportID: string | undefined): boolean {
    if (!allReports) {
        return false;
    }
    const report: Report | EmptyObject = allReports[`${ONYXKEYS.COLLECTION.REPORT}${reportID}`] ?? {};
    if (isEmptyObject(report) || report.isWaitingOnBankAccount) {
        return false;
    }

    // In case the payment is scheduled and we are waiting for the payee to set up their wallet,
    // consider the report as paid as well.
    if (report.isWaitingOnBankAccount && report.statusNum === CONST.REPORT.STATUS_NUM.APPROVED) {
        return true;
    }

    return report?.statusNum === CONST.REPORT.STATUS_NUM.REIMBURSED;
}

/**
 * Whether the current user is the submitter of the report
 */
function isCurrentUserSubmitter(reportID: string): boolean {
    if (!allReports) {
        return false;
    }
    const report = allReports[`${ONYXKEYS.COLLECTION.REPORT}${reportID}`];
    return Boolean(report && report.ownerAccountID === currentUserAccountID);
}

/**
 * Whether the provided report is an Admin room
 */
function isAdminRoom(report: OnyxEntry<Report>): boolean {
    return getChatType(report) === CONST.REPORT.CHAT_TYPE.POLICY_ADMINS;
}

/**
 * Whether the provided report is an Admin-only posting room
 */
function isAdminsOnlyPostingRoom(report: OnyxEntry<Report>): boolean {
    return report?.writeCapability === CONST.REPORT.WRITE_CAPABILITIES.ADMINS;
}

/**
 * Whether the provided report is a Announce room
 */
function isAnnounceRoom(report: OnyxEntry<Report>): boolean {
    return getChatType(report) === CONST.REPORT.CHAT_TYPE.POLICY_ANNOUNCE;
}

/**
 * Whether the provided report is a default room
 */
function isDefaultRoom(report: OnyxEntry<Report>): boolean {
    return [CONST.REPORT.CHAT_TYPE.POLICY_ADMINS, CONST.REPORT.CHAT_TYPE.POLICY_ANNOUNCE, CONST.REPORT.CHAT_TYPE.DOMAIN_ALL].some((type) => type === getChatType(report));
}

/**
 * Whether the provided report is a Domain room
 */
function isDomainRoom(report: OnyxEntry<Report>): boolean {
    return getChatType(report) === CONST.REPORT.CHAT_TYPE.DOMAIN_ALL;
}

/**
 * Whether the provided report is a user created policy room
 */
function isUserCreatedPolicyRoom(report: OnyxEntry<Report>): boolean {
    return getChatType(report) === CONST.REPORT.CHAT_TYPE.POLICY_ROOM;
}

/**
 * Whether the provided report is a Policy Expense chat.
 */
function isPolicyExpenseChat(report: OnyxEntry<Report>): boolean {
    return getChatType(report) === CONST.REPORT.CHAT_TYPE.POLICY_EXPENSE_CHAT || (report?.isPolicyExpenseChat ?? false);
}

/**
 * Whether the provided report belongs to a Control policy and is an expense chat
 */
function isControlPolicyExpenseChat(report: OnyxEntry<Report>): boolean {
    return isPolicyExpenseChat(report) && getPolicyType(report, allPolicies) === CONST.POLICY.TYPE.CORPORATE;
}

/**
 * Whether the provided report belongs to a Free, Collect or Control policy
 */
function isGroupPolicy(report: OnyxEntry<Report>): boolean {
    const policyType = getPolicyType(report, allPolicies);
    return policyType === CONST.POLICY.TYPE.CORPORATE || policyType === CONST.POLICY.TYPE.TEAM || policyType === CONST.POLICY.TYPE.FREE;
}

/**
 * Whether the provided report belongs to a Control or Collect policy
 */
function isPaidGroupPolicy(report: OnyxEntry<Report>): boolean {
    const policyType = getPolicyType(report, allPolicies);
    return policyType === CONST.POLICY.TYPE.CORPORATE || policyType === CONST.POLICY.TYPE.TEAM;
}

/**
 * Whether the provided report belongs to a Control or Collect policy and is an expense chat
 */
function isPaidGroupPolicyExpenseChat(report: OnyxEntry<Report>): boolean {
    return isPolicyExpenseChat(report) && isPaidGroupPolicy(report);
}

/**
 * Whether the provided report belongs to a Control policy and is an expense report
 */
function isControlPolicyExpenseReport(report: OnyxEntry<Report>): boolean {
    return isExpenseReport(report) && getPolicyType(report, allPolicies) === CONST.POLICY.TYPE.CORPORATE;
}

/**
 * Whether the provided report belongs to a Control or Collect policy and is an expense report
 */
function isPaidGroupPolicyExpenseReport(report: OnyxEntry<Report>): boolean {
    return isExpenseReport(report) && isPaidGroupPolicy(report);
}

/**
 * Whether the provided report is a chat room
 */
function isChatRoom(report: OnyxEntry<Report>): boolean {
    return isUserCreatedPolicyRoom(report) || isDefaultRoom(report);
}

/**
 * Whether the provided report is a public room
 */
function isPublicRoom(report: OnyxEntry<Report>): boolean {
    return report?.visibility === CONST.REPORT.VISIBILITY.PUBLIC || report?.visibility === CONST.REPORT.VISIBILITY.PUBLIC_ANNOUNCE;
}

/**
 * Whether the provided report is a public announce room
 */
function isPublicAnnounceRoom(report: OnyxEntry<Report>): boolean {
    return report?.visibility === CONST.REPORT.VISIBILITY.PUBLIC_ANNOUNCE;
}

/**
 * If the report is a policy expense, the route should be for adding bank account for that policy
 * else since the report is a personal IOU, the route should be for personal bank account.
 */
function getBankAccountRoute(report: OnyxEntry<Report>): string {
    return isPolicyExpenseChat(report) ? ROUTES.BANK_ACCOUNT_WITH_STEP_TO_OPEN.getRoute('', report?.policyID) : ROUTES.SETTINGS_ADD_BANK_ACCOUNT;
}

/**
 * Check if personal detail of accountID is empty or optimistic data
 */
function isOptimisticPersonalDetail(accountID: number): boolean {
    return isEmptyObject(allPersonalDetails?.[accountID]) || !!allPersonalDetails?.[accountID]?.isOptimisticPersonalDetail;
}

/**
 * Checks if a report is a task report from a policy expense chat.
 */
function isWorkspaceTaskReport(report: OnyxEntry<Report>): boolean {
    if (!isTaskReport(report)) {
        return false;
    }
    const parentReport = allReports?.[`${ONYXKEYS.COLLECTION.REPORT}${report?.parentReportID}`] ?? null;
    return isPolicyExpenseChat(parentReport);
}

/**
 * Returns true if report has a parent
 */
function isThread(report: OnyxEntry<Report>): boolean {
    return Boolean(report?.parentReportID && report?.parentReportActionID);
}

/**
 * Returns true if report is of type chat and has a parent and is therefore a Thread.
 */
function isChatThread(report: OnyxEntry<Report>): boolean {
    return isThread(report) && report?.type === CONST.REPORT.TYPE.CHAT;
}

function isDM(report: OnyxEntry<Report>): boolean {
    return isChatReport(report) && !getChatType(report);
}

/**
 * Only returns true if this is our main 1:1 DM report with Concierge
 */
function isConciergeChatReport(report: OnyxEntry<Report>): boolean {
    return report?.participantAccountIDs?.length === 1 && Number(report.participantAccountIDs?.[0]) === CONST.ACCOUNT_ID.CONCIERGE && !isChatThread(report);
}

/**
 * Returns true if report is still being processed
 */
function isProcessingReport(report: OnyxEntry<Report> | EmptyObject): boolean {
    return report?.stateNum === CONST.REPORT.STATE_NUM.SUBMITTED && report?.statusNum === CONST.REPORT.STATUS_NUM.SUBMITTED;
}

/**
 * Check if the report is a single chat report that isn't a thread
 * and personal detail of participant is optimistic data
 */
function shouldDisableDetailPage(report: OnyxEntry<Report>): boolean {
    const participantAccountIDs = report?.participantAccountIDs ?? [];

    if (isChatRoom(report) || isPolicyExpenseChat(report) || isChatThread(report) || isTaskReport(report)) {
        return false;
    }
    if (participantAccountIDs.length === 1) {
        return isOptimisticPersonalDetail(participantAccountIDs[0]);
    }
    return false;
}

/**
 * Returns true if this report has only one participant and it's an Expensify account.
 */
function isExpensifyOnlyParticipantInReport(report: OnyxEntry<Report>): boolean {
    const reportParticipants = report?.participantAccountIDs?.filter((accountID) => accountID !== currentUserAccountID) ?? [];
    return reportParticipants.length === 1 && reportParticipants.some((accountID) => CONST.EXPENSIFY_ACCOUNT_IDS.includes(accountID));
}

/**
 * Returns whether a given report can have tasks created in it.
 * We only prevent the task option if it's a DM/group-DM and the other users are all special Expensify accounts
 *
 */
function canCreateTaskInReport(report: OnyxEntry<Report>): boolean {
    const otherReportParticipants = report?.participantAccountIDs?.filter((accountID) => accountID !== currentUserAccountID) ?? [];
    const areExpensifyAccountsOnlyOtherParticipants = otherReportParticipants?.length >= 1 && otherReportParticipants?.every((accountID) => CONST.EXPENSIFY_ACCOUNT_IDS.includes(accountID));
    if (areExpensifyAccountsOnlyOtherParticipants && isDM(report)) {
        return false;
    }

    return true;
}

/**
 * Returns true if there are any Expensify accounts (i.e. with domain 'expensify.com') in the set of accountIDs
 * by cross-referencing the accountIDs with personalDetails.
 */
function hasExpensifyEmails(accountIDs: number[]): boolean {
    return accountIDs.some((accountID) => Str.extractEmailDomain(allPersonalDetails?.[accountID]?.login ?? '') === CONST.EXPENSIFY_PARTNER_NAME);
}

/**
 * Returns true if there are any guides accounts (team.expensify.com) in a list of accountIDs
 * by cross-referencing the accountIDs with personalDetails since guides that are participants
 * of the user's chats should have their personal details in Onyx.
 */
function hasExpensifyGuidesEmails(accountIDs: number[]): boolean {
    return accountIDs.some((accountID) => Str.extractEmailDomain(allPersonalDetails?.[accountID]?.login ?? '') === CONST.EMAIL.GUIDES_DOMAIN);
}

function findLastAccessedReport(
    reports: OnyxCollection<Report>,
    ignoreDomainRooms: boolean,
    policies: OnyxCollection<Policy>,
    isFirstTimeNewExpensifyUser: boolean,
    openOnAdminRoom = false,
    reportMetadata: OnyxCollection<ReportMetadata> = {},
): OnyxEntry<Report> {
    // If it's the user's first time using New Expensify, then they could either have:
    //   - just a Concierge report, if so we'll return that
    //   - their Concierge report, and a separate report that must have deeplinked them to the app before they created their account.
    // If it's the latter, we'll use the deeplinked report over the Concierge report,
    // since the Concierge report would be incorrectly selected over the deep-linked report in the logic below.
    let sortedReports = sortReportsByLastRead(reports, reportMetadata);

    let adminReport: OnyxEntry<Report> | undefined;
    if (openOnAdminRoom) {
        adminReport = sortedReports.find((report) => {
            const chatType = getChatType(report);
            return chatType === CONST.REPORT.CHAT_TYPE.POLICY_ADMINS;
        });
    }

    if (isFirstTimeNewExpensifyUser) {
        if (sortedReports.length === 1) {
            return sortedReports[0];
        }

        return adminReport ?? sortedReports.find((report) => !isConciergeChatReport(report)) ?? null;
    }

    if (ignoreDomainRooms) {
        // We allow public announce rooms, admins, and announce rooms through since we bypass the default rooms beta for them.
        // Check where ReportUtils.findLastAccessedReport is called in MainDrawerNavigator.js for more context.
        // Domain rooms are now the only type of default room that are on the defaultRooms beta.
        sortedReports = sortedReports.filter(
            (report) => !isDomainRoom(report) || getPolicyType(report, policies) === CONST.POLICY.TYPE.FREE || hasExpensifyGuidesEmails(report?.participantAccountIDs ?? []),
        );
    }

    return adminReport ?? sortedReports.at(-1) ?? null;
}

/**
 * Whether the provided report is an archived room
 */
function isArchivedRoom(report: OnyxEntry<Report> | EmptyObject): boolean {
    return report?.statusNum === CONST.REPORT.STATUS_NUM.CLOSED && report?.stateNum === CONST.REPORT.STATE_NUM.APPROVED;
}

/**
 * Checks if the current user is allowed to comment on the given report.
 */
function isAllowedToComment(report: OnyxEntry<Report>): boolean {
    // Default to allowing all users to post
    const capability = report?.writeCapability ?? CONST.REPORT.WRITE_CAPABILITIES.ALL;

    if (capability === CONST.REPORT.WRITE_CAPABILITIES.ALL) {
        return true;
    }

    // If unauthenticated user opens public chat room using deeplink, they do not have policies available and they cannot comment
    if (!allPolicies) {
        return false;
    }

    // If we've made it here, commenting on this report is restricted.
    // If the user is an admin, allow them to post.
    const policy = allPolicies[`${ONYXKEYS.COLLECTION.POLICY}${report?.policyID}`];
    return policy?.role === CONST.POLICY.ROLE.ADMIN;
}

/**
 * Checks if the current user is the admin of the policy given the policy expense chat.
 */
function isPolicyExpenseChatAdmin(report: OnyxEntry<Report>, policies: OnyxCollection<Policy>): boolean {
    if (!isPolicyExpenseChat(report)) {
        return false;
    }

    const policyRole = policies?.[`${ONYXKEYS.COLLECTION.POLICY}${report?.policyID}`]?.role;

    return policyRole === CONST.POLICY.ROLE.ADMIN;
}

/**
 * Checks if the current user is the admin of the policy.
 */
function isPolicyAdmin(policyID: string, policies: OnyxCollection<Policy>): boolean {
    const policyRole = policies?.[`${ONYXKEYS.COLLECTION.POLICY}${policyID}`]?.role;

    return policyRole === CONST.POLICY.ROLE.ADMIN;
}

/**
 * Returns true if report has a single participant.
 */
function hasSingleParticipant(report: OnyxEntry<Report>): boolean {
    return report?.participantAccountIDs?.length === 1;
}

/**
 * Checks whether all the transactions linked to the IOU report are of the Distance Request type
 *
 */
function hasOnlyDistanceRequestTransactions(iouReportID: string | undefined): boolean {
    const transactions = TransactionUtils.getAllReportTransactions(iouReportID);

    // Early return false in case not having any transaction
    if (!transactions || transactions.length === 0) {
        return false;
    }

    return transactions.every((transaction) => TransactionUtils.isDistanceRequest(transaction));
}

/**
 * If the report is a thread and has a chat type set, it is a workspace chat.
 */
function isWorkspaceThread(report: OnyxEntry<Report>): boolean {
    return isThread(report) && isChatReport(report) && !isDM(report);
}

/**
 * Returns true if reportAction is the first chat preview of a Thread
 */
function isThreadFirstChat(reportAction: OnyxEntry<ReportAction>, reportID: string): boolean {
    return reportAction?.childReportID?.toString() === reportID;
}

/**
 * Checks if a report is a child report.
 */
function isChildReport(report: OnyxEntry<Report>): boolean {
    return isThread(report) || isTaskReport(report);
}

/**
 * An Expense Request is a thread where the parent report is an Expense Report and
 * the parentReportAction is a transaction.
 */
function isExpenseRequest(report: OnyxEntry<Report>): boolean {
    if (isThread(report)) {
        const parentReportAction = ReportActionsUtils.getParentReportAction(report);
        const parentReport = allReports?.[`${ONYXKEYS.COLLECTION.REPORT}${report?.parentReportID}`] ?? null;
        return isExpenseReport(parentReport) && !isEmptyObject(parentReportAction) && ReportActionsUtils.isTransactionThread(parentReportAction);
    }
    return false;
}

/**
 * An IOU Request is a thread where the parent report is an IOU Report and
 * the parentReportAction is a transaction.
 */
function isIOURequest(report: OnyxEntry<Report>): boolean {
    if (isThread(report)) {
        const parentReportAction = ReportActionsUtils.getParentReportAction(report);
        const parentReport = allReports?.[`${ONYXKEYS.COLLECTION.REPORT}${report?.parentReportID}`] ?? null;
        return isIOUReport(parentReport) && !isEmptyObject(parentReportAction) && ReportActionsUtils.isTransactionThread(parentReportAction);
    }
    return false;
}

/**
 * Checks if a report is an IOU or expense request.
 */
function isMoneyRequest(reportOrID: OnyxEntry<Report> | string): boolean {
    const report = typeof reportOrID === 'string' ? allReports?.[`${ONYXKEYS.COLLECTION.REPORT}${reportOrID}`] ?? null : reportOrID;
    return isIOURequest(report) || isExpenseRequest(report);
}

/**
 * Checks if a report is an IOU or expense report.
 */
function isMoneyRequestReport(reportOrID: OnyxEntry<Report> | string): boolean {
    const report = typeof reportOrID === 'object' ? reportOrID : allReports?.[`${ONYXKEYS.COLLECTION.REPORT}${reportOrID}`] ?? null;
    return isIOUReport(report) || isExpenseReport(report);
}

/**
 * Should return true only for personal 1:1 report
 *
 */
function isOneOnOneChat(report: OnyxEntry<Report>): boolean {
    const participantAccountIDs = report?.participantAccountIDs ?? [];
    return (
        !isThread(report) &&
        !isChatRoom(report) &&
        !isExpenseRequest(report) &&
        !isMoneyRequestReport(report) &&
        !isPolicyExpenseChat(report) &&
        !isTaskReport(report) &&
        isDM(report) &&
        !isIOUReport(report) &&
        participantAccountIDs.length === 1
    );
}

/**
 * Get the notification preference given a report
 */
function getReportNotificationPreference(report: OnyxEntry<Report>): string | number {
    return report?.notificationPreference ?? '';
}

/**
 * Checks if the current user is the action's author
 */
function isActionCreator(reportAction: OnyxEntry<ReportAction> | Partial<ReportAction>): boolean {
    return reportAction?.actorAccountID === currentUserAccountID;
}

/**
 * Returns the notification preference of the action's child report if it exists.
 * Otherwise, calculates it based on the action's authorship.
 */
function getChildReportNotificationPreference(reportAction: OnyxEntry<ReportAction> | Partial<ReportAction>): NotificationPreference {
    const childReportNotificationPreference = reportAction?.childReportNotificationPreference ?? '';
    if (childReportNotificationPreference) {
        return childReportNotificationPreference;
    }

    return isActionCreator(reportAction) ? CONST.REPORT.NOTIFICATION_PREFERENCE.ALWAYS : CONST.REPORT.NOTIFICATION_PREFERENCE.HIDDEN;
}

/**
 * Can only delete if the author is this user and the action is an ADDCOMMENT action or an IOU action in an unsettled report, or if the user is a
 * policy admin
 */
function canDeleteReportAction(reportAction: OnyxEntry<ReportAction>, reportID: string): boolean {
    const report = getReport(reportID);

    const isActionOwner = reportAction?.actorAccountID === currentUserAccountID;

    if (reportAction?.actionName === CONST.REPORT.ACTIONS.TYPE.IOU) {
        // For now, users cannot delete split actions
        const isSplitAction = reportAction?.originalMessage?.type === CONST.IOU.REPORT_ACTION_TYPE.SPLIT;

        if (isSplitAction || isSettled(String(reportAction?.originalMessage?.IOUReportID)) || (!isEmptyObject(report) && isReportApproved(report))) {
            return false;
        }

        if (isActionOwner) {
            return true;
        }
    }

    if (
        reportAction?.actionName !== CONST.REPORT.ACTIONS.TYPE.ADDCOMMENT ||
        reportAction?.pendingAction === CONST.RED_BRICK_ROAD_PENDING_ACTION.DELETE ||
        ReportActionsUtils.isCreatedTaskReportAction(reportAction) ||
        reportAction?.actorAccountID === CONST.ACCOUNT_ID.CONCIERGE
    ) {
        return false;
    }

    const policy = allPolicies?.[`${ONYXKEYS.COLLECTION.POLICY}${report?.policyID}`];
    const isAdmin = policy?.role === CONST.POLICY.ROLE.ADMIN && !isEmptyObject(report) && !isDM(report);

    return isActionOwner || isAdmin;
}

/**
 * Get welcome message based on room type
 */
function getRoomWelcomeMessage(report: OnyxEntry<Report>, isUserPolicyAdmin: boolean): WelcomeMessage {
    const welcomeMessage: WelcomeMessage = {showReportName: true};
    const workspaceName = getPolicyName(report);

    if (isArchivedRoom(report)) {
        welcomeMessage.phrase1 = Localize.translateLocal('reportActionsView.beginningOfArchivedRoomPartOne');
        welcomeMessage.phrase2 = Localize.translateLocal('reportActionsView.beginningOfArchivedRoomPartTwo');
    } else if (isDomainRoom(report)) {
        welcomeMessage.phrase1 = Localize.translateLocal('reportActionsView.beginningOfChatHistoryDomainRoomPartOne', {domainRoom: report?.reportName ?? ''});
        welcomeMessage.phrase2 = Localize.translateLocal('reportActionsView.beginningOfChatHistoryDomainRoomPartTwo');
    } else if (isAdminRoom(report)) {
        welcomeMessage.phrase1 = Localize.translateLocal('reportActionsView.beginningOfChatHistoryAdminRoomPartOne', {workspaceName});
        welcomeMessage.phrase2 = Localize.translateLocal('reportActionsView.beginningOfChatHistoryAdminRoomPartTwo');
    } else if (isAdminsOnlyPostingRoom(report) && !isUserPolicyAdmin) {
        welcomeMessage.phrase1 = Localize.translateLocal('reportActionsView.beginningOfChatHistoryAdminOnlyPostingRoom');
        welcomeMessage.showReportName = false;
    } else if (isAnnounceRoom(report)) {
        welcomeMessage.phrase1 = Localize.translateLocal('reportActionsView.beginningOfChatHistoryAnnounceRoomPartOne', {workspaceName});
        welcomeMessage.phrase2 = Localize.translateLocal('reportActionsView.beginningOfChatHistoryAnnounceRoomPartTwo', {workspaceName});
    } else {
        // Message for user created rooms or other room types.
        welcomeMessage.phrase1 = Localize.translateLocal('reportActionsView.beginningOfChatHistoryUserRoomPartOne');
        welcomeMessage.phrase2 = Localize.translateLocal('reportActionsView.beginningOfChatHistoryUserRoomPartTwo');
    }

    return welcomeMessage;
}

/**
 * Returns true if Concierge is one of the chat participants (1:1 as well as group chats)
 */
function chatIncludesConcierge(report: OnyxEntry<Report>): boolean {
    return Boolean(report?.participantAccountIDs?.length && report?.participantAccountIDs?.includes(CONST.ACCOUNT_ID.CONCIERGE));
}

/**
 * Returns true if there is any automated expensify account `in accountIDs
 */
function hasAutomatedExpensifyAccountIDs(accountIDs: number[]): boolean {
    return accountIDs.some((accountID) => CONST.EXPENSIFY_ACCOUNT_IDS.includes(accountID));
}

function getReportRecipientAccountIDs(report: OnyxEntry<Report>, currentLoginAccountID: number): number[] {
    let finalReport: OnyxEntry<Report> = report;
    // In 1:1 chat threads, the participants will be the same as parent report. If a report is specifically a 1:1 chat thread then we will
    // get parent report and use its participants array.
    if (isThread(report) && !(isTaskReport(report) || isMoneyRequestReport(report))) {
        const parentReport = allReports?.[`${ONYXKEYS.COLLECTION.REPORT}${report?.parentReportID}`] ?? null;
        if (hasSingleParticipant(parentReport)) {
            finalReport = parentReport;
        }
    }

    let finalParticipantAccountIDs: number[] | undefined = [];
    if (isMoneyRequestReport(report)) {
        // For money requests i.e the IOU (1:1 person) and Expense (1:* person) reports, use the full `initialParticipantAccountIDs` array
        // and add the `ownerAccountId`. Money request reports don't add `ownerAccountId` in `participantAccountIDs` array
        const defaultParticipantAccountIDs = finalReport?.participantAccountIDs ?? [];
        const setOfParticipantAccountIDs = new Set<number>(report?.ownerAccountID ? [...defaultParticipantAccountIDs, report.ownerAccountID] : defaultParticipantAccountIDs);
        finalParticipantAccountIDs = [...setOfParticipantAccountIDs];
    } else if (isTaskReport(report)) {
        // Task reports `managerID` will change when assignee is changed, in that case the old `managerID` is still present in `participantAccountIDs`
        // array along with the new one. We only need the `managerID` as a participant here.
        finalParticipantAccountIDs = report?.managerID ? [report?.managerID] : [];
    } else {
        finalParticipantAccountIDs = finalReport?.participantAccountIDs;
    }

    const reportParticipants = finalParticipantAccountIDs?.filter((accountID) => accountID !== currentLoginAccountID) ?? [];
    const participantsWithoutExpensifyAccountIDs = reportParticipants.filter((participant) => !CONST.EXPENSIFY_ACCOUNT_IDS.includes(participant ?? 0));
    return participantsWithoutExpensifyAccountIDs;
}

/**
 * Whether the time row should be shown for a report.
 */
function canShowReportRecipientLocalTime(personalDetails: OnyxCollection<PersonalDetails>, report: OnyxEntry<Report>, accountID: number): boolean {
    const reportRecipientAccountIDs = getReportRecipientAccountIDs(report, accountID);
    const hasMultipleParticipants = reportRecipientAccountIDs.length > 1;
    const reportRecipient = personalDetails?.[reportRecipientAccountIDs[0]];
    const reportRecipientTimezone = reportRecipient?.timezone ?? CONST.DEFAULT_TIME_ZONE;
    const isReportParticipantValidated = reportRecipient?.validated ?? false;
    return Boolean(!hasMultipleParticipants && !isChatRoom(report) && !isPolicyExpenseChat(report) && reportRecipient && reportRecipientTimezone?.selected && isReportParticipantValidated);
}

/**
 * Shorten last message text to fixed length and trim spaces.
 */
function formatReportLastMessageText(lastMessageText: string, isModifiedExpenseMessage = false): string {
    if (isModifiedExpenseMessage) {
        return String(lastMessageText).trim().replace(CONST.REGEX.LINE_BREAK, '').trim();
    }
    return String(lastMessageText).trim().replace(CONST.REGEX.LINE_BREAK, ' ').substring(0, CONST.REPORT.LAST_MESSAGE_TEXT_MAX_LENGTH).trim();
}

/**
 * Helper method to return the default avatar associated with the given login
 */
function getDefaultWorkspaceAvatar(workspaceName?: string): IconAsset {
    if (!workspaceName) {
        return defaultWorkspaceAvatars.WorkspaceBuilding;
    }

    // Remove all chars not A-Z or 0-9 including underscore
    const alphaNumeric = workspaceName
        .normalize('NFD')
        .replace(/[^0-9a-z]/gi, '')
        .toUpperCase();

    const workspace = `Workspace${alphaNumeric[0]}` as keyof typeof defaultWorkspaceAvatars;
    const defaultWorkspaceAvatar = defaultWorkspaceAvatars[workspace];

    return !alphaNumeric ? defaultWorkspaceAvatars.WorkspaceBuilding : defaultWorkspaceAvatar;
}

/**
 * Helper method to return the default avatar testID associated with the given login
 */
function getDefaultWorkspaceAvatarTestID(workspaceName: string): string {
    if (!workspaceName) {
        return defaultAvatarBuildingIconTestID;
    }

    // Remove all chars not A-Z or 0-9 including underscore
    const alphaNumeric = workspaceName
        .normalize('NFD')
        .replace(/[^0-9a-z]/gi, '')
        .toLowerCase();

    return !alphaNumeric ? defaultAvatarBuildingIconTestID : `SvgDefaultAvatar_${alphaNumeric[0]} Icon`;
}

function getWorkspaceAvatar(report: OnyxEntry<Report>): UserUtils.AvatarSource {
    const workspaceName = getPolicyName(report, false, allPolicies?.[`${ONYXKEYS.COLLECTION.POLICY}${report?.policyID}`]);
    const avatar = allPolicies?.[`${ONYXKEYS.COLLECTION.POLICY}${report?.policyID}`]?.avatar ?? '';
    return !isEmpty(avatar) ? avatar : getDefaultWorkspaceAvatar(workspaceName);
}

/**
 * Returns the appropriate icons for the given chat report using the stored personalDetails.
 * The Avatar sources can be URLs or Icon components according to the chat type.
 */
function getIconsForParticipants(participants: number[], personalDetails: OnyxCollection<PersonalDetails>): Icon[] {
    const participantDetails: ParticipantDetails[] = [];
    const participantsList = participants || [];

    for (const accountID of participantsList) {
        const avatarSource = UserUtils.getAvatar(personalDetails?.[accountID]?.avatar ?? '', accountID);
        const displayNameLogin = personalDetails?.[accountID]?.displayName ? personalDetails?.[accountID]?.displayName : personalDetails?.[accountID]?.login;
        participantDetails.push([accountID, displayNameLogin ?? '', avatarSource, personalDetails?.[accountID]?.fallbackIcon ?? '']);
    }

    const sortedParticipantDetails = participantDetails.sort((first, second) => {
        // First sort by displayName/login
        const displayNameLoginOrder = first[1].localeCompare(second[1]);
        if (displayNameLoginOrder !== 0) {
            return displayNameLoginOrder;
        }

        // Then fallback on accountID as the final sorting criteria.
        // This will ensure that the order of avatars with same login/displayName
        // stay consistent across all users and devices
        return first[0] - second[0];
    });

    // Now that things are sorted, gather only the avatars (second element in the array) and return those
    const avatars: Icon[] = [];

    for (const sortedParticipantDetail of sortedParticipantDetails) {
        const userIcon = {
            id: sortedParticipantDetail[0],
            source: sortedParticipantDetail[2],
            type: CONST.ICON_TYPE_AVATAR,
            name: sortedParticipantDetail[1],
            fallbackIcon: sortedParticipantDetail[3],
        };
        avatars.push(userIcon);
    }

    return avatars;
}

/**
 * Given a report, return the associated workspace icon.
 */
function getWorkspaceIcon(report: OnyxEntry<Report>, policy: OnyxEntry<Policy> = null): Icon {
    const workspaceName = getPolicyName(report, false, policy);
    const policyExpenseChatAvatarSource = allPolicies?.[`${ONYXKEYS.COLLECTION.POLICY}${report?.policyID}`]?.avatar
        ? allPolicies?.[`${ONYXKEYS.COLLECTION.POLICY}${report?.policyID}`]?.avatar
        : getDefaultWorkspaceAvatar(workspaceName);

    const workspaceIcon: Icon = {
        source: policyExpenseChatAvatarSource ?? '',
        type: CONST.ICON_TYPE_WORKSPACE,
        name: workspaceName,
        id: -1,
    };
    return workspaceIcon;
}

/**
 * Returns the appropriate icons for the given chat report using the stored personalDetails.
 * The Avatar sources can be URLs or Icon components according to the chat type.
 */
function getIcons(
    report: OnyxEntry<Report>,
    personalDetails: OnyxCollection<PersonalDetails>,
    defaultIcon: UserUtils.AvatarSource | null = null,
    defaultName = '',
    defaultAccountID = -1,
    policy: OnyxEntry<Policy> = null,
): Icon[] {
    if (isEmptyObject(report)) {
        const fallbackIcon: Icon = {
            source: defaultIcon ?? Expensicons.FallbackAvatar,
            type: CONST.ICON_TYPE_AVATAR,
            name: defaultName,
            id: defaultAccountID,
        };
        return [fallbackIcon];
    }
    if (isExpenseRequest(report)) {
        const parentReportAction = ReportActionsUtils.getParentReportAction(report);
        const workspaceIcon = getWorkspaceIcon(report, policy);
        const memberIcon = {
            source: UserUtils.getAvatar(personalDetails?.[parentReportAction.actorAccountID ?? -1]?.avatar ?? '', parentReportAction.actorAccountID ?? -1),
            id: parentReportAction.actorAccountID,
            type: CONST.ICON_TYPE_AVATAR,
            name: personalDetails?.[parentReportAction.actorAccountID ?? -1]?.displayName ?? '',
            fallbackIcon: personalDetails?.[parentReportAction.actorAccountID ?? -1]?.fallbackIcon,
        };

        return [memberIcon, workspaceIcon];
    }
    if (isChatThread(report)) {
        const parentReportAction = ReportActionsUtils.getParentReportAction(report);

        const actorAccountID = parentReportAction.actorAccountID;
        const actorDisplayName = PersonalDetailsUtils.getDisplayNameOrDefault(allPersonalDetails?.[actorAccountID ?? -1], '', false);
        const actorIcon = {
            id: actorAccountID,
            source: UserUtils.getAvatar(personalDetails?.[actorAccountID ?? -1]?.avatar ?? '', actorAccountID ?? -1),
            name: actorDisplayName,
            type: CONST.ICON_TYPE_AVATAR,
            fallbackIcon: personalDetails?.[parentReportAction.actorAccountID ?? -1]?.fallbackIcon,
        };

        if (isWorkspaceThread(report)) {
            const workspaceIcon = getWorkspaceIcon(report, policy);
            return [actorIcon, workspaceIcon];
        }
        return [actorIcon];
    }
    if (isTaskReport(report)) {
        const ownerIcon = {
            id: report?.ownerAccountID,
            source: UserUtils.getAvatar(personalDetails?.[report?.ownerAccountID ?? -1]?.avatar ?? '', report?.ownerAccountID ?? -1),
            type: CONST.ICON_TYPE_AVATAR,
            name: personalDetails?.[report?.ownerAccountID ?? -1]?.displayName ?? '',
            fallbackIcon: personalDetails?.[report?.ownerAccountID ?? -1]?.fallbackIcon,
        };

        if (isWorkspaceTaskReport(report)) {
            const workspaceIcon = getWorkspaceIcon(report, policy);
            return [ownerIcon, workspaceIcon];
        }

        return [ownerIcon];
    }
    if (isDomainRoom(report)) {
        // Get domain name after the #. Domain Rooms use our default workspace avatar pattern.
        const domainName = report?.reportName?.substring(1);
        const policyExpenseChatAvatarSource = getDefaultWorkspaceAvatar(domainName);
        const domainIcon: Icon = {
            source: policyExpenseChatAvatarSource,
            type: CONST.ICON_TYPE_WORKSPACE,
            name: domainName ?? '',
            id: -1,
        };
        return [domainIcon];
    }
    if (isAdminRoom(report) || isAnnounceRoom(report) || isChatRoom(report) || isArchivedRoom(report)) {
        const workspaceIcon = getWorkspaceIcon(report, policy);
        return [workspaceIcon];
    }
    if (isPolicyExpenseChat(report) || isExpenseReport(report)) {
        const workspaceIcon = getWorkspaceIcon(report, policy);
        const memberIcon = {
            source: UserUtils.getAvatar(personalDetails?.[report?.ownerAccountID ?? -1]?.avatar ?? '', report?.ownerAccountID ?? -1),
            id: report?.ownerAccountID,
            type: CONST.ICON_TYPE_AVATAR,
            name: personalDetails?.[report?.ownerAccountID ?? -1]?.displayName ?? '',
            fallbackIcon: personalDetails?.[report?.ownerAccountID ?? -1]?.fallbackIcon,
        };
        return isExpenseReport(report) ? [memberIcon, workspaceIcon] : [workspaceIcon, memberIcon];
    }
    if (isIOUReport(report)) {
        const managerIcon = {
            source: UserUtils.getAvatar(personalDetails?.[report?.managerID ?? -1]?.avatar ?? '', report?.managerID ?? -1),
            id: report?.managerID,
            type: CONST.ICON_TYPE_AVATAR,
            name: personalDetails?.[report?.managerID ?? -1]?.displayName ?? '',
            fallbackIcon: personalDetails?.[report?.managerID ?? -1]?.fallbackIcon,
        };
        const ownerIcon = {
            id: report?.ownerAccountID,
            source: UserUtils.getAvatar(personalDetails?.[report?.ownerAccountID ?? -1]?.avatar ?? '', report?.ownerAccountID ?? -1),
            type: CONST.ICON_TYPE_AVATAR,
            name: personalDetails?.[report?.ownerAccountID ?? -1]?.displayName ?? '',
            fallbackIcon: personalDetails?.[report?.ownerAccountID ?? -1]?.fallbackIcon,
        };
        const isPayer = currentUserAccountID === report?.managerID;

        return isPayer ? [managerIcon, ownerIcon] : [ownerIcon, managerIcon];
    }

    return getIconsForParticipants(report?.participantAccountIDs ?? [], personalDetails);
}

/**
 * Gets the personal details for a login by looking in the ONYXKEYS.PERSONAL_DETAILS_LIST Onyx key (stored in the local variable, allPersonalDetails). If it doesn't exist in Onyx,
 * then a default object is constructed.
 */
function getPersonalDetailsForAccountID(accountID: number): Partial<PersonalDetails> {
    if (!accountID) {
        return {};
    }
    if (Number(accountID) === CONST.ACCOUNT_ID.CONCIERGE) {
        return {
            accountID,
            displayName: 'Concierge',
            login: CONST.EMAIL.CONCIERGE,
            avatar: UserUtils.getDefaultAvatar(accountID),
        };
    }
    return (
        allPersonalDetails?.[accountID] ?? {
            avatar: UserUtils.getDefaultAvatar(accountID),
            isOptimisticPersonalDetail: true,
        }
    );
}

/**
 * Get the displayName for a single report participant.
 */
function getDisplayNameForParticipant(accountID?: number, shouldUseShortForm = false, shouldFallbackToHidden = true): string | undefined {
    if (!accountID) {
        return '';
    }

    const personalDetails = getPersonalDetailsForAccountID(accountID);
    // eslint-disable-next-line @typescript-eslint/prefer-nullish-coalescing
    const formattedLogin = LocalePhoneNumber.formatPhoneNumber(personalDetails.login || '');
    // This is to check if account is an invite/optimistically created one
    // and prevent from falling back to 'Hidden', so a correct value is shown
    // when searching for a new user
    if (personalDetails.isOptimisticPersonalDetail === true) {
        // eslint-disable-next-line @typescript-eslint/prefer-nullish-coalescing
        return formattedLogin;
    }

    const longName = PersonalDetailsUtils.getDisplayNameOrDefault(personalDetails, formattedLogin, shouldFallbackToHidden);

    // If the user's personal details (first name) should be hidden, make sure we return "hidden" instead of the short name
    if (shouldFallbackToHidden && longName === Localize.translateLocal('common.hidden')) {
        return longName;
    }

    const shortName = personalDetails.firstName ? personalDetails.firstName : longName;
    return shouldUseShortForm ? shortName : longName;
}

function getDisplayNamesWithTooltips(
    personalDetailsList: PersonalDetails[] | PersonalDetailsList | OptionData[],
    isMultipleParticipantReport: boolean,
    shouldFallbackToHidden = true,
): DisplayNameWithTooltips {
    const personalDetailsListArray = Array.isArray(personalDetailsList) ? personalDetailsList : Object.values(personalDetailsList);

    return personalDetailsListArray
        .map((user) => {
            const accountID = Number(user?.accountID);
            // eslint-disable-next-line @typescript-eslint/prefer-nullish-coalescing
            const displayName = getDisplayNameForParticipant(accountID, isMultipleParticipantReport, shouldFallbackToHidden) || user?.login || '';
            const avatar = UserUtils.getDefaultAvatar(accountID);

            let pronouns = user?.pronouns ?? undefined;
            if (pronouns?.startsWith(CONST.PRONOUNS.PREFIX)) {
                const pronounTranslationKey = pronouns.replace(CONST.PRONOUNS.PREFIX, '');
                pronouns = Localize.translateLocal(`pronouns.${pronounTranslationKey}` as TranslationPaths);
            }

            return {
                displayName,
                avatar,
                login: user?.login ?? '',
                accountID,
                pronouns,
            };
        })
        .sort((first, second) => {
            // First sort by displayName/login
            const displayNameLoginOrder = first.displayName.localeCompare(second.displayName);
            if (displayNameLoginOrder !== 0) {
                return displayNameLoginOrder;
            }

            // Then fallback on accountID as the final sorting criteria.
            return first.accountID - second.accountID;
        });
}

/**
 * For a deleted parent report action within a chat report,
 * let us return the appropriate display message
 *
 * @param reportAction - The deleted report action of a chat report for which we need to return message.
 */
function getDeletedParentActionMessageForChatReport(reportAction: OnyxEntry<ReportAction>): string {
    // By default, let us display [Deleted message]
    let deletedMessageText = Localize.translateLocal('parentReportAction.deletedMessage');
    if (ReportActionsUtils.isCreatedTaskReportAction(reportAction)) {
        // For canceled task report, let us display [Deleted task]
        deletedMessageText = Localize.translateLocal('parentReportAction.deletedTask');
    }
    return deletedMessageText;
}

/**
 * Returns the preview message for `REIMBURSEMENTQUEUED` action
 *

 */
function getReimbursementQueuedActionMessage(reportAction: OnyxEntry<ReportAction>, report: OnyxEntry<Report>): string {
    const submitterDisplayName = getDisplayNameForParticipant(report?.ownerAccountID, true) ?? '';
    const originalMessage = reportAction?.originalMessage as IOUMessage | undefined;
    let messageKey: TranslationPaths;
    if (originalMessage?.paymentType === CONST.IOU.PAYMENT_TYPE.EXPENSIFY) {
        messageKey = 'iou.waitingOnEnabledWallet';
    } else {
        messageKey = 'iou.waitingOnBankAccount';
    }

    return Localize.translateLocal(messageKey, {submitterDisplayName});
}

/**
 * Returns the preview message for `REIMBURSEMENTDEQUEUED` action
 */
function getReimbursementDeQueuedActionMessage(report: OnyxEntry<Report>): string {
    const submitterDisplayName = getDisplayNameForParticipant(report?.ownerAccountID, true) ?? '';
    const amount = CurrencyUtils.convertToDisplayString(report?.total ?? 0, report?.currency);

    return Localize.translateLocal('iou.canceledRequest', {submitterDisplayName, amount});
}

/**
 * Returns the last visible message for a given report after considering the given optimistic actions
 *
 * @param reportID - the report for which last visible message has to be fetched
 * @param [actionsToMerge] - the optimistic merge actions that needs to be considered while fetching last visible message

 */
function getLastVisibleMessage(reportID: string | undefined, actionsToMerge: ReportActions = {}): LastVisibleMessage {
    const report = getReport(reportID);
    const lastVisibleAction = ReportActionsUtils.getLastVisibleAction(reportID ?? '', actionsToMerge);

    // For Chat Report with deleted parent actions, let us fetch the correct message
    if (ReportActionsUtils.isDeletedParentAction(lastVisibleAction) && !isEmptyObject(report) && isChatReport(report)) {
        const lastMessageText = getDeletedParentActionMessageForChatReport(lastVisibleAction);
        return {
            lastMessageText,
        };
    }

    // Fetch the last visible message for report represented by reportID and based on actions to merge.
    return ReportActionsUtils.getLastVisibleMessage(reportID ?? '', actionsToMerge);
}

/**
 * Checks if a report is an open task report assigned to current user.
 *
 * @param [parentReportAction] - The parent report action of the report (Used to check if the task has been canceled)
 */
function isWaitingForAssigneeToCompleteTask(report: OnyxEntry<Report>, parentReportAction: OnyxEntry<ReportAction> | EmptyObject = {}): boolean {
    return isTaskReport(report) && isReportManager(report) && isOpenTaskReport(report, parentReportAction);
}

function isUnreadWithMention(reportOrOption: OnyxEntry<Report> | OptionData): boolean {
    if (!reportOrOption) {
        return false;
    }
    // lastMentionedTime and lastReadTime are both datetime strings and can be compared directly
    const lastMentionedTime = reportOrOption.lastMentionedTime ?? '';
    const lastReadTime = reportOrOption.lastReadTime ?? '';
    return Boolean('isUnreadWithMention' in reportOrOption && reportOrOption.isUnreadWithMention) || lastReadTime < lastMentionedTime;
}

/**
 * Determines if the option requires action from the current user. This can happen when it:
 - is unread and the user was mentioned in one of the unread comments
 - is for an outstanding task waiting on the user
 - has an outstanding child money request that is waiting for an action from the current user (e.g. pay, approve, add bank account)
 *
 * @param option (report or optionItem)
 * @param parentReportAction (the report action the current report is a thread of)
 */
function requiresAttentionFromCurrentUser(optionOrReport: OnyxEntry<Report> | OptionData, parentReportAction: EmptyObject | OnyxEntry<ReportAction> = {}) {
    if (!optionOrReport) {
        return false;
    }

    if (isArchivedRoom(optionOrReport) || isArchivedRoom(getReport(optionOrReport.parentReportID))) {
        return false;
    }

    if (isUnreadWithMention(optionOrReport)) {
        return true;
    }

    if (isWaitingForAssigneeToCompleteTask(optionOrReport, parentReportAction)) {
        return true;
    }

    // Has a child report that is awaiting action (e.g. approve, pay, add bank account) from current user
    if (optionOrReport.hasOutstandingChildRequest) {
        return true;
    }

    return false;
}

/**
 * Returns number of transactions that are nonReimbursable
 *
 */
function hasNonReimbursableTransactions(iouReportID: string | undefined): boolean {
    const transactions = TransactionUtils.getAllReportTransactions(iouReportID);
    return transactions.filter((transaction) => transaction.reimbursable === false).length > 0;
}

function getMoneyRequestReimbursableTotal(report: OnyxEntry<Report>, allReportsDict: OnyxCollection<Report> = null): number {
    const allAvailableReports = allReportsDict ?? allReports;
    let moneyRequestReport: OnyxEntry<Report> | undefined;
    if (isMoneyRequestReport(report)) {
        moneyRequestReport = report;
    }
    if (allAvailableReports && report?.iouReportID) {
        moneyRequestReport = allAvailableReports[`${ONYXKEYS.COLLECTION.REPORT}${report.iouReportID}`];
    }
    if (moneyRequestReport) {
        const total = moneyRequestReport?.total ?? 0;

        if (total !== 0) {
            // There is a possibility that if the Expense report has a negative total.
            // This is because there are instances where you can get a credit back on your card,
            // or you enter a negative expense to “offset” future expenses
            return isExpenseReport(moneyRequestReport) ? total * -1 : Math.abs(total);
        }
    }
    return 0;
}

function getMoneyRequestSpendBreakdown(report: OnyxEntry<Report>, allReportsDict: OnyxCollection<Report> = null): SpendBreakdown {
    const allAvailableReports = allReportsDict ?? allReports;
    let moneyRequestReport;
    if (isMoneyRequestReport(report)) {
        moneyRequestReport = report;
    }
    if (allAvailableReports && report?.iouReportID) {
        moneyRequestReport = allAvailableReports[`${ONYXKEYS.COLLECTION.REPORT}${report.iouReportID}`];
    }
    if (moneyRequestReport) {
        let nonReimbursableSpend = moneyRequestReport.nonReimbursableTotal ?? 0;
        let totalSpend = moneyRequestReport.total ?? 0;

        if (nonReimbursableSpend + totalSpend !== 0) {
            // There is a possibility that if the Expense report has a negative total.
            // This is because there are instances where you can get a credit back on your card,
            // or you enter a negative expense to “offset” future expenses
            nonReimbursableSpend = isExpenseReport(moneyRequestReport) ? nonReimbursableSpend * -1 : Math.abs(nonReimbursableSpend);
            totalSpend = isExpenseReport(moneyRequestReport) ? totalSpend * -1 : Math.abs(totalSpend);

            const totalDisplaySpend = totalSpend;
            const reimbursableSpend = totalDisplaySpend - nonReimbursableSpend;

            return {
                nonReimbursableSpend,
                reimbursableSpend,
                totalDisplaySpend,
            };
        }
    }
    return {
        nonReimbursableSpend: 0,
        reimbursableSpend: 0,
        totalDisplaySpend: 0,
    };
}

/**
 * Get the title for a policy expense chat which depends on the role of the policy member seeing this report
 */
function getPolicyExpenseChatName(report: OnyxEntry<Report>, policy: OnyxEntry<Policy> | undefined = undefined): string | undefined {
    const ownerAccountID = report?.ownerAccountID;
    const personalDetails = allPersonalDetails?.[ownerAccountID ?? -1];
    const login = personalDetails ? personalDetails.login : null;
    // eslint-disable-next-line @typescript-eslint/prefer-nullish-coalescing
    const reportOwnerDisplayName = getDisplayNameForParticipant(ownerAccountID) || login || report?.reportName;

    // If the policy expense chat is owned by this user, use the name of the policy as the report name.
    if (report?.isOwnPolicyExpenseChat) {
        return getPolicyName(report, false, policy);
    }

    let policyExpenseChatRole = 'user';
    /**
     * Using typical string concatenation here due to performance issues
     * with template literals.
     */
    const policyItem = allPolicies?.[ONYXKEYS.COLLECTION.POLICY + report?.policyID];
    if (policyItem) {
        policyExpenseChatRole = policyItem.role || 'user';
    }

    // If this user is not admin and this policy expense chat has been archived because of account merging, this must be an old workspace chat
    // of the account which was merged into the current user's account. Use the name of the policy as the name of the report.
    if (isArchivedRoom(report)) {
        const lastAction = ReportActionsUtils.getLastVisibleAction(report?.reportID ?? '');
        const archiveReason = lastAction?.actionName === CONST.REPORT.ACTIONS.TYPE.CLOSED ? lastAction?.originalMessage?.reason : CONST.REPORT.ARCHIVE_REASON.DEFAULT;
        if (archiveReason === CONST.REPORT.ARCHIVE_REASON.ACCOUNT_MERGED && policyExpenseChatRole !== CONST.POLICY.ROLE.ADMIN) {
            return getPolicyName(report, false, policy);
        }
    }

    // If user can see this report and they are not its owner, they must be an admin and the report name should be the name of the policy member
    return reportOwnerDisplayName;
}

/**
 * Get the title for an IOU or expense chat which will be showing the payer and the amount
 */
function getMoneyRequestReportName(report: OnyxEntry<Report>, policy: OnyxEntry<Policy> | undefined = undefined): string {
    const moneyRequestTotal = getMoneyRequestReimbursableTotal(report);
    const formattedAmount = CurrencyUtils.convertToDisplayString(moneyRequestTotal, report?.currency, hasOnlyDistanceRequestTransactions(report?.reportID));
    const payerOrApproverName = isExpenseReport(report) ? getPolicyName(report, false, policy) : getDisplayNameForParticipant(report?.managerID) ?? '';
    const payerPaidAmountMessage = Localize.translateLocal('iou.payerPaidAmount', {
        payer: payerOrApproverName,
        amount: formattedAmount,
    });

    if (isReportApproved(report)) {
        return Localize.translateLocal('iou.managerApprovedAmount', {
            manager: payerOrApproverName,
            amount: formattedAmount,
        });
    }

    if (report?.isWaitingOnBankAccount) {
        return `${payerPaidAmountMessage} • ${Localize.translateLocal('iou.pending')}`;
    }

    if (report?.isCancelledIOU) {
        return `${payerPaidAmountMessage} • ${Localize.translateLocal('iou.canceled')}`;
    }

    if (hasNonReimbursableTransactions(report?.reportID)) {
        return Localize.translateLocal('iou.payerSpentAmount', {payer: payerOrApproverName, amount: formattedAmount});
    }

    if (isProcessingReport(report) || isDraftExpenseReport(report) || moneyRequestTotal === 0) {
        return Localize.translateLocal('iou.payerOwesAmount', {payer: payerOrApproverName, amount: formattedAmount});
    }

    return payerPaidAmountMessage;
}

/**
 * Gets transaction created, amount, currency, comment, and waypoints (for distance request)
 * into a flat object. Used for displaying transactions and sending them in API commands
 */

function getTransactionDetails(transaction: OnyxEntry<Transaction>, createdDateFormat: string = CONST.DATE.FNS_FORMAT_STRING): TransactionDetails {
    if (!transaction) {
        return;
    }
    const report = getReport(transaction?.reportID);
    return {
        created: TransactionUtils.getCreated(transaction, createdDateFormat),
        amount: TransactionUtils.getAmount(transaction, !isEmptyObject(report) && isExpenseReport(report)),
        currency: TransactionUtils.getCurrency(transaction),
        comment: TransactionUtils.getDescription(transaction),
        merchant: TransactionUtils.getMerchant(transaction),
        waypoints: TransactionUtils.getWaypoints(transaction),
        category: TransactionUtils.getCategory(transaction),
        billable: TransactionUtils.getBillable(transaction),
        tag: TransactionUtils.getTag(transaction),
        mccGroup: TransactionUtils.getMCCGroup(transaction),
        cardID: TransactionUtils.getCardID(transaction),
        originalAmount: TransactionUtils.getOriginalAmount(transaction),
        originalCurrency: TransactionUtils.getOriginalCurrency(transaction),
    };
}

/**
 * Can only edit if:
 *
 * - in case of IOU report
 *    - the current user is the requestor and is not settled yet
 * - in case of expense report
 *    - the current user is the requestor and is not settled yet
 *    - the current user is the manager of the report
 *    - or the current user is an admin on the policy the expense report is tied to
 *
 *    This is used in conjunction with canEditRestrictedField to control editing of specific fields like amount, currency, created, receipt, and distance.
 *    On its own, it only controls allowing/disallowing navigating to the editing pages or showing/hiding the 'Edit' icon on report actions
 */
function canEditMoneyRequest(reportAction: OnyxEntry<ReportAction>): boolean {
    const isDeleted = ReportActionsUtils.isDeletedAction(reportAction);

    if (isDeleted) {
        return false;
    }

    // If the report action is not IOU type, return true early
    if (reportAction?.actionName !== CONST.REPORT.ACTIONS.TYPE.IOU) {
        return true;
    }

    if (reportAction.originalMessage.type !== CONST.IOU.REPORT_ACTION_TYPE.CREATE) {
        return false;
    }

    const moneyRequestReportID = reportAction?.originalMessage?.IOUReportID ?? 0;

    if (!moneyRequestReportID) {
        return false;
    }

    const moneyRequestReport = getReport(String(moneyRequestReportID));
    const isRequestor = currentUserAccountID === reportAction?.actorAccountID;

    if (isIOUReport(moneyRequestReport)) {
        return isProcessingReport(moneyRequestReport) && isRequestor;
    }

    const policy = getPolicy(moneyRequestReport?.policyID ?? '');
    const isAdmin = policy.role === CONST.POLICY.ROLE.ADMIN;
    const isManager = currentUserAccountID === moneyRequestReport?.managerID;

    // Admin & managers can always edit coding fields such as tag, category, billable, etc. As long as the report has a state higher than OPEN.
    if ((isAdmin || isManager) && !isDraftExpenseReport(moneyRequestReport)) {
        return true;
    }

    return !isReportApproved(moneyRequestReport) && !isSettled(moneyRequestReport?.reportID) && isRequestor;
}

/**
 * Checks if the current user can edit the provided property of a money request
 *
 */
function canEditFieldOfMoneyRequest(reportAction: OnyxEntry<ReportAction>, fieldToEdit: ValueOf<typeof CONST.EDIT_REQUEST_FIELD>): boolean {
    // A list of fields that cannot be edited by anyone, once a money request has been settled
    const restrictedFields: string[] = [
        CONST.EDIT_REQUEST_FIELD.AMOUNT,
        CONST.EDIT_REQUEST_FIELD.CURRENCY,
        CONST.EDIT_REQUEST_FIELD.MERCHANT,
        CONST.EDIT_REQUEST_FIELD.DATE,
        CONST.EDIT_REQUEST_FIELD.RECEIPT,
        CONST.EDIT_REQUEST_FIELD.DISTANCE,
    ];

    if (!canEditMoneyRequest(reportAction)) {
        return false;
    }

    // If we're editing fields such as category, tag, description, etc. the check above should be enough for handling the permission
    if (!restrictedFields.includes(fieldToEdit)) {
        return true;
    }

    const iouMessage = reportAction?.originalMessage as IOUMessage;
    const moneyRequestReport = allReports?.[`${ONYXKEYS.COLLECTION.REPORT}${iouMessage?.IOUReportID}`] ?? ({} as Report);
    const transaction = allTransactions?.[`${ONYXKEYS.COLLECTION.TRANSACTION}${iouMessage?.IOUTransactionID}`] ?? ({} as Transaction);

    if (isSettled(String(moneyRequestReport.reportID)) || isReportApproved(String(moneyRequestReport.reportID))) {
        return false;
    }

    if (fieldToEdit === CONST.EDIT_REQUEST_FIELD.AMOUNT || fieldToEdit === CONST.EDIT_REQUEST_FIELD.CURRENCY) {
        if (TransactionUtils.isCardTransaction(transaction)) {
            return false;
        }

        if (TransactionUtils.isDistanceRequest(transaction)) {
            const policy = getPolicy(moneyRequestReport?.reportID ?? '');
            const isAdmin = isExpenseReport(moneyRequestReport) && policy.role === CONST.POLICY.ROLE.ADMIN;
            const isManager = isExpenseReport(moneyRequestReport) && currentUserAccountID === moneyRequestReport?.managerID;

            return isAdmin || isManager;
        }
    }

    if (fieldToEdit === CONST.EDIT_REQUEST_FIELD.RECEIPT) {
        const isRequestor = currentUserAccountID === reportAction?.actorAccountID;
        return !TransactionUtils.isReceiptBeingScanned(transaction) && !TransactionUtils.isDistanceRequest(transaction) && isRequestor;
    }

    return true;
}

/**
 * Can only edit if:
 *
 * - It was written by the current user
 * - It's an ADDCOMMENT that is not an attachment
 * - It's money request where conditions for editability are defined in canEditMoneyRequest method
 * - It's not pending deletion
 */
function canEditReportAction(reportAction: OnyxEntry<ReportAction>): boolean {
    const isCommentOrIOU = reportAction?.actionName === CONST.REPORT.ACTIONS.TYPE.ADDCOMMENT || reportAction?.actionName === CONST.REPORT.ACTIONS.TYPE.IOU;

    return Boolean(
        reportAction?.actorAccountID === currentUserAccountID &&
            isCommentOrIOU &&
            canEditMoneyRequest(reportAction) && // Returns true for non-IOU actions
            !isReportMessageAttachment(reportAction?.message?.[0] ?? {type: '', text: ''}) &&
            !ReportActionsUtils.isDeletedAction(reportAction) &&
            !ReportActionsUtils.isCreatedTaskReportAction(reportAction) &&
            reportAction?.pendingAction !== CONST.RED_BRICK_ROAD_PENDING_ACTION.DELETE,
    );
}

/**
 * Gets all transactions on an IOU report with a receipt
 */
function getTransactionsWithReceipts(iouReportID: string | undefined): Transaction[] {
    const transactions = TransactionUtils.getAllReportTransactions(iouReportID);
    return transactions.filter((transaction) => TransactionUtils.hasReceipt(transaction));
}

/**
 * For report previews, we display a "Receipt scan in progress" indicator
 * instead of the report total only when we have no report total ready to show. This is the case when
 * all requests are receipts that are being SmartScanned. As soon as we have a non-receipt request,
 * or as soon as one receipt request is done scanning, we have at least one
 * "ready" money request, and we remove this indicator to show the partial report total.
 */
function areAllRequestsBeingSmartScanned(iouReportID: string, reportPreviewAction: OnyxEntry<ReportAction>): boolean {
    const transactionsWithReceipts = getTransactionsWithReceipts(iouReportID);
    // If we have more requests than requests with receipts, we have some manual requests
    if (ReportActionsUtils.getNumberOfMoneyRequests(reportPreviewAction) > transactionsWithReceipts.length) {
        return false;
    }
    return transactionsWithReceipts.every((transaction) => TransactionUtils.isReceiptBeingScanned(transaction));
}

/**
 * Check if any of the transactions in the report has required missing fields
 *
 */
function hasMissingSmartscanFields(iouReportID: string): boolean {
    const transactionsWithReceipts = getTransactionsWithReceipts(iouReportID);
    return transactionsWithReceipts.some((transaction) => TransactionUtils.hasMissingSmartscanFields(transaction));
}

/**
 * Given a parent IOU report action get report name for the LHN.
 */
function getTransactionReportName(reportAction: OnyxEntry<ReportAction>): string {
    if (ReportActionsUtils.isReversedTransaction(reportAction)) {
        return Localize.translateLocal('parentReportAction.reversedTransaction');
    }

    if (ReportActionsUtils.isDeletedAction(reportAction)) {
        return Localize.translateLocal('parentReportAction.deletedRequest');
    }

    const transaction = TransactionUtils.getLinkedTransaction(reportAction);
    if (isEmptyObject(transaction)) {
        // Transaction data might be empty on app's first load, if so we fallback to Request
        return Localize.translateLocal('iou.request');
    }
    if (TransactionUtils.hasReceipt(transaction) && TransactionUtils.isReceiptBeingScanned(transaction)) {
        return Localize.translateLocal('iou.receiptScanning');
    }

    if (TransactionUtils.hasMissingSmartscanFields(transaction)) {
        return Localize.translateLocal('iou.receiptMissingDetails');
    }

    const transactionDetails = getTransactionDetails(transaction);

    return Localize.translateLocal(ReportActionsUtils.isSentMoneyReportAction(reportAction) ? 'iou.threadSentMoneyReportName' : 'iou.threadRequestReportName', {
        formattedAmount: CurrencyUtils.convertToDisplayString(transactionDetails?.amount ?? 0, transactionDetails?.currency, TransactionUtils.isDistanceRequest(transaction)) ?? '',
        comment: transactionDetails?.comment ?? '',
    });
}

/**
 * Get money request message for an IOU report
 *
 * @param [reportAction] This can be either a report preview action or the IOU action
 */
function getReportPreviewMessage(
    report: OnyxEntry<Report> | EmptyObject,
    reportAction: OnyxEntry<ReportAction> | EmptyObject = {},
    shouldConsiderReceiptBeingScanned = false,
    isPreviewMessageForParentChatReport = false,
    policy: OnyxEntry<Policy> = null,
    isForListPreview = false,
): string {
    const reportActionMessage = reportAction?.message?.[0].html ?? '';

    if (isEmptyObject(report) || !report?.reportID) {
        // The iouReport is not found locally after SignIn because the OpenApp API won't return iouReports if they're settled
        // As a temporary solution until we know how to solve this the best, we just use the message that returned from BE
        return reportActionMessage;
    }

    if (!isEmptyObject(reportAction) && !isIOUReport(report) && reportAction && ReportActionsUtils.isSplitBillAction(reportAction)) {
        // This covers group chats where the last action is a split bill action
        const linkedTransaction = TransactionUtils.getLinkedTransaction(reportAction);
        if (isEmptyObject(linkedTransaction)) {
            return reportActionMessage;
        }

        if (!isEmptyObject(linkedTransaction)) {
            if (TransactionUtils.isReceiptBeingScanned(linkedTransaction)) {
                return Localize.translateLocal('iou.receiptScanning');
            }

            if (TransactionUtils.hasMissingSmartscanFields(linkedTransaction)) {
                return Localize.translateLocal('iou.receiptMissingDetails');
            }

            const transactionDetails = getTransactionDetails(linkedTransaction);
            const formattedAmount = CurrencyUtils.convertToDisplayString(transactionDetails?.amount ?? 0, transactionDetails?.currency ?? '');
            return Localize.translateLocal('iou.didSplitAmount', {formattedAmount, comment: transactionDetails?.comment ?? ''});
        }
    }

    const totalAmount = getMoneyRequestReimbursableTotal(report);
    const policyName = getPolicyName(report, false, policy);
    const payerName = isExpenseReport(report) ? policyName : getDisplayNameForParticipant(report.managerID, !isPreviewMessageForParentChatReport);

    const formattedAmount = CurrencyUtils.convertToDisplayString(totalAmount, report.currency);

    if (isReportApproved(report) && isPaidGroupPolicy(report)) {
        return Localize.translateLocal('iou.managerApprovedAmount', {
            manager: payerName ?? '',
            amount: formattedAmount,
        });
    }

    if (!isEmptyObject(reportAction) && shouldConsiderReceiptBeingScanned && reportAction && ReportActionsUtils.isMoneyRequestAction(reportAction)) {
        const linkedTransaction = TransactionUtils.getLinkedTransaction(reportAction);

        if (!isEmptyObject(linkedTransaction) && TransactionUtils.hasReceipt(linkedTransaction) && TransactionUtils.isReceiptBeingScanned(linkedTransaction)) {
            return Localize.translateLocal('iou.receiptScanning');
        }
    }
    const originalMessage = reportAction?.originalMessage as IOUMessage | undefined;

    // Show Paid preview message if it's settled or if the amount is paid & stuck at receivers end for only chat reports.
    if (isSettled(report.reportID) || (report.isWaitingOnBankAccount && isPreviewMessageForParentChatReport)) {
        // A settled report preview message can come in three formats "paid ... elsewhere" or "paid ... with Expensify"
        let translatePhraseKey: TranslationPaths = 'iou.paidElsewhereWithAmount';
        if (
            [CONST.IOU.PAYMENT_TYPE.VBBA, CONST.IOU.PAYMENT_TYPE.EXPENSIFY].some((paymentType) => paymentType === originalMessage?.paymentType) ||
            !!reportActionMessage.match(/ (with Expensify|using Expensify)$/) ||
            report.isWaitingOnBankAccount
        ) {
            translatePhraseKey = 'iou.paidWithExpensifyWithAmount';
        }

        let actualPayerName = report.managerID === currentUserAccountID ? '' : getDisplayNameForParticipant(report.managerID, true);
        actualPayerName = actualPayerName && isForListPreview && !isPreviewMessageForParentChatReport ? `${actualPayerName}:` : actualPayerName;
        const payerDisplayName = isPreviewMessageForParentChatReport ? payerName : actualPayerName;

        return Localize.translateLocal(translatePhraseKey, {amount: formattedAmount, payer: payerDisplayName ?? ''});
    }

    if (report.isWaitingOnBankAccount) {
        const submitterDisplayName = getDisplayNameForParticipant(report.ownerAccountID ?? -1, true) ?? '';
        return Localize.translateLocal('iou.waitingOnBankAccount', {submitterDisplayName});
    }

    const containsNonReimbursable = hasNonReimbursableTransactions(report.reportID);

    const lastActorID = reportAction?.actorAccountID;

    // if we have the amount in the originalMessage and lastActorID, we can use that to display the preview message for the latest request
    if (originalMessage?.amount !== undefined && lastActorID && !isPreviewMessageForParentChatReport) {
        const amount = originalMessage?.amount;
        const currency = originalMessage?.currency ?? report.currency ?? '';
        const amountToDisplay = CurrencyUtils.convertToDisplayString(Math.abs(amount), currency);

        // We only want to show the actor name in the preview if it's not the current user who took the action
        const requestorName = lastActorID && lastActorID !== currentUserAccountID ? getDisplayNameForParticipant(lastActorID, !isPreviewMessageForParentChatReport) : '';
        return `${requestorName ? `${requestorName}: ` : ''}${Localize.translateLocal('iou.requestedAmount', {formattedAmount: amountToDisplay})}`;
    }

    return Localize.translateLocal(containsNonReimbursable ? 'iou.payerSpentAmount' : 'iou.payerOwesAmount', {payer: payerName ?? '', amount: formattedAmount});
}

/**
 * Given the updates user made to the request, compose the originalMessage
 * object of the modified expense action.
 *
 * At the moment, we only allow changing one transaction field at a time.
 */
function getModifiedExpenseOriginalMessage(oldTransaction: OnyxEntry<Transaction>, transactionChanges: ExpenseOriginalMessage, isFromExpenseReport: boolean): ExpenseOriginalMessage {
    const originalMessage: ExpenseOriginalMessage = {};
    // Remark: Comment field is the only one which has new/old prefixes for the keys (newComment/ oldComment),
    // all others have old/- pattern such as oldCreated/created
    if ('comment' in transactionChanges) {
        originalMessage.oldComment = TransactionUtils.getDescription(oldTransaction);
        originalMessage.newComment = transactionChanges?.comment;
    }
    if ('created' in transactionChanges) {
        originalMessage.oldCreated = TransactionUtils.getCreated(oldTransaction);
        originalMessage.created = transactionChanges?.created;
    }
    if ('merchant' in transactionChanges) {
        originalMessage.oldMerchant = TransactionUtils.getMerchant(oldTransaction);
        originalMessage.merchant = transactionChanges?.merchant;
    }

    // The amount is always a combination of the currency and the number value so when one changes we need to store both
    // to match how we handle the modified expense action in oldDot
    if ('amount' in transactionChanges || 'currency' in transactionChanges) {
        originalMessage.oldAmount = TransactionUtils.getAmount(oldTransaction, isFromExpenseReport);
        originalMessage.amount = transactionChanges?.amount ?? transactionChanges.oldAmount;
        originalMessage.oldCurrency = TransactionUtils.getCurrency(oldTransaction);
        originalMessage.currency = transactionChanges?.currency ?? transactionChanges.oldCurrency;
    }

    if ('category' in transactionChanges) {
        originalMessage.oldCategory = TransactionUtils.getCategory(oldTransaction);
        originalMessage.category = transactionChanges?.category;
    }

    if ('tag' in transactionChanges) {
        originalMessage.oldTag = TransactionUtils.getTag(oldTransaction);
        originalMessage.tag = transactionChanges?.tag;
    }

    if ('billable' in transactionChanges) {
        const oldBillable = TransactionUtils.getBillable(oldTransaction);
        originalMessage.oldBillable = oldBillable ? Localize.translateLocal('common.billable').toLowerCase() : Localize.translateLocal('common.nonBillable').toLowerCase();
        originalMessage.billable = transactionChanges?.billable ? Localize.translateLocal('common.billable').toLowerCase() : Localize.translateLocal('common.nonBillable').toLowerCase();
    }

    return originalMessage;
}

/**
 * Get the title for a report.
 */
function getReportName(report: OnyxEntry<Report>, policy: OnyxEntry<Policy> = null): string {
    let formattedName: string | undefined;
    const parentReportAction = ReportActionsUtils.getParentReportAction(report);
    if (isChatThread(report)) {
        if (!isEmptyObject(parentReportAction) && ReportActionsUtils.isTransactionThread(parentReportAction)) {
            return getTransactionReportName(parentReportAction);
        }

        const isAttachment = ReportActionsUtils.isReportActionAttachment(!isEmptyObject(parentReportAction) ? parentReportAction : null);
        const parentReportActionMessage = (parentReportAction?.message?.[0]?.text ?? '').replace(/(\r\n|\n|\r)/gm, ' ');
        if (isAttachment && parentReportActionMessage) {
            return `[${Localize.translateLocal('common.attachment')}]`;
        }
        if (
            parentReportAction?.message?.[0]?.moderationDecision?.decision === CONST.MODERATION.MODERATOR_DECISION_PENDING_HIDE ||
            parentReportAction?.message?.[0]?.moderationDecision?.decision === CONST.MODERATION.MODERATOR_DECISION_HIDDEN
        ) {
            return Localize.translateLocal('parentReportAction.hiddenMessage');
        }
        return parentReportActionMessage || Localize.translateLocal('parentReportAction.deletedMessage');
    }

    if (isTaskReport(report) && isCanceledTaskReport(report, parentReportAction)) {
        return Localize.translateLocal('parentReportAction.deletedTask');
    }

    if (isChatRoom(report) || isTaskReport(report)) {
        formattedName = report?.reportName;
    }

    if (isPolicyExpenseChat(report)) {
        formattedName = getPolicyExpenseChatName(report, policy);
    }

    if (isMoneyRequestReport(report)) {
        formattedName = getMoneyRequestReportName(report, policy);
    }

    if (isArchivedRoom(report)) {
        formattedName += ` (${Localize.translateLocal('common.archived')})`;
    }

    if (formattedName) {
        return formattedName;
    }

    // Not a room or PolicyExpenseChat, generate title from participants
    const participantAccountIDs = report?.participantAccountIDs ?? [];
    const participantsWithoutCurrentUser = participantAccountIDs.filter((accountID) => accountID !== currentUserAccountID);
    const isMultipleParticipantReport = participantsWithoutCurrentUser.length > 1;

    return participantsWithoutCurrentUser.map((accountID) => getDisplayNameForParticipant(accountID, isMultipleParticipantReport)).join(', ');
}

/**
 * Recursively navigates through thread parents to get the root report and workspace name.
 * The recursion stops when we find a non thread or money request report, whichever comes first.
 */
function getRootReportAndWorkspaceName(report: OnyxEntry<Report>): ReportAndWorkspaceName {
    if (!report) {
        return {
            rootReportName: '',
        };
    }
    if (isChildReport(report) && !isMoneyRequestReport(report) && !isTaskReport(report)) {
        const parentReport = allReports?.[`${ONYXKEYS.COLLECTION.REPORT}${report?.parentReportID}`] ?? null;
        return getRootReportAndWorkspaceName(parentReport);
    }

    if (isIOURequest(report)) {
        return {
            rootReportName: getReportName(report),
        };
    }
    if (isExpenseRequest(report)) {
        return {
            rootReportName: getReportName(report),
            workspaceName: isIOUReport(report) ? CONST.POLICY.OWNER_EMAIL_FAKE : getPolicyName(report, true),
        };
    }

    return {
        rootReportName: getReportName(report),
        workspaceName: getPolicyName(report, true),
    };
}

/**
 * Get either the policyName or domainName the chat is tied to
 */
function getChatRoomSubtitle(report: OnyxEntry<Report>): string | undefined {
    if (isChatThread(report)) {
        return '';
    }
    if (!isDefaultRoom(report) && !isUserCreatedPolicyRoom(report) && !isPolicyExpenseChat(report)) {
        return '';
    }
    if (getChatType(report) === CONST.REPORT.CHAT_TYPE.DOMAIN_ALL) {
        // The domainAll rooms are just #domainName, so we ignore the prefix '#' to get the domainName
        return report?.reportName?.substring(1) ?? '';
    }
    if ((isPolicyExpenseChat(report) && !!report?.isOwnPolicyExpenseChat) || isExpenseReport(report)) {
        return Localize.translateLocal('workspace.common.workspace');
    }
    if (isArchivedRoom(report)) {
        return report?.oldPolicyName ?? '';
    }
    return getPolicyName(report);
}

/**
 * Gets the parent navigation subtitle for the report
 */
function getParentNavigationSubtitle(report: OnyxEntry<Report>): ParentNavigationSummaryParams {
    if (isThread(report)) {
        const parentReport = allReports?.[`${ONYXKEYS.COLLECTION.REPORT}${report?.parentReportID}`] ?? null;
        const {rootReportName, workspaceName} = getRootReportAndWorkspaceName(parentReport);
        if (!rootReportName) {
            return {};
        }

        return {rootReportName, workspaceName};
    }
    return {};
}

/**
 * Navigate to the details page of a given report
 *
 */
function navigateToDetailsPage(report: OnyxEntry<Report>) {
    const participantAccountIDs = report?.participantAccountIDs ?? [];

    if (isOneOnOneChat(report)) {
        Navigation.navigate(ROUTES.PROFILE.getRoute(participantAccountIDs[0]));
        return;
    }
    if (report?.reportID) {
        Navigation.navigate(ROUTES.REPORT_WITH_ID_DETAILS.getRoute(report?.reportID));
    }
}

/**
 * Go back to the details page of a given report
 */
function goBackToDetailsPage(report: OnyxEntry<Report>) {
    if (isOneOnOneChat(report)) {
        Navigation.goBack(ROUTES.PROFILE.getRoute(report?.participantAccountIDs?.[0] ?? ''));
        return;
    }
    Navigation.goBack(ROUTES.REPORT_SETTINGS.getRoute(report?.reportID ?? ''));
}

/**
 * Generate a random reportID up to 53 bits aka 9,007,199,254,740,991 (Number.MAX_SAFE_INTEGER).
 * There were approximately 98,000,000 reports with sequential IDs generated before we started using this approach, those make up roughly one billionth of the space for these numbers,
 * so we live with the 1 in a billion chance of a collision with an older ID until we can switch to 64-bit IDs.
 *
 * In a test of 500M reports (28 years of reports at our current max rate) we got 20-40 collisions meaning that
 * this is more than random enough for our needs.
 */
function generateReportID(): string {
    return (Math.floor(Math.random() * 2 ** 21) * 2 ** 32 + Math.floor(Math.random() * 2 ** 32)).toString();
}

function hasReportNameError(report: OnyxEntry<Report>): boolean {
    return !isEmptyObject(report?.errorFields?.reportName);
}

/**
 * For comments shorter than or equal to 10k chars, convert the comment from MD into HTML because that's how it is stored in the database
 * For longer comments, skip parsing, but still escape the text, and display plaintext for performance reasons. It takes over 40s to parse a 100k long string!!
 */
function getParsedComment(text: string): string {
    const parser = new ExpensiMark();
    return text.length <= CONST.MAX_MARKUP_LENGTH ? parser.replace(text) : lodashEscape(text);
}

function buildOptimisticAddCommentReportAction(text?: string, file?: File): OptimisticReportAction {
    const parser = new ExpensiMark();
    const commentText = getParsedComment(text ?? '');
    const isAttachment = !text && file !== undefined;
    const attachmentInfo = isAttachment ? file : {};
    const htmlForNewComment = isAttachment ? CONST.ATTACHMENT_UPLOADING_MESSAGE_HTML : commentText;

    // Remove HTML from text when applying optimistic offline comment
    const textForNewComment = isAttachment ? CONST.ATTACHMENT_MESSAGE_TEXT : parser.htmlToText(htmlForNewComment);
    return {
        commentText,
        reportAction: {
            reportActionID: NumberUtils.rand64(),
            actionName: CONST.REPORT.ACTIONS.TYPE.ADDCOMMENT,
            actorAccountID: currentUserAccountID,
            person: [
                {
                    style: 'strong',
                    text: allPersonalDetails?.[currentUserAccountID ?? -1]?.displayName ?? currentUserEmail,
                    type: 'TEXT',
                },
            ],
            automatic: false,
            avatar: allPersonalDetails?.[currentUserAccountID ?? -1]?.avatar ?? UserUtils.getDefaultAvatarURL(currentUserAccountID),
            created: DateUtils.getDBTimeWithSkew(),
            message: [
                {
                    translationKey: isAttachment ? CONST.TRANSLATION_KEYS.ATTACHMENT : '',
                    type: CONST.REPORT.MESSAGE.TYPE.COMMENT,
                    html: htmlForNewComment,
                    text: textForNewComment,
                },
            ],
            isFirstItem: false,
            isAttachment,
            attachmentInfo,
            pendingAction: CONST.RED_BRICK_ROAD_PENDING_ACTION.ADD,
            shouldShow: true,
            isOptimisticAction: true,
        },
    };
}

/**
 * update optimistic parent reportAction when a comment is added or remove in the child report
 * @param parentReportAction - Parent report action of the child report
 * @param lastVisibleActionCreated - Last visible action created of the child report
 * @param type - The type of action in the child report
 */

function updateOptimisticParentReportAction(parentReportAction: OnyxEntry<ReportAction>, lastVisibleActionCreated: string, type: string): UpdateOptimisticParentReportAction {
    let childVisibleActionCount = parentReportAction?.childVisibleActionCount ?? 0;
    let childCommenterCount = parentReportAction?.childCommenterCount ?? 0;
    let childOldestFourAccountIDs = parentReportAction?.childOldestFourAccountIDs;

    if (type === CONST.RED_BRICK_ROAD_PENDING_ACTION.ADD) {
        childVisibleActionCount += 1;
        const oldestFourAccountIDs = childOldestFourAccountIDs ? childOldestFourAccountIDs.split(',') : [];
        if (oldestFourAccountIDs.length < 4) {
            const index = oldestFourAccountIDs.findIndex((accountID) => accountID === currentUserAccountID?.toString());
            if (index === -1) {
                childCommenterCount += 1;
                oldestFourAccountIDs.push(currentUserAccountID?.toString() ?? '');
            }
        }
        childOldestFourAccountIDs = oldestFourAccountIDs.join(',');
    } else if (type === CONST.RED_BRICK_ROAD_PENDING_ACTION.DELETE) {
        if (childVisibleActionCount > 0) {
            childVisibleActionCount -= 1;
        }

        if (childVisibleActionCount === 0) {
            childCommenterCount = 0;
            childOldestFourAccountIDs = '';
        }
    }

    return {
        childVisibleActionCount,
        childCommenterCount,
        childLastVisibleActionCreated: lastVisibleActionCreated,
        childOldestFourAccountIDs,
    };
}

/**
 * Get optimistic data of parent report action
 * @param reportID The reportID of the report that is updated
 * @param lastVisibleActionCreated Last visible action created of the child report
 * @param type The type of action in the child report
 * @param parentReportID Custom reportID to be updated
 * @param parentReportActionID Custom reportActionID to be updated
 */
function getOptimisticDataForParentReportAction(reportID: string, lastVisibleActionCreated: string, type: string, parentReportID = '', parentReportActionID = ''): OnyxUpdate | EmptyObject {
    const report = getReport(reportID);
    if (!report || !!isEmptyObject(report)) {
        return {};
    }
    const parentReportAction = ReportActionsUtils.getParentReportAction(report);
    if (!parentReportAction || !!isEmptyObject(parentReportAction)) {
        return {};
    }

    const optimisticParentReportAction = updateOptimisticParentReportAction(parentReportAction, lastVisibleActionCreated, type);
    return {
        onyxMethod: Onyx.METHOD.MERGE,
        key: `${ONYXKEYS.COLLECTION.REPORT_ACTIONS}${parentReportID || report?.parentReportID}`,
        value: {
            [parentReportActionID || (report?.parentReportActionID ?? '')]: optimisticParentReportAction,
        },
    };
}

/**
 * Builds an optimistic reportAction for the parent report when a task is created
 * @param taskReportID - Report ID of the task
 * @param taskTitle - Title of the task
 * @param taskAssigneeAccountID - AccountID of the person assigned to the task
 * @param text - Text of the comment
 * @param parentReportID - Report ID of the parent report
 */
function buildOptimisticTaskCommentReportAction(taskReportID: string, taskTitle: string, taskAssigneeAccountID: number, text: string, parentReportID: string): OptimisticReportAction {
    const reportAction = buildOptimisticAddCommentReportAction(text);
    if (reportAction.reportAction.message) {
        reportAction.reportAction.message[0].taskReportID = taskReportID;
    }

    // These parameters are not saved on the reportAction, but are used to display the task in the UI
    // Added when we fetch the reportActions on a report
    reportAction.reportAction.originalMessage = {
        html: reportAction.reportAction.message?.[0].html,
        taskReportID: reportAction.reportAction.message?.[0].taskReportID,
    };
    reportAction.reportAction.childReportID = taskReportID;
    reportAction.reportAction.parentReportID = parentReportID;
    reportAction.reportAction.childType = CONST.REPORT.TYPE.TASK;
    reportAction.reportAction.childReportName = taskTitle;
    reportAction.reportAction.childManagerAccountID = taskAssigneeAccountID;
    reportAction.reportAction.childStatusNum = CONST.REPORT.STATUS_NUM.OPEN;
    reportAction.reportAction.childStateNum = CONST.REPORT.STATE_NUM.OPEN;

    return reportAction;
}

/**
 * Builds an optimistic IOU report with a randomly generated reportID
 *
 * @param payeeAccountID - AccountID of the person generating the IOU.
 * @param payerAccountID - AccountID of the other person participating in the IOU.
 * @param total - IOU amount in the smallest unit of the currency.
 * @param chatReportID - Report ID of the chat where the IOU is.
 * @param currency - IOU currency.
 * @param isSendingMoney - If we send money the IOU should be created as settled
 */

function buildOptimisticIOUReport(payeeAccountID: number, payerAccountID: number, total: number, chatReportID: string, currency: string, isSendingMoney = false): OptimisticIOUReport {
    const formattedTotal = CurrencyUtils.convertToDisplayString(total, currency);
    const personalDetails = getPersonalDetailsForAccountID(payerAccountID);
    const payerEmail = 'login' in personalDetails ? personalDetails.login : '';

    // When creating a report the participantsAccountIDs and visibleChatMemberAccountIDs are the same
    const participantsAccountIDs = [payeeAccountID, payerAccountID];

    return {
        type: CONST.REPORT.TYPE.IOU,
        cachedTotal: formattedTotal,
        chatReportID,
        currency,
        managerID: payerAccountID,
        ownerAccountID: payeeAccountID,
        participantAccountIDs: participantsAccountIDs,
        visibleChatMemberAccountIDs: participantsAccountIDs,
        reportID: generateReportID(),
        stateNum: isSendingMoney ? CONST.REPORT.STATE_NUM.APPROVED : CONST.REPORT.STATE_NUM.SUBMITTED,
        statusNum: isSendingMoney ? CONST.REPORT.STATUS_NUM.REIMBURSED : CONST.REPORT.STATE_NUM.SUBMITTED,
        total,

        // We don't translate reportName because the server response is always in English
        reportName: `${payerEmail} owes ${formattedTotal}`,
        notificationPreference: CONST.REPORT.NOTIFICATION_PREFERENCE.HIDDEN,
        parentReportID: chatReportID,
        lastVisibleActionCreated: DateUtils.getDBTime(),
    };
}

/**
 * Builds an optimistic Expense report with a randomly generated reportID
 *
 * @param chatReportID - Report ID of the PolicyExpenseChat where the Expense Report is
 * @param policyID - The policy ID of the PolicyExpenseChat
 * @param payeeAccountID - AccountID of the employee (payee)
 * @param total - Amount in cents
 * @param currency
 */

function buildOptimisticExpenseReport(chatReportID: string, policyID: string, payeeAccountID: number, total: number, currency: string): OptimisticExpenseReport {
    // The amount for Expense reports are stored as negative value in the database
    const storedTotal = total * -1;
    const policyName = getPolicyName(allReports?.[`${ONYXKEYS.COLLECTION.REPORT}${chatReportID}`]);
    const formattedTotal = CurrencyUtils.convertToDisplayString(storedTotal, currency);
    const policy = getPolicy(policyID);

    const isFree = policy?.type === CONST.POLICY.TYPE.FREE;

    // Define the state and status of the report based on whether the policy is free or paid
    const stateNum = isFree ? CONST.REPORT.STATE_NUM.SUBMITTED : CONST.REPORT.STATE_NUM.OPEN;
    const statusNum = isFree ? CONST.REPORT.STATUS_NUM.SUBMITTED : CONST.REPORT.STATUS_NUM.OPEN;

    return {
        reportID: generateReportID(),
        chatReportID,
        policyID,
        type: CONST.REPORT.TYPE.EXPENSE,
        ownerAccountID: payeeAccountID,
        currency,

        // We don't translate reportName because the server response is always in English
        reportName: `${policyName} owes ${formattedTotal}`,
        stateNum,
        statusNum,
        total: storedTotal,
        notificationPreference: CONST.REPORT.NOTIFICATION_PREFERENCE.HIDDEN,
        parentReportID: chatReportID,
        lastVisibleActionCreated: DateUtils.getDBTime(),
    };
}

/**
 * @param iouReportID - the report ID of the IOU report the action belongs to
 * @param type - IOUReportAction type. Can be oneOf(create, decline, cancel, pay, split)
 * @param total - IOU total in cents
 * @param comment - IOU comment
 * @param currency - IOU currency
 * @param paymentType - IOU paymentMethodType. Can be oneOf(Elsewhere, Expensify)
 * @param isSettlingUp - Whether we are settling up an IOU
 */
function getIOUReportActionMessage(iouReportID: string, type: string, total: number, comment: string, currency: string, paymentType = '', isSettlingUp = false): [Message] {
    const report = getReport(iouReportID);
    const amount =
        type === CONST.IOU.REPORT_ACTION_TYPE.PAY
            ? CurrencyUtils.convertToDisplayString(getMoneyRequestReimbursableTotal(!isEmptyObject(report) ? report : null), currency)
            : CurrencyUtils.convertToDisplayString(total, currency);

    let paymentMethodMessage;
    switch (paymentType) {
        case CONST.IOU.PAYMENT_TYPE.VBBA:
        case CONST.IOU.PAYMENT_TYPE.EXPENSIFY:
            paymentMethodMessage = ' with Expensify';
            break;
        default:
            paymentMethodMessage = ` elsewhere`;
            break;
    }

    let iouMessage;
    switch (type) {
        case CONST.REPORT.ACTIONS.TYPE.APPROVED:
            iouMessage = `approved ${amount}`;
            break;
        case CONST.REPORT.ACTIONS.TYPE.SUBMITTED:
            iouMessage = `submitted ${amount}`;
            break;
        case CONST.IOU.REPORT_ACTION_TYPE.CREATE:
            iouMessage = `requested ${amount}${comment && ` for ${comment}`}`;
            break;
        case CONST.IOU.REPORT_ACTION_TYPE.SPLIT:
            iouMessage = `split ${amount}${comment && ` for ${comment}`}`;
            break;
        case CONST.IOU.REPORT_ACTION_TYPE.DELETE:
            iouMessage = `deleted the ${amount} request${comment && ` for ${comment}`}`;
            break;
        case CONST.IOU.REPORT_ACTION_TYPE.PAY:
            iouMessage = isSettlingUp ? `paid ${amount}${paymentMethodMessage}` : `sent ${amount}${comment && ` for ${comment}`}${paymentMethodMessage}`;
            break;
        default:
            break;
    }

    return [
        {
            html: lodashEscape(iouMessage),
            text: iouMessage ?? '',
            isEdited: false,
            type: CONST.REPORT.MESSAGE.TYPE.COMMENT,
        },
    ];
}

/**
 * Builds an optimistic IOU reportAction object
 *
 * @param type - IOUReportAction type. Can be oneOf(create, delete, pay, split).
 * @param amount - IOU amount in cents.
 * @param currency
 * @param comment - User comment for the IOU.
 * @param participants - An array with participants details.
 * @param [transactionID] - Not required if the IOUReportAction type is 'pay'
 * @param [paymentType] - Only required if the IOUReportAction type is 'pay'. Can be oneOf(elsewhere, Expensify).
 * @param [iouReportID] - Only required if the IOUReportActions type is oneOf(decline, cancel, pay). Generates a randomID as default.
 * @param [isSettlingUp] - Whether we are settling up an IOU.
 * @param [isSendMoneyFlow] - Whether this is send money flow
 * @param [receipt]
 * @param [isOwnPolicyExpenseChat] - Whether this is an expense report create from the current user's policy expense chat
 */

function buildOptimisticIOUReportAction(
    type: ValueOf<typeof CONST.IOU.REPORT_ACTION_TYPE>,
    amount: number,
    currency: string,
    comment: string,
    participants: Participant[],
    transactionID: string,
    paymentType: DeepValueOf<typeof CONST.IOU.PAYMENT_TYPE>,
    iouReportID = '',
    isSettlingUp = false,
    isSendMoneyFlow = false,
    receipt: Receipt = {},
    isOwnPolicyExpenseChat = false,
    created = DateUtils.getDBTime(),
): OptimisticIOUReportAction {
    const IOUReportID = iouReportID || generateReportID();

    const originalMessage: IOUMessage = {
        amount,
        comment,
        currency,
        IOUTransactionID: transactionID,
        IOUReportID,
        type,
    };

    if (type === CONST.IOU.REPORT_ACTION_TYPE.PAY) {
        // In send money flow, we store amount, comment, currency in IOUDetails when type = pay
        if (isSendMoneyFlow) {
            const keys = ['amount', 'comment', 'currency'] as const;
            keys.forEach((key) => {
                delete originalMessage[key];
            });
            originalMessage.IOUDetails = {amount, comment, currency};
            originalMessage.paymentType = paymentType;
        } else {
            // In case of pay money request action, we dont store the comment
            // and there is no single transctionID to link the action to.
            delete originalMessage.IOUTransactionID;
            delete originalMessage.comment;
            originalMessage.paymentType = paymentType;
        }
    }

    // IOUs of type split only exist in group DMs and those don't have an iouReport so we need to delete the IOUReportID key
    if (type === CONST.IOU.REPORT_ACTION_TYPE.SPLIT) {
        delete originalMessage.IOUReportID;
        // Split bill made from a policy expense chat only have the payee's accountID as the participant because the payer could be any policy admin
        if (isOwnPolicyExpenseChat) {
            originalMessage.participantAccountIDs = currentUserAccountID ? [currentUserAccountID] : [];
        } else {
            originalMessage.participantAccountIDs = currentUserAccountID
                ? [currentUserAccountID, ...participants.map((participant) => participant.accountID)]
                : participants.map((participant) => participant.accountID);
        }
    }

    return {
        actionName: CONST.REPORT.ACTIONS.TYPE.IOU,
        actorAccountID: currentUserAccountID,
        automatic: false,
        avatar: currentUserPersonalDetails?.avatar ?? UserUtils.getDefaultAvatarURL(currentUserAccountID),
        isAttachment: false,
        originalMessage,
        message: getIOUReportActionMessage(iouReportID, type, amount, comment, currency, paymentType, isSettlingUp),
        person: [
            {
                style: 'strong',
                text: currentUserPersonalDetails?.displayName ?? currentUserEmail,
                type: 'TEXT',
            },
        ],
        reportActionID: NumberUtils.rand64(),
        shouldShow: true,
        created,
        pendingAction: CONST.RED_BRICK_ROAD_PENDING_ACTION.ADD,
        whisperedToAccountIDs: [CONST.IOU.RECEIPT_STATE.SCANREADY, CONST.IOU.RECEIPT_STATE.SCANNING].some((value) => value === receipt?.state) ? [currentUserAccountID ?? -1] : [],
    };
}

/**
 * Builds an optimistic APPROVED report action with a randomly generated reportActionID.
 */
function buildOptimisticApprovedReportAction(amount: number, currency: string, expenseReportID: string): OptimisticApprovedReportAction {
    const originalMessage = {
        amount,
        currency,
        expenseReportID,
    };

    return {
        actionName: CONST.REPORT.ACTIONS.TYPE.APPROVED,
        actorAccountID: currentUserAccountID,
        automatic: false,
        avatar: currentUserPersonalDetails?.avatar ?? UserUtils.getDefaultAvatarURL(currentUserAccountID),
        isAttachment: false,
        originalMessage,
        message: getIOUReportActionMessage(expenseReportID, CONST.REPORT.ACTIONS.TYPE.APPROVED, Math.abs(amount), '', currency),
        person: [
            {
                style: 'strong',
                text: currentUserPersonalDetails?.displayName ?? currentUserEmail,
                type: 'TEXT',
            },
        ],
        reportActionID: NumberUtils.rand64(),
        shouldShow: true,
        created: DateUtils.getDBTime(),
        pendingAction: CONST.RED_BRICK_ROAD_PENDING_ACTION.ADD,
    };
}

/**
 * Builds an optimistic MOVED report action with a randomly generated reportActionID.
 * This action is used when we move reports across workspaces.
 */
function buildOptimisticMovedReportAction(fromPolicyID: string, toPolicyID: string, newParentReportID: string, movedReportID: string, policyName: string): ReportAction {
    const originalMessage = {
        fromPolicyID,
        toPolicyID,
        newParentReportID,
        movedReportID,
    };

    const movedActionMessage = [
        {
            html: `moved the report to the <a href='${CONST.NEW_EXPENSIFY_URL}r/${newParentReportID}' target='_blank' rel='noreferrer noopener'>${policyName}</a> workspace`,
            text: `moved the report to the ${policyName} workspace`,
            type: CONST.REPORT.MESSAGE.TYPE.COMMENT,
        },
    ];

    return {
        actionName: CONST.REPORT.ACTIONS.TYPE.MOVED,
        actorAccountID: currentUserAccountID,
        automatic: false,
        avatar: currentUserPersonalDetails?.avatar ?? UserUtils.getDefaultAvatarURL(currentUserAccountID),
        isAttachment: false,
        originalMessage,
        message: movedActionMessage,
        person: [
            {
                style: 'strong',
                text: currentUserPersonalDetails?.displayName ?? currentUserEmail,
                type: 'TEXT',
            },
        ],
        reportActionID: NumberUtils.rand64(),
        shouldShow: true,
        created: DateUtils.getDBTime(),
        pendingAction: CONST.RED_BRICK_ROAD_PENDING_ACTION.ADD,
    };
}

/**
 * Builds an optimistic SUBMITTED report action with a randomly generated reportActionID.
 *
 */
function buildOptimisticSubmittedReportAction(amount: number, currency: string, expenseReportID: string): OptimisticSubmittedReportAction {
    const originalMessage = {
        amount,
        currency,
        expenseReportID,
    };

    return {
        actionName: CONST.REPORT.ACTIONS.TYPE.SUBMITTED,
        actorAccountID: currentUserAccountID,
        automatic: false,
        avatar: currentUserPersonalDetails?.avatar ?? UserUtils.getDefaultAvatar(currentUserAccountID),
        isAttachment: false,
        originalMessage,
        message: getIOUReportActionMessage(expenseReportID, CONST.REPORT.ACTIONS.TYPE.SUBMITTED, Math.abs(amount), '', currency),
        person: [
            {
                style: 'strong',
                text: currentUserPersonalDetails?.displayName ?? currentUserEmail,
                type: 'TEXT',
            },
        ],
        reportActionID: NumberUtils.rand64(),
        shouldShow: true,
        created: DateUtils.getDBTime(),
        pendingAction: CONST.RED_BRICK_ROAD_PENDING_ACTION.ADD,
    };
}

/**
 * Builds an optimistic report preview action with a randomly generated reportActionID.
 *
 * @param chatReport
 * @param iouReport
 * @param [comment] - User comment for the IOU.
 * @param [transaction] - optimistic first transaction of preview
 */
function buildOptimisticReportPreview(
    chatReport: OnyxEntry<Report>,
    iouReport: OnyxEntry<Report>,
    comment = '',
    transaction: OnyxEntry<Transaction> = null,
    childReportID?: string,
): OptimisticReportPreview {
    const hasReceipt = TransactionUtils.hasReceipt(transaction);
    const isReceiptBeingScanned = hasReceipt && TransactionUtils.isReceiptBeingScanned(transaction);
    const message = getReportPreviewMessage(iouReport);
    const created = DateUtils.getDBTime();
    return {
        reportActionID: NumberUtils.rand64(),
        reportID: chatReport?.reportID,
        actionName: CONST.REPORT.ACTIONS.TYPE.REPORTPREVIEW,
        pendingAction: CONST.RED_BRICK_ROAD_PENDING_ACTION.ADD,
        originalMessage: {
            linkedReportID: iouReport?.reportID,
        },
        message: [
            {
                html: message,
                text: message,
                isEdited: false,
                type: CONST.REPORT.MESSAGE.TYPE.COMMENT,
            },
        ],
        created,
        accountID: iouReport?.managerID ?? 0,
        // The preview is initially whispered if created with a receipt, so the actor is the current user as well
        actorAccountID: hasReceipt ? currentUserAccountID : iouReport?.managerID ?? 0,
        childReportID: childReportID ?? iouReport?.reportID,
        childMoneyRequestCount: 1,
        childLastMoneyRequestComment: comment,
        childRecentReceiptTransactionIDs: hasReceipt && !isEmptyObject(transaction) ? {[transaction?.transactionID ?? '']: created} : undefined,
        whisperedToAccountIDs: isReceiptBeingScanned ? [currentUserAccountID ?? -1] : [],
    };
}

/**
 * Builds an optimistic modified expense action with a randomly generated reportActionID.
 */
function buildOptimisticModifiedExpenseReportAction(
    transactionThread: OnyxEntry<Transaction>,
    oldTransaction: OnyxEntry<Transaction>,
    transactionChanges: ExpenseOriginalMessage,
    isFromExpenseReport: boolean,
): OptimisticModifiedExpenseReportAction {
    const originalMessage = getModifiedExpenseOriginalMessage(oldTransaction, transactionChanges, isFromExpenseReport);
    return {
        actionName: CONST.REPORT.ACTIONS.TYPE.MODIFIEDEXPENSE,
        actorAccountID: currentUserAccountID,
        automatic: false,
        avatar: currentUserPersonalDetails?.avatar ?? UserUtils.getDefaultAvatarURL(currentUserAccountID),
        created: DateUtils.getDBTime(),
        isAttachment: false,
        message: [
            {
                // Currently we are composing the message from the originalMessage and message is only used in OldDot and not in the App
                text: 'You',
                style: 'strong',
                type: CONST.REPORT.MESSAGE.TYPE.TEXT,
            },
        ],
        originalMessage,
        person: [
            {
                style: 'strong',
                text: currentUserPersonalDetails?.displayName ?? String(currentUserAccountID),
                type: 'TEXT',
            },
        ],
        pendingAction: CONST.RED_BRICK_ROAD_PENDING_ACTION.ADD,
        reportActionID: NumberUtils.rand64(),
        reportID: transactionThread?.reportID,
        shouldShow: true,
    };
}

/**
 * Updates a report preview action that exists for an IOU report.
 *
 * @param [comment] - User comment for the IOU.
 * @param [transaction] - optimistic newest transaction of a report preview
 *
 */
function updateReportPreview(
    iouReport: OnyxEntry<Report>,
    reportPreviewAction: OnyxEntry<ReportAction>,
    isPayRequest = false,
    comment = '',
    transaction: OnyxEntry<Transaction> = null,
): UpdateReportPreview {
    const hasReceipt = TransactionUtils.hasReceipt(transaction);
    const recentReceiptTransactions = reportPreviewAction?.childRecentReceiptTransactionIDs ?? {};
    const transactionsToKeep = TransactionUtils.getRecentTransactions(recentReceiptTransactions);
    const previousTransactionsArray = Object.entries(recentReceiptTransactions ?? {}).map(([key, value]) => (transactionsToKeep.includes(key) ? {[key]: value} : null));
    const previousTransactions: Record<string, string> = {};

    for (const obj of previousTransactionsArray) {
        for (const key in obj) {
            if (obj) {
                previousTransactions[key] = obj[key];
            }
        }
    }

    const message = getReportPreviewMessage(iouReport, reportPreviewAction);
    return {
        ...reportPreviewAction,
        created: DateUtils.getDBTime(),
        message: [
            {
                html: message,
                text: message,
                isEdited: false,
                type: CONST.REPORT.MESSAGE.TYPE.COMMENT,
            },
        ],
        childLastMoneyRequestComment: comment || reportPreviewAction?.childLastMoneyRequestComment,
        childMoneyRequestCount: (reportPreviewAction?.childMoneyRequestCount ?? 0) + (isPayRequest ? 0 : 1),
        childRecentReceiptTransactionIDs: hasReceipt
            ? {
                  ...(transaction && {[transaction.transactionID]: transaction?.created}),
                  ...previousTransactions,
              }
            : recentReceiptTransactions,
        // As soon as we add a transaction without a receipt to the report, it will have ready money requests,
        // so we remove the whisper
        whisperedToAccountIDs: hasReceipt ? reportPreviewAction?.whisperedToAccountIDs : [],
    };
}

function buildOptimisticTaskReportAction(taskReportID: string, actionName: OriginalMessageActionName, message = ''): OptimisticTaskReportAction {
    const originalMessage = {
        taskReportID,
        type: actionName,
        text: message,
    };
    return {
        actionName,
        actorAccountID: currentUserAccountID,
        automatic: false,
        avatar: currentUserPersonalDetails?.avatar ?? UserUtils.getDefaultAvatarURL(currentUserAccountID),
        isAttachment: false,
        originalMessage,
        message: [
            {
                text: message,
                taskReportID,
                type: CONST.REPORT.MESSAGE.TYPE.TEXT,
            },
        ],
        person: [
            {
                style: 'strong',
                text: currentUserPersonalDetails?.displayName ?? String(currentUserAccountID),
                type: 'TEXT',
            },
        ],
        reportActionID: NumberUtils.rand64(),
        shouldShow: true,
        created: DateUtils.getDBTime(),
        isFirstItem: false,
        pendingAction: CONST.RED_BRICK_ROAD_PENDING_ACTION.ADD,
    };
}

/**
 * Builds an optimistic chat report with a randomly generated reportID and as much information as we currently have
 */
function buildOptimisticChatReport(
    participantList: number[],
    reportName: string = CONST.REPORT.DEFAULT_REPORT_NAME,
    chatType: ValueOf<typeof CONST.REPORT.CHAT_TYPE> | undefined = undefined,
    policyID: string = CONST.POLICY.OWNER_EMAIL_FAKE,
    ownerAccountID: number = CONST.REPORT.OWNER_ACCOUNT_ID_FAKE,
    isOwnPolicyExpenseChat = false,
    oldPolicyName = '',
    visibility: ValueOf<typeof CONST.REPORT.VISIBILITY> | undefined = undefined,
    writeCapability: ValueOf<typeof CONST.REPORT.WRITE_CAPABILITIES> | undefined = undefined,
    notificationPreference: NotificationPreference = CONST.REPORT.NOTIFICATION_PREFERENCE.ALWAYS,
    parentReportActionID = '',
    parentReportID = '',
    welcomeMessage = '',
): OptimisticChatReport {
    const currentTime = DateUtils.getDBTime();
    const isNewlyCreatedWorkspaceChat = chatType === CONST.REPORT.CHAT_TYPE.POLICY_EXPENSE_CHAT && isOwnPolicyExpenseChat;
    return {
        type: CONST.REPORT.TYPE.CHAT,
        chatType,
        isOwnPolicyExpenseChat,
        isPinned: reportName === CONST.REPORT.WORKSPACE_CHAT_ROOMS.ADMINS || isNewlyCreatedWorkspaceChat,
        lastActorAccountID: 0,
        lastMessageTranslationKey: '',
        lastMessageHtml: '',
        lastMessageText: undefined,
        lastReadTime: currentTime,
        lastVisibleActionCreated: currentTime,
        notificationPreference,
        oldPolicyName,
        ownerAccountID: ownerAccountID || CONST.REPORT.OWNER_ACCOUNT_ID_FAKE,
        parentReportActionID,
        parentReportID,
        // When creating a report the participantsAccountIDs and visibleChatMemberAccountIDs are the same
        participantAccountIDs: participantList,
        visibleChatMemberAccountIDs: participantList,
        policyID,
        reportID: generateReportID(),
        reportName,
        stateNum: 0,
        statusNum: 0,
        visibility,
        welcomeMessage,
        writeCapability,
    };
}

/**
 * Returns the necessary reportAction onyx data to indicate that the chat has been created optimistically
 * @param [created] - Action created time
 */
function buildOptimisticCreatedReportAction(emailCreatingAction: string, created = DateUtils.getDBTime()): OptimisticCreatedReportAction {
    return {
        reportActionID: NumberUtils.rand64(),
        actionName: CONST.REPORT.ACTIONS.TYPE.CREATED,
        pendingAction: CONST.RED_BRICK_ROAD_PENDING_ACTION.ADD,
        actorAccountID: currentUserAccountID,
        message: [
            {
                type: CONST.REPORT.MESSAGE.TYPE.TEXT,
                style: 'strong',
                text: emailCreatingAction,
            },
            {
                type: CONST.REPORT.MESSAGE.TYPE.TEXT,
                style: 'normal',
                text: ' created this report',
            },
        ],
        person: [
            {
                type: CONST.REPORT.MESSAGE.TYPE.TEXT,
                style: 'strong',
                text: allPersonalDetails?.[currentUserAccountID ?? '']?.displayName ?? currentUserEmail,
            },
        ],
        automatic: false,
        avatar: allPersonalDetails?.[currentUserAccountID ?? '']?.avatar ?? UserUtils.getDefaultAvatarURL(currentUserAccountID),
        created,
        shouldShow: true,
    };
}

/**
 * Returns the necessary reportAction onyx data to indicate that a task report has been edited
 */
function buildOptimisticEditedTaskReportAction(emailEditingTask: string): OptimisticEditedTaskReportAction {
    return {
        reportActionID: NumberUtils.rand64(),
        actionName: CONST.REPORT.ACTIONS.TYPE.TASKEDITED,
        pendingAction: CONST.RED_BRICK_ROAD_PENDING_ACTION.ADD,
        actorAccountID: currentUserAccountID,
        message: [
            {
                type: CONST.REPORT.MESSAGE.TYPE.TEXT,
                style: 'strong',
                text: emailEditingTask,
            },
            {
                type: CONST.REPORT.MESSAGE.TYPE.TEXT,
                style: 'normal',
                text: ' edited this task',
            },
        ],
        person: [
            {
                type: CONST.REPORT.MESSAGE.TYPE.TEXT,
                style: 'strong',
                text: allPersonalDetails?.[currentUserAccountID ?? '']?.displayName ?? currentUserEmail,
            },
        ],
        automatic: false,
        avatar: allPersonalDetails?.[currentUserAccountID ?? '']?.avatar ?? UserUtils.getDefaultAvatarURL(currentUserAccountID),
        created: DateUtils.getDBTime(),
        shouldShow: false,
    };
}

/**
 * Returns the necessary reportAction onyx data to indicate that a chat has been archived
 *
 * @param reason - A reason why the chat has been archived
 */
function buildOptimisticClosedReportAction(emailClosingReport: string, policyName: string, reason: string = CONST.REPORT.ARCHIVE_REASON.DEFAULT): OptimisticClosedReportAction {
    return {
        actionName: CONST.REPORT.ACTIONS.TYPE.CLOSED,
        actorAccountID: currentUserAccountID,
        automatic: false,
        avatar: allPersonalDetails?.[currentUserAccountID ?? '']?.avatar ?? UserUtils.getDefaultAvatarURL(currentUserAccountID),
        created: DateUtils.getDBTime(),
        message: [
            {
                type: CONST.REPORT.MESSAGE.TYPE.TEXT,
                style: 'strong',
                text: emailClosingReport,
            },
            {
                type: CONST.REPORT.MESSAGE.TYPE.TEXT,
                style: 'normal',
                text: ' closed this report',
            },
        ],
        originalMessage: {
            policyName,
            reason,
        },
        pendingAction: CONST.RED_BRICK_ROAD_PENDING_ACTION.ADD,
        person: [
            {
                type: CONST.REPORT.MESSAGE.TYPE.TEXT,
                style: 'strong',
                text: allPersonalDetails?.[currentUserAccountID ?? '']?.displayName ?? currentUserEmail,
            },
        ],
        reportActionID: NumberUtils.rand64(),
        shouldShow: true,
    };
}

function buildOptimisticWorkspaceChats(policyID: string, policyName: string): OptimisticWorkspaceChats {
    const announceChatData = buildOptimisticChatReport(
        currentUserAccountID ? [currentUserAccountID] : [],
        CONST.REPORT.WORKSPACE_CHAT_ROOMS.ANNOUNCE,
        CONST.REPORT.CHAT_TYPE.POLICY_ANNOUNCE,
        policyID,
        CONST.POLICY.OWNER_ACCOUNT_ID_FAKE,
        false,
        policyName,
        undefined,
        undefined,

        // #announce contains all policy members so notifying always should be opt-in only.
        CONST.REPORT.NOTIFICATION_PREFERENCE.DAILY,
    );
    const announceChatReportID = announceChatData.reportID;
    const announceCreatedAction = buildOptimisticCreatedReportAction(CONST.POLICY.OWNER_EMAIL_FAKE);
    const announceReportActionData = {
        [announceCreatedAction.reportActionID]: announceCreatedAction,
    };

    const adminsChatData = buildOptimisticChatReport(
        [currentUserAccountID ?? -1],
        CONST.REPORT.WORKSPACE_CHAT_ROOMS.ADMINS,
        CONST.REPORT.CHAT_TYPE.POLICY_ADMINS,
        policyID,
        CONST.POLICY.OWNER_ACCOUNT_ID_FAKE,
        false,
        policyName,
    );
    const adminsChatReportID = adminsChatData.reportID;
    const adminsCreatedAction = buildOptimisticCreatedReportAction(CONST.POLICY.OWNER_EMAIL_FAKE);
    const adminsReportActionData = {
        [adminsCreatedAction.reportActionID]: adminsCreatedAction,
    };

    const expenseChatData = buildOptimisticChatReport([currentUserAccountID ?? -1], '', CONST.REPORT.CHAT_TYPE.POLICY_EXPENSE_CHAT, policyID, currentUserAccountID, true, policyName);
    const expenseChatReportID = expenseChatData.reportID;
    const expenseReportCreatedAction = buildOptimisticCreatedReportAction(currentUserEmail ?? '');
    const expenseReportActionData = {
        [expenseReportCreatedAction.reportActionID]: expenseReportCreatedAction,
    };

    return {
        announceChatReportID,
        announceChatData,
        announceReportActionData,
        announceCreatedReportActionID: announceCreatedAction.reportActionID,
        adminsChatReportID,
        adminsChatData,
        adminsReportActionData,
        adminsCreatedReportActionID: adminsCreatedAction.reportActionID,
        expenseChatReportID,
        expenseChatData,
        expenseReportActionData,
        expenseCreatedReportActionID: expenseReportCreatedAction.reportActionID,
    };
}

/**
 * Builds an optimistic Task Report with a randomly generated reportID
 *
 * @param ownerAccountID - Account ID of the person generating the Task.
 * @param assigneeAccountID - AccountID of the other person participating in the Task.
 * @param parentReportID - Report ID of the chat where the Task is.
 * @param title - Task title.
 * @param description - Task description.
 * @param policyID - PolicyID of the parent report
 */

function buildOptimisticTaskReport(
    ownerAccountID: number,
    assigneeAccountID = 0,
    parentReportID?: string,
    title?: string,
    description?: string,
    policyID: string = CONST.POLICY.OWNER_EMAIL_FAKE,
): OptimisticTaskReport {
    // When creating a report the participantsAccountIDs and visibleChatMemberAccountIDs are the same
    const participantsAccountIDs = assigneeAccountID && assigneeAccountID !== ownerAccountID ? [assigneeAccountID] : [];

    return {
        reportID: generateReportID(),
        reportName: title,
        description,
        ownerAccountID,
        participantAccountIDs: participantsAccountIDs,
        visibleChatMemberAccountIDs: participantsAccountIDs,
        managerID: assigneeAccountID,
        type: CONST.REPORT.TYPE.TASK,
        parentReportID,
        policyID,
        stateNum: CONST.REPORT.STATE_NUM.OPEN,
        statusNum: CONST.REPORT.STATUS_NUM.OPEN,
        notificationPreference: CONST.REPORT.NOTIFICATION_PREFERENCE.ALWAYS,
        lastVisibleActionCreated: DateUtils.getDBTime(),
    };
}

/**
 * A helper method to create transaction thread
 *
 * @param reportAction - the parent IOU report action from which to create the thread
 *
 * @param moneyRequestReportID - the reportID which the report action belong to
 */
function buildTransactionThread(reportAction: OnyxEntry<ReportAction>, moneyRequestReportID: string): OptimisticChatReport {
    const participantAccountIDs = [...new Set([currentUserAccountID, Number(reportAction?.actorAccountID)])].filter(Boolean) as number[];
    return buildOptimisticChatReport(
        participantAccountIDs,
        getTransactionReportName(reportAction),
        undefined,
        getReport(moneyRequestReportID)?.policyID ?? CONST.POLICY.OWNER_EMAIL_FAKE,
        CONST.POLICY.OWNER_ACCOUNT_ID_FAKE,
        false,
        '',
        undefined,
        undefined,
        CONST.REPORT.NOTIFICATION_PREFERENCE.HIDDEN,
        reportAction?.reportActionID,
        moneyRequestReportID,
    );
}

function isUnread(report: OnyxEntry<Report>): boolean {
    if (!report) {
        return false;
    }

    // lastVisibleActionCreated and lastReadTime are both datetime strings and can be compared directly
    const lastVisibleActionCreated = report.lastVisibleActionCreated ?? '';
    const lastReadTime = report.lastReadTime ?? '';
    return lastReadTime < lastVisibleActionCreated;
}

function isIOUOwnedByCurrentUser(report: OnyxEntry<Report>, allReportsDict: OnyxCollection<Report> = null): boolean {
    const allAvailableReports = allReportsDict ?? allReports;
    if (!report || !allAvailableReports) {
        return false;
    }

    let reportToLook = report;
    if (report.iouReportID) {
        const iouReport = allAvailableReports[`${ONYXKEYS.COLLECTION.REPORT}${report.iouReportID}`];
        if (iouReport) {
            reportToLook = iouReport;
        }
    }

    return reportToLook.ownerAccountID === currentUserAccountID;
}

/**
 * Assuming the passed in report is a default room, lets us know whether we can see it or not, based on permissions and
 * the various subsets of users we've allowed to use default rooms.
 */
function canSeeDefaultRoom(report: OnyxEntry<Report>, policies: OnyxCollection<Policy>, betas: OnyxEntry<Beta[]>): boolean {
    // Include archived rooms
    if (isArchivedRoom(report)) {
        return true;
    }

    // Include default rooms for free plan policies (domain rooms aren't included in here because they do not belong to a policy)
    if (getPolicyType(report, policies) === CONST.POLICY.TYPE.FREE) {
        return true;
    }

    // Include domain rooms with Partner Managers (Expensify accounts) in them for accounts that are on a domain with an Approved Accountant
    if (isDomainRoom(report) && doesDomainHaveApprovedAccountant && hasExpensifyEmails(report?.participantAccountIDs ?? [])) {
        return true;
    }

    // If the room has an assigned guide, it can be seen.
    if (hasExpensifyGuidesEmails(report?.participantAccountIDs ?? [])) {
        return true;
    }

    // Include any admins and announce rooms, since only non partner-managed domain rooms are on the beta now.
    if (isAdminRoom(report) || isAnnounceRoom(report)) {
        return true;
    }

    // For all other cases, just check that the user belongs to the default rooms beta
    return Permissions.canUseDefaultRooms(betas ?? []);
}

function canAccessReport(report: OnyxEntry<Report>, policies: OnyxCollection<Policy>, betas: OnyxEntry<Beta[]>): boolean {
    if (isThread(report) && ReportActionsUtils.isPendingRemove(ReportActionsUtils.getParentReportAction(report))) {
        return false;
    }

    // We hide default rooms (it's basically just domain rooms now) from people who aren't on the defaultRooms beta.
    if (isDefaultRoom(report) && !canSeeDefaultRoom(report, policies, betas)) {
        return false;
    }

    return true;
}
/**
 * Check if the report is the parent report of the currently viewed report or at least one child report has report action
 */
function shouldHideReport(report: OnyxEntry<Report>, currentReportId: string): boolean {
    const currentReport = getReport(currentReportId);
    const parentReport = getParentReport(!isEmptyObject(currentReport) ? currentReport : null);
    const reportActions = ReportActionsUtils.getAllReportActions(report?.reportID ?? '');
    const isChildReportHasComment = Object.values(reportActions ?? {})?.some((reportAction) => (reportAction?.childVisibleActionCount ?? 0) > 0);
    return parentReport?.reportID !== report?.reportID && !isChildReportHasComment;
}

/**
 * Takes several pieces of data from Onyx and evaluates if a report should be shown in the option list (either when searching
 * for reports or the reports shown in the LHN).
 *
 * This logic is very specific and the order of the logic is very important. It should fail quickly in most cases and also
 * filter out the majority of reports before filtering out very specific minority of reports.
 */
function shouldReportBeInOptionList(report: OnyxEntry<Report>, currentReportId: string, isInGSDMode: boolean, betas: Beta[], policies: OnyxCollection<Policy>, excludeEmptyChats = false) {
    const isInDefaultMode = !isInGSDMode;
    // Exclude reports that have no data because there wouldn't be anything to show in the option item.
    // This can happen if data is currently loading from the server or a report is in various stages of being created.
    // This can also happen for anyone accessing a public room or archived room for which they don't have access to the underlying policy.
    if (
        !report?.reportID ||
        !report?.type ||
        report?.reportName === undefined ||
        // eslint-disable-next-line @typescript-eslint/prefer-nullish-coalescing
        report?.isHidden ||
        // eslint-disable-next-line @typescript-eslint/prefer-nullish-coalescing
        report?.participantAccountIDs?.includes(CONST.ACCOUNT_ID.NOTIFICATIONS) ||
        (report?.participantAccountIDs?.length === 0 &&
            !isChatThread(report) &&
            !isPublicRoom(report) &&
            !isUserCreatedPolicyRoom(report) &&
            !isArchivedRoom(report) &&
            !isMoneyRequestReport(report) &&
            !isTaskReport(report))
    ) {
        return false;
    }
    if (!canAccessReport(report, policies, betas)) {
        return false;
    }

    // Include the currently viewed report. If we excluded the currently viewed report, then there
    // would be no way to highlight it in the options list and it would be confusing to users because they lose
    // a sense of context.
    if (report.reportID === currentReportId) {
        return true;
    }

    // Include reports that are relevant to the user in any view mode. Criteria include having a draft or having a GBR showing.
    // eslint-disable-next-line @typescript-eslint/prefer-nullish-coalescing
    if (report.hasDraft || requiresAttentionFromCurrentUser(report)) {
        return true;
    }
    const lastVisibleMessage = ReportActionsUtils.getLastVisibleMessage(report.reportID);
    const isEmptyChat = !report.lastMessageText && !report.lastMessageTranslationKey && !lastVisibleMessage.lastMessageText && !lastVisibleMessage.lastMessageTranslationKey;
    const canHideReport = shouldHideReport(report, currentReportId);

    // Include reports if they are pinned
    if (report.isPinned) {
        return true;
    }

    // Hide only chat threads that haven't been commented on (other threads are actionable)
    if (isChatThread(report) && canHideReport && isEmptyChat) {
        return false;
    }

    // Include reports that have errors from trying to add a workspace
    // If we excluded it, then the red-brock-road pattern wouldn't work for the user to resolve the error
    if (report.errorFields?.addWorkspaceRoom) {
        return true;
    }

    // All unread chats (even archived ones) in GSD mode will be shown. This is because GSD mode is specifically for focusing the user on the most relevant chats, primarily, the unread ones
    if (isInGSDMode) {
        return isUnread(report);
    }

    // Archived reports should always be shown when in default (most recent) mode. This is because you should still be able to access and search for the chats to find them.
    if (isInDefaultMode && isArchivedRoom(report)) {
        return true;
    }

    // Hide chats between two users that haven't been commented on from the LNH
    if (excludeEmptyChats && isEmptyChat && isChatReport(report) && !isChatRoom(report) && !isPolicyExpenseChat(report) && canHideReport) {
        return false;
    }

    return true;
}

/**
 * Attempts to find a report in onyx with the provided list of participants. Does not include threads, task, money request, room, and policy expense chat.
 */
function getChatByParticipants(newParticipantList: number[]): OnyxEntry<Report> {
    const sortedNewParticipantList = newParticipantList.sort();
    return (
        Object.values(allReports ?? {}).find((report) => {
            // If the report has been deleted, or there are no participants (like an empty #admins room) then skip it
            if (
                !report ||
                report.participantAccountIDs?.length === 0 ||
                isChatThread(report) ||
                isTaskReport(report) ||
                isMoneyRequestReport(report) ||
                isChatRoom(report) ||
                isPolicyExpenseChat(report)
            ) {
                return false;
            }

            // Only return the chat if it has all the participants
            return lodashIsEqual(sortedNewParticipantList, report.participantAccountIDs?.sort());
        }) ?? null
    );
}

/**
 * Attempts to find a report in onyx with the provided list of participants in given policy
 */
function getChatByParticipantsAndPolicy(newParticipantList: number[], policyID: string): OnyxEntry<Report> {
    newParticipantList.sort();
    return (
        Object.values(allReports ?? {}).find((report) => {
            // If the report has been deleted, or there are no participants (like an empty #admins room) then skip it
            if (!report?.participantAccountIDs) {
                return false;
            }
            const sortedParticipanctsAccountIDs = report.participantAccountIDs?.sort();
            // Only return the room if it has all the participants and is not a policy room
            return report.policyID === policyID && lodashIsEqual(newParticipantList, sortedParticipanctsAccountIDs);
        }) ?? null
    );
}

function getAllPolicyReports(policyID: string): Array<OnyxEntry<Report>> {
    return Object.values(allReports ?? {}).filter((report) => report?.policyID === policyID);
}

/**
 * Returns true if Chronos is one of the chat participants (1:1)
 */
function chatIncludesChronos(report: OnyxEntry<Report> | EmptyObject): boolean {
    return Boolean(report?.participantAccountIDs?.includes(CONST.ACCOUNT_ID.CHRONOS));
}

/**
 * Can only flag if:
 *
 * - It was written by someone else and isn't a whisper
 * - It's a welcome message whisper
 * - It's an ADDCOMMENT that is not an attachment
 */
function canFlagReportAction(reportAction: OnyxEntry<ReportAction>, reportID: string | undefined): boolean {
    const report = getReport(reportID);
    const isCurrentUserAction = reportAction?.actorAccountID === currentUserAccountID;
    const isOriginalMessageHaveHtml =
        reportAction?.actionName === CONST.REPORT.ACTIONS.TYPE.ADDCOMMENT ||
        reportAction?.actionName === CONST.REPORT.ACTIONS.TYPE.RENAMED ||
        reportAction?.actionName === CONST.REPORT.ACTIONS.TYPE.CHRONOSOOOLIST;
    if (ReportActionsUtils.isWhisperAction(reportAction)) {
        // Allow flagging welcome message whispers as they can be set by any room creator
        if (report?.welcomeMessage && !isCurrentUserAction && isOriginalMessageHaveHtml && reportAction?.originalMessage?.html === report.welcomeMessage) {
            return true;
        }

        // Disallow flagging the rest of whisper as they are sent by us
        return false;
    }

    return Boolean(
        !isCurrentUserAction &&
            reportAction?.actionName === CONST.REPORT.ACTIONS.TYPE.ADDCOMMENT &&
            !ReportActionsUtils.isDeletedAction(reportAction) &&
            !ReportActionsUtils.isCreatedTaskReportAction(reportAction) &&
            !isEmptyObject(report) &&
            report &&
            isAllowedToComment(report),
    );
}

/**
 * Whether flag comment page should show
 */
function shouldShowFlagComment(reportAction: OnyxEntry<ReportAction>, report: OnyxEntry<Report>): boolean {
    return (
        canFlagReportAction(reportAction, report?.reportID) &&
        !isArchivedRoom(report) &&
        !chatIncludesChronos(report) &&
        !isConciergeChatReport(report) &&
        reportAction?.actorAccountID !== CONST.ACCOUNT_ID.CONCIERGE
    );
}

/**
 * @param sortedAndFilteredReportActions - reportActions for the report, sorted newest to oldest, and filtered for only those that should be visible
 */
function getNewMarkerReportActionID(report: OnyxEntry<Report>, sortedAndFilteredReportActions: ReportAction[]): string {
    if (!isUnread(report)) {
        return '';
    }

    const newMarkerIndex = lodashFindLastIndex(sortedAndFilteredReportActions, (reportAction) => (reportAction.created ?? '') > (report?.lastReadTime ?? ''));

    return 'reportActionID' in sortedAndFilteredReportActions[newMarkerIndex] ? sortedAndFilteredReportActions[newMarkerIndex].reportActionID : '';
}

/**
 * Performs the markdown conversion, and replaces code points > 127 with C escape sequences
 * Used for compatibility with the backend auth validator for AddComment, and to account for MD in comments
 * @returns The comment's total length as seen from the backend
 */
function getCommentLength(textComment: string): number {
    return getParsedComment(textComment)
        .replace(/[^ -~]/g, '\\u????')
        .trim().length;
}

function getRouteFromLink(url: string | null): string {
    if (!url) {
        return '';
    }

    // Get the reportID from URL
    let route = url;
    const localWebAndroidRegEx = /^(https:\/\/([0-9]{1,3})\.([0-9]{1,3})\.([0-9]{1,3})\.([0-9]{1,3}))/;
    linkingConfig.prefixes.forEach((prefix) => {
        if (route.startsWith(prefix)) {
            route = route.replace(prefix, '');
        } else if (localWebAndroidRegEx.test(route)) {
            route = route.replace(localWebAndroidRegEx, '');
        } else {
            return;
        }

        // Remove the port if it's a localhost URL
        if (/^:\d+/.test(route)) {
            route = route.replace(/:\d+/, '');
        }

        // Remove the leading slash if exists
        if (route.startsWith('/')) {
            route = route.replace('/', '');
        }
    });
    return route;
}

function parseReportRouteParams(route: string): ReportRouteParams {
    let parsingRoute = route;
    if (parsingRoute.at(0) === '/') {
        // remove the first slash
        parsingRoute = parsingRoute.slice(1);
    }

    if (!parsingRoute.startsWith(Url.addTrailingForwardSlash(ROUTES.REPORT))) {
        return {reportID: '', isSubReportPageRoute: false};
    }

    const pathSegments = parsingRoute.split('/');

    const reportIDSegment = pathSegments[1];

    // Check for "undefined" or any other unwanted string values
    if (!reportIDSegment || reportIDSegment === 'undefined') {
        return {reportID: '', isSubReportPageRoute: false};
    }

    return {
        reportID: reportIDSegment,
        isSubReportPageRoute: pathSegments.length > 2,
    };
}

function getReportIDFromLink(url: string | null): string {
    const route = getRouteFromLink(url);
    const {reportID, isSubReportPageRoute} = parseReportRouteParams(route);
    if (isSubReportPageRoute) {
        // We allow the Sub-Report deep link routes (settings, details, etc.) to be handled by their respective component pages
        return '';
    }
    return reportID;
}

/**
 * Get the report policyID given a reportID
 */
function getReportPolicyID(reportID?: string): string | undefined {
    return getReport(reportID)?.policyID;
}

/**
 * Check if the chat report is linked to an iou that is waiting for the current user to add a credit bank account.
 */
function hasIOUWaitingOnCurrentUserBankAccount(chatReport: OnyxEntry<Report>): boolean {
    if (chatReport?.iouReportID) {
        const iouReport = allReports?.[`${ONYXKEYS.COLLECTION.REPORT}${chatReport?.iouReportID}`];
        if (iouReport?.isWaitingOnBankAccount && iouReport?.ownerAccountID === currentUserAccountID) {
            return true;
        }
    }

    return false;
}

/**
 * Users can request money:
 * - in policy expense chats only if they are in a role of a member in the chat (in other words, if it's their policy expense chat)
 * - in an open or submitted expense report tied to a policy expense chat the user owns
 *     - employee can request money in submitted expense report only if the policy has Instant Submit settings turned on
 * - in an IOU report, which is not settled yet
 * - in a 1:1 DM chat
 */
function canRequestMoney(report: OnyxEntry<Report>, policy: OnyxEntry<Policy>, otherParticipants: number[]): boolean {
    // User cannot request money in chat thread or in task report or in chat room
    if (isChatThread(report) || isTaskReport(report) || isChatRoom(report)) {
        return false;
    }

    // Users can only request money in DMs if they are a 1:1 DM
    if (isDM(report)) {
        return otherParticipants.length === 1;
    }

    // Prevent requesting money if pending IOU report waiting for their bank account already exists
    if (hasIOUWaitingOnCurrentUserBankAccount(report)) {
        return false;
    }

    // In case of expense reports, we have to look at the parent workspace chat to get the isOwnPolicyExpenseChat property
    let isOwnPolicyExpenseChat = report?.isOwnPolicyExpenseChat ?? false;
    if (isExpenseReport(report) && getParentReport(report)) {
        isOwnPolicyExpenseChat = Boolean(getParentReport(report)?.isOwnPolicyExpenseChat);
    }

    // In case there are no other participants than the current user and it's not user's own policy expense chat, they can't request money from such report
    if (otherParticipants.length === 0 && !isOwnPolicyExpenseChat) {
        return false;
    }

    // User can request money in any IOU report, unless paid, but user can only request money in an expense report
    // which is tied to their workspace chat.
    if (isMoneyRequestReport(report)) {
        const isOwnExpenseReport = isExpenseReport(report) && isOwnPolicyExpenseChat;
        if (isOwnExpenseReport && PolicyUtils.isPaidGroupPolicy(policy)) {
            return isDraftExpenseReport(report);
        }

        return (isOwnExpenseReport || isIOUReport(report)) && !isReportApproved(report) && !isSettled(report?.reportID);
    }

    // In case of policy expense chat, users can only request money from their own policy expense chat
    return !isPolicyExpenseChat(report) || isOwnPolicyExpenseChat;
}

/**
 * Helper method to define what money request options we want to show for particular method.
 * There are 3 money request options: Request, Split and Send:
 * - Request option should show for:
 *     - DMs
 *     - own policy expense chats
 *     - open and processing expense reports tied to own policy expense chat
 *     - unsettled IOU reports
 * - Send option should show for:
 *     - DMs
 * - Split options should show for:
 *     - chat/ policy rooms with more than 1 participants
 *     - groups chats with 3 and more participants
 *     - corporate workspace chats
 *
 * None of the options should show in chat threads or if there is some special Expensify account
 * as a participant of the report.
 */
function getMoneyRequestOptions(report: OnyxEntry<Report>, policy: OnyxEntry<Policy>, reportParticipants: number[]): Array<ValueOf<typeof CONST.IOU.TYPE>> {
    // In any thread or task report, we do not allow any new money requests yet
    if (isChatThread(report) || isTaskReport(report)) {
        return [];
    }

    // We don't allow IOU actions if an Expensify account is a participant of the report, unless the policy that the report is on is owned by an Expensify account
    const doParticipantsIncludeExpensifyAccounts = lodashIntersection(reportParticipants, CONST.EXPENSIFY_ACCOUNT_IDS).length > 0;
    const isPolicyOwnedByExpensifyAccounts = report?.policyID ? CONST.EXPENSIFY_ACCOUNT_IDS.includes(getPolicy(report?.policyID ?? '')?.ownerAccountID ?? 0) : false;
    if (doParticipantsIncludeExpensifyAccounts && !isPolicyOwnedByExpensifyAccounts) {
        return [];
    }

    const otherParticipants = reportParticipants.filter((accountID) => currentUserPersonalDetails?.accountID !== accountID);
    const hasSingleOtherParticipantInReport = otherParticipants.length === 1;
    const hasMultipleOtherParticipants = otherParticipants.length > 1;
    let options: Array<ValueOf<typeof CONST.IOU.TYPE>> = [];

    // User created policy rooms and default rooms like #admins or #announce will always have the Split Bill option
    // unless there are no other participants at all (e.g. #admins room for a policy with only 1 admin)
    // DM chats will have the Split Bill option only when there are at least 2 other people in the chat.
    // Your own workspace chats will have the split bill option.
    if ((isChatRoom(report) && otherParticipants.length > 0) || (isDM(report) && hasMultipleOtherParticipants) || (isPolicyExpenseChat(report) && report?.isOwnPolicyExpenseChat)) {
        options = [CONST.IOU.TYPE.SPLIT];
    }

    if (canRequestMoney(report, policy, otherParticipants)) {
        options = [...options, CONST.IOU.TYPE.REQUEST];
    }

    // Send money option should be visible only in 1:1 DMs
    if (isDM(report) && hasSingleOtherParticipantInReport) {
        options = [...options, CONST.IOU.TYPE.SEND];
    }

    return options;
}

/**
 * Allows a user to leave a policy room according to the following conditions of the visibility or chatType rNVP:
 * `public` - Anyone can leave (because anybody can join)
 * `public_announce` - Only non-policy members can leave (it's auto-shared with policy members)
 * `policy_admins` - Nobody can leave (it's auto-shared with all policy admins)
 * `policy_announce` - Nobody can leave (it's auto-shared with all policy members)
 * `policyExpenseChat` - Nobody can leave (it's auto-shared with all policy members)
 * `policy` - Anyone can leave (though only policy members can join)
 * `domain` - Nobody can leave (it's auto-shared with domain members)
 * `dm` - Nobody can leave (it's auto-shared with users)
 * `private` - Anybody can leave (though you can only be invited to join)
 */
function canLeaveRoom(report: OnyxEntry<Report>, isPolicyMember: boolean): boolean {
    if (!report?.visibility) {
        if (
            report?.chatType === CONST.REPORT.CHAT_TYPE.POLICY_ADMINS ||
            report?.chatType === CONST.REPORT.CHAT_TYPE.POLICY_ANNOUNCE ||
            report?.chatType === CONST.REPORT.CHAT_TYPE.POLICY_EXPENSE_CHAT ||
            report?.chatType === CONST.REPORT.CHAT_TYPE.DOMAIN_ALL ||
            !report?.chatType
        ) {
            // DM chats don't have a chatType
            return false;
        }
    } else if (isPublicAnnounceRoom(report) && isPolicyMember) {
        return false;
    }
    return true;
}

function isCurrentUserTheOnlyParticipant(participantAccountIDs?: number[]): boolean {
    return Boolean(participantAccountIDs?.length === 1 && participantAccountIDs?.[0] === currentUserAccountID);
}

/**
 * Returns display names for those that can see the whisper.
 * However, it returns "you" if the current user is the only one who can see it besides the person that sent it.
 */
function getWhisperDisplayNames(participantAccountIDs?: number[]): string | undefined {
    const isWhisperOnlyVisibleToCurrentUser = isCurrentUserTheOnlyParticipant(participantAccountIDs);

    // When the current user is the only participant, the display name needs to be "you" because that's the only person reading it
    if (isWhisperOnlyVisibleToCurrentUser) {
        return Localize.translateLocal('common.youAfterPreposition');
    }

    return participantAccountIDs?.map((accountID) => getDisplayNameForParticipant(accountID, !isWhisperOnlyVisibleToCurrentUser)).join(', ');
}

/**
 * Show subscript on workspace chats / threads and expense requests
 */
function shouldReportShowSubscript(report: OnyxEntry<Report>): boolean {
    if (isArchivedRoom(report) && !isWorkspaceThread(report)) {
        return false;
    }

    if (isPolicyExpenseChat(report) && !isChatThread(report) && !isTaskReport(report) && !report?.isOwnPolicyExpenseChat) {
        return true;
    }

    if (isPolicyExpenseChat(report) && !isThread(report) && !isTaskReport(report)) {
        return true;
    }

    if (isExpenseRequest(report)) {
        return true;
    }

    if (isWorkspaceTaskReport(report)) {
        return true;
    }

    if (isWorkspaceThread(report)) {
        return true;
    }

    return false;
}

/**
 * Return true if reports data exists
 */
function isReportDataReady(): boolean {
    return !isEmptyObject(allReports) && Object.keys(allReports ?? {}).some((key) => allReports?.[key]?.reportID);
}

/**
 * Return true if reportID from path is valid
 */
function isValidReportIDFromPath(reportIDFromPath: string): boolean {
    return !['', 'null', '0'].includes(reportIDFromPath);
}

/**
 * Return the errors we have when creating a chat or a workspace room
 */
function getAddWorkspaceRoomOrChatReportErrors(report: OnyxEntry<Report>): Record<string, string> | null | undefined {
    // We are either adding a workspace room, or we're creating a chat, it isn't possible for both of these to have errors for the same report at the same time, so
    // simply looking up the first truthy value will get the relevant property if it's set.
    return report?.errorFields?.addWorkspaceRoom ?? report?.errorFields?.createChat;
}

/**
 * Return true if the Money Request report is marked for deletion.
 */
function isMoneyRequestReportPendingDeletion(report: OnyxEntry<Report>): boolean {
    if (!isMoneyRequestReport(report)) {
        return false;
    }

    const parentReportAction = ReportActionsUtils.getReportAction(report?.parentReportID ?? '', report?.parentReportActionID ?? '');
    return parentReportAction?.pendingAction === CONST.RED_BRICK_ROAD_PENDING_ACTION.DELETE;
}

function canUserPerformWriteAction(report: OnyxEntry<Report>) {
    const reportErrors = getAddWorkspaceRoomOrChatReportErrors(report);

    // If the Money Request report is marked for deletion, let us prevent any further write action.
    if (isMoneyRequestReportPendingDeletion(report)) {
        return false;
    }

    return !isArchivedRoom(report) && isEmptyObject(reportErrors) && report && isAllowedToComment(report) && !isAnonymousUser;
}

/**
 * Returns ID of the original report from which the given reportAction is first created.
 */
function getOriginalReportID(reportID: string, reportAction: OnyxEntry<ReportAction>): string | undefined {
    const currentReportAction = ReportActionsUtils.getReportAction(reportID, reportAction?.reportActionID ?? '');
    return isThreadFirstChat(reportAction, reportID) && Object.keys(currentReportAction ?? {}).length === 0
        ? allReports?.[`${ONYXKEYS.COLLECTION.REPORT}${reportID}`]?.parentReportID
        : reportID;
}

/**
 * Return the pendingAction and the errors we have when creating a chat or a workspace room offline
 */
function getReportOfflinePendingActionAndErrors(report: OnyxEntry<Report>): ReportOfflinePendingActionAndErrors {
    // We are either adding a workspace room, or we're creating a chat, it isn't possible for both of these to be pending, or to have errors for the same report at the same time, so
    // simply looking up the first truthy value for each case will get the relevant property if it's set.
    const addWorkspaceRoomOrChatPendingAction = report?.pendingFields?.addWorkspaceRoom ?? report?.pendingFields?.createChat;
    const addWorkspaceRoomOrChatErrors = getAddWorkspaceRoomOrChatReportErrors(report);
    return {addWorkspaceRoomOrChatPendingAction, addWorkspaceRoomOrChatErrors};
}

function getPolicyExpenseChatReportIDByOwner(policyOwner: string): string | null {
    const policyWithOwner = Object.values(allPolicies ?? {}).find((policy) => policy?.owner === policyOwner);
    if (!policyWithOwner) {
        return null;
    }

    const expenseChat = Object.values(allReports ?? {}).find((report) => isPolicyExpenseChat(report) && report?.policyID === policyWithOwner.id);
    if (!expenseChat) {
        return null;
    }
    return expenseChat.reportID;
}

/**
 * Check if the report can create the request with type is iouType
 */
function canCreateRequest(report: OnyxEntry<Report>, policy: OnyxEntry<Policy>, iouType: (typeof CONST.IOU.TYPE)[keyof typeof CONST.IOU.TYPE]): boolean {
    const participantAccountIDs = report?.participantAccountIDs ?? [];
    if (!canUserPerformWriteAction(report)) {
        return false;
    }
    return getMoneyRequestOptions(report, policy, participantAccountIDs).includes(iouType);
}

function getWorkspaceChats(policyID: string, accountIDs: number[]): Array<OnyxEntry<Report>> {
    return Object.values(allReports ?? {}).filter((report) => isPolicyExpenseChat(report) && (report?.policyID ?? '') === policyID && accountIDs.includes(report?.ownerAccountID ?? -1));
}

/**
 * @param policy - the workspace the report is on, null if the user isn't a member of the workspace
 */
function shouldDisableRename(report: OnyxEntry<Report>, policy: OnyxEntry<Policy>): boolean {
    if (isDefaultRoom(report) || isArchivedRoom(report) || isThread(report) || isMoneyRequestReport(report) || isPolicyExpenseChat(report)) {
        return true;
    }

    // if the linked workspace is null, that means the person isn't a member of the workspace the report is in
    // which means this has to be a public room we want to disable renaming for
    if (!policy) {
        return true;
    }

    // If there is a linked workspace, that means the user is a member of the workspace the report is in.
    // Still, we only want policy owners and admins to be able to modify the name.
    return !Object.keys(loginList ?? {}).includes(policy.owner) && policy.role !== CONST.POLICY.ROLE.ADMIN;
}

/**
 * @param policy - the workspace the report is on, null if the user isn't a member of the workspace
 */
function canEditWriteCapability(report: OnyxEntry<Report>, policy: OnyxEntry<Policy>): boolean {
    return PolicyUtils.isPolicyAdmin(policy) && !isAdminRoom(report) && !isArchivedRoom(report) && !isThread(report);
}

/**
 * Returns the onyx data needed for the task assignee chat
 */
function getTaskAssigneeChatOnyxData(
    accountID: number,
    assigneeAccountID: number,
    taskReportID: string,
    assigneeChatReportID: string,
    parentReportID: string,
    title: string,
    assigneeChatReport: OnyxEntry<Report>,
): OnyxDataTaskAssigneeChat {
    // Set if we need to add a comment to the assignee chat notifying them that they have been assigned a task
    let optimisticAssigneeAddComment: OptimisticReportAction | undefined;
    // Set if this is a new chat that needs to be created for the assignee
    let optimisticChatCreatedReportAction: OptimisticCreatedReportAction | undefined;
    const currentTime = DateUtils.getDBTime();
    const optimisticData: OnyxUpdate[] = [];
    const successData: OnyxUpdate[] = [];
    const failureData: OnyxUpdate[] = [];

    // You're able to assign a task to someone you haven't chatted with before - so we need to optimistically create the chat and the chat reportActions
    // Only add the assignee chat report to onyx if we haven't already set it optimistically
    if (assigneeChatReport?.isOptimisticReport && assigneeChatReport.pendingFields?.createChat !== CONST.RED_BRICK_ROAD_PENDING_ACTION.ADD) {
        optimisticChatCreatedReportAction = buildOptimisticCreatedReportAction(assigneeChatReportID);
        optimisticData.push(
            {
                onyxMethod: Onyx.METHOD.MERGE,
                key: `${ONYXKEYS.COLLECTION.REPORT}${assigneeChatReportID}`,
                value: {
                    pendingFields: {
                        createChat: CONST.RED_BRICK_ROAD_PENDING_ACTION.ADD,
                    },
                    isHidden: false,
                },
            },
            {
                onyxMethod: Onyx.METHOD.MERGE,
                key: `${ONYXKEYS.COLLECTION.REPORT_ACTIONS}${assigneeChatReportID}`,
                value: {[optimisticChatCreatedReportAction.reportActionID]: optimisticChatCreatedReportAction as Partial<ReportAction>},
            },
        );

        successData.push({
            onyxMethod: Onyx.METHOD.MERGE,
            key: `${ONYXKEYS.COLLECTION.REPORT}${assigneeChatReportID}`,
            value: {
                pendingFields: {
                    createChat: null,
                },
                isOptimisticReport: false,
            },
        });

        failureData.push(
            {
                onyxMethod: Onyx.METHOD.SET,
                key: `${ONYXKEYS.COLLECTION.REPORT}${assigneeChatReportID}`,
                value: null,
            },
            {
                onyxMethod: Onyx.METHOD.MERGE,
                key: `${ONYXKEYS.COLLECTION.REPORT_ACTIONS}${assigneeChatReportID}`,
                value: {[optimisticChatCreatedReportAction.reportActionID]: {pendingAction: null}},
            },
            // If we failed, we want to remove the optimistic personal details as it was likely due to an invalid login
            {
                onyxMethod: Onyx.METHOD.MERGE,
                key: ONYXKEYS.PERSONAL_DETAILS_LIST,
                value: {
                    [assigneeAccountID]: null,
                },
            },
        );
    }

    // If you're choosing to share the task in the same DM as the assignee then we don't need to create another reportAction indicating that you've been assigned
    if (assigneeChatReportID !== parentReportID) {
        // eslint-disable-next-line @typescript-eslint/prefer-nullish-coalescing
        const displayname = allPersonalDetails?.[assigneeAccountID]?.displayName || allPersonalDetails?.[assigneeAccountID]?.login || '';
        optimisticAssigneeAddComment = buildOptimisticTaskCommentReportAction(taskReportID, title, assigneeAccountID, `assigned to ${displayname}`, parentReportID);
        const lastAssigneeCommentText = formatReportLastMessageText(optimisticAssigneeAddComment.reportAction.message?.[0].text ?? '');
        const optimisticAssigneeReport = {
            lastVisibleActionCreated: currentTime,
            lastMessageText: lastAssigneeCommentText,
            lastActorAccountID: accountID,
            lastReadTime: currentTime,
        };

        optimisticData.push(
            {
                onyxMethod: Onyx.METHOD.MERGE,
                key: `${ONYXKEYS.COLLECTION.REPORT_ACTIONS}${assigneeChatReportID}`,
                value: {[optimisticAssigneeAddComment.reportAction.reportActionID ?? '']: optimisticAssigneeAddComment.reportAction as ReportAction},
            },
            {
                onyxMethod: Onyx.METHOD.MERGE,
                key: `${ONYXKEYS.COLLECTION.REPORT}${assigneeChatReportID}`,
                value: optimisticAssigneeReport,
            },
        );
        successData.push({
            onyxMethod: Onyx.METHOD.MERGE,
            key: `${ONYXKEYS.COLLECTION.REPORT_ACTIONS}${assigneeChatReportID}`,
            value: {[optimisticAssigneeAddComment.reportAction.reportActionID ?? '']: {isOptimisticAction: null}},
        });
        failureData.push({
            onyxMethod: Onyx.METHOD.MERGE,
            key: `${ONYXKEYS.COLLECTION.REPORT_ACTIONS}${assigneeChatReportID}`,
            value: {[optimisticAssigneeAddComment.reportAction.reportActionID ?? '']: {pendingAction: null}},
        });
    }

    return {
        optimisticData,
        successData,
        failureData,
        optimisticAssigneeAddComment,
        optimisticChatCreatedReportAction,
    };
}

/**
 * Returns an array of the participants Ids of a report
 *
 * @deprecated Use getVisibleMemberIDs instead
 */
function getParticipantsIDs(report: OnyxEntry<Report>): number[] {
    if (!report) {
        return [];
    }

    const participants = report.participantAccountIDs ?? [];

    // Build participants list for IOU/expense reports
    if (isMoneyRequestReport(report)) {
        const onlyTruthyValues = [report.managerID, report.ownerAccountID, ...participants].filter(Boolean) as number[];
        const onlyUnique = [...new Set([...onlyTruthyValues])];
        return onlyUnique;
    }
    return participants;
}

/**
 * Returns an array of the visible member accountIDs for a report*
 */
function getVisibleMemberIDs(report: OnyxEntry<Report>): number[] {
    if (!report) {
        return [];
    }

    const visibleChatMemberAccountIDs = report.visibleChatMemberAccountIDs ?? [];

    // Build participants list for IOU/expense reports
    if (isMoneyRequestReport(report)) {
        const onlyTruthyValues = [report.managerID, report.ownerAccountID, ...visibleChatMemberAccountIDs].filter(Boolean) as number[];
        const onlyUnique = [...new Set([...onlyTruthyValues])];
        return onlyUnique;
    }
    return visibleChatMemberAccountIDs;
}

/**
 * Return iou report action display message
 */
function getIOUReportActionDisplayMessage(reportAction: OnyxEntry<ReportAction>): string {
    if (reportAction?.actionName !== CONST.REPORT.ACTIONS.TYPE.IOU) {
        return '';
    }
    const originalMessage = reportAction.originalMessage;
    const {IOUReportID} = originalMessage;
    const iouReport = getReport(IOUReportID);
    let translationKey: TranslationPaths;
    if (originalMessage.type === CONST.IOU.REPORT_ACTION_TYPE.PAY) {
        // The `REPORT_ACTION_TYPE.PAY` action type is used for both fulfilling existing requests and sending money. To
        // differentiate between these two scenarios, we check if the `originalMessage` contains the `IOUDetails`
        // property. If it does, it indicates that this is a 'Send money' action.
        const {amount, currency} = originalMessage.IOUDetails ?? originalMessage;
        const formattedAmount = CurrencyUtils.convertToDisplayString(amount, currency) ?? '';
        const payerName = isExpenseReport(iouReport) ? getPolicyName(iouReport) : getDisplayNameForParticipant(iouReport?.managerID, true);

        switch (originalMessage.paymentType) {
            case CONST.IOU.PAYMENT_TYPE.ELSEWHERE:
                translationKey = 'iou.paidElsewhereWithAmount';
                break;
            case CONST.IOU.PAYMENT_TYPE.EXPENSIFY:
            case CONST.IOU.PAYMENT_TYPE.VBBA:
                translationKey = 'iou.paidWithExpensifyWithAmount';
                break;
            default:
                translationKey = 'iou.payerPaidAmount';
                break;
        }
        return Localize.translateLocal(translationKey, {amount: formattedAmount, payer: payerName ?? ''});
    }

    const transaction = TransactionUtils.getTransaction(originalMessage.IOUTransactionID ?? '');
    const transactionDetails = getTransactionDetails(!isEmptyObject(transaction) ? transaction : null);
    const formattedAmount = CurrencyUtils.convertToDisplayString(transactionDetails?.amount ?? 0, transactionDetails?.currency);
    const isRequestSettled = isSettled(originalMessage.IOUReportID);
    const isApproved = isReportApproved(iouReport);
    if (isRequestSettled) {
        return Localize.translateLocal('iou.payerSettled', {
            amount: formattedAmount,
        });
    }
    if (isApproved) {
        return Localize.translateLocal('iou.approvedAmount', {
            amount: formattedAmount,
        });
    }
    translationKey = ReportActionsUtils.isSplitBillAction(reportAction) ? 'iou.didSplitAmount' : 'iou.requestedAmount';
    return Localize.translateLocal(translationKey, {
        formattedAmount,
        comment: transactionDetails?.comment ?? '',
    });
}

/**
 * Checks if a report is a group chat.
 *
 * A report is a group chat if it meets the following conditions:
 * - Not a chat thread.
 * - Not a task report.
 * - Not a money request / IOU report.
 * - Not an archived room.
 * - Not a public / admin / announce chat room (chat type doesn't match any of the specified types).
 * - More than 2 participants.
 *
 */
function isGroupChat(report: OnyxEntry<Report>): boolean {
    return Boolean(
        report &&
            !isChatThread(report) &&
            !isTaskReport(report) &&
            !isMoneyRequestReport(report) &&
            !isArchivedRoom(report) &&
            !Object.values(CONST.REPORT.CHAT_TYPE).some((chatType) => chatType === getChatType(report)) &&
            (report.participantAccountIDs?.length ?? 0) > 2,
    );
}

function shouldUseFullTitleToDisplay(report: OnyxEntry<Report>): boolean {
    return isMoneyRequestReport(report) || isPolicyExpenseChat(report) || isChatRoom(report) || isChatThread(report) || isTaskReport(report);
}

function getRoom(type: ValueOf<typeof CONST.REPORT.CHAT_TYPE>, policyID: string): OnyxEntry<Report> | undefined {
    const room = Object.values(allReports ?? {}).find((report) => report?.policyID === policyID && report?.chatType === type && !isThread(report));
    return room;
}

/**
 *  We only want policy owners and admins to be able to modify the welcome message, but not in thread chat.
 */
function shouldDisableWelcomeMessage(report: OnyxEntry<Report>, policy: OnyxEntry<Policy>): boolean {
    return isMoneyRequestReport(report) || isArchivedRoom(report) || !isChatRoom(report) || isChatThread(report) || !PolicyUtils.isPolicyAdmin(policy);
}
/**
 * Checks if report action has error when smart scanning
 */
function hasSmartscanError(reportActions: ReportAction[]) {
    return reportActions.some((action) => {
        if (!ReportActionsUtils.isSplitBillAction(action) && !ReportActionsUtils.isReportPreviewAction(action)) {
            return false;
        }
        const IOUReportID = ReportActionsUtils.getIOUReportIDFromReportActionPreview(action);
        const isReportPreviewError = ReportActionsUtils.isReportPreviewAction(action) && hasMissingSmartscanFields(IOUReportID) && !isSettled(IOUReportID);
        const transactionID = (action.originalMessage as IOUMessage).IOUTransactionID ?? '0';
        const transaction = allTransactions?.[`${ONYXKEYS.COLLECTION.TRANSACTION}${transactionID}`] ?? {};
        const isSplitBillError = ReportActionsUtils.isSplitBillAction(action) && TransactionUtils.hasMissingSmartscanFields(transaction as Transaction);

        return isReportPreviewError || isSplitBillError;
    });
}

function shouldAutoFocusOnKeyPress(event: KeyboardEvent): boolean {
    if (event.key.length > 1) {
        return false;
    }

    // If a key is pressed in combination with Meta, Control or Alt do not focus
    if (event.ctrlKey || event.metaKey) {
        return false;
    }

    if (event.code === 'Space') {
        return false;
    }

    return true;
}

/**
 * Navigates to the appropriate screen based on the presence of a private note for the current user.
 */
function navigateToPrivateNotes(report: Report, session: Session) {
    if (isEmpty(report) || isEmpty(session) || !session.accountID) {
        return;
    }
    const currentUserPrivateNote = report.privateNotes?.[session.accountID]?.note ?? '';
    if (isEmpty(currentUserPrivateNote)) {
        Navigation.navigate(ROUTES.PRIVATE_NOTES_EDIT.getRoute(report.reportID, session.accountID));
        return;
    }
    Navigation.navigate(ROUTES.PRIVATE_NOTES_LIST.getRoute(report.reportID));
}

/**
 * Given a report field and a report, get the title of the field.
 * This is specially useful when we have a report field of type formula.
 */
function getReportFieldTitle(report: OnyxEntry<Report>, reportField: PolicyReportField): string {
    const value = report?.reportFields?.[reportField.fieldID] ?? reportField.defaultValue;

    if (reportField.type !== 'formula') {
        return value;
    }

    return value.replaceAll(CONST.REGEX.REPORT_FIELD_TITLE, (match, property) => {
        if (report && property in report) {
            return report[property as keyof Report]?.toString() ?? match;
        }
        return match;
    });
}

/**
 * Checks if thread replies should be displayed
 */
function shouldDisplayThreadReplies(reportAction: OnyxEntry<ReportAction>, reportID: string): boolean {
    const hasReplies = (reportAction?.childVisibleActionCount ?? 0) > 0;
    return hasReplies && !!reportAction?.childCommenterCount && !isThreadFirstChat(reportAction, reportID);
}

/**
 * Disable reply in thread action if:
 *
 * - The action is listed in the thread-disabled list
 * - The action is a split bill action
 * - The action is deleted and is not threaded
 * - The action is a whisper action and it's neither a report preview nor IOU action
 * - The action is the thread's first chat
 */
function shouldDisableThread(reportAction: OnyxEntry<ReportAction>, reportID: string) {
    const isSplitBillAction = ReportActionsUtils.isSplitBillAction(reportAction);
    const isDeletedAction = ReportActionsUtils.isDeletedAction(reportAction);
    const isReportPreviewAction = ReportActionsUtils.isReportPreviewAction(reportAction);
    const isIOUAction = ReportActionsUtils.isMoneyRequestAction(reportAction);
    const isWhisperAction = ReportActionsUtils.isWhisperAction(reportAction);

    return (
        CONST.REPORT.ACTIONS.THREAD_DISABLED.some((action: string) => action === reportAction?.actionName) ||
        isSplitBillAction ||
        (isDeletedAction && !reportAction?.childVisibleActionCount) ||
        (isWhisperAction && !isReportPreviewAction && !isIOUAction) ||
        isThreadFirstChat(reportAction, reportID)
    );
}

export {
    getReportParticipantsTitle,
    isReportMessageAttachment,
    findLastAccessedReport,
    canEditReportAction,
    canFlagReportAction,
    shouldShowFlagComment,
    isActionCreator,
    canDeleteReportAction,
    canLeaveRoom,
    sortReportsByLastRead,
    isDefaultRoom,
    isAdminRoom,
    isAdminsOnlyPostingRoom,
    isAnnounceRoom,
    isUserCreatedPolicyRoom,
    isChatRoom,
    getChatRoomSubtitle,
    getParentNavigationSubtitle,
    getPolicyName,
    getPolicyType,
    isArchivedRoom,
    isExpensifyOnlyParticipantInReport,
    canCreateTaskInReport,
    isPolicyExpenseChatAdmin,
    isPolicyAdmin,
    isPublicRoom,
    isPublicAnnounceRoom,
    isConciergeChatReport,
    isProcessingReport,
    isCurrentUserTheOnlyParticipant,
    hasAutomatedExpensifyAccountIDs,
    hasExpensifyGuidesEmails,
    requiresAttentionFromCurrentUser,
    isIOUOwnedByCurrentUser,
    getMoneyRequestReimbursableTotal,
    getMoneyRequestSpendBreakdown,
    canShowReportRecipientLocalTime,
    formatReportLastMessageText,
    chatIncludesConcierge,
    isPolicyExpenseChat,
    isGroupPolicy,
    isPaidGroupPolicy,
    isControlPolicyExpenseChat,
    isControlPolicyExpenseReport,
    isPaidGroupPolicyExpenseChat,
    isPaidGroupPolicyExpenseReport,
    getIconsForParticipants,
    getIcons,
    getRoomWelcomeMessage,
    getDisplayNamesWithTooltips,
    getReportName,
    getReport,
    getReportNotificationPreference,
    getReportIDFromLink,
    getReportPolicyID,
    getRouteFromLink,
    getDeletedParentActionMessageForChatReport,
    getLastVisibleMessage,
    navigateToDetailsPage,
    generateReportID,
    hasReportNameError,
    isUnread,
    isUnreadWithMention,
    buildOptimisticWorkspaceChats,
    buildOptimisticTaskReport,
    buildOptimisticChatReport,
    buildOptimisticClosedReportAction,
    buildOptimisticCreatedReportAction,
    buildOptimisticEditedTaskReportAction,
    buildOptimisticIOUReport,
    buildOptimisticApprovedReportAction,
    buildOptimisticMovedReportAction,
    buildOptimisticSubmittedReportAction,
    buildOptimisticExpenseReport,
    buildOptimisticIOUReportAction,
    buildOptimisticReportPreview,
    buildOptimisticModifiedExpenseReportAction,
    updateReportPreview,
    buildOptimisticTaskReportAction,
    buildOptimisticAddCommentReportAction,
    buildOptimisticTaskCommentReportAction,
    updateOptimisticParentReportAction,
    getOptimisticDataForParentReportAction,
    shouldReportBeInOptionList,
    getChatByParticipants,
    getChatByParticipantsAndPolicy,
    getAllPolicyReports,
    getIOUReportActionMessage,
    getDisplayNameForParticipant,
    getWorkspaceIcon,
    isOptimisticPersonalDetail,
    shouldDisableDetailPage,
    isChatReport,
    isCurrentUserSubmitter,
    isExpenseReport,
    isExpenseRequest,
    isIOUReport,
    isTaskReport,
    isOpenTaskReport,
    isCanceledTaskReport,
    isCompletedTaskReport,
    isReportManager,
    isReportApproved,
    isMoneyRequestReport,
    isMoneyRequest,
    chatIncludesChronos,
    getNewMarkerReportActionID,
    canSeeDefaultRoom,
    getDefaultWorkspaceAvatar,
    getDefaultWorkspaceAvatarTestID,
    getCommentLength,
    getParsedComment,
    getMoneyRequestOptions,
    canCreateRequest,
    hasIOUWaitingOnCurrentUserBankAccount,
    canRequestMoney,
    getWhisperDisplayNames,
    getWorkspaceAvatar,
    isThread,
    isChatThread,
    isThreadFirstChat,
    isChildReport,
    shouldReportShowSubscript,
    isReportDataReady,
    isValidReportIDFromPath,
    isSettled,
    isAllowedToComment,
    getBankAccountRoute,
    getParentReport,
    getRootParentReport,
    getReportPreviewMessage,
    isMoneyRequestReportPendingDeletion,
    canUserPerformWriteAction,
    getOriginalReportID,
    canAccessReport,
    getAddWorkspaceRoomOrChatReportErrors,
    getReportOfflinePendingActionAndErrors,
    isDM,
    getPolicy,
    getPolicyExpenseChatReportIDByOwner,
    getWorkspaceChats,
    shouldDisableRename,
    hasSingleParticipant,
    getReportRecipientAccountIDs,
    isOneOnOneChat,
    goBackToDetailsPage,
    getTransactionReportName,
    getTransactionDetails,
    getTaskAssigneeChatOnyxData,
    getParticipantsIDs,
    getVisibleMemberIDs,
    canEditMoneyRequest,
    canEditFieldOfMoneyRequest,
    buildTransactionThread,
    areAllRequestsBeingSmartScanned,
    getTransactionsWithReceipts,
    hasOnlyDistanceRequestTransactions,
    hasNonReimbursableTransactions,
    hasMissingSmartscanFields,
    getIOUReportActionDisplayMessage,
    isWaitingForAssigneeToCompleteTask,
    isGroupChat,
    isDraftExpenseReport,
    shouldUseFullTitleToDisplay,
    parseReportRouteParams,
    getReimbursementQueuedActionMessage,
    getReimbursementDeQueuedActionMessage,
    getPersonalDetailsForAccountID,
    getRoom,
    shouldDisableWelcomeMessage,
    navigateToPrivateNotes,
    canEditWriteCapability,
    hasSmartscanError,
    shouldAutoFocusOnKeyPress,
    getReportFieldTitle,
    shouldDisplayThreadReplies,
    shouldDisableThread,
    getChildReportNotificationPreference,
};

<<<<<<< HEAD
export type {ExpenseOriginalMessage, OptionData, OptimisticChatReport, DisplayNameWithTooltips, OptimisticTaskReportAction, OptimisticAddCommentReportAction, OptimisticCreatedReportAction};
=======
export type {ExpenseOriginalMessage, OptionData, OptimisticChatReport, OptimisticClosedReportAction, OptimisticCreatedReportAction};
>>>>>>> 4da7fdab
<|MERGE_RESOLUTION|>--- conflicted
+++ resolved
@@ -4608,8 +4608,13 @@
     getChildReportNotificationPreference,
 };
 
-<<<<<<< HEAD
-export type {ExpenseOriginalMessage, OptionData, OptimisticChatReport, DisplayNameWithTooltips, OptimisticTaskReportAction, OptimisticAddCommentReportAction, OptimisticCreatedReportAction};
-=======
-export type {ExpenseOriginalMessage, OptionData, OptimisticChatReport, OptimisticClosedReportAction, OptimisticCreatedReportAction};
->>>>>>> 4da7fdab
+export type {
+    ExpenseOriginalMessage,
+    OptionData,
+    OptimisticChatReport,
+    DisplayNameWithTooltips,
+    OptimisticTaskReportAction,
+    OptimisticAddCommentReportAction,
+    OptimisticCreatedReportAction,
+    OptimisticClosedReportAction,
+};