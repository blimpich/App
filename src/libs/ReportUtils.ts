--- conflicted
+++ resolved
@@ -3484,13 +3484,8 @@
             // There is a possibility that if the Expense report has a negative total.
             // This is because there are instances where you can get a credit back on your card,
             // or you enter a negative expense to "offset" future expenses
-<<<<<<< HEAD
             nonReimbursableSpend = isExpenseReport(moneyRequestReport) ? nonReimbursableSpend * -1 : nonReimbursableSpend;
             totalSpend = isExpenseReport(moneyRequestReport) ? totalSpend * -1 : totalSpend;
-=======
-            nonReimbursableSpend = isExpenseReport(moneyRequestReport) ? nonReimbursableSpend * -1 : Math.abs(nonReimbursableSpend);
-            totalSpend = isExpenseReport(moneyRequestReport) ? totalSpend * -1 : Math.abs(totalSpend);
->>>>>>> 7e4f7068
 
             const totalDisplaySpend = totalSpend;
             const reimbursableSpend = totalDisplaySpend - nonReimbursableSpend;
