--- conflicted
+++ resolved
@@ -1781,15 +1781,11 @@
 /**
  * Checks if a report is a transaction thread associated with a report that has only one transaction
  */
-<<<<<<< HEAD
-function isOneTransactionThread(reportID: string, parentReportID: string | undefined, threadParentReportAction: OnyxEntry<ReportAction>): boolean {
-=======
 function isOneTransactionThread(reportID: string | undefined, parentReportID: string | undefined, threadParentReportAction: OnyxEntry<ReportAction>): boolean {
     if (!reportID || !parentReportID) {
         return false;
     }
 
->>>>>>> dae99d19
     const parentReportActions = allReportActions?.[`${ONYXKEYS.COLLECTION.REPORT_ACTIONS}${parentReportID}`] ?? ([] as ReportAction[]);
     const transactionThreadReportID = ReportActionsUtils.getOneTransactionThreadReportID(parentReportID, parentReportActions);
     return reportID === transactionThreadReportID && !ReportActionsUtils.isSentMoneyReportAction(threadParentReportAction);
@@ -6819,18 +6815,11 @@
 /**
  * Attempts to find a policy expense report in onyx that is owned by ownerAccountID in a given policy
  */
-<<<<<<< HEAD
 function getPolicyExpenseChat(ownerAccountID: number | undefined, policyID: string | undefined): OnyxEntry<Report> {
     if (!ownerAccountID || !policyID) {
         return;
     }
 
-=======
-function getPolicyExpenseChat(ownerAccountID: number, policyID: string | undefined): OnyxEntry<Report> {
-    if (!policyID) {
-        return;
-    }
->>>>>>> dae99d19
     return Object.values(allReports ?? {}).find((report: OnyxEntry<Report>) => {
         // If the report has been deleted, then skip it
         if (!report) {
@@ -7847,14 +7836,9 @@
 /**
  * Check if all expenses in the Report are on hold
  */
-<<<<<<< HEAD
-function hasOnlyHeldExpenses(iouReportID: string, allReportTransactions?: SearchTransaction[]): boolean {
+function hasOnlyHeldExpenses(iouReportID?: string, allReportTransactions?: SearchTransaction[]): boolean {
     const transactionsByIouReportID = getReportTransactions(iouReportID);
     const reportTransactions = allReportTransactions ?? transactionsByIouReportID;
-=======
-function hasOnlyHeldExpenses(iouReportID?: string, allReportTransactions?: SearchTransaction[]): boolean {
-    const reportTransactions = allReportTransactions ?? reportsTransactions[iouReportID ?? ''] ?? [];
->>>>>>> dae99d19
     return reportTransactions.length > 0 && !reportTransactions.some((transaction) => !TransactionUtils.isOnHold(transaction));
 }
 
