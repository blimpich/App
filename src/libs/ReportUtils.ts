import {format} from 'date-fns';
import {Str} from 'expensify-common';
import lodashEscape from 'lodash/escape';
import lodashFindLastIndex from 'lodash/findLastIndex';
import lodashIntersection from 'lodash/intersection';
import isEmpty from 'lodash/isEmpty';
import lodashIsEqual from 'lodash/isEqual';
import isNumber from 'lodash/isNumber';
import lodashMaxBy from 'lodash/maxBy';
import type {OnyxCollection, OnyxEntry, OnyxUpdate} from 'react-native-onyx';
import Onyx from 'react-native-onyx';
import type {SvgProps} from 'react-native-svg';
import type {OriginalMessageIOU, OriginalMessageModifiedExpense} from 'src/types/onyx/OriginalMessage';
import type {TupleToUnion, ValueOf} from 'type-fest';
import type {FileObject} from '@components/AttachmentModal';
import {FallbackAvatar, IntacctSquare, NetSuiteSquare, QBOSquare, XeroSquare} from '@components/Icon/Expensicons';
import * as defaultGroupAvatars from '@components/Icon/GroupDefaultAvatars';
import * as defaultWorkspaceAvatars from '@components/Icon/WorkspaceDefaultAvatars';
import type {MoneyRequestAmountInputProps} from '@components/MoneyRequestAmountInput';
import type {IOUAction, IOUType} from '@src/CONST';
import CONST from '@src/CONST';
import type {ParentNavigationSummaryParams} from '@src/languages/params';
import type {TranslationPaths} from '@src/languages/types';
import ONYXKEYS from '@src/ONYXKEYS';
import type {Route} from '@src/ROUTES';
import ROUTES from '@src/ROUTES';
import SCREENS from '@src/SCREENS';
import type {
    Beta,
    OnyxInputOrEntry,
    PersonalDetails,
    PersonalDetailsList,
    Policy,
    PolicyReportField,
    Report,
    ReportAction,
    ReportMetadata,
    ReportNameValuePairs,
    ReportViolationName,
    ReportViolations,
    Session,
    Task,
    Transaction,
    TransactionViolation,
    UserWallet,
} from '@src/types/onyx';
import type {Attendee, Participant} from '@src/types/onyx/IOU';
import type {SelectedParticipant} from '@src/types/onyx/NewGroupChatDraft';
import type {OriginalMessageExportedToIntegration} from '@src/types/onyx/OldDotAction';
import type Onboarding from '@src/types/onyx/Onboarding';
import type {ErrorFields, Errors, Icon, PendingAction} from '@src/types/onyx/OnyxCommon';
import type {OriginalMessageChangeLog, PaymentMethodType} from '@src/types/onyx/OriginalMessage';
import type {Status} from '@src/types/onyx/PersonalDetails';
import type {ConnectionName} from '@src/types/onyx/Policy';
import type {NotificationPreference, Participants, PendingChatMember, Participant as ReportParticipant} from '@src/types/onyx/Report';
import type {Message, OldDotReportAction, ReportActions} from '@src/types/onyx/ReportAction';
<<<<<<< HEAD
import type {SearchReport, SearchTransaction} from '@src/types/onyx/SearchResults';
=======
import type {SearchPolicy, SearchReport, SearchTransaction} from '@src/types/onyx/SearchResults';
>>>>>>> 814c7b48
import type {Comment, TransactionChanges, WaypointCollection} from '@src/types/onyx/Transaction';
import {isEmptyObject} from '@src/types/utils/EmptyObject';
import type IconAsset from '@src/types/utils/IconAsset';
import * as IOU from './actions/IOU';
import * as PolicyActions from './actions/Policy/Policy';
import * as store from './actions/ReimbursementAccount/store';
import * as SessionUtils from './actions/Session';
import * as CurrencyUtils from './CurrencyUtils';
import DateUtils from './DateUtils';
import {hasValidDraftComment} from './DraftCommentUtils';
import * as ErrorUtils from './ErrorUtils';
import getAttachmentDetails from './fileDownload/getAttachmentDetails';
import isReportMessageAttachment from './isReportMessageAttachment';
import localeCompare from './LocaleCompare';
import * as LocalePhoneNumber from './LocalePhoneNumber';
import * as Localize from './Localize';
import Log from './Log';
import {isEmailPublicDomain} from './LoginUtils';
import ModifiedExpenseMessage from './ModifiedExpenseMessage';
import linkingConfig from './Navigation/linkingConfig';
import Navigation from './Navigation/Navigation';
import * as NumberUtils from './NumberUtils';
import Parser from './Parser';
import Permissions from './Permissions';
import * as PersonalDetailsUtils from './PersonalDetailsUtils';
import * as PhoneNumber from './PhoneNumber';
import * as PolicyUtils from './PolicyUtils';
import type {LastVisibleMessage} from './ReportActionsUtils';
import * as ReportActionsUtils from './ReportActionsUtils';
import {getAllReports} from './ReportConnection';
import {
    getAllReportTransactions,
    getAmount,
    getAttendees,
    getBillable,
    getCardID,
    getCategory,
    getCurrency,
    getDescription,
    getFormattedAttendees,
    getFormattedCreated,
    getMCCGroup,
    getMerchant,
    getMerchantOrDescription,
    getOriginalAmount,
    getOriginalCurrency,
    getRateID,
    getRecentTransactions,
    getReimbursable,
    getTag,
    getTaxAmount,
    getTaxCode,
    getWaypoints,
    hasMissingSmartscanFields as hasMissingSmartscanFieldsTransactionUtils,
    hasNoticeTypeViolation,
    hasReceipt as hasReceiptTransactionUtils,
    hasViolation,
    hasWarningTypeViolation,
    isCardTransaction,
    isDistanceRequest,
    isDuplicate,
    isFetchingWaypointsFromServer,
    isOnHold as isOnHoldTransactionUtils,
    isPayAtEndExpense,
    isReceiptBeingScanned,
} from './TransactionUtils';
import * as Url from './Url';
import type {AvatarSource} from './UserUtils';
import * as UserUtils from './UserUtils';

type AvatarRange = 1 | 2 | 3 | 4 | 5 | 6 | 7 | 8 | 9 | 10 | 11 | 12 | 13 | 14 | 15 | 16 | 17 | 18;

type SpendBreakdown = {
    nonReimbursableSpend: number;
    reimbursableSpend: number;
    totalDisplaySpend: number;
};

type ParticipantDetails = [number, string, AvatarSource, AvatarSource];

type OptimisticAddCommentReportAction = Pick<
    ReportAction<typeof CONST.REPORT.ACTIONS.TYPE.ADD_COMMENT>,
    | 'reportActionID'
    | 'actionName'
    | 'actorAccountID'
    | 'person'
    | 'automatic'
    | 'avatar'
    | 'created'
    | 'message'
    | 'isFirstItem'
    | 'isAttachmentOnly'
    | 'isAttachmentWithText'
    | 'pendingAction'
    | 'shouldShow'
    | 'originalMessage'
    | 'childReportID'
    | 'parentReportID'
    | 'childType'
    | 'childReportName'
    | 'childManagerAccountID'
    | 'childStatusNum'
    | 'childStateNum'
    | 'errors'
    | 'childVisibleActionCount'
    | 'childCommenterCount'
    | 'childLastVisibleActionCreated'
    | 'childOldestFourAccountIDs'
    | 'delegateAccountID'
> & {isOptimisticAction: boolean};

type OptimisticReportAction = {
    commentText: string;
    reportAction: OptimisticAddCommentReportAction;
};

type UpdateOptimisticParentReportAction = {
    childVisibleActionCount: number;
    childCommenterCount: number;
    childLastVisibleActionCreated: string;
    childOldestFourAccountIDs: string | undefined;
};

type OptimisticExpenseReport = Pick<
    Report,
    | 'reportID'
    | 'chatReportID'
    | 'policyID'
    | 'type'
    | 'ownerAccountID'
    | 'managerID'
    | 'currency'
    | 'reportName'
    | 'stateNum'
    | 'statusNum'
    | 'total'
    | 'nonReimbursableTotal'
    | 'parentReportID'
    | 'lastVisibleActionCreated'
    | 'parentReportActionID'
    | 'participants'
    | 'fieldList'
>;

type OptimisticIOUReportAction = Pick<
    ReportAction,
    | 'actionName'
    | 'actorAccountID'
    | 'automatic'
    | 'avatar'
    | 'isAttachmentOnly'
    | 'originalMessage'
    | 'message'
    | 'person'
    | 'reportActionID'
    | 'shouldShow'
    | 'created'
    | 'pendingAction'
    | 'receipt'
    | 'childReportID'
    | 'childVisibleActionCount'
    | 'childCommenterCount'
    | 'delegateAccountID'
>;

type PartialReportAction = OnyxInputOrEntry<ReportAction> | Partial<ReportAction> | OptimisticIOUReportAction | OptimisticApprovedReportAction | OptimisticSubmittedReportAction | undefined;

type ReportRouteParams = {
    reportID: string;
    isSubReportPageRoute: boolean;
};

type ReportOfflinePendingActionAndErrors = {
    reportPendingAction: PendingAction | undefined;
    reportErrors: Errors | null | undefined;
};

type OptimisticApprovedReportAction = Pick<
    ReportAction<typeof CONST.REPORT.ACTIONS.TYPE.APPROVED>,
    | 'actionName'
    | 'actorAccountID'
    | 'automatic'
    | 'avatar'
    | 'isAttachmentOnly'
    | 'originalMessage'
    | 'message'
    | 'person'
    | 'reportActionID'
    | 'shouldShow'
    | 'created'
    | 'pendingAction'
    | 'delegateAccountID'
>;

type OptimisticUnapprovedReportAction = Pick<
    ReportAction<typeof CONST.REPORT.ACTIONS.TYPE.UNAPPROVED>,
    | 'actionName'
    | 'actorAccountID'
    | 'automatic'
    | 'avatar'
    | 'isAttachmentOnly'
    | 'originalMessage'
    | 'message'
    | 'person'
    | 'reportActionID'
    | 'shouldShow'
    | 'created'
    | 'pendingAction'
    | 'delegateAccountID'
>;

type OptimisticSubmittedReportAction = Pick<
    ReportAction<typeof CONST.REPORT.ACTIONS.TYPE.SUBMITTED>,
    | 'actionName'
    | 'actorAccountID'
    | 'adminAccountID'
    | 'automatic'
    | 'avatar'
    | 'isAttachmentOnly'
    | 'originalMessage'
    | 'message'
    | 'person'
    | 'reportActionID'
    | 'shouldShow'
    | 'created'
    | 'pendingAction'
    | 'delegateAccountID'
>;

type OptimisticHoldReportAction = Pick<
    ReportAction,
    'actionName' | 'actorAccountID' | 'automatic' | 'avatar' | 'isAttachmentOnly' | 'originalMessage' | 'message' | 'person' | 'reportActionID' | 'shouldShow' | 'created' | 'pendingAction'
>;

type OptimisticCancelPaymentReportAction = Pick<
    ReportAction,
    'actionName' | 'actorAccountID' | 'message' | 'originalMessage' | 'person' | 'reportActionID' | 'shouldShow' | 'created' | 'pendingAction'
>;

type OptimisticChangeFieldAction = Pick<
    OldDotReportAction & ReportAction,
    'actionName' | 'actorAccountID' | 'originalMessage' | 'person' | 'reportActionID' | 'created' | 'pendingAction' | 'message'
>;

type OptimisticEditedTaskReportAction = Pick<
    ReportAction,
    'reportActionID' | 'actionName' | 'pendingAction' | 'actorAccountID' | 'automatic' | 'avatar' | 'created' | 'shouldShow' | 'message' | 'person' | 'delegateAccountID'
>;

type OptimisticClosedReportAction = Pick<
    ReportAction<typeof CONST.REPORT.ACTIONS.TYPE.CLOSED>,
    'actionName' | 'actorAccountID' | 'automatic' | 'avatar' | 'created' | 'message' | 'originalMessage' | 'pendingAction' | 'person' | 'reportActionID' | 'shouldShow'
>;

type OptimisticCardAssignedReportAction = Pick<
    ReportAction<typeof CONST.REPORT.ACTIONS.TYPE.CARD_ASSIGNED>,
    'actionName' | 'actorAccountID' | 'automatic' | 'avatar' | 'created' | 'message' | 'originalMessage' | 'pendingAction' | 'person' | 'reportActionID' | 'shouldShow'
>;

type OptimisticDismissedViolationReportAction = Pick<
    ReportAction,
    'actionName' | 'actorAccountID' | 'avatar' | 'created' | 'message' | 'originalMessage' | 'person' | 'reportActionID' | 'shouldShow' | 'pendingAction'
>;

type OptimisticCreatedReportAction = Pick<
    ReportAction<typeof CONST.REPORT.ACTIONS.TYPE.CREATED>,
    'actorAccountID' | 'automatic' | 'avatar' | 'created' | 'message' | 'person' | 'reportActionID' | 'shouldShow' | 'pendingAction' | 'actionName' | 'delegateAccountID'
>;

type OptimisticRenamedReportAction = Pick<
    ReportAction<typeof CONST.REPORT.ACTIONS.TYPE.RENAMED>,
    'actorAccountID' | 'automatic' | 'avatar' | 'created' | 'message' | 'person' | 'reportActionID' | 'shouldShow' | 'pendingAction' | 'actionName' | 'originalMessage'
>;

type OptimisticRoomDescriptionUpdatedReportAction = Pick<
    ReportAction<typeof CONST.REPORT.ACTIONS.TYPE.ROOM_CHANGE_LOG.UPDATE_ROOM_DESCRIPTION>,
    'actorAccountID' | 'created' | 'message' | 'person' | 'reportActionID' | 'pendingAction' | 'actionName' | 'originalMessage'
>;

type OptimisticChatReport = Pick<
    Report,
    | 'type'
    | 'chatType'
    | 'chatReportID'
    | 'iouReportID'
    | 'isOwnPolicyExpenseChat'
    | 'isPinned'
    | 'lastActorAccountID'
    | 'lastMessageTranslationKey'
    | 'lastMessageHtml'
    | 'lastMessageText'
    | 'lastReadTime'
    | 'lastVisibleActionCreated'
    | 'oldPolicyName'
    | 'ownerAccountID'
    | 'pendingFields'
    | 'parentReportActionID'
    | 'parentReportID'
    | 'participants'
    | 'policyID'
    | 'reportID'
    | 'reportName'
    | 'stateNum'
    | 'statusNum'
    | 'visibility'
    | 'description'
    | 'writeCapability'
    | 'avatarUrl'
    | 'invoiceReceiver'
> & {
    isOptimisticReport: true;
};

type OptimisticExportIntegrationAction = OriginalMessageExportedToIntegration &
    Pick<
        ReportAction<typeof CONST.REPORT.ACTIONS.TYPE.EXPORTED_TO_INTEGRATION>,
        'reportActionID' | 'actorAccountID' | 'avatar' | 'created' | 'lastModified' | 'message' | 'person' | 'shouldShow' | 'pendingAction' | 'errors' | 'automatic'
    >;

type OptimisticTaskReportAction = Pick<
    ReportAction,
    | 'reportActionID'
    | 'actionName'
    | 'actorAccountID'
    | 'automatic'
    | 'avatar'
    | 'created'
    | 'isAttachmentOnly'
    | 'message'
    | 'originalMessage'
    | 'person'
    | 'pendingAction'
    | 'shouldShow'
    | 'isFirstItem'
    | 'previousMessage'
    | 'errors'
    | 'linkMetadata'
    | 'delegateAccountID'
>;

type AnnounceRoomOnyxData = {
    onyxOptimisticData: OnyxUpdate[];
    onyxSuccessData: OnyxUpdate[];
    onyxFailureData: OnyxUpdate[];
};

type OptimisticAnnounceChat = {
    announceChatReportID: string;
    announceChatReportActionID: string;
    announceChatData: AnnounceRoomOnyxData;
};

type OptimisticWorkspaceChats = {
    adminsChatReportID: string;
    adminsChatData: OptimisticChatReport;
    adminsReportActionData: Record<string, OptimisticCreatedReportAction>;
    adminsCreatedReportActionID: string;
    expenseChatReportID: string;
    expenseChatData: OptimisticChatReport;
    expenseReportActionData: Record<string, OptimisticCreatedReportAction>;
    expenseCreatedReportActionID: string;
};

type OptimisticModifiedExpenseReportAction = Pick<
    ReportAction<typeof CONST.REPORT.ACTIONS.TYPE.MODIFIED_EXPENSE>,
    | 'actionName'
    | 'actorAccountID'
    | 'automatic'
    | 'avatar'
    | 'created'
    | 'isAttachmentOnly'
    | 'message'
    | 'originalMessage'
    | 'person'
    | 'pendingAction'
    | 'reportActionID'
    | 'shouldShow'
    | 'delegateAccountID'
> & {reportID?: string};

type OptimisticTaskReport = Pick<
    Report,
    | 'reportID'
    | 'reportName'
    | 'description'
    | 'ownerAccountID'
    | 'participants'
    | 'managerID'
    | 'type'
    | 'parentReportID'
    | 'policyID'
    | 'stateNum'
    | 'statusNum'
    | 'parentReportActionID'
    | 'lastVisibleActionCreated'
    | 'hasParentAccess'
>;

type TransactionDetails = {
    created: string;
    amount: number;
    attendees: Attendee[];
    taxAmount?: number;
    taxCode?: string;
    currency: string;
    merchant: string;
    waypoints?: WaypointCollection | string;
    customUnitRateID?: string;
    comment: string;
    category: string;
    billable: boolean;
    tag: string;
    mccGroup?: ValueOf<typeof CONST.MCC_GROUPS>;
    cardID: number;
    originalAmount: number;
    originalCurrency: string;
};

type OptimisticIOUReport = Pick<
    Report,
    | 'type'
    | 'chatReportID'
    | 'currency'
    | 'managerID'
    | 'policyID'
    | 'ownerAccountID'
    | 'participants'
    | 'reportID'
    | 'stateNum'
    | 'statusNum'
    | 'total'
    | 'reportName'
    | 'parentReportID'
    | 'lastVisibleActionCreated'
    | 'fieldList'
    | 'parentReportActionID'
>;
type DisplayNameWithTooltips = Array<Pick<PersonalDetails, 'accountID' | 'pronouns' | 'displayName' | 'login' | 'avatar'>>;

type CustomIcon = {
    src: IconAsset;
    color?: string;
};

type OptionData = {
    text?: string;
    alternateText?: string;
    allReportErrors?: Errors;
    brickRoadIndicator?: ValueOf<typeof CONST.BRICK_ROAD_INDICATOR_STATUS> | '' | null;
    tooltipText?: string | null;
    alternateTextMaxLines?: number;
    boldStyle?: boolean;
    customIcon?: CustomIcon;
    subtitle?: string;
    login?: string;
    accountID?: number;
    pronouns?: string;
    status?: Status | null;
    phoneNumber?: string;
    isUnread?: boolean | null;
    isUnreadWithMention?: boolean | null;
    hasDraftComment?: boolean | null;
    keyForList?: string;
    searchText?: string;
    isIOUReportOwner?: boolean | null;
    shouldShowSubscript?: boolean | null;
    isPolicyExpenseChat?: boolean;
    isMoneyRequestReport?: boolean | null;
    isInvoiceReport?: boolean;
    isExpenseRequest?: boolean | null;
    isAllowedToComment?: boolean | null;
    isThread?: boolean | null;
    isTaskReport?: boolean | null;
    parentReportAction?: OnyxEntry<ReportAction>;
    displayNamesWithTooltips?: DisplayNameWithTooltips | null;
    isDefaultRoom?: boolean;
    isInvoiceRoom?: boolean;
    isExpenseReport?: boolean;
    isOptimisticPersonalDetail?: boolean;
    selected?: boolean;
    isOptimisticAccount?: boolean;
    isSelected?: boolean;
    descriptiveText?: string;
    notificationPreference?: NotificationPreference | null;
    isDisabled?: boolean | null;
    name?: string | null;
    isSelfDM?: boolean;
    isOneOnOneChat?: boolean;
    reportID?: string;
    enabled?: boolean;
    code?: string;
    transactionThreadReportID?: string | null;
    shouldShowAmountInput?: boolean;
    amountInputProps?: MoneyRequestAmountInputProps;
    tabIndex?: 0 | -1;
    isConciergeChat?: boolean;
    isBold?: boolean;
    lastIOUCreationDate?: string;
    isChatRoom?: boolean;
    participantsList?: PersonalDetails[];
    icons?: Icon[];
    iouReportAmount?: number;
    displayName?: string;
} & Report;

type OnyxDataTaskAssigneeChat = {
    optimisticData: OnyxUpdate[];
    successData: OnyxUpdate[];
    failureData: OnyxUpdate[];
    optimisticAssigneeAddComment?: OptimisticReportAction;
    optimisticChatCreatedReportAction?: OptimisticCreatedReportAction;
};

type Ancestor = {
    report: Report;
    reportAction: ReportAction;
    shouldDisplayNewMarker: boolean;
};

type AncestorIDs = {
    reportIDs: string[];
    reportActionsIDs: string[];
};

type MissingPaymentMethod = 'bankAccount' | 'wallet';

type OutstandingChildRequest = {
    hasOutstandingChildRequest?: boolean;
};

type ParsingDetails = {
    shouldEscapeText?: boolean;
    reportID?: string;
    policyID?: string;
};

type NonHeldAndFullAmount = {
    nonHeldAmount: string;
    fullAmount: string;
    /**
     * nonHeldAmount is valid if not negative;
     * It can be negative if the unheld transaction comes from the current user
     */
    hasValidNonHeldAmount: boolean;
};

type Thread = {
    parentReportID: string;
    parentReportActionID: string;
} & Report;

let currentUserEmail: string | undefined;
let currentUserPrivateDomain: string | undefined;
let currentUserAccountID: number | undefined;
let isAnonymousUser = false;

// This cache is used to save parse result of report action html message into text
// to prevent unnecessary parsing when the report action is not changed/modified.
// Example case: when we need to get a report name of a thread which is dependent on a report action message.
const parsedReportActionMessageCache: Record<string, string> = {};

const defaultAvatarBuildingIconTestID = 'SvgDefaultAvatarBuilding Icon';
Onyx.connect({
    key: ONYXKEYS.SESSION,
    callback: (value) => {
        // When signed out, val is undefined
        if (!value) {
            return;
        }

        currentUserEmail = value.email;
        currentUserAccountID = value.accountID;
        isAnonymousUser = value.authTokenType === CONST.AUTH_TOKEN_TYPES.ANONYMOUS;
        currentUserPrivateDomain = isEmailPublicDomain(currentUserEmail ?? '') ? '' : Str.extractEmailDomain(currentUserEmail ?? '');
    },
});

let allPersonalDetails: OnyxEntry<PersonalDetailsList>;
let allPersonalDetailLogins: string[];
let currentUserPersonalDetails: OnyxEntry<PersonalDetails>;
Onyx.connect({
    key: ONYXKEYS.PERSONAL_DETAILS_LIST,
    callback: (value) => {
        currentUserPersonalDetails = value?.[currentUserAccountID ?? -1] ?? undefined;
        allPersonalDetails = value ?? {};
        allPersonalDetailLogins = Object.values(allPersonalDetails).map((personalDetail) => personalDetail?.login ?? '');
    },
});

let allReportsDraft: OnyxCollection<Report>;
Onyx.connect({
    key: ONYXKEYS.COLLECTION.REPORT_DRAFT,
    waitForCollectionCallback: true,
    callback: (value) => (allReportsDraft = value),
});

let allPolicies: OnyxCollection<Policy>;
Onyx.connect({
    key: ONYXKEYS.COLLECTION.POLICY,
    waitForCollectionCallback: true,
    callback: (value) => (allPolicies = value),
});

let allBetas: OnyxEntry<Beta[]>;
Onyx.connect({
    key: ONYXKEYS.BETAS,
    callback: (value) => (allBetas = value),
});

let allTransactions: OnyxCollection<Transaction> = {};
let reportsTransactions: Record<string, Transaction[]> = {};
Onyx.connect({
    key: ONYXKEYS.COLLECTION.TRANSACTION,
    waitForCollectionCallback: true,
    callback: (value) => {
        if (!value) {
            return;
        }
        allTransactions = Object.fromEntries(Object.entries(value).filter(([, transaction]) => transaction));

        reportsTransactions = Object.values(value).reduce<Record<string, Transaction[]>>((all, transaction) => {
            const reportsMap = all;
            if (!transaction) {
                return reportsMap;
            }

            if (!reportsMap[transaction.reportID]) {
                reportsMap[transaction.reportID] = [];
            }
            reportsMap[transaction.reportID].push(transaction);

            return all;
        }, {});
    },
});

let allReportActions: OnyxCollection<ReportActions>;
Onyx.connect({
    key: ONYXKEYS.COLLECTION.REPORT_ACTIONS,
    waitForCollectionCallback: true,
    callback: (actions) => {
        if (!actions) {
            return;
        }
        allReportActions = actions;
    },
});

let allReportMetadata: OnyxCollection<ReportMetadata>;
Onyx.connect({
    key: ONYXKEYS.COLLECTION.REPORT_METADATA,
    waitForCollectionCallback: true,
    callback: (value) => {
        if (!value) {
            return;
        }
        allReportMetadata = value;
    },
});

let allReportNameValuePair: OnyxCollection<ReportNameValuePairs>;
Onyx.connect({
    key: ONYXKEYS.COLLECTION.REPORT_NAME_VALUE_PAIRS,
    waitForCollectionCallback: true,
    callback: (value) => {
        if (!value) {
            return;
        }
        allReportNameValuePair = value;
    },
});

let allReportsViolations: OnyxCollection<ReportViolations>;
Onyx.connect({
    key: ONYXKEYS.COLLECTION.REPORT_VIOLATIONS,
    waitForCollectionCallback: true,
    callback: (value) => {
        if (!value) {
            return;
        }
        allReportsViolations = value;
    },
});

let onboarding: OnyxEntry<Onboarding | []>;
Onyx.connect({
    key: ONYXKEYS.NVP_ONBOARDING,
    callback: (value) => (onboarding = value),
});

let delegateEmail = '';
Onyx.connect({
    key: ONYXKEYS.ACCOUNT,
    callback: (value) => {
        delegateEmail = value?.delegatedAccess?.delegate ?? '';
    },
});

function getCurrentUserAvatar(): AvatarSource | undefined {
    return currentUserPersonalDetails?.avatar;
}

function getCurrentUserDisplayNameOrEmail(): string | undefined {
    return currentUserPersonalDetails?.displayName ?? currentUserEmail;
}

function getChatType(report: OnyxInputOrEntry<Report> | Participant): ValueOf<typeof CONST.REPORT.CHAT_TYPE> | undefined {
    return report?.chatType;
}

/**
 * Get the report or draft report given a reportID
 */
function getReportOrDraftReport(reportID: string | undefined): OnyxEntry<Report> {
    const allReports = getAllReports();
    return allReports?.[`${ONYXKEYS.COLLECTION.REPORT}${reportID}`] ?? allReportsDraft?.[`${ONYXKEYS.COLLECTION.REPORT_DRAFT}${reportID}`];
}

/**
 * Check if a report is a draft report
 */
function isDraftReport(reportID: string | undefined): boolean {
    const draftReport = allReportsDraft?.[`${ONYXKEYS.COLLECTION.REPORT_DRAFT}${reportID}`];

    return !!draftReport;
}

/**
 * Returns the report
 */
function getReport(reportID: string): OnyxEntry<Report> {
    return getAllReports()?.[`${ONYXKEYS.COLLECTION.REPORT}${reportID}`];
}

/**
 * Returns the report
 */
function getReportNameValuePairs(reportID?: string): OnyxEntry<ReportNameValuePairs> {
    return allReportNameValuePair?.[`${ONYXKEYS.COLLECTION.REPORT_NAME_VALUE_PAIRS}${reportID ?? -1}`];
}

/**
 * Returns the parentReport if the given report is a thread
 */
function getParentReport(report: OnyxEntry<Report>): OnyxEntry<Report> {
    if (!report?.parentReportID) {
        return undefined;
    }
    return getAllReports()?.[`${ONYXKEYS.COLLECTION.REPORT}${report.parentReportID}`];
}

/**
 * Returns the root parentReport if the given report is nested.
 * Uses recursion to iterate any depth of nested reports.
 */
function getRootParentReport(report: OnyxEntry<Report>, visitedReportIDs: Set<string> = new Set<string>()): OnyxEntry<Report> {
    if (!report) {
        return undefined;
    }

    // Returns the current report as the root report, because it does not have a parentReportID
    if (!report?.parentReportID) {
        return report;
    }

    // Detect and prevent an infinite loop caused by a cycle in the ancestry. This should normally
    // never happen
    if (visitedReportIDs.has(report.reportID)) {
        Log.alert('Report ancestry cycle detected.', {reportID: report.reportID, ancestry: Array.from(visitedReportIDs)});
        return undefined;
    }
    visitedReportIDs.add(report.reportID);

    const parentReport = getReportOrDraftReport(report?.parentReportID);

    // Runs recursion to iterate a parent report
    return getRootParentReport(!isEmptyObject(parentReport) ? parentReport : undefined, visitedReportIDs);
}

/**
 * Returns the policy of the report
 */
function getPolicy(policyID: string | undefined): OnyxEntry<Policy> {
    if (!allPolicies || !policyID) {
        return undefined;
    }
    return allPolicies[`${ONYXKEYS.COLLECTION.POLICY}${policyID}`];
}

/**
 * Get the policy type from a given report
 * @param policies must have Onyxkey prefix (i.e 'policy_') for keys
 */
function getPolicyType(report: OnyxInputOrEntry<Report>, policies: OnyxCollection<Policy>): string {
    return policies?.[`${ONYXKEYS.COLLECTION.POLICY}${report?.policyID}`]?.type ?? '';
}

const unavailableTranslation = Localize.translateLocal('workspace.common.unavailable');
/**
 * Get the policy name from a given report
 */
function getPolicyName(report: OnyxInputOrEntry<Report>, returnEmptyIfNotFound = false, policy?: OnyxInputOrEntry<Policy>): string {
    const noPolicyFound = returnEmptyIfNotFound ? '' : unavailableTranslation;
    if (isEmptyObject(report) || (isEmptyObject(allPolicies) && !report?.policyName)) {
        return noPolicyFound;
    }

    const finalPolicy = policy ?? allPolicies?.[`${ONYXKEYS.COLLECTION.POLICY}${report?.policyID}`];

    const parentReport = getRootParentReport(report);

    // Rooms send back the policy name with the reportSummary,
    // since they can also be accessed by people who aren't in the workspace
    // eslint-disable-next-line @typescript-eslint/prefer-nullish-coalescing
    const policyName = finalPolicy?.name || report?.policyName || report?.oldPolicyName || parentReport?.oldPolicyName || noPolicyFound;

    return policyName;
}

/**
 * Returns the concatenated title for the PrimaryLogins of a report
 */
function getReportParticipantsTitle(accountIDs: number[]): string {
    // Somehow it's possible for the logins coming from report.participantAccountIDs to contain undefined values so we use .filter(Boolean) to remove them.
    return accountIDs.filter(Boolean).join(', ');
}

/**
 * Checks if a report is a chat report.
 */
function isChatReport(report: OnyxEntry<Report>): boolean {
    return report?.type === CONST.REPORT.TYPE.CHAT;
}

function isInvoiceReport(report: OnyxInputOrEntry<Report> | SearchReport): boolean {
    return report?.type === CONST.REPORT.TYPE.INVOICE;
}

/**
 * Checks if a report is an Expense report.
 */
function isExpenseReport(report: OnyxInputOrEntry<Report> | SearchReport): boolean {
    return report?.type === CONST.REPORT.TYPE.EXPENSE;
}

/**
 * Checks if a report is an IOU report using report or reportID
 */
function isIOUReport(reportOrID: OnyxInputOrEntry<Report> | SearchReport | string): boolean {
<<<<<<< HEAD
    const report = typeof reportOrID === 'string' ? getAllReports()?.[`${ONYXKEYS.COLLECTION.REPORT}${reportOrID}`] ?? null : reportOrID;
=======
    const report = typeof reportOrID === 'string' ? ReportConnection.getAllReports()?.[`${ONYXKEYS.COLLECTION.REPORT}${reportOrID}`] ?? null : reportOrID;
>>>>>>> 814c7b48
    return report?.type === CONST.REPORT.TYPE.IOU;
}

/**
 * Checks if a report is an IOU report using report
 */
function isIOUReportUsingReport(report: OnyxEntry<Report>): report is Report {
    return report?.type === CONST.REPORT.TYPE.IOU;
}
/**
 * Checks if a report is a task report.
 */
function isTaskReport(report: OnyxInputOrEntry<Report>): boolean {
    return report?.type === CONST.REPORT.TYPE.TASK;
}

/**
 * Checks if a task has been cancelled
 * When a task is deleted, the parentReportAction is updated to have a isDeletedParentAction deleted flag
 * This is because when you delete a task, we still allow you to chat on the report itself
 * There's another situation where you don't have access to the parentReportAction (because it was created in a chat you don't have access to)
 * In this case, we have added the key to the report itself
 */
function isCanceledTaskReport(report: OnyxInputOrEntry<Report>, parentReportAction: OnyxInputOrEntry<ReportAction> = null): boolean {
    if (!isEmptyObject(parentReportAction) && (ReportActionsUtils.getReportActionMessage(parentReportAction)?.isDeletedParentAction ?? false)) {
        return true;
    }

    if (!isEmptyObject(report) && report?.isDeletedParentAction) {
        return true;
    }

    return false;
}

/**
 * Checks if a report is an open task report.
 *
 * @param parentReportAction - The parent report action of the report (Used to check if the task has been canceled)
 */
function isOpenTaskReport(report: OnyxInputOrEntry<Report>, parentReportAction: OnyxInputOrEntry<ReportAction> = null): boolean {
    return (
        isTaskReport(report) && !isCanceledTaskReport(report, parentReportAction) && report?.stateNum === CONST.REPORT.STATE_NUM.OPEN && report?.statusNum === CONST.REPORT.STATUS_NUM.OPEN
    );
}

/**
 * Checks if a report is a completed task report.
 */
function isCompletedTaskReport(report: OnyxEntry<Report>): boolean {
    return isTaskReport(report) && report?.stateNum === CONST.REPORT.STATE_NUM.APPROVED && report?.statusNum === CONST.REPORT.STATUS_NUM.APPROVED;
}

/**
 * Checks if the current user is the manager of the supplied report
 */
function isReportManager(report: OnyxEntry<Report>): boolean {
    return !!(report && report.managerID === currentUserAccountID);
}

/**
 * Checks if the supplied report has been approved
 */
function isReportApproved(reportOrID: OnyxInputOrEntry<Report> | string, parentReportAction: OnyxEntry<ReportAction> = undefined): boolean {
    const report = typeof reportOrID === 'string' ? getAllReports()?.[`${ONYXKEYS.COLLECTION.REPORT}${reportOrID}`] ?? null : reportOrID;
    if (!report) {
        return parentReportAction?.childStateNum === CONST.REPORT.STATE_NUM.APPROVED && parentReportAction?.childStatusNum === CONST.REPORT.STATUS_NUM.APPROVED;
    }
    return report?.stateNum === CONST.REPORT.STATE_NUM.APPROVED && report?.statusNum === CONST.REPORT.STATUS_NUM.APPROVED;
}

/**
 * Checks if the supplied report has been manually reimbursed
 */
function isReportManuallyReimbursed(report: OnyxEntry<Report>): boolean {
    return report?.stateNum === CONST.REPORT.STATE_NUM.APPROVED && report?.statusNum === CONST.REPORT.STATUS_NUM.REIMBURSED;
}

/**
 * Checks if the supplied report is an expense report in Open state and status.
 */
function isOpenExpenseReport(report: OnyxInputOrEntry<Report>): boolean {
    return isExpenseReport(report) && report?.stateNum === CONST.REPORT.STATE_NUM.OPEN && report?.statusNum === CONST.REPORT.STATUS_NUM.OPEN;
}

/**
 * Checks if the supplied report has a member with the array passed in params.
 */
function hasParticipantInArray(report: OnyxEntry<Report>, memberAccountIDs: number[]) {
    if (!report?.participants) {
        return false;
    }

    const memberAccountIDsSet = new Set(memberAccountIDs);

    for (const accountID in report.participants) {
        if (memberAccountIDsSet.has(Number(accountID))) {
            return true;
        }
    }

    return false;
}

/**
 * Whether the Money Request report is settled
 */
function isSettled(reportOrID: OnyxInputOrEntry<Report> | SearchReport | string | undefined): boolean {
    if (!reportOrID) {
<<<<<<< HEAD
        return false;
    }
    const report = typeof reportOrID === 'string' ? getAllReports()?.[`${ONYXKEYS.COLLECTION.REPORT}${reportOrID}`] ?? null : reportOrID;
    if (!report) {
        return false;
    }
=======
        return false;
    }
    const report = typeof reportOrID === 'string' ? ReportConnection.getAllReports()?.[`${ONYXKEYS.COLLECTION.REPORT}${reportOrID}`] ?? null : reportOrID;
    if (!report) {
        return false;
    }
>>>>>>> 814c7b48

    if (isEmptyObject(report) || report.isWaitingOnBankAccount) {
        return false;
    }

    // In case the payment is scheduled and we are waiting for the payee to set up their wallet,
    // consider the report as paid as well.
    if (report.isWaitingOnBankAccount && report.statusNum === CONST.REPORT.STATUS_NUM.APPROVED) {
        return true;
    }

    return report?.statusNum === CONST.REPORT.STATUS_NUM.REIMBURSED;
}

/**
 * Whether the current user is the submitter of the report
 */
function isCurrentUserSubmitter(reportID: string): boolean {
    const allReports = getAllReports();
    if (!allReports) {
        return false;
    }
    const report = allReports[`${ONYXKEYS.COLLECTION.REPORT}${reportID}`];
    return !!(report && report.ownerAccountID === currentUserAccountID);
}

/**
 * Whether the provided report is an Admin room
 */
function isAdminRoom(report: OnyxEntry<Report>): boolean {
    return getChatType(report) === CONST.REPORT.CHAT_TYPE.POLICY_ADMINS;
}

/**
 * Whether the provided report is an Admin-only posting room
 */
function isAdminsOnlyPostingRoom(report: OnyxEntry<Report>): boolean {
    return report?.writeCapability === CONST.REPORT.WRITE_CAPABILITIES.ADMINS;
}

/**
 * Whether the provided report is a Announce room
 */
function isAnnounceRoom(report: OnyxEntry<Report>): boolean {
    return getChatType(report) === CONST.REPORT.CHAT_TYPE.POLICY_ANNOUNCE;
}

/**
 * Whether the provided report is a default room
 */
function isDefaultRoom(report: OnyxEntry<Report>): boolean {
    return CONST.DEFAULT_POLICY_ROOM_CHAT_TYPES.some((type) => type === getChatType(report));
}

/**
 * Whether the provided report is a Domain room
 */
function isDomainRoom(report: OnyxEntry<Report>): boolean {
    return getChatType(report) === CONST.REPORT.CHAT_TYPE.DOMAIN_ALL;
}

/**
 * Whether the provided report is a user created policy room
 */
function isUserCreatedPolicyRoom(report: OnyxEntry<Report>): boolean {
    return getChatType(report) === CONST.REPORT.CHAT_TYPE.POLICY_ROOM;
}

/**
 * Whether the provided report is a Policy Expense chat.
 */
function isPolicyExpenseChat(option: OnyxInputOrEntry<Report> | OptionData | Participant): boolean {
    return getChatType(option) === CONST.REPORT.CHAT_TYPE.POLICY_EXPENSE_CHAT ?? (option && 'isPolicyExpenseChat' in option && option.isPolicyExpenseChat) ?? false;
}

function isInvoiceRoom(report: OnyxEntry<Report>): boolean {
    return getChatType(report) === CONST.REPORT.CHAT_TYPE.INVOICE;
}

function isInvoiceRoomWithID(reportID?: string): boolean {
    // eslint-disable-next-line @typescript-eslint/prefer-nullish-coalescing
    const report = getAllReports()?.[`${ONYXKEYS.COLLECTION.REPORT}${reportID || -1}`];
    return isInvoiceRoom(report);
}

/**
 * Checks if a report is a completed task report.
 */
function isTripRoom(report: OnyxEntry<Report>): boolean {
    return isChatReport(report) && getChatType(report) === CONST.REPORT.CHAT_TYPE.TRIP_ROOM;
}

function isIndividualInvoiceRoom(report: OnyxEntry<Report>): boolean {
    return isInvoiceRoom(report) && report?.invoiceReceiver?.type === CONST.REPORT.INVOICE_RECEIVER_TYPE.INDIVIDUAL;
}

function isCurrentUserInvoiceReceiver(report: OnyxEntry<Report>): boolean {
    if (report?.invoiceReceiver?.type === CONST.REPORT.INVOICE_RECEIVER_TYPE.INDIVIDUAL) {
        return currentUserAccountID === report.invoiceReceiver.accountID;
    }

    if (report?.invoiceReceiver?.type === CONST.REPORT.INVOICE_RECEIVER_TYPE.BUSINESS) {
        const policy = PolicyUtils.getPolicy(report.invoiceReceiver.policyID);
        return PolicyUtils.isPolicyAdmin(policy);
    }

    return false;
}

/**
 * Whether the provided report belongs to a Control policy and is an expense chat
 */
function isControlPolicyExpenseChat(report: OnyxEntry<Report>): boolean {
    return isPolicyExpenseChat(report) && getPolicyType(report, allPolicies) === CONST.POLICY.TYPE.CORPORATE;
}

/**
 * Whether the provided policyType is a Free, Collect or Control policy type
 */
function isGroupPolicy(policyType: string): boolean {
    return policyType === CONST.POLICY.TYPE.CORPORATE || policyType === CONST.POLICY.TYPE.TEAM;
}

/**
 * Whether the provided report belongs to a Free, Collect or Control policy
 */
function isReportInGroupPolicy(report: OnyxInputOrEntry<Report>, policy?: OnyxInputOrEntry<Policy>): boolean {
    const policyType = policy?.type ?? getPolicyType(report, allPolicies);
    return isGroupPolicy(policyType);
}

/**
 * Whether the provided report belongs to a Control or Collect policy
 */
function isPaidGroupPolicy(report: OnyxEntry<Report>): boolean {
    const policyType = getPolicyType(report, allPolicies);
    return policyType === CONST.POLICY.TYPE.CORPORATE || policyType === CONST.POLICY.TYPE.TEAM;
}

/**
 * Whether the provided report belongs to a Control or Collect policy and is an expense chat
 */
function isPaidGroupPolicyExpenseChat(report: OnyxEntry<Report>): boolean {
    return isPolicyExpenseChat(report) && isPaidGroupPolicy(report);
}

/**
 * Whether the provided report belongs to a Control policy and is an expense report
 */
function isControlPolicyExpenseReport(report: OnyxEntry<Report>): boolean {
    return isExpenseReport(report) && getPolicyType(report, allPolicies) === CONST.POLICY.TYPE.CORPORATE;
}

/**
 * Whether the provided report belongs to a Control or Collect policy and is an expense report
 */
function isPaidGroupPolicyExpenseReport(report: OnyxEntry<Report>): boolean {
    return isExpenseReport(report) && isPaidGroupPolicy(report);
}

/**
 * Checks if the supplied report is an invoice report in Open state and status.
 */
function isOpenInvoiceReport(report: OnyxEntry<Report>): boolean {
    return isInvoiceReport(report) && report?.statusNum === CONST.REPORT.STATUS_NUM.OPEN;
}

/**
 * Whether the provided report is a chat room
 */
function isChatRoom(report: OnyxEntry<Report>): boolean {
    return isUserCreatedPolicyRoom(report) || isDefaultRoom(report) || isInvoiceRoom(report) || isTripRoom(report);
}

/**
 * Whether the provided report is a public room
 */
function isPublicRoom(report: OnyxEntry<Report>): boolean {
    return report?.visibility === CONST.REPORT.VISIBILITY.PUBLIC || report?.visibility === CONST.REPORT.VISIBILITY.PUBLIC_ANNOUNCE;
}

/**
 * Whether the provided report is a public announce room
 */
function isPublicAnnounceRoom(report: OnyxEntry<Report>): boolean {
    return report?.visibility === CONST.REPORT.VISIBILITY.PUBLIC_ANNOUNCE;
}

/**
 * If the report is a policy expense, the route should be for adding bank account for that policy
 * else since the report is a personal IOU, the route should be for personal bank account.
 */
function getBankAccountRoute(report: OnyxEntry<Report>): Route {
    return isPolicyExpenseChat(report) ? ROUTES.BANK_ACCOUNT_WITH_STEP_TO_OPEN.getRoute('', report?.policyID) : ROUTES.SETTINGS_ADD_BANK_ACCOUNT;
}

/**
 * Check if personal detail of accountID is empty or optimistic data
 */
function isOptimisticPersonalDetail(accountID: number): boolean {
    return isEmptyObject(allPersonalDetails?.[accountID]) || !!allPersonalDetails?.[accountID]?.isOptimisticPersonalDetail;
}

/**
 * Checks if a report is a task report from a policy expense chat.
 */
function isWorkspaceTaskReport(report: OnyxEntry<Report>): boolean {
    if (!isTaskReport(report)) {
        return false;
    }
    const parentReport = getAllReports()?.[`${ONYXKEYS.COLLECTION.REPORT}${report?.parentReportID}`];
    return isPolicyExpenseChat(parentReport);
}

/**
 * Returns true if report has a parent
 */
function isThread(report: OnyxInputOrEntry<Report>): report is Thread {
    return !!(report?.parentReportID && report?.parentReportActionID);
}

/**
 * Returns true if report is of type chat and has a parent and is therefore a Thread.
 */
function isChatThread(report: OnyxInputOrEntry<Report>): report is Thread {
    return isThread(report) && report?.type === CONST.REPORT.TYPE.CHAT;
}

function isDM(report: OnyxEntry<Report>): boolean {
    return isChatReport(report) && !getChatType(report) && !isThread(report);
}

function isSelfDM(report: OnyxInputOrEntry<Report>): boolean {
    return getChatType(report) === CONST.REPORT.CHAT_TYPE.SELF_DM;
}

function isGroupChat(report: OnyxEntry<Report> | Partial<Report>): boolean {
    return getChatType(report) === CONST.REPORT.CHAT_TYPE.GROUP;
}

/**
 * Only returns true if this is the Expensify DM report.
 */
function isSystemChat(report: OnyxEntry<Report>): boolean {
    return getChatType(report) === CONST.REPORT.CHAT_TYPE.SYSTEM;
}

function getDefaultNotificationPreferenceForReport(report: OnyxEntry<Report>): ValueOf<typeof CONST.REPORT.NOTIFICATION_PREFERENCE> {
    if (isAnnounceRoom(report)) {
        return CONST.REPORT.NOTIFICATION_PREFERENCE.ALWAYS;
    }
    if (isPublicRoom(report)) {
        return CONST.REPORT.NOTIFICATION_PREFERENCE.DAILY;
    }
    if (!getChatType(report) || isGroupChat(report)) {
        return CONST.REPORT.NOTIFICATION_PREFERENCE.ALWAYS;
    }
    if (isAdminRoom(report) || isPolicyExpenseChat(report) || isInvoiceRoom(report)) {
        return CONST.REPORT.NOTIFICATION_PREFERENCE.ALWAYS;
    }
    if (isSelfDM(report)) {
        return CONST.REPORT.NOTIFICATION_PREFERENCE.MUTE;
    }
    return CONST.REPORT.NOTIFICATION_PREFERENCE.DAILY;
}

/**
 * Get the notification preference given a report
 */
function getReportNotificationPreference(report: OnyxEntry<Report>, shouldDefaltToHidden = true): ValueOf<typeof CONST.REPORT.NOTIFICATION_PREFERENCE> {
    if (!shouldDefaltToHidden) {
        return report?.participants?.[currentUserAccountID ?? -1]?.notificationPreference ?? getDefaultNotificationPreferenceForReport(report);
    }
    return report?.participants?.[currentUserAccountID ?? -1]?.notificationPreference ?? CONST.REPORT.NOTIFICATION_PREFERENCE.HIDDEN;
}

const CONCIERGE_ACCOUNT_ID_STRING = CONST.ACCOUNT_ID.CONCIERGE.toString();
/**
 * Only returns true if this is our main 1:1 DM report with Concierge.
 */
function isConciergeChatReport(report: OnyxInputOrEntry<Report>): boolean {
    if (!report?.participants || isThread(report)) {
        return false;
    }

    const participantAccountIDs = new Set(Object.keys(report.participants));
    if (participantAccountIDs.size !== 2) {
        return false;
    }

    return participantAccountIDs.has(CONCIERGE_ACCOUNT_ID_STRING);
}

function findSelfDMReportID(): string | undefined {
    const allReports = getAllReports();
    if (!allReports) {
        return;
    }

    const selfDMReport = Object.values(allReports).find((report) => isSelfDM(report) && !isThread(report));
    return selfDMReport?.reportID;
}

/**
 * Checks if the supplied report is from a policy or is an invoice report from a policy
 */
function isPolicyRelatedReport(report: OnyxEntry<Report>, policyID?: string) {
    return report?.policyID === policyID || !!(report?.invoiceReceiver && 'policyID' in report.invoiceReceiver && report.invoiceReceiver.policyID === policyID);
}

/**
 * Checks if the supplied report belongs to workspace based on the provided params. If the report's policyID is _FAKE_ or has no value, it means this report is a DM.
 * In this case report and workspace members must be compared to determine whether the report belongs to the workspace.
 */
function doesReportBelongToWorkspace(report: OnyxEntry<Report>, policyMemberAccountIDs: number[], policyID?: string) {
    return (
        isConciergeChatReport(report) ||
        (report?.policyID === CONST.POLICY.ID_FAKE || !report?.policyID ? hasParticipantInArray(report, policyMemberAccountIDs) : isPolicyRelatedReport(report, policyID))
    );
}

/**
 * Given an array of reports, return them filtered by a policyID and policyMemberAccountIDs.
 */
function filterReportsByPolicyIDAndMemberAccountIDs(reports: Array<OnyxEntry<Report>>, policyMemberAccountIDs: number[] = [], policyID?: string) {
    return reports.filter((report) => !!report && doesReportBelongToWorkspace(report, policyMemberAccountIDs, policyID));
}

/**
 * Returns true if report is still being processed
 */
function isProcessingReport(report: OnyxEntry<Report>): boolean {
    return report?.stateNum === CONST.REPORT.STATE_NUM.SUBMITTED && report?.statusNum === CONST.REPORT.STATUS_NUM.SUBMITTED;
}

function isAwaitingFirstLevelApproval(report: OnyxEntry<Report>): boolean {
    if (!report) {
        return false;
    }

    const submitsToAccountID = PolicyUtils.getSubmitToAccountID(getPolicy(report.policyID), report);

    return isProcessingReport(report) && submitsToAccountID === report.managerID;
}

/**
 * Check if the report is a single chat report that isn't a thread
 * and personal detail of participant is optimistic data
 */
function shouldDisableDetailPage(report: OnyxEntry<Report>): boolean {
    if (isChatRoom(report) || isPolicyExpenseChat(report) || isChatThread(report) || isTaskReport(report)) {
        return false;
    }
    if (isOneOnOneChat(report)) {
        const participantAccountIDs = Object.keys(report?.participants ?? {})
            .map(Number)
            .filter((accountID) => accountID !== currentUserAccountID);
        return isOptimisticPersonalDetail(participantAccountIDs.at(0) ?? -1);
    }
    return false;
}

/**
 * Returns true if this report has only one participant and it's an Expensify account.
 */
function isExpensifyOnlyParticipantInReport(report: OnyxEntry<Report>): boolean {
    const otherParticipants = Object.keys(report?.participants ?? {})
        .map(Number)
        .filter((accountID) => accountID !== currentUserAccountID);
    return otherParticipants.length === 1 && otherParticipants.some((accountID) => CONST.EXPENSIFY_ACCOUNT_IDS.includes(accountID));
}

/**
 * Returns whether a given report can have tasks created in it.
 * We only prevent the task option if it's a DM/group-DM and the other users are all special Expensify accounts
 *
 */
function canCreateTaskInReport(report: OnyxEntry<Report>): boolean {
    const otherParticipants = Object.keys(report?.participants ?? {})
        .map(Number)
        .filter((accountID) => accountID !== currentUserAccountID);
    const areExpensifyAccountsOnlyOtherParticipants = otherParticipants.length >= 1 && otherParticipants.every((accountID) => CONST.EXPENSIFY_ACCOUNT_IDS.includes(accountID));
    if (areExpensifyAccountsOnlyOtherParticipants && isDM(report)) {
        return false;
    }

    return true;
}

/**
 * Returns true if there are any guides accounts (team.expensify.com) in a list of accountIDs
 * by cross-referencing the accountIDs with personalDetails since guides that are participants
 * of the user's chats should have their personal details in Onyx.
 */
function hasExpensifyGuidesEmails(accountIDs: number[]): boolean {
    return accountIDs.some((accountID) => Str.extractEmailDomain(allPersonalDetails?.[accountID]?.login ?? '') === CONST.EMAIL.GUIDES_DOMAIN);
}

function getMostRecentlyVisitedReport(reports: Array<OnyxEntry<Report>>, reportMetadata: OnyxCollection<ReportMetadata>): OnyxEntry<Report> {
    const filteredReports = reports.filter((report) => {
        const shouldKeep = !isChatThread(report) || getReportNotificationPreference(report) !== CONST.REPORT.NOTIFICATION_PREFERENCE.HIDDEN;
        return shouldKeep && !!report?.reportID && !!(reportMetadata?.[`${ONYXKEYS.COLLECTION.REPORT_METADATA}${report.reportID}`]?.lastVisitTime ?? report?.lastReadTime);
    });
    return lodashMaxBy(filteredReports, (a) => new Date(reportMetadata?.[`${ONYXKEYS.COLLECTION.REPORT_METADATA}${a?.reportID}`]?.lastVisitTime ?? a?.lastReadTime ?? '').valueOf());
}

function findLastAccessedReport(ignoreDomainRooms: boolean, openOnAdminRoom = false, policyID?: string, excludeReportID?: string): OnyxEntry<Report> {
    // If it's the user's first time using New Expensify, then they could either have:
    //   - just a Concierge report, if so we'll return that
    //   - their Concierge report, and a separate report that must have deeplinked them to the app before they created their account.
    // If it's the latter, we'll use the deeplinked report over the Concierge report,
    // since the Concierge report would be incorrectly selected over the deep-linked report in the logic below.

    const policyMemberAccountIDs = PolicyUtils.getPolicyEmployeeListByIdWithoutCurrentUser(allPolicies, policyID, currentUserAccountID);

    const allReports = getAllReports();
    let reportsValues = Object.values(allReports ?? {});

    if (!!policyID || policyMemberAccountIDs.length > 0) {
        reportsValues = filterReportsByPolicyIDAndMemberAccountIDs(reportsValues, policyMemberAccountIDs, policyID);
    }

    let adminReport: OnyxEntry<Report>;
    if (openOnAdminRoom) {
        adminReport = reportsValues.find((report) => {
            const chatType = getChatType(report);
            return chatType === CONST.REPORT.CHAT_TYPE.POLICY_ADMINS;
        });
    }

    // eslint-disable-next-line @typescript-eslint/prefer-nullish-coalescing
    const shouldFilter = excludeReportID || ignoreDomainRooms;
    if (shouldFilter) {
        reportsValues = reportsValues.filter((report) => {
            if (excludeReportID && report?.reportID === excludeReportID) {
                return false;
            }

            // We allow public announce rooms, admins, and announce rooms through since we bypass the default rooms beta for them.
            // Check where findLastAccessedReport is called in MainDrawerNavigator.js for more context.
            // Domain rooms are now the only type of default room that are on the defaultRooms beta.
            if (ignoreDomainRooms && isDomainRoom(report) && !hasExpensifyGuidesEmails(Object.keys(report?.participants ?? {}).map(Number))) {
                return false;
            }

            return true;
        });
    }

    // Filter out the system chat (Expensify chat) because the composer is disabled in it,
    // and it prompts the user to use the Concierge chat instead.
    reportsValues = reportsValues.filter((report) => !isSystemChat(report)) ?? [];

    // At least two reports remain: self DM and Concierge chat.
    // Return the most recently visited report. Get the last read report from the report metadata.
    const lastRead = getMostRecentlyVisitedReport(reportsValues, allReportMetadata);
    return adminReport ?? lastRead;
}

/**
 * Whether the provided report has expenses
 */
function hasExpenses(reportID?: string): boolean {
    return !!Object.values(allTransactions ?? {}).find((transaction) => `${transaction?.reportID}` === `${reportID}`);
}

/**
 * Whether the provided report is a closed expense report with no expenses
 */
function isClosedExpenseReportWithNoExpenses(report: OnyxEntry<Report>): boolean {
    return report?.statusNum === CONST.REPORT.STATUS_NUM.CLOSED && isExpenseReport(report) && !hasExpenses(report.reportID);
}

/**
 * Whether the provided report is an archived room
 */
// eslint-disable-next-line @typescript-eslint/no-unused-vars
function isArchivedRoom(report: OnyxInputOrEntry<Report> | SearchReport, reportNameValuePairs?: OnyxInputOrEntry<ReportNameValuePairs>): boolean {
    return !!report?.private_isArchived;
}

/**
 * Whether the report with the provided reportID is an archived room
 */
function isArchivedRoomWithID(reportID?: string) {
    // eslint-disable-next-line @typescript-eslint/prefer-nullish-coalescing
    const report = getAllReports()?.[`${ONYXKEYS.COLLECTION.REPORT}${reportID || -1}`];
    return isArchivedRoom(report, getReportNameValuePairs(reportID));
}

/**
 * Whether the provided report is a closed report
 */
function isClosedReport(report: OnyxEntry<Report> | SearchReport): boolean {
    return report?.statusNum === CONST.REPORT.STATUS_NUM.CLOSED;
}

/**
 * Whether the provided report is the admin's room
 */
function isJoinRequestInAdminRoom(report: OnyxEntry<Report>): boolean {
    if (!report) {
        return false;
    }
    // If this policy isn't owned by Expensify,
    // Account manager/guide should not have the workspace join request pinned to their LHN,
    // since they are not a part of the company, and should not action it on their behalf.
    if (report.policyID) {
        const policy = getPolicy(report.policyID);
        if (!PolicyUtils.isExpensifyTeam(policy?.owner) && PolicyUtils.isExpensifyTeam(currentUserPersonalDetails?.login)) {
            return false;
        }
    }
    return ReportActionsUtils.isActionableJoinRequestPending(report.reportID);
}

/**
 * Checks if the user has auditor permission in the provided report
 */
function isAuditor(report: OnyxEntry<Report>): boolean {
    if (report?.policyID) {
        const policy = getPolicy(report.policyID);
        return PolicyUtils.isPolicyAuditor(policy);
    }

    if (Array.isArray(report?.permissions) && report?.permissions.length > 0) {
        return report?.permissions?.includes(CONST.REPORT.PERMISSIONS.AUDITOR);
    }

    return false;
}

/**
 * Checks if the user can write in the provided report
 */
function canWriteInReport(report: OnyxEntry<Report>): boolean {
    if (Array.isArray(report?.permissions) && report?.permissions.length > 0 && !report?.permissions?.includes(CONST.REPORT.PERMISSIONS.AUDITOR)) {
        return report?.permissions?.includes(CONST.REPORT.PERMISSIONS.WRITE);
    }

    return true;
}

/**
 * Checks if the current user is allowed to comment on the given report.
 */
function isAllowedToComment(report: OnyxEntry<Report>): boolean {
    if (isAuditor(report)) {
        return true;
    }

    if (!canWriteInReport(report)) {
        return false;
    }

    // Default to allowing all users to post
    const capability = report?.writeCapability ?? CONST.REPORT.WRITE_CAPABILITIES.ALL;

    if (capability === CONST.REPORT.WRITE_CAPABILITIES.ALL) {
        return true;
    }

    // If unauthenticated user opens public chat room using deeplink, they do not have policies available and they cannot comment
    if (!allPolicies) {
        return false;
    }

    // If we've made it here, commenting on this report is restricted.
    // If the user is an admin, allow them to post.
    const policy = allPolicies[`${ONYXKEYS.COLLECTION.POLICY}${report?.policyID}`];
    return policy?.role === CONST.POLICY.ROLE.ADMIN;
}

/**
 * Checks if the current user is the admin of the policy given the policy expense chat.
 */
function isPolicyExpenseChatAdmin(report: OnyxEntry<Report>, policies: OnyxCollection<Policy>): boolean {
    if (!isPolicyExpenseChat(report)) {
        return false;
    }

    const policyRole = policies?.[`${ONYXKEYS.COLLECTION.POLICY}${report?.policyID}`]?.role;

    return policyRole === CONST.POLICY.ROLE.ADMIN;
}

/**
 * Checks if the current user is the admin of the policy.
 */
function isPolicyAdmin(policyID: string, policies: OnyxCollection<Policy>): boolean {
    const policyRole = policies?.[`${ONYXKEYS.COLLECTION.POLICY}${policyID}`]?.role;

    return policyRole === CONST.POLICY.ROLE.ADMIN;
}

/**
 * Checks whether all the transactions linked to the IOU report are of the Distance Request type with pending routes
 */
function hasOnlyTransactionsWithPendingRoutes(iouReportID: string | undefined): boolean {
    const transactions = reportsTransactions[iouReportID ?? ''] ?? [];

    // Early return false in case not having any transaction
    if (!transactions || transactions.length === 0) {
        return false;
    }

    return transactions.every((transaction) => isFetchingWaypointsFromServer(transaction));
}

/**
 * If the report is a thread and has a chat type set, it is a workspace chat.
 */
function isWorkspaceThread(report: OnyxEntry<Report>): boolean {
    const chatType = getChatType(report);
    return isThread(report) && isChatReport(report) && CONST.WORKSPACE_ROOM_TYPES.some((type) => chatType === type);
}

/**
 * Checks if a report is a child report.
 */
function isChildReport(report: OnyxEntry<Report>): boolean {
    return isThread(report) || isTaskReport(report);
}

/**
 * An Expense Request is a thread where the parent report is an Expense Report and
 * the parentReportAction is a transaction.
 */
function isExpenseRequest(report: OnyxInputOrEntry<Report>): report is Thread {
    if (isThread(report)) {
        const parentReportAction = allReportActions?.[`${ONYXKEYS.COLLECTION.REPORT_ACTIONS}${report.parentReportID}`]?.[report.parentReportActionID];
        const parentReport = getAllReports()?.[`${ONYXKEYS.COLLECTION.REPORT}${report?.parentReportID}`];
        return isExpenseReport(parentReport) && !isEmptyObject(parentReportAction) && ReportActionsUtils.isTransactionThread(parentReportAction);
    }
    return false;
}

/**
 * An IOU Request is a thread where the parent report is an IOU Report and
 * the parentReportAction is a transaction.
 */
function isIOURequest(report: OnyxInputOrEntry<Report>): boolean {
    if (isThread(report)) {
        const parentReportAction = allReportActions?.[`${ONYXKEYS.COLLECTION.REPORT_ACTIONS}${report.parentReportID}`]?.[report.parentReportActionID];
        const parentReport = getAllReports()?.[`${ONYXKEYS.COLLECTION.REPORT}${report?.parentReportID}`];
        return isIOUReport(parentReport) && !isEmptyObject(parentReportAction) && ReportActionsUtils.isTransactionThread(parentReportAction);
    }
    return false;
}

/**
 * A Track Expense Report is a thread where the parent the parentReportAction is a transaction, and
 * parentReportAction has type of track.
 */
function isTrackExpenseReport(report: OnyxInputOrEntry<Report>): boolean {
    if (isThread(report)) {
        const selfDMReportID = findSelfDMReportID();
        const parentReportAction = allReportActions?.[`${ONYXKEYS.COLLECTION.REPORT_ACTIONS}${report.parentReportID}`]?.[report.parentReportActionID];
        return !isEmptyObject(parentReportAction) && selfDMReportID === report.parentReportID && ReportActionsUtils.isTrackExpenseAction(parentReportAction);
    }
    return false;
}

/**
 * Checks if a report is an IOU or expense request.
 */
function isMoneyRequest(reportOrID: OnyxEntry<Report> | string): boolean {
    const report = typeof reportOrID === 'string' ? getAllReports()?.[`${ONYXKEYS.COLLECTION.REPORT}${reportOrID}`] ?? null : reportOrID;
    return isIOURequest(report) || isExpenseRequest(report);
}

/**
 * Checks if a report is an IOU or expense report.
 */
function isMoneyRequestReport(reportOrID: OnyxInputOrEntry<Report> | SearchReport | string): boolean {
<<<<<<< HEAD
    const report = typeof reportOrID === 'string' ? getAllReports()?.[`${ONYXKEYS.COLLECTION.REPORT}${reportOrID}`] ?? null : reportOrID;
=======
    const report = typeof reportOrID === 'string' ? ReportConnection.getAllReports()?.[`${ONYXKEYS.COLLECTION.REPORT}${reportOrID}`] ?? null : reportOrID;
>>>>>>> 814c7b48
    return isIOUReport(report) || isExpenseReport(report);
}

/**
 * Checks if a report contains only Non-Reimbursable transactions
 */
function hasOnlyNonReimbursableTransactions(iouReportID: string | undefined): boolean {
    if (!iouReportID) {
        return false;
    }

    const transactions = reportsTransactions[iouReportID ?? ''] ?? [];
    if (!transactions || transactions.length === 0) {
        return false;
    }

    return transactions.every((transaction) => !getReimbursable(transaction));
}

/**
 * Checks if a report has only one transaction associated with it
 */
function isOneTransactionReport(reportID: string): boolean {
    const reportActions = allReportActions?.[`${ONYXKEYS.COLLECTION.REPORT_ACTIONS}${reportID}`] ?? ([] as ReportAction[]);
    return ReportActionsUtils.getOneTransactionThreadReportID(reportID, reportActions) !== null;
}

/*
 * Whether the report contains only one expense and the expense should be paid later
 */
function isPayAtEndExpenseReport(reportID: string, transactions: Transaction[] | undefined): boolean {
    if ((!!transactions && transactions.length !== 1) || !isOneTransactionReport(reportID)) {
        return false;
    }

    return isPayAtEndExpense(transactions?.[0] ?? getAllReportTransactions(reportID).at(0));
}

/**
 * Checks if a report is a transaction thread associated with a report that has only one transaction
 */
function isOneTransactionThread(reportID: string, parentReportID: string, threadParentReportAction: OnyxEntry<ReportAction>): boolean {
    const parentReportActions = allReportActions?.[`${ONYXKEYS.COLLECTION.REPORT_ACTIONS}${parentReportID}`] ?? ([] as ReportAction[]);
    const transactionThreadReportID = ReportActionsUtils.getOneTransactionThreadReportID(parentReportID, parentReportActions);
    return reportID === transactionThreadReportID && !ReportActionsUtils.isSentMoneyReportAction(threadParentReportAction);
}

/**
 * Get displayed report ID, it will be parentReportID if the report is one transaction thread
 */
function getDisplayedReportID(reportID: string): string {
    const report = getReport(reportID);
    const parentReportID = report?.parentReportID ?? '';
    const parentReportAction = ReportActionsUtils.getReportAction(parentReportID, report?.parentReportActionID ?? '');
    return isOneTransactionThread(reportID, parentReportID, parentReportAction) ? parentReportID : reportID;
}

/**
 * Should return true only for personal 1:1 report
 *
 */
function isOneOnOneChat(report: OnyxEntry<Report>): boolean {
    const participants = report?.participants ?? {};
    const isCurrentUserParticipant = participants[currentUserAccountID ?? 0] ? 1 : 0;
    const participantAmount = Object.keys(participants).length - isCurrentUserParticipant;
    if (participantAmount !== 1) {
        return false;
    }
    return !isChatRoom(report) && !isExpenseRequest(report) && !isMoneyRequestReport(report) && !isPolicyExpenseChat(report) && !isTaskReport(report) && isDM(report) && !isIOUReport(report);
}

/**
 * Checks if the current user is a payer of the expense
 */

function isPayer(session: OnyxEntry<Session>, iouReport: OnyxEntry<Report>, onlyShowPayElsewhere = false, reportPolicy?: OnyxInputOrEntry<Policy> | SearchPolicy) {
    const isApproved = isReportApproved(iouReport);
    const policy = reportPolicy ?? allPolicies?.[`${ONYXKEYS.COLLECTION.POLICY}${iouReport?.policyID}`] ?? null;
    const policyType = policy?.type;
    const isAdmin = policyType !== CONST.POLICY.TYPE.PERSONAL && policy?.role === CONST.POLICY.ROLE.ADMIN;
    const isManager = iouReport?.managerID === session?.accountID;
    if (isPaidGroupPolicy(iouReport)) {
        if (policy?.reimbursementChoice === CONST.POLICY.REIMBURSEMENT_CHOICES.REIMBURSEMENT_YES) {
            const isReimburser = session?.email === policy?.achAccount?.reimburser;
            return (!policy?.achAccount?.reimburser || isReimburser) && (isApproved || isManager);
        }
        if (policy?.reimbursementChoice === CONST.POLICY.REIMBURSEMENT_CHOICES.REIMBURSEMENT_MANUAL || onlyShowPayElsewhere) {
            return isAdmin && (isApproved || isManager);
        }
        return false;
    }
    return isAdmin || (isMoneyRequestReport(iouReport) && isManager);
}

/**
 * Checks if the current user is the action's author
 */
function isActionCreator(reportAction: OnyxInputOrEntry<ReportAction> | Partial<ReportAction>): boolean {
    return reportAction?.actorAccountID === currentUserAccountID;
}

/**
 * Returns the notification preference of the action's child report if it exists.
 * Otherwise, calculates it based on the action's authorship.
 */
function getChildReportNotificationPreference(reportAction: OnyxInputOrEntry<ReportAction> | Partial<ReportAction>): NotificationPreference {
    const childReportNotificationPreference = reportAction?.childReportNotificationPreference ?? '';
    if (childReportNotificationPreference) {
        return childReportNotificationPreference;
    }

    return isActionCreator(reportAction) ? CONST.REPORT.NOTIFICATION_PREFERENCE.ALWAYS : CONST.REPORT.NOTIFICATION_PREFERENCE.HIDDEN;
}

function canAddOrDeleteTransactions(moneyRequestReport: OnyxEntry<Report>): boolean {
    if (!isMoneyRequestReport(moneyRequestReport) || isArchivedRoom(moneyRequestReport)) {
        return false;
    }

    const policy = getPolicy(moneyRequestReport?.policyID);
    if (PolicyUtils.isInstantSubmitEnabled(policy) && PolicyUtils.isSubmitAndClose(policy) && hasOnlyNonReimbursableTransactions(moneyRequestReport?.reportID)) {
        return false;
    }

    if (PolicyUtils.isInstantSubmitEnabled(policy) && PolicyUtils.isSubmitAndClose(policy) && !PolicyUtils.arePaymentsEnabled(policy)) {
        return false;
    }

    if (PolicyUtils.isInstantSubmitEnabled(policy) && isProcessingReport(moneyRequestReport)) {
        return isAwaitingFirstLevelApproval(moneyRequestReport);
    }

    if (isReportApproved(moneyRequestReport) || isSettled(moneyRequestReport?.reportID)) {
        return false;
    }

    return true;
}

/**
 * Checks whether the supplied report supports adding more transactions to it.
 * Return true if:
 * - report is a non-settled IOU
 * - report is a draft
 * - report is a processing expense report and its policy has Instant reporting frequency
 */
function canAddTransaction(moneyRequestReport: OnyxEntry<Report>): boolean {
    if (!isMoneyRequestReport(moneyRequestReport)) {
        return false;
    }

    if (isReportInGroupPolicy(moneyRequestReport) && isProcessingReport(moneyRequestReport) && !PolicyUtils.isInstantSubmitEnabled(getPolicy(moneyRequestReport?.policyID))) {
        return false;
    }

    return canAddOrDeleteTransactions(moneyRequestReport);
}

/**
 * Checks whether the supplied report supports deleting more transactions from it.
 * Return true if:
 * - report is a non-settled IOU
 * - report is a non-approved IOU
 */
function canDeleteTransaction(moneyRequestReport: OnyxEntry<Report>): boolean {
    return canAddOrDeleteTransactions(moneyRequestReport);
}

/**
 * Can only delete if the author is this user and the action is an ADD_COMMENT action or an IOU action in an unsettled report, or if the user is a
 * policy admin
 */
function canDeleteReportAction(reportAction: OnyxInputOrEntry<ReportAction>, reportID: string): boolean {
    const report = getReportOrDraftReport(reportID);

    const isActionOwner = reportAction?.actorAccountID === currentUserAccountID;
    const policy = allPolicies?.[`${ONYXKEYS.COLLECTION.POLICY}${report?.policyID}`] ?? null;

    if (ReportActionsUtils.isMoneyRequestAction(reportAction)) {
        // For now, users cannot delete split actions
        const isSplitAction = ReportActionsUtils.getOriginalMessage(reportAction)?.type === CONST.IOU.REPORT_ACTION_TYPE.SPLIT;

        if (isSplitAction) {
            return false;
        }

        if (isActionOwner) {
            if (!isEmptyObject(report) && (isMoneyRequestReport(report) || isInvoiceReport(report))) {
                return canDeleteTransaction(report);
            }
            return true;
        }
    }

    if (
        reportAction?.actionName !== CONST.REPORT.ACTIONS.TYPE.ADD_COMMENT ||
        reportAction?.pendingAction === CONST.RED_BRICK_ROAD_PENDING_ACTION.DELETE ||
        ReportActionsUtils.isCreatedTaskReportAction(reportAction) ||
        reportAction?.actorAccountID === CONST.ACCOUNT_ID.CONCIERGE
    ) {
        return false;
    }

    const isAdmin = policy?.role === CONST.POLICY.ROLE.ADMIN && !isEmptyObject(report) && !isDM(report);

    return isActionOwner || isAdmin;
}

/**
 * Returns true if Concierge is one of the chat participants (1:1 as well as group chats)
 */
function chatIncludesConcierge(report: Partial<OnyxEntry<Report>>): boolean {
    const participantAccountIDs = Object.keys(report?.participants ?? {}).map(Number);
    return participantAccountIDs.includes(CONST.ACCOUNT_ID.CONCIERGE);
}

/**
 * Returns true if there is any automated expensify account `in accountIDs
 */
function hasAutomatedExpensifyAccountIDs(accountIDs: number[]): boolean {
    return accountIDs.some((accountID) => CONST.EXPENSIFY_ACCOUNT_IDS.includes(accountID));
}

function getReportRecipientAccountIDs(report: OnyxEntry<Report>, currentLoginAccountID: number): number[] {
    let finalReport: OnyxEntry<Report> = report;
    // In 1:1 chat threads, the participants will be the same as parent report. If a report is specifically a 1:1 chat thread then we will
    // get parent report and use its participants array.
    if (isThread(report) && !(isTaskReport(report) || isMoneyRequestReport(report))) {
        const parentReport = getAllReports()?.[`${ONYXKEYS.COLLECTION.REPORT}${report?.parentReportID}`];
        if (isOneOnOneChat(parentReport)) {
            finalReport = parentReport;
        }
    }

    let finalParticipantAccountIDs: number[] = [];
    if (isTaskReport(report)) {
        // Task reports `managerID` will change when assignee is changed, in that case the old `managerID` is still present in `participants`
        // along with the new one. We only need the `managerID` as a participant here.
        finalParticipantAccountIDs = report?.managerID ? [report?.managerID] : [];
    } else {
        finalParticipantAccountIDs = Object.keys(finalReport?.participants ?? {}).map(Number);
    }

    const otherParticipantsWithoutExpensifyAccountIDs = finalParticipantAccountIDs.filter((accountID) => {
        if (accountID === currentLoginAccountID) {
            return false;
        }
        if (CONST.EXPENSIFY_ACCOUNT_IDS.includes(accountID)) {
            return false;
        }
        return true;
    });

    return otherParticipantsWithoutExpensifyAccountIDs;
}

/**
 * Whether the time row should be shown for a report.
 */
function canShowReportRecipientLocalTime(personalDetails: OnyxEntry<PersonalDetailsList>, report: OnyxEntry<Report>, accountID: number): boolean {
    const reportRecipientAccountIDs = getReportRecipientAccountIDs(report, accountID);
    const hasMultipleParticipants = reportRecipientAccountIDs.length > 1;
    const reportRecipient = personalDetails?.[reportRecipientAccountIDs[0]];
    const reportRecipientTimezone = reportRecipient?.timezone ?? CONST.DEFAULT_TIME_ZONE;
    const isReportParticipantValidated = reportRecipient?.validated ?? false;
    return !!(
        !hasMultipleParticipants &&
        !isChatRoom(report) &&
        !isPolicyExpenseChat(getRootParentReport(report)) &&
        reportRecipient &&
        reportRecipientTimezone?.selected &&
        isReportParticipantValidated
    );
}

/**
 * Shorten last message text to fixed length and trim spaces.
 */
function formatReportLastMessageText(lastMessageText: string, isModifiedExpenseMessage = false): string {
    if (isModifiedExpenseMessage) {
        return String(lastMessageText).trim().replace(CONST.REGEX.LINE_BREAK, '').trim();
    }

    return ReportActionsUtils.formatLastMessageText(lastMessageText);
}

/**
 * Helper method to return the default avatar associated with the given login
 */
function getDefaultWorkspaceAvatar(workspaceName?: string): React.FC<SvgProps> {
    if (!workspaceName) {
        return defaultWorkspaceAvatars.WorkspaceBuilding;
    }

    // Remove all chars not A-Z or 0-9 including underscore
    const alphaNumeric = workspaceName
        .normalize('NFD')
        .replace(/[^0-9a-z]/gi, '')
        .toUpperCase();

    const workspace = `Workspace${alphaNumeric[0]}` as keyof typeof defaultWorkspaceAvatars;
    const defaultWorkspaceAvatar = defaultWorkspaceAvatars[workspace];

    return !alphaNumeric ? defaultWorkspaceAvatars.WorkspaceBuilding : defaultWorkspaceAvatar;
}

/**
 * Helper method to return the default avatar testID associated with the given login
 */
function getDefaultWorkspaceAvatarTestID(workspaceName: string): string {
    if (!workspaceName) {
        return defaultAvatarBuildingIconTestID;
    }

    // Remove all chars not A-Z or 0-9 including underscore
    const alphaNumeric = workspaceName
        .normalize('NFD')
        .replace(/[^0-9a-z]/gi, '')
        .toLowerCase();

    return !alphaNumeric ? defaultAvatarBuildingIconTestID : `SvgDefaultAvatar_${alphaNumeric[0]} Icon`;
}

/**
 * Helper method to return the default avatar associated with the given reportID
 */
function getDefaultGroupAvatar(reportID?: string): IconAsset {
    if (!reportID) {
        return defaultGroupAvatars.Avatar1;
    }
    const reportIDHashBucket: AvatarRange = ((Number(reportID) % CONST.DEFAULT_GROUP_AVATAR_COUNT) + 1) as AvatarRange;
    return defaultGroupAvatars[`Avatar${reportIDHashBucket}`];
}

/**
 * Returns the appropriate icons for the given chat report using the stored personalDetails.
 * The Avatar sources can be URLs or Icon components according to the chat type.
 */
function getIconsForParticipants(participants: number[], personalDetails: OnyxInputOrEntry<PersonalDetailsList>): Icon[] {
    const participantDetails: ParticipantDetails[] = [];
    const participantsList = participants || [];

    for (const accountID of participantsList) {
        const avatarSource = personalDetails?.[accountID]?.avatar ?? FallbackAvatar;
        const displayNameLogin = personalDetails?.[accountID]?.displayName ? personalDetails?.[accountID]?.displayName : personalDetails?.[accountID]?.login;
        participantDetails.push([accountID, displayNameLogin ?? '', avatarSource, personalDetails?.[accountID]?.fallbackIcon ?? '']);
    }

    const sortedParticipantDetails = participantDetails.sort((first, second) => {
        // First sort by displayName/login
        const displayNameLoginOrder = localeCompare(first[1], second[1]);
        if (displayNameLoginOrder !== 0) {
            return displayNameLoginOrder;
        }

        // Then fallback on accountID as the final sorting criteria.
        // This will ensure that the order of avatars with same login/displayName
        // stay consistent across all users and devices
        return first[0] - second[0];
    });

    // Now that things are sorted, gather only the avatars (second element in the array) and return those
    const avatars: Icon[] = [];

    for (const sortedParticipantDetail of sortedParticipantDetails) {
        const userIcon = {
            id: sortedParticipantDetail[0],
            source: sortedParticipantDetail[2],
            type: CONST.ICON_TYPE_AVATAR,
            name: sortedParticipantDetail[1],
            fallbackIcon: sortedParticipantDetail[3],
        };
        avatars.push(userIcon);
    }

    return avatars;
}

/**
 * Cache the workspace icons
 */
const workSpaceIconsCache = new Map<string, {name: string; icon: Icon}>();

/**
 * Given a report, return the associated workspace icon.
 */
function getWorkspaceIcon(report: OnyxInputOrEntry<Report>, policy?: OnyxInputOrEntry<Policy>): Icon {
    const workspaceName = getPolicyName(report, false, policy);
    const cacheKey = report?.policyID ?? workspaceName;
    const iconFromCache = workSpaceIconsCache.get(cacheKey);
    // disabling to protect against empty strings
    // eslint-disable-next-line @typescript-eslint/prefer-nullish-coalescing
    const policyAvatarURL = allPolicies?.[`${ONYXKEYS.COLLECTION.POLICY}${report?.policyID}`]?.avatarURL || report?.policyAvatar;
    // eslint-disable-next-line @typescript-eslint/prefer-nullish-coalescing
    const policyExpenseChatAvatarSource = policyAvatarURL || getDefaultWorkspaceAvatar(workspaceName);

    const isSameAvatarURL = iconFromCache?.icon?.source === policyExpenseChatAvatarSource;
    const hasWorkSpaceNameChanged = iconFromCache?.name !== workspaceName;

    if (iconFromCache && (isSameAvatarURL || report?.policyAvatar === undefined) && !hasWorkSpaceNameChanged) {
        return iconFromCache.icon;
    }

    const workspaceIcon: Icon = {
        source: policyExpenseChatAvatarSource ?? '',
        type: CONST.ICON_TYPE_WORKSPACE,
        name: workspaceName,
        id: report?.policyID,
    };
    workSpaceIconsCache.set(cacheKey, {name: workspaceName, icon: workspaceIcon});
    return workspaceIcon;
}

/**
 * Gets the personal details for a login by looking in the ONYXKEYS.PERSONAL_DETAILS_LIST Onyx key (stored in the local variable, allPersonalDetails). If it doesn't exist in Onyx,
 * then a default object is constructed.
 */
function getPersonalDetailsForAccountID(accountID: number | undefined, personalDetailsData?: Partial<PersonalDetailsList>): Partial<PersonalDetails> {
    if (!accountID) {
        return {};
    }

    const defaultDetails = {
        isOptimisticPersonalDetail: true,
    };

    if (!personalDetailsData) {
        return allPersonalDetails?.[accountID] ?? defaultDetails;
    }

    return personalDetailsData?.[accountID] ?? defaultDetails;
}

/**
 * Returns the personal details or a default object if the personal details are not available.
 */
function getPersonalDetailsOrDefault(personalDetails: Partial<PersonalDetails> | undefined | null): Partial<PersonalDetails> {
    return personalDetails ?? {isOptimisticPersonalDetail: true};
}

const hiddenTranslation = Localize.translateLocal('common.hidden');

const phoneNumberCache: Record<string, string> = {};

/**
 * Get the displayName for a single report participant.
 */
function getDisplayNameForParticipant(
    accountID?: number,
    shouldUseShortForm = false,
    shouldFallbackToHidden = true,
    shouldAddCurrentUserPostfix = false,
    personalDetailsData?: Partial<PersonalDetailsList>,
): string {
    if (!accountID) {
        return '';
    }

    const personalDetails = getPersonalDetailsOrDefault(personalDetailsData?.[accountID] ?? allPersonalDetails?.[accountID]);
    if (!personalDetails) {
        return '';
    }

    const login = personalDetails.login ?? '';

    // Check if the phone number is already cached
    let formattedLogin = phoneNumberCache[login];
    if (!formattedLogin) {
        formattedLogin = LocalePhoneNumber.formatPhoneNumber(login);
        // Store the formatted phone number in the cache
        phoneNumberCache[login] = formattedLogin;
    }

    // This is to check if account is an invite/optimistically created one
    // and prevent from falling back to 'Hidden', so a correct value is shown
    // when searching for a new user
    if (personalDetails.isOptimisticPersonalDetail === true) {
        return formattedLogin;
    }

    // For selfDM, we display the user's displayName followed by '(you)' as a postfix
    const shouldAddPostfix = shouldAddCurrentUserPostfix && accountID === currentUserAccountID;

    const longName = PersonalDetailsUtils.getDisplayNameOrDefault(personalDetails, formattedLogin, shouldFallbackToHidden, shouldAddPostfix);

    // If the user's personal details (first name) should be hidden, make sure we return "hidden" instead of the short name
    if (shouldFallbackToHidden && longName === hiddenTranslation) {
        return longName;
    }

    const shortName = personalDetails.firstName ? personalDetails.firstName : longName;
    return shouldUseShortForm ? shortName : longName;
}

function getParticipantsAccountIDsForDisplay(report: OnyxEntry<Report>, shouldExcludeHidden = false, shouldExcludeDeleted = false, shouldForceExcludeCurrentUser = false): number[] {
    const reportParticipants = report?.participants ?? {};
    let participantsEntries = Object.entries(reportParticipants);

    // We should not show participants that have an optimistic entry with the same login in the personal details
    const nonOptimisticLoginMap: Record<string, boolean | undefined> = {};

    for (const entry of participantsEntries) {
        const [accountID] = entry;
        const personalDetail = allPersonalDetails?.[accountID];
        if (personalDetail?.login && !personalDetail.isOptimisticPersonalDetail) {
            nonOptimisticLoginMap[personalDetail.login] = true;
        }
    }

    participantsEntries = participantsEntries.filter(([accountID]) => {
        const personalDetail = allPersonalDetails?.[accountID];
        if (personalDetail?.login && personalDetail.isOptimisticPersonalDetail) {
            return !nonOptimisticLoginMap[personalDetail.login];
        }
        return true;
    });

    let participantsIds = participantsEntries.map(([accountID]) => Number(accountID));

    // For 1:1 chat, we don't want to include the current user as a participant in order to not mark 1:1 chats as having multiple participants
    // For system chat, we want to display Expensify as the only participant
    const shouldExcludeCurrentUser = isOneOnOneChat(report) || isSystemChat(report) || shouldForceExcludeCurrentUser;

    if (shouldExcludeCurrentUser || shouldExcludeHidden || shouldExcludeDeleted) {
        participantsIds = participantsIds.filter((accountID) => {
            if (shouldExcludeCurrentUser && accountID === currentUserAccountID) {
                return false;
            }

            if (shouldExcludeHidden && reportParticipants[accountID]?.notificationPreference === CONST.REPORT.NOTIFICATION_PREFERENCE.HIDDEN) {
                return false;
            }

            if (
                shouldExcludeDeleted &&
                report?.pendingChatMembers?.findLast((member) => Number(member.accountID) === accountID)?.pendingAction === CONST.RED_BRICK_ROAD_PENDING_ACTION.DELETE
            ) {
                return false;
            }

            return true;
        });
    }

    return participantsIds.filter((accountID) => isNumber(accountID));
}

function getParticipantsList(report: Report, personalDetails: OnyxEntry<PersonalDetailsList>, isRoomMembersList = false): number[] {
    const isReportGroupChat = isGroupChat(report);
    const isReportIOU = isIOUReport(report);
    const shouldExcludeHiddenParticipants = !isReportGroupChat && !isReportIOU;
    const chatParticipants = getParticipantsAccountIDsForDisplay(report, isRoomMembersList || shouldExcludeHiddenParticipants);

    return chatParticipants.filter((accountID) => {
        const details = personalDetails?.[accountID];

        if (!isRoomMembersList) {
            if (!details) {
                Log.hmmm(`[ReportParticipantsPage] no personal details found for Group chat member with accountID: ${accountID}`);
                return false;
            }
        } else {
            // When adding a new member to a room (whose personal detail does not exist in Onyx), an optimistic personal detail
            // is created. However, when the real personal detail is returned from the backend, a duplicate member may appear
            // briefly before the optimistic personal detail is deleted. To address this, we filter out the optimistically created
            // member here.
            const isDuplicateOptimisticDetail =
                details?.isOptimisticPersonalDetail && chatParticipants.some((accID) => accID !== accountID && details.login === personalDetails?.[accID]?.login);

            if (!details || isDuplicateOptimisticDetail) {
                Log.hmmm(`[RoomMembersPage] no personal details found for room member with accountID: ${accountID}`);
                return false;
            }
        }
        return true;
    });
}

function buildParticipantsFromAccountIDs(accountIDs: number[]): Participants {
    const finalParticipants: Participants = {};
    return accountIDs.reduce((participants, accountID) => {
        // eslint-disable-next-line no-param-reassign
        participants[accountID] = {notificationPreference: CONST.REPORT.NOTIFICATION_PREFERENCE.ALWAYS};
        return participants;
    }, finalParticipants);
}

/**
 * Returns the report name if the report is a group chat
 */
function getGroupChatName(participants?: SelectedParticipant[], shouldApplyLimit = false, report?: OnyxEntry<Report>): string | undefined {
    // If we have a report always try to get the name from the report.
    if (report?.reportName) {
        return report.reportName;
    }

    const pendingMemberAccountIDs = new Set(
        report?.pendingChatMembers?.filter((member) => member.pendingAction === CONST.RED_BRICK_ROAD_PENDING_ACTION.DELETE).map((member) => member.accountID),
    );
    let participantAccountIDs =
        participants?.map((participant) => participant.accountID) ??
        Object.keys(report?.participants ?? {})
            .map(Number)
            .filter((accountID) => !pendingMemberAccountIDs.has(accountID.toString()));
    if (shouldApplyLimit) {
        participantAccountIDs = participantAccountIDs.slice(0, 5);
    }
    const isMultipleParticipantReport = participantAccountIDs.length > 1;

    if (isMultipleParticipantReport) {
        return participantAccountIDs
            .map(
                (participantAccountID, index) =>
                    getDisplayNameForParticipant(participantAccountID, isMultipleParticipantReport) || LocalePhoneNumber.formatPhoneNumber(participants?.[index]?.login ?? ''),
            )
            .sort((first, second) => localeCompare(first ?? '', second ?? ''))
            .filter(Boolean)
            .join(', ');
    }

    return Localize.translateLocal('groupChat.defaultReportName', {displayName: getDisplayNameForParticipant(participantAccountIDs.at(0), false)});
}

function getParticipants(reportID: string) {
    const report = getReportOrDraftReport(reportID);
    if (!report) {
        return {};
    }

    return report.participants;
}

/**
 * Returns the appropriate icons for the given chat report using the stored personalDetails.
 * The Avatar sources can be URLs or Icon components according to the chat type.
 */
function getIcons(
    report: OnyxInputOrEntry<Report>,
    personalDetails: OnyxInputOrEntry<PersonalDetailsList>,
    defaultIcon: AvatarSource | null = null,
    defaultName = '',
    defaultAccountID = -1,
    policy?: OnyxInputOrEntry<Policy>,
    invoiceReceiverPolicy?: OnyxInputOrEntry<Policy>,
): Icon[] {
    if (isEmptyObject(report)) {
        const fallbackIcon: Icon = {
            source: defaultIcon ?? FallbackAvatar,
            type: CONST.ICON_TYPE_AVATAR,
            name: defaultName,
            id: defaultAccountID,
        };
        return [fallbackIcon];
    }
    if (isExpenseRequest(report)) {
        const parentReportAction = allReportActions?.[`${ONYXKEYS.COLLECTION.REPORT_ACTIONS}${report.parentReportID}`]?.[report.parentReportActionID];
        const workspaceIcon = getWorkspaceIcon(report, policy);
        const memberIcon = {
            source: personalDetails?.[parentReportAction?.actorAccountID ?? -1]?.avatar ?? FallbackAvatar,
            id: parentReportAction?.actorAccountID,
            type: CONST.ICON_TYPE_AVATAR,
            name: personalDetails?.[parentReportAction?.actorAccountID ?? -1]?.displayName ?? '',
            fallbackIcon: personalDetails?.[parentReportAction?.actorAccountID ?? -1]?.fallbackIcon,
        };

        return [memberIcon, workspaceIcon];
    }
    if (isChatThread(report)) {
        const parentReportAction = allReportActions?.[`${ONYXKEYS.COLLECTION.REPORT_ACTIONS}${report.parentReportID}`]?.[report.parentReportActionID];

        const actorAccountID = getReportActionActorAccountID(parentReportAction, report, report);
        const actorDisplayName = PersonalDetailsUtils.getDisplayNameOrDefault(allPersonalDetails?.[actorAccountID ?? -1], '', false);
        const actorIcon = {
            id: actorAccountID,
            source: personalDetails?.[actorAccountID ?? -1]?.avatar ?? FallbackAvatar,
            name: actorDisplayName,
            type: CONST.ICON_TYPE_AVATAR,
            fallbackIcon: personalDetails?.[parentReportAction?.actorAccountID ?? -1]?.fallbackIcon,
        };

        if (isWorkspaceThread(report)) {
            const workspaceIcon = getWorkspaceIcon(report, policy);
            return [actorIcon, workspaceIcon];
        }
        return [actorIcon];
    }
    if (isTaskReport(report)) {
        const ownerIcon = {
            id: report?.ownerAccountID,
            source: personalDetails?.[report?.ownerAccountID ?? -1]?.avatar ?? FallbackAvatar,
            type: CONST.ICON_TYPE_AVATAR,
            name: personalDetails?.[report?.ownerAccountID ?? -1]?.displayName ?? '',
            fallbackIcon: personalDetails?.[report?.ownerAccountID ?? -1]?.fallbackIcon,
        };

        if (isWorkspaceTaskReport(report)) {
            const workspaceIcon = getWorkspaceIcon(report, policy);
            return [ownerIcon, workspaceIcon];
        }

        return [ownerIcon];
    }
    if (isDomainRoom(report)) {
        // Get domain name after the #. Domain Rooms use our default workspace avatar pattern.
        const domainName = report?.reportName?.substring(1);
        const policyExpenseChatAvatarSource = getDefaultWorkspaceAvatar(domainName);
        const domainIcon: Icon = {
            source: policyExpenseChatAvatarSource,
            type: CONST.ICON_TYPE_WORKSPACE,
            name: domainName ?? '',
            id: report?.policyID,
        };
        return [domainIcon];
    }
    if (isAdminRoom(report) || isAnnounceRoom(report) || isChatRoom(report) || isArchivedRoom(report, getReportNameValuePairs(report?.reportID))) {
        const icons = [getWorkspaceIcon(report, policy)];

        if (isInvoiceRoom(report)) {
            if (report?.invoiceReceiver?.type === CONST.REPORT.INVOICE_RECEIVER_TYPE.INDIVIDUAL) {
                icons.push(...getIconsForParticipants([report?.invoiceReceiver.accountID], personalDetails));
            } else {
                const receiverPolicyID = report?.invoiceReceiver?.policyID;
                const receiverPolicy = invoiceReceiverPolicy ?? getPolicy(receiverPolicyID);
                if (!isEmptyObject(receiverPolicy)) {
                    icons.push({
                        source: receiverPolicy?.avatarURL ?? getDefaultWorkspaceAvatar(receiverPolicy.name),
                        type: CONST.ICON_TYPE_WORKSPACE,
                        name: receiverPolicy.name,
                        id: receiverPolicyID,
                    });
                }
            }
        }

        return icons;
    }
    if (isPolicyExpenseChat(report) || isExpenseReport(report)) {
        const workspaceIcon = getWorkspaceIcon(report, policy);
        const memberIcon = {
            source: personalDetails?.[report?.ownerAccountID ?? -1]?.avatar ?? FallbackAvatar,
            id: report?.ownerAccountID,
            type: CONST.ICON_TYPE_AVATAR,
            name: personalDetails?.[report?.ownerAccountID ?? -1]?.displayName ?? '',
            fallbackIcon: personalDetails?.[report?.ownerAccountID ?? -1]?.fallbackIcon,
        };
        return isExpenseReport(report) ? [memberIcon, workspaceIcon] : [workspaceIcon, memberIcon];
    }
    if (isIOUReport(report)) {
        const managerIcon = {
            source: personalDetails?.[report?.managerID ?? -1]?.avatar ?? FallbackAvatar,
            id: report?.managerID,
            type: CONST.ICON_TYPE_AVATAR,
            name: personalDetails?.[report?.managerID ?? -1]?.displayName ?? '',
            fallbackIcon: personalDetails?.[report?.managerID ?? -1]?.fallbackIcon,
        };
        const ownerIcon = {
            id: report?.ownerAccountID,
            source: personalDetails?.[report?.ownerAccountID ?? -1]?.avatar ?? FallbackAvatar,
            type: CONST.ICON_TYPE_AVATAR,
            name: personalDetails?.[report?.ownerAccountID ?? -1]?.displayName ?? '',
            fallbackIcon: personalDetails?.[report?.ownerAccountID ?? -1]?.fallbackIcon,
        };
        const isManager = currentUserAccountID === report?.managerID;

        // For one transaction IOUs, display a simplified report icon
        if (isOneTransactionReport(report?.reportID ?? '-1')) {
            return [ownerIcon];
        }

        return isManager ? [managerIcon, ownerIcon] : [ownerIcon, managerIcon];
    }

    if (isSelfDM(report)) {
        return getIconsForParticipants([currentUserAccountID ?? -1], personalDetails);
    }

    if (isSystemChat(report)) {
        return getIconsForParticipants([CONST.ACCOUNT_ID.NOTIFICATIONS ?? 0], personalDetails);
    }

    if (isGroupChat(report)) {
        const groupChatIcon = {
            // eslint-disable-next-line @typescript-eslint/prefer-nullish-coalescing
            source: report.avatarUrl || getDefaultGroupAvatar(report.reportID),
            id: -1,
            type: CONST.ICON_TYPE_AVATAR,
            name: getGroupChatName(undefined, true, report),
        };
        return [groupChatIcon];
    }

    if (isInvoiceReport(report)) {
        const invoiceRoomReport = getReportOrDraftReport(report.chatReportID);
        const icons = [getWorkspaceIcon(invoiceRoomReport, policy)];

        if (invoiceRoomReport?.invoiceReceiver?.type === CONST.REPORT.INVOICE_RECEIVER_TYPE.INDIVIDUAL) {
            icons.push(...getIconsForParticipants([invoiceRoomReport?.invoiceReceiver.accountID], personalDetails));

            return icons;
        }

        const receiverPolicyID = invoiceRoomReport?.invoiceReceiver?.policyID;
        const receiverPolicy = invoiceReceiverPolicy ?? getPolicy(receiverPolicyID);

        if (!isEmptyObject(receiverPolicy)) {
            icons.push({
                source: receiverPolicy?.avatarURL ?? getDefaultWorkspaceAvatar(receiverPolicy.name),
                type: CONST.ICON_TYPE_WORKSPACE,
                name: receiverPolicy.name,
                id: receiverPolicyID,
            });
        }

        return icons;
    }

    if (isOneOnOneChat(report)) {
        const otherParticipantsAccountIDs = Object.keys(report.participants ?? {})
            .map(Number)
            .filter((accountID) => accountID !== currentUserAccountID);
        return getIconsForParticipants(otherParticipantsAccountIDs, personalDetails);
    }

    const participantAccountIDs = Object.keys(report.participants ?? {}).map(Number);
    return getIconsForParticipants(participantAccountIDs, personalDetails);
}

function getDisplayNamesWithTooltips(
    personalDetailsList: PersonalDetails[] | PersonalDetailsList | OptionData[],
    shouldUseShortForm: boolean,
    shouldFallbackToHidden = true,
    shouldAddCurrentUserPostfix = false,
): DisplayNameWithTooltips {
    const personalDetailsListArray = Array.isArray(personalDetailsList) ? personalDetailsList : Object.values(personalDetailsList);

    return personalDetailsListArray
        .map((user) => {
            const accountID = Number(user?.accountID);
            // eslint-disable-next-line @typescript-eslint/prefer-nullish-coalescing
            const displayName = getDisplayNameForParticipant(accountID, shouldUseShortForm, shouldFallbackToHidden, shouldAddCurrentUserPostfix) || user?.login || '';
            const avatar = user && 'avatar' in user ? user.avatar : undefined;

            let pronouns = user?.pronouns ?? undefined;
            if (pronouns?.startsWith(CONST.PRONOUNS.PREFIX)) {
                const pronounTranslationKey = pronouns.replace(CONST.PRONOUNS.PREFIX, '');
                pronouns = Localize.translateLocal(`pronouns.${pronounTranslationKey}` as TranslationPaths);
            }

            return {
                displayName,
                avatar,
                login: user?.login ?? '',
                accountID,
                pronouns,
            };
        })
        .sort((first, second) => {
            // First sort by displayName/login
            const displayNameLoginOrder = localeCompare(first.displayName, second.displayName);
            if (displayNameLoginOrder !== 0) {
                return displayNameLoginOrder;
            }

            // Then fallback on accountID as the final sorting criteria.
            return first.accountID - second.accountID;
        });
}

/**
 * Returns the the display names of the given user accountIDs
 */
function getUserDetailTooltipText(accountID: number, fallbackUserDisplayName = ''): string {
    const displayNameForParticipant = getDisplayNameForParticipant(accountID);
    return displayNameForParticipant || fallbackUserDisplayName;
}

/**
 * For a deleted parent report action within a chat report,
 * let us return the appropriate display message
 *
 * @param reportAction - The deleted report action of a chat report for which we need to return message.
 */
function getDeletedParentActionMessageForChatReport(reportAction: OnyxEntry<ReportAction>): string {
    // By default, let us display [Deleted message]
    let deletedMessageText = Localize.translateLocal('parentReportAction.deletedMessage');
    if (ReportActionsUtils.isCreatedTaskReportAction(reportAction)) {
        // For canceled task report, let us display [Deleted task]
        deletedMessageText = Localize.translateLocal('parentReportAction.deletedTask');
    }
    return deletedMessageText;
}

/**
 * Returns the preview message for `REIMBURSEMENT_QUEUED` action
 */
function getReimbursementQueuedActionMessage(
    reportAction: OnyxEntry<ReportAction<typeof CONST.REPORT.ACTIONS.TYPE.REIMBURSEMENT_QUEUED>>,
    reportOrID: OnyxEntry<Report> | string,
    shouldUseShortDisplayName = true,
): string {
    const report = typeof reportOrID === 'string' ? getAllReports()?.[`${ONYXKEYS.COLLECTION.REPORT}${reportOrID}`] : reportOrID;
    const submitterDisplayName = getDisplayNameForParticipant(report?.ownerAccountID, shouldUseShortDisplayName) ?? '';
    const originalMessage = ReportActionsUtils.getOriginalMessage(reportAction);
    let messageKey: TranslationPaths;
    if (originalMessage?.paymentType === CONST.IOU.PAYMENT_TYPE.EXPENSIFY) {
        messageKey = 'iou.waitingOnEnabledWallet';
    } else {
        messageKey = 'iou.waitingOnBankAccount';
    }

    return Localize.translateLocal(messageKey, {submitterDisplayName});
}

/**
 * Returns the preview message for `REIMBURSEMENT_DEQUEUED` action
 */
function getReimbursementDeQueuedActionMessage(
    reportAction: OnyxEntry<ReportAction<typeof CONST.REPORT.ACTIONS.TYPE.REIMBURSEMENT_DEQUEUED>>,
    reportOrID: OnyxEntry<Report> | string,
    isLHNPreview = false,
): string {
    const report = typeof reportOrID === 'string' ? getAllReports()?.[`${ONYXKEYS.COLLECTION.REPORT}${reportOrID}`] : reportOrID;
    const originalMessage = ReportActionsUtils.getOriginalMessage(reportAction);
    const amount = originalMessage?.amount;
    const currency = originalMessage?.currency;
    const formattedAmount = CurrencyUtils.convertToDisplayString(amount, currency);
    if (originalMessage?.cancellationReason === CONST.REPORT.CANCEL_PAYMENT_REASONS.ADMIN) {
        const payerOrApproverName = report?.managerID === currentUserAccountID || !isLHNPreview ? '' : getDisplayNameForParticipant(report?.managerID, true);
        return Localize.translateLocal('iou.adminCanceledRequest', {manager: payerOrApproverName, amount: formattedAmount});
    }
    const submitterDisplayName = getDisplayNameForParticipant(report?.ownerAccountID, true) ?? '';
    return Localize.translateLocal('iou.canceledRequest', {submitterDisplayName, amount: formattedAmount});
}

/**
 * Builds an optimistic REIMBURSEMENT_DEQUEUED report action with a randomly generated reportActionID.
 *
 */
function buildOptimisticChangeFieldAction(reportField: PolicyReportField, previousReportField: PolicyReportField): OptimisticChangeFieldAction {
    return {
        actionName: CONST.REPORT.ACTIONS.TYPE.CHANGE_FIELD,
        actorAccountID: currentUserAccountID,
        message: [
            {
                type: 'TEXT',
                style: 'strong',
                text: 'You',
            },
            {
                type: 'TEXT',
                style: 'normal',
                text: ` modified field '${reportField.name}'.`,
            },
            {
                type: 'TEXT',
                style: 'normal',
                text: ` New value is '${reportField.value}'`,
            },
            {
                type: 'TEXT',
                style: 'normal',
                text: ` (previously '${previousReportField.value}').`,
            },
        ],
        originalMessage: {
            fieldName: reportField.name,
            newType: reportField.type,
            newValue: reportField.value,
            oldType: previousReportField.type,
            oldValue: previousReportField.value,
        },
        person: [
            {
                style: 'strong',
                text: getCurrentUserDisplayNameOrEmail(),
                type: 'TEXT',
            },
        ],
        reportActionID: NumberUtils.rand64(),
        created: DateUtils.getDBTime(),
        pendingAction: CONST.RED_BRICK_ROAD_PENDING_ACTION.ADD,
    };
}

/**
 * Builds an optimistic REIMBURSEMENT_DEQUEUED report action with a randomly generated reportActionID.
 *
 */
function buildOptimisticCancelPaymentReportAction(expenseReportID: string, amount: number, currency: string): OptimisticCancelPaymentReportAction {
    return {
        actionName: CONST.REPORT.ACTIONS.TYPE.REIMBURSEMENT_DEQUEUED,
        actorAccountID: currentUserAccountID,
        message: [
            {
                cancellationReason: CONST.REPORT.CANCEL_PAYMENT_REASONS.ADMIN,
                expenseReportID,
                type: CONST.REPORT.MESSAGE.TYPE.COMMENT,
                text: '',
                amount,
                currency,
            },
        ],
        originalMessage: {
            cancellationReason: CONST.REPORT.CANCEL_PAYMENT_REASONS.ADMIN,
            expenseReportID,
            amount,
            currency,
        },
        person: [
            {
                style: 'strong',
                text: getCurrentUserDisplayNameOrEmail(),
                type: 'TEXT',
            },
        ],
        reportActionID: NumberUtils.rand64(),
        shouldShow: true,
        created: DateUtils.getDBTime(),
        pendingAction: CONST.RED_BRICK_ROAD_PENDING_ACTION.ADD,
    };
}

/**
 * Returns the last visible message for a given report after considering the given optimistic actions
 *
 * @param reportID - the report for which last visible message has to be fetched
 * @param [actionsToMerge] - the optimistic merge actions that needs to be considered while fetching last visible message

 */
function getLastVisibleMessage(reportID: string | undefined, actionsToMerge: ReportActions = {}): LastVisibleMessage {
    const report = getReportOrDraftReport(reportID);
    const lastVisibleAction = ReportActionsUtils.getLastVisibleAction(reportID ?? '-1', canUserPerformWriteAction(report), actionsToMerge);

    // For Chat Report with deleted parent actions, let us fetch the correct message
    if (ReportActionsUtils.isDeletedParentAction(lastVisibleAction) && !isEmptyObject(report) && isChatReport(report)) {
        const lastMessageText = getDeletedParentActionMessageForChatReport(lastVisibleAction);
        return {
            lastMessageText,
        };
    }

    // Fetch the last visible message for report represented by reportID and based on actions to merge.
    return ReportActionsUtils.getLastVisibleMessage(reportID ?? '-1', canUserPerformWriteAction(report), actionsToMerge);
}

/**
 * Checks if a report is waiting for the manager to complete an action.
 * Example: the assignee of an open task report or the manager of a processing expense report.
 *
 * @param [parentReportAction] - The parent report action of the report (Used to check if the task has been canceled)
 */
function isWaitingForAssigneeToCompleteAction(report: OnyxEntry<Report>, parentReportAction: OnyxEntry<ReportAction>): boolean {
    if (report?.hasOutstandingChildTask) {
        return true;
    }

    if (!report?.hasParentAccess && isReportManager(report)) {
        if (isOpenTaskReport(report, parentReportAction)) {
            return true;
        }

        if (isProcessingReport(report) && isExpenseReport(report)) {
            return true;
        }
    }

    return false;
}

function isUnreadWithMention(reportOrOption: OnyxEntry<Report> | OptionData): boolean {
    if (!reportOrOption) {
        return false;
    }
    // lastMentionedTime and lastReadTime are both datetime strings and can be compared directly
    const lastMentionedTime = reportOrOption.lastMentionedTime ?? '';
    const lastReadTime = reportOrOption.lastReadTime ?? '';
    return !!('isUnreadWithMention' in reportOrOption && reportOrOption.isUnreadWithMention) || lastReadTime < lastMentionedTime;
}

type ReasonAndReportActionThatRequiresAttention = {
    reason: ValueOf<typeof CONST.REQUIRES_ATTENTION_REASONS>;
    reportAction?: OnyxEntry<ReportAction>;
};

function getReasonAndReportActionThatRequiresAttention(
    optionOrReport: OnyxEntry<Report> | OptionData,
    parentReportAction?: OnyxEntry<ReportAction>,
): ReasonAndReportActionThatRequiresAttention | null {
    if (!optionOrReport) {
        return null;
    }

    const reportActions = ReportActionsUtils.getAllReportActions(optionOrReport.reportID);

    if (isJoinRequestInAdminRoom(optionOrReport)) {
        return {
            reason: CONST.REQUIRES_ATTENTION_REASONS.HAS_JOIN_REQUEST,
            reportAction: ReportActionsUtils.getActionableJoinRequestPendingReportAction(optionOrReport.reportID),
        };
    }

    if (
        isArchivedRoom(optionOrReport, getReportNameValuePairs(optionOrReport?.reportID)) ||
        isArchivedRoom(getReportOrDraftReport(optionOrReport.parentReportID), getReportNameValuePairs(optionOrReport?.reportID))
    ) {
        return null;
    }

    if (isUnreadWithMention(optionOrReport)) {
        return {
            reason: CONST.REQUIRES_ATTENTION_REASONS.IS_UNREAD_WITH_MENTION,
        };
    }

    if (isWaitingForAssigneeToCompleteAction(optionOrReport, parentReportAction)) {
        return {
            reason: CONST.REQUIRES_ATTENTION_REASONS.IS_WAITING_FOR_ASSIGNEE_TO_COMPLETE_ACTION,
            reportAction: Object.values(reportActions).find((action) => action.childType === CONST.REPORT.TYPE.TASK),
        };
    }

    // Has a child report that is awaiting action (e.g. approve, pay, add bank account) from current user
    if (optionOrReport.hasOutstandingChildRequest) {
        return {
            reason: CONST.REQUIRES_ATTENTION_REASONS.HAS_CHILD_REPORT_AWAITING_ACTION,
            reportAction: IOU.getIOUReportActionToApproveOrPay(optionOrReport, optionOrReport.reportID),
        };
    }

    if (hasMissingInvoiceBankAccount(optionOrReport.reportID)) {
        return {
            reason: CONST.REQUIRES_ATTENTION_REASONS.HAS_MISSING_INVOICE_BANK_ACCOUNT,
        };
    }

    if (isInvoiceRoom(optionOrReport)) {
        const reportAction = Object.values(reportActions).find(
            (action) => action.actionName === CONST.REPORT.ACTIONS.TYPE.REPORT_PREVIEW && action.childReportID && hasMissingInvoiceBankAccount(action.childReportID),
        );

        return reportAction
            ? {
                  reason: CONST.REQUIRES_ATTENTION_REASONS.HAS_MISSING_INVOICE_BANK_ACCOUNT,
                  reportAction,
              }
            : null;
    }

    return null;
}

/**
 * Determines if the option requires action from the current user. This can happen when it:
 *  - is unread and the user was mentioned in one of the unread comments
 *  - is for an outstanding task waiting on the user
 *  - has an outstanding child expense that is waiting for an action from the current user (e.g. pay, approve, add bank account)
 *  - is either the system or concierge chat, the user free trial has ended and it didn't add a payment card yet
 *
 * @param option (report or optionItem)
 * @param parentReportAction (the report action the current report is a thread of)
 */
function requiresAttentionFromCurrentUser(optionOrReport: OnyxEntry<Report> | OptionData, parentReportAction?: OnyxEntry<ReportAction>) {
    return !!getReasonAndReportActionThatRequiresAttention(optionOrReport, parentReportAction);
}

/**
 * Returns number of transactions that are nonReimbursable
 *
 */
function hasNonReimbursableTransactions(iouReportID: string | undefined): boolean {
    const transactions = reportsTransactions[iouReportID ?? ''] ?? [];
    return transactions.filter((transaction) => transaction.reimbursable === false).length > 0;
}

function getMoneyRequestSpendBreakdown(report: OnyxInputOrEntry<Report>, allReportsDict?: OnyxCollection<Report>): SpendBreakdown {
    const allAvailableReports = allReportsDict ?? getAllReports();
    let moneyRequestReport;
    if (isMoneyRequestReport(report) || isInvoiceReport(report)) {
        moneyRequestReport = report;
    }
    if (allAvailableReports && report?.iouReportID) {
        moneyRequestReport = allAvailableReports[`${ONYXKEYS.COLLECTION.REPORT}${report.iouReportID}`];
    }
    if (moneyRequestReport) {
        let nonReimbursableSpend = moneyRequestReport.nonReimbursableTotal ?? 0;
        let totalSpend = moneyRequestReport.total ?? 0;

        if (nonReimbursableSpend + totalSpend !== 0) {
            // There is a possibility that if the Expense report has a negative total.
            // This is because there are instances where you can get a credit back on your card,
            // or you enter a negative expense to “offset” future expenses
            nonReimbursableSpend = isExpenseReport(moneyRequestReport) ? nonReimbursableSpend * -1 : Math.abs(nonReimbursableSpend);
            totalSpend = isExpenseReport(moneyRequestReport) ? totalSpend * -1 : Math.abs(totalSpend);

            const totalDisplaySpend = totalSpend;
            const reimbursableSpend = totalDisplaySpend - nonReimbursableSpend;

            return {
                nonReimbursableSpend,
                reimbursableSpend,
                totalDisplaySpend,
            };
        }
    }
    return {
        nonReimbursableSpend: 0,
        reimbursableSpend: 0,
        totalDisplaySpend: 0,
    };
}

/**
 * Get the title for a policy expense chat which depends on the role of the policy member seeing this report
 */
function getPolicyExpenseChatName(report: OnyxEntry<Report>, policy?: OnyxEntry<Policy>): string | undefined {
    const ownerAccountID = report?.ownerAccountID;
    const personalDetails = allPersonalDetails?.[ownerAccountID ?? -1];
    const login = personalDetails ? personalDetails.login : null;
    // eslint-disable-next-line @typescript-eslint/prefer-nullish-coalescing
    const reportOwnerDisplayName = getDisplayNameForParticipant(ownerAccountID) || login || report?.reportName;

    // If the policy expense chat is owned by this user, use the name of the policy as the report name.
    if (report?.isOwnPolicyExpenseChat) {
        return getPolicyName(report, false, policy);
    }

    let policyExpenseChatRole = 'user';
    const policyItem = allPolicies?.[`${ONYXKEYS.COLLECTION.POLICY}${report?.policyID}`];
    if (policyItem) {
        policyExpenseChatRole = policyItem.role || 'user';
    }

    // If this user is not admin and this policy expense chat has been archived because of account merging, this must be an old workspace chat
    // of the account which was merged into the current user's account. Use the name of the policy as the name of the report.
    if (isArchivedRoom(report, getReportNameValuePairs(report?.reportID))) {
        const lastAction = ReportActionsUtils.getLastVisibleAction(report?.reportID ?? '-1');
        const archiveReason = ReportActionsUtils.isClosedAction(lastAction) ? ReportActionsUtils.getOriginalMessage(lastAction)?.reason : CONST.REPORT.ARCHIVE_REASON.DEFAULT;
        if (archiveReason === CONST.REPORT.ARCHIVE_REASON.ACCOUNT_MERGED && policyExpenseChatRole !== CONST.POLICY.ROLE.ADMIN) {
            return getPolicyName(report, false, policy);
        }
    }

    // If user can see this report and they are not its owner, they must be an admin and the report name should be the name of the policy member
    return reportOwnerDisplayName;
}

function getArchiveReason(reportActions: OnyxEntry<ReportActions>): ValueOf<typeof CONST.REPORT.ARCHIVE_REASON> | undefined {
    const lastClosedReportAction = ReportActionsUtils.getLastClosedReportAction(reportActions);

    if (!lastClosedReportAction) {
        return undefined;
    }

    return ReportActionsUtils.isClosedAction(lastClosedReportAction) ? ReportActionsUtils.getOriginalMessage(lastClosedReportAction)?.reason : CONST.REPORT.ARCHIVE_REASON.DEFAULT;
}

/**
 * Given a report field, check if the field is for the report title.
 */
function isReportFieldOfTypeTitle(reportField: OnyxEntry<PolicyReportField>): boolean {
    return reportField?.type === 'formula' && reportField?.fieldID === CONST.REPORT_FIELD_TITLE_FIELD_ID;
}

/**
 * Check if Report has any held expenses
 */
function isHoldCreator(transaction: OnyxEntry<Transaction>, reportID: string): boolean {
    const holdReportAction = ReportActionsUtils.getReportAction(reportID, `${transaction?.comment?.hold ?? ''}`);
    return isActionCreator(holdReportAction);
}

/**
 * Given a report field, check if the field can be edited or not.
 * For title fields, its considered disabled if `deletable` prop is `true` (https://github.com/Expensify/App/issues/35043#issuecomment-1911275433)
 * For non title fields, its considered disabled if:
 * 1. The user is not admin of the report
 * 2. Report is settled or it is closed
 */
function isReportFieldDisabled(report: OnyxEntry<Report>, reportField: OnyxEntry<PolicyReportField>, policy: OnyxEntry<Policy>): boolean {
    const isReportSettled = isSettled(report?.reportID);
    const isReportClosed = isClosedReport(report);
    const isTitleField = isReportFieldOfTypeTitle(reportField);
    const isAdmin = isPolicyAdmin(report?.policyID ?? '-1', {[`${ONYXKEYS.COLLECTION.POLICY}${policy?.id ?? '-1'}`]: policy});
    return isTitleField ? !reportField?.deletable : !isAdmin && (isReportSettled || isReportClosed);
}

/**
 * Given a set of report fields, return the field of type formula
 */
function getFormulaTypeReportField(reportFields: Record<string, PolicyReportField>) {
    return Object.values(reportFields).find((field) => field?.type === 'formula');
}

/**
 * Given a set of report fields, return the field that refers to title
 */
function getTitleReportField(reportFields: Record<string, PolicyReportField>) {
    return Object.values(reportFields).find((field) => isReportFieldOfTypeTitle(field));
}

/**
 * Get the key for a report field
 */
function getReportFieldKey(reportFieldId: string) {
    // We don't need to add `expensify_` prefix to the title field key, because backend stored title under a unique key `text_title`,
    // and all the other report field keys are stored under `expensify_FIELD_ID`.
    if (reportFieldId === CONST.REPORT_FIELD_TITLE_FIELD_ID) {
        return reportFieldId;
    }

    return `expensify_${reportFieldId}`;
}

/**
 * Get the report fields attached to the policy given policyID
 */
function getReportFieldsByPolicyID(policyID: string): Record<string, PolicyReportField> {
    const policyReportFields = Object.entries(allPolicies ?? {}).find(([key]) => key.replace(ONYXKEYS.COLLECTION.POLICY, '') === policyID);
    const fieldList = policyReportFields?.[1]?.fieldList;

    if (!policyReportFields || !fieldList) {
        return {};
    }

    return fieldList;
}

/**
 * Get the report fields that we should display a MoneyReportView gets opened
 */

function getAvailableReportFields(report: Report, policyReportFields: PolicyReportField[]): PolicyReportField[] {
    // Get the report fields that are attached to a report. These will persist even if a field is deleted from the policy.
    const reportFields = Object.values(report.fieldList ?? {});
    const reportIsSettled = isSettled(report.reportID);

    // If the report is settled, we don't want to show any new field that gets added to the policy.
    if (reportIsSettled) {
        return reportFields;
    }

    // If the report is unsettled, we want to merge the new fields that get added to the policy with the fields that
    // are attached to the report.
    const mergedFieldIds = Array.from(new Set([...policyReportFields.map(({fieldID}) => fieldID), ...reportFields.map(({fieldID}) => fieldID)]));

    const fields = mergedFieldIds.map((id) => {
        const field = report?.fieldList?.[getReportFieldKey(id)];

        if (field) {
            return field;
        }

        const policyReportField = policyReportFields.find(({fieldID}) => fieldID === id);

        if (policyReportField) {
            return policyReportField;
        }

        return null;
    });

    return fields.filter(Boolean) as PolicyReportField[];
}

/**
 * Get the title for an IOU or expense chat which will be showing the payer and the amount
 */
function getMoneyRequestReportName(report: OnyxEntry<Report>, policy?: OnyxEntry<Policy>, invoiceReceiverPolicy?: OnyxEntry<Policy>): string {
    const isReportSettled = isSettled(report?.reportID ?? '-1');
    const reportFields = isReportSettled ? report?.fieldList : getReportFieldsByPolicyID(report?.policyID ?? '-1');
    const titleReportField = getFormulaTypeReportField(reportFields ?? {});

    if (titleReportField && report?.reportName && isPaidGroupPolicyExpenseReport(report)) {
        return report.reportName;
    }

    const moneyRequestTotal = getMoneyRequestSpendBreakdown(report).totalDisplaySpend;
    const formattedAmount = CurrencyUtils.convertToDisplayString(moneyRequestTotal, report?.currency);

    let payerOrApproverName;
    if (isExpenseReport(report)) {
        payerOrApproverName = getPolicyName(report, false, policy);
    } else if (isInvoiceReport(report)) {
        const chatReport = getReportOrDraftReport(report?.chatReportID);
        payerOrApproverName = getInvoicePayerName(chatReport, invoiceReceiverPolicy);
    } else {
        payerOrApproverName = getDisplayNameForParticipant(report?.managerID) ?? '';
    }

    const payerPaidAmountMessage = Localize.translateLocal('iou.payerPaidAmount', {
        payer: payerOrApproverName,
        amount: formattedAmount,
    });

    if (isReportApproved(report)) {
        return Localize.translateLocal('iou.managerApprovedAmount', {
            manager: payerOrApproverName,
            amount: formattedAmount,
        });
    }

    if (report?.isWaitingOnBankAccount) {
        return `${payerPaidAmountMessage} ${CONST.DOT_SEPARATOR} ${Localize.translateLocal('iou.pending')}`;
    }

    if (!isSettled(report?.reportID) && hasNonReimbursableTransactions(report?.reportID)) {
        payerOrApproverName = getDisplayNameForParticipant(report?.ownerAccountID) ?? '';
        return Localize.translateLocal('iou.payerSpentAmount', {payer: payerOrApproverName, amount: formattedAmount});
    }

    if (isProcessingReport(report) || isOpenExpenseReport(report) || isOpenInvoiceReport(report) || moneyRequestTotal === 0) {
        return Localize.translateLocal('iou.payerOwesAmount', {payer: payerOrApproverName, amount: formattedAmount});
    }

    return payerPaidAmountMessage;
}

/**
 * Gets transaction created, amount, currency, comment, and waypoints (for distance expense)
 * into a flat object. Used for displaying transactions and sending them in API commands
 */

function getTransactionDetails(transaction: OnyxInputOrEntry<Transaction>, createdDateFormat: string = CONST.DATE.FNS_FORMAT_STRING): TransactionDetails | undefined {
    if (!transaction) {
        return;
    }
    const report = getReportOrDraftReport(transaction?.reportID);
    return {
        created: getFormattedCreated(transaction, createdDateFormat),
        amount: getAmount(transaction, !isEmptyObject(report) && isExpenseReport(report)),
        attendees: getAttendees(transaction),
        taxAmount: getTaxAmount(transaction, !isEmptyObject(report) && isExpenseReport(report)),
        taxCode: getTaxCode(transaction),
        currency: getCurrency(transaction),
        comment: getDescription(transaction),
        merchant: getMerchant(transaction),
        waypoints: getWaypoints(transaction),
        customUnitRateID: getRateID(transaction),
        category: getCategory(transaction),
        billable: getBillable(transaction),
        tag: getTag(transaction),
        mccGroup: getMCCGroup(transaction),
        cardID: getCardID(transaction),
        originalAmount: getOriginalAmount(transaction),
        originalCurrency: getOriginalCurrency(transaction),
    };
}

function getTransactionCommentObject(transaction: OnyxEntry<Transaction>): Comment {
    return {
        ...transaction?.comment,
        waypoints: getWaypoints(transaction),
    };
}

/**
 * Can only edit if:
 *
 * - in case of IOU report
 *    - the current user is the requestor and is not settled yet
 * - in case of expense report
 *    - the current user is the requestor and is not settled yet
 *    - the current user is the manager of the report
 *    - or the current user is an admin on the policy the expense report is tied to
 *
 *    This is used in conjunction with canEditRestrictedField to control editing of specific fields like amount, currency, created, receipt, and distance.
 *    On its own, it only controls allowing/disallowing navigating to the editing pages or showing/hiding the 'Edit' icon on report actions
 */
function canEditMoneyRequest(reportAction: OnyxInputOrEntry<ReportAction<typeof CONST.REPORT.ACTIONS.TYPE.IOU>>, linkedTransaction?: OnyxEntry<Transaction>): boolean {
    const isDeleted = ReportActionsUtils.isDeletedAction(reportAction);

    if (isDeleted) {
        return false;
    }

    const allowedReportActionType: Array<ValueOf<typeof CONST.IOU.REPORT_ACTION_TYPE>> = [CONST.IOU.REPORT_ACTION_TYPE.TRACK, CONST.IOU.REPORT_ACTION_TYPE.CREATE];
    const originalMessage = ReportActionsUtils.getOriginalMessage(reportAction);
    const actionType = originalMessage?.type;

    if (!actionType || !allowedReportActionType.includes(actionType)) {
        return false;
    }

    const transaction = linkedTransaction ?? getLinkedTransaction(reportAction ?? undefined);

    // In case the transaction is failed to be created, we should disable editing the money request
    if (!transaction?.transactionID || (transaction?.pendingAction === CONST.RED_BRICK_ROAD_PENDING_ACTION.ADD && !isEmptyObject(transaction.errors))) {
        return false;
    }

    const moneyRequestReportID = originalMessage?.IOUReportID ?? -1;

    if (!moneyRequestReportID) {
        return actionType === CONST.IOU.REPORT_ACTION_TYPE.TRACK;
    }

    const moneyRequestReport = getReportOrDraftReport(String(moneyRequestReportID));
    const isRequestor = currentUserAccountID === reportAction?.actorAccountID;

    const isSubmitted = isProcessingReport(moneyRequestReport);
    if (isIOUReport(moneyRequestReport)) {
        return isSubmitted && isRequestor;
    }

    const policy = getPolicy(moneyRequestReport?.policyID ?? '-1');
    const isAdmin = policy?.role === CONST.POLICY.ROLE.ADMIN;
    const isManager = currentUserAccountID === moneyRequestReport?.managerID;

    if (isInvoiceReport(moneyRequestReport) && isManager) {
        return false;
    }

    // Admin & managers can always edit coding fields such as tag, category, billable, etc. As long as the report has a state higher than OPEN.
    if ((isAdmin || isManager) && !isOpenExpenseReport(moneyRequestReport)) {
        return true;
    }

    if (policy?.type === CONST.POLICY.TYPE.CORPORATE && moneyRequestReport && isSubmitted && isCurrentUserSubmitter(moneyRequestReport.reportID)) {
        const isForwarded = PolicyUtils.getSubmitToAccountID(policy, moneyRequestReport) !== moneyRequestReport.managerID;
        return !isForwarded;
    }

    return !isReportApproved(moneyRequestReport) && !isSettled(moneyRequestReport?.reportID) && !isClosedReport(moneyRequestReport) && isRequestor;
}

/**
 * Checks if the current user can edit the provided property of an expense
 *
 */
function canEditFieldOfMoneyRequest(reportAction: OnyxInputOrEntry<ReportAction>, fieldToEdit: ValueOf<typeof CONST.EDIT_REQUEST_FIELD>): boolean {
    // A list of fields that cannot be edited by anyone, once an expense has been settled
    const restrictedFields: string[] = [
        CONST.EDIT_REQUEST_FIELD.AMOUNT,
        CONST.EDIT_REQUEST_FIELD.CURRENCY,
        CONST.EDIT_REQUEST_FIELD.MERCHANT,
        CONST.EDIT_REQUEST_FIELD.DATE,
        CONST.EDIT_REQUEST_FIELD.RECEIPT,
        CONST.EDIT_REQUEST_FIELD.DISTANCE,
        CONST.EDIT_REQUEST_FIELD.DISTANCE_RATE,
    ];

    if (!ReportActionsUtils.isMoneyRequestAction(reportAction) || !canEditMoneyRequest(reportAction)) {
        return false;
    }

    // If we're editing fields such as category, tag, description, etc. the check above should be enough for handling the permission
    if (!restrictedFields.includes(fieldToEdit)) {
        return true;
    }

    const iouMessage = ReportActionsUtils.getOriginalMessage(reportAction);
    const moneyRequestReport = getAllReports()?.[`${ONYXKEYS.COLLECTION.REPORT}${iouMessage?.IOUReportID}`] ?? ({} as Report);
    const transaction = allTransactions?.[`${ONYXKEYS.COLLECTION.TRANSACTION}${iouMessage?.IOUTransactionID}`] ?? ({} as Transaction);

    if (isSettled(String(moneyRequestReport.reportID)) || isReportApproved(String(moneyRequestReport.reportID))) {
        return false;
    }

    if (
        (fieldToEdit === CONST.EDIT_REQUEST_FIELD.AMOUNT || fieldToEdit === CONST.EDIT_REQUEST_FIELD.CURRENCY || fieldToEdit === CONST.EDIT_REQUEST_FIELD.DATE) &&
        isCardTransaction(transaction)
    ) {
        return false;
    }

    const policy = getPolicy(moneyRequestReport?.policyID);
    const isAdmin = isExpenseReport(moneyRequestReport) && policy?.role === CONST.POLICY.ROLE.ADMIN;
    const isManager = isExpenseReport(moneyRequestReport) && currentUserAccountID === moneyRequestReport?.managerID;

    if ((fieldToEdit === CONST.EDIT_REQUEST_FIELD.AMOUNT || fieldToEdit === CONST.EDIT_REQUEST_FIELD.CURRENCY) && isDistanceRequest(transaction)) {
        return isAdmin || isManager;
    }

    if (fieldToEdit === CONST.EDIT_REQUEST_FIELD.RECEIPT) {
        const isRequestor = currentUserAccountID === reportAction?.actorAccountID;
        return !isInvoiceReport(moneyRequestReport) && !isReceiptBeingScanned(transaction) && !isDistanceRequest(transaction) && (isAdmin || isManager || isRequestor);
    }

    if (fieldToEdit === CONST.EDIT_REQUEST_FIELD.DISTANCE_RATE) {
        // The distance rate can be modified only on the distance expense reports
        return isExpenseReport(moneyRequestReport) && isDistanceRequest(transaction);
    }

    return true;
}

/**
 * Can only edit if:
 *
 * - It was written by the current user
 * - It's an ADD_COMMENT that is not an attachment
 * - It's an expense where conditions for editability are defined in canEditMoneyRequest method
 * - It's not pending deletion
 */
function canEditReportAction(reportAction: OnyxInputOrEntry<ReportAction>): boolean {
    const isCommentOrIOU = reportAction?.actionName === CONST.REPORT.ACTIONS.TYPE.ADD_COMMENT || reportAction?.actionName === CONST.REPORT.ACTIONS.TYPE.IOU;
    const message = reportAction ? ReportActionsUtils.getReportActionMessage(reportAction) : undefined;

    return !!(
        reportAction?.actorAccountID === currentUserAccountID &&
        isCommentOrIOU &&
        (!ReportActionsUtils.isMoneyRequestAction(reportAction) || canEditMoneyRequest(reportAction)) && // Returns true for non-IOU actions
        !isReportMessageAttachment(message) &&
        ((!reportAction.isAttachmentWithText && !reportAction.isAttachmentOnly) || !reportAction.isOptimisticAction) &&
        !ReportActionsUtils.isDeletedAction(reportAction) &&
        !ReportActionsUtils.isCreatedTaskReportAction(reportAction) &&
        reportAction?.pendingAction !== CONST.RED_BRICK_ROAD_PENDING_ACTION.DELETE
    );
}

function canHoldUnholdReportAction(reportAction: OnyxInputOrEntry<ReportAction>): {canHoldRequest: boolean; canUnholdRequest: boolean} {
    if (!ReportActionsUtils.isMoneyRequestAction(reportAction)) {
        return {canHoldRequest: false, canUnholdRequest: false};
    }

    const moneyRequestReportID = ReportActionsUtils.getOriginalMessage(reportAction)?.IOUReportID ?? 0;
    const moneyRequestReport = getReportOrDraftReport(String(moneyRequestReportID));

    if (!moneyRequestReportID || !moneyRequestReport) {
        return {canHoldRequest: false, canUnholdRequest: false};
    }

    if (isInvoiceReport(moneyRequestReport)) {
        return {
            canHoldRequest: false,
            canUnholdRequest: false,
        };
    }

    const isRequestSettled = isSettled(moneyRequestReport?.reportID);
    const isApproved = isReportApproved(moneyRequestReport);
    const transactionID = moneyRequestReport ? ReportActionsUtils.getOriginalMessage(reportAction)?.IOUTransactionID : 0;
    const transaction = allTransactions?.[`${ONYXKEYS.COLLECTION.TRANSACTION}${transactionID}`] ?? ({} as Transaction);

    const parentReportAction = isThread(moneyRequestReport)
        ? allReportActions?.[`${ONYXKEYS.COLLECTION.REPORT_ACTIONS}${moneyRequestReport.parentReportID}`]?.[moneyRequestReport.parentReportActionID]
        : undefined;

    const isRequestIOU = isIOUReport(moneyRequestReport);
    const isHoldActionCreator = isHoldCreator(transaction, reportAction.childReportID ?? '-1');

    const isTrackExpenseMoneyReport = isTrackExpenseReport(moneyRequestReport);
    const isActionOwner =
        typeof parentReportAction?.actorAccountID === 'number' &&
        typeof currentUserPersonalDetails?.accountID === 'number' &&
        parentReportAction.actorAccountID === currentUserPersonalDetails?.accountID;
    const isApprover = isMoneyRequestReport(moneyRequestReport) && moneyRequestReport?.managerID !== null && currentUserPersonalDetails?.accountID === moneyRequestReport?.managerID;
    const isAdmin = isPolicyAdmin(moneyRequestReport.policyID ?? '-1', allPolicies);
    const isOnHold = isOnHoldTransactionUtils(transaction);
    const isScanning = hasReceiptTransactionUtils(transaction) && isReceiptBeingScanned(transaction);
    const isClosed = isClosedReport(moneyRequestReport);

    const canModifyStatus = !isTrackExpenseMoneyReport && (isAdmin || isActionOwner || isApprover);
    const canModifyUnholdStatus = !isTrackExpenseMoneyReport && (isAdmin || (isActionOwner && isHoldActionCreator) || isApprover);
    const isDeletedParentAction = isEmptyObject(parentReportAction) || ReportActionsUtils.isDeletedAction(parentReportAction);

    const canHoldOrUnholdRequest = !isRequestSettled && !isApproved && !isDeletedParentAction && !isClosed;
    const canHoldRequest = canHoldOrUnholdRequest && !isOnHold && (isRequestIOU || canModifyStatus) && !isScanning && !!transaction?.reimbursable;
    const canUnholdRequest =
        !!(canHoldOrUnholdRequest && isOnHold && !isDuplicate(transaction.transactionID, true) && (isRequestIOU ? isHoldActionCreator : canModifyUnholdStatus)) &&
        !!transaction?.reimbursable;

    return {canHoldRequest, canUnholdRequest};
}

const changeMoneyRequestHoldStatus = (reportAction: OnyxEntry<ReportAction>, backTo?: string, searchHash?: number): void => {
    if (!ReportActionsUtils.isMoneyRequestAction(reportAction)) {
        return;
    }
    const moneyRequestReportID = ReportActionsUtils.getOriginalMessage(reportAction)?.IOUReportID ?? 0;

    const moneyRequestReport = getReportOrDraftReport(String(moneyRequestReportID));
    if (!moneyRequestReportID || !moneyRequestReport) {
        return;
    }

    const transactionID = ReportActionsUtils.getOriginalMessage(reportAction)?.IOUTransactionID ?? '';
    const transaction = allTransactions?.[`${ONYXKEYS.COLLECTION.TRANSACTION}${transactionID}`] ?? ({} as Transaction);
    const isOnHold = isOnHoldTransactionUtils(transaction);
    const policy = allPolicies?.[`${ONYXKEYS.COLLECTION.POLICY}${moneyRequestReport.policyID}`] ?? null;

    if (isOnHold) {
        IOU.unholdRequest(transactionID, reportAction.childReportID ?? '', searchHash);
    } else {
        const activeRoute = encodeURIComponent(Navigation.getActiveRouteWithoutParams());
        Navigation.navigate(
            // eslint-disable-next-line @typescript-eslint/prefer-nullish-coalescing
            ROUTES.MONEY_REQUEST_HOLD_REASON.getRoute(policy?.type ?? CONST.POLICY.TYPE.PERSONAL, transactionID, reportAction.childReportID ?? '', backTo || activeRoute, searchHash),
        );
    }
};

/**
 * Gets all transactions on an IOU report with a receipt
 */
function getTransactionsWithReceipts(iouReportID: string | undefined): Transaction[] {
    const transactions = reportsTransactions[iouReportID ?? ''] ?? [];
    return transactions.filter((transaction) => hasReceiptTransactionUtils(transaction));
}

/**
 * For report previews, we display a "Receipt scan in progress" indicator
 * instead of the report total only when we have no report total ready to show. This is the case when
 * all requests are receipts that are being SmartScanned. As soon as we have a non-receipt request,
 * or as soon as one receipt request is done scanning, we have at least one
 * "ready" expense, and we remove this indicator to show the partial report total.
 */
function areAllRequestsBeingSmartScanned(iouReportID: string, reportPreviewAction: OnyxEntry<ReportAction>): boolean {
    const transactionsWithReceipts = getTransactionsWithReceipts(iouReportID);
    // If we have more requests than requests with receipts, we have some manual requests
    if (ReportActionsUtils.getNumberOfMoneyRequests(reportPreviewAction) > transactionsWithReceipts.length) {
        return false;
    }
    return transactionsWithReceipts.every((transaction) => isReceiptBeingScanned(transaction));
}

/**
 * Get the transactions related to a report preview with receipts
 * Get the details linked to the IOU reportAction
 *
 * NOTE: This method is only meant to be used inside this action file. Do not export and use it elsewhere. Use withOnyx or Onyx.connect() instead.
 */
function getLinkedTransaction(reportAction: OnyxEntry<ReportAction | OptimisticIOUReportAction>): OnyxEntry<Transaction> {
    let transactionID = '';

    if (ReportActionsUtils.isMoneyRequestAction(reportAction)) {
        transactionID = ReportActionsUtils.getOriginalMessage(reportAction)?.IOUTransactionID ?? '-1';
    }

    return allTransactions?.[`${ONYXKEYS.COLLECTION.TRANSACTION}${transactionID}`];
}

/**
 * Check if any of the transactions in the report has required missing fields
 */
function hasMissingSmartscanFields(iouReportID: string): boolean {
    const reportTransactions = reportsTransactions[iouReportID] ?? [];

    return reportTransactions.some(hasMissingSmartscanFieldsTransactionUtils);
}

/**
 * Get report action which is missing smartscan fields
 */
function getReportActionWithMissingSmartscanFields(iouReportID: string): ReportAction | undefined {
    const reportActions = Object.values(ReportActionsUtils.getAllReportActions(iouReportID));
    return reportActions.find((action) => {
        if (!ReportActionsUtils.isMoneyRequestAction(action)) {
            return false;
        }
        const transaction = getLinkedTransaction(action);
        if (isEmptyObject(transaction)) {
            return false;
        }
        if (!ReportActionsUtils.wasActionTakenByCurrentUser(action)) {
            return false;
        }
        return hasMissingSmartscanFieldsTransactionUtils(transaction);
    });
}

/**
 * Check if iouReportID has required missing fields
 */
function shouldShowRBRForMissingSmartscanFields(iouReportID: string): boolean {
    return !!getReportActionWithMissingSmartscanFields(iouReportID);
}

/**
 * Given a parent IOU report action get report name for the LHN.
 */
function getTransactionReportName(reportAction: OnyxEntry<ReportAction | OptimisticIOUReportAction>): string {
    if (ReportActionsUtils.isReversedTransaction(reportAction)) {
        return Localize.translateLocal('parentReportAction.reversedTransaction');
    }

    if (ReportActionsUtils.isDeletedAction(reportAction)) {
        return Localize.translateLocal('parentReportAction.deletedExpense');
    }

    const transaction = getLinkedTransaction(reportAction);

    if (isEmptyObject(transaction)) {
        // Transaction data might be empty on app's first load, if so we fallback to Expense/Track Expense
        return ReportActionsUtils.isTrackExpenseAction(reportAction) ? Localize.translateLocal('iou.trackExpense') : Localize.translateLocal('iou.expense');
    }

    if (hasReceiptTransactionUtils(transaction) && isReceiptBeingScanned(transaction)) {
        return Localize.translateLocal('iou.receiptScanning');
    }

    if (hasMissingSmartscanFieldsTransactionUtils(transaction)) {
        return Localize.translateLocal('iou.receiptMissingDetails');
    }

    if (isFetchingWaypointsFromServer(transaction) && getMerchant(transaction) === Localize.translateLocal('iou.fieldPending')) {
        return Localize.translateLocal('iou.fieldPending');
    }

    if (ReportActionsUtils.isSentMoneyReportAction(reportAction)) {
        return getIOUReportActionDisplayMessage(reportAction as ReportAction, transaction);
    }

    const report = getReportOrDraftReport(transaction?.reportID);
    const amount = getAmount(transaction, !isEmptyObject(report) && isExpenseReport(report)) ?? 0;
    const formattedAmount = CurrencyUtils.convertToDisplayString(amount, getCurrency(transaction)) ?? '';
    const comment = getMerchantOrDescription(transaction);
    if (ReportActionsUtils.isTrackExpenseAction(reportAction)) {
        return Localize.translateLocal('iou.threadTrackReportName', {formattedAmount, comment});
    }
    return Localize.translateLocal('iou.threadExpenseReportName', {formattedAmount, comment});
}

/**
 * Get expense message for an IOU report
 *
 * @param [iouReportAction] This is always an IOU action. When necessary, report preview actions will be unwrapped and the child iou report action is passed here (the original report preview
 *     action will be passed as `originalReportAction` in this case).
 * @param [originalReportAction] This can be either a report preview action or the IOU action. This will be the original report preview action in cases where `iouReportAction` was unwrapped
 *     from a report preview action. Otherwise, it will be the same as `iouReportAction`.
 */
function getReportPreviewMessage(
    reportOrID: OnyxInputOrEntry<Report> | string,
    iouReportAction: OnyxInputOrEntry<ReportAction> = null,
    shouldConsiderScanningReceiptOrPendingRoute = false,
    isPreviewMessageForParentChatReport = false,
    policy?: OnyxInputOrEntry<Policy>,
    isForListPreview = false,
    originalReportAction: OnyxInputOrEntry<ReportAction> = iouReportAction,
): string {
    const report = typeof reportOrID === 'string' ? getAllReports()?.[`${ONYXKEYS.COLLECTION.REPORT}${reportOrID}`] : reportOrID;
    const reportActionMessage = ReportActionsUtils.getReportActionHtml(iouReportAction);

    if (isEmptyObject(report) || !report?.reportID) {
        // The iouReport is not found locally after SignIn because the OpenApp API won't return iouReports if they're settled
        // As a temporary solution until we know how to solve this the best, we just use the message that returned from BE
        return reportActionMessage;
    }

    if (!isEmptyObject(iouReportAction) && !isIOUReport(report) && iouReportAction && ReportActionsUtils.isSplitBillAction(iouReportAction)) {
        // This covers group chats where the last action is a split expense action
        const linkedTransaction = getLinkedTransaction(iouReportAction);
        if (isEmptyObject(linkedTransaction)) {
            return reportActionMessage;
        }

        if (!isEmptyObject(linkedTransaction)) {
            if (isReceiptBeingScanned(linkedTransaction)) {
                return Localize.translateLocal('iou.receiptScanning');
            }

            if (hasMissingSmartscanFieldsTransactionUtils(linkedTransaction)) {
                return Localize.translateLocal('iou.receiptMissingDetails');
            }

            const amount = getAmount(linkedTransaction, !isEmptyObject(report) && isExpenseReport(report)) ?? 0;
            const formattedAmount = CurrencyUtils.convertToDisplayString(amount, getCurrency(linkedTransaction)) ?? '';
            return Localize.translateLocal('iou.didSplitAmount', {formattedAmount, comment: getMerchantOrDescription(linkedTransaction)});
        }
    }

    if (!isEmptyObject(iouReportAction) && !isIOUReport(report) && iouReportAction && ReportActionsUtils.isTrackExpenseAction(iouReportAction)) {
        // This covers group chats where the last action is a track expense action
        const linkedTransaction = getLinkedTransaction(iouReportAction);
        if (isEmptyObject(linkedTransaction)) {
            return reportActionMessage;
        }

        if (!isEmptyObject(linkedTransaction)) {
            if (isReceiptBeingScanned(linkedTransaction)) {
                return Localize.translateLocal('iou.receiptScanning');
            }

            if (hasMissingSmartscanFieldsTransactionUtils(linkedTransaction)) {
                return Localize.translateLocal('iou.receiptMissingDetails');
            }

            const amount = getAmount(linkedTransaction, !isEmptyObject(report) && isExpenseReport(report)) ?? 0;
            const formattedAmount = CurrencyUtils.convertToDisplayString(amount, getCurrency(linkedTransaction)) ?? '';
            return Localize.translateLocal('iou.trackedAmount', {formattedAmount, comment: getMerchantOrDescription(linkedTransaction)});
        }
    }

    const containsNonReimbursable = hasNonReimbursableTransactions(report.reportID);
    const totalAmount = getMoneyRequestSpendBreakdown(report).totalDisplaySpend;

    const policyName = getPolicyName(report, false, policy);
    const payerName = isExpenseReport(report) ? policyName : getDisplayNameForParticipant(report.managerID, !isPreviewMessageForParentChatReport);

    const formattedAmount = CurrencyUtils.convertToDisplayString(totalAmount, report.currency);

    if (isReportApproved(report) && isPaidGroupPolicy(report)) {
        return Localize.translateLocal('iou.managerApprovedAmount', {
            manager: payerName ?? '',
            amount: formattedAmount,
        });
    }

    let linkedTransaction;
    if (!isEmptyObject(iouReportAction) && shouldConsiderScanningReceiptOrPendingRoute && iouReportAction && ReportActionsUtils.isMoneyRequestAction(iouReportAction)) {
        linkedTransaction = getLinkedTransaction(iouReportAction);
    }

    if (!isEmptyObject(linkedTransaction) && hasReceiptTransactionUtils(linkedTransaction) && isReceiptBeingScanned(linkedTransaction)) {
        return Localize.translateLocal('iou.receiptScanning');
    }

    if (!isEmptyObject(linkedTransaction) && isFetchingWaypointsFromServer(linkedTransaction) && !getAmount(linkedTransaction)) {
        return Localize.translateLocal('iou.fieldPending');
    }

    const originalMessage = !isEmptyObject(iouReportAction) && ReportActionsUtils.isMoneyRequestAction(iouReportAction) ? ReportActionsUtils.getOriginalMessage(iouReportAction) : undefined;

    // Show Paid preview message if it's settled or if the amount is paid & stuck at receivers end for only chat reports.
    if (isSettled(report.reportID) || (report.isWaitingOnBankAccount && isPreviewMessageForParentChatReport)) {
        // A settled report preview message can come in three formats "paid ... elsewhere" or "paid ... with Expensify"
        let translatePhraseKey: TranslationPaths = 'iou.paidElsewhereWithAmount';
        if (isPreviewMessageForParentChatReport) {
            translatePhraseKey = 'iou.payerPaidAmount';
        } else if (
            [CONST.IOU.PAYMENT_TYPE.VBBA, CONST.IOU.PAYMENT_TYPE.EXPENSIFY].some((paymentType) => paymentType === originalMessage?.paymentType) ||
            !!reportActionMessage.match(/ (with Expensify|using Expensify)$/) ||
            report.isWaitingOnBankAccount
        ) {
            translatePhraseKey = 'iou.paidWithExpensifyWithAmount';
            if (originalMessage?.automaticAction) {
                translatePhraseKey = 'iou.automaticallyPaidWithExpensify';
            }
        }

        let actualPayerName = report.managerID === currentUserAccountID ? '' : getDisplayNameForParticipant(report.managerID, true);
        actualPayerName = actualPayerName && isForListPreview && !isPreviewMessageForParentChatReport ? `${actualPayerName}:` : actualPayerName;
        const payerDisplayName = isPreviewMessageForParentChatReport ? payerName : actualPayerName;

        return Localize.translateLocal(translatePhraseKey, {amount: formattedAmount, payer: payerDisplayName ?? ''});
    }

    if (report.isWaitingOnBankAccount) {
        const submitterDisplayName = getDisplayNameForParticipant(report.ownerAccountID ?? -1, true) ?? '';
        return Localize.translateLocal('iou.waitingOnBankAccount', {submitterDisplayName});
    }

    const lastActorID = iouReportAction?.actorAccountID;
    let amount = originalMessage?.amount;
    let currency = originalMessage?.currency ? originalMessage?.currency : report.currency;

    if (!isEmptyObject(linkedTransaction)) {
        amount = getAmount(linkedTransaction, isExpenseReport(report));
        currency = getCurrency(linkedTransaction);
    }

    if (isEmptyObject(linkedTransaction) && !isEmptyObject(iouReportAction)) {
        linkedTransaction = getLinkedTransaction(iouReportAction);
    }

    let comment = !isEmptyObject(linkedTransaction) ? getMerchantOrDescription(linkedTransaction) : undefined;
    if (!isEmptyObject(originalReportAction) && ReportActionsUtils.isReportPreviewAction(originalReportAction) && ReportActionsUtils.getNumberOfMoneyRequests(originalReportAction) !== 1) {
        comment = undefined;
    }

    // if we have the amount in the originalMessage and lastActorID, we can use that to display the preview message for the latest expense
    if (amount !== undefined && lastActorID && !isPreviewMessageForParentChatReport) {
        const amountToDisplay = CurrencyUtils.convertToDisplayString(Math.abs(amount), currency);

        // We only want to show the actor name in the preview if it's not the current user who took the action
        const requestorName = lastActorID && lastActorID !== currentUserAccountID ? getDisplayNameForParticipant(lastActorID, !isPreviewMessageForParentChatReport) : '';
        return `${requestorName ? `${requestorName}: ` : ''}${Localize.translateLocal('iou.submittedAmount', {formattedAmount: amountToDisplay, comment})}`;
    }

    if (containsNonReimbursable) {
        return Localize.translateLocal('iou.payerSpentAmount', {payer: getDisplayNameForParticipant(report.ownerAccountID) ?? '', amount: formattedAmount});
    }

    return Localize.translateLocal('iou.payerOwesAmount', {payer: payerName ?? '', amount: formattedAmount, comment});
}

/**
 * Given the updates user made to the expense, compose the originalMessage
 * object of the modified expense action.
 *
 * At the moment, we only allow changing one transaction field at a time.
 */
function getModifiedExpenseOriginalMessage(
    oldTransaction: OnyxInputOrEntry<Transaction>,
    transactionChanges: TransactionChanges,
    isFromExpenseReport: boolean,
    policy: OnyxInputOrEntry<Policy>,
    updatedTransaction?: OnyxInputOrEntry<Transaction>,
): OriginalMessageModifiedExpense {
    const originalMessage: OriginalMessageModifiedExpense = {};
    // Remark: Comment field is the only one which has new/old prefixes for the keys (newComment/ oldComment),
    // all others have old/- pattern such as oldCreated/created
    if ('comment' in transactionChanges) {
        originalMessage.oldComment = getDescription(oldTransaction);
        originalMessage.newComment = transactionChanges?.comment;
    }
    if ('created' in transactionChanges) {
        originalMessage.oldCreated = getFormattedCreated(oldTransaction);
        originalMessage.created = transactionChanges?.created;
    }
    if ('merchant' in transactionChanges) {
        originalMessage.oldMerchant = getMerchant(oldTransaction);
        originalMessage.merchant = transactionChanges?.merchant;
    }
    if ('attendees' in transactionChanges) {
        [originalMessage.oldAttendees, originalMessage.attendees] = getFormattedAttendees(transactionChanges?.attendees, getAttendees(oldTransaction));
    }

    // The amount is always a combination of the currency and the number value so when one changes we need to store both
    // to match how we handle the modified expense action in oldDot
    const didAmountOrCurrencyChange = 'amount' in transactionChanges || 'currency' in transactionChanges;
    if (didAmountOrCurrencyChange) {
        originalMessage.oldAmount = getAmount(oldTransaction, isFromExpenseReport);
        originalMessage.amount = transactionChanges?.amount ?? transactionChanges.oldAmount;
        originalMessage.oldCurrency = getCurrency(oldTransaction);
        originalMessage.currency = transactionChanges?.currency ?? transactionChanges.oldCurrency;
    }

    if ('category' in transactionChanges) {
        originalMessage.oldCategory = getCategory(oldTransaction);
        originalMessage.category = transactionChanges?.category;
    }

    if ('tag' in transactionChanges) {
        originalMessage.oldTag = getTag(oldTransaction);
        originalMessage.tag = transactionChanges?.tag;
    }

    // We only want to display a tax rate update system message when tax rate is updated by user.
    // Tax rate can change as a result of currency update. In such cases, we want to skip displaying a system message, as discussed.
    const didTaxCodeChange = 'taxCode' in transactionChanges;
    if (didTaxCodeChange && !didAmountOrCurrencyChange) {
        originalMessage.oldTaxRate = policy?.taxRates?.taxes[getTaxCode(oldTransaction)]?.value;
        originalMessage.taxRate = transactionChanges?.taxCode && policy?.taxRates?.taxes[transactionChanges?.taxCode]?.value;
    }

    // We only want to display a tax amount update system message when tax amount is updated by user.
    // Tax amount can change as a result of amount, currency or tax rate update. In such cases, we want to skip displaying a system message, as discussed.
    if ('taxAmount' in transactionChanges && !(didAmountOrCurrencyChange || didTaxCodeChange)) {
        originalMessage.oldTaxAmount = getTaxAmount(oldTransaction, isFromExpenseReport);
        originalMessage.taxAmount = transactionChanges?.taxAmount;
        originalMessage.currency = getCurrency(oldTransaction);
    }

    if ('billable' in transactionChanges) {
        const oldBillable = getBillable(oldTransaction);
        originalMessage.oldBillable = oldBillable ? Localize.translateLocal('common.billable').toLowerCase() : Localize.translateLocal('common.nonBillable').toLowerCase();
        originalMessage.billable = transactionChanges?.billable ? Localize.translateLocal('common.billable').toLowerCase() : Localize.translateLocal('common.nonBillable').toLowerCase();
    }

    if ('customUnitRateID' in transactionChanges && updatedTransaction?.comment?.customUnit?.customUnitRateID) {
        originalMessage.oldAmount = getAmount(oldTransaction, isFromExpenseReport);
        originalMessage.oldCurrency = getCurrency(oldTransaction);
        originalMessage.oldMerchant = getMerchant(oldTransaction);

        // For the originalMessage, we should use the non-negative amount, similar to what getAmount does for oldAmount
        originalMessage.amount = Math.abs(updatedTransaction.modifiedAmount ?? 0);
        originalMessage.currency = updatedTransaction.modifiedCurrency ?? CONST.CURRENCY.USD;
        originalMessage.merchant = updatedTransaction.modifiedMerchant;
    }

    return originalMessage;
}

/**
 * Check if original message is an object and can be used as a ChangeLog type
 * @param originalMessage
 */
function isChangeLogObject(originalMessage?: OriginalMessageChangeLog): OriginalMessageChangeLog | undefined {
    if (originalMessage && typeof originalMessage === 'object') {
        return originalMessage;
    }
    return undefined;
}

/**
 * Build invited usernames for admin chat threads
 * @param parentReportAction
 * @param parentReportActionMessage
 */
function getAdminRoomInvitedParticipants(parentReportAction: OnyxEntry<ReportAction>, parentReportActionMessage: string) {
    if (isEmptyObject(parentReportAction)) {
        return parentReportActionMessage || Localize.translateLocal('parentReportAction.deletedMessage');
    }
    if (!ReportActionsUtils.getOriginalMessage(parentReportAction)) {
        return parentReportActionMessage || Localize.translateLocal('parentReportAction.deletedMessage');
    }
    if (!ReportActionsUtils.isPolicyChangeLogAction(parentReportAction) || !ReportActionsUtils.isRoomChangeLogAction(parentReportAction)) {
        return parentReportActionMessage || Localize.translateLocal('parentReportAction.deletedMessage');
    }

    const originalMessage = isChangeLogObject(ReportActionsUtils.getOriginalMessage(parentReportAction));
    const participantAccountIDs = originalMessage?.targetAccountIDs ?? [];

    const participants = participantAccountIDs.map((id: number) => {
        const name = getDisplayNameForParticipant(id);
        if (name && name?.length > 0) {
            return name;
        }
        return Localize.translateLocal('common.hidden');
    });
    const users = participants.length > 1 ? participants.join(` ${Localize.translateLocal('common.and')} `) : participants.at(0);
    if (!users) {
        return parentReportActionMessage;
    }
    const actionType = parentReportAction.actionName;
    const isInviteAction = actionType === CONST.REPORT.ACTIONS.TYPE.ROOM_CHANGE_LOG.INVITE_TO_ROOM || actionType === CONST.REPORT.ACTIONS.TYPE.POLICY_CHANGE_LOG.INVITE_TO_ROOM;

    const verbKey = isInviteAction ? 'workspace.invite.invited' : 'workspace.invite.removed';
    const prepositionKey = isInviteAction ? 'workspace.invite.to' : 'workspace.invite.from';

    const verb = Localize.translateLocal(verbKey);
    const preposition = Localize.translateLocal(prepositionKey);

    const roomName = originalMessage?.roomName ?? '';

    return roomName ? `${verb} ${users} ${preposition} ${roomName}` : `${verb} ${users}`;
}

/**
 * Get the invoice payer name based on its type:
 * - Individual - a receiver display name.
 * - Policy - a receiver policy name.
 */
function getInvoicePayerName(report: OnyxEntry<Report>, invoiceReceiverPolicy?: OnyxEntry<Policy>): string {
    const invoiceReceiver = report?.invoiceReceiver;
    const isIndividual = invoiceReceiver?.type === CONST.REPORT.INVOICE_RECEIVER_TYPE.INDIVIDUAL;

    if (isIndividual) {
        return PersonalDetailsUtils.getDisplayNameOrDefault(allPersonalDetails?.[invoiceReceiver.accountID]);
    }

    return getPolicyName(report, false, invoiceReceiverPolicy ?? allPolicies?.[`${ONYXKEYS.COLLECTION.POLICY}${invoiceReceiver?.policyID}`]);
}

/**
 * Parse html of reportAction into text
 */
function parseReportActionHtmlToText(reportAction: OnyxEntry<ReportAction>, reportID: string, childReportID?: string): string {
    if (!reportAction) {
        return '';
    }
    const key = `${reportID}_${reportAction.reportActionID}_${reportAction.lastModified}`;
    const cachedText = parsedReportActionMessageCache[key];
    if (cachedText !== undefined) {
        return cachedText;
    }

    const {html, text} = ReportActionsUtils.getReportActionMessage(reportAction) ?? {};

    if (!html) {
        return text ?? '';
    }

    const mentionReportRegex = /<mention-report reportID="(\d+)" *\/>/gi;
    const matches = html.matchAll(mentionReportRegex);

    const reportIDToName: Record<string, string> = {};
    for (const match of matches) {
        if (match[1] !== childReportID) {
            // eslint-disable-next-line @typescript-eslint/no-use-before-define
            reportIDToName[match[1]] = getReportName(getReportOrDraftReport(match[1])) ?? '';
        }
    }

    const mentionUserRegex = /<mention-user accountID="(\d+)" *\/>/gi;
    const accountIDToName: Record<string, string> = {};
    const accountIDs = Array.from(html.matchAll(mentionUserRegex), (mention) => Number(mention[1]));
    const logins = PersonalDetailsUtils.getLoginsByAccountIDs(accountIDs);
    accountIDs.forEach((id, index) => (accountIDToName[id] = logins.at(index) ?? ''));

    const textMessage = Str.removeSMSDomain(Parser.htmlToText(html, {reportIDToName, accountIDToName}));
    parsedReportActionMessageCache[key] = textMessage;

    return textMessage;
}

/**
 * Get the report action message for a report action.
 */
function getReportActionMessage(reportAction: OnyxEntry<ReportAction>, reportID?: string, childReportID?: string) {
    if (isEmptyObject(reportAction)) {
        return '';
    }
    if (reportAction.actionName === CONST.REPORT.ACTIONS.TYPE.HOLD) {
        return Localize.translateLocal('iou.heldExpense');
    }

    if (reportAction.actionName === CONST.REPORT.ACTIONS.TYPE.EXPORTED_TO_INTEGRATION) {
        return ReportActionsUtils.getExportIntegrationLastMessageText(reportAction);
    }

    if (reportAction.actionName === CONST.REPORT.ACTIONS.TYPE.UNHOLD) {
        return Localize.translateLocal('iou.unheldExpense');
    }
    if (ReportActionsUtils.isApprovedOrSubmittedReportAction(reportAction)) {
        return ReportActionsUtils.getReportActionMessageText(reportAction);
    }
    if (ReportActionsUtils.isReimbursementQueuedAction(reportAction)) {
        return getReimbursementQueuedActionMessage(reportAction, getReportOrDraftReport(reportID), false);
    }

    return parseReportActionHtmlToText(reportAction, reportID ?? '', childReportID);
}

/**
 * Get the title for an invoice room.
 */
function getInvoicesChatName(report: OnyxEntry<Report>, receiverPolicy: OnyxEntry<Policy>): string {
    const invoiceReceiver = report?.invoiceReceiver;
    const isIndividual = invoiceReceiver?.type === CONST.REPORT.INVOICE_RECEIVER_TYPE.INDIVIDUAL;
    const invoiceReceiverAccountID = isIndividual ? invoiceReceiver.accountID : -1;
    const invoiceReceiverPolicyID = isIndividual ? '' : invoiceReceiver?.policyID ?? '-1';
    const invoiceReceiverPolicy = receiverPolicy ?? getPolicy(invoiceReceiverPolicyID);
    const isCurrentUserReceiver = (isIndividual && invoiceReceiverAccountID === currentUserAccountID) || (!isIndividual && PolicyUtils.isPolicyAdmin(invoiceReceiverPolicy));

    if (isCurrentUserReceiver) {
        return getPolicyName(report);
    }

    if (isIndividual) {
        return PersonalDetailsUtils.getDisplayNameOrDefault(allPersonalDetails?.[invoiceReceiverAccountID]);
    }

    return getPolicyName(report, false, invoiceReceiverPolicy);
}

const reportNameCache = new Map<string, {lastVisibleActionCreated: string; reportName: string}>();

/**
 * Get a cache key for the report name.
 */
const getCacheKey = (report: OnyxEntry<Report>): string => `${report?.reportID}-${report?.lastVisibleActionCreated}-${report?.reportName}`;

/**
 * Get the title for a report.
 */
function getReportName(
    report: OnyxEntry<Report>,
    policy?: OnyxEntry<Policy>,
    parentReportActionParam?: OnyxInputOrEntry<ReportAction>,
    personalDetails?: Partial<PersonalDetailsList>,
    invoiceReceiverPolicy?: OnyxEntry<Policy>,
): string {
    const reportID = report?.reportID;
    const cacheKey = getCacheKey(report);

    if (reportID) {
        const reportNameFromCache = reportNameCache.get(cacheKey);

        if (reportNameFromCache?.reportName && reportNameFromCache.reportName === report?.reportName && reportNameFromCache.reportName !== CONST.REPORT.DEFAULT_REPORT_NAME) {
            return reportNameFromCache.reportName;
        }
    }

    let formattedName: string | undefined;
    let parentReportAction: OnyxEntry<ReportAction>;
    if (parentReportActionParam) {
        parentReportAction = parentReportActionParam;
    } else {
        parentReportAction = isThread(report) ? allReportActions?.[`${ONYXKEYS.COLLECTION.REPORT_ACTIONS}${report.parentReportID}`]?.[report.parentReportActionID] : undefined;
    }
    const parentReportActionMessage = ReportActionsUtils.getReportActionMessage(parentReportAction);

    if (
        ReportActionsUtils.isActionOfType(parentReportAction, CONST.REPORT.ACTIONS.TYPE.SUBMITTED) ||
        ReportActionsUtils.isActionOfType(parentReportAction, CONST.REPORT.ACTIONS.TYPE.SUBMITTED_AND_CLOSED)
    ) {
        const {harvesting} = ReportActionsUtils.getOriginalMessage(parentReportAction) ?? {};
        if (harvesting) {
            return Parser.htmlToText(getReportAutomaticallySubmittedMessage(parentReportAction));
        }
        return getIOUSubmittedMessage(parentReportAction);
    }
    if (ReportActionsUtils.isActionOfType(parentReportAction, CONST.REPORT.ACTIONS.TYPE.FORWARDED)) {
        const {automaticAction} = ReportActionsUtils.getOriginalMessage(parentReportAction) ?? {};
        if (automaticAction) {
            return Parser.htmlToText(getReportAutomaticallyForwardedMessage(parentReportAction, reportID));
        }
        return getIOUForwardedMessage(parentReportAction, report);
    }
    if (parentReportAction?.actionName === CONST.REPORT.ACTIONS.TYPE.REJECTED) {
        return getRejectedReportMessage();
    }
    if (ReportActionsUtils.isActionOfType(parentReportAction, CONST.REPORT.ACTIONS.TYPE.APPROVED)) {
        const {automaticAction} = ReportActionsUtils.getOriginalMessage(parentReportAction) ?? {};
        if (automaticAction) {
            return Parser.htmlToText(getReportAutomaticallyApprovedMessage(parentReportAction));
        }
        return getIOUApprovedMessage(parentReportAction);
    }
    if (ReportActionsUtils.isUnapprovedAction(parentReportAction)) {
        return getIOUUnapprovedMessage(parentReportAction);
    }

    if (isChatThread(report)) {
        if (!isEmptyObject(parentReportAction) && ReportActionsUtils.isTransactionThread(parentReportAction)) {
            formattedName = getTransactionReportName(parentReportAction);
            if (isArchivedRoom(report, getReportNameValuePairs(report?.reportID))) {
                formattedName += ` (${Localize.translateLocal('common.archived')})`;
            }
            return formatReportLastMessageText(formattedName);
        }

        if (!isEmptyObject(parentReportAction) && ReportActionsUtils.isOldDotReportAction(parentReportAction)) {
            return ReportActionsUtils.getMessageOfOldDotReportAction(parentReportAction);
        }

        if (parentReportActionMessage?.isDeletedParentAction) {
            return Localize.translateLocal('parentReportAction.deletedMessage');
        }

        const isAttachment = ReportActionsUtils.isReportActionAttachment(!isEmptyObject(parentReportAction) ? parentReportAction : undefined);
        const reportActionMessage = getReportActionMessage(parentReportAction, report?.parentReportID, report?.reportID ?? '').replace(/(\n+|\r\n|\n|\r)/gm, ' ');
        if (isAttachment && reportActionMessage) {
            return `[${Localize.translateLocal('common.attachment')}]`;
        }
        if (
            parentReportActionMessage?.moderationDecision?.decision === CONST.MODERATION.MODERATOR_DECISION_PENDING_HIDE ||
            parentReportActionMessage?.moderationDecision?.decision === CONST.MODERATION.MODERATOR_DECISION_HIDDEN ||
            parentReportActionMessage?.moderationDecision?.decision === CONST.MODERATION.MODERATOR_DECISION_PENDING_REMOVE
        ) {
            return Localize.translateLocal('parentReportAction.hiddenMessage');
        }
        if (isAdminRoom(report) || isUserCreatedPolicyRoom(report)) {
            return getAdminRoomInvitedParticipants(parentReportAction, reportActionMessage);
        }
        if (reportActionMessage && isArchivedRoom(report, getReportNameValuePairs(report?.reportID))) {
            return `${reportActionMessage} (${Localize.translateLocal('common.archived')})`;
        }
        if (!isEmptyObject(parentReportAction) && ReportActionsUtils.isModifiedExpenseAction(parentReportAction)) {
            const modifiedMessage = ModifiedExpenseMessage.getForReportAction(report?.reportID, parentReportAction);
            return formatReportLastMessageText(modifiedMessage);
        }
        if (isTripRoom(report)) {
            return report?.reportName ?? '';
        }

        if (ReportActionsUtils.isCardIssuedAction(parentReportAction)) {
            return ReportActionsUtils.getCardIssuedMessage(parentReportAction);
        }
        return reportActionMessage;
    }

    if (isClosedExpenseReportWithNoExpenses(report)) {
        return Localize.translateLocal('parentReportAction.deletedReport');
    }

    if (isTaskReport(report) && isCanceledTaskReport(report, parentReportAction)) {
        return Localize.translateLocal('parentReportAction.deletedTask');
    }

    if (isGroupChat(report)) {
        return getGroupChatName(undefined, true, report) ?? '';
    }

    if (isChatRoom(report) || isTaskReport(report)) {
        formattedName = report?.reportName;
    }

    if (isPolicyExpenseChat(report)) {
        formattedName = getPolicyExpenseChatName(report, policy);
    }

    if (isMoneyRequestReport(report)) {
        formattedName = getMoneyRequestReportName(report, policy);
    }

    if (isInvoiceReport(report)) {
        formattedName = getMoneyRequestReportName(report, policy, invoiceReceiverPolicy);
    }

    if (isInvoiceRoom(report)) {
        formattedName = getInvoicesChatName(report, invoiceReceiverPolicy);
    }

    if (isArchivedRoom(report, getReportNameValuePairs(report?.reportID))) {
        formattedName += ` (${Localize.translateLocal('common.archived')})`;
    }

    if (isSelfDM(report)) {
        formattedName = getDisplayNameForParticipant(currentUserAccountID, undefined, undefined, true, personalDetails);
    }

    if (formattedName) {
        if (reportID) {
            reportNameCache.set(cacheKey, {lastVisibleActionCreated: report?.lastVisibleActionCreated ?? '', reportName: formattedName});
        }

        return formatReportLastMessageText(formattedName);
    }

    // Not a room or PolicyExpenseChat, generate title from first 5 other participants
    const participantsWithoutCurrentUser: number[] = [];
    Object.keys(report?.participants ?? {}).forEach((accountID) => {
        const accID = Number(accountID);
        if (accID !== currentUserAccountID && participantsWithoutCurrentUser.length < 5) {
            participantsWithoutCurrentUser.push(accID);
        }
    });
    const isMultipleParticipantReport = participantsWithoutCurrentUser.length > 1;
    const participantNames = participantsWithoutCurrentUser.map((accountID) => getDisplayNameForParticipant(accountID, isMultipleParticipantReport, true, false, personalDetails)).join(', ');
    formattedName = participantNames;

    if (reportID) {
        reportNameCache.set(cacheKey, {lastVisibleActionCreated: report?.lastVisibleActionCreated ?? '', reportName: formattedName});
    }

    return formattedName;
}

/**
 * Get the payee name given a report.
 */
function getPayeeName(report: OnyxEntry<Report>): string | undefined {
    if (isEmptyObject(report)) {
        return undefined;
    }

    const participantsWithoutCurrentUser = Object.keys(report?.participants ?? {})
        .map(Number)
        .filter((accountID) => accountID !== currentUserAccountID);

    if (participantsWithoutCurrentUser.length === 0) {
        return undefined;
    }
    return getDisplayNameForParticipant(participantsWithoutCurrentUser.at(0), true);
}

/**
 * Get either the policyName or domainName the chat is tied to
 */
function getChatRoomSubtitle(report: OnyxEntry<Report>): string | undefined {
    if (isChatThread(report)) {
        return '';
    }
    if (isSelfDM(report)) {
        return Localize.translateLocal('reportActionsView.yourSpace');
    }
    if (isInvoiceRoom(report)) {
        return Localize.translateLocal('workspace.common.invoices');
    }
    if (!isDefaultRoom(report) && !isUserCreatedPolicyRoom(report) && !isPolicyExpenseChat(report)) {
        return '';
    }
    if (getChatType(report) === CONST.REPORT.CHAT_TYPE.DOMAIN_ALL) {
        // The domainAll rooms are just #domainName, so we ignore the prefix '#' to get the domainName
        return report?.reportName?.substring(1) ?? '';
    }
    if ((isPolicyExpenseChat(report) && !!report?.isOwnPolicyExpenseChat) || isExpenseReport(report)) {
        return Localize.translateLocal('workspace.common.workspace');
    }
    if (isArchivedRoom(report, getReportNameValuePairs(report?.reportID))) {
        return report?.oldPolicyName ?? '';
    }
    return getPolicyName(report);
}

/**
 * Get pending members for reports
 */
function getPendingChatMembers(accountIDs: number[], previousPendingChatMembers: PendingChatMember[], pendingAction: PendingAction): PendingChatMember[] {
    const pendingChatMembers = accountIDs.map((accountID) => ({accountID: accountID.toString(), pendingAction}));
    return [...previousPendingChatMembers, ...pendingChatMembers];
}

/**
 * Gets the parent navigation subtitle for the report
 */
function getParentNavigationSubtitle(report: OnyxEntry<Report>, invoiceReceiverPolicy?: OnyxEntry<Policy>): ParentNavigationSummaryParams {
    const parentReport = getParentReport(report);
    if (isEmptyObject(parentReport)) {
        return {};
    }

    if (isInvoiceReport(report) || isInvoiceRoom(parentReport)) {
        let reportName = `${getPolicyName(parentReport)} & ${getInvoicePayerName(parentReport, invoiceReceiverPolicy)}`;

        if (isArchivedRoom(parentReport, getReportNameValuePairs(parentReport?.reportID))) {
            reportName += ` (${Localize.translateLocal('common.archived')})`;
        }

        return {
            reportName,
        };
    }

    return {
        reportName: getReportName(parentReport),
        workspaceName: getPolicyName(parentReport, true),
    };
}

/**
 * Navigate to the details page of a given report
 */
function navigateToDetailsPage(report: OnyxEntry<Report>, backTo?: string) {
    const isSelfDMReport = isSelfDM(report);
    const isOneOnOneChatReport = isOneOnOneChat(report);
    const participantAccountID = getParticipantsAccountIDsForDisplay(report);

    if (isSelfDMReport || isOneOnOneChatReport) {
        Navigation.navigate(ROUTES.PROFILE.getRoute(participantAccountID.at(0), backTo));
        return;
    }

    if (report?.reportID) {
        Navigation.navigate(ROUTES.REPORT_WITH_ID_DETAILS.getRoute(report?.reportID, backTo));
    }
}

/**
 * Go back to the details page of a given report
 */
function goBackToDetailsPage(report: OnyxEntry<Report>, backTo?: string) {
    const isOneOnOneChatReport = isOneOnOneChat(report);
    const participantAccountID = getParticipantsAccountIDsForDisplay(report);

    if (isOneOnOneChatReport) {
        Navigation.goBack(ROUTES.PROFILE.getRoute(participantAccountID.at(0), backTo));
        return;
    }

    Navigation.goBack(ROUTES.REPORT_SETTINGS.getRoute(report?.reportID ?? '-1', backTo));
}

function navigateBackAfterDeleteTransaction(backRoute: Route | undefined, isFromRHP?: boolean) {
    if (!backRoute) {
        return;
    }
    const topmostCentralPaneRoute = Navigation.getTopMostCentralPaneRouteFromRootState();
    if (topmostCentralPaneRoute?.name === SCREENS.SEARCH.CENTRAL_PANE) {
        Navigation.dismissModal();
        return;
    }
    if (isFromRHP) {
        Navigation.dismissModal();
    }
    Navigation.isNavigationReady().then(() => {
        Navigation.goBack(backRoute);
    });
}

/**
 * Go back to the previous page from the edit private page of a given report
 */
function goBackFromPrivateNotes(report: OnyxEntry<Report>, accountID?: number, backTo?: string) {
    if (isEmpty(report) || !accountID) {
        return;
    }
    const currentUserPrivateNote = report.privateNotes?.[accountID]?.note ?? '';
    if (isEmpty(currentUserPrivateNote)) {
        const participantAccountIDs = getParticipantsAccountIDsForDisplay(report);

        if (isOneOnOneChat(report)) {
            Navigation.goBack(ROUTES.PROFILE.getRoute(participantAccountIDs.at(0), backTo));
            return;
        }

        if (report?.reportID) {
            Navigation.goBack(ROUTES.REPORT_WITH_ID_DETAILS.getRoute(report?.reportID, backTo));
            return;
        }
    }
    Navigation.goBack(ROUTES.PRIVATE_NOTES_LIST.getRoute(report.reportID, backTo));
}

/**
 * Generate a random reportID up to 53 bits aka 9,007,199,254,740,991 (Number.MAX_SAFE_INTEGER).
 * There were approximately 98,000,000 reports with sequential IDs generated before we started using this approach, those make up roughly one billionth of the space for these numbers,
 * so we live with the 1 in a billion chance of a collision with an older ID until we can switch to 64-bit IDs.
 *
 * In a test of 500M reports (28 years of reports at our current max rate) we got 20-40 collisions meaning that
 * this is more than random enough for our needs.
 */
function generateReportID(): string {
    return (Math.floor(Math.random() * 2 ** 21) * 2 ** 32 + Math.floor(Math.random() * 2 ** 32)).toString();
}

function hasReportNameError(report: OnyxEntry<Report>): boolean {
    return !isEmptyObject(report?.errorFields?.reportName);
}

/**
 * Adds a domain to a short mention, converting it into a full mention with email or SMS domain.
 * @param mention The user mention to be converted.
 * @returns The converted mention as a full mention string or undefined if conversion is not applicable.
 */
function addDomainToShortMention(mention: string): string | undefined {
    if (!Str.isValidEmail(mention) && currentUserPrivateDomain) {
        const mentionWithEmailDomain = `${mention}@${currentUserPrivateDomain}`;
        if (allPersonalDetailLogins.includes(mentionWithEmailDomain)) {
            return mentionWithEmailDomain;
        }
    }
    if (Str.isValidE164Phone(mention)) {
        const mentionWithSmsDomain = PhoneNumber.addSMSDomainIfPhoneNumber(mention);
        if (allPersonalDetailLogins.includes(mentionWithSmsDomain)) {
            return mentionWithSmsDomain;
        }
    }
    return undefined;
}

/**
 * Replaces all valid short mention found in a text to a full mention
 *
 * Example:
 * "Hello \@example -> Hello \@example\@expensify.com"
 */
function completeShortMention(text: string): string {
    return text.replace(CONST.REGEX.SHORT_MENTION, (match) => {
        if (!Str.isValidMention(match)) {
            return match;
        }
        const mention = match.substring(1);
        const mentionWithDomain = addDomainToShortMention(mention);
        return mentionWithDomain ? `@${mentionWithDomain}` : match;
    });
}

/**
 * For comments shorter than or equal to 10k chars, convert the comment from MD into HTML because that's how it is stored in the database
 * For longer comments, skip parsing, but still escape the text, and display plaintext for performance reasons. It takes over 40s to parse a 100k long string!!
 */
function getParsedComment(text: string, parsingDetails?: ParsingDetails): string {
    let isGroupPolicyReport = false;
    if (parsingDetails?.reportID) {
        const currentReport = getReportOrDraftReport(parsingDetails?.reportID);
        isGroupPolicyReport = isReportInGroupPolicy(currentReport);
    }

    if (parsingDetails?.policyID) {
        const policyType = getPolicy(parsingDetails?.policyID)?.type;
        if (policyType) {
            isGroupPolicyReport = isGroupPolicy(policyType);
        }
    }

    const textWithMention = completeShortMention(text);

    return text.length <= CONST.MAX_MARKUP_LENGTH
        ? Parser.replace(textWithMention, {shouldEscapeText: parsingDetails?.shouldEscapeText, disabledRules: isGroupPolicyReport ? [] : ['reportMentions']})
        : lodashEscape(text);
}

function getUploadingAttachmentHtml(file?: FileObject): string {
    if (!file || typeof file.uri !== 'string') {
        return '';
    }

    const dataAttributes = [
        `${CONST.ATTACHMENT_OPTIMISTIC_SOURCE_ATTRIBUTE}="${file.uri}"`,
        `${CONST.ATTACHMENT_SOURCE_ATTRIBUTE}="${file.uri}"`,
        `${CONST.ATTACHMENT_ORIGINAL_FILENAME_ATTRIBUTE}="${file.name}"`,
        'width' in file && `${CONST.ATTACHMENT_THUMBNAIL_WIDTH_ATTRIBUTE}="${file.width}"`,
        'height' in file && `${CONST.ATTACHMENT_THUMBNAIL_HEIGHT_ATTRIBUTE}="${file.height}"`,
    ]
        .filter((x) => !!x)
        .join(' ');

    // file.type is a known mime type like image/png, image/jpeg, video/mp4 etc.
    if (file.type?.startsWith('image')) {
        return `<img src="${file.uri}" alt="${file.name}" ${dataAttributes} />`;
    }
    if (file.type?.startsWith('video')) {
        return `<video src="${file.uri}" ${dataAttributes}>${file.name}</video>`;
    }

    // For all other types, we present a generic download link
    return `<a href="${file.uri}" ${dataAttributes}>${file.name}</a>`;
}

function getReportDescription(report: OnyxEntry<Report>): string {
    if (!report?.description) {
        return '';
    }
    try {
        const reportDescription = report?.description;
        const objectDescription = JSON.parse(reportDescription) as {html: string};
        return objectDescription.html ?? reportDescription ?? '';
    } catch (error) {
        return report?.description ?? '';
    }
}

function getPolicyDescriptionText(policy: OnyxEntry<Policy>): string {
    if (!policy?.description) {
        return '';
    }

    return Parser.htmlToText(policy.description);
}

function buildOptimisticAddCommentReportAction(
    text?: string,
    file?: FileObject,
    actorAccountID?: number,
    createdOffset = 0,
    shouldEscapeText?: boolean,
    reportID?: string,
): OptimisticReportAction {
    const commentText = getParsedComment(text ?? '', {shouldEscapeText, reportID});
    const attachmentHtml = getUploadingAttachmentHtml(file);

    const htmlForNewComment = `${commentText}${commentText && attachmentHtml ? '<br /><br />' : ''}${attachmentHtml}`;
    const textForNewComment = Parser.htmlToText(htmlForNewComment);

    const isAttachmentOnly = file && !text;
    const isAttachmentWithText = !!text && file !== undefined;
    const accountID = actorAccountID ?? currentUserAccountID ?? -1;
    const delegateAccountDetails = PersonalDetailsUtils.getPersonalDetailByEmail(delegateEmail);

    // Remove HTML from text when applying optimistic offline comment
    return {
        commentText,
        reportAction: {
            reportActionID: NumberUtils.rand64(),
            actionName: CONST.REPORT.ACTIONS.TYPE.ADD_COMMENT,
            actorAccountID: accountID,
            person: [
                {
                    style: 'strong',
                    text: allPersonalDetails?.[accountID]?.displayName ?? currentUserEmail,
                    type: 'TEXT',
                },
            ],
            automatic: false,
            avatar: allPersonalDetails?.[accountID]?.avatar,
            created: DateUtils.getDBTimeWithSkew(Date.now() + createdOffset),
            message: [
                {
                    translationKey: isAttachmentOnly ? CONST.TRANSLATION_KEYS.ATTACHMENT : '',
                    type: CONST.REPORT.MESSAGE.TYPE.COMMENT,
                    html: htmlForNewComment,
                    text: textForNewComment,
                },
            ],
            originalMessage: {
                html: htmlForNewComment,
                whisperedTo: [],
            },
            isFirstItem: false,
            isAttachmentOnly,
            isAttachmentWithText,
            pendingAction: CONST.RED_BRICK_ROAD_PENDING_ACTION.ADD,
            shouldShow: true,
            isOptimisticAction: true,
            delegateAccountID: delegateAccountDetails?.accountID,
        },
    };
}

/**
 * update optimistic parent reportAction when a comment is added or remove in the child report
 * @param parentReportAction - Parent report action of the child report
 * @param lastVisibleActionCreated - Last visible action created of the child report
 * @param type - The type of action in the child report
 */

function updateOptimisticParentReportAction(parentReportAction: OnyxEntry<ReportAction>, lastVisibleActionCreated: string, type: string): UpdateOptimisticParentReportAction {
    let childVisibleActionCount = parentReportAction?.childVisibleActionCount ?? 0;
    let childCommenterCount = parentReportAction?.childCommenterCount ?? 0;
    let childOldestFourAccountIDs = parentReportAction?.childOldestFourAccountIDs;

    if (type === CONST.RED_BRICK_ROAD_PENDING_ACTION.ADD) {
        childVisibleActionCount += 1;
        const oldestFourAccountIDs = childOldestFourAccountIDs ? childOldestFourAccountIDs.split(',') : [];
        if (oldestFourAccountIDs.length < 4) {
            const index = oldestFourAccountIDs.findIndex((accountID) => accountID === currentUserAccountID?.toString());
            if (index === -1) {
                childCommenterCount += 1;
                oldestFourAccountIDs.push(currentUserAccountID?.toString() ?? '');
            }
        }
        childOldestFourAccountIDs = oldestFourAccountIDs.join(',');
    } else if (type === CONST.RED_BRICK_ROAD_PENDING_ACTION.DELETE) {
        if (childVisibleActionCount > 0) {
            childVisibleActionCount -= 1;
        }

        if (childVisibleActionCount === 0) {
            childCommenterCount = 0;
            childOldestFourAccountIDs = '';
        }
    }

    return {
        childVisibleActionCount,
        childCommenterCount,
        childLastVisibleActionCreated: lastVisibleActionCreated,
        childOldestFourAccountIDs,
    };
}

/**
 * Builds an optimistic reportAction for the parent report when a task is created
 * @param taskReportID - Report ID of the task
 * @param taskTitle - Title of the task
 * @param taskAssigneeAccountID - AccountID of the person assigned to the task
 * @param text - Text of the comment
 * @param parentReportID - Report ID of the parent report
 * @param createdOffset - The offset for task's created time that created via a loop
 */
function buildOptimisticTaskCommentReportAction(
    taskReportID: string,
    taskTitle: string,
    taskAssigneeAccountID: number,
    text: string,
    parentReportID: string,
    actorAccountID?: number,
    createdOffset = 0,
): OptimisticReportAction {
    const reportAction = buildOptimisticAddCommentReportAction(text, undefined, undefined, createdOffset, undefined, taskReportID);
    if (Array.isArray(reportAction.reportAction.message)) {
        const message = reportAction.reportAction.message.at(0);
        if (message) {
            message.taskReportID = taskReportID;
        }
    } else if (!Array.isArray(reportAction.reportAction.message) && reportAction.reportAction.message) {
        reportAction.reportAction.message.taskReportID = taskReportID;
    }

    // These parameters are not saved on the reportAction, but are used to display the task in the UI
    // Added when we fetch the reportActions on a report
    // eslint-disable-next-line
    reportAction.reportAction.originalMessage = {
        html: ReportActionsUtils.getReportActionHtml(reportAction.reportAction),
        taskReportID: ReportActionsUtils.getReportActionMessage(reportAction.reportAction)?.taskReportID,
        whisperedTo: [],
    };
    reportAction.reportAction.childReportID = taskReportID;
    reportAction.reportAction.parentReportID = parentReportID;
    reportAction.reportAction.childType = CONST.REPORT.TYPE.TASK;
    reportAction.reportAction.childReportName = taskTitle;
    reportAction.reportAction.childManagerAccountID = taskAssigneeAccountID;
    reportAction.reportAction.childStatusNum = CONST.REPORT.STATUS_NUM.OPEN;
    reportAction.reportAction.childStateNum = CONST.REPORT.STATE_NUM.OPEN;

    if (actorAccountID) {
        reportAction.reportAction.actorAccountID = actorAccountID;
    }

    return reportAction;
}

/**
 * Builds an optimistic IOU report with a randomly generated reportID
 *
 * @param payeeAccountID - AccountID of the person generating the IOU.
 * @param payerAccountID - AccountID of the other person participating in the IOU.
 * @param total - IOU amount in the smallest unit of the currency.
 * @param chatReportID - Report ID of the chat where the IOU is.
 * @param currency - IOU currency.
 * @param isSendingMoney - If we pay someone the IOU should be created as settled
 * @param parentReportActionID - The parent report action ID of the IOU report
 */

function buildOptimisticIOUReport(
    payeeAccountID: number,
    payerAccountID: number,
    total: number,
    chatReportID: string,
    currency: string,
    isSendingMoney = false,
    parentReportActionID?: string,
): OptimisticIOUReport {
    const formattedTotal = CurrencyUtils.convertToDisplayString(total, currency);
    const personalDetails = getPersonalDetailsForAccountID(payerAccountID);
    const payerEmail = 'login' in personalDetails ? personalDetails.login : '';
    const policyID = getReport(chatReportID)?.policyID ?? '-1';
    const policy = getPolicy(policyID);

    const participants: Participants = {
        [payeeAccountID]: {notificationPreference: CONST.REPORT.NOTIFICATION_PREFERENCE.HIDDEN},
        [payerAccountID]: {notificationPreference: CONST.REPORT.NOTIFICATION_PREFERENCE.HIDDEN},
    };

    return {
        type: CONST.REPORT.TYPE.IOU,
        chatReportID,
        currency,
        managerID: payerAccountID,
        ownerAccountID: payeeAccountID,
        participants,
        reportID: generateReportID(),
        stateNum: isSendingMoney ? CONST.REPORT.STATE_NUM.APPROVED : CONST.REPORT.STATE_NUM.SUBMITTED,
        statusNum: isSendingMoney ? CONST.REPORT.STATUS_NUM.REIMBURSED : CONST.REPORT.STATE_NUM.SUBMITTED,
        total,

        // We don't translate reportName because the server response is always in English
        reportName: `${payerEmail} owes ${formattedTotal}`,
        parentReportID: chatReportID,
        lastVisibleActionCreated: DateUtils.getDBTime(),
        fieldList: policy?.fieldList,
        parentReportActionID,
    };
}

function getHumanReadableStatus(statusNum: number): string {
    const status = Object.keys(CONST.REPORT.STATUS_NUM).find((key) => CONST.REPORT.STATUS_NUM[key as keyof typeof CONST.REPORT.STATUS_NUM] === statusNum);
    return status ? `${status.charAt(0)}${status.slice(1).toLowerCase()}` : '';
}

/**
 * Populates the report field formula with the values from the report and policy.
 * Currently, this only supports optimistic expense reports.
 * Each formula field is either replaced with a value, or removed.
 * If after all replacements the formula is empty, the original formula is returned.
 * See {@link https://help.expensify.com/articles/expensify-classic/insights-and-custom-reporting/Custom-Templates}
 */
function populateOptimisticReportFormula(formula: string, report: OptimisticExpenseReport, policy: OnyxEntry<Policy>): string {
    const createdDate = report.lastVisibleActionCreated ? new Date(report.lastVisibleActionCreated) : undefined;
    const result = formula
        // We don't translate because the server response is always in English
        .replaceAll('{report:type}', 'Expense Report')
        .replaceAll('{report:startdate}', createdDate ? format(createdDate, CONST.DATE.FNS_FORMAT_STRING) : '')
        .replaceAll('{report:total}', report.total !== undefined ? CurrencyUtils.convertToDisplayString(Math.abs(report.total), report.currency).toString() : '')
        .replaceAll('{report:currency}', report.currency ?? '')
        .replaceAll('{report:policyname}', policy?.name ?? '')
        .replaceAll('{report:created}', createdDate ? format(createdDate, CONST.DATE.FNS_DATE_TIME_FORMAT_STRING) : '')
        .replaceAll('{report:created:yyyy-MM-dd}', createdDate ? format(createdDate, CONST.DATE.FNS_FORMAT_STRING) : '')
        .replaceAll('{report:status}', report.statusNum !== undefined ? getHumanReadableStatus(report.statusNum) : '')
        .replaceAll('{user:email}', currentUserEmail ?? '')
        .replaceAll('{user:email|frontPart}', (currentUserEmail ? currentUserEmail.split('@').at(0) : '') ?? '')
        .replaceAll(/\{report:(.+)}/g, '');

    return result.trim().length ? result : formula;
}

/** Builds an optimistic invoice report with a randomly generated reportID */
function buildOptimisticInvoiceReport(chatReportID: string, policyID: string, receiverAccountID: number, receiverName: string, total: number, currency: string): OptimisticExpenseReport {
    const formattedTotal = CurrencyUtils.convertToDisplayString(total, currency);

    return {
        reportID: generateReportID(),
        chatReportID,
        policyID,
        type: CONST.REPORT.TYPE.INVOICE,
        ownerAccountID: currentUserAccountID,
        managerID: receiverAccountID,
        currency,
        // We don’t translate reportName because the server response is always in English
        reportName: `${receiverName} owes ${formattedTotal}`,
        stateNum: CONST.REPORT.STATE_NUM.SUBMITTED,
        statusNum: CONST.REPORT.STATUS_NUM.OPEN,
        total,
        participants: {
            [currentUserAccountID ?? -1]: {
                notificationPreference: CONST.REPORT.NOTIFICATION_PREFERENCE.HIDDEN,
            },
            [receiverAccountID]: {
                notificationPreference: CONST.REPORT.NOTIFICATION_PREFERENCE.HIDDEN,
            },
        },
        parentReportID: chatReportID,
        lastVisibleActionCreated: DateUtils.getDBTime(),
    };
}

/**
 * Returns the stateNum and statusNum for an expense report based on the policy settings
 * @param policy
 */
function getExpenseReportStateAndStatus(policy: OnyxEntry<Policy>) {
    const isInstantSubmitEnabled = PolicyUtils.isInstantSubmitEnabled(policy);
    const isSubmitAndClose = PolicyUtils.isSubmitAndClose(policy);
    const arePaymentsDisabled = policy?.reimbursementChoice === CONST.POLICY.REIMBURSEMENT_CHOICES.REIMBURSEMENT_NO;

    if (isInstantSubmitEnabled && arePaymentsDisabled && isSubmitAndClose) {
        return {
            stateNum: CONST.REPORT.STATE_NUM.APPROVED,
            statusNum: CONST.REPORT.STATUS_NUM.CLOSED,
        };
    }

    if (isInstantSubmitEnabled) {
        return {
            stateNum: CONST.REPORT.STATE_NUM.SUBMITTED,
            statusNum: CONST.REPORT.STATUS_NUM.SUBMITTED,
        };
    }

    return {
        stateNum: CONST.REPORT.STATE_NUM.OPEN,
        statusNum: CONST.REPORT.STATUS_NUM.OPEN,
    };
}

/**
 * Builds an optimistic Expense report with a randomly generated reportID
 *
 * @param chatReportID - Report ID of the PolicyExpenseChat where the Expense Report is
 * @param policyID - The policy ID of the PolicyExpenseChat
 * @param payeeAccountID - AccountID of the employee (payee)
 * @param total - Amount in cents
 * @param currency
 * @param reimbursable – Whether the expense is reimbursable
 * @param parentReportActionID – The parent ReportActionID of the PolicyExpenseChat
 */
function buildOptimisticExpenseReport(
    chatReportID: string,
    policyID: string,
    payeeAccountID: number,
    total: number,
    currency: string,
    reimbursable = true,
    parentReportActionID?: string,
): OptimisticExpenseReport {
    // The amount for Expense reports are stored as negative value in the database
    const storedTotal = total * -1;
    const policyName = getPolicyName(getAllReports()?.[`${ONYXKEYS.COLLECTION.REPORT}${chatReportID}`]);
    const formattedTotal = CurrencyUtils.convertToDisplayString(storedTotal, currency);
    const policy = getPolicy(policyID);

    const {stateNum, statusNum} = getExpenseReportStateAndStatus(policy);

    const expenseReport: OptimisticExpenseReport = {
        reportID: generateReportID(),
        chatReportID,
        policyID,
        type: CONST.REPORT.TYPE.EXPENSE,
        ownerAccountID: payeeAccountID,
        currency,
        // We don't translate reportName because the server response is always in English
        reportName: `${policyName} owes ${formattedTotal}`,
        stateNum,
        statusNum,
        total: storedTotal,
        nonReimbursableTotal: reimbursable ? 0 : storedTotal,
        participants: {
            [payeeAccountID]: {
                notificationPreference: CONST.REPORT.NOTIFICATION_PREFERENCE.HIDDEN,
            },
        },
        parentReportID: chatReportID,
        lastVisibleActionCreated: DateUtils.getDBTime(),
        parentReportActionID,
    };

    // Get the approver/manager for this report to properly display the optimistic data
    const submitToAccountID = PolicyUtils.getSubmitToAccountID(policy, expenseReport);
    if (submitToAccountID) {
        expenseReport.managerID = submitToAccountID;
    }

    const titleReportField = getTitleReportField(getReportFieldsByPolicyID(policyID) ?? {});
    if (!!titleReportField && isPaidGroupPolicyExpenseReport(expenseReport)) {
        expenseReport.reportName = populateOptimisticReportFormula(titleReportField.defaultValue, expenseReport, policy);
    }

    expenseReport.fieldList = policy?.fieldList;

    return expenseReport;
}

function getFormattedAmount(reportAction: ReportAction) {
    if (
        !ReportActionsUtils.isSubmittedAction(reportAction) &&
        !ReportActionsUtils.isForwardedAction(reportAction) &&
        !ReportActionsUtils.isApprovedAction(reportAction) &&
        !ReportActionsUtils.isUnapprovedAction(reportAction) &&
        !ReportActionsUtils.isSubmittedAndClosedAction(reportAction)
    ) {
        return '';
    }
    const originalMessage = ReportActionsUtils.getOriginalMessage(reportAction);
    const formattedAmount = CurrencyUtils.convertToDisplayString(Math.abs(originalMessage?.amount ?? 0), originalMessage?.currency);
    return formattedAmount;
}

function getReportAutomaticallySubmittedMessage(
    reportAction: ReportAction<typeof CONST.REPORT.ACTIONS.TYPE.SUBMITTED> | ReportAction<typeof CONST.REPORT.ACTIONS.TYPE.SUBMITTED_AND_CLOSED>,
) {
    return Localize.translateLocal('iou.automaticallySubmittedAmount', {formattedAmount: getFormattedAmount(reportAction)});
}

function getIOUSubmittedMessage(reportAction: ReportAction<typeof CONST.REPORT.ACTIONS.TYPE.SUBMITTED> | ReportAction<typeof CONST.REPORT.ACTIONS.TYPE.SUBMITTED_AND_CLOSED>) {
    return Localize.translateLocal('iou.submittedAmount', {formattedAmount: getFormattedAmount(reportAction)});
}

function getReportAutomaticallyApprovedMessage(reportAction: ReportAction<typeof CONST.REPORT.ACTIONS.TYPE.APPROVED>) {
    return Localize.translateLocal('iou.automaticallyApprovedAmount', {amount: getFormattedAmount(reportAction)});
}

function getIOUUnapprovedMessage(reportAction: ReportAction<typeof CONST.REPORT.ACTIONS.TYPE.UNAPPROVED>) {
    return Localize.translateLocal('iou.unapprovedAmount', {amount: getFormattedAmount(reportAction)});
}

function getIOUApprovedMessage(reportAction: ReportAction<typeof CONST.REPORT.ACTIONS.TYPE.APPROVED>) {
    return Localize.translateLocal('iou.approvedAmount', {amount: getFormattedAmount(reportAction)});
}

/**
 * We pass the reportID as older FORWARDED actions do not have the amount & currency stored in the message
 * so we retrieve the amount from the report instead
 */
function getReportAutomaticallyForwardedMessage(reportAction: ReportAction<typeof CONST.REPORT.ACTIONS.TYPE.FORWARDED>, reportOrID: OnyxInputOrEntry<Report> | string) {
    const expenseReport = typeof reportOrID === 'string' ? getReport(reportOrID) : reportOrID;
    const originalMessage = ReportActionsUtils.getOriginalMessage(reportAction) as OriginalMessageIOU;
    let formattedAmount;

    // Older FORWARDED action might not have the amount stored in the original message, we'll fallback to getting the amount from the report instead.
    if (originalMessage?.amount) {
        formattedAmount = getFormattedAmount(reportAction);
    } else {
        formattedAmount = CurrencyUtils.convertToDisplayString(getMoneyRequestSpendBreakdown(expenseReport).totalDisplaySpend, expenseReport?.currency);
    }

    return Localize.translateLocal('iou.automaticallyForwardedAmount', {amount: formattedAmount});
}

/**
 * We pass the reportID as older FORWARDED actions do not have the amount & currency stored in the message
 * so we retrieve the amount from the report instead
 */
function getIOUForwardedMessage(reportAction: ReportAction<typeof CONST.REPORT.ACTIONS.TYPE.FORWARDED>, reportOrID: OnyxInputOrEntry<Report> | string) {
    const expenseReport = typeof reportOrID === 'string' ? getReport(reportOrID) : reportOrID;
    const originalMessage = ReportActionsUtils.getOriginalMessage(reportAction) as OriginalMessageIOU;
    let formattedAmount;

    // Older FORWARDED action might not have the amount stored in the original message, we'll fallback to getting the amount from the report instead.
    if (originalMessage?.amount) {
        formattedAmount = getFormattedAmount(reportAction);
    } else {
        formattedAmount = CurrencyUtils.convertToDisplayString(getMoneyRequestSpendBreakdown(expenseReport).totalDisplaySpend, expenseReport?.currency);
    }

    return Localize.translateLocal('iou.forwardedAmount', {amount: formattedAmount});
}

function getRejectedReportMessage() {
    return Localize.translateLocal('iou.rejectedThisReport');
}

function getWorkspaceNameUpdatedMessage(action: ReportAction) {
    const {oldName, newName} = ReportActionsUtils.getOriginalMessage(action as ReportAction<typeof CONST.REPORT.ACTIONS.TYPE.POLICY_CHANGE_LOG.UPDATE_NAME>) ?? {};
    const message = oldName && newName ? Localize.translateLocal('workspaceActions.renamedWorkspaceNameAction', {oldName, newName}) : ReportActionsUtils.getReportActionText(action);
    return message;
}

/**
 * @param iouReportID - the report ID of the IOU report the action belongs to
 * @param type - IOUReportAction type. Can be oneOf(create, decline, cancel, pay, split)
 * @param total - IOU total in cents
 * @param comment - IOU comment
 * @param currency - IOU currency
 * @param paymentType - IOU paymentMethodType. Can be oneOf(Elsewhere, Expensify)
 * @param isSettlingUp - Whether we are settling up an IOU
 */
function getIOUReportActionMessage(iouReportID: string, type: string, total: number, comment: string, currency: string, paymentType = '', isSettlingUp = false): Message[] {
    const report = getReportOrDraftReport(iouReportID);
    const amount =
        type === CONST.IOU.REPORT_ACTION_TYPE.PAY && !isEmptyObject(report)
            ? CurrencyUtils.convertToDisplayString(getMoneyRequestSpendBreakdown(report).totalDisplaySpend, currency)
            : CurrencyUtils.convertToDisplayString(total, currency);

    let paymentMethodMessage;
    switch (paymentType) {
        case CONST.IOU.PAYMENT_TYPE.VBBA:
        case CONST.IOU.PAYMENT_TYPE.EXPENSIFY:
            paymentMethodMessage = ' with Expensify';
            break;
        default:
            paymentMethodMessage = ` elsewhere`;
            break;
    }

    let iouMessage;
    switch (type) {
        case CONST.REPORT.ACTIONS.TYPE.APPROVED:
            iouMessage = `approved ${amount}`;
            break;
        case CONST.REPORT.ACTIONS.TYPE.FORWARDED:
            iouMessage = Localize.translateLocal('iou.forwardedAmount', {amount});
            break;
        case CONST.REPORT.ACTIONS.TYPE.UNAPPROVED:
            iouMessage = `unapproved ${amount}`;
            break;
        case CONST.IOU.REPORT_ACTION_TYPE.CREATE:
            iouMessage = `submitted ${amount}${comment && ` for ${comment}`}`;
            break;
        case CONST.IOU.REPORT_ACTION_TYPE.TRACK:
            iouMessage = `tracking ${amount}${comment && ` for ${comment}`}`;
            break;
        case CONST.IOU.REPORT_ACTION_TYPE.SPLIT:
            iouMessage = `split ${amount}${comment && ` for ${comment}`}`;
            break;
        case CONST.IOU.REPORT_ACTION_TYPE.DELETE:
            iouMessage = `deleted the ${amount} expense${comment && ` for ${comment}`}`;
            break;
        case CONST.IOU.REPORT_ACTION_TYPE.PAY:
            iouMessage = isSettlingUp ? `paid ${amount}${paymentMethodMessage}` : `sent ${amount}${comment && ` for ${comment}`}${paymentMethodMessage}`;
            break;
        case CONST.REPORT.ACTIONS.TYPE.SUBMITTED:
            iouMessage = Localize.translateLocal('iou.submittedAmount', {formattedAmount: amount});
            break;
        default:
            break;
    }

    return [
        {
            html: lodashEscape(iouMessage),
            text: iouMessage ?? '',
            isEdited: false,
            type: CONST.REPORT.MESSAGE.TYPE.COMMENT,
        },
    ];
}

/**
 * Builds an optimistic IOU reportAction object
 *
 * @param type - IOUReportAction type. Can be oneOf(create, delete, pay, split).
 * @param amount - IOU amount in cents.
 * @param currency
 * @param comment - User comment for the IOU.
 * @param participants - An array with participants details.
 * @param [transactionID] - Not required if the IOUReportAction type is 'pay'
 * @param [paymentType] - Only required if the IOUReportAction type is 'pay'. Can be oneOf(elsewhere, Expensify).
 * @param [iouReportID] - Only required if the IOUReportActions type is oneOf(decline, cancel, pay). Generates a randomID as default.
 * @param [isSettlingUp] - Whether we are settling up an IOU.
 * @param [isSendMoneyFlow] - Whether this is pay someone flow
 * @param [receipt]
 * @param [isOwnPolicyExpenseChat] - Whether this is an expense report create from the current user's policy expense chat
 */
function buildOptimisticIOUReportAction(
    type: ValueOf<typeof CONST.IOU.REPORT_ACTION_TYPE>,
    amount: number,
    currency: string,
    comment: string,
    participants: Participant[],
    transactionID: string,
    paymentType?: PaymentMethodType,
    iouReportID = '',
    isSettlingUp = false,
    isSendMoneyFlow = false,
    isOwnPolicyExpenseChat = false,
    created = DateUtils.getDBTime(),
    linkedExpenseReportAction?: OnyxEntry<ReportAction>,
): OptimisticIOUReportAction {
    const IOUReportID = iouReportID || generateReportID();

    const originalMessage: ReportAction<typeof CONST.REPORT.ACTIONS.TYPE.IOU>['originalMessage'] = {
        amount,
        comment,
        currency,
        IOUTransactionID: transactionID,
        IOUReportID,
        type,
    };

    const delegateAccountDetails = PersonalDetailsUtils.getPersonalDetailByEmail(delegateEmail);

    if (type === CONST.IOU.REPORT_ACTION_TYPE.PAY) {
        // In pay someone flow, we store amount, comment, currency in IOUDetails when type = pay
        if (isSendMoneyFlow) {
            const keys = ['amount', 'comment', 'currency'] as const;
            keys.forEach((key) => {
                delete originalMessage[key];
            });
            originalMessage.IOUDetails = {amount, comment, currency};
            originalMessage.paymentType = paymentType;
        } else {
            // In case of pay someone action, we dont store the comment
            // and there is no single transctionID to link the action to.
            delete originalMessage.IOUTransactionID;
            delete originalMessage.comment;
            originalMessage.paymentType = paymentType;
        }
    }

    // IOUs of type split only exist in group DMs and those don't have an iouReport so we need to delete the IOUReportID key
    if (type === CONST.IOU.REPORT_ACTION_TYPE.SPLIT) {
        delete originalMessage.IOUReportID;
        // Split expense made from a policy expense chat only have the payee's accountID as the participant because the payer could be any policy admin
        if (isOwnPolicyExpenseChat) {
            originalMessage.participantAccountIDs = currentUserAccountID ? [currentUserAccountID] : [];
        } else {
            originalMessage.participantAccountIDs = currentUserAccountID
                ? [currentUserAccountID, ...participants.map((participant) => participant.accountID ?? -1)]
                : participants.map((participant) => participant.accountID ?? -1);
        }
    }

    return {
        ...linkedExpenseReportAction,
        actionName: CONST.REPORT.ACTIONS.TYPE.IOU,
        actorAccountID: currentUserAccountID,
        automatic: false,
        avatar: getCurrentUserAvatar(),
        isAttachmentOnly: false,
        originalMessage,
        message: getIOUReportActionMessage(iouReportID, type, amount, comment, currency, paymentType, isSettlingUp),
        person: [
            {
                style: 'strong',
                text: getCurrentUserDisplayNameOrEmail(),
                type: 'TEXT',
            },
        ],
        reportActionID: NumberUtils.rand64(),
        shouldShow: true,
        created,
        pendingAction: CONST.RED_BRICK_ROAD_PENDING_ACTION.ADD,
        delegateAccountID: delegateAccountDetails?.accountID,
    };
}

/**
 * Builds an optimistic APPROVED report action with a randomly generated reportActionID.
 */
function buildOptimisticApprovedReportAction(amount: number, currency: string, expenseReportID: string): OptimisticApprovedReportAction {
    const originalMessage = {
        amount,
        currency,
        expenseReportID,
    };
    const delegateAccountDetails = PersonalDetailsUtils.getPersonalDetailByEmail(delegateEmail);

    return {
        actionName: CONST.REPORT.ACTIONS.TYPE.APPROVED,
        actorAccountID: currentUserAccountID,
        automatic: false,
        avatar: getCurrentUserAvatar(),
        isAttachmentOnly: false,
        originalMessage,
        message: getIOUReportActionMessage(expenseReportID, CONST.REPORT.ACTIONS.TYPE.APPROVED, Math.abs(amount), '', currency),
        person: [
            {
                style: 'strong',
                text: getCurrentUserDisplayNameOrEmail(),
                type: 'TEXT',
            },
        ],
        reportActionID: NumberUtils.rand64(),
        shouldShow: true,
        created: DateUtils.getDBTime(),
        pendingAction: CONST.RED_BRICK_ROAD_PENDING_ACTION.ADD,
        delegateAccountID: delegateAccountDetails?.accountID,
    };
}

/**
 * Builds an optimistic APPROVED report action with a randomly generated reportActionID.
 */
function buildOptimisticUnapprovedReportAction(amount: number, currency: string, expenseReportID: string): OptimisticUnapprovedReportAction {
    const delegateAccountDetails = PersonalDetailsUtils.getPersonalDetailByEmail(delegateEmail);
    return {
        actionName: CONST.REPORT.ACTIONS.TYPE.UNAPPROVED,
        actorAccountID: currentUserAccountID,
        automatic: false,
        avatar: getCurrentUserAvatar(),
        isAttachmentOnly: false,
        originalMessage: {
            amount,
            currency,
            expenseReportID,
        },
        message: getIOUReportActionMessage(expenseReportID, CONST.REPORT.ACTIONS.TYPE.UNAPPROVED, Math.abs(amount), '', currency),
        person: [
            {
                style: 'strong',
                text: getCurrentUserDisplayNameOrEmail(),
                type: 'TEXT',
            },
        ],
        reportActionID: NumberUtils.rand64(),
        shouldShow: true,
        created: DateUtils.getDBTime(),
        pendingAction: CONST.RED_BRICK_ROAD_PENDING_ACTION.ADD,
        delegateAccountID: delegateAccountDetails?.accountID,
    };
}

/**
 * Builds an optimistic MOVED report action with a randomly generated reportActionID.
 * This action is used when we move reports across workspaces.
 */
function buildOptimisticMovedReportAction(fromPolicyID: string, toPolicyID: string, newParentReportID: string, movedReportID: string, policyName: string): ReportAction {
    const originalMessage = {
        fromPolicyID,
        toPolicyID,
        newParentReportID,
        movedReportID,
    };

    const movedActionMessage = [
        {
            html: `moved the report to the <a href='${CONST.NEW_EXPENSIFY_URL}r/${newParentReportID}' target='_blank' rel='noreferrer noopener'>${policyName}</a> workspace`,
            text: `moved the report to the ${policyName} workspace`,
            type: CONST.REPORT.MESSAGE.TYPE.COMMENT,
        },
    ];

    return {
        actionName: CONST.REPORT.ACTIONS.TYPE.MOVED,
        actorAccountID: currentUserAccountID,
        automatic: false,
        avatar: getCurrentUserAvatar(),
        isAttachmentOnly: false,
        originalMessage,
        message: movedActionMessage,
        person: [
            {
                style: 'strong',
                text: getCurrentUserDisplayNameOrEmail(),
                type: 'TEXT',
            },
        ],
        reportActionID: NumberUtils.rand64(),
        shouldShow: true,
        created: DateUtils.getDBTime(),
        pendingAction: CONST.RED_BRICK_ROAD_PENDING_ACTION.ADD,
    };
}

/**
 * Builds an optimistic SUBMITTED report action with a randomly generated reportActionID.
 *
 */
function buildOptimisticSubmittedReportAction(amount: number, currency: string, expenseReportID: string, adminAccountID: number | undefined): OptimisticSubmittedReportAction {
    const originalMessage = {
        amount,
        currency,
        expenseReportID,
    };

    const delegateAccountDetails = PersonalDetailsUtils.getPersonalDetailByEmail(delegateEmail);

    return {
        actionName: CONST.REPORT.ACTIONS.TYPE.SUBMITTED,
        actorAccountID: currentUserAccountID,
        adminAccountID,
        automatic: false,
        avatar: getCurrentUserAvatar(),
        isAttachmentOnly: false,
        originalMessage,
        message: getIOUReportActionMessage(expenseReportID, CONST.REPORT.ACTIONS.TYPE.SUBMITTED, Math.abs(amount), '', currency),
        person: [
            {
                style: 'strong',
                text: getCurrentUserDisplayNameOrEmail(),
                type: 'TEXT',
            },
        ],
        reportActionID: NumberUtils.rand64(),
        shouldShow: true,
        created: DateUtils.getDBTime(),
        pendingAction: CONST.RED_BRICK_ROAD_PENDING_ACTION.ADD,
        delegateAccountID: delegateAccountDetails?.accountID,
    };
}

/**
 * Builds an optimistic report preview action with a randomly generated reportActionID.
 *
 * @param chatReport
 * @param iouReport
 * @param [comment] - User comment for the IOU.
 * @param [transaction] - optimistic first transaction of preview
 * @param reportActionID
 */
function buildOptimisticReportPreview(
    chatReport: OnyxInputOrEntry<Report>,
    iouReport: Report,
    comment = '',
    transaction: OnyxInputOrEntry<Transaction> = null,
    childReportID?: string,
    reportActionID?: string,
): ReportAction<typeof CONST.REPORT.ACTIONS.TYPE.REPORT_PREVIEW> {
    const hasReceipt = hasReceiptTransactionUtils(transaction);
    const message = getReportPreviewMessage(iouReport);
    const created = DateUtils.getDBTime();
    const reportActorAccountID = (isInvoiceReport(iouReport) ? iouReport?.ownerAccountID : iouReport?.managerID) ?? -1;
    return {
        reportActionID: reportActionID ?? NumberUtils.rand64(),
        reportID: chatReport?.reportID,
        actionName: CONST.REPORT.ACTIONS.TYPE.REPORT_PREVIEW,
        pendingAction: CONST.RED_BRICK_ROAD_PENDING_ACTION.ADD,
        originalMessage: {
            linkedReportID: iouReport?.reportID,
        },
        message: [
            {
                html: message,
                text: message,
                isEdited: false,
                type: CONST.REPORT.MESSAGE.TYPE.COMMENT,
            },
        ],
        created,
        accountID: iouReport?.managerID ?? -1,
        // The preview is initially whispered if created with a receipt, so the actor is the current user as well
        actorAccountID: hasReceipt ? currentUserAccountID : reportActorAccountID,
        childReportID: childReportID ?? iouReport?.reportID,
        childMoneyRequestCount: 1,
        childLastActorAccountID: currentUserAccountID,
        childLastMoneyRequestComment: comment,
        childRecentReceiptTransactionIDs: hasReceipt && !isEmptyObject(transaction) ? {[transaction?.transactionID ?? '-1']: created} : undefined,
    };
}

/**
 * Builds an optimistic ACTIONABLETRACKEXPENSEWHISPER action with a randomly generated reportActionID.
 */
function buildOptimisticActionableTrackExpenseWhisper(iouAction: OptimisticIOUReportAction, transactionID: string): ReportAction {
    const currentTime = DateUtils.getDBTime();
    const targetEmail = CONST.EMAIL.CONCIERGE;
    const actorAccountID = PersonalDetailsUtils.getAccountIDsByLogins([targetEmail]).at(0);
    const reportActionID = NumberUtils.rand64();
    return {
        actionName: CONST.REPORT.ACTIONS.TYPE.ACTIONABLE_TRACK_EXPENSE_WHISPER,
        actorAccountID,
        avatar: UserUtils.getDefaultAvatarURL(actorAccountID),
        created: DateUtils.addMillisecondsFromDateTime(currentTime, 1),
        lastModified: DateUtils.addMillisecondsFromDateTime(currentTime, 1),
        message: [
            {
                html: CONST.ACTIONABLE_TRACK_EXPENSE_WHISPER_MESSAGE,
                text: CONST.ACTIONABLE_TRACK_EXPENSE_WHISPER_MESSAGE,
                whisperedTo: [],
                type: CONST.REPORT.MESSAGE.TYPE.COMMENT,
            },
        ],
        originalMessage: {
            lastModified: DateUtils.addMillisecondsFromDateTime(currentTime, 1),
            transactionID,
        },
        person: [
            {
                text: CONST.DISPLAY_NAME.EXPENSIFY_CONCIERGE,
                type: 'TEXT',
            },
        ],
        reportActionID,
        shouldShow: true,
        pendingAction: CONST.RED_BRICK_ROAD_PENDING_ACTION.ADD,
    };
}

/**
 * Builds an optimistic modified expense action with a randomly generated reportActionID.
 */
function buildOptimisticModifiedExpenseReportAction(
    transactionThread: OnyxInputOrEntry<Report>,
    oldTransaction: OnyxInputOrEntry<Transaction>,
    transactionChanges: TransactionChanges,
    isFromExpenseReport: boolean,
    policy: OnyxInputOrEntry<Policy>,
    updatedTransaction?: OnyxInputOrEntry<Transaction>,
): OptimisticModifiedExpenseReportAction {
    const originalMessage = getModifiedExpenseOriginalMessage(oldTransaction, transactionChanges, isFromExpenseReport, policy, updatedTransaction);
    const delegateAccountDetails = PersonalDetailsUtils.getPersonalDetailByEmail(delegateEmail);

    return {
        actionName: CONST.REPORT.ACTIONS.TYPE.MODIFIED_EXPENSE,
        actorAccountID: currentUserAccountID,
        automatic: false,
        avatar: getCurrentUserAvatar(),
        created: DateUtils.getDBTime(),
        isAttachmentOnly: false,
        message: [
            {
                // Currently we are composing the message from the originalMessage and message is only used in OldDot and not in the App
                text: 'You',
                style: 'strong',
                type: CONST.REPORT.MESSAGE.TYPE.TEXT,
            },
        ],
        originalMessage,
        person: [
            {
                style: 'strong',
                text: currentUserPersonalDetails?.displayName ?? String(currentUserAccountID),
                type: 'TEXT',
            },
        ],
        pendingAction: CONST.RED_BRICK_ROAD_PENDING_ACTION.ADD,
        reportActionID: NumberUtils.rand64(),
        reportID: transactionThread?.reportID,
        shouldShow: true,
        delegateAccountID: delegateAccountDetails?.accountID,
    };
}

/**
 * Builds an optimistic modified expense action for a tracked expense move with a randomly generated reportActionID.
 * @param transactionThreadID - The reportID of the transaction thread
 * @param movedToReportID - The reportID of the report the transaction is moved to
 */
function buildOptimisticMovedTrackedExpenseModifiedReportAction(transactionThreadID: string, movedToReportID: string): OptimisticModifiedExpenseReportAction {
    const delegateAccountDetails = PersonalDetailsUtils.getPersonalDetailByEmail(delegateEmail);

    return {
        actionName: CONST.REPORT.ACTIONS.TYPE.MODIFIED_EXPENSE,
        actorAccountID: currentUserAccountID,
        automatic: false,
        avatar: getCurrentUserAvatar(),
        created: DateUtils.getDBTime(),
        isAttachmentOnly: false,
        message: [
            {
                // Currently we are composing the message from the originalMessage and message is only used in OldDot and not in the App
                text: 'You',
                style: 'strong',
                type: CONST.REPORT.MESSAGE.TYPE.TEXT,
            },
        ],
        originalMessage: {
            movedToReportID,
        },
        person: [
            {
                style: 'strong',
                text: currentUserPersonalDetails?.displayName ?? String(currentUserAccountID),
                type: 'TEXT',
            },
        ],
        pendingAction: CONST.RED_BRICK_ROAD_PENDING_ACTION.ADD,
        reportActionID: NumberUtils.rand64(),
        reportID: transactionThreadID,
        shouldShow: true,
        delegateAccountID: delegateAccountDetails?.accountID,
    };
}

/**
 * Updates a report preview action that exists for an IOU report.
 *
 * @param [comment] - User comment for the IOU.
 * @param [transaction] - optimistic newest transaction of a report preview
 *
 */
function updateReportPreview(
    iouReport: OnyxEntry<Report>,
    reportPreviewAction: ReportAction<typeof CONST.REPORT.ACTIONS.TYPE.REPORT_PREVIEW>,
    isPayRequest = false,
    comment = '',
    transaction?: OnyxEntry<Transaction>,
): ReportAction<typeof CONST.REPORT.ACTIONS.TYPE.REPORT_PREVIEW> {
    const hasReceipt = hasReceiptTransactionUtils(transaction);
    const recentReceiptTransactions = reportPreviewAction?.childRecentReceiptTransactionIDs ?? {};
    const transactionsToKeep = getRecentTransactions(recentReceiptTransactions);
    const previousTransactionsArray = Object.entries(recentReceiptTransactions ?? {}).map(([key, value]) => (transactionsToKeep.includes(key) ? {[key]: value} : null));
    const previousTransactions: Record<string, string> = {};

    for (const obj of previousTransactionsArray) {
        for (const key in obj) {
            if (obj) {
                previousTransactions[key] = obj[key];
            }
        }
    }

    const message = getReportPreviewMessage(iouReport, reportPreviewAction);
    const originalMessage = ReportActionsUtils.getOriginalMessage(reportPreviewAction);
    return {
        ...reportPreviewAction,
        message: [
            {
                html: message,
                text: message,
                isEdited: false,
                type: CONST.REPORT.MESSAGE.TYPE.COMMENT,
            },
        ],
        childLastMoneyRequestComment: comment || reportPreviewAction?.childLastMoneyRequestComment,
        childMoneyRequestCount: (reportPreviewAction?.childMoneyRequestCount ?? 0) + (isPayRequest ? 0 : 1),
        childRecentReceiptTransactionIDs: hasReceipt
            ? {
                  ...(transaction && {[transaction.transactionID]: transaction?.created}),
                  ...previousTransactions,
              }
            : recentReceiptTransactions,
        // As soon as we add a transaction without a receipt to the report, it will have ready expenses,
        // so we remove the whisper
        originalMessage: {
            ...(originalMessage ?? {}),
            whisperedTo: hasReceipt ? originalMessage?.whisperedTo : [],
            linkedReportID: originalMessage?.linkedReportID ?? '0',
        },
    };
}

function buildOptimisticTaskReportAction(
    taskReportID: string,
    actionName: typeof CONST.REPORT.ACTIONS.TYPE.TASK_COMPLETED | typeof CONST.REPORT.ACTIONS.TYPE.TASK_REOPENED | typeof CONST.REPORT.ACTIONS.TYPE.TASK_CANCELLED,
    message = '',
    actorAccountID = currentUserAccountID,
    createdOffset = 0,
): OptimisticTaskReportAction {
    const originalMessage = {
        taskReportID,
        type: actionName,
        text: message,
        html: message,
        whisperedTo: [],
    };
    const delegateAccountDetails = PersonalDetailsUtils.getPersonalDetailByEmail(delegateEmail);

    return {
        actionName,
        actorAccountID,
        automatic: false,
        avatar: getCurrentUserAvatar(),
        isAttachmentOnly: false,
        originalMessage,
        message: [
            {
                text: message,
                taskReportID,
                type: CONST.REPORT.MESSAGE.TYPE.TEXT,
            },
        ],
        person: [
            {
                style: 'strong',
                text: currentUserPersonalDetails?.displayName ?? String(currentUserAccountID),
                type: 'TEXT',
            },
        ],
        reportActionID: NumberUtils.rand64(),
        shouldShow: true,
        created: DateUtils.getDBTimeWithSkew(Date.now() + createdOffset),
        isFirstItem: false,
        pendingAction: CONST.RED_BRICK_ROAD_PENDING_ACTION.ADD,
        delegateAccountID: delegateAccountDetails?.accountID,
    };
}

function isWorkspaceChat(chatType: string) {
    return chatType === CONST.REPORT.CHAT_TYPE.POLICY_ADMINS || chatType === CONST.REPORT.CHAT_TYPE.POLICY_ANNOUNCE || chatType === CONST.REPORT.CHAT_TYPE.POLICY_EXPENSE_CHAT;
}

/**
 * Builds an optimistic chat report with a randomly generated reportID and as much information as we currently have
 */
function buildOptimisticChatReport(
    participantList: number[],
    reportName: string = CONST.REPORT.DEFAULT_REPORT_NAME,
    chatType?: ValueOf<typeof CONST.REPORT.CHAT_TYPE>,
    policyID: string = CONST.POLICY.OWNER_EMAIL_FAKE,
    ownerAccountID: number = CONST.REPORT.OWNER_ACCOUNT_ID_FAKE,
    isOwnPolicyExpenseChat = false,
    oldPolicyName = '',
    visibility?: ValueOf<typeof CONST.REPORT.VISIBILITY>,
    writeCapability?: ValueOf<typeof CONST.REPORT.WRITE_CAPABILITIES>,
    notificationPreference: NotificationPreference = CONST.REPORT.NOTIFICATION_PREFERENCE.ALWAYS,
    parentReportActionID = '',
    parentReportID = '',
    description = '',
    avatarUrl = '',
    optimisticReportID = '',
): OptimisticChatReport {
    const isWorkspaceChatType = chatType && isWorkspaceChat(chatType);
    const participants = participantList.reduce((reportParticipants: Participants, accountID: number) => {
        const participant: ReportParticipant = {
            notificationPreference,
            ...(!isWorkspaceChatType && {role: accountID === currentUserAccountID ? CONST.REPORT.ROLE.ADMIN : CONST.REPORT.ROLE.MEMBER}),
        };
        // eslint-disable-next-line no-param-reassign
        reportParticipants[accountID] = participant;
        return reportParticipants;
    }, {} as Participants);
    const currentTime = DateUtils.getDBTime();
    const isNewlyCreatedWorkspaceChat = chatType === CONST.REPORT.CHAT_TYPE.POLICY_EXPENSE_CHAT && isOwnPolicyExpenseChat;
    const optimisticChatReport: OptimisticChatReport = {
        isOptimisticReport: true,
        type: CONST.REPORT.TYPE.CHAT,
        chatType,
        isOwnPolicyExpenseChat,
        isPinned: isNewlyCreatedWorkspaceChat,
        lastActorAccountID: 0,
        lastMessageTranslationKey: '',
        lastMessageHtml: '',
        lastMessageText: undefined,
        lastReadTime: currentTime,
        lastVisibleActionCreated: currentTime,
        oldPolicyName,
        ownerAccountID: ownerAccountID || CONST.REPORT.OWNER_ACCOUNT_ID_FAKE,
        parentReportActionID,
        parentReportID,
        participants,
        policyID,
        reportID: optimisticReportID || generateReportID(),
        reportName,
        stateNum: 0,
        statusNum: 0,
        visibility,
        description,
        writeCapability,
        avatarUrl,
    };

    if (chatType === CONST.REPORT.CHAT_TYPE.INVOICE) {
        // TODO: update to support workspace as an invoice receiver when workspace-to-workspace invoice room implemented
        optimisticChatReport.invoiceReceiver = {
            type: 'individual',
            accountID: participantList.at(0) ?? -1,
        };
    }

    return optimisticChatReport;
}

function buildOptimisticGroupChatReport(
    participantAccountIDs: number[],
    reportName: string,
    avatarUri: string,
    optimisticReportID?: string,
    notificationPreference?: NotificationPreference,
) {
    return buildOptimisticChatReport(
        participantAccountIDs,
        reportName,
        CONST.REPORT.CHAT_TYPE.GROUP,
        undefined,
        undefined,
        undefined,
        undefined,
        undefined,
        undefined,
        notificationPreference,
        undefined,
        undefined,
        undefined,
        avatarUri,
        optimisticReportID,
    );
}

/**
 * Returns the necessary reportAction onyx data to indicate that the chat has been created optimistically
 * @param [created] - Action created time
 */
function buildOptimisticCreatedReportAction(emailCreatingAction: string, created = DateUtils.getDBTime()): OptimisticCreatedReportAction {
    return {
        reportActionID: NumberUtils.rand64(),
        actionName: CONST.REPORT.ACTIONS.TYPE.CREATED,
        pendingAction: CONST.RED_BRICK_ROAD_PENDING_ACTION.ADD,
        actorAccountID: currentUserAccountID,
        message: [
            {
                type: CONST.REPORT.MESSAGE.TYPE.TEXT,
                style: 'strong',
                text: emailCreatingAction,
            },
            {
                type: CONST.REPORT.MESSAGE.TYPE.TEXT,
                style: 'normal',
                text: ' created this report',
            },
        ],
        person: [
            {
                type: CONST.REPORT.MESSAGE.TYPE.TEXT,
                style: 'strong',
                text: getCurrentUserDisplayNameOrEmail(),
            },
        ],
        automatic: false,
        avatar: getCurrentUserAvatar(),
        created,
        shouldShow: true,
    };
}

/**
 * Returns the necessary reportAction onyx data to indicate that the room has been renamed
 */
function buildOptimisticRenamedRoomReportAction(newName: string, oldName: string): OptimisticRenamedReportAction {
    const now = DateUtils.getDBTime();
    return {
        reportActionID: NumberUtils.rand64(),
        actionName: CONST.REPORT.ACTIONS.TYPE.RENAMED,
        pendingAction: CONST.RED_BRICK_ROAD_PENDING_ACTION.ADD,
        actorAccountID: currentUserAccountID,
        message: [
            {
                type: CONST.REPORT.MESSAGE.TYPE.TEXT,
                style: 'strong',
                text: 'You',
            },
            {
                type: CONST.REPORT.MESSAGE.TYPE.TEXT,
                style: 'normal',
                text: ` renamed this report. New title is '${newName}' (previously '${oldName}').`,
            },
        ],
        person: [
            {
                type: CONST.REPORT.MESSAGE.TYPE.TEXT,
                style: 'strong',
                text: getCurrentUserDisplayNameOrEmail(),
            },
        ],
        originalMessage: {
            oldName,
            newName,
            html: `Room renamed to ${newName}`,
            lastModified: now,
        },
        automatic: false,
        avatar: getCurrentUserAvatar(),
        created: now,
        shouldShow: true,
    };
}

/**
 * Returns the necessary reportAction onyx data to indicate that the room description has been updated
 */
function buildOptimisticRoomDescriptionUpdatedReportAction(description: string): OptimisticRoomDescriptionUpdatedReportAction {
    const now = DateUtils.getDBTime();
    return {
        reportActionID: NumberUtils.rand64(),
        actionName: CONST.REPORT.ACTIONS.TYPE.ROOM_CHANGE_LOG.UPDATE_ROOM_DESCRIPTION,
        pendingAction: CONST.RED_BRICK_ROAD_PENDING_ACTION.ADD,
        actorAccountID: currentUserAccountID,
        message: [
            {
                type: CONST.REPORT.MESSAGE.TYPE.COMMENT,
                text: description ? `set the room description to: ${Parser.htmlToText(description)}` : 'cleared the room description',
                html: description ? `<muted-text>set the room description to: ${description}</muted-text>` : '<muted-text>cleared the room description</muted-text>',
            },
        ],
        person: [
            {
                type: CONST.REPORT.MESSAGE.TYPE.TEXT,
                style: 'strong',
                text: getCurrentUserDisplayNameOrEmail(),
            },
        ],
        originalMessage: {
            description,
            lastModified: now,
        },
        created: now,
    };
}

/**
 * Returns the necessary reportAction onyx data to indicate that the transaction has been put on hold optimistically
 * @param [created] - Action created time
 */
function buildOptimisticHoldReportAction(created = DateUtils.getDBTime()): OptimisticHoldReportAction {
    return {
        reportActionID: NumberUtils.rand64(),
        actionName: CONST.REPORT.ACTIONS.TYPE.HOLD,
        pendingAction: CONST.RED_BRICK_ROAD_PENDING_ACTION.ADD,
        actorAccountID: currentUserAccountID,
        message: [
            {
                type: CONST.REPORT.MESSAGE.TYPE.TEXT,
                style: 'normal',
                text: Localize.translateLocal('iou.heldExpense'),
            },
        ],
        person: [
            {
                type: CONST.REPORT.MESSAGE.TYPE.TEXT,
                style: 'strong',
                text: getCurrentUserDisplayNameOrEmail(),
            },
        ],
        automatic: false,
        avatar: getCurrentUserAvatar(),
        created,
        shouldShow: true,
    };
}

/**
 * Returns the necessary reportAction onyx data to indicate that the transaction has been put on hold optimistically
 * @param [created] - Action created time
 */
function buildOptimisticHoldReportActionComment(comment: string, created = DateUtils.getDBTime()): OptimisticHoldReportAction {
    return {
        reportActionID: NumberUtils.rand64(),
        actionName: CONST.REPORT.ACTIONS.TYPE.ADD_COMMENT,
        pendingAction: CONST.RED_BRICK_ROAD_PENDING_ACTION.ADD,
        actorAccountID: currentUserAccountID,
        message: [
            {
                type: CONST.REPORT.MESSAGE.TYPE.COMMENT,
                text: comment,
                html: comment, // as discussed on https://github.com/Expensify/App/pull/39452 we will not support HTML for now
            },
        ],
        person: [
            {
                type: CONST.REPORT.MESSAGE.TYPE.TEXT,
                style: 'strong',
                text: getCurrentUserDisplayNameOrEmail(),
            },
        ],
        automatic: false,
        avatar: getCurrentUserAvatar(),
        created,
        shouldShow: true,
    };
}

/**
 * Returns the necessary reportAction onyx data to indicate that the transaction has been removed from hold optimistically
 * @param [created] - Action created time
 */
function buildOptimisticUnHoldReportAction(created = DateUtils.getDBTime()): OptimisticHoldReportAction {
    return {
        reportActionID: NumberUtils.rand64(),
        actionName: CONST.REPORT.ACTIONS.TYPE.UNHOLD,
        pendingAction: CONST.RED_BRICK_ROAD_PENDING_ACTION.ADD,
        actorAccountID: currentUserAccountID,
        message: [
            {
                type: CONST.REPORT.MESSAGE.TYPE.TEXT,
                style: 'normal',
                text: Localize.translateLocal('iou.unheldExpense'),
            },
        ],
        person: [
            {
                type: CONST.REPORT.MESSAGE.TYPE.TEXT,
                style: 'normal',
                text: getCurrentUserDisplayNameOrEmail(),
            },
        ],
        automatic: false,
        avatar: getCurrentUserAvatar(),
        created,
        shouldShow: true,
    };
}

function buildOptimisticEditedTaskFieldReportAction({title, description}: Task): OptimisticEditedTaskReportAction {
    // We do not modify title & description in one request, so we need to create a different optimistic action for each field modification
    let field = '';
    let value = '';
    if (title !== undefined) {
        field = 'task title';
        value = title;
    } else if (description !== undefined) {
        field = 'description';
        value = description;
    }

    let changelog = 'edited this task';
    if (field && value) {
        changelog = `updated the ${field} to ${value}`;
    } else if (field) {
        changelog = `removed the ${field}`;
    }
    const delegateAccountDetails = PersonalDetailsUtils.getPersonalDetailByEmail(delegateEmail);

    return {
        reportActionID: NumberUtils.rand64(),
        actionName: CONST.REPORT.ACTIONS.TYPE.TASK_EDITED,
        pendingAction: CONST.RED_BRICK_ROAD_PENDING_ACTION.ADD,
        actorAccountID: currentUserAccountID,
        message: [
            {
                type: CONST.REPORT.MESSAGE.TYPE.COMMENT,
                text: changelog,
                html: description ? getParsedComment(changelog) : changelog,
            },
        ],
        person: [
            {
                type: CONST.REPORT.MESSAGE.TYPE.TEXT,
                style: 'strong',
                text: getCurrentUserDisplayNameOrEmail(),
            },
        ],
        automatic: false,
        avatar: getCurrentUserAvatar(),
        created: DateUtils.getDBTime(),
        shouldShow: false,
        delegateAccountID: delegateAccountDetails?.accountID,
    };
}

function buildOptimisticCardAssignedReportAction(assigneeAccountID: number): OptimisticCardAssignedReportAction {
    return {
        actionName: CONST.REPORT.ACTIONS.TYPE.CARD_ASSIGNED,
        actorAccountID: currentUserAccountID,
        avatar: getCurrentUserAvatar(),
        created: DateUtils.getDBTime(),
        originalMessage: {assigneeAccountID, cardID: -1},
        message: [{type: CONST.REPORT.MESSAGE.TYPE.COMMENT, text: '', html: ''}],
        pendingAction: CONST.RED_BRICK_ROAD_PENDING_ACTION.ADD,
        person: [
            {
                type: CONST.REPORT.MESSAGE.TYPE.TEXT,
                style: 'strong',
                text: getCurrentUserDisplayNameOrEmail(),
            },
        ],
        reportActionID: NumberUtils.rand64(),
        shouldShow: true,
    };
}

function buildOptimisticChangedTaskAssigneeReportAction(assigneeAccountID: number): OptimisticEditedTaskReportAction {
    const delegateAccountDetails = PersonalDetailsUtils.getPersonalDetailByEmail(delegateEmail);

    return {
        reportActionID: NumberUtils.rand64(),
        actionName: CONST.REPORT.ACTIONS.TYPE.TASK_EDITED,
        pendingAction: CONST.RED_BRICK_ROAD_PENDING_ACTION.ADD,
        actorAccountID: currentUserAccountID,
        message: [
            {
                type: CONST.REPORT.MESSAGE.TYPE.COMMENT,
                text: `assigned to ${getDisplayNameForParticipant(assigneeAccountID)}`,
                html: `assigned to <mention-user accountID="${assigneeAccountID}"/>`,
            },
        ],
        person: [
            {
                type: CONST.REPORT.MESSAGE.TYPE.TEXT,
                style: 'strong',
                text: getCurrentUserDisplayNameOrEmail(),
            },
        ],
        automatic: false,
        avatar: getCurrentUserAvatar(),
        created: DateUtils.getDBTime(),
        shouldShow: false,
        delegateAccountID: delegateAccountDetails?.accountID,
    };
}

/**
 * Returns the necessary reportAction onyx data to indicate that a chat has been archived
 *
 * @param reason - A reason why the chat has been archived
 */
function buildOptimisticClosedReportAction(
    emailClosingReport: string,
    policyName: string,
    reason: ValueOf<typeof CONST.REPORT.ARCHIVE_REASON> = CONST.REPORT.ARCHIVE_REASON.DEFAULT,
): OptimisticClosedReportAction {
    return {
        actionName: CONST.REPORT.ACTIONS.TYPE.CLOSED,
        actorAccountID: currentUserAccountID,
        automatic: false,
        avatar: getCurrentUserAvatar(),
        created: DateUtils.getDBTime(),
        message: [
            {
                type: CONST.REPORT.MESSAGE.TYPE.TEXT,
                style: 'strong',
                text: emailClosingReport,
            },
            {
                type: CONST.REPORT.MESSAGE.TYPE.TEXT,
                style: 'normal',
                text: ' closed this report',
            },
        ],
        originalMessage: {
            policyName,
            reason,
        },
        pendingAction: CONST.RED_BRICK_ROAD_PENDING_ACTION.ADD,
        person: [
            {
                type: CONST.REPORT.MESSAGE.TYPE.TEXT,
                style: 'strong',
                text: getCurrentUserDisplayNameOrEmail(),
            },
        ],
        reportActionID: NumberUtils.rand64(),
        shouldShow: true,
    };
}

/**
 * Returns an optimistic Dismissed Violation Report Action. Use the originalMessage customize this to the type of
 * violation being dismissed.
 */
function buildOptimisticDismissedViolationReportAction(
    originalMessage: ReportAction<typeof CONST.REPORT.ACTIONS.TYPE.DISMISSED_VIOLATION>['originalMessage'],
): OptimisticDismissedViolationReportAction {
    return {
        actionName: CONST.REPORT.ACTIONS.TYPE.DISMISSED_VIOLATION,
        actorAccountID: currentUserAccountID,
        avatar: getCurrentUserAvatar(),
        created: DateUtils.getDBTime(),
        message: [
            {
                type: CONST.REPORT.MESSAGE.TYPE.TEXT,
                style: 'normal',
                text: ReportActionsUtils.getDismissedViolationMessageText(originalMessage),
            },
        ],
        originalMessage,
        pendingAction: CONST.RED_BRICK_ROAD_PENDING_ACTION.ADD,
        person: [
            {
                type: CONST.REPORT.MESSAGE.TYPE.TEXT,
                style: 'strong',
                text: getCurrentUserDisplayNameOrEmail(),
            },
        ],
        reportActionID: NumberUtils.rand64(),
        shouldShow: true,
    };
}

function buildOptimisticAnnounceChat(policyID: string, accountIDs: number[]): OptimisticAnnounceChat {
    const announceReport = getRoom(CONST.REPORT.CHAT_TYPE.POLICY_ANNOUNCE, policyID);
    const policy = getPolicy(policyID);
    const announceRoomOnyxData: AnnounceRoomOnyxData = {
        onyxOptimisticData: [],
        onyxSuccessData: [],
        onyxFailureData: [],
    };

    // Do not create #announce room if the room already exists or if there are less than 3 participants in workspace
    if (accountIDs.length < 3 || announceReport) {
        return {
            announceChatReportID: '',
            announceChatReportActionID: '',
            announceChatData: announceRoomOnyxData,
        };
    }

    const announceChatData = buildOptimisticChatReport(
        accountIDs,
        CONST.REPORT.WORKSPACE_CHAT_ROOMS.ANNOUNCE,
        CONST.REPORT.CHAT_TYPE.POLICY_ANNOUNCE,
        policyID,
        CONST.POLICY.OWNER_ACCOUNT_ID_FAKE,
        false,
        policy?.name,
        undefined,
        CONST.REPORT.WRITE_CAPABILITIES.ADMINS,
        CONST.REPORT.NOTIFICATION_PREFERENCE.ALWAYS,
    );
    const announceCreatedAction = buildOptimisticCreatedReportAction(CONST.POLICY.OWNER_EMAIL_FAKE);
    announceRoomOnyxData.onyxOptimisticData.push(
        {
            onyxMethod: Onyx.METHOD.SET,
            key: `${ONYXKEYS.COLLECTION.REPORT}${announceChatData.reportID}`,
            value: {
                pendingFields: {
                    addWorkspaceRoom: CONST.RED_BRICK_ROAD_PENDING_ACTION.ADD,
                },
                ...announceChatData,
            },
        },
        {
            onyxMethod: Onyx.METHOD.SET,
            key: `${ONYXKEYS.COLLECTION.REPORT_DRAFT}${announceChatData.reportID}`,
            value: null,
        },
        {
            onyxMethod: Onyx.METHOD.SET,
            key: `${ONYXKEYS.COLLECTION.REPORT_ACTIONS}${announceChatData.reportID}`,
            value: {
                [announceCreatedAction.reportActionID]: announceCreatedAction,
            },
        },
    );
    announceRoomOnyxData.onyxSuccessData.push(
        {
            onyxMethod: Onyx.METHOD.MERGE,
            key: `${ONYXKEYS.COLLECTION.REPORT}${announceChatData.reportID}`,
            value: {
                pendingFields: {
                    addWorkspaceRoom: null,
                },
                pendingAction: null,
                isOptimisticReport: false,
            },
        },
        {
            onyxMethod: Onyx.METHOD.MERGE,
            key: `${ONYXKEYS.COLLECTION.REPORT_ACTIONS}${announceChatData.reportID}`,
            value: {
                [announceCreatedAction.reportActionID]: {
                    pendingAction: null,
                },
            },
        },
    );
    announceRoomOnyxData.onyxFailureData.push(
        {
            onyxMethod: Onyx.METHOD.MERGE,
            key: `${ONYXKEYS.COLLECTION.REPORT}${announceChatData.reportID}`,
            value: {
                pendingFields: {
                    addWorkspaceRoom: null,
                },
                pendingAction: null,
                isOptimisticReport: false,
            },
        },
        {
            onyxMethod: Onyx.METHOD.MERGE,
            key: `${ONYXKEYS.COLLECTION.REPORT_ACTIONS}${announceChatData.reportID}`,
            value: {
                [announceCreatedAction.reportActionID]: {
                    pendingAction: null,
                },
            },
        },
    );
    return {
        announceChatReportID: announceChatData.reportID,
        announceChatReportActionID: announceCreatedAction.reportActionID,
        announceChatData: announceRoomOnyxData,
    };
}

function buildOptimisticWorkspaceChats(policyID: string, policyName: string, expenseReportId?: string): OptimisticWorkspaceChats {
    const pendingChatMembers = getPendingChatMembers(currentUserAccountID ? [currentUserAccountID] : [], [], CONST.RED_BRICK_ROAD_PENDING_ACTION.ADD);
    const adminsChatData = {
        ...buildOptimisticChatReport(
            [currentUserAccountID ?? -1],
            CONST.REPORT.WORKSPACE_CHAT_ROOMS.ADMINS,
            CONST.REPORT.CHAT_TYPE.POLICY_ADMINS,
            policyID,
            CONST.POLICY.OWNER_ACCOUNT_ID_FAKE,
            false,
            policyName,
        ),
        pendingChatMembers,
    };
    const adminsChatReportID = adminsChatData.reportID;
    const adminsCreatedAction = buildOptimisticCreatedReportAction(CONST.POLICY.OWNER_EMAIL_FAKE);
    const adminsReportActionData = {
        [adminsCreatedAction.reportActionID]: adminsCreatedAction,
    };

    const expenseChatData = buildOptimisticChatReport(
        [currentUserAccountID ?? -1],
        '',
        CONST.REPORT.CHAT_TYPE.POLICY_EXPENSE_CHAT,
        policyID,
        currentUserAccountID,
        true,
        policyName,
        undefined,
        undefined,
        undefined,
        undefined,
        undefined,
        undefined,
        undefined,
        expenseReportId,
    );
    const expenseChatReportID = expenseChatData.reportID;
    const expenseReportCreatedAction = buildOptimisticCreatedReportAction(currentUserEmail ?? '');
    const expenseReportActionData = {
        [expenseReportCreatedAction.reportActionID]: expenseReportCreatedAction,
    };

    return {
        adminsChatReportID,
        adminsChatData,
        adminsReportActionData,
        adminsCreatedReportActionID: adminsCreatedAction.reportActionID,
        expenseChatReportID,
        expenseChatData,
        expenseReportActionData,
        expenseCreatedReportActionID: expenseReportCreatedAction.reportActionID,
    };
}

/**
 * Builds an optimistic Task Report with a randomly generated reportID
 *
 * @param ownerAccountID - Account ID of the person generating the Task.
 * @param assigneeAccountID - AccountID of the other person participating in the Task.
 * @param parentReportID - Report ID of the chat where the Task is.
 * @param title - Task title.
 * @param description - Task description.
 * @param policyID - PolicyID of the parent report
 */

function buildOptimisticTaskReport(
    ownerAccountID: number,
    assigneeAccountID = 0,
    parentReportID?: string,
    title?: string,
    description?: string,
    policyID: string = CONST.POLICY.OWNER_EMAIL_FAKE,
    notificationPreference: NotificationPreference = CONST.REPORT.NOTIFICATION_PREFERENCE.HIDDEN,
): OptimisticTaskReport {
    const participants: Participants = {
        [ownerAccountID]: {
            notificationPreference,
        },
    };

    if (assigneeAccountID) {
        participants[assigneeAccountID] = {notificationPreference};
    }

    return {
        reportID: generateReportID(),
        reportName: title,
        description: getParsedComment(description ?? ''),
        ownerAccountID,
        participants,
        managerID: assigneeAccountID,
        type: CONST.REPORT.TYPE.TASK,
        parentReportID,
        policyID,
        stateNum: CONST.REPORT.STATE_NUM.OPEN,
        statusNum: CONST.REPORT.STATUS_NUM.OPEN,
        lastVisibleActionCreated: DateUtils.getDBTime(),
        hasParentAccess: true,
    };
}

/**
 * Builds an optimistic EXPORTED_TO_INTEGRATION report action
 *
 * @param integration - The connectionName of the integration
 * @param markedManually - Whether the integration was marked as manually exported
 */
function buildOptimisticExportIntegrationAction(integration: ConnectionName, markedManually = false): OptimisticExportIntegrationAction {
    const label = CONST.POLICY.CONNECTIONS.NAME_USER_FRIENDLY[integration];
    return {
        reportActionID: NumberUtils.rand64(),
        actionName: CONST.REPORT.ACTIONS.TYPE.EXPORTED_TO_INTEGRATION,
        pendingAction: CONST.RED_BRICK_ROAD_PENDING_ACTION.ADD,
        actorAccountID: currentUserAccountID,
        message: [],
        person: [
            {
                type: CONST.REPORT.MESSAGE.TYPE.TEXT,
                style: 'strong',
                text: getCurrentUserDisplayNameOrEmail(),
            },
        ],
        automatic: false,
        avatar: getCurrentUserAvatar(),
        created: DateUtils.getDBTime(),
        shouldShow: true,
        originalMessage: {
            label,
            lastModified: DateUtils.getDBTime(),
            markedManually,
            inProgress: true,
        },
    };
}

/**
 * A helper method to create transaction thread
 *
 * @param reportAction - the parent IOU report action from which to create the thread
 * @param moneyRequestReport - the report which the report action belongs to
 */
function buildTransactionThread(
    reportAction: OnyxEntry<ReportAction | OptimisticIOUReportAction>,
    moneyRequestReport: OnyxEntry<Report>,
    existingTransactionThreadReportID?: string,
): OptimisticChatReport {
    const participantAccountIDs = [...new Set([currentUserAccountID, Number(reportAction?.actorAccountID)])].filter(Boolean) as number[];
    const existingTransactionThreadReport = getReportOrDraftReport(existingTransactionThreadReportID);

    if (existingTransactionThreadReportID && existingTransactionThreadReport) {
        return {
            ...existingTransactionThreadReport,
            isOptimisticReport: true,
            parentReportActionID: reportAction?.reportActionID,
            parentReportID: moneyRequestReport?.reportID,
            reportName: getTransactionReportName(reportAction),
            policyID: moneyRequestReport?.policyID,
        };
    }

    return buildOptimisticChatReport(
        participantAccountIDs,
        getTransactionReportName(reportAction),
        undefined,
        moneyRequestReport?.policyID ?? '-1',
        CONST.POLICY.OWNER_ACCOUNT_ID_FAKE,
        false,
        '',
        undefined,
        undefined,
        CONST.REPORT.NOTIFICATION_PREFERENCE.HIDDEN,
        reportAction?.reportActionID,
        moneyRequestReport?.reportID,
    );
}

/**
 * Build optimistic expense entities:
 *
 * 1. CREATED action for the chatReport
 * 2. CREATED action for the iouReport
 * 3. IOU action for the iouReport linked to the transaction thread via `childReportID`
 * 4. Transaction Thread linked to the IOU action via `parentReportActionID`
 * 5. CREATED action for the Transaction Thread
 */
function buildOptimisticMoneyRequestEntities(
    iouReport: Report,
    type: ValueOf<typeof CONST.IOU.REPORT_ACTION_TYPE>,
    amount: number,
    currency: string,
    comment: string,
    payeeEmail: string,
    participants: Participant[],
    transactionID: string,
    paymentType?: PaymentMethodType,
    isSettlingUp = false,
    isSendMoneyFlow = false,
    isOwnPolicyExpenseChat = false,
    isPersonalTrackingExpense?: boolean,
    existingTransactionThreadReportID?: string,
    linkedTrackedExpenseReportAction?: ReportAction,
): [OptimisticCreatedReportAction, OptimisticCreatedReportAction, OptimisticIOUReportAction, OptimisticChatReport, OptimisticCreatedReportAction | null] {
    const createdActionForChat = buildOptimisticCreatedReportAction(payeeEmail);

    // The `CREATED` action must be optimistically generated before the IOU action so that it won't appear after the IOU action in the chat.
    const iouActionCreationTime = DateUtils.getDBTime();
    const createdActionForIOUReport = buildOptimisticCreatedReportAction(payeeEmail, DateUtils.subtractMillisecondsFromDateTime(iouActionCreationTime, 1));

    const iouAction = buildOptimisticIOUReportAction(
        type,
        amount,
        currency,
        comment,
        participants,
        transactionID,
        paymentType,
        isPersonalTrackingExpense ? '0' : iouReport.reportID,
        isSettlingUp,
        isSendMoneyFlow,
        isOwnPolicyExpenseChat,
        iouActionCreationTime,
        linkedTrackedExpenseReportAction,
    );

    // Create optimistic transactionThread and the `CREATED` action for it, if existingTransactionThreadReportID is undefined
    const transactionThread = buildTransactionThread(iouAction, iouReport, existingTransactionThreadReportID);
    const createdActionForTransactionThread = existingTransactionThreadReportID ? null : buildOptimisticCreatedReportAction(payeeEmail);

    // The IOU action and the transactionThread are co-dependent as parent-child, so we need to link them together
    iouAction.childReportID = existingTransactionThreadReportID ?? transactionThread.reportID;

    return [createdActionForChat, createdActionForIOUReport, iouAction, transactionThread, createdActionForTransactionThread];
}

// Check if the report is empty, meaning it has no visible messages (i.e. only a "created" report action).
function isEmptyReport(report: OnyxEntry<Report>): boolean {
    if (!report) {
        return true;
    }

    if (report.lastMessageText ?? report.lastMessageTranslationKey) {
        return false;
    }

    const lastVisibleMessage = getLastVisibleMessage(report.reportID);
    return !lastVisibleMessage.lastMessageText && !lastVisibleMessage.lastMessageTranslationKey;
}

function isUnread(report: OnyxEntry<Report>): boolean {
    if (!report) {
        return false;
    }

    if (isEmptyReport(report)) {
        return false;
    }
    // lastVisibleActionCreated and lastReadTime are both datetime strings and can be compared directly
    const lastVisibleActionCreated = report.lastVisibleActionCreated ?? '';
    const lastReadTime = report.lastReadTime ?? '';
    const lastMentionedTime = report.lastMentionedTime ?? '';

    // If the user was mentioned and the comment got deleted the lastMentionedTime will be more recent than the lastVisibleActionCreated
    return lastReadTime < lastVisibleActionCreated || lastReadTime < lastMentionedTime;
}

function isIOUOwnedByCurrentUser(report: OnyxEntry<Report>, allReportsDict?: OnyxCollection<Report>): boolean {
    const allAvailableReports = allReportsDict ?? getAllReports();
    if (!report || !allAvailableReports) {
        return false;
    }

    let reportToLook = report;
    if (report.iouReportID) {
        const iouReport = allAvailableReports[`${ONYXKEYS.COLLECTION.REPORT}${report.iouReportID}`];
        if (iouReport) {
            reportToLook = iouReport;
        }
    }

    return reportToLook.ownerAccountID === currentUserAccountID;
}

/**
 * Assuming the passed in report is a default room, lets us know whether we can see it or not, based on permissions and
 * the various subsets of users we've allowed to use default rooms.
 */
function canSeeDefaultRoom(report: OnyxEntry<Report>, policies: OnyxCollection<Policy>, betas: OnyxEntry<Beta[]>): boolean {
    // Include archived rooms
    if (isArchivedRoom(report, getReportNameValuePairs(report?.reportID))) {
        return true;
    }

    // If the room has an assigned guide, it can be seen.
    if (hasExpensifyGuidesEmails(Object.keys(report?.participants ?? {}).map(Number))) {
        return true;
    }

    // Include any admins and announce rooms, since only non partner-managed domain rooms are on the beta now.
    if (isAdminRoom(report) || isAnnounceRoom(report)) {
        return true;
    }

    // For all other cases, just check that the user belongs to the default rooms beta
    return Permissions.canUseDefaultRooms(betas ?? []);
}

function canAccessReport(report: OnyxEntry<Report>, policies: OnyxCollection<Policy>, betas: OnyxEntry<Beta[]>): boolean {
    // We hide default rooms (it's basically just domain rooms now) from people who aren't on the defaultRooms beta.
    if (isDefaultRoom(report) && !canSeeDefaultRoom(report, policies, betas)) {
        return false;
    }

    if (report?.errorFields?.notFound) {
        return false;
    }

    return true;
}

// eslint-disable-next-line rulesdir/no-negated-variables
function isReportNotFound(report: OnyxEntry<Report>): boolean {
    return !!report?.errorFields?.notFound;
}

/**
 * Check if the report is the parent report of the currently viewed report or at least one child report has report action
 */
function shouldHideReport(report: OnyxEntry<Report>, currentReportId: string): boolean {
    const currentReport = getReportOrDraftReport(currentReportId);
    const parentReport = getParentReport(!isEmptyObject(currentReport) ? currentReport : undefined);
    const reportActions = allReportActions?.[`${ONYXKEYS.COLLECTION.REPORT_ACTIONS}${report?.reportID}`] ?? {};
    const isChildReportHasComment = Object.values(reportActions ?? {})?.some((reportAction) => (reportAction?.childVisibleActionCount ?? 0) > 0);
    return parentReport?.reportID !== report?.reportID && !isChildReportHasComment;
}

/**
 * Should we display a RBR on the LHN on this report due to violations?
 */
function shouldDisplayViolationsRBRInLHN(report: OnyxEntry<Report>, transactionViolations: OnyxCollection<TransactionViolation[]>): boolean {
    // We only show the RBR in the highest level, which is the workspace chat
    if (!report || !isPolicyExpenseChat(report)) {
        return false;
    }

    // We only show the RBR to the submitter
    if (!isCurrentUserSubmitter(report.reportID ?? '')) {
        return false;
    }

    // Get all potential reports, which are the ones that are:
    // - Owned by the same user
    // - Are either open or submitted
    // - Belong to the same workspace
    // And if any have a violation, then it should have a RBR
    const allReports = Object.values(getAllReports() ?? {}) as Report[];
    const potentialReports = allReports.filter((r) => r?.ownerAccountID === currentUserAccountID && (r?.stateNum ?? 0) <= 1 && r?.policyID === report.policyID);
    return potentialReports.some(
        (potentialReport) => hasViolations(potentialReport.reportID, transactionViolations) || hasWarningTypeViolations(potentialReport.reportID, transactionViolations),
    );
}

/**
 * Checks to see if a report contains a violation
 */
function hasViolations(reportID: string, transactionViolations: OnyxCollection<TransactionViolation[]>, shouldShowInReview?: boolean): boolean {
    const transactions = reportsTransactions[reportID] ?? [];
    return transactions.some((transaction) => hasViolation(transaction.transactionID, transactionViolations, shouldShowInReview));
}

/**
 * Checks to see if a report contains a violation of type `warning`
 */
function hasWarningTypeViolations(reportID: string, transactionViolations: OnyxCollection<TransactionViolation[]>, shouldShowInReview?: boolean): boolean {
    const transactions = reportsTransactions[reportID] ?? [];
    return transactions.some((transaction) => hasWarningTypeViolation(transaction.transactionID, transactionViolations, shouldShowInReview));
}

/**
 * Checks to see if a report contains a violation of type `notice`
 */
function hasNoticeTypeViolations(reportID: string, transactionViolations: OnyxCollection<TransactionViolation[]>, shouldShowInReview?: boolean): boolean {
    const transactions = reportsTransactions[reportID] ?? [];
    return transactions.some((transaction) => hasNoticeTypeViolation(transaction.transactionID, transactionViolations, shouldShowInReview));
}

function hasReportViolations(reportID: string) {
    const reportViolations = allReportsViolations?.[`${ONYXKEYS.COLLECTION.REPORT_VIOLATIONS}${reportID}`];
    return Object.values(reportViolations ?? {}).some((violations) => !isEmptyObject(violations));
}

/**
 * Checks if #admins room chan be shown
 * We show #admin rooms when a) More than one admin exists or b) There exists policy audit log for review.
 */
function shouldAdminsRoomBeVisible(report: OnyxEntry<Report>): boolean {
    const accountIDs = Object.entries(report?.participants ?? {}).map(([accountID]) => Number(accountID));
    const adminAccounts = PersonalDetailsUtils.getLoginsByAccountIDs(accountIDs).filter((login) => !PolicyUtils.isExpensifyTeam(login));
    const lastVisibleAction = ReportActionsUtils.getLastVisibleAction(report?.reportID ?? '');
    if ((lastVisibleAction ? ReportActionsUtils.isCreatedAction(lastVisibleAction) : report?.lastActionType === CONST.REPORT.ACTIONS.TYPE.CREATED) && adminAccounts.length <= 1) {
        return false;
    }
    return true;
}

type ReportErrorsAndReportActionThatRequiresAttention = {
    errors: ErrorFields;
    reportAction?: OnyxEntry<ReportAction>;
};

function getAllReportActionsErrorsAndReportActionThatRequiresAttention(report: OnyxEntry<Report>, reportActions: OnyxEntry<ReportActions>): ReportErrorsAndReportActionThatRequiresAttention {
    const reportActionsArray = Object.values(reportActions ?? {}).filter((action) => !ReportActionsUtils.isDeletedAction(action));
    const reportActionErrors: ErrorFields = {};
    let reportAction: OnyxEntry<ReportAction>;

    for (const action of reportActionsArray) {
        if (action && !isEmptyObject(action.errors)) {
            Object.assign(reportActionErrors, action.errors);

            if (!reportAction) {
                reportAction = action;
            }
        }
    }
    const parentReportAction: OnyxEntry<ReportAction> =
        !report?.parentReportID || !report?.parentReportActionID
            ? undefined
            : allReportActions?.[`${ONYXKEYS.COLLECTION.REPORT_ACTIONS}${report.parentReportID ?? '-1'}`]?.[report.parentReportActionID ?? '-1'];

    if (!isArchivedRoom(report)) {
        if (ReportActionsUtils.wasActionTakenByCurrentUser(parentReportAction) && ReportActionsUtils.isTransactionThread(parentReportAction)) {
            const transactionID = ReportActionsUtils.isMoneyRequestAction(parentReportAction) ? ReportActionsUtils.getOriginalMessage(parentReportAction)?.IOUTransactionID : null;
            const transaction = allTransactions?.[`${ONYXKEYS.COLLECTION.TRANSACTION}${transactionID}`];
            if (hasMissingSmartscanFieldsTransactionUtils(transaction ?? null) && !isSettled(transaction?.reportID)) {
                reportActionErrors.smartscan = ErrorUtils.getMicroSecondOnyxErrorWithTranslationKey('iou.error.genericSmartscanFailureMessage');
                reportAction = undefined;
            }
        } else if ((isIOUReport(report) || isExpenseReport(report)) && report?.ownerAccountID === currentUserAccountID) {
            if (shouldShowRBRForMissingSmartscanFields(report?.reportID ?? '-1') && !isSettled(report?.reportID)) {
                reportActionErrors.smartscan = ErrorUtils.getMicroSecondOnyxErrorWithTranslationKey('iou.error.genericSmartscanFailureMessage');
                reportAction = getReportActionWithMissingSmartscanFields(report?.reportID ?? '-1');
            }
        } else if (hasSmartscanError(reportActionsArray)) {
            reportActionErrors.smartscan = ErrorUtils.getMicroSecondOnyxErrorWithTranslationKey('iou.error.genericSmartscanFailureMessage');
            reportAction = getReportActionWithSmartscanError(reportActionsArray);
        }
    }

    return {
        errors: reportActionErrors,
        reportAction,
    };
}

/**
 * Get an object of error messages keyed by microtime by combining all error objects related to the report.
 */
function getAllReportErrors(report: OnyxEntry<Report>, reportActions: OnyxEntry<ReportActions>): Errors {
    const reportErrorFields = report?.errorFields ?? {};
    const {errors: reportActionErrors} = getAllReportActionsErrorsAndReportActionThatRequiresAttention(report, reportActions);

    // All error objects related to the report. Each object in the sources contains error messages keyed by microtime
    const errorSources = {
        ...reportErrorFields,
        ...reportActionErrors,
    };

    // Combine all error messages keyed by microtime into one object
    const errorSourcesArray = Object.values(errorSources ?? {});
    const allReportErrors = {};

    for (const errors of errorSourcesArray) {
        if (!isEmptyObject(errors)) {
            Object.assign(allReportErrors, errors);
        }
    }
    return allReportErrors;
}

function hasReportErrorsOtherThanFailedReceipt(report: Report, doesReportHaveViolations: boolean, transactionViolations: OnyxCollection<TransactionViolation[]>) {
    const reportActions = allReportActions?.[`${ONYXKEYS.COLLECTION.REPORT_ACTIONS}${report.reportID}`] ?? {};
    const allReportErrors = getAllReportErrors(report, reportActions) ?? {};
    const transactionReportActions = ReportActionsUtils.getAllReportActions(report.reportID);
    const oneTransactionThreadReportID = ReportActionsUtils.getOneTransactionThreadReportID(report.reportID, transactionReportActions, undefined);
    let doesTransactionThreadReportHasViolations = false;
    if (oneTransactionThreadReportID) {
        const transactionReport = getReport(oneTransactionThreadReportID);
        doesTransactionThreadReportHasViolations = !!transactionReport && shouldDisplayViolationsRBRInLHN(transactionReport, transactionViolations);
    }
    return (
        doesTransactionThreadReportHasViolations ||
        doesReportHaveViolations ||
        Object.values(allReportErrors).some((error) => error?.[0] !== Localize.translateLocal('iou.error.genericSmartscanFailureMessage'))
    );
}

type ShouldReportBeInOptionListParams = {
    report: OnyxEntry<Report>;
    currentReportId: string;
    isInFocusMode: boolean;
    betas: OnyxEntry<Beta[]>;
    policies: OnyxCollection<Policy>;
    excludeEmptyChats: boolean;
    doesReportHaveViolations: boolean;
    includeSelfDM?: boolean;
    login?: string;
    includeDomainEmail?: boolean;
};

function reasonForReportToBeInOptionList({
    report,
    currentReportId,
    isInFocusMode,
    betas,
    policies,
    excludeEmptyChats,
    doesReportHaveViolations,
    includeSelfDM = false,
    login,
    includeDomainEmail = false,
}: ShouldReportBeInOptionListParams): ValueOf<typeof CONST.REPORT_IN_LHN_REASONS> | null {
    const isInDefaultMode = !isInFocusMode;
    // Exclude reports that have no data because there wouldn't be anything to show in the option item.
    // This can happen if data is currently loading from the server or a report is in various stages of being created.
    // This can also happen for anyone accessing a public room or archived room for which they don't have access to the underlying policy.
    // Optionally exclude reports that do not belong to currently active workspace

    const parentReportAction = isThread(report) ? allReportActions?.[`${ONYXKEYS.COLLECTION.REPORT_ACTIONS}${report.parentReportID}`]?.[report.parentReportActionID] : undefined;

    if (
        !report?.reportID ||
        !report?.type ||
        report?.reportName === undefined ||
        (!report?.participants &&
            // We omit sending back participants for chat rooms when searching for reports since they aren't needed to display the results and can get very large.
            // So we allow showing rooms with no participants–in any other circumstances we should never have these reports with no participants in Onyx.
            !isChatRoom(report) &&
            !isChatThread(report) &&
            !isArchivedRoom(report, getReportNameValuePairs(report?.reportID)) &&
            !isMoneyRequestReport(report) &&
            !isTaskReport(report) &&
            !isSelfDM(report) &&
            !isSystemChat(report) &&
            !isGroupChat(report))
    ) {
        return null;
    }

    // We used to use the system DM for A/B testing onboarding tasks, but now only create them in the Concierge chat. We
    // still need to allow existing users who have tasks in the system DM to see them, but otherwise we don't need to
    // show that chat
    if (report?.participants?.[CONST.ACCOUNT_ID.NOTIFICATIONS] && isEmptyReport(report)) {
        return null;
    }

    if (!canAccessReport(report, policies, betas)) {
        return null;
    }

    // If this is a transaction thread associated with a report that only has one transaction, omit it
    if (isOneTransactionThread(report.reportID, report.parentReportID ?? '-1', parentReportAction)) {
        return null;
    }

    if ((Object.values(CONST.REPORT.UNSUPPORTED_TYPE) as string[]).includes(report?.type ?? '')) {
        return null;
    }

    // Include the currently viewed report. If we excluded the currently viewed report, then there
    // would be no way to highlight it in the options list and it would be confusing to users because they lose
    // a sense of context.
    if (report.reportID === currentReportId) {
        return CONST.REPORT_IN_LHN_REASONS.IS_FOCUSED;
    }

    // Retrieve the draft comment for the report and convert it to a boolean
    const hasDraftComment = hasValidDraftComment(report.reportID);

    // Include reports that are relevant to the user in any view mode. Criteria include having a draft or having a GBR showing.
    // eslint-disable-next-line @typescript-eslint/prefer-nullish-coalescing
    if (hasDraftComment) {
        return CONST.REPORT_IN_LHN_REASONS.HAS_DRAFT_COMMENT;
    }

    if (requiresAttentionFromCurrentUser(report)) {
        return CONST.REPORT_IN_LHN_REASONS.HAS_GBR;
    }

    const isEmptyChat = isEmptyReport(report);
    const canHideReport = shouldHideReport(report, currentReportId);

    // Include reports if they are pinned
    if (report.isPinned) {
        return CONST.REPORT_IN_LHN_REASONS.PINNED_BY_USER;
    }

    const reportIsSettled = report.statusNum === CONST.REPORT.STATUS_NUM.REIMBURSED;

    // Always show IOU reports with violations unless they are reimbursed
    if (isExpenseRequest(report) && doesReportHaveViolations && !reportIsSettled) {
        return CONST.REPORT_IN_LHN_REASONS.HAS_IOU_VIOLATIONS;
    }

    // Hide only chat threads that haven't been commented on (other threads are actionable)
    if (isChatThread(report) && canHideReport && isEmptyChat) {
        return null;
    }

    // Show #admins room only when it has some value to the user.
    if (isAdminRoom(report) && !shouldAdminsRoomBeVisible(report)) {
        return null;
    }

    // Include reports that have errors from trying to add a workspace
    // If we excluded it, then the red-brock-road pattern wouldn't work for the user to resolve the error
    if (report.errorFields?.addWorkspaceRoom) {
        return CONST.REPORT_IN_LHN_REASONS.HAS_ADD_WORKSPACE_ROOM_ERRORS;
    }

    // All unread chats (even archived ones) in GSD mode will be shown. This is because GSD mode is specifically for focusing the user on the most relevant chats, primarily, the unread ones
    if (isInFocusMode) {
        return isUnread(report) && getReportNotificationPreference(report) !== CONST.REPORT.NOTIFICATION_PREFERENCE.MUTE ? CONST.REPORT_IN_LHN_REASONS.IS_UNREAD : null;
    }

    // Archived reports should always be shown when in default (most recent) mode. This is because you should still be able to access and search for the chats to find them.
    if (isInDefaultMode && isArchivedRoom(report, getReportNameValuePairs(report?.reportID))) {
        return CONST.REPORT_IN_LHN_REASONS.IS_ARCHIVED;
    }

    // Hide chats between two users that haven't been commented on from the LNH
    if (excludeEmptyChats && isEmptyChat && isChatReport(report) && !isChatRoom(report) && !isPolicyExpenseChat(report) && !isSystemChat(report) && !isGroupChat(report) && canHideReport) {
        return null;
    }

    if (isSelfDM(report)) {
        return includeSelfDM ? CONST.REPORT_IN_LHN_REASONS.IS_SELF_DM : null;
    }

    if (Str.isDomainEmail(login ?? '') && !includeDomainEmail) {
        return null;
    }

    // Hide chat threads where the parent message is pending removal
    if (
        !isEmptyObject(parentReportAction) &&
        ReportActionsUtils.isPendingRemove(parentReportAction) &&
        ReportActionsUtils.isThreadParentMessage(parentReportAction, report?.reportID ?? '')
    ) {
        return null;
    }

    return CONST.REPORT_IN_LHN_REASONS.DEFAULT;
}

/**
 * Takes several pieces of data from Onyx and evaluates if a report should be shown in the option list (either when searching
 * for reports or the reports shown in the LHN).
 *
 * This logic is very specific and the order of the logic is very important. It should fail quickly in most cases and also
 * filter out the majority of reports before filtering out very specific minority of reports.
 */
function shouldReportBeInOptionList(params: ShouldReportBeInOptionListParams) {
    return reasonForReportToBeInOptionList(params) !== null;
}

/**
 * Returns the system report from the list of reports.
 */
function getSystemChat(): OnyxEntry<Report> {
    const allReports = getAllReports();
    if (!allReports) {
        return undefined;
    }

    return Object.values(allReports ?? {}).find((report) => report?.chatType === CONST.REPORT.CHAT_TYPE.SYSTEM);
}

/**
 * Attempts to find a report in onyx with the provided list of participants. Does not include threads, task, expense, room, and policy expense chat.
 */
function getChatByParticipants(newParticipantList: number[], reports: OnyxCollection<Report> = getAllReports(), shouldIncludeGroupChats = false): OnyxEntry<Report> {
    const sortedNewParticipantList = newParticipantList.sort();
    return Object.values(reports ?? {}).find((report) => {
        const participantAccountIDs = Object.keys(report?.participants ?? {});

        // Skip if it's not a 1:1 chat
        if (!shouldIncludeGroupChats && !isOneOnOneChat(report) && !isSystemChat(report)) {
            return false;
        }

        // If we are looking for a group chat, then skip non-group chat report
        if (shouldIncludeGroupChats && !isGroupChat(report)) {
            return false;
        }

        const sortedParticipantsAccountIDs = participantAccountIDs.map(Number).sort();

        // Only return the chat if it has all the participants
        return lodashIsEqual(sortedNewParticipantList, sortedParticipantsAccountIDs);
    });
}

/**
 * Attempts to find an invoice chat report in onyx with the provided policyID and receiverID.
 */
function getInvoiceChatByParticipants(policyID: string, receiverID: string | number, reports: OnyxCollection<Report> = getAllReports()): OnyxEntry<Report> {
    return Object.values(reports ?? {}).find((report) => {
        if (!report || !isInvoiceRoom(report) || isArchivedRoom(report)) {
            return false;
        }

        const isSameReceiver =
            report.invoiceReceiver &&
            (('accountID' in report.invoiceReceiver && report.invoiceReceiver.accountID === receiverID) ||
                ('policyID' in report.invoiceReceiver && report.invoiceReceiver.policyID === receiverID));

        return report.policyID === policyID && isSameReceiver;
    });
}

/**
 * Attempts to find a policy expense report in onyx that is owned by ownerAccountID in a given policy
 */
function getPolicyExpenseChat(ownerAccountID: number, policyID: string): OnyxEntry<Report> {
    return Object.values(getAllReports() ?? {}).find((report: OnyxEntry<Report>) => {
        // If the report has been deleted, then skip it
        if (!report) {
            return false;
        }

        return report.policyID === policyID && isPolicyExpenseChat(report) && report.ownerAccountID === ownerAccountID;
    });
}

function getAllPolicyReports(policyID: string): Array<OnyxEntry<Report>> {
    return Object.values(getAllReports() ?? {}).filter((report) => report?.policyID === policyID);
}

/**
 * Returns true if Chronos is one of the chat participants (1:1)
 */
function chatIncludesChronos(report: OnyxInputOrEntry<Report>): boolean {
    const participantAccountIDs = Object.keys(report?.participants ?? {}).map(Number);
    return participantAccountIDs.includes(CONST.ACCOUNT_ID.CHRONOS);
}

function chatIncludesChronosWithID(reportID?: string): boolean {
    // eslint-disable-next-line @typescript-eslint/prefer-nullish-coalescing
    const report = getAllReports()?.[`${ONYXKEYS.COLLECTION.REPORT}${reportID || -1}`];
    return chatIncludesChronos(report);
}

/**
 * Can only flag if:
 *
 * - It was written by someone else and isn't a whisper
 * - It's a welcome message whisper
 * - It's an ADD_COMMENT that is not an attachment
 */
function canFlagReportAction(reportAction: OnyxInputOrEntry<ReportAction>, reportID: string | undefined): boolean {
    let report = getReportOrDraftReport(reportID);

    // If the childReportID exists in reportAction and is equal to the reportID,
    // the report action being evaluated is the parent report action in a thread, and we should get the parent report to evaluate instead.
    if (reportAction?.childReportID?.toString() === reportID?.toString()) {
        report = getReportOrDraftReport(report?.parentReportID);
    }
    const isCurrentUserAction = reportAction?.actorAccountID === currentUserAccountID;
    if (ReportActionsUtils.isWhisperAction(reportAction)) {
        // Allow flagging whispers that are sent by other users
        if (!isCurrentUserAction && reportAction?.actorAccountID !== CONST.ACCOUNT_ID.CONCIERGE) {
            return true;
        }

        // Disallow flagging the rest of whisper as they are sent by us
        return false;
    }

    return !!(
        !isCurrentUserAction &&
        reportAction?.actionName === CONST.REPORT.ACTIONS.TYPE.ADD_COMMENT &&
        !ReportActionsUtils.isDeletedAction(reportAction) &&
        !ReportActionsUtils.isCreatedTaskReportAction(reportAction) &&
        !isEmptyObject(report) &&
        report &&
        isAllowedToComment(report)
    );
}

/**
 * Whether flag comment page should show
 */
function shouldShowFlagComment(reportAction: OnyxInputOrEntry<ReportAction>, report: OnyxInputOrEntry<Report>): boolean {
    return (
        canFlagReportAction(reportAction, report?.reportID) &&
        !isArchivedRoom(report, getReportNameValuePairs(report?.reportID)) &&
        !chatIncludesChronos(report) &&
        !isConciergeChatReport(report) &&
        reportAction?.actorAccountID !== CONST.ACCOUNT_ID.CONCIERGE
    );
}

/**
 * @param sortedAndFilteredReportActions - reportActions for the report, sorted newest to oldest, and filtered for only those that should be visible
 */
function getNewMarkerReportActionID(report: OnyxEntry<Report>, sortedAndFilteredReportActions: ReportAction[]): string {
    if (!isUnread(report)) {
        return '';
    }

    const newMarkerIndex = lodashFindLastIndex(sortedAndFilteredReportActions, (reportAction) => (reportAction.created ?? '') > (report?.lastReadTime ?? ''));

    return newMarkerIndex !== -1 && 'reportActionID' in (sortedAndFilteredReportActions?.at(newMarkerIndex) ?? {})
        ? sortedAndFilteredReportActions.at(newMarkerIndex)?.reportActionID ?? ''
        : '';
}

/**
 * Performs the markdown conversion, and replaces code points > 127 with C escape sequences
 * Used for compatibility with the backend auth validator for AddComment, and to account for MD in comments
 * @returns The comment's total length as seen from the backend
 */
function getCommentLength(textComment: string, parsingDetails?: ParsingDetails): number {
    return getParsedComment(textComment, parsingDetails)
        .replace(/[^ -~]/g, '\\u????')
        .trim().length;
}

function getRouteFromLink(url: string | null): string {
    if (!url) {
        return '';
    }

    // Get the reportID from URL
    let route = url;
    const localWebAndroidRegEx = /^(https:\/\/([0-9]{1,3})\.([0-9]{1,3})\.([0-9]{1,3})\.([0-9]{1,3}))/;
    linkingConfig.prefixes.forEach((prefix) => {
        if (route.startsWith(prefix)) {
            route = route.replace(prefix, '');
        } else if (localWebAndroidRegEx.test(route)) {
            route = route.replace(localWebAndroidRegEx, '');
        } else {
            return;
        }

        // Remove the port if it's a localhost URL
        if (/^:\d+/.test(route)) {
            route = route.replace(/:\d+/, '');
        }

        // Remove the leading slash if exists
        if (route.startsWith('/')) {
            route = route.replace('/', '');
        }
    });
    return route;
}

function parseReportRouteParams(route: string): ReportRouteParams {
    let parsingRoute = route;
    if (parsingRoute.at(0) === '/') {
        // remove the first slash
        parsingRoute = parsingRoute.slice(1);
    }

    if (!parsingRoute.startsWith(Url.addTrailingForwardSlash(ROUTES.REPORT))) {
        return {reportID: '', isSubReportPageRoute: false};
    }

    const pathSegments = parsingRoute.split('/');

    const reportIDSegment = pathSegments.at(1);
    const hasRouteReportActionID = !Number.isNaN(Number(reportIDSegment));

    // Check for "undefined" or any other unwanted string values
    if (!reportIDSegment || reportIDSegment === 'undefined') {
        return {reportID: '', isSubReportPageRoute: false};
    }

    return {
        reportID: reportIDSegment,
        isSubReportPageRoute: pathSegments.length > 2 && !hasRouteReportActionID,
    };
}

function getReportIDFromLink(url: string | null): string {
    const route = getRouteFromLink(url);
    const {reportID, isSubReportPageRoute} = parseReportRouteParams(route);
    if (isSubReportPageRoute) {
        // We allow the Sub-Report deep link routes (settings, details, etc.) to be handled by their respective component pages
        return '';
    }
    return reportID;
}

/**
 * Check if the chat report is linked to an iou that is waiting for the current user to add a credit bank account.
 */
function hasIOUWaitingOnCurrentUserBankAccount(chatReport: OnyxInputOrEntry<Report>): boolean {
    if (chatReport?.iouReportID) {
        const iouReport = getAllReports()?.[`${ONYXKEYS.COLLECTION.REPORT}${chatReport?.iouReportID}`];
        if (iouReport?.isWaitingOnBankAccount && iouReport?.ownerAccountID === currentUserAccountID) {
            return true;
        }
    }

    return false;
}

/**
 * Users can submit an expense:
 * - in policy expense chats only if they are in a role of a member in the chat (in other words, if it's their policy expense chat)
 * - in an open or submitted expense report tied to a policy expense chat the user owns
 *     - employee can submit expenses in a submitted expense report only if the policy has Instant Submit settings turned on
 * - in an IOU report, which is not settled yet
 * - in a 1:1 DM chat
 */
function canRequestMoney(report: OnyxEntry<Report>, policy: OnyxEntry<Policy>, otherParticipants: number[]): boolean {
    // User cannot submit expenses in a chat thread, task report or in a chat room
    if (isChatThread(report) || isTaskReport(report) || isChatRoom(report) || isSelfDM(report) || isGroupChat(report)) {
        return false;
    }

    // Users can only submit expenses in DMs if they are a 1:1 DM
    if (isDM(report)) {
        return otherParticipants.length === 1;
    }

    // Prevent requesting money if pending IOU report waiting for their bank account already exists
    if (hasIOUWaitingOnCurrentUserBankAccount(report)) {
        return false;
    }

    let isOwnPolicyExpenseChat = report?.isOwnPolicyExpenseChat ?? false;
    if (isExpenseReport(report) && getParentReport(report)) {
        isOwnPolicyExpenseChat = !!getParentReport(report)?.isOwnPolicyExpenseChat;
    }

    // In case there are no other participants than the current user and it's not user's own policy expense chat, they can't submit expenses from such report
    if (otherParticipants.length === 0 && !isOwnPolicyExpenseChat) {
        return false;
    }

    // Current user must be a manager or owner of this IOU
    if (isIOUReport(report) && currentUserAccountID !== report?.managerID && currentUserAccountID !== report?.ownerAccountID) {
        return false;
    }

    // User can submit expenses in any IOU report, unless paid, but the user can only submit expenses in an expense report
    // which is tied to their workspace chat.
    if (isMoneyRequestReport(report)) {
        const canAddTransactions = canAddTransaction(report);
        return isReportInGroupPolicy(report) ? isOwnPolicyExpenseChat && canAddTransactions : canAddTransactions;
    }

    // In the case of policy expense chat, users can only submit expenses from their own policy expense chat
    return !isPolicyExpenseChat(report) || isOwnPolicyExpenseChat;
}

function isGroupChatAdmin(report: OnyxEntry<Report>, accountID: number) {
    if (!report?.participants) {
        return false;
    }

    const reportParticipants = report.participants ?? {};
    const participant = reportParticipants[accountID];
    return participant?.role === CONST.REPORT.ROLE.ADMIN;
}

/**
 * Helper method to define what expense options we want to show for particular method.
 * There are 4 expense options: Submit, Split, Pay and Track expense:
 * - Submit option should show for:
 *     - DMs
 *     - own policy expense chats
 *     - open and processing expense reports tied to own policy expense chat
 *     - unsettled IOU reports
 * - Pay option should show for:
 *     - DMs
 * - Split options should show for:
 *     - DMs
 *     - chat/policy rooms with more than 1 participant
 *     - groups chats with 2 and more participants
 *     - corporate workspace chats
 * - Track expense option should show for:
 *    - Self DMs
 *    - own policy expense chats
 *    - open and processing expense reports tied to own policy expense chat
 * - Send invoice option should show for:
 *    - invoice rooms if the user is an admin of the sender workspace
 * None of the options should show in chat threads or if there is some special Expensify account
 * as a participant of the report.
 */
function getMoneyRequestOptions(report: OnyxEntry<Report>, policy: OnyxEntry<Policy>, reportParticipants: number[], filterDeprecatedTypes = false): IOUType[] {
    // In any thread or task report, we do not allow any new expenses yet
    if (isChatThread(report) || isTaskReport(report) || isInvoiceReport(report) || isSystemChat(report)) {
        return [];
    }

    if (isInvoiceRoom(report)) {
        if (PolicyUtils.canSendInvoiceFromWorkspace(policy?.id) && isPolicyAdmin(report?.policyID ?? '-1', allPolicies)) {
            return [CONST.IOU.TYPE.INVOICE];
        }
        return [];
    }

    // We don't allow IOU actions if an Expensify account is a participant of the report, unless the policy that the report is on is owned by an Expensify account
    const doParticipantsIncludeExpensifyAccounts = lodashIntersection(reportParticipants, CONST.EXPENSIFY_ACCOUNT_IDS).length > 0;
    const isPolicyOwnedByExpensifyAccounts = report?.policyID ? CONST.EXPENSIFY_ACCOUNT_IDS.includes(getPolicy(report?.policyID ?? '-1')?.ownerAccountID ?? -1) : false;
    if (doParticipantsIncludeExpensifyAccounts && !isPolicyOwnedByExpensifyAccounts) {
        return [];
    }

    const otherParticipants = reportParticipants.filter((accountID) => currentUserPersonalDetails?.accountID !== accountID);
    const hasSingleParticipantInReport = otherParticipants.length === 1;
    let options: IOUType[] = [];

    if (isSelfDM(report)) {
        options = [CONST.IOU.TYPE.TRACK];
    }

    // User created policy rooms and default rooms like #admins or #announce will always have the Split Expense option
    // unless there are no other participants at all (e.g. #admins room for a policy with only 1 admin)
    // DM chats will have the Split Expense option.
    // Your own workspace chats will have the split expense option.
    if (
        (isChatRoom(report) && !isAnnounceRoom(report) && otherParticipants.length > 0) ||
        (isDM(report) && otherParticipants.length > 0) ||
        (isGroupChat(report) && otherParticipants.length > 0) ||
        (isPolicyExpenseChat(report) && report?.isOwnPolicyExpenseChat)
    ) {
        options = [CONST.IOU.TYPE.SPLIT];
    }

    if (canRequestMoney(report, policy, otherParticipants)) {
        options = [...options, CONST.IOU.TYPE.SUBMIT];
        if (!filterDeprecatedTypes) {
            options = [...options, CONST.IOU.TYPE.REQUEST];
        }

        // If the user can request money from the workspace report, they can also track expenses
        if (isPolicyExpenseChat(report) || isExpenseReport(report)) {
            options = [...options, CONST.IOU.TYPE.TRACK];
        }
    }

    // Pay someone option should be visible only in 1:1 DMs
    if (isDM(report) && hasSingleParticipantInReport) {
        options = [...options, CONST.IOU.TYPE.PAY];
        if (!filterDeprecatedTypes) {
            options = [...options, CONST.IOU.TYPE.SEND];
        }
    }

    return options;
}

/**
 * This is a temporary function to help with the smooth transition with the oldDot.
 * This function will be removed once the transition occurs in oldDot to new links.
 */
// eslint-disable-next-line @typescript-eslint/naming-convention
function temporary_getMoneyRequestOptions(
    report: OnyxEntry<Report>,
    policy: OnyxEntry<Policy>,
    reportParticipants: number[],
): Array<Exclude<IOUType, typeof CONST.IOU.TYPE.REQUEST | typeof CONST.IOU.TYPE.SEND | typeof CONST.IOU.TYPE.CREATE>> {
    return getMoneyRequestOptions(report, policy, reportParticipants, true) as Array<
        Exclude<IOUType, typeof CONST.IOU.TYPE.REQUEST | typeof CONST.IOU.TYPE.SEND | typeof CONST.IOU.TYPE.CREATE>
    >;
}

/**
 * Invoice sender, invoice receiver and auto-invited admins cannot leave
 */
function canLeaveInvoiceRoom(report: OnyxEntry<Report>): boolean {
    if (!report || !report?.invoiceReceiver) {
        return false;
    }

    if (report?.statusNum === CONST.REPORT.STATUS_NUM.CLOSED) {
        return false;
    }

    const isSenderPolicyAdmin = getPolicy(report.policyID)?.role === CONST.POLICY.ROLE.ADMIN;

    if (isSenderPolicyAdmin) {
        return false;
    }

    if (report.invoiceReceiver.type === CONST.REPORT.INVOICE_RECEIVER_TYPE.INDIVIDUAL) {
        return report?.invoiceReceiver?.accountID !== currentUserAccountID;
    }

    const isReceiverPolicyAdmin = getPolicy(report.invoiceReceiver.policyID)?.role === CONST.POLICY.ROLE.ADMIN;

    if (isReceiverPolicyAdmin) {
        return false;
    }

    return true;
}

/**
 * Allows a user to leave a policy room according to the following conditions of the visibility or chatType rNVP:
 * `public` - Anyone can leave (because anybody can join)
 * `public_announce` - Only non-policy members can leave (it's auto-shared with policy members)
 * `policy_admins` - Nobody can leave (it's auto-shared with all policy admins)
 * `policy_announce` - Nobody can leave (it's auto-shared with all policy members)
 * `policyExpenseChat` - Nobody can leave (it's auto-shared with all policy members)
 * `policy` - Anyone can leave (though only policy members can join)
 * `domain` - Nobody can leave (it's auto-shared with domain members)
 * `dm` - Nobody can leave (it's auto-shared with users)
 * `private` - Anybody can leave (though you can only be invited to join)
 * `invoice` - Invoice sender, invoice receiver and auto-invited admins cannot leave
 */
function canLeaveRoom(report: OnyxEntry<Report>, isPolicyEmployee: boolean): boolean {
    if (isInvoiceRoom(report)) {
        if (isArchivedRoom(report, getReportNameValuePairs(report?.reportID))) {
            return false;
        }

        const invoiceReport = getReportOrDraftReport(report?.iouReportID ?? '-1');

        if (invoiceReport?.ownerAccountID === currentUserAccountID) {
            return false;
        }

        if (invoiceReport?.managerID === currentUserAccountID) {
            return false;
        }

        const isSenderPolicyAdmin = getPolicy(report?.policyID)?.role === CONST.POLICY.ROLE.ADMIN;

        if (isSenderPolicyAdmin) {
            return false;
        }

        const isReceiverPolicyAdmin =
            report?.invoiceReceiver?.type === CONST.REPORT.INVOICE_RECEIVER_TYPE.BUSINESS ? getPolicy(report?.invoiceReceiver?.policyID)?.role === CONST.POLICY.ROLE.ADMIN : false;

        if (isReceiverPolicyAdmin) {
            return false;
        }

        return true;
    }

    if (!report?.visibility) {
        if (
            report?.chatType === CONST.REPORT.CHAT_TYPE.POLICY_ADMINS ||
            report?.chatType === CONST.REPORT.CHAT_TYPE.POLICY_ANNOUNCE ||
            report?.chatType === CONST.REPORT.CHAT_TYPE.POLICY_EXPENSE_CHAT ||
            report?.chatType === CONST.REPORT.CHAT_TYPE.DOMAIN_ALL ||
            report?.chatType === CONST.REPORT.CHAT_TYPE.SELF_DM ||
            !report?.chatType
        ) {
            // DM chats don't have a chatType
            return false;
        }
    } else if (isPublicAnnounceRoom(report) && isPolicyEmployee) {
        return false;
    }
    return true;
}

function isCurrentUserTheOnlyParticipant(participantAccountIDs?: number[]): boolean {
    return !!(participantAccountIDs?.length === 1 && participantAccountIDs?.at(0) === currentUserAccountID);
}

/**
 * Returns display names for those that can see the whisper.
 * However, it returns "you" if the current user is the only one who can see it besides the person that sent it.
 */
function getWhisperDisplayNames(participantAccountIDs?: number[]): string | undefined {
    const isWhisperOnlyVisibleToCurrentUser = isCurrentUserTheOnlyParticipant(participantAccountIDs);

    // When the current user is the only participant, the display name needs to be "you" because that's the only person reading it
    if (isWhisperOnlyVisibleToCurrentUser) {
        return Localize.translateLocal('common.youAfterPreposition');
    }

    return participantAccountIDs?.map((accountID) => getDisplayNameForParticipant(accountID, !isWhisperOnlyVisibleToCurrentUser)).join(', ');
}

/**
 * Show subscript on workspace chats / threads and expense requests
 */
function shouldReportShowSubscript(report: OnyxEntry<Report>): boolean {
    if (isArchivedRoom(report, getReportNameValuePairs(report?.reportID)) && !isWorkspaceThread(report)) {
        return false;
    }

    if (isPolicyExpenseChat(report) && !isChatThread(report) && !isTaskReport(report) && !report?.isOwnPolicyExpenseChat) {
        return true;
    }

    if (isPolicyExpenseChat(report) && !isThread(report) && !isTaskReport(report)) {
        return true;
    }

    if (isExpenseRequest(report)) {
        return true;
    }

    if (isExpenseReport(report) && isOneTransactionReport(report?.reportID ?? '-1')) {
        return true;
    }

    if (isWorkspaceTaskReport(report)) {
        return true;
    }

    if (isWorkspaceThread(report)) {
        return true;
    }

    if (isInvoiceRoom(report) || isInvoiceReport(report)) {
        return true;
    }

    return false;
}

/**
 * Return true if reports data exists
 */
function isReportDataReady(): boolean {
    const allReports = getAllReports();
    return !isEmptyObject(allReports) && Object.keys(allReports ?? {}).some((key) => allReports?.[key]?.reportID);
}

/**
 * Return true if reportID from path is valid
 */
function isValidReportIDFromPath(reportIDFromPath: string): boolean {
    return !['', 'null', '0', '-1'].includes(reportIDFromPath);
}

/**
 * Return the errors we have when creating a chat or a workspace room
 */
function getAddWorkspaceRoomOrChatReportErrors(report: OnyxEntry<Report>): Errors | null | undefined {
    // We are either adding a workspace room, or we're creating a chat, it isn't possible for both of these to have errors for the same report at the same time, so
    // simply looking up the first truthy value will get the relevant property if it's set.
    return report?.errorFields?.addWorkspaceRoom ?? report?.errorFields?.createChat;
}

/**
 * Return true if the expense report is marked for deletion.
 */
function isMoneyRequestReportPendingDeletion(reportOrID: OnyxEntry<Report> | string): boolean {
    const report = typeof reportOrID === 'string' ? getAllReports()?.[`${ONYXKEYS.COLLECTION.REPORT}${reportOrID}`] : reportOrID;
    if (!isMoneyRequestReport(report)) {
        return false;
    }

    const parentReportAction = ReportActionsUtils.getReportAction(report?.parentReportID ?? '-1', report?.parentReportActionID ?? '-1');
    return parentReportAction?.pendingAction === CONST.RED_BRICK_ROAD_PENDING_ACTION.DELETE;
}

function canUserPerformWriteAction(report: OnyxEntry<Report>) {
    const reportErrors = getAddWorkspaceRoomOrChatReportErrors(report);

    // If the expense report is marked for deletion, let us prevent any further write action.
    if (isMoneyRequestReportPendingDeletion(report)) {
        return false;
    }

    const reportNameValuePairs = getReportNameValuePairs(report?.reportID);
    return !isArchivedRoom(report, reportNameValuePairs) && isEmptyObject(reportErrors) && report && isAllowedToComment(report) && !isAnonymousUser && canWriteInReport(report);
}

/**
 * Returns ID of the original report from which the given reportAction is first created.
 */
function getOriginalReportID(reportID: string, reportAction: OnyxInputOrEntry<ReportAction>): string | undefined {
    const reportActions = allReportActions?.[`${ONYXKEYS.COLLECTION.REPORT_ACTIONS}${reportID}`];
    const currentReportAction = reportActions?.[reportAction?.reportActionID ?? '-1'] ?? null;
    const transactionThreadReportID = ReportActionsUtils.getOneTransactionThreadReportID(reportID, reportActions ?? ([] as ReportAction[]));
    const isThreadReportParentAction = reportAction?.childReportID?.toString() === reportID;
    if (Object.keys(currentReportAction ?? {}).length === 0) {
        return isThreadReportParentAction ? getAllReports()?.[`${ONYXKEYS.COLLECTION.REPORT}${reportID}`]?.parentReportID : transactionThreadReportID ?? reportID;
    }
    return reportID;
}

/**
 * Return the pendingAction and the errors resulting from either
 *
 * - creating a workspace room
 * - starting a chat
 * - paying the expense
 *
 * while being offline
 */
function getReportOfflinePendingActionAndErrors(report: OnyxEntry<Report>): ReportOfflinePendingActionAndErrors {
    // It shouldn't be possible for all of these actions to be pending (or to have errors) for the same report at the same time, so just take the first that exists
    const reportPendingAction = report?.pendingFields?.addWorkspaceRoom ?? report?.pendingFields?.createChat ?? report?.pendingFields?.reimbursed;

    const reportErrors = getAddWorkspaceRoomOrChatReportErrors(report);
    return {reportPendingAction, reportErrors};
}

/**
 * Check if the report can create the expense with type is iouType
 */
function canCreateRequest(report: OnyxEntry<Report>, policy: OnyxEntry<Policy>, iouType: ValueOf<typeof CONST.IOU.TYPE>): boolean {
    const participantAccountIDs = Object.keys(report?.participants ?? {}).map(Number);

    if (!canUserPerformWriteAction(report)) {
        return false;
    }

    const requestOptions = getMoneyRequestOptions(report, policy, participantAccountIDs);
    if (Permissions.canUseCombinedTrackSubmit()) {
        requestOptions.push(CONST.IOU.TYPE.CREATE);
    }

    return requestOptions.includes(iouType);
}

function getWorkspaceChats(policyID: string, accountIDs: number[], allReports: OnyxCollection<Report> = getAllReports()): Array<OnyxEntry<Report>> {
    return Object.values(allReports ?? {}).filter((report) => isPolicyExpenseChat(report) && (report?.policyID ?? '-1') === policyID && accountIDs.includes(report?.ownerAccountID ?? -1));
}

/**
 * Gets all reports that relate to the policy
 *
 * @param policyID - the workspace ID to get all associated reports
 */
function getAllWorkspaceReports(policyID: string): Array<OnyxEntry<Report>> {
    const allReports = getAllReports();
    return Object.values(allReports ?? {}).filter((report) => (report?.policyID ?? '-1') === policyID);
}

/**
 * @param policy - the workspace the report is on, null if the user isn't a member of the workspace
 */
function shouldDisableRename(report: OnyxEntry<Report>): boolean {
    if (
        isDefaultRoom(report) ||
        isArchivedRoom(report, getReportNameValuePairs(report?.reportID)) ||
        isPublicRoom(report) ||
        isThread(report) ||
        isMoneyRequest(report) ||
        isMoneyRequestReport(report) ||
        isPolicyExpenseChat(report) ||
        isInvoiceRoom(report) ||
        isInvoiceReport(report) ||
        isSystemChat(report)
    ) {
        return true;
    }

    if (isGroupChat(report)) {
        return false;
    }

    if (isDeprecatedGroupDM(report) || isTaskReport(report)) {
        return true;
    }

    return false;
}

/**
 * @param policy - the workspace the report is on, null if the user isn't a member of the workspace
 */
function canEditWriteCapability(report: OnyxEntry<Report>, policy: OnyxEntry<Policy>): boolean {
    return PolicyUtils.isPolicyAdmin(policy) && !isAdminRoom(report) && !isArchivedRoom(report, getReportNameValuePairs(report?.reportID)) && !isThread(report) && !isInvoiceRoom(report);
}

/**
 * @param policy - the workspace the report is on, null if the user isn't a member of the workspace
 */
function canEditRoomVisibility(report: OnyxEntry<Report>, policy: OnyxEntry<Policy>): boolean {
    return PolicyUtils.isPolicyAdmin(policy) && !isArchivedRoom(report, getReportNameValuePairs(report?.reportID));
}

/**
 * Returns the onyx data needed for the task assignee chat
 */
function getTaskAssigneeChatOnyxData(
    accountID: number,
    assigneeAccountID: number,
    taskReportID: string,
    assigneeChatReportID: string,
    parentReportID: string,
    title: string,
    assigneeChatReport: OnyxEntry<Report>,
): OnyxDataTaskAssigneeChat {
    // Set if we need to add a comment to the assignee chat notifying them that they have been assigned a task
    let optimisticAssigneeAddComment: OptimisticReportAction | undefined;
    // Set if this is a new chat that needs to be created for the assignee
    let optimisticChatCreatedReportAction: OptimisticCreatedReportAction | undefined;
    const currentTime = DateUtils.getDBTime();
    const optimisticData: OnyxUpdate[] = [];
    const successData: OnyxUpdate[] = [];
    const failureData: OnyxUpdate[] = [];

    // You're able to assign a task to someone you haven't chatted with before - so we need to optimistically create the chat and the chat reportActions
    // Only add the assignee chat report to onyx if we haven't already set it optimistically
    if (assigneeChatReport?.isOptimisticReport && assigneeChatReport.pendingFields?.createChat !== CONST.RED_BRICK_ROAD_PENDING_ACTION.ADD) {
        optimisticChatCreatedReportAction = buildOptimisticCreatedReportAction(assigneeChatReportID);
        optimisticData.push(
            {
                onyxMethod: Onyx.METHOD.MERGE,
                key: `${ONYXKEYS.COLLECTION.REPORT}${assigneeChatReportID}`,
                value: {
                    pendingFields: {
                        createChat: CONST.RED_BRICK_ROAD_PENDING_ACTION.ADD,
                    },
                },
            },
            {
                onyxMethod: Onyx.METHOD.MERGE,
                key: `${ONYXKEYS.COLLECTION.REPORT_ACTIONS}${assigneeChatReportID}`,
                value: {[optimisticChatCreatedReportAction.reportActionID]: optimisticChatCreatedReportAction as Partial<ReportAction>},
            },
        );

        successData.push({
            onyxMethod: Onyx.METHOD.MERGE,
            key: `${ONYXKEYS.COLLECTION.REPORT}${assigneeChatReportID}`,
            value: {
                pendingFields: {
                    createChat: null,
                },
                isOptimisticReport: false,
                // BE will send a different participant. We clear the optimistic one to avoid duplicated entries
                participants: {[assigneeAccountID]: null},
            },
        });

        failureData.push(
            {
                onyxMethod: Onyx.METHOD.SET,
                key: `${ONYXKEYS.COLLECTION.REPORT}${assigneeChatReportID}`,
                value: null,
            },
            {
                onyxMethod: Onyx.METHOD.MERGE,
                key: `${ONYXKEYS.COLLECTION.REPORT_ACTIONS}${assigneeChatReportID}`,
                value: {[optimisticChatCreatedReportAction.reportActionID]: {pendingAction: null}},
            },
            // If we failed, we want to remove the optimistic personal details as it was likely due to an invalid login
            {
                onyxMethod: Onyx.METHOD.MERGE,
                key: ONYXKEYS.PERSONAL_DETAILS_LIST,
                value: {
                    [assigneeAccountID]: null,
                },
            },
        );
    }

    // If you're choosing to share the task in the same DM as the assignee then we don't need to create another reportAction indicating that you've been assigned
    if (assigneeChatReportID !== parentReportID) {
        // eslint-disable-next-line @typescript-eslint/prefer-nullish-coalescing
        const displayname = allPersonalDetails?.[assigneeAccountID]?.displayName || allPersonalDetails?.[assigneeAccountID]?.login || '';
        optimisticAssigneeAddComment = buildOptimisticTaskCommentReportAction(taskReportID, title, assigneeAccountID, `assigned to ${displayname}`, parentReportID);
        const lastAssigneeCommentText = formatReportLastMessageText(ReportActionsUtils.getReportActionText(optimisticAssigneeAddComment.reportAction as ReportAction));
        const optimisticAssigneeReport = {
            lastVisibleActionCreated: currentTime,
            lastMessageText: lastAssigneeCommentText,
            lastActorAccountID: accountID,
            lastReadTime: currentTime,
        };

        optimisticData.push(
            {
                onyxMethod: Onyx.METHOD.MERGE,
                key: `${ONYXKEYS.COLLECTION.REPORT_ACTIONS}${assigneeChatReportID}`,
                value: {[optimisticAssigneeAddComment.reportAction.reportActionID ?? '-1']: optimisticAssigneeAddComment.reportAction as ReportAction},
            },
            {
                onyxMethod: Onyx.METHOD.MERGE,
                key: `${ONYXKEYS.COLLECTION.REPORT}${assigneeChatReportID}`,
                value: optimisticAssigneeReport,
            },
        );
        successData.push({
            onyxMethod: Onyx.METHOD.MERGE,
            key: `${ONYXKEYS.COLLECTION.REPORT_ACTIONS}${assigneeChatReportID}`,
            value: {[optimisticAssigneeAddComment.reportAction.reportActionID ?? '-1']: {isOptimisticAction: null}},
        });
        failureData.push({
            onyxMethod: Onyx.METHOD.MERGE,
            key: `${ONYXKEYS.COLLECTION.REPORT_ACTIONS}${assigneeChatReportID}`,
            value: {[optimisticAssigneeAddComment.reportAction.reportActionID ?? '-1']: {pendingAction: null}},
        });
    }

    return {
        optimisticData,
        successData,
        failureData,
        optimisticAssigneeAddComment,
        optimisticChatCreatedReportAction,
    };
}

/**
 * Return iou report action display message
 */
function getIOUReportActionDisplayMessage(reportAction: OnyxEntry<ReportAction>, transaction?: OnyxEntry<Transaction>): string {
    if (!ReportActionsUtils.isMoneyRequestAction(reportAction)) {
        return '';
    }
    const originalMessage = ReportActionsUtils.getOriginalMessage(reportAction);
    const {IOUReportID, automaticAction} = originalMessage ?? {};
    const iouReport = getReportOrDraftReport(IOUReportID);
    let translationKey: TranslationPaths;
    if (originalMessage?.type === CONST.IOU.REPORT_ACTION_TYPE.PAY) {
        // The `REPORT_ACTION_TYPE.PAY` action type is used for both fulfilling existing requests and sending money. To
        // differentiate between these two scenarios, we check if the `originalMessage` contains the `IOUDetails`
        // property. If it does, it indicates that this is a 'Pay someone' action.
        const {amount, currency} = originalMessage?.IOUDetails ?? originalMessage ?? {};
        const formattedAmount = CurrencyUtils.convertToDisplayString(Math.abs(amount), currency) ?? '';

        switch (originalMessage.paymentType) {
            case CONST.IOU.PAYMENT_TYPE.ELSEWHERE:
                translationKey = hasMissingInvoiceBankAccount(IOUReportID ?? '-1') ? 'iou.payerSettledWithMissingBankAccount' : 'iou.paidElsewhereWithAmount';
                break;
            case CONST.IOU.PAYMENT_TYPE.EXPENSIFY:
            case CONST.IOU.PAYMENT_TYPE.VBBA:
                translationKey = 'iou.paidWithExpensifyWithAmount';
                if (automaticAction) {
                    translationKey = 'iou.automaticallyPaidWithExpensify';
                }
                break;
            default:
                translationKey = 'iou.payerPaidAmount';
                break;
        }
        return Localize.translateLocal(translationKey, {amount: formattedAmount, payer: ''});
    }

    const amount = getAmount(transaction, !isEmptyObject(iouReport) && isExpenseReport(iouReport)) ?? 0;
    const formattedAmount = CurrencyUtils.convertToDisplayString(amount, getCurrency(transaction)) ?? '';
    const isRequestSettled = isSettled(IOUReportID);
    const isApproved = isReportApproved(iouReport);
    if (isRequestSettled) {
        return Localize.translateLocal('iou.payerSettled', {
            amount: formattedAmount,
        });
    }
    if (isApproved) {
        return Localize.translateLocal('iou.approvedAmount', {
            amount: formattedAmount,
        });
    }
    if (ReportActionsUtils.isSplitBillAction(reportAction)) {
        translationKey = 'iou.didSplitAmount';
    } else if (ReportActionsUtils.isTrackExpenseAction(reportAction)) {
        translationKey = 'iou.trackedAmount';
    } else {
        translationKey = 'iou.submittedAmount';
    }
    return Localize.translateLocal(translationKey, {
        formattedAmount,
        comment: getMerchantOrDescription(transaction),
    });
}

/**
 * Checks if a report is a group chat.
 *
 * A report is a group chat if it meets the following conditions:
 * - Not a chat thread.
 * - Not a task report.
 * - Not an expense / IOU report.
 * - Not an archived room.
 * - Not a public / admin / announce chat room (chat type doesn't match any of the specified types).
 * - More than 2 participants.
 *
 */
function isDeprecatedGroupDM(report: OnyxEntry<Report>): boolean {
    return !!(
        report &&
        !isChatThread(report) &&
        !isTaskReport(report) &&
        !isInvoiceReport(report) &&
        !isMoneyRequestReport(report) &&
        !isArchivedRoom(report, getReportNameValuePairs(report?.reportID)) &&
        !Object.values(CONST.REPORT.CHAT_TYPE).some((chatType) => chatType === getChatType(report)) &&
        Object.keys(report.participants ?? {})
            .map(Number)
            .filter((accountID) => accountID !== currentUserAccountID).length > 1
    );
}

/**
 * A "root" group chat is the top level group chat and does not refer to any threads off of a Group Chat
 */
function isRootGroupChat(report: OnyxEntry<Report>): boolean {
    return !isChatThread(report) && (isGroupChat(report) || isDeprecatedGroupDM(report));
}

/**
 * Assume any report without a reportID is unusable.
 */
function isValidReport(report?: OnyxEntry<Report>): boolean {
    return !!report?.reportID;
}

/**
 * Check to see if we are a participant of this report.
 */
function isReportParticipant(accountID: number, report: OnyxEntry<Report>): boolean {
    if (!accountID) {
        return false;
    }

    const possibleAccountIDs = Object.keys(report?.participants ?? {}).map(Number);
    if (report?.ownerAccountID) {
        possibleAccountIDs.push(report?.ownerAccountID);
    }
    if (report?.managerID) {
        possibleAccountIDs.push(report?.managerID);
    }
    return possibleAccountIDs.includes(accountID);
}

/**
 * Check to see if the current user has access to view the report.
 */
function canCurrentUserOpenReport(report: OnyxEntry<Report>): boolean {
    return (isReportParticipant(currentUserAccountID ?? 0, report) || isPublicRoom(report)) && canAccessReport(report, allPolicies, allBetas);
}

function shouldUseFullTitleToDisplay(report: OnyxEntry<Report>): boolean {
    return (
        isMoneyRequestReport(report) || isPolicyExpenseChat(report) || isChatRoom(report) || isChatThread(report) || isTaskReport(report) || isGroupChat(report) || isInvoiceReport(report)
    );
}

function getRoom(type: ValueOf<typeof CONST.REPORT.CHAT_TYPE>, policyID: string): OnyxEntry<Report> {
    const room = Object.values(getAllReports() ?? {}).find((report) => report?.policyID === policyID && report?.chatType === type && !isThread(report));
    return room;
}

/**
 *  We only want policy members who are members of the report to be able to modify the report description, but not in thread chat.
 */
function canEditReportDescription(report: OnyxEntry<Report>, policy: OnyxEntry<Policy>): boolean {
    return (
        !isMoneyRequestReport(report) &&
        !isArchivedRoom(report, getReportNameValuePairs(report?.reportID)) &&
        isChatRoom(report) &&
        !isChatThread(report) &&
        !isEmpty(policy) &&
        hasParticipantInArray(report, [currentUserAccountID ?? 0]) &&
        !isAuditor(report)
    );
}

function canEditPolicyDescription(policy: OnyxEntry<Policy>): boolean {
    return PolicyUtils.isPolicyAdmin(policy);
}

function getReportActionWithSmartscanError(reportActions: ReportAction[]): ReportAction | undefined {
    return reportActions.find((action) => {
        const isReportPreview = ReportActionsUtils.isReportPreviewAction(action);
        const isSplitReportAction = ReportActionsUtils.isSplitBillAction(action);
        if (!isSplitReportAction && !isReportPreview) {
            return false;
        }
        const IOUReportID = ReportActionsUtils.getIOUReportIDFromReportActionPreview(action);
        const isReportPreviewError = isReportPreview && shouldShowRBRForMissingSmartscanFields(IOUReportID) && !isSettled(IOUReportID);
        if (isReportPreviewError) {
            return true;
        }

        const transactionID = ReportActionsUtils.isMoneyRequestAction(action) ? ReportActionsUtils.getOriginalMessage(action)?.IOUTransactionID ?? '-1' : '-1';
        const transaction = allTransactions?.[`${ONYXKEYS.COLLECTION.TRANSACTION}${transactionID}`] ?? {};
        const isSplitBillError = isSplitReportAction && hasMissingSmartscanFieldsTransactionUtils(transaction as Transaction);

        return isSplitBillError;
    });
}

/**
 * Checks if report action has error when smart scanning
 */
function hasSmartscanError(reportActions: ReportAction[]): boolean {
    return !!getReportActionWithSmartscanError(reportActions);
}

function shouldAutoFocusOnKeyPress(event: KeyboardEvent): boolean {
    if (event.key.length > 1) {
        return false;
    }

    // If a key is pressed in combination with Meta, Control or Alt do not focus
    if (event.ctrlKey || event.metaKey) {
        return false;
    }

    if (event.code === 'Space') {
        return false;
    }

    return true;
}

/**
 * Navigates to the appropriate screen based on the presence of a private note for the current user.
 */
function navigateToPrivateNotes(report: OnyxEntry<Report>, session: OnyxEntry<Session>, backTo?: string) {
    if (isEmpty(report) || isEmpty(session) || !session.accountID) {
        return;
    }
    const currentUserPrivateNote = report.privateNotes?.[session.accountID]?.note ?? '';
    if (isEmpty(currentUserPrivateNote)) {
        Navigation.navigate(ROUTES.PRIVATE_NOTES_EDIT.getRoute(report.reportID, session.accountID, backTo));
        return;
    }
    Navigation.navigate(ROUTES.PRIVATE_NOTES_LIST.getRoute(report.reportID, backTo));
}

/**
 * Get all held transactions of a iouReport
 */
function getAllHeldTransactions(iouReportID?: string): Transaction[] {
    const transactions = reportsTransactions[iouReportID ?? ''] ?? [];
    return transactions.filter((transaction) => isOnHoldTransactionUtils(transaction));
}

/**
 * Check if Report has any held expenses
 */
function hasHeldExpenses(iouReportID?: string, allReportTransactions?: SearchTransaction[]): boolean {
    const transactions = allReportTransactions ?? reportsTransactions[iouReportID ?? ''] ?? [];
<<<<<<< HEAD
    return transactions.some((transaction) => isOnHoldTransactionUtils(transaction));
=======
    return transactions.some((transaction) => TransactionUtils.isOnHold(transaction));
>>>>>>> 814c7b48
}

/**
 * Check if all expenses in the Report are on hold
 */
function hasOnlyHeldExpenses(iouReportID: string, allReportTransactions?: SearchTransaction[]): boolean {
    const reportTransactions = allReportTransactions ?? reportsTransactions[iouReportID ?? ''] ?? [];
<<<<<<< HEAD
    return reportTransactions.length > 0 && !reportTransactions.some((transaction) => !isOnHoldTransactionUtils(transaction));
=======
    return reportTransactions.length > 0 && !reportTransactions.some((transaction) => !TransactionUtils.isOnHold(transaction));
>>>>>>> 814c7b48
}

/**
 * Checks if thread replies should be displayed
 */
function shouldDisplayThreadReplies(reportAction: OnyxInputOrEntry<ReportAction>, isThreadReportParentAction: boolean): boolean {
    const hasReplies = (reportAction?.childVisibleActionCount ?? 0) > 0;
    return hasReplies && !!reportAction?.childCommenterCount && !isThreadReportParentAction;
}

/**
 * Check if money report has any transactions updated optimistically
 */
function hasUpdatedTotal(report: OnyxInputOrEntry<Report>, policy: OnyxInputOrEntry<Policy>): boolean {
    if (!report) {
        return true;
    }

    const allReportTransactions = reportsTransactions[report.reportID] ?? [];

    const hasPendingTransaction = allReportTransactions.some((transaction) => !!transaction.pendingAction);
    const hasTransactionWithDifferentCurrency = allReportTransactions.some((transaction) => transaction.currency !== report.currency);
    const hasDifferentWorkspaceCurrency = report.pendingFields?.createChat && isExpenseReport(report) && report.currency !== policy?.outputCurrency;
    const hasOptimisticHeldExpense = hasHeldExpenses(report.reportID) && report?.unheldTotal === undefined;

    return !(hasPendingTransaction && (hasTransactionWithDifferentCurrency || hasDifferentWorkspaceCurrency)) && !hasOptimisticHeldExpense;
}

/**
 * Return held and full amount formatted with used currency
 */
function getNonHeldAndFullAmount(iouReport: OnyxEntry<Report>, policy: OnyxEntry<Policy>): NonHeldAndFullAmount {
    const reportTransactions = reportsTransactions[iouReport?.reportID ?? ''] ?? [];
    const hasPendingTransaction = reportTransactions.some((transaction) => !!transaction.pendingAction);

    // if the report is an expense report, the total amount should be negated
    const coefficient = isExpenseReport(iouReport) ? -1 : 1;

    if (hasUpdatedTotal(iouReport, policy) && hasPendingTransaction) {
        const unheldTotal = reportTransactions.reduce((currentVal, transaction) => currentVal + (!isOnHoldTransactionUtils(transaction) ? transaction.amount : 0), 0);

        return {
            nonHeldAmount: CurrencyUtils.convertToDisplayString(unheldTotal * coefficient, iouReport?.currency),
            fullAmount: CurrencyUtils.convertToDisplayString((iouReport?.total ?? 0) * coefficient, iouReport?.currency),
            hasValidNonHeldAmount: unheldTotal * coefficient >= 0,
        };
    }

    return {
        nonHeldAmount: CurrencyUtils.convertToDisplayString((iouReport?.unheldTotal ?? 0) * coefficient, iouReport?.currency),
        fullAmount: CurrencyUtils.convertToDisplayString((iouReport?.total ?? 0) * coefficient, iouReport?.currency),
        hasValidNonHeldAmount: (iouReport?.unheldTotal ?? 0) * coefficient >= 0,
    };
}

/**
 * Disable reply in thread action if:
 *
 * - The action is listed in the thread-disabled list
 * - The action is a split expense action
 * - The action is deleted and is not threaded
 * - The report is archived and the action is not threaded
 * - The action is a whisper action and it's neither a report preview nor IOU action
 * - The action is the thread's first chat
 */
function shouldDisableThread(reportAction: OnyxInputOrEntry<ReportAction>, reportID: string, isThreadReportParentAction: boolean): boolean {
    const isSplitBillAction = ReportActionsUtils.isSplitBillAction(reportAction);
    const isDeletedAction = ReportActionsUtils.isDeletedAction(reportAction);
    const isReportPreviewAction = ReportActionsUtils.isReportPreviewAction(reportAction);
    const isIOUAction = ReportActionsUtils.isMoneyRequestAction(reportAction);
    const isWhisperAction = ReportActionsUtils.isWhisperAction(reportAction) || ReportActionsUtils.isActionableTrackExpense(reportAction);
    const isArchivedReport = isArchivedRoom(getReportOrDraftReport(reportID), getReportNameValuePairs(reportID));
    const isActionDisabled = CONST.REPORT.ACTIONS.THREAD_DISABLED.some((action: string) => action === reportAction?.actionName);

    return (
        isActionDisabled ||
        isSplitBillAction ||
        (isDeletedAction && !reportAction?.childVisibleActionCount) ||
        (isArchivedReport && !reportAction?.childVisibleActionCount) ||
        (isWhisperAction && !isReportPreviewAction && !isIOUAction) ||
        isThreadReportParentAction
    );
}

function getAllAncestorReportActions(report: Report | null | undefined, currentUpdatedReport?: OnyxEntry<Report>): Ancestor[] {
    if (!report) {
        return [];
    }
    const allAncestors: Ancestor[] = [];
    let parentReportID = report.parentReportID;
    let parentReportActionID = report.parentReportActionID;

    while (parentReportID) {
        const parentReport = currentUpdatedReport && currentUpdatedReport.reportID === parentReportID ? currentUpdatedReport : getReportOrDraftReport(parentReportID);
        const parentReportAction = ReportActionsUtils.getReportAction(parentReportID, parentReportActionID ?? '-1');

        if (
            !parentReport ||
            !parentReportAction ||
            (ReportActionsUtils.isTransactionThread(parentReportAction) && !ReportActionsUtils.isSentMoneyReportAction(parentReportAction)) ||
            ReportActionsUtils.isReportPreviewAction(parentReportAction)
        ) {
            break;
        }

        const isParentReportActionUnread = ReportActionsUtils.isCurrentActionUnread(parentReport, parentReportAction);
        allAncestors.push({
            report: parentReport,
            reportAction: parentReportAction,
            shouldDisplayNewMarker: isParentReportActionUnread,
        });

        parentReportID = parentReport?.parentReportID;
        parentReportActionID = parentReport?.parentReportActionID;
    }

    return allAncestors.reverse();
}

function getAllAncestorReportActionIDs(report: Report | null | undefined, includeTransactionThread = false): AncestorIDs {
    if (!report) {
        return {
            reportIDs: [],
            reportActionsIDs: [],
        };
    }

    const allAncestorIDs: AncestorIDs = {
        reportIDs: [],
        reportActionsIDs: [],
    };
    let parentReportID = report.parentReportID;
    let parentReportActionID = report.parentReportActionID;

    while (parentReportID) {
        const parentReport = getReportOrDraftReport(parentReportID);
        const parentReportAction = ReportActionsUtils.getReportAction(parentReportID, parentReportActionID ?? '-1');

        if (
            !parentReportAction ||
            (!includeTransactionThread &&
                ((ReportActionsUtils.isTransactionThread(parentReportAction) && !ReportActionsUtils.isSentMoneyReportAction(parentReportAction)) ||
                    ReportActionsUtils.isReportPreviewAction(parentReportAction)))
        ) {
            break;
        }

        allAncestorIDs.reportIDs.push(parentReportID ?? '-1');
        allAncestorIDs.reportActionsIDs.push(parentReportActionID ?? '-1');

        if (!parentReport) {
            break;
        }

        parentReportID = parentReport?.parentReportID;
        parentReportActionID = parentReport?.parentReportActionID;
    }

    return allAncestorIDs;
}

/**
 * Get optimistic data of parent report action
 * @param reportID The reportID of the report that is updated
 * @param lastVisibleActionCreated Last visible action created of the child report
 * @param type The type of action in the child report
 */
function getOptimisticDataForParentReportAction(reportID: string, lastVisibleActionCreated: string, type: string): Array<OnyxUpdate | null> {
    const report = getReportOrDraftReport(reportID);

    if (!report || isEmptyObject(report)) {
        return [];
    }

    const ancestors = getAllAncestorReportActionIDs(report, true);
    const totalAncestor = ancestors.reportIDs.length;

    return Array.from(Array(totalAncestor), (_, index) => {
        const ancestorReport = getReportOrDraftReport(ancestors.reportIDs.at(index));

        if (!ancestorReport || isEmptyObject(ancestorReport)) {
            return null;
        }

        const ancestorReportAction = ReportActionsUtils.getReportAction(ancestorReport.reportID, ancestors.reportActionsIDs.at(index) ?? '');

        if (!ancestorReportAction || isEmptyObject(ancestorReportAction)) {
            return null;
        }

        return {
            onyxMethod: Onyx.METHOD.MERGE,
            key: `${ONYXKEYS.COLLECTION.REPORT_ACTIONS}${ancestorReport.reportID}`,
            value: {
                [ancestorReportAction?.reportActionID ?? '-1']: updateOptimisticParentReportAction(ancestorReportAction, lastVisibleActionCreated, type),
            },
        };
    });
}

function getQuickActionDetails(
    quickActionReport: Report,
    personalDetails: PersonalDetailsList | undefined,
    policyChatForActivePolicy: Report | undefined,
    reportNameValuePairs: ReportNameValuePairs,
): {quickActionAvatars: Icon[]; hideQABSubtitle: boolean} {
    const isValidQuickActionReport = !(isEmptyObject(quickActionReport) || isArchivedRoom(quickActionReport, reportNameValuePairs));
    let hideQABSubtitle = false;
    let quickActionAvatars: Icon[] = [];
    if (isValidQuickActionReport) {
        const avatars = getIcons(quickActionReport, personalDetails);
        quickActionAvatars = avatars.length <= 1 || isPolicyExpenseChat(quickActionReport) ? avatars : avatars.filter((avatar) => avatar.id !== currentUserAccountID);
    } else {
        hideQABSubtitle = true;
    }
    if (!isEmptyObject(policyChatForActivePolicy)) {
        quickActionAvatars = getIcons(policyChatForActivePolicy, personalDetails);
    }
    return {
        quickActionAvatars,
        hideQABSubtitle,
    };
}

function canBeAutoReimbursed(report: OnyxInputOrEntry<Report>, policy: OnyxInputOrEntry<Policy> | SearchPolicy): boolean {
    if (isEmptyObject(policy)) {
        return false;
    }
    type CurrencyType = TupleToUnion<typeof CONST.DIRECT_REIMBURSEMENT_CURRENCIES>;
    const reimbursableTotal = getMoneyRequestSpendBreakdown(report).totalDisplaySpend;
    const autoReimbursementLimit = policy?.autoReimbursement?.limit ?? policy?.autoReimbursementLimit ?? 0;
    const isAutoReimbursable =
        isReportInGroupPolicy(report) &&
        policy.reimbursementChoice === CONST.POLICY.REIMBURSEMENT_CHOICES.REIMBURSEMENT_YES &&
        autoReimbursementLimit >= reimbursableTotal &&
        reimbursableTotal > 0 &&
        CONST.DIRECT_REIMBURSEMENT_CURRENCIES.includes(report?.currency as CurrencyType);
    return isAutoReimbursable;
}

/** Check if the current user is an owner of the report */
function isReportOwner(report: OnyxInputOrEntry<Report>): boolean {
    return report?.ownerAccountID === currentUserPersonalDetails?.accountID;
}

function isAllowedToApproveExpenseReport(report: OnyxEntry<Report>, approverAccountID?: number, reportPolicy?: OnyxEntry<Policy> | SearchPolicy): boolean {
    const policy = reportPolicy ?? getPolicy(report?.policyID);
    const isOwner = (approverAccountID ?? currentUserAccountID) === report?.ownerAccountID;
    return !(policy?.preventSelfApproval && isOwner);
}

function isAllowedToSubmitDraftExpenseReport(report: OnyxEntry<Report>): boolean {
    const policy = getPolicy(report?.policyID);
    const submitToAccountID = PolicyUtils.getSubmitToAccountID(policy, report);

    return isAllowedToApproveExpenseReport(report, submitToAccountID);
}

/**
 * What missing payment method does this report action indicate, if any?
 */
function getIndicatedMissingPaymentMethod(userWallet: OnyxEntry<UserWallet>, reportId: string, reportAction: ReportAction): MissingPaymentMethod | undefined {
    const isSubmitterOfUnsettledReport = isCurrentUserSubmitter(reportId) && !isSettled(reportId);
    if (!isSubmitterOfUnsettledReport || !ReportActionsUtils.isReimbursementQueuedAction(reportAction)) {
        return undefined;
    }
    const paymentType = ReportActionsUtils.getOriginalMessage(reportAction)?.paymentType;
    if (paymentType === CONST.IOU.PAYMENT_TYPE.EXPENSIFY) {
        return isEmpty(userWallet) || userWallet.tierName === CONST.WALLET.TIER_NAME.SILVER ? 'wallet' : undefined;
    }

    return !store.hasCreditBankAccount() ? 'bankAccount' : undefined;
}

/**
 * Checks if report chat contains missing payment method
 */
function hasMissingPaymentMethod(userWallet: OnyxEntry<UserWallet>, iouReportID: string): boolean {
    const reportActions = allReportActions?.[`${ONYXKEYS.COLLECTION.REPORT_ACTIONS}${iouReportID}`] ?? {};
    return Object.values(reportActions)
        .filter(Boolean)
        .some((action) => getIndicatedMissingPaymentMethod(userWallet, iouReportID, action) !== undefined);
}

/**
 * Used from expense actions to decide if we need to build an optimistic expense report.
 * Create a new report if:
 * - we don't have an iouReport set in the chatReport
 * - we have one, but it's waiting on the payee adding a bank account
 * - we have one, but we can't add more transactions to it due to: report is approved or settled, or report is processing and policy isn't on Instant submit reporting frequency
 */
function shouldCreateNewMoneyRequestReport(existingIOUReport: OnyxInputOrEntry<Report> | undefined, chatReport: OnyxInputOrEntry<Report>): boolean {
    return !existingIOUReport || hasIOUWaitingOnCurrentUserBankAccount(chatReport) || !canAddTransaction(existingIOUReport);
}

function getTripTransactions(tripRoomReportID: string | undefined, reportFieldToCompare: 'parentReportID' | 'reportID' = 'parentReportID'): Transaction[] {
    const tripTransactionReportIDs = Object.values(getAllReports() ?? {})
        .filter((report) => report && report?.[reportFieldToCompare] === tripRoomReportID)
        .map((report) => report?.reportID);
    return tripTransactionReportIDs.flatMap((reportID) => reportsTransactions[reportID ?? ''] ?? []);
}

function getTripIDFromTransactionParentReport(transactionParentReport: OnyxEntry<Report> | undefined | null): string | undefined {
    return getReportOrDraftReport(transactionParentReport?.parentReportID)?.tripData?.tripID;
}

/**
 * Checks if report contains actions with errors
 */
function hasActionsWithErrors(reportID: string): boolean {
    const reportActions = allReportActions?.[`${ONYXKEYS.COLLECTION.REPORT_ACTIONS}${reportID}`] ?? {};
    return Object.values(reportActions)
        .filter(Boolean)
        .some((action) => !isEmptyObject(action.errors));
}

function isNonAdminOrOwnerOfPolicyExpenseChat(report: OnyxInputOrEntry<Report>, policy: OnyxInputOrEntry<Policy>): boolean {
    return isPolicyExpenseChat(report) && !(PolicyUtils.isPolicyAdmin(policy) || PolicyUtils.isPolicyOwner(policy, currentUserAccountID ?? -1) || isReportOwner(report));
}

function isAdminOwnerApproverOrReportOwner(report: OnyxEntry<Report>, policy: OnyxEntry<Policy>): boolean {
    const isApprover = isMoneyRequestReport(report) && report?.managerID !== null && currentUserPersonalDetails?.accountID === report?.managerID;

    return PolicyUtils.isPolicyAdmin(policy) || PolicyUtils.isPolicyOwner(policy, currentUserAccountID ?? -1) || isReportOwner(report) || isApprover;
}

/**
 * Whether the user can join a report
 */
function canJoinChat(report: OnyxEntry<Report>, parentReportAction: OnyxInputOrEntry<ReportAction>, policy: OnyxInputOrEntry<Policy>): boolean {
    // We disabled thread functions for whisper action
    // So we should not show join option for existing thread on whisper message that has already been left, or manually leave it
    if (ReportActionsUtils.isWhisperAction(parentReportAction)) {
        return false;
    }

    // If the notification preference of the chat is not hidden that means we have already joined the chat
    if (getReportNotificationPreference(report) !== CONST.REPORT.NOTIFICATION_PREFERENCE.HIDDEN) {
        return false;
    }

    const isExpenseChat = isMoneyRequestReport(report) || isMoneyRequest(report) || isInvoiceReport(report) || isTrackExpenseReport(report);
    // Anyone viewing these chat types is already a participant and therefore cannot join
    if (isRootGroupChat(report) || isSelfDM(report) || isInvoiceRoom(report) || isSystemChat(report) || isExpenseChat) {
        return false;
    }

    // The user who is a member of the workspace has already joined the public announce room.
    if (isPublicAnnounceRoom(report) && !isEmptyObject(policy)) {
        return false;
    }

    return isChatThread(report) || isUserCreatedPolicyRoom(report) || isNonAdminOrOwnerOfPolicyExpenseChat(report, policy);
}

/**
 * Whether the user can leave a report
 */
function canLeaveChat(report: OnyxEntry<Report>, policy: OnyxEntry<Policy>): boolean {
    if (isRootGroupChat(report)) {
        return true;
    }

    if (isPolicyExpenseChat(report) && !report?.isOwnPolicyExpenseChat && !PolicyUtils.isPolicyAdmin(policy)) {
        return true;
    }

    if (isPublicRoom(report) && SessionUtils.isAnonymousUser()) {
        return false;
    }

    if (getReportNotificationPreference(report) === CONST.REPORT.NOTIFICATION_PREFERENCE.HIDDEN) {
        return false;
    }

    // Anyone viewing these chat types is already a participant and therefore cannot leave
    if (isSelfDM(report)) {
        return false;
    }

    // The user who is a member of the workspace cannot leave the public announce room.
    if (isPublicAnnounceRoom(report) && !isEmptyObject(policy)) {
        return false;
    }

    if (isInvoiceRoom(report)) {
        return canLeaveInvoiceRoom(report);
    }

    return (isChatThread(report) && !!getReportNotificationPreference(report)) || isUserCreatedPolicyRoom(report) || isNonAdminOrOwnerOfPolicyExpenseChat(report, policy);
}

function getReportActionActorAccountID(
    reportAction: OnyxInputOrEntry<ReportAction>,
    iouReport: OnyxInputOrEntry<Report> | undefined,
    report: OnyxInputOrEntry<Report> | undefined,
): number | undefined {
    switch (reportAction?.actionName) {
        case CONST.REPORT.ACTIONS.TYPE.REPORT_PREVIEW: {
            const ownerAccountID = iouReport?.ownerAccountID ?? reportAction?.childOwnerAccountID;
            const actorAccountID = iouReport?.managerID ?? reportAction?.childManagerAccountID;
            return isPolicyExpenseChat(report) ? ownerAccountID : actorAccountID;
        }

        case CONST.REPORT.ACTIONS.TYPE.SUBMITTED:
            return reportAction?.adminAccountID ?? reportAction?.actorAccountID;

        default:
            return reportAction?.actorAccountID;
    }
}
function createDraftWorkspaceAndNavigateToConfirmationScreen(transactionID: string, actionName: IOUAction): void {
    const isCategorizing = actionName === CONST.IOU.ACTION.CATEGORIZE;
    const {expenseChatReportID, policyID, policyName} = PolicyActions.createDraftWorkspace();
    IOU.setMoneyRequestParticipants(transactionID, [
        {
            selected: true,
            accountID: 0,
            isPolicyExpenseChat: true,
            reportID: expenseChatReportID,
            policyID,
            searchText: policyName,
        },
    ]);
    if (isCategorizing) {
        Navigation.navigate(ROUTES.MONEY_REQUEST_STEP_CATEGORY.getRoute(actionName, CONST.IOU.TYPE.SUBMIT, transactionID, expenseChatReportID));
    } else {
        Navigation.navigate(ROUTES.MONEY_REQUEST_STEP_CONFIRMATION.getRoute(actionName, CONST.IOU.TYPE.SUBMIT, transactionID, expenseChatReportID, true));
    }
}

function createDraftTransactionAndNavigateToParticipantSelector(transactionID: string, reportID: string, actionName: IOUAction, reportActionID: string): void {
    const transaction = allTransactions?.[`${ONYXKEYS.COLLECTION.TRANSACTION}${transactionID}`] ?? ({} as Transaction);
    const reportActions = allReportActions?.[`${ONYXKEYS.COLLECTION.REPORT_ACTIONS}${reportID}`] ?? ([] as ReportAction[]);

    if (!transaction || !reportActions) {
        return;
    }

    const linkedTrackedExpenseReportAction = Object.values(reportActions)
        .filter(Boolean)
        .find((action) => ReportActionsUtils.isMoneyRequestAction(action) && ReportActionsUtils.getOriginalMessage(action)?.IOUTransactionID === transactionID);

    const {created, amount, currency, merchant, mccGroup} = getTransactionDetails(transaction) ?? {};
    const comment = getTransactionCommentObject(transaction);

    IOU.createDraftTransaction({
        ...transaction,
        actionableWhisperReportActionID: reportActionID,
        linkedTrackedExpenseReportAction,
        linkedTrackedExpenseReportID: reportID,
        created,
        modifiedCreated: undefined,
        modifiedAmount: undefined,
        modifiedCurrency: undefined,
        amount,
        currency,
        comment,
        merchant,
        modifiedMerchant: '',
        mccGroup,
    } as Transaction);

    const filteredPolicies = Object.values(allPolicies ?? {}).filter(
        (policy) => policy && policy.type !== CONST.POLICY.TYPE.PERSONAL && policy.pendingAction !== CONST.RED_BRICK_ROAD_PENDING_ACTION.DELETE,
    );

    if (actionName === CONST.IOU.ACTION.SUBMIT || (allPolicies && filteredPolicies.length > 0)) {
        Navigation.navigate(ROUTES.MONEY_REQUEST_STEP_PARTICIPANTS.getRoute(CONST.IOU.TYPE.SUBMIT, transactionID, reportID, undefined, actionName));
        return;
    }

    return createDraftWorkspaceAndNavigateToConfirmationScreen(transactionID, actionName);
}

/**
 * @returns the object to update `report.hasOutstandingChildRequest`
 */
function getOutstandingChildRequest(iouReport: OnyxInputOrEntry<Report>): OutstandingChildRequest {
    if (!iouReport || isEmptyObject(iouReport)) {
        return {};
    }

    if (!isExpenseReport(iouReport)) {
        const {reimbursableSpend} = getMoneyRequestSpendBreakdown(iouReport);
        return {
            hasOutstandingChildRequest: iouReport.managerID === currentUserAccountID && reimbursableSpend !== 0,
        };
    }

    const policy = getPolicy(iouReport.policyID);
    const shouldBeManuallySubmitted = PolicyUtils.isPaidGroupPolicy(policy) && !policy?.harvesting?.enabled;
    if (shouldBeManuallySubmitted) {
        return {
            hasOutstandingChildRequest: true,
        };
    }

    // We don't need to update hasOutstandingChildRequest in this case
    return {};
}

function canReportBeMentionedWithinPolicy(report: OnyxEntry<Report>, policyID: string): boolean {
    if (report?.policyID !== policyID) {
        return false;
    }

    return isChatRoom(report) && !isInvoiceRoom(report) && !isThread(report);
}

function shouldShowMerchantColumn(transactions: Transaction[]) {
    const allReports = getAllReports();
    return transactions.some((transaction) => isExpenseReport(allReports?.[transaction.reportID] ?? null));
}

/**
 * Whether a given report is used for onboarding tasks. In the past, it could be either the Concierge chat or the system
 * DM, and we saved the report ID in the user's `onboarding` NVP. As a fallback for users who don't have the NVP, we now
 * only use the Concierge chat.
 */
function isChatUsedForOnboarding(optionOrReport: OnyxEntry<Report> | OptionData): boolean {
    // onboarding can be an array or an empty object for old accounts and accounts created from olddot
    if (onboarding && !Array.isArray(onboarding) && !isEmptyObject(onboarding) && onboarding.chatReportID) {
        return onboarding.chatReportID === optionOrReport?.reportID;
    }

    return (optionOrReport as OptionData)?.isConciergeChat ?? isConciergeChatReport(optionOrReport);
}

/**
 * Get the report used for the user's onboarding process. For most users it is the Concierge chat, however in the past
 * we also used the system DM for A/B tests.
 */
function getChatUsedForOnboarding(): OnyxEntry<Report> {
    return Object.values(getAllReports() ?? {}).find(isChatUsedForOnboarding);
}

/**
 * Checks if given field has any violations and returns name of the first encountered one
 */
function getFieldViolation(violations: OnyxEntry<ReportViolations>, reportField: PolicyReportField): ReportViolationName | undefined {
    if (!violations || !reportField) {
        return undefined;
    }

    return Object.values(CONST.REPORT_VIOLATIONS).find((violation) => !!violations[violation] && violations[violation][reportField.fieldID]);
}

/**
 * Returns translation for given field violation
 */
function getFieldViolationTranslation(reportField: PolicyReportField, violation?: ReportViolationName): string {
    if (!violation) {
        return '';
    }

    switch (violation) {
        case 'fieldRequired':
            return Localize.translateLocal('reportViolations.fieldRequired', {fieldName: reportField.name});
        default:
            return '';
    }
}

/**
 * Returns all violations for report
 */
function getReportViolations(reportID: string): ReportViolations | undefined {
    if (!allReportsViolations) {
        return undefined;
    }

    return allReportsViolations[`${ONYXKEYS.COLLECTION.REPORT_VIOLATIONS}${reportID}`];
}

function findPolicyExpenseChatByPolicyID(policyID: string): OnyxEntry<Report> {
    return Object.values(getAllReports() ?? {}).find((report) => isPolicyExpenseChat(report) && report?.policyID === policyID);
}

/**
 * A function to get the report last message. This is usually used to restore the report message preview in LHN after report actions change.
 * @param reportID
 * @param actionsToMerge
 * @param canUserPerformWriteActionInReport
 * @returns containing the calculated message preview data of the report
 */
function getReportLastMessage(reportID: string, actionsToMerge?: ReportActions) {
    let result: Partial<Report> = {
        lastMessageTranslationKey: '',
        lastMessageText: '',
        lastVisibleActionCreated: '',
    };

    const {lastMessageText = '', lastMessageTranslationKey = ''} = getLastVisibleMessage(reportID, actionsToMerge);

    if (lastMessageText || lastMessageTranslationKey) {
        const report = getReport(reportID);
        const lastVisibleAction = ReportActionsUtils.getLastVisibleAction(reportID, canUserPerformWriteAction(report), actionsToMerge);
        const lastVisibleActionCreated = lastVisibleAction?.created;
        const lastActorAccountID = lastVisibleAction?.actorAccountID;
        result = {
            lastMessageTranslationKey,
            lastMessageText,
            lastVisibleActionCreated,
            lastActorAccountID,
        };
    }

    return result;
}

function getSourceIDFromReportAction(reportAction: OnyxEntry<ReportAction>): string {
    const message = Array.isArray(reportAction?.message) ? reportAction?.message?.at(-1) ?? null : reportAction?.message ?? null;
    const html = message?.html ?? '';
    const {sourceURL} = getAttachmentDetails(html);
    const sourceID = (sourceURL?.match(CONST.REGEX.ATTACHMENT_ID) ?? [])[1];
    return sourceID;
}

function getIntegrationIcon(connectionName?: ConnectionName) {
    if (connectionName === CONST.POLICY.CONNECTIONS.NAME.XERO) {
        return XeroSquare;
    }
    if (connectionName === CONST.POLICY.CONNECTIONS.NAME.QBO) {
        return QBOSquare;
    }
    if (connectionName === CONST.POLICY.CONNECTIONS.NAME.NETSUITE) {
        return NetSuiteSquare;
    }
    if (connectionName === CONST.POLICY.CONNECTIONS.NAME.SAGE_INTACCT) {
        return IntacctSquare;
    }

    return undefined;
}

function canBeExported(report: OnyxEntry<Report>) {
    if (!report?.statusNum) {
        return false;
    }
    const isCorrectState = [CONST.REPORT.STATUS_NUM.APPROVED, CONST.REPORT.STATUS_NUM.CLOSED, CONST.REPORT.STATUS_NUM.REIMBURSED].some((status) => status === report.statusNum);
    return isExpenseReport(report) && isCorrectState;
}

function isExported(reportActions: OnyxEntry<ReportActions>) {
    if (!reportActions) {
        return false;
    }
    return Object.values(reportActions).some((action) => ReportActionsUtils.isExportIntegrationAction(action));
}

function getApprovalChain(policy: OnyxEntry<Policy>, expenseReport: OnyxEntry<Report>): string[] {
    const approvalChain: string[] = [];
    const reportTotal = expenseReport?.total ?? 0;

    // If the policy is not on advanced approval mode, we should not use the approval chain even if it exists.
    if (!PolicyUtils.isControlOnAdvancedApprovalMode(policy)) {
        return approvalChain;
    }

    let nextApproverEmail = PolicyUtils.getSubmitToEmail(policy, expenseReport);

    while (nextApproverEmail && !approvalChain.includes(nextApproverEmail)) {
        approvalChain.push(nextApproverEmail);
        nextApproverEmail = PolicyUtils.getForwardsToAccount(policy, nextApproverEmail, reportTotal);
    }
    return approvalChain;
}

/**
 * Checks if the user has missing bank account for the invoice room.
 */
function hasMissingInvoiceBankAccount(iouReportID: string): boolean {
    const invoiceReport = getReport(iouReportID);

    if (!isInvoiceReport(invoiceReport)) {
        return false;
    }

    return invoiceReport?.ownerAccountID === currentUserAccountID && !getPolicy(invoiceReport?.policyID)?.invoice?.bankAccount?.transferBankAccountID && isSettled(iouReportID);
}

function hasInvoiceReports() {
    const allReports = Object.values(getAllReports() ?? {});
    return allReports.some((report) => isInvoiceReport(report));
}

export {
    addDomainToShortMention,
    completeShortMention,
    areAllRequestsBeingSmartScanned,
    buildOptimisticAddCommentReportAction,
    buildOptimisticApprovedReportAction,
    buildOptimisticUnapprovedReportAction,
    buildOptimisticCancelPaymentReportAction,
    buildOptimisticChangedTaskAssigneeReportAction,
    buildOptimisticChatReport,
    buildOptimisticClosedReportAction,
    buildOptimisticCreatedReportAction,
    buildOptimisticDismissedViolationReportAction,
    buildOptimisticEditedTaskFieldReportAction,
    buildOptimisticExpenseReport,
    buildOptimisticGroupChatReport,
    buildOptimisticHoldReportAction,
    buildOptimisticHoldReportActionComment,
    buildOptimisticIOUReport,
    buildOptimisticIOUReportAction,
    buildOptimisticModifiedExpenseReportAction,
    buildOptimisticMoneyRequestEntities,
    buildOptimisticMovedReportAction,
    buildOptimisticMovedTrackedExpenseModifiedReportAction,
    buildOptimisticRenamedRoomReportAction,
    buildOptimisticRoomDescriptionUpdatedReportAction,
    buildOptimisticReportPreview,
    buildOptimisticActionableTrackExpenseWhisper,
    buildOptimisticSubmittedReportAction,
    buildOptimisticTaskCommentReportAction,
    buildOptimisticTaskReport,
    buildOptimisticTaskReportAction,
    buildOptimisticUnHoldReportAction,
    buildOptimisticAnnounceChat,
    buildOptimisticWorkspaceChats,
    buildOptimisticCardAssignedReportAction,
    buildParticipantsFromAccountIDs,
    buildTransactionThread,
    canAccessReport,
    isReportNotFound,
    canAddTransaction,
    canDeleteTransaction,
    canBeAutoReimbursed,
    canCreateRequest,
    canCreateTaskInReport,
    canCurrentUserOpenReport,
    canDeleteReportAction,
    canHoldUnholdReportAction,
    canEditFieldOfMoneyRequest,
    canEditMoneyRequest,
    canEditPolicyDescription,
    canEditReportAction,
    canEditReportDescription,
    canEditRoomVisibility,
    canEditWriteCapability,
    canFlagReportAction,
    isNonAdminOrOwnerOfPolicyExpenseChat,
    canLeaveRoom,
    canJoinChat,
    canLeaveChat,
    canReportBeMentionedWithinPolicy,
    canRequestMoney,
    canSeeDefaultRoom,
    canShowReportRecipientLocalTime,
    canUserPerformWriteAction,
    chatIncludesChronos,
    chatIncludesChronosWithID,
    chatIncludesConcierge,
    createDraftTransactionAndNavigateToParticipantSelector,
    doesReportBelongToWorkspace,
    findLastAccessedReport,
    findSelfDMReportID,
    formatReportLastMessageText,
    generateReportID,
    getAddWorkspaceRoomOrChatReportErrors,
    getAllAncestorReportActionIDs,
    getAllAncestorReportActions,
    getAllHeldTransactions,
    getAllPolicyReports,
    getAllWorkspaceReports,
    getAvailableReportFields,
    getBankAccountRoute,
    getChatByParticipants,
    getChatRoomSubtitle,
    getChildReportNotificationPreference,
    getCommentLength,
    getDefaultGroupAvatar,
    getDefaultWorkspaceAvatar,
    getDefaultWorkspaceAvatarTestID,
    getDeletedParentActionMessageForChatReport,
    getDisplayNameForParticipant,
    getDisplayNamesWithTooltips,
    getGroupChatName,
    getIOUReportActionDisplayMessage,
    getIOUReportActionMessage,
    getReportAutomaticallyApprovedMessage,
    getIOUUnapprovedMessage,
    getIOUApprovedMessage,
    getReportAutomaticallyForwardedMessage,
    getIOUForwardedMessage,
    getRejectedReportMessage,
    getWorkspaceNameUpdatedMessage,
    getReportAutomaticallySubmittedMessage,
    getIOUSubmittedMessage,
    getIcons,
    getIconsForParticipants,
    getIndicatedMissingPaymentMethod,
    getLastVisibleMessage,
    getMoneyRequestOptions,
    getMoneyRequestSpendBreakdown,
    getNewMarkerReportActionID,
    getNonHeldAndFullAmount,
    getOptimisticDataForParentReportAction,
    getOriginalReportID,
    getOutstandingChildRequest,
    getParentNavigationSubtitle,
    getParsedComment,
    getParticipantsAccountIDsForDisplay,
    getParticipantsList,
    getParticipants,
    getPendingChatMembers,
    getPersonalDetailsForAccountID,
    getPolicyDescriptionText,
    getPolicyExpenseChat,
    getPolicyName,
    getPolicyType,
    getReimbursementDeQueuedActionMessage,
    getReimbursementQueuedActionMessage,
    getReportActionActorAccountID,
    getReportDescription,
    getReportFieldKey,
    getReportIDFromLink,
    getReportName,
    getReportNotificationPreference,
    getReportOfflinePendingActionAndErrors,
    getReportParticipantsTitle,
    getReportPreviewMessage,
    getReportRecipientAccountIDs,
    getReportOrDraftReport,
    getRoom,
    getRootParentReport,
    getRouteFromLink,
    getSystemChat,
    getTaskAssigneeChatOnyxData,
    getTransactionDetails,
    getTransactionReportName,
    getDisplayedReportID,
    getTransactionsWithReceipts,
    getUserDetailTooltipText,
    getWhisperDisplayNames,
    getWorkspaceChats,
    getWorkspaceIcon,
    goBackToDetailsPage,
    goBackFromPrivateNotes,
    getInvoicePayerName,
    getInvoicesChatName,
    getPayeeName,
    getQuickActionDetails,
    hasActionsWithErrors,
    hasAutomatedExpensifyAccountIDs,
    hasExpensifyGuidesEmails,
    hasHeldExpenses,
    hasIOUWaitingOnCurrentUserBankAccount,
    hasMissingPaymentMethod,
    hasMissingSmartscanFields,
    hasNonReimbursableTransactions,
    hasOnlyHeldExpenses,
    hasOnlyTransactionsWithPendingRoutes,
    hasReportNameError,
    getReportActionWithSmartscanError,
    hasSmartscanError,
    hasUpdatedTotal,
    hasViolations,
    hasWarningTypeViolations,
    hasNoticeTypeViolations,
    isActionCreator,
    isAdminRoom,
    isAdminsOnlyPostingRoom,
    isAllowedToApproveExpenseReport,
    isAllowedToComment,
    isAllowedToSubmitDraftExpenseReport,
    isAnnounceRoom,
    isArchivedRoom,
    isArchivedRoomWithID,
    isClosedReport,
    isCanceledTaskReport,
    isChatReport,
    isChatRoom,
    isTripRoom,
    isChatThread,
    isChildReport,
    isClosedExpenseReportWithNoExpenses,
    isCompletedTaskReport,
    isConciergeChatReport,
    isControlPolicyExpenseChat,
    isControlPolicyExpenseReport,
    isCurrentUserSubmitter,
    isCurrentUserTheOnlyParticipant,
    isDM,
    isDefaultRoom,
    isDeprecatedGroupDM,
    isEmptyReport,
    isRootGroupChat,
    isExpenseReport,
    isExpenseRequest,
    isExpensifyOnlyParticipantInReport,
    isGroupChat,
    isGroupChatAdmin,
    isGroupPolicy,
    isReportInGroupPolicy,
    isHoldCreator,
    isIOUOwnedByCurrentUser,
    isIOUReport,
    isIOUReportUsingReport,
    isJoinRequestInAdminRoom,
    isDomainRoom,
    isMoneyRequest,
    isMoneyRequestReport,
    isMoneyRequestReportPendingDeletion,
    isOneOnOneChat,
    isOneTransactionThread,
    isOpenExpenseReport,
    isOpenTaskReport,
    isOptimisticPersonalDetail,
    isPaidGroupPolicy,
    isPaidGroupPolicyExpenseChat,
    isPaidGroupPolicyExpenseReport,
    isPayer,
    isPolicyAdmin,
    isPolicyExpenseChat,
    isPolicyExpenseChatAdmin,
    isProcessingReport,
    isAwaitingFirstLevelApproval,
    isPublicAnnounceRoom,
    isPublicRoom,
    isReportApproved,
    isReportManuallyReimbursed,
    isReportDataReady,
    isReportFieldDisabled,
    isReportFieldOfTypeTitle,
    isReportManager,
    isReportMessageAttachment,
    isReportOwner,
    isReportParticipant,
    isSelfDM,
    isSettled,
    isSystemChat,
    isTaskReport,
    isThread,
    isTrackExpenseReport,
    isUnread,
    isUnreadWithMention,
    isUserCreatedPolicyRoom,
    isValidReport,
    isValidReportIDFromPath,
    isWaitingForAssigneeToCompleteAction,
    isInvoiceRoom,
    isInvoiceRoomWithID,
    isInvoiceReport,
    isOpenInvoiceReport,
    getDefaultNotificationPreferenceForReport,
    canWriteInReport,
    navigateToDetailsPage,
    navigateToPrivateNotes,
    navigateBackAfterDeleteTransaction,
    parseReportRouteParams,
    parseReportActionHtmlToText,
    requiresAttentionFromCurrentUser,
    shouldAutoFocusOnKeyPress,
    shouldCreateNewMoneyRequestReport,
    shouldDisableDetailPage,
    shouldDisableRename,
    shouldDisableThread,
    shouldDisplayThreadReplies,
    shouldDisplayViolationsRBRInLHN,
    shouldReportBeInOptionList,
    shouldReportShowSubscript,
    shouldShowFlagComment,
    getReportActionWithMissingSmartscanFields,
    shouldShowRBRForMissingSmartscanFields,
    shouldUseFullTitleToDisplay,
    updateOptimisticParentReportAction,
    updateReportPreview,
    temporary_getMoneyRequestOptions,
    getTripTransactions,
    getTripIDFromTransactionParentReport,
    buildOptimisticInvoiceReport,
    getInvoiceChatByParticipants,
    shouldShowMerchantColumn,
    isCurrentUserInvoiceReceiver,
    isDraftReport,
    changeMoneyRequestHoldStatus,
    isAdminOwnerApproverOrReportOwner,
    createDraftWorkspaceAndNavigateToConfirmationScreen,
    isChatUsedForOnboarding,
    buildOptimisticExportIntegrationAction,
    getChatUsedForOnboarding,
    getFieldViolationTranslation,
    getFieldViolation,
    getReportViolations,
    findPolicyExpenseChatByPolicyID,
    getIntegrationIcon,
    canBeExported,
    isExported,
    hasOnlyNonReimbursableTransactions,
    getReportLastMessage,
    getMostRecentlyVisitedReport,
    getSourceIDFromReportAction,
    getReport,
    getReportNameValuePairs,
    hasReportViolations,
    isPayAtEndExpenseReport,
    getArchiveReason,
    getApprovalChain,
    isIndividualInvoiceRoom,
    isAuditor,
    hasMissingInvoiceBankAccount,
    reasonForReportToBeInOptionList,
    getReasonAndReportActionThatRequiresAttention,
    buildOptimisticChangeFieldAction,
    isPolicyRelatedReport,
    hasReportErrorsOtherThanFailedReceipt,
    getAllReportErrors,
    getAllReportActionsErrorsAndReportActionThatRequiresAttention,
    hasInvoiceReports,
};

export type {
    Ancestor,
    DisplayNameWithTooltips,
    OptimisticAddCommentReportAction,
    OptimisticChatReport,
    OptimisticClosedReportAction,
    OptimisticCreatedReportAction,
    OptimisticIOUReportAction,
    OptimisticTaskReportAction,
    OptionData,
    TransactionDetails,
    PartialReportAction,
    ParsingDetails,
};<|MERGE_RESOLUTION|>--- conflicted
+++ resolved
@@ -54,11 +54,7 @@
 import type {ConnectionName} from '@src/types/onyx/Policy';
 import type {NotificationPreference, Participants, PendingChatMember, Participant as ReportParticipant} from '@src/types/onyx/Report';
 import type {Message, OldDotReportAction, ReportActions} from '@src/types/onyx/ReportAction';
-<<<<<<< HEAD
-import type {SearchReport, SearchTransaction} from '@src/types/onyx/SearchResults';
-=======
 import type {SearchPolicy, SearchReport, SearchTransaction} from '@src/types/onyx/SearchResults';
->>>>>>> 814c7b48
 import type {Comment, TransactionChanges, WaypointCollection} from '@src/types/onyx/Transaction';
 import {isEmptyObject} from '@src/types/utils/EmptyObject';
 import type IconAsset from '@src/types/utils/IconAsset';
@@ -908,11 +904,7 @@
  * Checks if a report is an IOU report using report or reportID
  */
 function isIOUReport(reportOrID: OnyxInputOrEntry<Report> | SearchReport | string): boolean {
-<<<<<<< HEAD
     const report = typeof reportOrID === 'string' ? getAllReports()?.[`${ONYXKEYS.COLLECTION.REPORT}${reportOrID}`] ?? null : reportOrID;
-=======
-    const report = typeof reportOrID === 'string' ? ReportConnection.getAllReports()?.[`${ONYXKEYS.COLLECTION.REPORT}${reportOrID}`] ?? null : reportOrID;
->>>>>>> 814c7b48
     return report?.type === CONST.REPORT.TYPE.IOU;
 }
 
@@ -1022,21 +1014,12 @@
  */
 function isSettled(reportOrID: OnyxInputOrEntry<Report> | SearchReport | string | undefined): boolean {
     if (!reportOrID) {
-<<<<<<< HEAD
         return false;
     }
     const report = typeof reportOrID === 'string' ? getAllReports()?.[`${ONYXKEYS.COLLECTION.REPORT}${reportOrID}`] ?? null : reportOrID;
     if (!report) {
         return false;
     }
-=======
-        return false;
-    }
-    const report = typeof reportOrID === 'string' ? ReportConnection.getAllReports()?.[`${ONYXKEYS.COLLECTION.REPORT}${reportOrID}`] ?? null : reportOrID;
-    if (!report) {
-        return false;
-    }
->>>>>>> 814c7b48
 
     if (isEmptyObject(report) || report.isWaitingOnBankAccount) {
         return false;
@@ -1712,11 +1695,7 @@
  * Checks if a report is an IOU or expense report.
  */
 function isMoneyRequestReport(reportOrID: OnyxInputOrEntry<Report> | SearchReport | string): boolean {
-<<<<<<< HEAD
     const report = typeof reportOrID === 'string' ? getAllReports()?.[`${ONYXKEYS.COLLECTION.REPORT}${reportOrID}`] ?? null : reportOrID;
-=======
-    const report = typeof reportOrID === 'string' ? ReportConnection.getAllReports()?.[`${ONYXKEYS.COLLECTION.REPORT}${reportOrID}`] ?? null : reportOrID;
->>>>>>> 814c7b48
     return isIOUReport(report) || isExpenseReport(report);
 }
 
@@ -7770,11 +7749,7 @@
  */
 function hasHeldExpenses(iouReportID?: string, allReportTransactions?: SearchTransaction[]): boolean {
     const transactions = allReportTransactions ?? reportsTransactions[iouReportID ?? ''] ?? [];
-<<<<<<< HEAD
     return transactions.some((transaction) => isOnHoldTransactionUtils(transaction));
-=======
-    return transactions.some((transaction) => TransactionUtils.isOnHold(transaction));
->>>>>>> 814c7b48
 }
 
 /**
@@ -7782,11 +7757,7 @@
  */
 function hasOnlyHeldExpenses(iouReportID: string, allReportTransactions?: SearchTransaction[]): boolean {
     const reportTransactions = allReportTransactions ?? reportsTransactions[iouReportID ?? ''] ?? [];
-<<<<<<< HEAD
     return reportTransactions.length > 0 && !reportTransactions.some((transaction) => !isOnHoldTransactionUtils(transaction));
-=======
-    return reportTransactions.length > 0 && !reportTransactions.some((transaction) => !TransactionUtils.isOnHold(transaction));
->>>>>>> 814c7b48
 }
 
 /**
