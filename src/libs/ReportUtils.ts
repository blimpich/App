--- conflicted
+++ resolved
@@ -6724,13 +6724,8 @@
 
     return {
         reportID: generateReportID(),
-<<<<<<< HEAD
-        reportName: title,
+        reportName: getParsedComment(title ?? ''),
         description: getParsedComment(description ?? '', {}, mediaAttributes),
-=======
-        reportName: getParsedComment(title ?? ''),
-        description: getParsedComment(description ?? ''),
->>>>>>> add7b6ec
         ownerAccountID,
         participants,
         managerID: assigneeAccountID,
