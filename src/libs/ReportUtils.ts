--- conflicted
+++ resolved
@@ -2191,16 +2191,12 @@
 /**
  * Returns the preview message for `REIMBURSEMENT_DEQUEUED` action
  */
-<<<<<<< HEAD
-function getReimbursementDeQueuedActionMessage(reportAction: OnyxEntry<ReportActionBase & OriginalMessageReimbursementDequeued>, report: OnyxEntry<Report>, isLHNPreview = false): string {
-=======
 function getReimbursementDeQueuedActionMessage(
     reportAction: OnyxEntry<ReportActionBase & OriginalMessageReimbursementDequeued>,
-    reportOrID: OnyxEntry<Report> | EmptyObject | string,
+    reportOrID: OnyxEntry<Report> | string,
     isLHNPreview = false,
 ): string {
     const report = typeof reportOrID === 'string' ? allReports?.[`${ONYXKEYS.COLLECTION.REPORT}${reportOrID}`] : reportOrID;
->>>>>>> 633e708d
     const originalMessage = reportAction?.originalMessage;
     const amount = originalMessage?.amount;
     const currency = originalMessage?.currency;
@@ -2934,13 +2930,8 @@
  *     from a report preview action. Otherwise, it will be the same as `iouReportAction`.
  */
 function getReportPreviewMessage(
-<<<<<<< HEAD
-    report: OnyxInputOrEntry<Report>,
+    reportOrID: OnyxInputOrEntry<Report> | string,
     iouReportAction: OnyxInputOrEntry<ReportAction> = null,
-=======
-    reportOrID: OnyxInputOrEntry<Report> | EmptyObject | string,
-    iouReportAction: OnyxInputOrEntry<ReportAction> | EmptyObject = {},
->>>>>>> 633e708d
     shouldConsiderScanningReceiptOrPendingRoute = false,
     isPreviewMessageForParentChatReport = false,
     policy?: OnyxInputOrEntry<Policy>,
@@ -6047,12 +6038,8 @@
 /**
  * Return true if the expense report is marked for deletion.
  */
-<<<<<<< HEAD
-function isMoneyRequestReportPendingDeletion(report: OnyxEntry<Report>): boolean {
-=======
-function isMoneyRequestReportPendingDeletion(reportOrID: OnyxEntry<Report> | EmptyObject | string): boolean {
+function isMoneyRequestReportPendingDeletion(reportOrID: OnyxEntry<Report> | string): boolean {
     const report = typeof reportOrID === 'string' ? allReports?.[`${ONYXKEYS.COLLECTION.REPORT}${reportOrID}`] : reportOrID;
->>>>>>> 633e708d
     if (!isMoneyRequestReport(report)) {
         return false;
     }
@@ -6683,13 +6670,8 @@
  * @param lastVisibleActionCreated Last visible action created of the child report
  * @param type The type of action in the child report
  */
-<<<<<<< HEAD
 function getOptimisticDataForParentReportAction(reportID: string, lastVisibleActionCreated: string, type: string): Array<OnyxUpdate | null> {
-    const report = getReport(reportID);
-=======
-function getOptimisticDataForParentReportAction(reportID: string, lastVisibleActionCreated: string, type: string): Array<OnyxUpdate | EmptyObject> {
     const report = getReportOrDraftReport(reportID);
->>>>>>> 633e708d
 
     if (!report || isEmptyObject(report)) {
         return [];
