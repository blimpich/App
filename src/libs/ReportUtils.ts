--- conflicted
+++ resolved
@@ -458,11 +458,12 @@
     'actionName' | 'actorAccountID' | 'automatic' | 'avatar' | 'isAttachmentOnly' | 'originalMessage' | 'message' | 'person' | 'reportActionID' | 'shouldShow' | 'created' | 'pendingAction'
 >;
 
-<<<<<<< HEAD
+type OptimisticReopenedReportAction = Pick<
+    ReportAction,
+    'actionName' | 'actorAccountID' | 'automatic' | 'avatar' | 'isAttachmentOnly' | 'originalMessage' | 'message' | 'person' | 'reportActionID' | 'shouldShow' | 'created' | 'pendingAction'
+>;
+
 type OptimisticRetractedReportAction = Pick<
-=======
-type OptimisticReopenedReportAction = Pick<
->>>>>>> 074a9fdd
     ReportAction,
     'actionName' | 'actorAccountID' | 'automatic' | 'avatar' | 'isAttachmentOnly' | 'originalMessage' | 'message' | 'person' | 'reportActionID' | 'shouldShow' | 'created' | 'pendingAction'
 >;
@@ -4720,13 +4721,11 @@
     if (parentReportAction?.actionName === CONST.REPORT.ACTIONS.TYPE.REJECTED) {
         return getRejectedReportMessage();
     }
-<<<<<<< HEAD
     if (parentReportAction?.actionName === CONST.REPORT.ACTIONS.TYPE.RETRACTED) {
         return getRetractedReportMessage();
-=======
+    }
     if (parentReportAction?.actionName === CONST.REPORT.ACTIONS.TYPE.REOPENED) {
         return getReopenedMessage();
->>>>>>> 074a9fdd
     }
     if (parentReportAction?.actionName === CONST.REPORT.ACTIONS.TYPE.POLICY_CHANGE_LOG.CORPORATE_UPGRADE) {
         return getUpgradeWorkspaceMessage();
@@ -6869,29 +6868,44 @@
     };
 }
 
-<<<<<<< HEAD
 function buildOptimisticRetractedReportAction(created = DateUtils.getDBTime()): OptimisticRetractedReportAction {
     return {
         reportActionID: rand64(),
         actionName: CONST.REPORT.ACTIONS.TYPE.RETRACTED,
-=======
-function buildOptimisticReopenedReportAction(created = DateUtils.getDBTime()): OptimisticReopenedReportAction {
-    return {
-        reportActionID: rand64(),
-        actionName: CONST.REPORT.ACTIONS.TYPE.REOPENED,
->>>>>>> 074a9fdd
         actorAccountID: currentUserAccountID,
         pendingAction: CONST.RED_BRICK_ROAD_PENDING_ACTION.ADD,
         message: [
             {
                 type: CONST.REPORT.MESSAGE.TYPE.COMMENT,
-<<<<<<< HEAD
                 text: 'retracted',
                 html: `<muted-text>retracted</muted-text>`,
-=======
+            },
+        ],
+        person: [
+            {
+                style: 'strong',
+                text: getCurrentUserDisplayNameOrEmail(),
+                type: CONST.REPORT.MESSAGE.TYPE.TEXT,
+            },
+        ],
+        automatic: false,
+        avatar: getCurrentUserAvatar(),
+        created,
+        shouldShow: true,
+    };
+}
+
+function buildOptimisticReopenedReportAction(created = DateUtils.getDBTime()): OptimisticReopenedReportAction {
+    return {
+        reportActionID: rand64(),
+        actionName: CONST.REPORT.ACTIONS.TYPE.REOPENED,
+        actorAccountID: currentUserAccountID,
+        pendingAction: CONST.RED_BRICK_ROAD_PENDING_ACTION.ADD,
+        message: [
+            {
+                type: CONST.REPORT.MESSAGE.TYPE.COMMENT,
                 text: 'reopened',
                 html: '<muted-text>reopened</muted-text>',
->>>>>>> 074a9fdd
             },
         ],
         person: [
@@ -10798,11 +10812,8 @@
     buildOptimisticGroupChatReport,
     buildOptimisticHoldReportAction,
     buildOptimisticHoldReportActionComment,
-<<<<<<< HEAD
     buildOptimisticRetractedReportAction,
-=======
     buildOptimisticReopenedReportAction,
->>>>>>> 074a9fdd
     buildOptimisticIOUReport,
     buildOptimisticIOUReportAction,
     buildOptimisticModifiedExpenseReportAction,
