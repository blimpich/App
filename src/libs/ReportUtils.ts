--- conflicted
+++ resolved
@@ -565,7 +565,6 @@
     },
 });
 
-<<<<<<< HEAD
 let allReportsViolations: OnyxCollection<ReportViolations>;
 
 Onyx.connect({
@@ -579,10 +578,6 @@
     },
 });
 
-function getLastUpdatedReport(): OnyxEntry<Report> {
-    return lastUpdatedReport;
-}
-=======
 let isFirstTimeNewExpensifyUser = false;
 Onyx.connect({
     key: ONYXKEYS.NVP_IS_FIRST_TIME_NEW_EXPENSIFY_USER,
@@ -590,7 +585,6 @@
         isFirstTimeNewExpensifyUser = value ?? false;
     },
 });
->>>>>>> 8ee4c929
 
 function getCurrentUserAvatar(): AvatarSource | undefined {
     return currentUserPersonalDetails?.avatar;
