--- conflicted
+++ resolved
@@ -9479,13 +9479,12 @@
     return isSelectedManagerMcTest(persionalDetails?.login);
 }
 
-<<<<<<< HEAD
 function isWaitingForSubmissionFromCurrentUser(chatReport: OnyxEntry<Report>, policy: OnyxEntry<Policy>) {
     return chatReport?.isOwnPolicyExpenseChat && !policy?.harvesting?.enabled;
-=======
+}
+
 function getGroupChatDraft() {
     return newGroupChatDraft;
->>>>>>> 495e3744
 }
 
 export {
